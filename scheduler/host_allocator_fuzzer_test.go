package scheduler

import (
	"context"
	"fmt"
	"math"
	"math/rand"
	"testing"
	"time"

	"github.com/evergreen-ci/evergreen"
	"github.com/evergreen-ci/evergreen/db"
	"github.com/evergreen-ci/evergreen/model"
	"github.com/evergreen-ci/evergreen/model/distro"
	"github.com/evergreen-ci/evergreen/model/host"
	"github.com/evergreen-ci/evergreen/model/task"
	"github.com/stretchr/testify/suite"
)

type fuzzerSettings struct {
	taskDurations             []time.Duration
	expectedDurationMax       time.Duration
	maxNumTasks               int // max # of tasks in the queue
	maxRunningHosts           int // max # of hosts running a task
	maxStartTimeOffsetMinutes int // max time before now that a task has been running
	maxNumFreeHosts           int // max # of hosts running no task
	numIterations             int // # of tests to run
}

type HostAllocatorFuzzerSuite struct {
<<<<<<< HEAD
	ctx              context.Context
	distroName       string
	distro           distro.Distro
	projectName      string
	freeHostFraction float64
	roundRule        int
	allocator        HostAllocator
	testData         HostAllocatorData
	soonToBeFree     float64
	freeHosts        int
	settings         fuzzerSettings
=======
	ctx                context.Context
	distroName         string
	distro             distro.Distro
	projectName        string
	futureHostFraction float64
	allocator          HostAllocator
	testData           HostAllocatorData
	soonToBeFree       float64
	freeHosts          int
	settings           fuzzerSettings
>>>>>>> d12e561e

	suite.Suite
}

func TestHostAllocatorFuzzer(t *testing.T) {
	s := &HostAllocatorFuzzerSuite{}
	s.allocator = UtilizationBasedHostAllocator
	suite.Run(t, s)
}

// SetupSuite sets the static data for the test suite
func (s *HostAllocatorFuzzerSuite) SetupSuite() {
	rand.Seed(time.Now().UnixNano())
	s.distroName = "testDistro"
	s.distro = distro.Distro{
		Id: s.distroName,
		HostAllocatorSettings: distro.HostAllocatorSettings{
			MaximumHosts: 100,
		},
		Provider: evergreen.ProviderNameEc2Auto,
	}
	s.projectName = "testProject"
<<<<<<< HEAD
	s.freeHostFraction = 0.5
	s.roundRule = -1 // round down
=======
	s.futureHostFraction = .5
>>>>>>> d12e561e
	s.ctx = context.Background()
	s.settings = fuzzerSettings{
		taskDurations: []time.Duration{
			10 * time.Second,
			1 * time.Minute,
			5 * time.Minute,
			10 * time.Minute,
			15 * time.Minute,
			20 * time.Minute,
			30 * time.Minute,
			1 * time.Hour,
		},
		expectedDurationMax:       1 * time.Hour,
		maxNumTasks:               100,
		maxRunningHosts:           100,
		maxStartTimeOffsetMinutes: 30,
		maxNumFreeHosts:           5,
		numIterations:             100,
	}
}

// randomizeData sets the data that will be randomized for each test run
func (s *HostAllocatorFuzzerSuite) randomizeData() {
	s.NoError(db.Clear(task.Collection))
	s.soonToBeFree = 0

	// generate a random number of scheduled tasks with random durations
	numTasks := rand.Intn(s.settings.maxNumTasks) + 1
	var expectedDuration time.Duration
	for i := 0; i < numTasks; i++ {
		duration := rand.Int63n(int64(s.settings.expectedDurationMax))
		expectedDuration += time.Duration(duration)
	}

	distroQueueInfo := model.DistroQueueInfo{
		Length:           numTasks,
		ExpectedDuration: expectedDuration,
	}

	// generate a random number of hosts running tasks
	numHosts := rand.Intn(s.settings.maxRunningHosts) + 1
	hosts := []host.Host{}
	for i := 0; i < numHosts; i++ {
		duration := s.settings.taskDurations[rand.Intn(len(s.settings.taskDurations))]
		offset := rand.Intn(s.settings.maxStartTimeOffsetMinutes)
		t := task.Task{
			Id:               fmt.Sprintf("t%d", i),
			Project:          s.projectName,
			ExpectedDuration: duration,
			BuildVariant:     "bv1",
			StartTime:        time.Now().Add(-1 * time.Duration(offset) * time.Minute),
		}
		s.NoError(t.Insert())
		// add up the fraction of hosts free for comparison later
		fractionFree := float64(time.Duration(offset)*time.Minute) / float64(evergreen.MaxDurationPerDistroHost)
		if fractionFree > 1 {
			fractionFree = 1
		}
		s.soonToBeFree += fractionFree

		h := host.Host{
			Id:          fmt.Sprintf("h%d", i),
			RunningTask: t.Id,
		}
		hosts = append(hosts, h)
	}

	// generate some number of free hosts
	s.freeHosts = rand.Intn(s.settings.maxNumFreeHosts) + 1
	for i := 0; i < s.freeHosts; i++ {
		h := host.Host{
			Id:          fmt.Sprintf("hf%d", i),
			RunningTask: "",
		}
		hosts = append(hosts, h)
	}

	s.testData = HostAllocatorData{
		Distro:          s.distro,
		ExistingHosts:   hosts,
		DistroQueueInfo: distroQueueInfo,
	}
}

func (s *HostAllocatorFuzzerSuite) TestHeuristics() {
	for i := 0; i < s.settings.numIterations; i++ {
		s.randomizeData()
		newHosts, err := s.allocator(s.ctx, s.testData)
		s.NoError(err)
		distroQueueInfo := s.testData.DistroQueueInfo
		queueSize := distroQueueInfo.Length
		queueDuration := distroQueueInfo.ExpectedDuration

		s.True(newHosts >= 0)
		s.True(newHosts <= queueSize)
		var futureHostFraction float64
		futureHostFraction = s.futureHostFraction
		numFree := float64(newHosts+s.freeHosts) + math.Ceil(s.soonToBeFree*futureHostFraction)
		// the task duration per host will always be less than 2x the max duration per host (30min)
		// because the longest task used in this test is 1 hr
		s.True(queueDuration.Hours()/numFree < float64(2*evergreen.MaxDurationPerDistroHost),
			"queue: %v, new: %d, free: %d, soon: %f", queueDuration, newHosts, s.freeHosts, s.soonToBeFree)
	}
}<|MERGE_RESOLUTION|>--- conflicted
+++ resolved
@@ -28,19 +28,6 @@
 }
 
 type HostAllocatorFuzzerSuite struct {
-<<<<<<< HEAD
-	ctx              context.Context
-	distroName       string
-	distro           distro.Distro
-	projectName      string
-	freeHostFraction float64
-	roundRule        int
-	allocator        HostAllocator
-	testData         HostAllocatorData
-	soonToBeFree     float64
-	freeHosts        int
-	settings         fuzzerSettings
-=======
 	ctx                context.Context
 	distroName         string
 	distro             distro.Distro
@@ -51,7 +38,7 @@
 	soonToBeFree       float64
 	freeHosts          int
 	settings           fuzzerSettings
->>>>>>> d12e561e
+	roundRule          int
 
 	suite.Suite
 }
@@ -74,12 +61,8 @@
 		Provider: evergreen.ProviderNameEc2Auto,
 	}
 	s.projectName = "testProject"
-<<<<<<< HEAD
-	s.freeHostFraction = 0.5
+	s.futureHostFraction = .5
 	s.roundRule = -1 // round down
-=======
-	s.futureHostFraction = .5
->>>>>>> d12e561e
 	s.ctx = context.Background()
 	s.settings = fuzzerSettings{
 		taskDurations: []time.Duration{
