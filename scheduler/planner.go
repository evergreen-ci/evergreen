--- conflicted
+++ resolved
@@ -224,13 +224,6 @@
 		priority += 100
 	}
 
-<<<<<<< HEAD
-=======
-	if inPatch {
-		unit.cachedValue += unit.distro.GetPatchFactor()
-	}
-
->>>>>>> c1f9fe96
 	if !anyNonGroupTasks {
 		// if all tasks in the unit are in a task  group then
 		// we should give it a little bump, so that task
@@ -240,7 +233,7 @@
 	}
 
 	if inPatch {
-		unit.cachedValue += priority * unit.distro.GetPatchZipperFactor()
+		unit.cachedValue += priority * unit.distro.GetPatchFactor()
 	}
 
 	// Start with the number of tasks, and then add the priority
