--- conflicted
+++ resolved
@@ -265,17 +265,11 @@
 }
 
 // calcNewHostsNeeded returns the number of new hosts needed based
-<<<<<<< HEAD
-// on a heuristic that utilizes the total duration scheduled tasks,
-// targeting a maximum average duration for each task on all hosts
-func calcNewHostsNeeded(scheduledDuration, maxDurationPerHost time.Duration, numExistingHosts, numHostsNeededAlready int, roundDown bool) int {
-=======
 // on a heuristic that utilizes the total duration of scheduled tasks.
 // We should allocate enough hosts to run all tasks with runtime < maxDurationPerHost in less than maxDurationPerHost,
 // and one host for each task with runtime > maxDurationPerHost.
 // Alternatively, we should allocate sufficient hosts to schedule all tasks within maxDurationPerHost.
-func calcNewHostsNeeded(scheduledDuration, maxDurationPerHost time.Duration, numExistingHosts, numHostsNeededAlready int) int {
->>>>>>> d12e561e
+func calcNewHostsNeeded(scheduledDuration, maxDurationPerHost time.Duration, numExistingHosts, numHostsNeededAlready int, roundDown bool) int {
 	// number of hosts needed to meet the duration based turnaround requirement
 	// may be a decimal because we care about the difference between 0.5 and 0 hosts
 	numHostsForTurnaroundRequirement := float64(scheduledDuration) / float64(maxDurationPerHost)
