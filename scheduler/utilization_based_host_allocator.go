--- conflicted
+++ resolved
@@ -159,18 +159,13 @@
 		maxHosts = parentDistro.HostAllocatorSettings.MaximumHosts * containerPool.MaxContainers
 	}
 
-<<<<<<< HEAD
-	// determine how many free hosts we have that are already up
-	numFreeHosts, err := calcExistingFreeHosts(ctx, existingHosts, futureHostFraction, maxDurationThreshold)
-=======
 	// Determine the number of expected free hosts by summing the number of free hosts with the
 	// estimated number of hosts we expect to be free within the maxDurationThreshold. This estimation
 	// is calculated by taking all running tasks that are expected to complete within maxDurationThreshold,
 	// summing their estimated time left to completion, and dividing that number by maxDurationThreshold.
 	// That estimate is then multiplied by the futureHostFraction coefficient, which is a fraction that allows us
 	// to tune the final estimate up or down.
-	expectedNumFreeHosts, err := calcExistingFreeHosts(existingHosts, futureHostFraction, maxDurationThreshold)
->>>>>>> 5d162395
+	numFreeHosts, err := calcExistingFreeHosts(ctx, existingHosts, futureHostFraction, maxDurationThreshold)
 	if err != nil {
 		return numNewHosts, expectedNumFreeHosts, err
 	}
