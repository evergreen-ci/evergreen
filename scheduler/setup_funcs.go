--- conflicted
+++ resolved
@@ -5,8 +5,6 @@
 	"runtime"
 	"sort"
 	"sync"
-
-	"gopkg.in/yaml.v2"
 
 	"github.com/evergreen-ci/evergreen/model"
 	"github.com/evergreen-ci/evergreen/model/task"
@@ -39,91 +37,6 @@
 	return cmp.tasks, nil
 }
 
-<<<<<<< HEAD
-// cacheTaskGroups caches task groups by version. It uses yaml.Unmarshal instead
-// of model.LoadProjectInto and only unmarshals task groups for efficiency.
-func cacheTaskGroups(comparator *CmpBasedTaskComparator) error {
-	comparator.projects = make(map[string]project)
-	for _, v := range comparator.versions {
-		p := project{}
-		if v.ParserProject != nil {
-			p.TaskGroups = make([]model.TaskGroup, len(v.ParserProject.TaskGroups))
-			for i, tg := range v.ParserProject.TaskGroups {
-				newTG := model.TaskGroup{
-					Name:                  tg.Name,
-					MaxHosts:              tg.MaxHosts,
-					SetupGroupFailTask:    tg.SetupGroupFailTask,
-					SetupGroupTimeoutSecs: tg.SetupGroupTimeoutSecs,
-					SetupGroup:            tg.SetupGroup,
-					TeardownGroup:         tg.TeardownGroup,
-					SetupTask:             tg.SetupTask,
-					TeardownTask:          tg.TeardownTask,
-					Timeout:               tg.Timeout,
-					Tasks:                 tg.Tasks,
-					Tags:                  tg.Tags,
-					ShareProcs:            tg.ShareProcs,
-				}
-				p.TaskGroups[i] = newTG
-			}
-		} else {
-			if err := yaml.Unmarshal([]byte(v.Config), &p); err != nil {
-				return errors.Wrapf(err, "error unmarshalling task groups from version %s", v.Id)
-			}
-		}
-		comparator.projects[v.Id] = p
-	}
-	return nil
-}
-
-func backfillTaskGroups(comparator *CmpBasedTaskComparator) error {
-	catcher := grip.NewBasicCatcher()
-
-OUTERLOOP:
-	for _, t := range comparator.tasks {
-		if t.TaskGroup != "" && t.TaskGroupOrder == 0 {
-			proj := comparator.projects[t.Version]
-			for _, g := range proj.TaskGroups {
-				if g.Name == t.TaskGroup {
-					for idx, tn := range g.Tasks {
-						if t.DisplayName == tn {
-							t.TaskGroupOrder = idx + 1
-							t.TaskGroupMaxHosts = g.MaxHosts
-							catcher.Add(t.SetTaskGroupInfo())
-							continue OUTERLOOP
-						}
-					}
-					catcher.Errorf("task '%s' is missing from task group '%s' in version '%s'",
-						t.DisplayName, t.TaskGroup, t.Version)
-				}
-			}
-		}
-	}
-
-	return catcher.Resolve()
-}
-
-// groupTaskGroups puts tasks that have the same build and task group next to
-// each other in the queue. This ensures that, in a stable sort,
-// byTaskGroupOrder sorts task group members relative to each other.
-func groupTaskGroups(comparator *CmpBasedTaskComparator) error {
-	taskMap := make(map[string]task.Task)
-	taskKeys := []string{}
-	for _, t := range comparator.tasks {
-		k := fmt.Sprintf("%s-%s-%s", t.BuildId, t.TaskGroup, t.Id)
-		taskMap[k] = t
-		taskKeys = append(taskKeys, k)
-	}
-	// Reverse sort to sort task groups to the top, so that they are more
-	// quickly pinned to hosts.
-	sort.Sort(sort.Reverse(sort.StringSlice(taskKeys)))
-	for i, k := range taskKeys {
-		comparator.tasks[i] = taskMap[k]
-	}
-	return nil
-}
-
-=======
->>>>>>> 6031a6cd
 func cacheExpectedDurations(comparator *CmpBasedTaskComparator) error {
 	work := make(chan task.Task, len(comparator.tasks))
 	output := make(chan task.Task, len(comparator.tasks))
