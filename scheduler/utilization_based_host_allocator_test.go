package scheduler

import (
	"context"
	"fmt"
	"testing"
	"time"

	"github.com/evergreen-ci/evergreen"
	"github.com/evergreen-ci/evergreen/db"
	"github.com/evergreen-ci/evergreen/model"
	"github.com/evergreen-ci/evergreen/model/distro"
	"github.com/evergreen-ci/evergreen/model/host"
	"github.com/evergreen-ci/evergreen/model/task"
	"github.com/evergreen-ci/evergreen/util"
	"github.com/stretchr/testify/assert"
	"github.com/stretchr/testify/suite"
)

func TestGroupByTaskGroup(t *testing.T) {
	assert := assert.New(t)

	// No task groups except ""

	hosts := []host.Host{
		{
			Id: "host1",
		},
		{
			Id: "host2",
		},
	}

	taskGroupInfo := model.TaskGroupInfo{
		Name:                  "",
		Count:                 2,
		MaxHosts:              1,
		ExpectedDuration:      2 * time.Minute,
		CountOverThreshold:    0,
		DurationOverThreshold: 0,
	}

	distroQueueInfo := model.DistroQueueInfo{
		Length:             2,
		ExpectedDuration:   2 * time.Minute,
		CountOverThreshold: 0,
		TaskGroupInfos:     []model.TaskGroupInfo{taskGroupInfo},
	}

	taskGroupDatas := groupByTaskGroup(hosts, distroQueueInfo)
	assert.Len(taskGroupDatas, 1)
	assert.Len(taskGroupDatas[""].Hosts, 2)
	assert.Equal(taskGroupDatas[""].Info.Count, 2)

	// Some running task groups

	hosts = []host.Host{
		{
			Id:               "h1",
			RunningTaskGroup: "g1",
			RunningTask:      "foo",
		},
		{
			Id:               "h2",
			RunningTaskGroup: "g1",
			RunningTask:      "bar",
		},
	}
	taskGroupInfo1 := model.TaskGroupInfo{
		Name:  fmt.Sprintf("%s_%s_%s_%s", "g2", "", "", ""),
		Count: 1,
	}

	taskGroupInfo2 := model.TaskGroupInfo{
		Name:  "",
		Count: 1,
	}

	distroQueueInfo = model.DistroQueueInfo{
		Length: 2,
		TaskGroupInfos: []model.TaskGroupInfo{
			taskGroupInfo1,
			taskGroupInfo2,
		},
	}

	taskGroupDatas = groupByTaskGroup(hosts, distroQueueInfo)
	assert.Len(taskGroupDatas, 3)
	assert.Len(taskGroupDatas[fmt.Sprintf("%s_%s_%s_%s", "g1", "", "", "")].Hosts, 2)
	assert.Equal(taskGroupDatas[fmt.Sprintf("%s_%s_%s_%s", "g1", "", "", "")].Info.Count, 0)
	assert.Len(taskGroupDatas[fmt.Sprintf("%s_%s_%s_%s", "g2", "", "", "")].Hosts, 0)
	assert.Equal(taskGroupDatas[fmt.Sprintf("%s_%s_%s_%s", "g2", "", "", "")].Info.Count, 1)
	assert.Equal("h1", taskGroupDatas[fmt.Sprintf("%s_%s_%s_%s", "g1", "", "", "")].Hosts[0].Id)
	assert.Equal("h2", taskGroupDatas[fmt.Sprintf("%s_%s_%s_%s", "g1", "", "", "")].Hosts[1].Id)
	assert.Len(taskGroupDatas[""].Hosts, 0)
	assert.Equal(taskGroupDatas[""].Info.Count, 1)

	// Some finished task groups

	hosts = []host.Host{
		{
			Id:               "h1",
			RunningTaskGroup: "g1",
		},
		{
			Id:               "h2",
			RunningTaskGroup: "g1",
		},
	}

	distroQueueInfo = model.DistroQueueInfo{
		Length: 2,
		TaskGroupInfos: []model.TaskGroupInfo{
			taskGroupInfo1,
			taskGroupInfo2,
		},
	}

	taskGroupDatas = groupByTaskGroup(hosts, distroQueueInfo)
	assert.Len(taskGroupDatas, 2)
	assert.Len(taskGroupDatas[fmt.Sprintf("%s_%s_%s_%s", "g2", "", "", "")].Hosts, 2)
	assert.Equal(taskGroupDatas[fmt.Sprintf("%s_%s_%s_%s", "g2", "", "", "")].Info.Count, 1)
	assert.Len(taskGroupDatas[""].Hosts, 2)
	assert.Equal(taskGroupDatas[""].Info.Count, 1)
}

type UtilizationAllocatorSuite struct {
	ctx         context.Context
	distroName  string
	distro      distro.Distro
	projectName string
	suite.Suite
}

func TestUtilizationAllocatorSuite(t *testing.T) {
	s := &UtilizationAllocatorSuite{}
	suite.Run(t, s)
}

func (s *UtilizationAllocatorSuite) SetupSuite() {
	s.distroName = "testDistro"
	s.projectName = "testProject"
}

func (s *UtilizationAllocatorSuite) SetupTest() {
	s.ctx = context.Background()
	s.NoError(db.ClearCollections(task.Collection, host.Collection, distro.Collection))
	s.distro = distro.Distro{
		Id:       s.distroName,
		Provider: evergreen.ProviderNameEc2Auto,
		HostAllocatorSettings: distro.HostAllocatorSettings{
<<<<<<< HEAD
			MinimumHosts: 0,
			MaximumHosts: 50,
			RoundRule:    -1,
=======
			MinimumHosts:       0,
			MaximumHosts:       50,
			FutureHostFraction: .5,
>>>>>>> d12e561e
		},
	}
}

func (s *UtilizationAllocatorSuite) TestCalcNewHostsNeeded() {
	s.Equal(0, calcNewHostsNeeded(0*time.Second, 30*time.Minute, 0, 0))
	s.Equal(0, calcNewHostsNeeded(0*time.Second, 30*time.Minute, 1, 0))
	s.Equal(1, calcNewHostsNeeded(1*time.Second, 30*time.Minute, 0, 0))
	s.Equal(0, calcNewHostsNeeded(0*time.Second, 30*time.Minute, 1, 0))
	s.Equal(3, calcNewHostsNeeded(3*time.Minute, 1*time.Minute, 0, 0))
	s.Equal(11, calcNewHostsNeeded(6*time.Hour, 30*time.Minute, 1, 0))
	s.Equal(10, calcNewHostsNeeded(80*time.Hour, 30*time.Minute, 150, 0))
	s.Equal(11, calcNewHostsNeeded(80*time.Hour, 30*time.Minute, 150, 1))
}

func (s *UtilizationAllocatorSuite) TestCalcExistingFreeHosts() {
	h1 := host.Host{
		Id:          "h1",
		RunningTask: "t1",
	}
	h2 := host.Host{
		Id:          "h2",
		RunningTask: "t2",
	}
	h3 := host.Host{
		Id:          "h3",
		RunningTask: "t3",
	}
	h4 := host.Host{
		Id:          "h4",
		RunningTask: "",
	}
	h5 := host.Host{
		Id:          "h5",
		RunningTask: "",
	}
	t1 := task.Task{
		Id:               "t1",
		Project:          s.projectName,
		ExpectedDuration: 30 * time.Minute,
		BuildVariant:     "bv1",
		StartTime:        time.Now().Add(-11 * time.Minute),
	}
	s.NoError(t1.Insert())
	t2 := task.Task{
		Id:               "t2",
		Project:          s.projectName,
		ExpectedDuration: 10 * time.Minute,
		BuildVariant:     "bv1",
		StartTime:        time.Now(),
	}
	s.NoError(t2.Insert())
	t3 := task.Task{
		Id:               "t3",
		Project:          s.projectName,
		ExpectedDuration: 1 * time.Hour,
		BuildVariant:     "bv1",
		StartTime:        time.Now(),
	}
	s.NoError(t3.Insert())

	freeHosts, err := calcExistingFreeHosts([]host.Host{h1, h2, h3, h4, h5}, 1, evergreen.MaxDurationPerDistroHost)
	s.NoError(err)
	s.Equal(3, freeHosts)
}

func (s *UtilizationAllocatorSuite) TestNoExistingHosts() {
	taskGroupInfo := model.TaskGroupInfo{
		Name:             "",
		Count:            5,
		ExpectedDuration: (20 * time.Minute) + (3 * time.Minute) + (45 * time.Second) + (15 * time.Minute) + (25 * time.Minute),
	}

	distroQueueInfo := model.DistroQueueInfo{
		Length:               5,
		MaxDurationThreshold: evergreen.MaxDurationPerDistroHost,
		ExpectedDuration:     (20 * time.Minute) + (3 * time.Minute) + (45 * time.Second) + (15 * time.Minute) + (25 * time.Minute),
		TaskGroupInfos: []model.TaskGroupInfo{
			taskGroupInfo,
		},
	}

	hostAllocatorData := HostAllocatorData{
		Distro:          s.distro,
		ExistingHosts:   []host.Host{},
		DistroQueueInfo: distroQueueInfo,
	}

	hosts, err := UtilizationBasedHostAllocator(s.ctx, hostAllocatorData)
	s.NoError(err)
	s.Equal(2, hosts)
}

func (s *UtilizationAllocatorSuite) TestStaticDistro() {
	distro := distro.Distro{
		Provider: evergreen.ProviderNameStatic,
	}

	distroQueueInfo := model.DistroQueueInfo{
		Length:               2,
		ExpectedDuration:     (20 * time.Minute) + (30 * time.Minute),
		MaxDurationThreshold: evergreen.MaxDurationPerDistroHost,
		CountOverThreshold:   1,
	}

	hostAllocatorData := HostAllocatorData{
		Distro:          distro,
		ExistingHosts:   []host.Host{},
		DistroQueueInfo: distroQueueInfo,
	}

	hosts, err := UtilizationBasedHostAllocator(s.ctx, hostAllocatorData)
	s.NoError(err)
	s.Equal(0, hosts)
}

func (s *UtilizationAllocatorSuite) TestExistingHostsSufficient() {
	h1 := host.Host{
		Id:          "h1",
		RunningTask: "t1",
	}
	h2 := host.Host{
		Id:          "h2",
		RunningTask: "t2",
	}
	h3 := host.Host{
		Id:          "h3",
		RunningTask: "",
	}

	t1 := task.Task{
		Id:               "t1",
		Project:          s.projectName,
		ExpectedDuration: 30 * time.Minute,
		BuildVariant:     "bv1",
		StartTime:        time.Now().Add(-10 * time.Minute),
	}
	s.NoError(t1.Insert())
	t2 := task.Task{
		Id:               "t2",
		Project:          s.projectName,
		ExpectedDuration: 1 * time.Minute,
		BuildVariant:     "bv1",
		StartTime:        time.Now(),
	}
	s.NoError(t2.Insert())

	distroQueueInfo := model.DistroQueueInfo{
		Length:               3,
		ExpectedDuration:     (30 * time.Second) + (3 * time.Minute) + (5 * time.Minute),
		MaxDurationThreshold: evergreen.MaxDurationPerDistroHost,
		CountOverThreshold:   0,
	}

	hostAllocatorData := HostAllocatorData{
		Distro:          s.distro,
		ExistingHosts:   []host.Host{h1, h2, h3},
		DistroQueueInfo: distroQueueInfo,
	}

	hosts, err := UtilizationBasedHostAllocator(s.ctx, hostAllocatorData)
	s.NoError(err)
	s.Equal(0, hosts)
}

func (s *UtilizationAllocatorSuite) TestLongTasksInQueue1() {
	h1 := host.Host{
		Id:          "h1",
		RunningTask: "t1",
	}
	h2 := host.Host{
		Id:          "h2",
		RunningTask: "t2",
	}
	t1 := task.Task{
		Id:               "t1",
		Project:          s.projectName,
		ExpectedDuration: 30 * time.Minute,
		BuildVariant:     "bv1",
		StartTime:        time.Now(),
	}
	s.NoError(t1.Insert())
	t2 := task.Task{
		Id:               "t2",
		Project:          s.projectName,
		ExpectedDuration: 1 * time.Minute,
		BuildVariant:     "bv1",
		StartTime:        time.Now(),
	}
	s.NoError(t2.Insert())

	taskGroupInfo := model.TaskGroupInfo{
		Name:                  "",
		Count:                 5,
		ExpectedDuration:      5 * (30 * time.Minute),
		CountOverThreshold:    5,
		DurationOverThreshold: 5 * (30 * time.Minute),
	}

	distroQueueInfo := model.DistroQueueInfo{
		Length:               5,
		ExpectedDuration:     5 * (30 * time.Minute),
		MaxDurationThreshold: evergreen.MaxDurationPerDistroHost,
		CountOverThreshold:   5,
		TaskGroupInfos:       []model.TaskGroupInfo{taskGroupInfo},
	}

	hostAllocatorData := HostAllocatorData{
		Distro:          s.distro,
		ExistingHosts:   []host.Host{h1, h2},
		DistroQueueInfo: distroQueueInfo,
	}

	hosts, err := UtilizationBasedHostAllocator(s.ctx, hostAllocatorData)
	s.NoError(err)
	s.Equal(5, hosts)
}

func (s *UtilizationAllocatorSuite) TestMinimumHostsThreshold() {
	h1 := host.Host{
		Id:          "h1",
		RunningTask: "t1",
	}
	h2 := host.Host{
		Id:          "h2",
		RunningTask: "t2",
	}
	t1 := task.Task{
		Id:               "t1",
		Project:          s.projectName,
		ExpectedDuration: 30 * time.Minute,
		BuildVariant:     "bv1",
		StartTime:        time.Now(),
	}
	s.NoError(t1.Insert())
	t2 := task.Task{
		Id:               "t2",
		Project:          s.projectName,
		ExpectedDuration: 1 * time.Minute,
		BuildVariant:     "bv1",
		StartTime:        time.Now(),
	}
	s.NoError(t2.Insert())

	taskGroupInfo := model.TaskGroupInfo{
		Name:                  "",
		Count:                 5,
		ExpectedDuration:      5 * (30 * time.Minute),
		CountOverThreshold:    5,
		DurationOverThreshold: 5 * (30 * time.Minute),
	}

	distroQueueInfo := model.DistroQueueInfo{
		Length:               5,
		ExpectedDuration:     5 * (30 * time.Minute),
		MaxDurationThreshold: evergreen.MaxDurationPerDistroHost,
		CountOverThreshold:   5,
		TaskGroupInfos:       []model.TaskGroupInfo{taskGroupInfo},
	}

	minimumHostsThreshold := 10
	s.distro.HostAllocatorSettings.MinimumHosts = minimumHostsThreshold
	hostAllocatorData := HostAllocatorData{
		Distro:          s.distro,
		ExistingHosts:   []host.Host{h1, h2},
		DistroQueueInfo: distroQueueInfo,
	}

	hosts, err := UtilizationBasedHostAllocator(s.ctx, hostAllocatorData)
	s.NoError(err)
	s.Equal(8, hosts)
	s.Equal(minimumHostsThreshold, len(hostAllocatorData.ExistingHosts)+hosts)
}

func (s *UtilizationAllocatorSuite) TestMinimumHostsThresholdForDisabled() {
	h1 := host.Host{
		Id:          "h1",
		RunningTask: "t1",
	}
	h2 := host.Host{
		Id:          "h2",
		RunningTask: "t2",
	}

	minimumHostsThreshold := 10
	s.distro.HostAllocatorSettings.MinimumHosts = minimumHostsThreshold
	s.distro.Disabled = true
	hostAllocatorData := HostAllocatorData{
		Distro:        s.distro,
		ExistingHosts: []host.Host{h1, h2},
	}

	hosts, err := UtilizationBasedHostAllocator(s.ctx, hostAllocatorData)
	s.NoError(err)
	s.Equal(8, hosts)
	s.Equal(minimumHostsThreshold, len(hostAllocatorData.ExistingHosts)+hosts)
}

func (s *UtilizationAllocatorSuite) TestLongTasksInQueue2() {
	h1 := host.Host{
		Id:          "h1",
		RunningTask: "t1",
	}
	h2 := host.Host{
		Id:          "h2",
		RunningTask: "t2",
	}
	t1 := task.Task{
		Id:               "t1",
		Project:          s.projectName,
		ExpectedDuration: 30 * time.Minute,
		BuildVariant:     "bv1",
		StartTime:        time.Now(),
	}
	s.NoError(t1.Insert())
	t2 := task.Task{
		Id:               "t2",
		Project:          s.projectName,
		ExpectedDuration: 1 * time.Minute,
		BuildVariant:     "bv1",
		StartTime:        time.Now(),
	}
	s.NoError(t2.Insert())

	taskGroupInfo := model.TaskGroupInfo{
		Name:                  "",
		Count:                 7,
		ExpectedDuration:      (5 * (30 * time.Minute)) + (3 * time.Minute) + (10 * time.Minute),
		CountOverThreshold:    5,
		DurationOverThreshold: 5 * (30 * time.Minute),
	}

	distroQueueInfo := model.DistroQueueInfo{
		ExpectedDuration:     (5 * (30 * time.Minute)) + (3 * time.Minute) + (10 * time.Minute),
		MaxDurationThreshold: evergreen.MaxDurationPerDistroHost,
		CountOverThreshold:   5,
		TaskGroupInfos: []model.TaskGroupInfo{
			taskGroupInfo,
		},
	}

	hostAllocatorData := HostAllocatorData{
		Distro:          s.distro,
		ExistingHosts:   []host.Host{h1, h2},
		DistroQueueInfo: distroQueueInfo,
	}

	hosts, err := UtilizationBasedHostAllocator(s.ctx, hostAllocatorData)
	s.NoError(err)
	s.Equal(5, hosts)
}

func (s *UtilizationAllocatorSuite) TestOverMaxHosts() {
	h1 := host.Host{
		Id:          "h1",
		RunningTask: "t1",
	}
	h2 := host.Host{
		Id:          "h2",
		RunningTask: "t2",
	}
	t1 := task.Task{
		Id:               "t1",
		Project:          s.projectName,
		ExpectedDuration: 30 * time.Minute,
		BuildVariant:     "bv1",
		StartTime:        time.Now(),
	}
	s.NoError(t1.Insert())
	t2 := task.Task{
		Id:               "t2",
		Project:          s.projectName,
		ExpectedDuration: 1 * time.Minute,
		BuildVariant:     "bv1",
		StartTime:        time.Now(),
	}
	s.NoError(t2.Insert())

	distro := distro.Distro{
		Provider: evergreen.ProviderNameEc2Auto,
		HostAllocatorSettings: distro.HostAllocatorSettings{
			MaximumHosts: 10,
		},
	}

	taskGroupInfo := model.TaskGroupInfo{
		Name:                  "",
		Count:                 9,
		ExpectedDuration:      9 * (30 * time.Minute),
		CountOverThreshold:    9,
		DurationOverThreshold: 9 * (30 * time.Minute),
	}

	distroQueueInfo := model.DistroQueueInfo{
		Length:               9,
		ExpectedDuration:     9 * (30 * time.Minute),
		MaxDurationThreshold: evergreen.MaxDurationPerDistroHost,
		CountOverThreshold:   9,
		TaskGroupInfos:       []model.TaskGroupInfo{taskGroupInfo},
	}

	hostAllocatorData := HostAllocatorData{
		Distro:          distro,
		ExistingHosts:   []host.Host{h1, h2},
		DistroQueueInfo: distroQueueInfo,
	}

	hosts, err := UtilizationBasedHostAllocator(s.ctx, hostAllocatorData)
	s.NoError(err)
	s.Equal(8, hosts)
}

func (s *UtilizationAllocatorSuite) TestExistingLongTask() {
	h1 := host.Host{
		Id:          "h1",
		RunningTask: "t1",
	}
	h2 := host.Host{
		Id:          "h2",
		RunningTask: "t2",
	}
	t1 := task.Task{
		Id:               "t1",
		Project:          s.projectName,
		ExpectedDuration: 4 * time.Hour,
		BuildVariant:     "bv1",
		StartTime:        time.Now(),
	}
	s.NoError(t1.Insert())
	t2 := task.Task{
		Id:               "t2",
		Project:          s.projectName,
		ExpectedDuration: 1 * time.Minute,
		BuildVariant:     "bv1",
		StartTime:        time.Now(),
	}
	s.NoError(t2.Insert())

	taskGroupInfo := model.TaskGroupInfo{
		Name:             "",
		Count:            2,
		ExpectedDuration: (30 * time.Second) + (5 * time.Minute),
	}

	distroQueueInfo := model.DistroQueueInfo{
		Length:               2,
		ExpectedDuration:     (30 * time.Second) + (5 * time.Minute),
		MaxDurationThreshold: evergreen.MaxDurationPerDistroHost,
		CountOverThreshold:   0,
		TaskGroupInfos:       []model.TaskGroupInfo{taskGroupInfo},
	}

	hostAllocatorData := HostAllocatorData{
		Distro:          s.distro,
		ExistingHosts:   []host.Host{h1, h2},
		DistroQueueInfo: distroQueueInfo,
	}

	hosts, err := UtilizationBasedHostAllocator(s.ctx, hostAllocatorData)
	s.NoError(err)
	s.Equal(1, hosts)
}

func (s *UtilizationAllocatorSuite) TestOverrunTask() {
	h1 := host.Host{
		Id:          "h1",
		RunningTask: "t1",
	}
	t1 := task.Task{
		Id:               "t1",
		Project:          s.projectName,
		ExpectedDuration: 30 * time.Minute,
		BuildVariant:     "bv1",
		StartTime:        time.Now().Add(-1 * time.Hour),
	}
	s.NoError(t1.Insert())

	taskGroupInfo := model.TaskGroupInfo{
		Name:             "",
		Count:            4,
		ExpectedDuration: (20 * time.Minute) + (15 * time.Minute) + (15 * time.Minute) + (25 * time.Minute),
	}

	distroQueueInfo := model.DistroQueueInfo{
		Length:               4,
		ExpectedDuration:     (20 * time.Minute) + (15 * time.Minute) + (15 * time.Minute) + (25 * time.Minute),
		MaxDurationThreshold: evergreen.MaxDurationPerDistroHost,
		TaskGroupInfos:       []model.TaskGroupInfo{taskGroupInfo},
	}

	hostAllocatorData := HostAllocatorData{
		Distro:          s.distro,
		ExistingHosts:   []host.Host{h1},
		DistroQueueInfo: distroQueueInfo,
	}

	hosts, err := UtilizationBasedHostAllocator(s.ctx, hostAllocatorData)
	s.NoError(err)
	s.Equal(2, hosts)
}

func (s *UtilizationAllocatorSuite) TestSoonToBeFree() {
	h1 := host.Host{
		Id:          "h1",
		RunningTask: "t1",
	}
	h2 := host.Host{
		Id:          "h2",
		RunningTask: "t2",
	}
	h3 := host.Host{
		Id:          "h3",
		RunningTask: "t3",
	}
	h4 := host.Host{
		Id:          "h4",
		RunningTask: "t4",
	}
	h5 := host.Host{
		Id:          "h5",
		RunningTask: "t5",
	}
	t1 := task.Task{
		Id:               "t1",
		Project:          s.projectName,
		ExpectedDuration: 30 * time.Minute,
		BuildVariant:     "bv1",
		StartTime:        time.Now().Add(-15 * time.Minute),
	}
	s.NoError(t1.Insert())
	t2 := task.Task{
		Id:               "t2",
		Project:          s.projectName,
		ExpectedDuration: 10 * time.Minute,
		BuildVariant:     "bv1",
		StartTime:        time.Now(),
	}
	s.NoError(t2.Insert())
	t3 := task.Task{
		Id:               "t3",
		Project:          s.projectName,
		ExpectedDuration: 30 * time.Minute,
		BuildVariant:     "bv1",
		StartTime:        time.Now().Add(-30 * time.Minute),
	}
	s.NoError(t3.Insert())
	t4 := task.Task{
		Id:               "t4",
		Project:          s.projectName,
		ExpectedDuration: 1 * time.Hour,
		BuildVariant:     "bv1",
		StartTime:        time.Now().Add(-2 * time.Hour),
	}
	s.NoError(t4.Insert())
	t5 := task.Task{
		Id:               "t5",
		Project:          s.projectName,
		ExpectedDuration: 1 * time.Hour,
		BuildVariant:     "bv1",
		StartTime:        time.Now(),
	}
	s.NoError(t5.Insert())

	taskGroupInfo := model.TaskGroupInfo{
		Name:                  "",
		Count:                 6,
		ExpectedDuration:      6 * (30 * time.Minute),
		CountOverThreshold:    6,
		DurationOverThreshold: 6 * (30 * time.Minute),
	}

	distroQueueInfo := model.DistroQueueInfo{
		Length:               6,
		ExpectedDuration:     6 * (30 * time.Minute),
		MaxDurationThreshold: evergreen.MaxDurationPerDistroHost,
		CountOverThreshold:   6,
		TaskGroupInfos:       []model.TaskGroupInfo{taskGroupInfo},
	}

	hostAllocatorData := HostAllocatorData{
		Distro:          s.distro,
		ExistingHosts:   []host.Host{h1, h2, h3, h4, h5},
		DistroQueueInfo: distroQueueInfo,
	}

	hosts, err := UtilizationBasedHostAllocator(s.ctx, hostAllocatorData)
	s.NoError(err)
	s.Equal(5, hosts)
}

func (s *UtilizationAllocatorSuite) TestExcessHosts() {
	h1 := host.Host{
		Id:          "h1",
		RunningTask: "",
	}
	h2 := host.Host{
		Id:          "h2",
		RunningTask: "",
	}
	h3 := host.Host{
		Id:          "h3",
		RunningTask: "",
	}

	distroQueueInfo := model.DistroQueueInfo{
		Length:               1,
		ExpectedDuration:     29 * time.Minute,
		MaxDurationThreshold: evergreen.MaxDurationPerDistroHost,
		CountOverThreshold:   0,
	}

	hostAllocatorData := HostAllocatorData{
		Distro:          s.distro,
		ExistingHosts:   []host.Host{h1, h2, h3},
		DistroQueueInfo: distroQueueInfo,
	}

	hosts, err := UtilizationBasedHostAllocator(s.ctx, hostAllocatorData)
	s.NoError(err)
	s.Equal(0, hosts)
}

func (s *UtilizationAllocatorSuite) TestRealisticScenario1() {
	h1 := host.Host{
		Id:          "h1",
		RunningTask: "t1",
	}
	h2 := host.Host{
		Id:          "h2",
		RunningTask: "t2",
	}
	h3 := host.Host{
		Id:          "h3",
		RunningTask: "t3",
	}
	h4 := host.Host{
		Id:          "h4",
		RunningTask: "t4",
	}
	h5 := host.Host{
		Id:          "h5",
		RunningTask: "",
	}
	t1 := task.Task{
		Id:               "t1",
		Project:          s.projectName,
		ExpectedDuration: 30 * time.Minute,
		BuildVariant:     "bv1",
		StartTime:        time.Now().Add(-10 * time.Minute),
	}
	s.NoError(t1.Insert())
	t2 := task.Task{
		Id:               "t2",
		Project:          s.projectName,
		ExpectedDuration: 10 * time.Minute,
		BuildVariant:     "bv1",
		StartTime:        time.Now(),
	}
	s.NoError(t2.Insert())
	t3 := task.Task{
		Id:               "t3",
		Project:          s.projectName,
		ExpectedDuration: 10 * time.Minute,
		BuildVariant:     "bv1",
		StartTime:        time.Now().Add(-10 * time.Minute),
	}
	s.NoError(t3.Insert())
	t4 := task.Task{
		Id:               "t4",
		Project:          s.projectName,
		ExpectedDuration: 1 * time.Hour,
		BuildVariant:     "bv1",
		StartTime:        time.Now().Add(-30 * time.Minute),
	}
	s.NoError(t4.Insert())

	taskGroupInfo := model.TaskGroupInfo{
		Name:                  "",
		Count:                 8,
		ExpectedDuration:      (30 * time.Minute) + (5 * time.Minute) + (45 * time.Minute) + (30 * time.Second) + (10 * time.Minute) + (1 * time.Hour) + (1 * time.Minute) + (20 * time.Minute),
		CountOverThreshold:    3,
		DurationOverThreshold: (30 * time.Minute) + (45 * time.Minute) + (1 * time.Hour),
	}

	distroQueueInfo := model.DistroQueueInfo{
		Length: 8,
		// 3 long tasks + 37min of new tasks
		// these should need 4 total hosts, but there is 1 idle host
		// and 2 hosts soon to be idle (1 after scaling by a factor of 0.5)
		// so we only need 2 new hosts
		ExpectedDuration:     (30 * time.Minute) + (5 * time.Minute) + (45 * time.Minute) + (30 * time.Second) + (10 * time.Minute) + (1 * time.Hour) + (1 * time.Minute) + (20 * time.Minute),
		MaxDurationThreshold: evergreen.MaxDurationPerDistroHost,
		CountOverThreshold:   3,
		TaskGroupInfos:       []model.TaskGroupInfo{taskGroupInfo},
	}

	hostAllocatorData := HostAllocatorData{
		Distro:          s.distro,
		ExistingHosts:   []host.Host{h1, h2, h3, h4, h5},
		DistroQueueInfo: distroQueueInfo,
	}

	hosts, err := UtilizationBasedHostAllocator(s.ctx, hostAllocatorData)
	s.NoError(err)
	s.Equal(2, hosts)
}

func (s *UtilizationAllocatorSuite) TestRealisticScenario2() {
	h1 := host.Host{
		Id:          "h1",
		RunningTask: "t1",
	}
	h2 := host.Host{
		Id:          "h2",
		RunningTask: "t2",
	}
	h3 := host.Host{
		Id:          "h3",
		RunningTask: "t3",
	}
	h4 := host.Host{
		Id:          "h4",
		RunningTask: "t4",
	}
	h5 := host.Host{
		Id:          "h5",
		RunningTask: "t5",
	}
	t1 := task.Task{
		Id:               "t1",
		Project:          s.projectName,
		ExpectedDuration: 30 * time.Minute,
		BuildVariant:     "bv1",
		StartTime:        time.Now().Add(-40 * time.Minute),
	}
	s.NoError(t1.Insert())
	t2 := task.Task{
		Id:               "t2",
		Project:          s.projectName,
		ExpectedDuration: 30 * time.Minute,
		BuildVariant:     "bv1",
		StartTime:        time.Now().Add(-30 * time.Minute),
	}
	s.NoError(t2.Insert())
	t3 := task.Task{
		Id:               "t3",
		Project:          s.projectName,
		ExpectedDuration: 30 * time.Minute,
		BuildVariant:     "bv1",
		StartTime:        time.Now().Add(-20 * time.Minute),
	}
	s.NoError(t3.Insert())
	t4 := task.Task{
		Id:               "t4",
		Project:          s.projectName,
		ExpectedDuration: 30 * time.Minute,
		BuildVariant:     "bv1",
		StartTime:        time.Now().Add(-10 * time.Minute),
	}
	s.NoError(t4.Insert())
	t5 := task.Task{
		Id:               "t5",
		Project:          s.projectName,
		ExpectedDuration: 30 * time.Minute,
		BuildVariant:     "bv1",
		StartTime:        time.Now(),
	}
	s.NoError(t5.Insert())

	distroQueueInfo := model.DistroQueueInfo{
		Length: 8,
		// 1 long task + 68 minutes of tasks should need 3 hosts
		// 3.0 free hosts in the next 30 mins (factor = 1)
		// so we need 0 hosts
		ExpectedDuration:     (30 * time.Minute) + (20 * time.Minute) + (15 * time.Minute) + (30 * time.Second) + (10 * time.Minute) + (50 * time.Second) + (1 * time.Minute) + (20 * time.Minute),
		MaxDurationThreshold: evergreen.MaxDurationPerDistroHost,
		CountOverThreshold:   1,
	}
	defaultPct := s.distro.HostAllocatorSettings.FutureHostFraction
	s.distro.HostAllocatorSettings.FutureHostFraction = 1

	hostAllocatorData := HostAllocatorData{
		Distro:          s.distro,
		ExistingHosts:   []host.Host{h1, h2, h3, h4, h5},
		DistroQueueInfo: distroQueueInfo,
	}

	hosts, err := UtilizationBasedHostAllocator(s.ctx, hostAllocatorData)
	s.distro.HostAllocatorSettings.FutureHostFraction = defaultPct
	s.NoError(err)
	s.Equal(0, hosts)

}

func (s *UtilizationAllocatorSuite) TestRoundingUp() {
	h1 := host.Host{
		Id:          "h1",
		RunningTask: "t1",
	}
	h2 := host.Host{
		Id:          "h2",
		RunningTask: "t2",
	}
	h3 := host.Host{
		Id:          "h3",
		RunningTask: "t3",
	}
	h4 := host.Host{
		Id:          "h4",
		RunningTask: "t4",
	}
	h5 := host.Host{
		Id:          "h5",
		RunningTask: "t5",
	}
	t1 := task.Task{
		Id:               "t1",
		Project:          s.projectName,
		ExpectedDuration: 30 * time.Minute,
		BuildVariant:     "bv1",
		StartTime:        time.Now().Add(-40 * time.Minute),
	}
	s.NoError(t1.Insert())
	t2 := task.Task{
		Id:               "t2",
		Project:          s.projectName,
		ExpectedDuration: 30 * time.Minute,
		BuildVariant:     "bv1",
		StartTime:        time.Now().Add(-30 * time.Minute),
	}
	s.NoError(t2.Insert())
	t3 := task.Task{
		Id:               "t3",
		Project:          s.projectName,
		ExpectedDuration: 30 * time.Minute,
		BuildVariant:     "bv1",
		StartTime:        time.Now().Add(-20 * time.Minute),
	}
	s.NoError(t3.Insert())
	t4 := task.Task{
		Id:               "t4",
		Project:          s.projectName,
		ExpectedDuration: 30 * time.Minute,
		BuildVariant:     "bv1",
		StartTime:        time.Now().Add(-10 * time.Minute),
	}
	s.NoError(t4.Insert())
	t5 := task.Task{
		Id:               "t5",
		Project:          s.projectName,
		ExpectedDuration: 30 * time.Minute,
		BuildVariant:     "bv1",
		StartTime:        time.Now(),
	}
	s.NoError(t5.Insert())

	distroQueueInfo := model.DistroQueueInfo{
		Length: 8,
		// 1 long task + 68 minutes of tasks should need 3 hosts and change
		// 3.0 free hosts in the next 30 mins (factor = 1)
		// round up so we need 1 hosts
		ExpectedDuration:     (30 * time.Minute) + (20 * time.Minute) + (15 * time.Minute) + (30 * time.Second) + (10 * time.Minute) + (50 * time.Second) + (1 * time.Minute) + (20 * time.Minute),
		MaxDurationThreshold: evergreen.MaxDurationPerDistroHost,
		CountOverThreshold:   1,
	}

	defaultRound := s.distro.HostAllocatorSettings.RoundRule
	s.distro.HostAllocatorSettings.RoundRule = 1 //round Up
	hostAllocatorData := HostAllocatorData{
		Distro:           s.distro,
		ExistingHosts:    []host.Host{h1, h2, h3, h4, h5},
		FreeHostFraction: 1,
		DistroQueueInfo:  distroQueueInfo,
	}

	hosts, err := UtilizationBasedHostAllocator(s.ctx, hostAllocatorData)
	s.NoError(err)
	s.distro.HostAllocatorSettings.RoundRule = defaultRound
	s.Equal(1, hosts)
}

func (s *UtilizationAllocatorSuite) TestRealisticScenarioWithContainers() {
	parentDistro := distro.Distro{
		Id:       "parent-distro",
		Provider: evergreen.ProviderNameEc2Auto,
		HostAllocatorSettings: distro.HostAllocatorSettings{
			MaximumHosts: 50,
		},
	}
	s.NoError(parentDistro.Insert())

	h1 := host.Host{
		Id:            "h1",
		HasContainers: true,
	}
	h2 := host.Host{
		Id:            "h2",
		HasContainers: true,
	}
	h3 := host.Host{
		Id:          "h3",
		RunningTask: "t1",
		ParentID:    "h1",
	}
	h4 := host.Host{
		Id:          "h4",
		RunningTask: "t2",
		ParentID:    "h1",
	}
	h5 := host.Host{
		Id:          "h5",
		RunningTask: "t3",
		ParentID:    "h2",
	}
	h6 := host.Host{
		Id:          "h6",
		RunningTask: "t4",
		ParentID:    "h2",
	}
	h7 := host.Host{
		Id:          "h7",
		RunningTask: "t5",
		ParentID:    "h2",
	}
	t1 := task.Task{
		Id:               "t1",
		Project:          s.projectName,
		ExpectedDuration: 3 * time.Minute,
		BuildVariant:     "bv1",
		StartTime:        time.Now().Add(-5 * time.Minute),
	}
	s.NoError(t1.Insert())
	t2 := task.Task{
		Id:               "t2",
		Project:          s.projectName,
		ExpectedDuration: 10 * time.Minute,
		BuildVariant:     "bv1",
		StartTime:        time.Now().Add(-5 * time.Minute),
	}
	s.NoError(t2.Insert())
	t3 := task.Task{
		Id:               "t3",
		Project:          s.projectName,
		ExpectedDuration: 5 * time.Minute,
		BuildVariant:     "bv1",
		StartTime:        time.Now(),
	}
	s.NoError(t3.Insert())
	t4 := task.Task{
		Id:               "t4",
		Project:          s.projectName,
		ExpectedDuration: 5 * time.Minute,
		BuildVariant:     "bv1",
		StartTime:        time.Now().Add(-10 * time.Minute),
	}
	s.NoError(t4.Insert())
	t5 := task.Task{
		Id:               "t5",
		Project:          s.projectName,
		ExpectedDuration: 15 * time.Minute,
		BuildVariant:     "bv1",
		StartTime:        time.Now(),
	}
	s.NoError(t5.Insert())

	distroQueueInfo := model.DistroQueueInfo{
		Length: 6,
		// 2 long tasks + 9 minutes of tasks should need 3 hosts
		// there are 2 idle tasks and 2 free hosts in the next 5 mins (factor = 1)
		// so we need 0 hosts
		ExpectedDuration:     (5 * time.Minute) + (2 * time.Minute) + (15 * time.Minute) + (30 * time.Second) + (10 * time.Minute) + (50 * time.Second),
		MaxDurationThreshold: evergreen.MaxDurationPerDistroHostWithContainers,
		CountOverThreshold:   4,
	}

	defaultPct := s.distro.HostAllocatorSettings.FutureHostFraction
	s.distro.HostAllocatorSettings.FutureHostFraction = 1
	hostAllocatorData := HostAllocatorData{
		Distro:          s.distro,
		ExistingHosts:   []host.Host{h1, h2, h3, h4, h5, h6, h7},
		UsesContainers:  true,
		DistroQueueInfo: distroQueueInfo,
		ContainerPool: &evergreen.ContainerPool{
			Id:            "test-pool",
			MaxContainers: 10,
			Distro:        "parent-distro",
		},
	}

	hosts, err := UtilizationBasedHostAllocator(s.ctx, hostAllocatorData)
	s.distro.HostAllocatorSettings.FutureHostFraction = defaultPct
	s.NoError(err)
	s.Equal(0, hosts)
}

func (s *UtilizationAllocatorSuite) TestRealisticScenarioWithContainers2() {
	parentDistro := distro.Distro{
		Id:       "parent-distro",
		Provider: evergreen.ProviderNameEc2Auto,
		HostAllocatorSettings: distro.HostAllocatorSettings{
			MaximumHosts: 50,
		},
	}
	s.NoError(parentDistro.Insert())

	h1 := host.Host{
		Id:            "h1",
		HasContainers: true,
	}
	h2 := host.Host{
		Id:            "h2",
		HasContainers: true,
	}
	h3 := host.Host{
		Id:          "h3",
		RunningTask: "t1",
		ParentID:    "h1",
	}
	h4 := host.Host{
		Id:          "h4",
		RunningTask: "t2",
		ParentID:    "h1",
	}
	h5 := host.Host{
		Id:          "h5",
		RunningTask: "t3",
		ParentID:    "h2",
	}
	h6 := host.Host{
		Id:          "h6",
		RunningTask: "t4",
		ParentID:    "h2",
	}
	h7 := host.Host{
		Id:          "h7",
		RunningTask: "t5",
		ParentID:    "h2",
	}
	t1 := task.Task{
		Id:               "t1",
		Project:          s.projectName,
		ExpectedDuration: 10 * time.Minute,
		BuildVariant:     "bv1",
		StartTime:        time.Now().Add(-5 * time.Minute),
	}
	s.NoError(t1.Insert())
	t2 := task.Task{
		Id:               "t2",
		Project:          s.projectName,
		ExpectedDuration: 12 * time.Minute,
		BuildVariant:     "bv1",
		StartTime:        time.Now().Add(-5 * time.Minute),
	}
	s.NoError(t2.Insert())
	t3 := task.Task{
		Id:               "t3",
		Project:          s.projectName,
		ExpectedDuration: 5 * time.Minute,
		BuildVariant:     "bv1",
		StartTime:        time.Now(),
	}
	s.NoError(t3.Insert())
	t4 := task.Task{
		Id:               "t4",
		Project:          s.projectName,
		ExpectedDuration: 5 * time.Minute,
		BuildVariant:     "bv1",
		StartTime:        time.Now().Add(-10 * time.Minute),
	}
	s.NoError(t4.Insert())
	t5 := task.Task{
		Id:               "t5",
		Project:          s.projectName,
		ExpectedDuration: 13 * time.Minute,
		BuildVariant:     "bv1",
		StartTime:        time.Now(),
	}
	s.NoError(t5.Insert())

	taskGroupInfo := model.TaskGroupInfo{
		Name:                  "",
		Count:                 8,
		ExpectedDuration:      (5 * time.Minute) + (2 * time.Minute) + (15 * time.Minute) + (30 * time.Second) + (10 * time.Minute) + (50 * time.Second) + (50 * time.Second) + (7 * time.Minute),
		CountOverThreshold:    5,
		DurationOverThreshold: (5 * time.Minute) + (2 * time.Minute) + (15 * time.Minute) + (10 * time.Minute) + (7 * time.Minute),
	}

	distroQueueInfo := model.DistroQueueInfo{
		Length: 8,
		// 3 long tasks + 10 minutes of tasks should need 5 hosts
		// there is 1 idle task and 3 free hosts in the next 5 mins (factor = 1)
		// so we need 1 host
		ExpectedDuration:     (5 * time.Minute) + (2 * time.Minute) + (15 * time.Minute) + (30 * time.Second) + (10 * time.Minute) + (50 * time.Second) + (50 * time.Second) + (7 * time.Minute),
		MaxDurationThreshold: evergreen.MaxDurationPerDistroHostWithContainers,
		CountOverThreshold:   5,
		TaskGroupInfos: []model.TaskGroupInfo{
			taskGroupInfo,
		},
	}

	defaultPct := s.distro.HostAllocatorSettings.FutureHostFraction
	s.distro.HostAllocatorSettings.FutureHostFraction = 1
	hostAllocatorData := HostAllocatorData{
		Distro:          s.distro,
		ExistingHosts:   []host.Host{h1, h2, h3, h4, h5, h6, h7},
		UsesContainers:  true,
		DistroQueueInfo: distroQueueInfo,
		ContainerPool: &evergreen.ContainerPool{
			Id:            "test-pool",
			MaxContainers: 10,
			Distro:        "parent-distro",
		},
	}

	hosts, err := UtilizationBasedHostAllocator(s.ctx, hostAllocatorData)
	s.distro.HostAllocatorSettings.FutureHostFraction = defaultPct
	s.NoError(err)
	s.Equal(3, hosts)
}

func (s *UtilizationAllocatorSuite) TestOnlyTaskGroupsOnlyScheduled() {
	name := fmt.Sprintf("%s_%s_%s_%s", "tg1", "", "", "")

	taskGroupInfo := model.TaskGroupInfo{
		Name:                  name,
		Count:                 10,
		MaxHosts:              2,
		ExpectedDuration:      10 * (30 * time.Minute),
		CountOverThreshold:    10,
		DurationOverThreshold: 10 * (30 * time.Minute),
	}

	distroQueueInfo := model.DistroQueueInfo{
		Length: 10,
		// a long queue of task group tasks with max hosts=2 should request 2
		ExpectedDuration:     10 * (30 * time.Minute),
		MaxDurationThreshold: evergreen.MaxDurationPerDistroHost,
		CountOverThreshold:   10,
		TaskGroupInfos: []model.TaskGroupInfo{
			taskGroupInfo,
		},
	}

	defaultPct := s.distro.HostAllocatorSettings.FutureHostFraction
	s.distro.HostAllocatorSettings.FutureHostFraction = 1
	hostAllocatorData := HostAllocatorData{
		Distro:          s.distro,
		ExistingHosts:   []host.Host{},
		DistroQueueInfo: distroQueueInfo,
	}

	hosts, err := UtilizationBasedHostAllocator(s.ctx, hostAllocatorData)
	s.distro.HostAllocatorSettings.FutureHostFraction = defaultPct
	s.NoError(err)
	s.Equal(2, hosts)
}

func (s *UtilizationAllocatorSuite) TestOnlyTaskGroupsSomeRunning() {
	h1 := host.Host{
		Id:                      "h1",
		RunningTask:             "t1",
		RunningTaskGroup:        "g1",
		RunningTaskProject:      s.projectName,
		RunningTaskVersion:      "v1",
		RunningTaskBuildVariant: "bv1",
	}
	h2 := host.Host{
		Id:                      "h2",
		RunningTask:             "t2",
		RunningTaskGroup:        "g1",
		RunningTaskProject:      s.projectName,
		RunningTaskVersion:      "v1",
		RunningTaskBuildVariant: "bv1",
	}
	h3 := host.Host{
		Id:                      "h3",
		RunningTask:             "t3",
		RunningTaskGroup:        "g2",
		RunningTaskProject:      s.projectName,
		RunningTaskVersion:      "v1",
		RunningTaskBuildVariant: "bv1",
	}
	t1 := task.Task{
		Id:                "t1",
		Project:           s.projectName,
		ExpectedDuration:  15 * time.Minute,
		BuildVariant:      "bv1",
		TaskGroup:         "g1",
		TaskGroupMaxHosts: 3,
		StartTime:         time.Now(),
	}
	s.NoError(t1.Insert())
	t2 := task.Task{
		Id:                "t2",
		Project:           s.projectName,
		ExpectedDuration:  15 * time.Minute,
		BuildVariant:      "bv1",
		TaskGroup:         "g1",
		TaskGroupMaxHosts: 3,
		StartTime:         time.Now(),
	}
	s.NoError(t2.Insert())
	t3 := task.Task{
		Id:                "t3",
		Project:           s.projectName,
		ExpectedDuration:  15 * time.Minute,
		BuildVariant:      "bv1",
		TaskGroup:         "g2",
		TaskGroupMaxHosts: 1,
		StartTime:         time.Now(),
	}
	s.NoError(t3.Insert())

	group1 := fmt.Sprintf("%s_%s_%s_%s", "g1", "bv1", s.projectName, "v1")
	taskGroupInfo1 := model.TaskGroupInfo{
		Name:                  group1,
		Count:                 1,
		MaxHosts:              3,
		ExpectedDuration:      15 * time.Minute,
		CountOverThreshold:    0,
		DurationOverThreshold: 0,
	}

	group2 := fmt.Sprintf("%s_%s_%s_%s", "g2", "bv1", s.projectName, "v1")
	taskGroupInfo2 := model.TaskGroupInfo{
		Name:                  group2,
		Count:                 4,
		MaxHosts:              1,
		ExpectedDuration:      4 * (30 * time.Minute),
		CountOverThreshold:    4,
		DurationOverThreshold: 4 * (30 * time.Minute),
	}

	distroQueueInfo := model.DistroQueueInfo{
		Length:               taskGroupInfo1.Count + taskGroupInfo2.Count,
		ExpectedDuration:     taskGroupInfo1.ExpectedDuration + taskGroupInfo2.ExpectedDuration,
		MaxDurationThreshold: evergreen.MaxDurationPerDistroHost,
		CountOverThreshold:   taskGroupInfo1.CountOverThreshold + taskGroupInfo2.CountOverThreshold,
		TaskGroupInfos:       []model.TaskGroupInfo{taskGroupInfo1, taskGroupInfo2},
	}

	defaultPct := s.distro.HostAllocatorSettings.FutureHostFraction
	s.distro.HostAllocatorSettings.FutureHostFraction = 1
	hostAllocatorData := HostAllocatorData{
		Distro:          s.distro,
		ExistingHosts:   []host.Host{h1, h2, h3},
		DistroQueueInfo: distroQueueInfo,
	}

	hosts, err := UtilizationBasedHostAllocator(s.ctx, hostAllocatorData)
	s.distro.HostAllocatorSettings.FutureHostFraction = defaultPct
	s.NoError(err)
	s.Equal(0, hosts)
}

func (s *UtilizationAllocatorSuite) TestRealisticScenarioWithTaskGroups() {
	h1 := host.Host{
		Id:                      "h1",
		RunningTask:             "t1",
		RunningTaskGroup:        "g1",
		RunningTaskProject:      s.projectName,
		RunningTaskVersion:      "v1",
		RunningTaskBuildVariant: "bv1",
	}
	h2 := host.Host{
		Id:                      "h2",
		RunningTask:             "t2",
		RunningTaskGroup:        "g1",
		RunningTaskProject:      s.projectName,
		RunningTaskVersion:      "v1",
		RunningTaskBuildVariant: "bv1",
	}
	h3 := host.Host{
		Id:                      "h3",
		RunningTask:             "t3",
		RunningTaskGroup:        "g2",
		RunningTaskProject:      s.projectName,
		RunningTaskVersion:      "v1",
		RunningTaskBuildVariant: "bv1",
	}
	h4 := host.Host{
		Id:          "h4",
		RunningTask: "t4",
	}
	h5 := host.Host{
		Id:          "h5",
		RunningTask: "t5",
	}
	h6 := host.Host{
		Id:          "h6",
		RunningTask: "t6",
	}
	h7 := host.Host{
		Id:                      "h7",
		RunningTask:             "t7",
		RunningTaskGroup:        "g3",
		RunningTaskProject:      s.projectName,
		RunningTaskVersion:      "v1",
		RunningTaskBuildVariant: "bv1",
	}
	t1 := task.Task{
		Id:                "t1",
		Project:           s.projectName,
		ExpectedDuration:  15 * time.Minute,
		BuildVariant:      "bv1",
		TaskGroup:         "g1",
		TaskGroupMaxHosts: 3,
		StartTime:         time.Now(),
	}
	s.NoError(t1.Insert())
	t2 := task.Task{
		Id:                "t2",
		Project:           s.projectName,
		ExpectedDuration:  15 * time.Minute,
		BuildVariant:      "bv1",
		TaskGroup:         "g1",
		TaskGroupMaxHosts: 3,
		StartTime:         time.Now(),
	}
	s.NoError(t2.Insert())
	t3 := task.Task{
		Id:                "t3",
		Project:           s.projectName,
		ExpectedDuration:  15 * time.Minute,
		BuildVariant:      "bv1",
		TaskGroup:         "g2",
		TaskGroupMaxHosts: 1,
		StartTime:         time.Now(),
	}
	s.NoError(t3.Insert())
	t4 := task.Task{
		Id:               "t4",
		Project:          s.projectName,
		ExpectedDuration: 5 * time.Minute,
		BuildVariant:     "bv1",
		StartTime:        time.Now().Add(-5 * time.Minute),
	}
	s.NoError(t4.Insert())
	t5 := task.Task{
		Id:               "t5",
		Project:          s.projectName,
		ExpectedDuration: 30 * time.Minute,
		BuildVariant:     "bv1",
		StartTime:        time.Now().Add(-10 * time.Minute),
	}
	s.NoError(t5.Insert())
	t6 := task.Task{
		Id:               "t6",
		Project:          s.projectName,
		ExpectedDuration: 2 * time.Hour,
		BuildVariant:     "bv1",
		StartTime:        time.Now().Add(-10 * time.Minute),
	}
	s.NoError(t6.Insert())
	t7 := task.Task{
		Id:                "t7",
		Project:           s.projectName,
		ExpectedDuration:  15 * time.Minute,
		BuildVariant:      "bv1",
		TaskGroup:         "g3",
		TaskGroupMaxHosts: 1,
		StartTime:         time.Now(),
	}
	s.NoError(t7.Insert())

	group1 := fmt.Sprintf("%s_%s_%s_%s", "g1", "bv1", s.projectName, "v1")
	taskGroupInfo1 := model.TaskGroupInfo{
		Name:                  group1,
		Count:                 2,
		MaxHosts:              3,
		ExpectedDuration:      2 * (30 * time.Minute),
		CountOverThreshold:    2,
		DurationOverThreshold: 2 * (30 * time.Minute),
	}

	group2 := fmt.Sprintf("%s_%s_%s_%s", "g2", "bv1", s.projectName, "v1")
	taskGroupInfo2 := model.TaskGroupInfo{
		Name:                  group2,
		Count:                 2,
		MaxHosts:              1,
		ExpectedDuration:      2 * (30 * time.Minute),
		CountOverThreshold:    2,
		DurationOverThreshold: 2 * (30 * time.Minute),
	}

	group3 := ""
	taskGroupInfo3 := model.TaskGroupInfo{
		Name:                  group3,
		Count:                 6,
		MaxHosts:              0,
		ExpectedDuration:      (15 * time.Minute) + (5 * time.Minute) + (20 * time.Minute) + (15 * time.Minute) + (15 * time.Minute) + (5 * time.Minute),
		CountOverThreshold:    0,
		DurationOverThreshold: 0,
	}

	distroQueueInfo := model.DistroQueueInfo{
		Length:               taskGroupInfo1.Count + taskGroupInfo2.Count + taskGroupInfo3.Count,
		ExpectedDuration:     taskGroupInfo1.ExpectedDuration + taskGroupInfo2.ExpectedDuration + taskGroupInfo3.ExpectedDuration,
		MaxDurationThreshold: evergreen.MaxDurationPerDistroHost,
		CountOverThreshold:   taskGroupInfo1.CountOverThreshold + taskGroupInfo2.CountOverThreshold + taskGroupInfo3.CountOverThreshold,
		TaskGroupInfos:       []model.TaskGroupInfo{taskGroupInfo1, taskGroupInfo2, taskGroupInfo3},
	}

	defaultPct := s.distro.HostAllocatorSettings.FutureHostFraction
	s.distro.HostAllocatorSettings.FutureHostFraction = 1
	hostAllocatorData := HostAllocatorData{
		Distro:          s.distro,
		ExistingHosts:   []host.Host{h1, h2, h3, h4, h5, h6, h7},
		DistroQueueInfo: distroQueueInfo,
	}

	hosts, err := UtilizationBasedHostAllocator(s.ctx, hostAllocatorData)
	s.distro.HostAllocatorSettings.FutureHostFraction = defaultPct
	s.NoError(err)
	// robust handling of task groups would request 2 hosts rather than 1 here
	s.Equal(1, hosts)
}

func (s *UtilizationAllocatorSuite) TestTaskGroupsWithExcessFreeHosts() {
	h1 := host.Host{
		Id: "h1",
	}
	h2 := host.Host{
		Id: "h2",
	}
	h3 := host.Host{
		Id: "h3",
	}

	name := fmt.Sprintf("%s_%s_%s_%s", "g1", "bv1", s.projectName, "v1")
	taskGroupInfo := model.TaskGroupInfo{
		Name:                  name,
		Count:                 3,
		MaxHosts:              3,
		ExpectedDuration:      3 * (30 * time.Minute),
		CountOverThreshold:    3,
		DurationOverThreshold: 3,
	}

	distroQueueInfo := model.DistroQueueInfo{
		Length:               taskGroupInfo.Count,
		ExpectedDuration:     taskGroupInfo.ExpectedDuration,
		MaxDurationThreshold: evergreen.MaxDurationPerDistroHost,
		CountOverThreshold:   taskGroupInfo.CountOverThreshold,
		TaskGroupInfos:       []model.TaskGroupInfo{taskGroupInfo},
	}

	defaultPct := s.distro.HostAllocatorSettings.FutureHostFraction
	s.distro.HostAllocatorSettings.FutureHostFraction = 1
	hostAllocatorData := HostAllocatorData{
		Distro:          s.distro,
		ExistingHosts:   []host.Host{h1, h2, h3},
		DistroQueueInfo: distroQueueInfo,
	}

	hosts, err := UtilizationBasedHostAllocator(s.ctx, hostAllocatorData)
	s.distro.HostAllocatorSettings.FutureHostFraction = defaultPct
	s.NoError(err)
	s.Equal(0, hosts)
}

func (s *UtilizationAllocatorSuite) TestHostsWithLongTasks() {
	h1 := host.Host{
		Id:          "h1",
		RunningTask: "t1",
	}
	h2 := host.Host{
		Id:          "h2",
		RunningTask: "t2",
	}
	h3 := host.Host{
		Id:          "h3",
		RunningTask: "t3",
	}
	h4 := host.Host{
		Id:          "h4",
		RunningTask: "t4",
	}
	t1 := task.Task{
		Id:           "t1",
		Project:      s.projectName,
		BuildVariant: "bv1",
		StartTime:    time.Now().Add(-60 * time.Minute),
		DurationPrediction: util.CachedDurationValue{
			Value:       10 * time.Minute,
			StdDev:      1 * time.Minute,
			TTL:         time.Hour,
			CollectedAt: time.Now(),
		},
	}
	s.NoError(t1.Insert())
	t2 := task.Task{
		Id:           "t2",
		Project:      s.projectName,
		BuildVariant: "bv1",
		StartTime:    time.Now().Add(-15 * time.Minute),
		DurationPrediction: util.CachedDurationValue{
			Value:       15 * time.Minute,
			StdDev:      1 * time.Minute,
			TTL:         time.Hour,
			CollectedAt: time.Now(),
		},
	}
	s.NoError(t2.Insert())
	t3 := task.Task{
		Id:           "t3",
		Project:      s.projectName,
		BuildVariant: "bv1",
		StartTime:    time.Now().Add(-15 * time.Minute),
		DurationPrediction: util.CachedDurationValue{
			Value:       15 * time.Minute,
			StdDev:      1 * time.Minute,
			TTL:         time.Hour,
			CollectedAt: time.Now(),
		},
	}
	s.NoError(t3.Insert())
	t4 := task.Task{
		Id:           "t4",
		Project:      s.projectName,
		BuildVariant: "bv1",
		StartTime:    time.Now().Add(-60 * time.Minute),
		DurationPrediction: util.CachedDurationValue{
			Value:       10 * time.Minute,
			StdDev:      1 * time.Minute,
			TTL:         time.Hour,
			CollectedAt: time.Now(),
		},
	}
	s.NoError(t4.Insert())

	taskGroupInfo := model.TaskGroupInfo{
		Name:                  "",
		Count:                 5,
		ExpectedDuration:      5 * (30 * time.Minute),
		CountOverThreshold:    2,
		DurationOverThreshold: 60 * time.Minute,
	}

	distroQueueInfo := model.DistroQueueInfo{
		Length: 5,
		// 2 running tasks that will take forever + 2 tasks that each should finish now means
		// we should have 1 expected free host after scaling by the 0.5 fraction
		// if we have 5 more tasks coming in, we should request 4 hosts
		ExpectedDuration:     5 * (30 * time.Minute),
		MaxDurationThreshold: evergreen.MaxDurationPerDistroHost,
		CountOverThreshold:   2,
		TaskGroupInfos:       []model.TaskGroupInfo{taskGroupInfo},
	}

	hostAllocatorData := HostAllocatorData{
		Distro:          s.distro,
		ExistingHosts:   []host.Host{h1, h2, h3, h4},
		DistroQueueInfo: distroQueueInfo,
	}

	hosts, err := UtilizationBasedHostAllocator(s.ctx, hostAllocatorData)
	s.NoError(err)
	s.Equal(4, hosts)
}<|MERGE_RESOLUTION|>--- conflicted
+++ resolved
@@ -149,15 +149,10 @@
 		Id:       s.distroName,
 		Provider: evergreen.ProviderNameEc2Auto,
 		HostAllocatorSettings: distro.HostAllocatorSettings{
-<<<<<<< HEAD
-			MinimumHosts: 0,
-			MaximumHosts: 50,
-			RoundRule:    -1,
-=======
 			MinimumHosts:       0,
 			MaximumHosts:       50,
+			RoundRule:          -1,
 			FutureHostFraction: .5,
->>>>>>> d12e561e
 		},
 	}
 }
