package validator

import (
	"bytes"
	"context"
	"fmt"
	"math"
	"sort"
	"strconv"
	"strings"
	"time"

	"github.com/evergreen-ci/evergreen"
	"github.com/evergreen-ci/evergreen/agent"
	"github.com/evergreen-ci/evergreen/agent/command"
	"github.com/evergreen-ci/evergreen/model"
	"github.com/evergreen-ci/evergreen/model/distro"
	"github.com/evergreen-ci/evergreen/model/task"
	"github.com/evergreen-ci/evergreen/thirdparty"
	"github.com/evergreen-ci/evergreen/util"
	"github.com/evergreen-ci/utility"
	"github.com/mongodb/grip"
	"github.com/mongodb/grip/level"
	"github.com/pkg/errors"
	"go.opentelemetry.io/otel/attribute"
	"go.opentelemetry.io/otel/trace"
)

type projectValidator func(*model.Project) ValidationErrors

type projectConfigValidator func(config *model.ProjectConfig) ValidationErrors

type projectSettingsValidator func(*evergreen.Settings, *model.Project, *model.ProjectRef, bool) ValidationErrors

// bool indicates if we should still run the validator if the project is complex
type longValidator func(*model.Project, bool) ValidationErrors

type ValidationErrorLevel int64

const (
	Error ValidationErrorLevel = iota
	Warning
	unauthorizedCharacters                  = "|"
	EC2HostCreateTotalLimit                 = 1000
	DockerHostCreateTotalLimit              = 200
	HostCreateLimitPerTask                  = 3
	maxTaskSyncCommandsForDependenciesCheck = 300 // this should take about one second
)

func (vel ValidationErrorLevel) String() string {
	switch vel {
	case Error:
		return "ERROR"
	case Warning:
		return "WARNING"
	}
	return "?"
}

type ValidationError struct {
	Level   ValidationErrorLevel `json:"level"`
	Message string               `json:"message"`
}

type ValidationErrors []ValidationError

func (v ValidationErrors) Raw() interface{} {
	return v
}
func (v ValidationErrors) Loggable() bool {
	return len(v) > 0
}
func (v ValidationErrors) String() string {
	out := ""
	for i, validationErr := range v {
		if i > 0 {
			out += "\n"
		}
		out += fmt.Sprintf("%s: %s", validationErr.Level.String(), validationErr.Message)
	}

	return out
}
func (v ValidationErrors) Annotate(key string, value interface{}) error {
	return nil
}
func (v ValidationErrors) Priority() level.Priority {
	return level.Info
}
func (v ValidationErrors) SetPriority(_ level.Priority) error {
	return nil
}

// AtLevel returns all validation errors that match the given level.
func (v ValidationErrors) AtLevel(level ValidationErrorLevel) ValidationErrors {
	errs := ValidationErrors{}
	for _, err := range v {
		if err.Level == level {
			errs = append(errs, err)
		}
	}
	return errs
}

// HasError returns true if any of the errors are at the error level.
func (v ValidationErrors) HasError() bool {
	for _, err := range v {
		if err.Level == Error {
			return true
		}
	}
	return false
}

type ValidationInput struct {
	ProjectYaml []byte `json:"project_yaml" yaml:"project_yaml"`
	Quiet       bool   `json:"quiet" yaml:"quiet"`
	IncludeLong bool   `json:"include_long" yaml:"include_long"`
	ProjectID   string `json:"project_id" yaml:"project_id"`
}

// Functions used to validate the syntax of a project configuration file.
var projectErrorValidators = []projectValidator{
	validateBVFields,
	validateDependencyGraph,
	validatePluginCommands,
	validateProjectFields,
	validateTaskDependencies,
	validateTaskNames,
	validateBVNames,
	validateBVBatchTimes,
	validateDisplayTaskNames,
	validateBVTaskNames,
	validateAllDependenciesSpec,
	validateProjectTaskNames,
	validateProjectTaskIdsAndTags,
	validateParameters,
	validateTaskGroups,
	validateHostCreates,
	validateDuplicateBVTasks,
	validateGenerateTasks,
}

// Functions used to validate the syntax of project configs representing properties found on the project page.
var projectConfigErrorValidators = []projectConfigValidator{
	validateProjectConfigAliases,
	validateProjectConfigPlugins,
	validateProjectConfigContainers,
}

// Functions used to validate the semantics of a project configuration file.
var projectWarningValidators = []projectValidator{
	checkTaskGroups,
	checkProjectFields,
	checkTaskRuns,
	checkModules,
	checkTasks,
	checkBuildVariants,
}

var projectSettingsValidators = []projectSettingsValidator{
	validateTaskSyncSettings,
	validateVersionControl,
	validateContainers,
}

// These validators have the potential to be very long, and may not be fully run unless specified.
var longErrorValidators = []longValidator{
	validateTaskSyncCommands,
}

func (vr ValidationError) Error() string {
	return vr.Message
}

func ValidationErrorsToString(ves ValidationErrors) string {
	var s bytes.Buffer
	if len(ves) == 0 {
		return s.String()
	}
	for _, ve := range ves {
		s.WriteString(ve.Error())
		s.WriteString("\n")
	}
	return s.String()
}

// getDistros creates a slice of all distro IDs and aliases.
func getDistros(ctx context.Context) (ids []string, aliases []string, err error) {
	return getDistrosForProject(ctx, "")
}

// getDistrosForProject creates a slice of all valid distro IDs and a slice of
// all valid aliases for a project. If projectID is empty, it returns all distro
// IDs and all aliases.
func getDistrosForProject(ctx context.Context, projectID string) (ids []string, aliases []string, err error) {
	// create a slice of all known distros
	distros, err := distro.AllDistros(ctx)
	if err != nil {
		return nil, nil, err
	}
	for _, d := range distros {
		if projectID != "" && len(d.ValidProjects) > 0 {
			if utility.StringSliceContains(d.ValidProjects, projectID) {
				ids = append(ids, d.Id)
				for _, alias := range d.Aliases {
					if !utility.StringSliceContains(aliases, alias) {
						aliases = append(aliases, alias)
					}
				}
			}
		} else {
			ids = append(ids, d.Id)
			for _, alias := range d.Aliases {
				if !utility.StringSliceContains(aliases, alias) {
					aliases = append(aliases, alias)
				}
			}
		}
	}
	return ids, aliases, nil
}

// verify that the project configuration semantics is valid
func CheckProjectWarnings(project *model.Project) ValidationErrors {
	validationErrs := ValidationErrors{}
	for _, projectWarningValidator := range projectWarningValidators {
		validationErrs = append(validationErrs,
			projectWarningValidator(project)...)
	}
	return validationErrs
}

func CheckAliasWarnings(project *model.Project, aliases model.ProjectAliases) ValidationErrors {
	return validateAliasCoverage(project, aliases)
}

// verify that the project configuration syntax is valid
func CheckProjectErrors(ctx context.Context, project *model.Project, includeLong bool) ValidationErrors {
	validationErrs := ValidationErrors{}
	for _, projectErrorValidator := range projectErrorValidators {
		validationErrs = append(validationErrs,
			projectErrorValidator(project)...)
	}
	for _, longSyntaxValidator := range longErrorValidators {
		validationErrs = append(validationErrs,
			longSyntaxValidator(project, includeLong)...)
	}

	// get distro IDs and aliases for ensureReferentialIntegrity validation
	distroIDs, distroAliases, err := getDistrosForProject(ctx, project.Identifier)
	if err != nil {
		validationErrs = append(validationErrs, ValidationError{Message: "can't get distros from database"})
	}
	containerNameMap := map[string]bool{}
	for _, container := range project.Containers {
		if containerNameMap[container.Name] {
			validationErrs = append(validationErrs, ValidationError{Message: fmt.Sprintf("container '%s' is defined multiple times", container.Name)})
		}
		containerNameMap[container.Name] = true
	}
	validationErrs = append(validationErrs, ensureReferentialIntegrity(project, containerNameMap, distroIDs, distroAliases)...)
	return validationErrs
}

func CheckPatchedProjectConfigErrors(patchedProjectConfig string) ValidationErrors {
	validationErrs := ValidationErrors{}
	if len(patchedProjectConfig) <= 0 {
		return validationErrs
	}
	projectConfig, err := model.CreateProjectConfig([]byte(patchedProjectConfig), "")
	if err != nil {
		validationErrs = append(validationErrs, ValidationError{
			Message: fmt.Sprintf("Error unmarshalling patched project config: %s", err.Error()),
		})
		return validationErrs
	}
	return CheckProjectConfigErrors(projectConfig)
}

// verify that the project configuration syntax is valid
func CheckProjectConfigErrors(projectConfig *model.ProjectConfig) ValidationErrors {
	validationErrs := ValidationErrors{}
	if projectConfig == nil {
		return validationErrs
	}
	for _, projectConfigErrorValidator := range projectConfigErrorValidators {
		validationErrs = append(validationErrs,
			projectConfigErrorValidator(projectConfig)...)
	}
	return validationErrs
}

// CheckProjectSettings checks the project configuration against the project
// settings.
func CheckProjectSettings(settings *evergreen.Settings, p *model.Project, ref *model.ProjectRef, isConfigDefined bool) ValidationErrors {
	var errs ValidationErrors
	for _, validateSettings := range projectSettingsValidators {
		errs = append(errs, validateSettings(settings, p, ref, isConfigDefined)...)
	}
	return errs
}

<<<<<<< HEAD
// CheckProjectConfigurationIsValid checks if the project configuration has errors
func CheckProjectConfigurationIsValid(ctx context.Context, settings *evergreen.Settings, project *model.Project, pref *model.ProjectRef) error {
	_, span := tracer.Start(ctx, "check-configuration", trace.WithAttributes(
		attribute.String(evergreen.ProjectIDOtelAttribute, pref.Id),
		attribute.String(evergreen.ProjectIdentifierOtelAttribute, pref.Identifier),
	))
	defer span.End()
=======
// checks if the project configuration has errors
func CheckProjectConfigurationIsValid(ctx context.Context, settings *evergreen.Settings, project *model.Project, pref *model.ProjectRef) error {
>>>>>>> 597518e8
	catcher := grip.NewBasicCatcher()
	projectErrors := CheckProjectErrors(ctx, project, false)
	if len(projectErrors) != 0 {
		if errs := projectErrors.AtLevel(Error); len(errs) != 0 {
			catcher.Errorf("project contains errors: %s", ValidationErrorsToString(errs))
		}
	}

	if settingsErrs := CheckProjectSettings(settings, project, pref, false); len(settingsErrs) != 0 {
		if errs := settingsErrs.AtLevel(Error); len(errs) != 0 {
			catcher.Errorf("project contains errors related to project settings: %s", ValidationErrorsToString(errs))
		}
	}
	return catcher.Resolve()
}

// ensure that if any task spec references 'model.AllDependencies', it
// references no other dependency within the variant
func validateAllDependenciesSpec(project *model.Project) ValidationErrors {
	errs := ValidationErrors{}
	for _, task := range project.Tasks {
		coveredVariants := map[string]bool{}
		if len(task.DependsOn) > 1 {
			for _, dependency := range task.DependsOn {
				if dependency.Name == model.AllDependencies {
					// incorrect if no variant specified or this variant has already been covered
					if dependency.Variant == "" || coveredVariants[dependency.Variant] {
						errs = append(errs,
							ValidationError{
								Message: fmt.Sprintf("task '%s' contains the all dependencies (%s)' "+
									"specification and other explicit dependencies or duplicate variants",
									task.Name, model.AllDependencies),
							},
						)
					}
					coveredVariants[dependency.Variant] = true
				}
			}
		}
	}
	return errs
}

func validateContainers(_ *evergreen.Settings, project *model.Project, ref *model.ProjectRef, _ bool) ValidationErrors {
	settings, err := evergreen.GetConfig()
	if err != nil {
		return ValidationErrors{
			ValidationError{
				Message: errors.Wrap(err, "getting evergreen settings").Error(),
				Level:   Error,
			},
		}
	}
	errs := ValidationErrors{}
	err = model.ValidateContainers(settings.Providers.AWS.Pod.ECS, ref, project.Containers)
	if err != nil {
		errs = append(errs,
			ValidationError{
				Message: errors.Wrap(err, "error validating containers").Error(),
				Level:   Error,
			},
		)
	}
	return errs
}

// validateDependencyGraph returns a non-nil ValidationErrors if the dependency graph contains cycles.
func validateDependencyGraph(project *model.Project) ValidationErrors {
	errs := ValidationErrors{}
	graph := project.DependencyGraph()
	for _, cycle := range graph.Cycles() {
		var nodeStrings []string
		for _, task := range cycle {
			nodeStrings = append(nodeStrings, task.String())
		}
		errs = append(errs, ValidationError{
			Level:   Error,
			Message: fmt.Sprintf("tasks [%s] form a dependency cycle", strings.Join(nodeStrings, ", ")),
		})
	}

	return errs
}

// tvToTaskUnit generates all task-variant pairs mapped to their corresponding
// task unit within a build variant.
func tvToTaskUnit(p *model.Project) map[model.TVPair]model.BuildVariantTaskUnit {
	// map of task name and variant -> BuildVariantTaskUnit
	tasksByNameAndVariant := map[model.TVPair]model.BuildVariantTaskUnit{}

	// generate task nodes for every task and variant combination

	taskGroups := map[string]struct{}{}
	for _, tg := range p.TaskGroups {
		taskGroups[tg.Name] = struct{}{}
	}
	for _, bv := range p.BuildVariants {
		tasksToAdd := []model.BuildVariantTaskUnit{}
		for _, t := range bv.Tasks {
			if _, ok := taskGroups[t.Name]; ok {
				tasksToAdd = append(tasksToAdd, model.CreateTasksFromGroup(t, p, "")...)
			} else {
				tasksToAdd = append(tasksToAdd, t)
			}
		}
		for _, t := range tasksToAdd {
			t.Variant = bv.Name
			node := model.TVPair{
				Variant:  bv.Name,
				TaskName: t.Name,
			}

			tasksByNameAndVariant[node] = t
		}
	}
	return tasksByNameAndVariant
}

func validateProjectConfigAliases(pc *model.ProjectConfig) ValidationErrors {
	errs := []string{}
	pc.SetInternalAliases()
	errs = append(errs, model.ValidateProjectAliases(pc.GitHubPRAliases, "GitHub PR Aliases")...)
	errs = append(errs, model.ValidateProjectAliases(pc.GitHubChecksAliases, "GitHub Checks Aliases")...)
	errs = append(errs, model.ValidateProjectAliases(pc.CommitQueueAliases, "Commit Queue Aliases")...)
	errs = append(errs, model.ValidateProjectAliases(pc.PatchAliases, "Patch Aliases")...)
	errs = append(errs, model.ValidateProjectAliases(pc.GitTagAliases, "Git Tag Aliases")...)

	validationErrs := ValidationErrors{}
	for _, errorMsg := range errs {
		validationErrs = append(validationErrs, ValidationError{
			Message: fmt.Sprintf("error validating aliases: %s", errorMsg),
			Level:   Error,
		})
	}
	return validationErrs
}

// validateAliasCoverage validates that all commit queue aliases defined match some variants/tasks.
func validateAliasCoverage(p *model.Project, aliases model.ProjectAliases) ValidationErrors {
	aliasMap := map[string]model.ProjectAlias{}
	for _, a := range aliases {
		aliasMap[a.ID.Hex()] = a
	}
	aliasNeedsVariant, aliasNeedsTask, err := getAliasCoverage(p, aliasMap)
	if err != nil {
		return ValidationErrors{
			{
				Message: "error checking alias coverage, continuing without validation",
				Level:   Warning,
			},
		}
	}
	return constructAliasWarnings(aliasMap, aliasNeedsVariant, aliasNeedsTask)
}

// constructAliasWarnings returns validation errors given a map of aliases, and whether they need variants/tasks to match.
func constructAliasWarnings(aliasMap map[string]model.ProjectAlias, aliasNeedsVariant, aliasNeedsTask map[string]bool) ValidationErrors {
	res := ValidationErrors{}
	errs := []string{}
	for aliasID, a := range aliasMap {
		needsVariant := aliasNeedsVariant[aliasID]
		needsTask := aliasNeedsTask[aliasID]
		if !needsVariant && !needsTask {
			continue
		}

		msgComponents := []string{}
		switch a.Alias {
		case evergreen.CommitQueueAlias:
			msgComponents = append(msgComponents, "Commit queue alias")
		case evergreen.GithubPRAlias:
			msgComponents = append(msgComponents, "GitHub PR alias")
		case evergreen.GitTagAlias:
			msgComponents = append(msgComponents, "Git tag alias")
		case evergreen.GithubChecksAlias:
			msgComponents = append(msgComponents, "GitHub check alias")
		default:
			msgComponents = append(msgComponents, "Patch alias")
		}
		if len(a.VariantTags) > 0 {
			msgComponents = append(msgComponents, fmt.Sprintf("matching variant tags '%v'", a.VariantTags))
		} else {
			msgComponents = append(msgComponents, fmt.Sprintf("matching variant regexp '%s'", a.Variant))
		}
		if needsVariant {
			msgComponents = append(msgComponents, "has no matching variants")
		} else {
			// This is only relevant information if the alias matches the variant but not the task.
			if len(a.TaskTags) > 0 {
				msgComponents = append(msgComponents, fmt.Sprintf("and matching task tags '%v'", a.TaskTags))
			} else {
				msgComponents = append(msgComponents, fmt.Sprintf("and matching task regexp '%s'", a.Task))
			}
			msgComponents = append(msgComponents, "has no matching tasks")
		}
		errs = append(errs, strings.Join(msgComponents, " "))
	}
	sort.Strings(errs)
	for _, err := range errs {
		res = append(res, ValidationError{
			Message: err,
			Level:   Warning,
		})
	}

	return res
}

// getAliasCoverage returns a map of aliases that don't match variants and a map of aliases that don't match tasks.
func getAliasCoverage(p *model.Project, aliasMap map[string]model.ProjectAlias) (map[string]bool, map[string]bool, error) {
	type taskInfo struct {
		name string
		tags []string
	}
	aliasNeedsVariant := map[string]bool{}
	aliasNeedsTask := map[string]bool{}
	bvtCache := map[string]taskInfo{}
	for a := range aliasMap {
		aliasNeedsVariant[a] = true
		aliasNeedsTask[a] = true
	}
	for _, bv := range p.BuildVariants {
		for aliasID, alias := range aliasMap {
			if !aliasNeedsVariant[aliasID] && !aliasNeedsTask[aliasID] { // Have already found both variants and tasks.
				continue
			}
			// If we still need a task to match the variant, still check if the alias matches, so we know if checking tasks is needed.
			matchesThisVariant, err := alias.HasMatchingVariant(bv.Name, bv.Tags)
			if err != nil {
				return nil, nil, err
			}
			if !matchesThisVariant { // If the variant doesn't match, then there's no reason to keep checking tasks.
				continue
			}
			aliasNeedsVariant[aliasID] = false
			// Loop through all tasks to verify if there is task coverage.
			for _, t := range bv.Tasks {
				var name string
				var tags []string
				if info, ok := bvtCache[t.Name]; ok {
					name = info.name
					tags = info.tags
				} else {
					name, tags, _ = p.GetTaskNameAndTags(t)
					// Even if we can't find the name/tags, still store it, so we don't try again.
					bvtCache[t.Name] = taskInfo{name: name, tags: tags}
				}
				if name != "" {
					if t.IsGroup {
						matchesTaskGroupTask, err := aliasMatchesTaskGroupTask(p, alias, name)
						if err != nil {
							return nil, nil, err
						}
						if matchesTaskGroupTask {
							aliasNeedsTask[aliasID] = false
							break
						}
					}
					matchesThisTask, err := alias.HasMatchingTask(name, tags)
					if err != nil {
						return nil, nil, err
					}
					if matchesThisTask {
						aliasNeedsTask[aliasID] = false
						break
					}
				}
			}
		}
	}
	return aliasNeedsVariant, aliasNeedsTask, nil
}

func aliasMatchesTaskGroupTask(p *model.Project, alias model.ProjectAlias, tgName string) (bool, error) {
	tg := p.FindTaskGroup(tgName)
	if tg == nil {
		return false, errors.Errorf("definition for task group '%s' not found", tgName)
	}
	for _, tgTask := range tg.Tasks {
		t := p.FindProjectTask(tgTask)
		if t == nil {
			return false, errors.Errorf("task '%s' in task group '%s' not found", tgTask, tgName)
		}
		matchesTaskInTaskGroup, err := alias.HasMatchingTask(t.Name, t.Tags)
		if err != nil {
			return false, err
		}
		if matchesTaskInTaskGroup {
			return true, nil
		}
	}
	return false, nil
}

func validateProjectConfigContainers(pc *model.ProjectConfig) ValidationErrors {
	errs := ValidationErrors{}
	for _, size := range pc.ContainerSizeDefinitions {
		if size.Name == "" {
			errs = append(errs, ValidationError{
				Message: "container size name cannot be empty",
				Level:   Error,
			})
		}

		if err := size.Validate(evergreen.GetEnvironment().Settings().Providers.AWS.Pod.ECS); err != nil {
			errs = append(errs,
				ValidationError{
					Message: errors.Wrap(err, "error validating container resources").Error(),
					Level:   Error,
				},
			)
		}
	}
	return errs
}

func validateProjectConfigPlugins(pc *model.ProjectConfig) ValidationErrors {
	errs := ValidationErrors{}
	annotationSettings := pc.TaskAnnotationSettings
	var webhook *evergreen.WebHook
	if annotationSettings != nil {
		webhook = &annotationSettings.FileTicketWebhook
	}
	// skip validation if no build baron configuration exists
	if pc.BuildBaronSettings == nil {
		return ValidationErrors{}
	}
	err := model.ValidateBbProject(pc.Project, *pc.BuildBaronSettings, webhook)
	if err != nil {
		errs = append(errs,
			ValidationError{
				Message: errors.Wrap(err, "error validating build baron config").Error(),
				Level:   Error,
			},
		)
	}
	return errs
}

func hasValidRunOn(runOn []string) bool {
	for _, d := range runOn {
		if d != "" {
			return true
		}
	}
	return false
}

// Ensures that the project has at least one buildvariant and also that all the
// fields required for any buildvariant definition are present
func validateBVFields(project *model.Project) ValidationErrors {
	errs := ValidationErrors{}
	if len(project.BuildVariants) == 0 {
		return ValidationErrors{
			{
				Message: "must specify at least one buildvariant",
			},
		}
	}

	for _, buildVariant := range project.BuildVariants {
		if buildVariant.Name == "" {
			errs = append(errs,
				ValidationError{
					Message: "all buildvariants must have a name",
				},
			)
		}
		if len(buildVariant.Tasks) == 0 {
			errs = append(errs,
				ValidationError{
					Message: fmt.Sprintf("buildvariant '%s' must have at least one task",
						buildVariant.Name),
				},
			)
		}
		bvHasValidDistro := false
		for _, runOn := range buildVariant.RunOn {
			if runOn != "" {
				bvHasValidDistro = true
				break
			}
		}
		if bvHasValidDistro { // don't need to check if tasks have run_on defined since we have a variant default
			continue
		}

		for _, task := range buildVariant.Tasks {
			taskHasValidDistro := hasValidRunOn(task.RunOn)
			if taskHasValidDistro {
				break
			}
			if task.IsGroup {
				for _, t := range project.FindTaskGroup(task.Name).Tasks {
					pt := project.FindProjectTask(t)
					if pt != nil {
						if hasValidRunOn(pt.RunOn) {
							taskHasValidDistro = true
							break
						}
					}
				}
			} else {
				// check for a default in the task definition
				pt := project.FindProjectTask(task.Name)
				if pt != nil {
					taskHasValidDistro = hasValidRunOn(pt.RunOn)
				}
			}
			if !taskHasValidDistro {
				errs = append(errs,
					ValidationError{
						Message: fmt.Sprintf("buildvariant '%s' "+
							"must either specify run_on field or have every task specify run_on",
							buildVariant.Name),
					},
				)
				break
			}
		}
	}
	return errs
}

// Checks that the basic fields that are required by any project are present and
// valid.
func validateProjectFields(project *model.Project) ValidationErrors {
	errs := ValidationErrors{}

	if project.BatchTime < 0 {
		errs = append(errs,
			ValidationError{
				Message: "'batchtime' must be non-negative",
			},
		)
	}

	if project.CommandType != "" {
		if !utility.StringSliceContains(evergreen.ValidCommandTypes, project.CommandType) {
			errs = append(errs,
				ValidationError{
					Message: fmt.Sprintf("invalid command type: %s", project.CommandType),
				},
			)
		}
	}
	return errs
}

func checkProjectFields(project *model.Project) ValidationErrors {
	errs := ValidationErrors{}

	if project.BatchTime > math.MaxInt32 {
		// Error level is warning for backwards compatibility with
		// existing projects. This value will be capped at MaxInt32
		// in ProjectRef.getBatchTime()
		errs = append(errs,
			ValidationError{
				Message: fmt.Sprintf("'batchtime' should not exceed %d", math.MaxInt32),
				Level:   Warning,
			},
		)
	}

	return errs
}

func validateBuildVariantTaskNames(task string, variant string, allTaskNames map[string]bool, taskGroupTaskSet map[string]string) []ValidationError {
	var errs []ValidationError
	if _, ok := allTaskNames[task]; !ok {
		if task == "" {
			errs = append(errs, ValidationError{
				Message: fmt.Sprintf("tasks for buildvariant '%s' must each have a name field",
					variant),
				Level: Error,
			})

		} else {
			errs = append(errs, ValidationError{
				Message: fmt.Sprintf("buildvariant '%s' references a non-existent task '%s'",
					variant, task),
				Level: Error,
			})
		}
	}
	return errs
}

// ensureReferentialIntegrity checks all fields that reference other entities defined in the YAML and ensure that they are referring to valid names.
func ensureReferentialIntegrity(project *model.Project, containerNameMap map[string]bool, distroIDs []string, distroAliases []string) ValidationErrors {
	errs := ValidationErrors{}
	// create a set of all the task names
	allTaskNames := map[string]bool{}
	taskGroupTaskSet := map[string]string{}
	for _, task := range project.Tasks {
		allTaskNames[task.Name] = true
	}
	for _, taskGroup := range project.TaskGroups {
		allTaskNames[taskGroup.Name] = true
		for _, task := range taskGroup.Tasks {
			taskGroupTaskSet[task] = taskGroup.Name
		}
	}

	for _, buildVariant := range project.BuildVariants {
		buildVariantTasks := map[string]bool{}
		for _, task := range buildVariant.Tasks {
			if task.TaskGroup != nil {
				for _, taskGroupTask := range task.TaskGroup.Tasks {
					errs = append(errs, validateBuildVariantTaskNames(taskGroupTask, buildVariant.Name, allTaskNames, taskGroupTaskSet)...)
				}
			}
			errs = append(errs, validateBuildVariantTaskNames(task.Name, buildVariant.Name, allTaskNames, taskGroupTaskSet)...)
			if _, ok := taskGroupTaskSet[task.Name]; ok {
				errs = append(errs,
					ValidationError{
						Message: fmt.Sprintf("task '%s' in build variant '%s' is already referenced in task group '%s'",
							task.Name, buildVariant.Name, taskGroupTaskSet[task.Name]),
						Level: Warning,
					})
			}
			buildVariantTasks[task.Name] = true
			runOnHasDistro := false
			runOnHasContainer := false
			for _, name := range task.RunOn {
				if !utility.StringSliceContains(distroIDs, name) && !utility.StringSliceContains(distroAliases, name) && !containerNameMap[name] {
					errs = append(errs,
						ValidationError{
							Message: fmt.Sprintf("task '%s' in buildvariant '%s' references a nonexistent distro or container named '%s'",
								task.Name, buildVariant.Name, name),
							Level: Warning,
						},
					)
				} else if utility.StringSliceContains(distroIDs, name) && containerNameMap[name] {
					errs = append(errs,
						ValidationError{
							Message: fmt.Sprintf("task '%s' in buildvariant '%s' "+
								"references a container name overlapping with an existing distro '%s', the container "+
								"configuration will override the distro",
								task.Name, buildVariant.Name, name),
							Level: Warning,
						},
					)
				}
				if utility.StringSliceContains(distroIDs, name) {
					runOnHasDistro = true
				}
				if containerNameMap[name] {
					runOnHasContainer = true
				}
			}
			errs = append(errs, checkRunOn(runOnHasDistro, runOnHasContainer, task.RunOn)...)
		}
		runOnHasDistro := false
		runOnHasContainer := false
		for _, name := range buildVariant.RunOn {
			if !utility.StringSliceContains(distroIDs, name) && !utility.StringSliceContains(distroAliases, name) && !containerNameMap[name] {
				errs = append(errs,
					ValidationError{
						Message: fmt.Sprintf("buildvariant '%s' references a nonexistent distro or container named '%s'",
							buildVariant.Name, name),
						Level: Warning,
					},
				)
			} else if utility.StringSliceContains(distroIDs, name) && containerNameMap[name] {
				errs = append(errs,
					ValidationError{
						Message: fmt.Sprintf("buildvariant '%s' "+
							"references a container name overlapping with an existing distro '%s', the container "+
							"configuration will override the distro",
							buildVariant.Name, name),
						Level: Warning,
					},
				)
			}
			if utility.StringSliceContains(distroIDs, name) {
				runOnHasDistro = true
			}
			if containerNameMap[name] {
				runOnHasContainer = true
			}
		}
		errs = append(errs, checkRunOn(runOnHasDistro, runOnHasContainer, buildVariant.RunOn)...)
	}
	return errs
}

func checkRunOn(runOnHasDistro, runOnHasContainer bool, runOn []string) []ValidationError {
	if runOnHasContainer && runOnHasDistro {
		return []ValidationError{{
			Message: "run_on cannot contain a mixture of containers and distros",
			Level:   Error,
		}}

	} else if runOnHasContainer && len(runOn) > 1 {
		return []ValidationError{{
			Message: "only one container can be used from run_on; the first container in the list will be used",
			Level:   Warning,
		}}
	}
	return nil
}

// validateTaskNames ensures the task names do not contain unauthorized characters.
func validateTaskNames(project *model.Project) ValidationErrors {
	unauthorizedTaskCharacters := unauthorizedCharacters + " "
	errs := ValidationErrors{}
	for _, task := range project.Tasks {
		if strings.ContainsAny(strings.TrimSpace(task.Name), unauthorizedTaskCharacters) {
			errs = append(errs,
				ValidationError{
					Message: fmt.Sprintf("task name '%s' contains unauthorized characters ('%s')",
						task.Name, unauthorizedTaskCharacters),
				})
		}
	}
	return errs
}

func checkTaskNames(project *model.Project, task *model.ProjectTask) ValidationErrors {
	errs := ValidationErrors{}
	// Warn against commas because the CLI allows users to specify
	// tasks separated by commas in their patches.
	if strings.Contains(task.Name, ",") {
		errs = append(errs, ValidationError{
			Level:   Warning,
			Message: fmt.Sprintf("task name '%s' should not contain commas", task.Name),
		})
	}
	// Warn against using "*" since it is ambiguous with the
	// all-dependencies specification (also "*").
	if task.Name == model.AllDependencies {
		errs = append(errs, ValidationError{
			Level:   Warning,
			Message: "task should not be named '*' because it is ambiguous with the all-dependencies '*' specification",
		})
	}
	// Warn against using "all" since it is ambiguous with the special "all"
	// task specifier when creating patches.
	if task.Name == "all" {
		errs = append(errs, ValidationError{
			Level:   Warning,
			Message: "task should not be named 'all' because it is ambiguous in task specifications for patches",
		})
	}
	return errs
}

// checkModules checks to make sure that the module's name, branch, and repo are correct.
func checkModules(project *model.Project) ValidationErrors {
	errs := ValidationErrors{}
	moduleNames := map[string]bool{}

	for _, module := range project.Modules {
		// Warn if name is a duplicate or empty
		if module.Name == "" {
			errs = append(errs, ValidationError{
				Level:   Warning,
				Message: "module cannot have an empty name",
			})
		} else if moduleNames[module.Name] {
			errs = append(errs, ValidationError{
				Level:   Warning,
				Message: fmt.Sprintf("module '%s' already exists; the first module name defined will be used", module.Name),
			})
		} else {
			moduleNames[module.Name] = true
		}

		// Warn if branch is empty
		if module.Branch == "" {
			errs = append(errs, ValidationError{
				Level:   Warning,
				Message: fmt.Sprintf("module '%s' should have a set branch", module.Name),
			})
		}

		// Warn if repo is empty or does not conform to Git URL format
		owner, repo, err := thirdparty.ParseGitUrl(module.Repo)
		if err != nil {
			errs = append(errs, ValidationError{
				Level:   Warning,
				Message: errors.Wrapf(err, "module '%s' does not have a valid repo URL format", module.Name).Error(),
			})
		} else if owner == "" || repo == "" {
			errs = append(errs, ValidationError{
				Level:   Warning,
				Message: fmt.Sprintf("module '%s' repo '%s' is missing an owner or repo name", module.Name, module.Repo),
			})
		}
	}

	return errs
}

// Ensures there aren't any duplicate buildvariant names specified in the given
// project and that the names do not contain unauthorized characters.
func validateBVNames(project *model.Project) ValidationErrors {
	errs := ValidationErrors{}
	buildVariantNames := map[string]bool{}

	for _, buildVariant := range project.BuildVariants {
		if _, ok := buildVariantNames[buildVariant.Name]; ok {
			errs = append(errs,
				ValidationError{
					Message: fmt.Sprintf("buildvariant '%s' already exists", buildVariant.Name),
				},
			)
		}
		buildVariantNames[buildVariant.Name] = true
		dispName := buildVariant.DisplayName
		if dispName == "" {
			errs = append(errs,
				ValidationError{
					Message: fmt.Sprintf("buildvariant '%s' does not have a display name", buildVariant.Name),
				},
			)
		} else if dispName == evergreen.MergeTaskVariant {
			errs = append(errs, ValidationError{
				Message: fmt.Sprintf("the variant name '%s' is reserved for the commit queue", evergreen.MergeTaskVariant),
			})
		}

		if strings.ContainsAny(buildVariant.Name, unauthorizedCharacters) {
			errs = append(errs,
				ValidationError{
					Message: fmt.Sprintf("buildvariant name '%s' contains unauthorized characters (%s)",
						buildVariant.Name, unauthorizedCharacters),
				})
		}

	}

	return errs
}

func checkBVNames(buildVariant *model.BuildVariant) ValidationErrors {
	errs := ValidationErrors{}

	// Warn against commas because the CLI allows users to specify
	// variants separated by commas in their patches.
	if strings.Contains(buildVariant.Name, ",") {
		errs = append(errs, ValidationError{
			Level:   Warning,
			Message: fmt.Sprintf("buildvariant name '%s' should not contains commas", buildVariant.Name),
		})
	}
	// Warn against using "*" since it is ambiguous with the
	// all-dependencies specification (also "*").
	if buildVariant.Name == model.AllVariants {
		errs = append(errs, ValidationError{
			Level:   Warning,
			Message: "buildvariant should not be named '*' because it is ambiguous with the all-variants '*' specification",
		})
	}
	// Warn against using "all" since it is ambiguous with the special "all"
	// task specifier when creating patches.
	if buildVariant.Name == "all" {
		errs = append(errs, ValidationError{
			Level:   Warning,
			Message: "buildvariant should not be named 'all' because it is ambiguous in buildvariant specifications for patches",
		})
	}

	return errs
}

func checkLoggerConfig(task *model.ProjectTask) ValidationErrors {
	errs := ValidationErrors{}

	for _, command := range task.Commands {
		if err := command.Loggers.IsValid(); err != nil {
			errs = append(errs, ValidationError{
				Message: errors.Wrapf(err, "error in logger config for command %s in task %s", command.DisplayName, task.Name).Error(),
				Level:   Warning,
			})
		}
	}

	return errs
}

// Ensures there aren't any duplicate task names specified for any buildvariant
// in this project
func validateBVTaskNames(project *model.Project) ValidationErrors {
	errs := ValidationErrors{}
	for _, buildVariant := range project.BuildVariants {
		buildVariantTasks := map[string]bool{}
		for _, task := range buildVariant.Tasks {
			if _, ok := buildVariantTasks[task.Name]; ok {
				errs = append(errs,
					ValidationError{
						Message: fmt.Sprintf("task '%s' in buildvariant '%s' already exists",
							task.Name, buildVariant.Name),
					},
				)
			}
			buildVariantTasks[task.Name] = true
		}
	}
	return errs
}

func validateBVBatchTimes(project *model.Project) ValidationErrors {
	errs := ValidationErrors{}
	for _, buildVariant := range project.BuildVariants {
		// check task batchtimes first
		for _, t := range buildVariant.Tasks {

			if t.CronBatchTime == "" {
				continue
			}
			// otherwise, cron batchtime is set
			if t.BatchTime != nil {
				errs = append(errs,
					ValidationError{
						Message: fmt.Sprintf("task '%s' cannot specify cron and batchtime for variant '%s'", t.Name, buildVariant.Name),
						Level:   Error,
					})
			}
			if _, err := model.GetNextCronTime(time.Now(), t.CronBatchTime); err != nil {
				errs = append(errs,
					ValidationError{
						Message: errors.Wrapf(err, "task cron batchtime '%s' has invalid syntax for task '%s' for build variant '%s'",
							t.CronBatchTime, t.Name, buildVariant.Name).Error(),
						Level: Error,
					},
				)
			}
		}

		if buildVariant.CronBatchTime == "" {
			continue
		}
		if buildVariant.BatchTime != nil {
			errs = append(errs,
				ValidationError{
					Message: fmt.Sprintf("variant '%s' cannot specify cron and batchtime", buildVariant.Name),
					Level:   Error,
				})
		}
		if _, err := model.GetNextCronTime(time.Now(), buildVariant.CronBatchTime); err != nil {
			errs = append(errs,
				ValidationError{
					Message: errors.Wrapf(err, "cron batchtime '%s' has invalid syntax", buildVariant.CronBatchTime).Error(),
					Level:   Error,
				},
			)
		}
	}
	return errs
}

func checkBVBatchTimes(buildVariant *model.BuildVariant) ValidationErrors {
	errs := ValidationErrors{}
	// check task batchtimes first
	for _, t := range buildVariant.Tasks {
		// setting explicitly to true with batchtime will use batchtime
		if utility.FromBoolPtr(t.Activate) && (t.CronBatchTime != "" || t.BatchTime != nil) {
			errs = append(errs,
				ValidationError{
					Message: fmt.Sprintf("task '%s' for variant '%s' activation ignored since batchtime specified",
						t.Name, buildVariant.Name),
					Level: Warning,
				})
		}

	}

	if utility.FromBoolPtr(buildVariant.Activate) && (buildVariant.CronBatchTime != "" || buildVariant.BatchTime != nil) {
		errs = append(errs,
			ValidationError{
				Message: fmt.Sprintf("variant '%s' activation ignored since batchtime specified", buildVariant.Name),
				Level:   Warning,
			})
	}

	return errs
}

func validateDisplayTaskNames(project *model.Project) ValidationErrors {
	errs := ValidationErrors{}

	// build a map of task names
	tn := map[string]struct{}{}
	for _, t := range project.Tasks {
		tn[t.Name] = struct{}{}
	}

	// check display tasks
	for _, bv := range project.BuildVariants {
		for _, dp := range bv.DisplayTasks {
			for _, etn := range dp.ExecTasks {
				if strings.HasPrefix(etn, "display_") {
					errs = append(errs,
						ValidationError{
							Level:   Error,
							Message: fmt.Sprintf("execution task '%s' has prefix 'display_' which is invalid", etn),
						})
				}
			}
		}
	}
	return errs
}

// Helper for validating a set of plugin commands given a project/registry
func validateCommands(section string, project *model.Project,
	commands []model.PluginCommandConf) ValidationErrors {
	errs := ValidationErrors{}

	for i, cmd := range commands {
		commandName := fmt.Sprintf("'%s' command", cmd.Command)
		if cmd.Function != "" {
			commandName = fmt.Sprintf("'%s' function", cmd.Function)
		}
		blockInfo := command.BlockInfo{
			Block:     "",
			CmdNum:    i + 1,
			TotalCmds: len(commands),
		}
		_, err := command.Render(cmd, project, blockInfo)
		if err != nil {
			errs = append(errs, ValidationError{Message: fmt.Sprintf("%s section in %s: %s", section, commandName, err)})
		}
		if cmd.Type != "" {
			if !utility.StringSliceContains(evergreen.ValidCommandTypes, cmd.Type) {
				msg := fmt.Sprintf("%s section in %s: invalid command type: '%s'", section, commandName, cmd.Type)
				errs = append(errs, ValidationError{Message: msg})
			}
		}
		if cmd.Function != "" && cmd.Command != "" {
			errs = append(errs, ValidationError{
				Level:   Error,
				Message: fmt.Sprintf("cannot specify both command '%s' and function '%s'", cmd.Command, cmd.Function),
			})
		}
	}
	return errs
}

// Ensures there any plugin commands referenced in a project's configuration
// are specified in a valid format
func validatePluginCommands(project *model.Project) ValidationErrors {
	errs := ValidationErrors{}
	seen := make(map[string]bool)

	// validate each function definition
	for funcName, commands := range project.Functions {
		if commands == nil || len(commands.List()) == 0 {
			errs = append(errs,
				ValidationError{
					Message: fmt.Sprintf("'%s' function contains no commands", funcName),
					Level:   Error,
				},
			)
			continue
		}
		valErrs := validateCommands("functions", project, commands.List())
		for _, err := range valErrs {
			errs = append(errs,
				ValidationError{
					Message: fmt.Sprintf("'%s' definition error: %s", funcName, err.Message),
					Level:   err.Level,
				},
			)
		}

		for _, c := range commands.List() {
			if c.Function != "" {
				errs = append(errs,
					ValidationError{
						Message: fmt.Sprintf("can not reference a function within a "+
							"function: '%s' referenced within '%s'", c.Function, funcName),
					},
				)

			}
		}

		// this checks for duplicate function definitions in the project.
		if seen[funcName] {
			errs = append(errs,
				ValidationError{
					Message: fmt.Sprintf(`duplicate definition of "%s"`, funcName),
				},
			)
		}
		seen[funcName] = true
	}

	if project.Pre != nil {
		errs = append(errs, validateCommands("pre", project, project.Pre.List())...)
	}

	if project.Post != nil {
		errs = append(errs, validateCommands("post", project, project.Post.List())...)
	}

	if project.Timeout != nil {
		errs = append(errs, validateCommands("timeout", project, project.Timeout.List())...)
	}

	if project.EarlyTermination != nil {
		errs = append(errs, ValidationError{
			Message: "early_termination block is deprecated and will be removed in the future",
			Level:   Warning,
		})
	}

	// validate project tasks section
	for _, task := range project.Tasks {
		errs = append(errs, validateCommands("tasks", project, task.Commands)...)
	}
	return errs
}

// Ensures there aren't any duplicate task names for this project
func validateProjectTaskNames(project *model.Project) ValidationErrors {
	errs := ValidationErrors{}
	// create a map to hold the task names
	taskNames := map[string]bool{}
	for _, task := range project.Tasks {
		if _, ok := taskNames[task.Name]; ok {
			errs = append(errs,
				ValidationError{
					Message: fmt.Sprintf("task '%s' already exists", task.Name),
				},
			)
		}
		taskNames[task.Name] = true
	}
	return errs
}

// validateProjectTaskIdsAndTags ensures that task tags and ids only contain valid characters
func validateProjectTaskIdsAndTags(project *model.Project) ValidationErrors {
	errs := ValidationErrors{}
	// create a map to hold the task names
	for _, task := range project.Tasks {
		// check task name
		if i := strings.IndexAny(task.Name, model.InvalidCriterionRunes); i == 0 {
			errs = append(errs, ValidationError{
				Message: fmt.Sprintf("task '%s' has invalid name: starts with invalid character %s",
					task.Name, strconv.QuoteRune(rune(task.Name[0])))})
		}
		// check tag names
		for _, tag := range task.Tags {
			if i := strings.IndexAny(tag, model.InvalidCriterionRunes); i == 0 {
				errs = append(errs, ValidationError{
					Message: fmt.Sprintf("task '%s' has invalid tag '%s': starts with invalid character %s",
						task.Name, tag, strconv.QuoteRune(rune(tag[0])))})
			}
			if i := util.IndexWhiteSpace(tag); i != -1 {
				errs = append(errs, ValidationError{
					Message: fmt.Sprintf("task '%s' has invalid tag '%s': tag contains white space",
						task.Name, tag)})
			}
		}
	}
	return errs
}

func checkTaskRuns(project *model.Project) ValidationErrors {
	var errs ValidationErrors
	for _, bvtu := range project.FindAllBuildVariantTasks() {
		if bvtu.SkipOnPatchBuild() && bvtu.SkipOnNonPatchBuild() {
			errs = append(errs, ValidationError{
				Level: Warning,
				Message: fmt.Sprintf("task '%s' will never run because it skips both patch builds and non-patch builds",
					bvtu.Name),
			})
		}
		if bvtu.SkipOnGitTagBuild() && bvtu.SkipOnNonGitTagBuild() {
			errs = append(errs, ValidationError{
				Level: Warning,
				Message: fmt.Sprintf("task '%s' will never run because it skips both git tag builds and non git tag builds",
					bvtu.Name),
			})
		}
		// Git-tag-only builds cannot run in patches.
		if bvtu.SkipOnNonGitTagBuild() && bvtu.SkipOnNonPatchBuild() {
			errs = append(errs, ValidationError{
				Level: Warning,
				Message: fmt.Sprintf("task '%s' will never run because it only runs for git tag builds but also is patch-only",
					bvtu.Name),
			})
		}
		if bvtu.SkipOnNonGitTagBuild() && utility.FromBoolPtr(bvtu.Patchable) {
			errs = append(errs, ValidationError{
				Level: Warning,
				Message: fmt.Sprintf("task '%s' cannot be patchable if it only runs for git tag builds",
					bvtu.Name),
			})
		}
	}
	return errs
}

// validateTaskDependencies ensures that the dependencies for the tasks have the
// correct fields, and that the fields have valid values
func validateTaskDependencies(project *model.Project) ValidationErrors {
	errs := ValidationErrors{}
	for _, task := range project.Tasks {
		// create a set of the dependencies, to check for duplicates
		depNames := map[model.TVPair]bool{}

		for _, dep := range task.DependsOn {
			pair := model.TVPair{TaskName: dep.Name, Variant: dep.Variant}
			// make sure the dependency is not specified more than once
			if depNames[pair] {
				errs = append(errs,
					ValidationError{
						Message: fmt.Sprintf("duplicate dependency '%s' specified for task '%s'",
							dep.Name, task.Name),
					},
				)
			}
			depNames[pair] = true

			// check that the status is valid
			switch dep.Status {
			case evergreen.TaskSucceeded, evergreen.TaskFailed, model.AllStatuses, "":
				// these are all valid
			default:
				errs = append(errs,
					ValidationError{
						Message: fmt.Sprintf("invalid dependency status for task '%s': %s",
							task.Name, dep.Status)})
			}

			// check that name of the dependency task is valid
			if dep.Name != model.AllDependencies && project.FindProjectTask(dep.Name) == nil {
				errs = append(errs,
					ValidationError{
						Level: Error,
						Message: fmt.Sprintf("non-existent task name '%s' in dependencies for task '%s'",
							dep.Name, task.Name),
					},
				)
			}
			if dep.Variant != "" && dep.Variant != model.AllVariants && project.FindBuildVariant(dep.Variant) == nil {
				errs = append(errs, ValidationError{
					Level: Error,
					Message: fmt.Sprintf("non-existent variant name '%s' in dependencies for task '%s'",
						dep.Variant, task.Name),
				})
			}

		}
	}
	return errs
}

func checkTaskDependencies(task *model.ProjectTask, allTasks map[string]model.ProjectTask) ValidationErrors {
	errs := ValidationErrors{}

	for _, dep := range task.DependsOn {
		dependent, exists := allTasks[dep.Name]
		if !exists {
			continue
		}
		if utility.FromBoolPtr(dependent.PatchOnly) && !utility.FromBoolPtr(task.PatchOnly) {
			errs = append(errs, ValidationError{
				Level:   Warning,
				Message: fmt.Sprintf("Task '%s' depends on patch-only task '%s'. Both will only run in patches", task.Name, dep.Name),
			})
		}
		if !utility.FromBoolTPtr(dependent.Patchable) && utility.FromBoolTPtr(task.Patchable) {
			errs = append(errs, ValidationError{
				Level:   Warning,
				Message: fmt.Sprintf("Task '%s' depends on non-patchable task '%s'. Neither will run in patches", task.Name, dep.Name),
			})
		}
		if utility.FromBoolPtr(dependent.GitTagOnly) && !utility.FromBoolPtr(task.GitTagOnly) {
			errs = append(errs, ValidationError{
				Level:   Warning,
				Message: fmt.Sprintf("Task '%s' depends on git-tag-only task '%s'. Both will only run when pushing git tags", task.Name, dep.Name),
			})
		}
	}

	return errs
}

func validateParameters(p *model.Project) ValidationErrors {
	errs := ValidationErrors{}

	names := map[string]bool{}
	for _, param := range p.Parameters {
		if _, ok := names[param.Parameter.Key]; ok {
			errs = append(errs, ValidationError{
				Level:   Error,
				Message: fmt.Sprintf("parameter '%s' is defined multiple times", param.Parameter.Key),
			})
			names[param.Parameter.Key] = true
		}
		if strings.Contains(param.Parameter.Key, "=") {
			errs = append(errs, ValidationError{
				Level:   Error,
				Message: fmt.Sprintf("parameter name '%s' cannot contain `=`", param.Parameter.Key),
			})
		}
		if param.Parameter.Key == "" {
			errs = append(errs, ValidationError{
				Level:   Error,
				Message: "parameter name is missing",
			})
		}
	}
	return errs
}

func validateTaskGroups(p *model.Project) ValidationErrors {
	errs := ValidationErrors{}
	taskGroups := p.TaskGroups
	for _, bv := range p.BuildVariants {
		for _, t := range bv.Tasks {
			if t.TaskGroup != nil {
				taskGroups = append(taskGroups, *t.TaskGroup)
			}
		}
	}
	for _, tg := range taskGroups {
		// validate that there is at least 1 task
		if len(tg.Tasks) < 1 {
			errs = append(errs, ValidationError{
				Message: fmt.Sprintf("task group %s must have at least 1 task", tg.Name),
				Level:   Error,
			})
		}
		// validate that the task group is not named the same as a task
		for _, t := range p.Tasks {
			if t.Name == tg.Name {
				errs = append(errs, ValidationError{
					Message: fmt.Sprintf("%s is used as a name for both a task and task group", t.Name),
					Level:   Error,
				})
			}
		}
		// validate that a task is not listed twice in a task group
		counts := make(map[string]int)
		for _, name := range tg.Tasks {
			counts[name]++
		}
		for name, count := range counts {
			if count > 1 {
				errs = append(errs, ValidationError{
					Message: fmt.Sprintf("%s is listed in task group %s %d times", name, tg.Name, count),
					Level:   Error,
				})
			}
		}
		// validate that attach commands aren't used in the teardown_group phase
		if tg.TeardownGroup != nil {
			for _, cmd := range tg.TeardownGroup.List() {
				if utility.StringSliceContains(evergreen.AttachCommands, cmd.Command) {
					errs = append(errs, ValidationError{
						Message: fmt.Sprintf("%s cannot be used in the group teardown stage", cmd.Command),
						Level:   Error,
					})
				}
			}
		}
	}

	return errs
}

func checkTaskGroups(p *model.Project) ValidationErrors {
	errs := ValidationErrors{}
	tasksInTaskGroups := map[string]string{}
	names := map[string]bool{}
	taskGroups := p.TaskGroups
	for _, bv := range p.BuildVariants {
		for _, t := range bv.Tasks {
			if t.TaskGroup != nil {
				taskGroups = append(taskGroups, *t.TaskGroup)
			}
		}
	}
	for _, tg := range taskGroups {
		if _, ok := names[tg.Name]; ok {
			errs = append(errs, ValidationError{
				Level:   Warning,
				Message: fmt.Sprintf("task group '%s' is defined multiple times; only the first will be used", tg.Name),
			})
		}
		names[tg.Name] = true
		if tg.MaxHosts < 1 {
			errs = append(errs, ValidationError{
				Message: fmt.Sprintf("task group %s has number of hosts %d less than 1", tg.Name, tg.MaxHosts),
				Level:   Warning,
			})
		}
		if len(tg.Tasks) == 1 {
			continue
		}
		if tg.MaxHosts > len(tg.Tasks) {
			errs = append(errs, ValidationError{
				Message: fmt.Sprintf("task group %s has max number of hosts %d greater than the number of tasks %d", tg.Name, tg.MaxHosts, len(tg.Tasks)),
				Level:   Warning,
			})
		}
		for _, t := range tg.Tasks {
			tasksInTaskGroups[t] = tg.Name
		}
	}

	return errs
}

// validateDuplicateBVTasks ensures that no task is used multiple times
// in any given build variant.
func validateDuplicateBVTasks(p *model.Project) ValidationErrors {
	errors := []ValidationError{}

	for _, bv := range p.BuildVariants {
		tasksFound := map[string]interface{}{}
		for _, t := range bv.Tasks {

			if t.IsGroup {
				tg := t.TaskGroup
				if tg == nil {
					tg = p.FindTaskGroup(t.Name)
				}
				if tg == nil {
					continue
				}
				for _, tgTask := range tg.Tasks {
					err := checkOrAddTask(tgTask, bv.Name, tasksFound)
					if err != nil {
						errors = append(errors, *err)
					}
				}
			} else {
				err := checkOrAddTask(t.Name, bv.Name, tasksFound)
				if err != nil {
					errors = append(errors, *err)
				}
			}

		}
	}

	return errors
}

func checkOrAddTask(task, variant string, tasksFound map[string]interface{}) *ValidationError {
	if _, found := tasksFound[task]; found {
		return &ValidationError{
			Message: fmt.Sprintf("task '%s' in '%s' is listed more than once, likely through a task group", task, variant),
			Level:   Error,
		}
	}
	tasksFound[task] = nil
	return nil
}

func validateHostCreates(p *model.Project) ValidationErrors {
	counts := tasksThatCallHostCreateByProvider(p)
	errs := validateTimesCalledPerTask(p, counts.All, evergreen.HostCreateCommandName, HostCreateLimitPerTask, Error)
	errs = append(errs, validateHostCreateTotals(p, counts)...)
	return errs
}

type hostCreateCounts struct {
	Docker map[string]int
	EC2    map[string]int
	All    map[string]int
}

// tasksThatCallHostCreateByProvider is similar to TasksThatCallCommand in the model package, except the output is
// split into host.create for Docker hosts and host.create for non-docker hosts, so limits can be validated separately.
func tasksThatCallHostCreateByProvider(p *model.Project) hostCreateCounts {
	// get all functions that call the command.
	ec2Fs := map[string]int{}
	dockerFs := map[string]int{}
	for f, cmds := range p.Functions {
		if cmds == nil {
			continue
		}
		for _, c := range cmds.List() {
			if c.Command == evergreen.HostCreateCommandName {
				provider, ok := c.Params["provider"]
				if ok && provider.(string) == evergreen.ProviderNameDocker {
					dockerFs[f] += 1
				} else {
					ec2Fs[f] += 1
				}
			}
		}
	}

	// get all tasks that call the command.
	counts := hostCreateCounts{
		Docker: map[string]int{},
		EC2:    map[string]int{},
		All:    map[string]int{},
	}
	for _, t := range p.Tasks {
		for _, c := range t.Commands {
			if c.Function != "" {
				if times, ok := ec2Fs[c.Function]; ok {
					counts.EC2[t.Name] += times
					counts.All[t.Name] += times
				}
				if times, ok := dockerFs[c.Function]; ok {
					counts.Docker[t.Name] += times
					counts.All[t.Name] += times
				}
			}
			if c.Command == evergreen.HostCreateCommandName {
				provider, ok := c.Params["provider"]
				if ok && provider.(string) == evergreen.ProviderNameDocker {
					counts.Docker[t.Name] += 1
					counts.All[t.Name] += 1
				} else {
					counts.EC2[t.Name] += 1
					counts.All[t.Name] += 1
				}
			}
		}
	}

	return counts
}

func validateTimesCalledPerTask(p *model.Project, ts map[string]int, commandName string, times int, level ValidationErrorLevel) ValidationErrors {
	errs := ValidationErrors{}
	for _, bv := range p.BuildVariants {
		for _, t := range bv.Tasks {
			if count, ok := ts[t.Name]; ok {
				if count > times {
					errs = append(errs, ValidationError{
						Message: fmt.Sprintf("build variant '%s' with task '%s' may only call %s %d time(s) but calls it %d time(s)", bv.Name, t.Name, commandName, times, count),
						Level:   level,
					})
				}
			}
		}
	}
	return errs
}

func validateHostCreateTotals(p *model.Project, counts hostCreateCounts) ValidationErrors {
	errs := ValidationErrors{}
	dockerTotal := 0
	ec2Total := 0
	errorFmt := "project config may only call %s %s %d time(s) but it is called %d time(s)"
	for _, bv := range p.BuildVariants {
		for _, t := range bv.Tasks {
			dockerTotal += counts.Docker[t.Name]
			ec2Total += counts.EC2[t.Name]
		}
	}
	if ec2Total > EC2HostCreateTotalLimit {
		errs = append(errs, ValidationError{
			Message: fmt.Sprintf(errorFmt, "ec2", evergreen.HostCreateCommandName, EC2HostCreateTotalLimit, ec2Total),
			Level:   Error,
		})
	}
	if dockerTotal > DockerHostCreateTotalLimit {
		errs = append(errs, ValidationError{
			Message: fmt.Sprintf(errorFmt, "docker", evergreen.HostCreateCommandName, DockerHostCreateTotalLimit, dockerTotal),
			Level:   Error,
		})
	}
	return errs
}

// validateGenerateTasks validates that no task calls 'generate.tasks' more than once, since if one
// does, the server will noop it.
func validateGenerateTasks(p *model.Project) ValidationErrors {
	ts := p.TasksThatCallCommand(evergreen.GenerateTasksCommandName)
	return validateTimesCalledPerTask(p, ts, evergreen.GenerateTasksCommandName, 1, Error)
}

// validateTaskSyncSettings checks that task sync in the project settings have
// enabled task sync for the config.
func validateTaskSyncSettings(_ *evergreen.Settings, p *model.Project, ref *model.ProjectRef, _ bool) ValidationErrors {
	if ref.TaskSync.IsConfigEnabled() {
		return nil
	}
	var errs ValidationErrors
	if s3PushCalls := p.TasksThatCallCommand(evergreen.S3PushCommandName); len(s3PushCalls) != 0 {
		errs = append(errs, ValidationError{
			Level: Error,
			Message: fmt.Sprintf("cannot use %s command in project config when it is disabled by project '%s' settings",
				ref.Identifier, evergreen.S3PushCommandName),
		})
	}
	if s3PullCalls := p.TasksThatCallCommand(evergreen.S3PullCommandName); len(s3PullCalls) != 0 {
		errs = append(errs, ValidationError{
			Level: Error,
			Message: fmt.Sprintf("cannot use %s command in project config when it is disabled by project '%s' settings",
				ref.Identifier, evergreen.S3PullCommandName),
		})
	}
	return errs
}

// validateVersionControl checks if a project with defined project config fields has version control enabled on the project ref.
func validateVersionControl(_ *evergreen.Settings, _ *model.Project, ref *model.ProjectRef, isConfigDefined bool) ValidationErrors {
	var errs ValidationErrors
	if ref.IsVersionControlEnabled() && !isConfigDefined {
		errs = append(errs, ValidationError{
			Level: Warning,
			Message: fmt.Sprintf("version control is enabled for project '%s' but no project config fields have been set.",
				ref.Identifier),
		})
	} else if !ref.IsVersionControlEnabled() && isConfigDefined {
		errs = append(errs, ValidationError{
			Level: Warning,
			Message: fmt.Sprintf("version control is disabled for project '%s'; the currently defined project config fields will not be picked up",
				ref.Identifier),
		})
	}
	return errs
}

// bvsWithTasksThatCallCommand creates a mapping from build variants to tasks
// that run the given command cmd, including the list of matching commands for
// each task. Returns the total number of commands in the map.
func bvsWithTasksThatCallCommand(p *model.Project, cmd string) (map[string]map[string][]model.PluginCommandConf, int, error) {
	// build variant -> tasks that run cmd -> all matching commands
	bvToTasksWithCmds := map[string]map[string][]model.PluginCommandConf{}
	numCmds := 0
	catcher := grip.NewBasicCatcher()

	// addCmdsForTaskInBV adds commands that run for a task in a build variant
	// to the mapping.
	addCmdsForTaskInBV := func(bvToTaskWithCmds map[string]map[string][]model.PluginCommandConf, bv, taskUnit string, cmds []model.PluginCommandConf) {
		if len(cmds) == 0 {
			return
		}
		if _, ok := bvToTaskWithCmds[bv]; !ok {
			bvToTasksWithCmds[bv] = map[string][]model.PluginCommandConf{}
		}
		bvToTasksWithCmds[bv][taskUnit] = append(bvToTasksWithCmds[bv][taskUnit], cmds...)
		numCmds += len(cmds)
	}

	for _, bv := range p.BuildVariants {
		var preAndPostCmds []model.PluginCommandConf
		if p.Pre != nil {
			preAndPostCmds = append(preAndPostCmds, p.CommandsRunOnBV(p.Pre.List(), cmd, bv.Name)...)
		}
		if p.Post != nil {
			preAndPostCmds = append(preAndPostCmds, p.CommandsRunOnBV(p.Post.List(), cmd, bv.Name)...)
		}

		for _, bvtu := range bv.Tasks {
			if bvtu.IsGroup {
				tg := bvtu.TaskGroup
				if tg == nil {
					tg = p.FindTaskGroup(bvtu.Name)
				}
				if tg == nil {
					catcher.Errorf("cannot find definition of task group '%s' used in build variant '%s'", bvtu.Name, bv.Name)
					continue
				}
				// All setup/teardown commands that apply for this build variant
				// will run for this task.
				var setupAndTeardownCmds []model.PluginCommandConf
				if tg.SetupGroup != nil {
					setupAndTeardownCmds = append(setupAndTeardownCmds, p.CommandsRunOnBV(tg.SetupGroup.List(), cmd, bv.Name)...)
				}
				if tg.SetupTask != nil {
					setupAndTeardownCmds = append(setupAndTeardownCmds, p.CommandsRunOnBV(tg.SetupTask.List(), cmd, bv.Name)...)
				}
				if tg.TeardownGroup != nil {
					setupAndTeardownCmds = append(setupAndTeardownCmds, p.CommandsRunOnBV(tg.TeardownGroup.List(), cmd, bv.Name)...)
				}
				if tg.TeardownTask != nil {
					setupAndTeardownCmds = append(setupAndTeardownCmds, p.CommandsRunOnBV(tg.TeardownTask.List(), cmd, bv.Name)...)
				}
				for _, tgTask := range model.CreateTasksFromGroup(bvtu, p, "") {
					addCmdsForTaskInBV(bvToTasksWithCmds, bv.Name, tgTask.Name, setupAndTeardownCmds)
					if projTask := p.FindProjectTask(tgTask.Name); projTask != nil {
						cmds := p.CommandsRunOnBV(projTask.Commands, cmd, bv.Name)
						addCmdsForTaskInBV(bvToTasksWithCmds, bv.Name, tgTask.Name, cmds)
					} else {
						catcher.Errorf("cannot find definition of task '%s' used in task group '%s'", tgTask.Name, tg.Name)
					}
				}
			} else {
				// All pre/post commands that apply for this build variant will
				// run for this task.
				addCmdsForTaskInBV(bvToTasksWithCmds, bv.Name, bvtu.Name, preAndPostCmds)

				projTask := p.FindProjectTask(bvtu.Name)
				if projTask == nil {
					catcher.Errorf("cannot find definition of task '%s'", bvtu.Name)
					continue
				}
				cmds := p.CommandsRunOnBV(projTask.Commands, cmd, bv.Name)
				addCmdsForTaskInBV(bvToTasksWithCmds, bv.Name, bvtu.Name, cmds)
			}
		}
	}
	return bvToTasksWithCmds, numCmds, catcher.Resolve()
}

// validateTaskSyncCommands validates project's task sync commands.  In
// particular, s3.push should be called at most once per task and s3.pull should
// refer to a valid task running s3.push.  It does not check that the project
// settings allow task syncing - see validateTaskSyncSettings. If run long isn't set,
// we don't validate dependencies if there are too many commands.
func validateTaskSyncCommands(p *model.Project, runLong bool) ValidationErrors {
	errs := ValidationErrors{}

	// A task should not call s3.push multiple times.
	s3PushCalls := p.TasksThatCallCommand(evergreen.S3PushCommandName)
	errs = append(errs, validateTimesCalledPerTask(p, s3PushCalls, evergreen.S3PushCommandName, 1, Warning)...)

	bvToTaskCmds, numCmds, err := bvsWithTasksThatCallCommand(p, evergreen.S3PullCommandName)
	if err != nil {
		errs = append(errs, ValidationError{
			Level:   Error,
			Message: fmt.Sprintf("could not generate map of build variants with tasks that call command '%s': %s", evergreen.S3PullCommandName, err.Error()),
		})
	}

	checkDependencies := numCmds <= maxTaskSyncCommandsForDependenciesCheck || runLong
	if !checkDependencies {
		errs = append(errs, ValidationError{
			Level:   Warning,
			Message: fmt.Sprintf("too many commands using '%s' to check dependencies by default", evergreen.S3PullCommandName),
		})
	}
	for bv, taskCmds := range bvToTaskCmds {
		for task, cmds := range taskCmds {
			for _, cmd := range cmds {
				// This is only possible because we disallow expansions for the
				// task and build variant for s3.pull, which would prevent
				// evaluation of dependencies.
				s3PushTaskName, s3PushBVName, parseErr := parseS3PullParameters(cmd)
				if parseErr != nil {
					errs = append(errs, ValidationError{
						Level:   Error,
						Message: fmt.Sprintf("could not parse parameters for command '%s': %s", cmd.Command, parseErr.Error()),
					})
					continue
				}

				// If no build variant is explicitly stated, the build variant
				// is the same as the build variant of the task running s3.pull.
				if s3PushBVName == "" {
					s3PushBVName = bv
				}

				// Since s3.pull depends on the task running s3.push to run
				// first, ensure that this task for this build variant has a
				// dependency on the referenced task and build variant.
				s3PushTaskNode := model.TVPair{TaskName: s3PushTaskName, Variant: s3PushBVName}
				if checkDependencies {
					s3PullTaskNode := model.TVPair{TaskName: task, Variant: bv}
					if err := validateTVDependsOnTV(s3PullTaskNode, s3PushTaskNode, []string{"", evergreen.TaskSucceeded}, p); err != nil {
						errs = append(errs, ValidationError{
							Level: Error,
							Message: fmt.Sprintf("problem validating that task running command '%s' depends on task running command '%s': %s",
								evergreen.S3PullCommandName, evergreen.S3PushCommandName, err.Error()),
						})
					}
				}

				// Find the task referenced by s3.pull and ensure that it exists
				// and calls s3.push.
				cmds, err := p.CommandsRunOnTV(s3PushTaskNode, evergreen.S3PushCommandName)
				if err != nil {
					errs = append(errs, ValidationError{
						Level: Error,
						Message: fmt.Sprintf("problem validating that task '%s' runs command '%s': %s",
							s3PushTaskName, evergreen.S3PushCommandName, err.Error()),
					})
				} else if len(cmds) == 0 {
					errs = append(errs, ValidationError{
						Level: Error,
						Message: fmt.Sprintf("task '%s' in build variant '%s' does not run command '%s'",
							s3PushTaskName, s3PushBVName, evergreen.S3PushCommandName),
					})
				}
			}
		}
	}

	return errs
}

// validateTVDependsOnTV checks that the dependent task always has a dependency on the depended on task.
// The dependedOnTask and every other task along the path must run on all the same requester types as the dependentTask
// and the dependency on the dependedOnTask must be with a status in statuses, if provided.
func validateTVDependsOnTV(dependentTask, dependedOnTask model.TVPair, statuses []string, project *model.Project) error {
	g := project.DependencyGraph()
	tvTaskUnitMap := tvToTaskUnit(project)

	startNode := task.TaskNode{Name: dependentTask.TaskName, Variant: dependentTask.Variant}
	targetNode := task.TaskNode{Name: dependedOnTask.TaskName, Variant: dependedOnTask.Variant}

	// The traversal function returns whether the current edge should be traversed by the DFS.
	traversal := func(edge task.DependencyEdge) bool {
		from := edge.From
		to := edge.To

		fromTaskUnit := tvTaskUnitMap[model.TVPair{TaskName: from.Name, Variant: from.Variant}]
		toTaskUnit := tvTaskUnitMap[model.TVPair{TaskName: to.Name, Variant: to.Variant}]

		var edgeInfo model.TaskUnitDependency
		for _, dependency := range fromTaskUnit.DependsOn {
			if dependency.Name == to.Name && dependency.Variant == to.Variant {
				edgeInfo = dependency
			}
		}

		// PatchOptional dependencies are skipped when the fromTaskUnit task is running on a patch.
		if edgeInfo.PatchOptional && !(fromTaskUnit.SkipOnPatchBuild() || fromTaskUnit.SkipOnNonGitTagBuild()) {
			return false
		}

		// The dependency is skipped if toTaskUnit doesn't run on all the same requester types that fromTaskUnit runs on.
		for _, rType := range evergreen.AllRequesterTypes {
			if !fromTaskUnit.SkipOnRequester(rType) && toTaskUnit.SkipOnRequester(rType) {
				return false
			}
		}

		// If statuses is specified we need to check the edge's status when the edge points to the target node.
		if statuses != nil && to == targetNode {
			return utility.StringSliceContains(statuses, edgeInfo.Status)
		}

		return true
	}

	if found := g.DepthFirstSearch(startNode, targetNode, traversal); !found {
		dependentBVTask := tvTaskUnitMap[dependentTask]
		runsOnPatches := !(dependentBVTask.SkipOnPatchBuild() || dependentBVTask.SkipOnNonGitTagBuild())
		runsOnNonPatches := !(dependentBVTask.SkipOnNonPatchBuild() || dependentBVTask.SkipOnNonGitTagBuild())
		runsOnGitTag := !(dependentBVTask.SkipOnNonPatchBuild() || dependentBVTask.SkipOnGitTagBuild())

		errMsg := "task '%s' in build variant '%s' must depend on" +
			" task '%s' in build variant '%s' completing"
		if runsOnPatches && runsOnNonPatches {
			errMsg += " for both patches and non-patches"
		} else if runsOnPatches {
			errMsg += " for patches"
		} else if runsOnNonPatches {
			errMsg += " for non-patches"
		} else if runsOnGitTag {
			errMsg += " for git-tag builds"
		}
		errMsg = fmt.Sprintf(errMsg, dependentTask.TaskName, dependentTask.Variant, dependedOnTask.TaskName, dependedOnTask.Variant)

		if statuses != nil {
			errMsg = fmt.Sprintf("%s with status in [%s]", errMsg, strings.Join(statuses, ", "))
		}

		return errors.New(errMsg)
	}
	return nil
}

// parseS3PullParameters returns the parameters from the s3.pull command that
// references the push task.
func parseS3PullParameters(c model.PluginCommandConf) (task, bv string, err error) {
	if len(c.Params) == 0 {
		return "", "", errors.Errorf("command '%s' has no parameters", c.Command)
	}
	var i interface{}
	var ok bool
	var paramName string

	paramName = "task"
	i, ok = c.Params[paramName]
	if !ok {
		return "", "", errors.Errorf("command '%s' needs parameter '%s' defined", c.Command, paramName)
	} else {
		task, ok = i.(string)
		if !ok {
			return "", "", errors.Errorf("command '%s' was supplied parameter '%s' but is not a string argument, got %T", c.Command, paramName, i)
		}
	}

	paramName = "from_build_variant"
	i, ok = c.Params[paramName]
	if !ok {
		return task, "", nil
	}
	bv, ok = i.(string)
	if !ok {
		return "", "", errors.Errorf("command '%s' was supplied parameter '%s' but is not a string argument, got %T", c.Command, paramName, i)
	}
	return task, bv, nil
}

// checkTasks checks whether project tasks contain warnings by checking if each task
// has commands, contains exec_timeout_sec, and has valid logger configs, dependencies and task names.
func checkTasks(project *model.Project) ValidationErrors {
	errs := ValidationErrors{}
	execTimeoutWarningAdded := false
	allTasks := project.FindAllTasksMap()
	for _, task := range project.Tasks {
		if len(task.Commands) == 0 {
			errs = append(errs,
				ValidationError{
					Message: fmt.Sprintf("task '%s' does not contain any commands",
						task.Name),
					Level: Warning,
				},
			)
		}
		if project.ExecTimeoutSecs == 0 && task.ExecTimeoutSecs == 0 && !execTimeoutWarningAdded {
			errs = append(errs,
				ValidationError{
					Message: fmt.Sprintf("no exec_timeout_secs defined at the top-level or on one or more tasks; "+
						"these tasks will default to a timeout of %d hours",
						int(agent.DefaultExecTimeout.Hours())),
					Level: Warning,
				},
			)
			execTimeoutWarningAdded = true
		}
		errs = append(errs, checkLoggerConfig(&task)...)
		errs = append(errs, checkTaskDependencies(&task, allTasks)...)
		errs = append(errs, checkTaskNames(project, &task)...)
	}
	if project.Loggers != nil {
		if err := project.Loggers.IsValid(); err != nil {
			errs = append(errs, ValidationError{
				Message: errors.Wrap(err, "error in project-level logger config").Error(),
				Level:   Warning,
			})
		}
	}
	return errs
}

// checkBuildVariants checks whether project build variants contain warnings by checking if each variant
// has tasks, valid and non-duplicate names, and appropriate batch time settings.
func checkBuildVariants(project *model.Project) ValidationErrors {
	errs := ValidationErrors{}
	displayNames := map[string]int{}
	for _, buildVariant := range project.BuildVariants {
		dispName := buildVariant.DisplayName
		displayNames[dispName] = displayNames[dispName] + 1

		if len(buildVariant.Tasks) == 0 {
			errs = append(errs,
				ValidationError{
					Message: fmt.Sprintf("buildvariant '%s' contains no tasks", buildVariant.Name),
					Level:   Warning,
				},
			)
		}
		errs = append(errs, checkBVNames(&buildVariant)...)
		errs = append(errs, checkBVBatchTimes(&buildVariant)...)
	}

	for k, v := range displayNames {
		if v > 1 {
			errs = append(errs,
				ValidationError{
					Level:   Warning,
					Message: fmt.Sprintf("%d build variants share the same display name: '%s'", v, k),
				},
			)

		}
	}
	return errs
}<|MERGE_RESOLUTION|>--- conflicted
+++ resolved
@@ -301,7 +301,6 @@
 	return errs
 }
 
-<<<<<<< HEAD
 // CheckProjectConfigurationIsValid checks if the project configuration has errors
 func CheckProjectConfigurationIsValid(ctx context.Context, settings *evergreen.Settings, project *model.Project, pref *model.ProjectRef) error {
 	_, span := tracer.Start(ctx, "check-configuration", trace.WithAttributes(
@@ -309,10 +308,6 @@
 		attribute.String(evergreen.ProjectIdentifierOtelAttribute, pref.Identifier),
 	))
 	defer span.End()
-=======
-// checks if the project configuration has errors
-func CheckProjectConfigurationIsValid(ctx context.Context, settings *evergreen.Settings, project *model.Project, pref *model.ProjectRef) error {
->>>>>>> 597518e8
 	catcher := grip.NewBasicCatcher()
 	projectErrors := CheckProjectErrors(ctx, project, false)
 	if len(projectErrors) != 0 {
