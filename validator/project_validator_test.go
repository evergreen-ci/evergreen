--- conflicted
+++ resolved
@@ -1926,141 +1926,6 @@
 	require.NoError(err)
 	errs = validateCreateHosts(&p)
 	assert.Len(errs, 1)
-<<<<<<< HEAD
-
-	// error: total times called
-	yml = `
-  tasks:
-  - name: t_1
-    commands:
-    - command: host.create
-    - command: host.create
-    - command: host.create
-  - name: t_2
-    commands:
-    - command: host.create
-    - command: host.create
-    - command: host.create
-  - name: t_3
-    commands:
-    - command: host.create
-    - command: host.create
-    - command: host.create
-  - name: t_4
-    commands:
-    - command: host.create
-    - command: host.create
-    - command: host.create
-  - name: t_5
-    commands:
-    - command: host.create
-    - command: host.create
-    - command: host.create
-  - name: t_6
-    commands:
-    - command: host.create
-    - command: host.create
-    - command: host.create
-  - name: t_7
-    commands:
-    - command: host.create
-    - command: host.create
-    - command: host.create
-  - name: t_8
-    commands:
-    - command: host.create
-    - command: host.create
-    - command: host.create
-  - name: t_9
-    commands:
-    - command: host.create
-    - command: host.create
-    - command: host.create
-  - name: t_10
-    commands:
-    - command: host.create
-    - command: host.create
-    - command: host.create
-  - name: t_11
-    commands:
-    - command: host.create
-    - command: host.create
-    - command: host.create
-  - name: t_12
-    commands:
-    - command: host.create
-    - command: host.create
-    - command: host.create
-  - name: t_13
-    commands:
-    - command: host.create
-    - command: host.create
-    - command: host.create
-  - name: t_14
-    commands:
-    - command: host.create
-    - command: host.create
-    - command: host.create
-  - name: t_15
-    commands:
-    - command: host.create
-    - command: host.create
-    - command: host.create
-  - name: t_16
-    commands:
-    - command: host.create
-    - command: host.create
-    - command: host.create
-  - name: t_17
-    commands:
-    - command: host.create
-    - command: host.create
-    - command: host.create
-  - name: t_18
-    commands:
-    - command: host.create
-    - command: host.create
-    - command: host.create
-  - name: t_19
-    commands:
-    - command: host.create
-    - command: host.create
-    - command: host.create
-  - name: t_20
-    commands:
-    - command: host.create
-    - command: host.create
-    - command: host.create
-  buildvariants:
-  - name: "bv"
-    tasks:
-    - name: t_1
-    - name: t_2
-    - name: t_3
-    - name: t_4
-    - name: t_5
-    - name: t_6
-    - name: t_7
-    - name: t_8
-    - name: t_9
-    - name: t_10
-    - name: t_11
-    - name: t_12
-    - name: t_13
-    - name: t_14
-    - name: t_15
-    - name: t_16
-    - name: t_17
-    - name: t_18
-    - name: t_19
-    - name: t_20
-  `
-	err = model.LoadProjectInto([]byte(yml), "id", &p)
-	require.NoError(err)
-	errs = validateCreateHosts(&p)
-	assert.Len(errs, 1)
-=======
->>>>>>> 3637d623
 }
 
 func TestDuplicateTaskInBV(t *testing.T) {
