package evergreen

import (
	"path/filepath"
	"reflect"
	"testing"

	"github.com/evergreen-ci/evergreen/db"
	"github.com/evergreen-ci/evergreen/util"
	"github.com/mongodb/grip/send"
	"github.com/stretchr/testify/assert"
	"github.com/stretchr/testify/suite"
)

const (
	testDir      = "config_test"
	testSettings = "evg_settings.yml"
)

// TestConfig creates test settings from a test config.
func testConfig() *Settings {
	file := filepath.Join(FindEvergreenHome(), testDir, testSettings)
	settings, err := NewSettings(file)
	if err != nil {
		panic(err)
	}

	if err = settings.Validate(); err != nil {
		panic(err)
	}

	return settings
}

//Checks that the test settings file can be parsed
//and returns a settings object.
func TestInitSettings(t *testing.T) {
	assert := assert.New(t)

	settings, err := NewSettings(filepath.Join(FindEvergreenHome(),
		"testdata", "mci_settings.yml"))
	assert.NoError(err, "Parsing a valid settings file should succeed")
	assert.NotNil(settings)
}

//Checks that trying to parse a non existent file returns non-nil err
func TestBadInit(t *testing.T) {
	assert := assert.New(t)

	settings, err := NewSettings(filepath.Join(FindEvergreenHome(),
		"testdata", "blahblah.yml"))

	assert.Error(err, "Parsing a nonexistent config file should cause an error")
	assert.Nil(settings)
}

func TestGetGithubSettings(t *testing.T) {
	assert := assert.New(t)

	settings, err := NewSettings(filepath.Join(FindEvergreenHome(),
		"testdata", "mci_settings.yml"))
	assert.NoError(err)
	assert.Empty(settings.Credentials["github"])

	token, err := settings.GetGithubOauthToken()
	assert.Error(err)
	assert.Empty(token)

	settings, err = NewSettings(filepath.Join(FindEvergreenHome(),
		"config_test", "evg_settings.yml"))
	assert.NoError(err)
	assert.NotNil(settings.Credentials["github"])

	token, err = settings.GetGithubOauthToken()
	assert.NoError(err)
	assert.Equal(settings.Credentials["github"], token)

	assert.NotPanics(func() {
		settings := &Settings{}
		assert.Nil(settings.Credentials)

		token, err = settings.GetGithubOauthToken()
		assert.Error(err)
		assert.Empty(token)
	})
}

type AdminSuite struct {
	suite.Suite
}

func TestAdminSuite(t *testing.T) {
	s := new(AdminSuite)
	config := testConfig()
	db.SetGlobalSessionProvider(config.SessionFactory())
	suite.Run(t, s)
}

func (s *AdminSuite) SetupTest() {
	s.NoError(db.Clear(ConfigCollection))
	s.NoError(resetRegistry())
}

func (s *AdminSuite) TestBanner() {
	const bannerText = "hello evergreen users!"

	err := SetBanner(bannerText)
	s.NoError(err)
	settings, err := GetConfig()
	s.NoError(err)
	s.NotNil(settings)
	s.Equal(bannerText, settings.Banner)

	err = SetBannerTheme(Important)
	s.NoError(err)
	settings, err = GetConfig()
	s.NoError(err)
	s.NotNil(settings)
	s.Equal(Important, string(settings.BannerTheme))
}

func (s *AdminSuite) TestBaseConfig() {
	config := Settings{
		ApiUrl:             "api",
		Banner:             "banner",
		BannerTheme:        Important,
		ClientBinariesDir:  "bin_dir",
		ConfigDir:          "cfg_dir",
		Credentials:        map[string]string{"k1": "v1"},
		Expansions:         map[string]string{"k2": "v2"},
		GithubPRCreatorOrg: "org",
		IsNonProd:          true,
		Keys:               map[string]string{"k3": "v3"},
		LogPath:            "logpath",
		Plugins:            map[string]map[string]interface{}{"k4": map[string]interface{}{"k5": "v5"}},
		PprofPort:          "port",
		Splunk: send.SplunkConnectionInfo{
			ServerURL: "server",
			Token:     "token",
			Channel:   "channel",
		},
		SuperUsers: []string{"user"},
	}

	err := config.Set()
	s.NoError(err)
	settings, err := GetConfig()
	s.NoError(err)
	s.NotNil(settings)
	s.Equal(config.ApiUrl, settings.ApiUrl)
	s.Equal(config.Banner, settings.Banner)
	s.Equal(config.BannerTheme, settings.BannerTheme)
	s.Equal(config.ClientBinariesDir, settings.ClientBinariesDir)
	s.Equal(config.ConfigDir, settings.ConfigDir)
	s.Equal(config.Credentials, settings.Credentials)
	s.Equal(config.Expansions, settings.Expansions)
	s.Equal(config.GithubPRCreatorOrg, settings.GithubPRCreatorOrg)
	s.Equal(config.IsNonProd, settings.IsNonProd)
	s.Equal(config.Keys, settings.Keys)
	s.Equal(config.LogPath, settings.LogPath)
	s.Equal(config.Plugins, settings.Plugins)
	s.Equal(config.PprofPort, settings.PprofPort)
	s.Equal(config.SuperUsers, settings.SuperUsers)
}

func (s *AdminSuite) TestServiceFlags() {
<<<<<<< HEAD
	testFlags := ServiceFlags{}
	s.NotPanics(func() {
		v := reflect.ValueOf(&testFlags).Elem()
		for i := 0; i < v.NumField(); i++ {
			f := v.Field(i)
			f.SetBool(true)
		}
	}, "error setting all fields to true")
=======
	testFlags := ServiceFlags{
		TaskDispatchDisabled:         true,
		HostinitDisabled:             true,
		MonitorDisabled:              true,
		AlertsDisabled:               true,
		TaskrunnerDisabled:           true,
		RepotrackerDisabled:          true,
		SchedulerDisabled:            true,
		GithubPRTestingDisabled:      true,
		RepotrackerPushEventDisabled: true,
		CLIUpdatesDisabled:           true,
		GithubStatusAPIDisabled:      true,
	}
>>>>>>> 4c4e97cb

	err := testFlags.Set()
	s.NoError(err)
	settings, err := GetConfig()
	s.NoError(err)
	s.NotNil(settings)
	s.Equal(testFlags, settings.ServiceFlags)

	s.NotPanics(func() {
		t := reflect.TypeOf(&settings.ServiceFlags).Elem()
		v := reflect.ValueOf(&settings.ServiceFlags).Elem()
		for i := 0; i < v.NumField(); i++ {
			f := v.Field(i)
			s.True(f.Bool(), "all fields should be true, but '%s' was false", t.Field(i).Name)
		}
	})
}

func (s *AdminSuite) TestAlertsConfig() {
	config := AlertsConfig{
		SMTP: &SMTPConfig{
			Server:     "server",
			Port:       2285,
			UseSSL:     true,
			Username:   "username",
			Password:   "password",
			From:       "from",
			AdminEmail: []string{"email"},
		},
	}

	err := config.Set()
	s.NoError(err)
	settings, err := GetConfig()
	s.NoError(err)
	s.NotNil(settings)
	s.Equal(config, settings.Alerts)
}

func (s *AdminSuite) TestAmboyConfig() {
	config := AmboyConfig{
		Name:           "amboy",
		DB:             "db",
		PoolSizeLocal:  10,
		PoolSizeRemote: 20,
		LocalStorage:   30,
	}

	err := config.Set()
	s.NoError(err)
	settings, err := GetConfig()
	s.NoError(err)
	s.NotNil(settings)
	s.Equal(config, settings.Amboy)
}

func (s *AdminSuite) TestApiConfig() {
	config := APIConfig{
		HttpListenAddr:      "addr",
		GithubWebhookSecret: "secret",
	}

	err := config.Set()
	s.NoError(err)
	settings, err := GetConfig()
	s.NoError(err)
	s.NotNil(settings)
	s.Equal(config, settings.Api)
}

func (s *AdminSuite) TestAuthConfig() {
	config := AuthConfig{
		Crowd: &CrowdConfig{
			Username: "crowduser",
			Password: "crowdpw",
			Urlroot:  "crowdurl",
		},
		Naive: &NaiveAuthConfig{
			Users: []*AuthUser{&AuthUser{Username: "user", Password: "pw"}},
		},
		Github: &GithubAuthConfig{
			ClientId:     "ghclient",
			ClientSecret: "ghsecret",
			Users:        []string{"ghuser"},
			Organization: "ghorg",
		},
	}

	err := config.Set()
	s.NoError(err)
	settings, err := GetConfig()
	s.NoError(err)
	s.NotNil(settings)
	s.Equal(config, settings.AuthConfig)
}

func (s *AdminSuite) TestHostinitConfig() {
	config := HostInitConfig{
		SSHTimeoutSeconds: 10,
	}

	err := config.Set()
	s.NoError(err)
	settings, err := GetConfig()
	s.NoError(err)
	s.NotNil(settings)
	s.Equal(config, settings.HostInit)
}

func (s *AdminSuite) TestJiraConfig() {
	config := JiraConfig{
		Host:           "host",
		Username:       "username",
		Password:       "password",
		DefaultProject: "proj",
	}

	err := config.Set()
	s.NoError(err)
	settings, err := GetConfig()
	s.NoError(err)
	s.NotNil(settings)
	s.Equal(config, settings.Jira)
}

func (s *AdminSuite) TestNewRelicConfig() {
	config := NewRelicConfig{
		ApplicationName: "new_relic",
		LicenseKey:      "key",
	}

	err := config.Set()
	s.NoError(err)
	settings, err := GetConfig()
	s.NoError(err)
	s.NotNil(settings)
	s.Equal(config, settings.NewRelic)
}

func (s *AdminSuite) TestNotifyConfig() {
	config := NotifyConfig{
		SMTP: &SMTPConfig{
			Server:     "server",
			Port:       2285,
			UseSSL:     true,
			Username:   "username",
			Password:   "password",
			From:       "from",
			AdminEmail: []string{"email"},
		},
	}

	err := config.Set()
	s.NoError(err)
	settings, err := GetConfig()
	s.NoError(err)
	s.NotNil(settings)
	s.Equal(config, settings.Notify)
}

func (s *AdminSuite) TestProvidersConfig() {
	config := CloudProviders{
		AWS: AWSConfig{
			Secret: "aws_secret",
			Id:     "aws",
		},
		Docker: DockerConfig{
			APIVersion: "docker_version",
		},
		GCE: GCEConfig{
			ClientEmail:  "gce_email",
			PrivateKey:   "gce_key",
			PrivateKeyID: "gce_key_id",
			TokenURI:     "gce_token",
		},
		OpenStack: OpenStackConfig{
			IdentityEndpoint: "endpoint",
			Username:         "username",
			Password:         "password",
			DomainName:       "domain",
			ProjectName:      "project",
			ProjectID:        "project_id",
			Region:           "region",
		},
		VSphere: VSphereConfig{
			Host:     "host",
			Username: "vsphere",
			Password: "vsphere_pass",
		},
	}

	err := config.Set()
	s.NoError(err)
	settings, err := GetConfig()
	s.NoError(err)
	s.NotNil(settings)
	s.Equal(config, settings.Providers)
}

func (s *AdminSuite) TestRepotrackerConfig() {
	config := RepoTrackerConfig{
		NumNewRepoRevisionsToFetch: 10,
		MaxRepoRevisionsToSearch:   20,
		MaxConcurrentRequests:      30,
	}

	err := config.Set()
	s.NoError(err)
	settings, err := GetConfig()
	s.NoError(err)
	s.NotNil(settings)
	s.Equal(config, settings.RepoTracker)
}

func (s *AdminSuite) TestSchedulerConfig() {
	config := SchedulerConfig{
		MergeToggle: 10,
		TaskFinder:  "task_finder",
	}

	err := config.Set()
	s.NoError(err)
	settings, err := GetConfig()
	s.NoError(err)
	s.NotNil(settings)
	s.Equal(config, settings.Scheduler)
}

func (s *AdminSuite) TestSlackConfig() {
	config := SlackConfig{
		Options: &send.SlackOptions{
			Channel:   "channel",
			Fields:    true,
			FieldsSet: map[string]bool{},
		},
		Token: "token",
		Level: "info",
	}

	err := config.Set()
	s.NoError(err)
	settings, err := GetConfig()
	s.NoError(err)
	s.NotNil(settings)
	s.Equal(config, settings.Slack)
}

func (s *AdminSuite) TestUiConfig() {
	config := UIConfig{
		Url:            "url",
		HelpUrl:        "helpurl",
		HttpListenAddr: "addr",
		Secret:         "secret",
		DefaultProject: "mci",
		CacheTemplates: true,
		SecureCookies:  true,
		CsrfKey:        "csrf",
	}

	err := config.Set()
	s.NoError(err)
	settings, err := GetConfig()
	s.NoError(err)
	s.NotNil(settings)
	s.Equal(config, settings.Ui)
}

func (s *AdminSuite) TestConfigDefaults() {
	config, err := GetConfig()
	s.NoError(err)
	s.Require().NotNil(config)
	config.Database = DBSettings{
		Url: "url",
		DB:  "db",
	}
	config.AuthConfig = AuthConfig{
		Naive: &NaiveAuthConfig{},
	}
	config.Ui = UIConfig{
		Secret:         "secret",
		DefaultProject: "proj",
		Url:            "url",
	}
	config.ApiUrl = "api"
	config.ConfigDir = "dir"
	config.ExpansionsNew = util.KeyValuePairSlice{
		{Key: "k1", Value: "v1"},
		{Key: "k2", Value: "v2"},
	}
	s.NoError(config.Validate())

	// spot check the defaults
	s.NotNil(config.Notify.SMTP)
	s.Equal(config.Notify.SMTP.Server, "localhost")
	s.Equal(config.Notify.SMTP.Port, 25)

	s.Equal("legacy", config.Scheduler.TaskFinder)
	s.Equal(defaultLogBufferingDuration, config.LoggerConfig.Buffer.DurationSeconds)
	s.Equal("info", config.LoggerConfig.DefaultLevel)
	s.Equal(defaultAmboyPoolSize, config.Amboy.PoolSizeLocal)
	s.Equal("v1", config.Expansions["k1"])
	s.Equal("v2", config.Expansions["k2"])
}

func (s *AdminSuite) TestKeyValPairsToMap() {
	config := Settings{
		ApiUrl:    "foo",
		ConfigDir: "foo",
		CredentialsNew: util.KeyValuePairSlice{
			{Key: "cred1key", Value: "cred1val"},
		},
		ExpansionsNew: util.KeyValuePairSlice{
			{Key: "exp1key", Value: "exp1val"},
		},
		KeysNew: util.KeyValuePairSlice{
			{Key: "key1key", Value: "key1val"},
		},
		PluginsNew: util.KeyValuePairSlice{
			{Key: "myPlugin", Value: util.KeyValuePairSlice{
				{Key: "pluginKey", Value: "pluginVal"},
			}},
		},
	}
	s.NoError(config.ValidateAndDefault())
	s.NoError(config.Set())
	dbConfig := Settings{}
	s.NoError(dbConfig.Get())
	s.Len(dbConfig.CredentialsNew, 1)
	s.Len(dbConfig.ExpansionsNew, 1)
	s.Len(dbConfig.KeysNew, 1)
	s.Len(dbConfig.PluginsNew, 1)
	s.Equal(config.CredentialsNew[0].Value, dbConfig.Credentials[config.CredentialsNew[0].Key])
	s.Equal(config.ExpansionsNew[0].Value, dbConfig.Expansions[config.ExpansionsNew[0].Key])
	s.Equal(config.KeysNew[0].Value, dbConfig.Keys[config.KeysNew[0].Key])
	pluginMap := dbConfig.Plugins[config.PluginsNew[0].Key]
	s.NotNil(pluginMap)
	s.Equal("pluginVal", pluginMap["pluginKey"])
}<|MERGE_RESOLUTION|>--- conflicted
+++ resolved
@@ -164,7 +164,6 @@
 }
 
 func (s *AdminSuite) TestServiceFlags() {
-<<<<<<< HEAD
 	testFlags := ServiceFlags{}
 	s.NotPanics(func() {
 		v := reflect.ValueOf(&testFlags).Elem()
@@ -173,21 +172,6 @@
 			f.SetBool(true)
 		}
 	}, "error setting all fields to true")
-=======
-	testFlags := ServiceFlags{
-		TaskDispatchDisabled:         true,
-		HostinitDisabled:             true,
-		MonitorDisabled:              true,
-		AlertsDisabled:               true,
-		TaskrunnerDisabled:           true,
-		RepotrackerDisabled:          true,
-		SchedulerDisabled:            true,
-		GithubPRTestingDisabled:      true,
-		RepotrackerPushEventDisabled: true,
-		CLIUpdatesDisabled:           true,
-		GithubStatusAPIDisabled:      true,
-	}
->>>>>>> 4c4e97cb
 
 	err := testFlags.Set()
 	s.NoError(err)
