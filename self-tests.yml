command_type: test
stepback: true
ignore:
  - "*.md" # don't schedule tests if a commit only changes markdown files
  - "scripts/*" # our scripts are untested, so don't schedule tests for them
  - ".github/*" # github CODEOWNERS configuration

post:
  - func: attach-test-results
  - command: s3.put
    type: system
    params:
      aws_key: ${aws_key}
      aws_secret: ${aws_secret}
      local_files_include_filter:
        [
          "gopath/src/github.com/evergreen-ci/evergreen/bin/output.*.coverage.html",
        ]
      remote_file: evergreen/${task_id}/
      bucket: mciuploads
      content_type: text/html
      permissions: public-read
      display_name: "(html) coverage:"
  - command: s3.put
    type: system
    params:
      aws_key: ${aws_key}
      aws_secret: ${aws_secret}
      local_files_include_filter:
        ["gopath/src/github.com/evergreen-ci/evergreen/bin/output.*.coverage"]
      remote_file: evergreen/${task_id}/
      bucket: mciuploads
      content_type: text/plain
      permissions: public-read
      display_name: "(txt) coverage:"

#######################################
#         YAML Templates              #
#######################################
variables:
  - &run-build
    # runs a build operations. The task name in evergreen should
    # correspond to a make target for the build operation.
    name: test
    commands:
      - func: get-project
      - func: run-make
        vars:
          target: get-go-imports
      - func: run-make
        vars: { target: "${task_name}" }
      - command: s3.put
        type: system
        params:
          optional: true
          aws_key: ${aws_key}
          aws_secret: ${aws_secret}
          local_file: gopath/src/github.com/evergreen-ci/evergreen/bin/dist.tar.gz
          remote_file: evergreen/${build_id}-${build_variant}/evergreen-${task_name}-${revision}.tar.gz
          bucket: mciuploads
          content_type: application/x-gzip
          permissions: public-read
          display_name: dist.tar.gz
  - &run-go-test-suite
    # runs a make target and then uploads gotest output to
    # evergreen. The test name should correspond to a make target for
    # that suite
    name: test
    must_have_test_results: true
    commands:
      - func: get-project
      - func: run-make
        vars:
          target: get-go-imports
      - func: setup-credentials
      - func: run-make
        vars:
          target: revendor
      - func: run-make
        vars: { target: "${task_name}" }
  - &run-go-test-suite-with-docker
    name: test
    must_have_test_results: true
    commands:
      - func: get-project
      - func: run-make
        vars:
          target: get-go-imports
      - func: setup-credentials
      - func: setup-mongodb
      - func: setup-docker-host
      - func: run-make
        vars:
          target: revendor
      - func: run-make
        vars: { target: "${task_name}" }
  - &run-go-test-suite-with-mongodb
    # runs a make target above, but only on systems that have a
    # running mongod started for testing.
    name: test
    must_have_test_results: true
    commands:
      - func: get-project
      - func: run-make
        vars:
          target: get-go-imports
      - func: setup-credentials
      - func: setup-mongodb
      - func: run-make
        vars:
          target: revendor
      - func: run-make
        vars: { target: "${task_name}" }
  - &run-go-test-suite-with-mongodb-useast
    # runs a make target above, but only on systems that have a
    # running mongod started for testing.
    name: test
    must_have_test_results: true
    commands:
      - func: get-project
      - func: run-make
        vars:
          target: get-go-imports
      - func: setup-credentials
      - func: setup-mongodb
      - func: run-make
        vars:
          target: revendor
      - func: run-make
        vars: { target: "${task_name}", tz: "America/New_York" }
  - &run-smoke-test
    name: smoke
    commands:
      - command: timeout.update
        params:
          exec_timeout_secs: 900
          timeout_secs: 900
      - func: get-project
      - func: run-make
        vars:
          target: get-go-imports
      - func: setup-mongodb
      - func: run-make
        vars: { target: "set-var" }
      - func: run-make
        vars: { target: "set-project-var" }
      - func: run-make
        vars: { target: "load-smoke-data" }
      - command: subprocess.exec
        params:
          silent: true
          working_dir: gopath/src/github.com/evergreen-ci/evergreen
          command: bash scripts/setup-smoke-config.sh ${github_token}
      - func: run-make
        vars:
          target: set-smoke-vars
      - func: run-make
        vars:
          target: "${task_name}"
  - &version-constants
    nodejs_version: "6.11.1"
  - &run-generate-lint
    name: generate-lint
    commands:
      - func: get-project
      - func: run-make
        vars:
          target: get-go-imports
      - func: run-make
        vars: { target: "${task_name}" }
      - command: s3.put
        type: system
        params:
          aws_key: ${aws_key}
          aws_secret: ${aws_secret}
          local_file: gopath/src/github.com/evergreen-ci/evergreen/bin/generate-lint.json
          remote_file: evergreen/${build_id}-${build_variant}/bin/generate-lint.json
          bucket: mciuploads
          content_type: application/json
          permissions: public-read
          display_name: generate-lint.json
      - command: generate.tasks
        params:
          files:
            - gopath/src/github.com/evergreen-ci/evergreen/bin/generate-lint.json

#######################################
#              Functions              #
#######################################
functions:
  get-project:
    command: git.get_project
    type: setup
    params:
      directory: gopath/src/github.com/evergreen-ci/evergreen
      token: ${github_token}
      shallow_clone: true
  run-make:
    command: subprocess.exec
    params:
      working_dir: gopath/src/github.com/evergreen-ci/evergreen
      binary: make
      args: ["${make_args|}", "${target}"]
      env:
        AWS_KEY: ${aws_key}
        AWS_SECRET: ${aws_secret}
        DEBUG_ENABLED: ${debug}
        DISABLE_COVERAGE: ${disable_coverage}
        DOCKER_HOST: ${docker_host}
        EVERGREEN_ALL: "true"
        GOARCH: ${goarch}
        GO_BIN_PATH: ${gobin}
        LEGACY_GO_BIN_PATH: ${legacyGobin}
        GOOS: ${goos}
        GOPATH: ${workdir}/gopath
        GOROOT: ${goroot}
        IS_DOCKER: ${is_docker}
        KARMA_REPORTER: junit
        NODE_BIN_PATH: ${nodebin}
        RACE_DETECTOR: ${race_detector}
        SETTINGS_OVERRIDE: creds.yml
        SMOKE_TEST_FILE: ${smoke_test_file}
        TEST_TIMEOUT: ${test_timeout}
        TZ: ${tz}
        VENDOR_PKG: "github.com/${trigger_repo_owner}/${trigger_repo_name}"
        VENDOR_REVISION: ${trigger_revision}
        XC_BUILD: ${xc_build}
  setup-credentials:
    command: subprocess.exec
    type: setup
    params:
      silent: true
      working_dir: gopath/src/github.com/evergreen-ci/evergreen
      env:
        GITHUB_TOKEN: ${github_token}
        JIRA_SERVER: ${jiraserver}
        CROWD_SERVER: ${crowdserver}
        CROWD_USER: ${crowduser}
        CROWD_PW: ${crowdpw}
        AWS_KEY: ${aws_key}
        AWS_SECRET: ${aws_secret}
      command: bash scripts/setup-credentials.sh
  setup-mongodb:
    - command: subprocess.exec
      type: setup
      params:
        env:
          gobin: /opt/golang/go1.9/bin/go
          MONGODB_URL: ${mongodb_url}
          DECOMPRESS: ${decompress}
        working_dir: gopath/src/github.com/evergreen-ci/evergreen/
        command: make get-mongodb
    - command: subprocess.exec
      type: setup
      params:
        background: true
        working_dir: gopath/src/github.com/evergreen-ci/evergreen/
        command: make start-mongod
    - command: subprocess.exec
      type: setup
      params:
        working_dir: gopath/src/github.com/evergreen-ci/evergreen
        command: make check-mongod
    - command: subprocess.exec
      type: setup
      params:
        working_dir: gopath/src/github.com/evergreen-ci/evergreen/
        command: make init-rs
  setup_docker:
    - command: shell.exec
      params:
        shell: bash
        script: |
          gopath/src/github.com/evergreen-ci/evergreen/scripts/setup-docker.sh
  setup-docker-host:
    - command: host.create
      type: setup
      params:
        distro: archlinux-parent
        provider: ec2
        retries: 3
        scope: build
        security_group_ids:
          - sg-097bff6dd0d1d31d0
    - command: host.list
      type: setup
      params:
        wait: true
        timeout_seconds: 900
        num_hosts: 1
        path: gopath/src/github.com/evergreen-ci/evergreen/spawned_hosts.json
    - command: subprocess.exec
      type: setup
      params:
        working_dir: gopath/src/github.com/evergreen-ci/evergreen
        command: make parse-host-file
        env:
          HOST_FILE: spawned_hosts.json
          GO_BIN_PATH: ${gobin}
          GOROOT: ${goroot}
    - command: expansions.update
      params:
        file: gopath/src/github.com/evergreen-ci/evergreen/bin/expansions.yml

  verify-agent-version-update:
    - command: subprocess.exec
      params:
        working_dir: gopath/src/github.com/evergreen-ci/evergreen
        binary: bash
        args: ["scripts/verify-agent-version-update.sh"]
        env:
          BRANCH_NAME: ${branch_name}

  attach-test-results:
    - command: gotest.parse_files
      type: system
      params:
        files:
          - "gopath/src/github.com/evergreen-ci/evergreen/bin/output.*"
    - command: attach.xunit_results
      type: system
      params:
        files:
          - "gopath/src/github.com/evergreen-ci/evergreen/bin/jstests/*.xml"
  remove-test-results:
    - command: shell.exec
      type: system
      params:
        shell: bash
        script: |
          set -o xtrace
          rm gopath/src/github.com/evergreen-ci/evergreen/bin/output.*
          rm gopath/src/github.com/evergreen-ci/evergreen/bin/jstests/*.xml


#######################################
#                Tasks                #
#######################################

tasks:
  - name: coverage
    tags: ["report"]
    commands:
      - command: git.get_project
        type: setup
        params:
          directory: gopath/src/github.com/evergreen-ci/evergreen
          token: ${github_token}
          shallow_clone: false
      - func: run-make
        vars:
          target: get-go-imports
      - func: setup-credentials
      - func: setup-mongodb
      - func: run-make
        vars:
          target: build
      - func: run-make
        vars:
          target: "coverage-html"
          make_args: "-k"
          tz: "America/New_York"

  - <<: *run-build
    name: dist-staging
    patch_only: true

  - <<: *run-smoke-test
    name: smoke-test-task
    tags: ["smoke"]
  - <<: *run-smoke-test
    name: smoke-test-endpoints
    tags: ["smoke"]
  - <<: *run-smoke-test
    name: smoke-test-agent-monitor
    tags: ["smoke"]
  - <<: *run-generate-lint

  - <<: *run-go-test-suite
    name: js-test
  - <<: *run-build
    name: dist
  - <<: *run-go-test-suite
    tags: ["nodb", "test", "agent"]
    name: test-thirdparty-docker
  - <<: *run-go-test-suite-with-mongodb
    tags: ["db", "test"]
    name: test-auth
  - <<: *run-go-test-suite-with-mongodb
    tags: ["db", "test"]
    name: test-rest-route
  - <<: *run-go-test-suite-with-mongodb
    tags: ["db", "test", "agent"]
    name: test-rest-client
  - name: test-rest-model
    tags: ["db", "test"]
    commands:
      - func: get-project
      - func: run-make
        vars:
          target: get-go-imports
      - func: setup-credentials
      - func: setup-mongodb
      - func: run-make
        vars:
          target: revendor
      - func: run-make
        vars:
          target: build
      - func: run-make
        vars: { target: "${task_name}" }
  - <<: *run-go-test-suite-with-mongodb
    tags: ["test", "db", "agent"]
    name: test-command
  - <<: *run-go-test-suite-with-mongodb
    tags: ["test", "db"]
    name: test-units
  - <<: *run-go-test-suite-with-mongodb
    tags: ["db", "test", "agent"]
    name: test-agent
  - <<: *run-go-test-suite-with-mongodb
    tags: ["db", "test"]
    name: test-rest-data
  - <<: *run-go-test-suite-with-mongodb
    tags: ["db", "test", "cli"]
    name: test-operations
  - <<: *run-go-test-suite
    tags: ["nodb", "test", "cli"]
    name: test-operations-metabuild-generator
  - <<: *run-go-test-suite
    tags: ["nodb", "test", "cli"]
    name: test-operations-metabuild-model
  - <<: *run-go-test-suite-with-mongodb
    tags: ["db", "test"]
    name: test-db
  - <<: *run-go-test-suite-with-docker
    tags: ["db", "test"]
    name: test-cloud
  - <<: *run-go-test-suite
    tags: ["nodb", "test"]
    name: test-cloud-userdata
  - <<: *run-go-test-suite-with-mongodb
    tags: ["db", "test"]
    name: test-scheduler
  - <<: *run-go-test-suite-with-mongodb
    tags: ["db", "test"]
    name: test-service
  - <<: *run-go-test-suite-with-mongodb
    tags: ["db", "test"]
    name: test-evergreen
  - <<: *run-go-test-suite-with-mongodb
    tags: ["db", "test", "agent"]
    name: test-thirdparty
  - <<: *run-go-test-suite-with-mongodb
    tags: ["db", "test"]
    name: test-trigger
  - <<: *run-go-test-suite
    tags: ["nodb", "test", "agent"]
    name: test-util
  - <<: *run-go-test-suite-with-mongodb
    tags: ["db", "test"]
    name: test-validator
  - <<: *run-go-test-suite-with-mongodb
    tags: ["db", "test"]
    name: test-model
  - <<: *run-go-test-suite-with-mongodb
    tags: ["db", "test"]
    name: test-model-alertrecord
  - <<: *run-go-test-suite-with-mongodb
    tags: ["db", "test"]
    name: test-model-artifact
  - <<: *run-go-test-suite-with-mongodb
    tags: ["db", "test"]
    name: test-model-build
  - <<: *run-go-test-suite-with-mongodb
    tags: ["db", "test"]
    name: test-model-event
  - <<: *run-go-test-suite-with-mongodb
    tags: ["db", "test"]
    name: test-model-host
  - <<: *run-go-test-suite-with-mongodb
    tags: ["db", "test"]
    name: test-model-notification
  - <<: *run-go-test-suite-with-mongodb
    tags: ["db", "test"]
    name: test-model-patch
  - <<: *run-go-test-suite-with-mongodb
    tags: ["db", "test"]
    name: test-model-stats
  - <<: *run-go-test-suite-with-mongodb
    tags: ["db", "test"]
    name: test-model-task
  - <<: *run-go-test-suite-with-mongodb
    tags: ["db", "test"]
    name: test-model-testresult
  - <<: *run-go-test-suite-with-mongodb
    tags: ["db", "test"]
    name: test-model-user
  - <<: *run-go-test-suite-with-mongodb
    tags: ["db", "test"]
    name: test-model-distro
  - <<: *run-go-test-suite-with-mongodb
    tags: ["db", "test"]
    name: test-model-commitqueue
  - <<: *run-go-test-suite-with-mongodb
    tags: ["db", "test"]
    name: test-model-manifest
  - <<: *run-go-test-suite-with-mongodb
    tags: ["db", "test"]
    name: test-plugin
  - <<: *run-go-test-suite-with-mongodb
    tags: ["db", "test"]
    name: test-migrations
  - <<: *run-go-test-suite-with-mongodb-useast
    tags: ["db", "test"]
    name: test-graphql
  - name: docker-cleanup
    commands:
      - func: get-project
      - func: run-make
        vars:
          target: get-go-imports
      - func: setup-credentials
      - func: setup_docker
      - func: run-make
        vars:
          target: revendor
      - func: run-make
        vars: { target: "test-thirdparty-docker" }
  - name: test-repotracker
    tags: ["db", "test"]
    commands:
      - command: git.get_project
        type: setup
        params:
          directory: gopath/src/github.com/evergreen-ci/evergreen
          token: ${github_token}
          shallow_clone: false
      - func: run-make
        vars:
          target: get-go-imports
      - func: setup-credentials
      - func: setup-mongodb
      - func: run-make
        vars:
          target: revendor
      - func: run-make
        vars: { target: "test-repotracker" }
  - name: upload-clis
    patchable: false
    depends_on:
        - name: dist
          status: success
    commands:
      - command: subprocess.exec
        params:
          binary: make
          args: ["upload-clis"]
          working_dir: gopath/src/github.com/evergreen-ci/evergreen
          env:
            AWS_KEY: ${aws_key}
            AWS_SECRET: ${aws_secret}
            BUCKET_NAME: mciuploads
            LOCAL_PATH: clients
            EXCLUDE_PATTERN: .cache
            REMOTE_PATH: evergreen/clients/${project}/${revision}
            GO_BIN_PATH: ${gobin}
            LEGACY_GO_BIN_PATH: ${legacyGobin}
            GOPATH: ${workdir}/gopath
            GOROOT: ${goroot}
  - name: verify-agent-version-update
    patch_only: true
    commands:
      - func: get-project
      - func: verify-agent-version-update

<<<<<<< HEAD
=======

task_groups:
  - name: dist-and-upload-clis
    max_hosts: 1
    tasks:
      - dist
      - upload-clis


#######################################
#            Buildvariants            #
#######################################
>>>>>>> 3e4287f9
buildvariants:
  - name: ubuntu1604
    display_name: Ubuntu 16.04
    run_on:
      - ubuntu1604-test
      - ubuntu1604-build
    expansions:
      disable_coverage: yes
      goos: linux
      goarch: amd64
      nodebin: /opt/node/bin
      gobin: /opt/golang/go1.13/bin/go
      goroot: /opt/golang/go1.13
      legacyGobin: /opt/golang/go1.9/bin/go
      mongodb_url: https://fastdl.mongodb.org/linux/mongodb-linux-x86_64-ubuntu1604-4.0.3.tgz
    tasks:
      - name: "dist-and-upload-clis"
      - name: "dist-staging"
      - name: ".smoke"
      - name: ".test"
      - name: "js-test"
      - name: verify-agent-version-update

  - name: ubuntu1604-docker
    display_name: Ubuntu 16.04 (Docker)
    run_on:
      - ubuntu1604-container
    expansions:
      goos: linux
      goarch: amd64
      gobin: /opt/golang/go1.13/bin/go
      goroot: /opt/golang/go1.13
      legacyGobin: /opt/golang/go1.9/bin/go
      mongodb_url: https://fastdl.mongodb.org/linux/mongodb-linux-x86_64-4.0.3.tgz
      test_timeout: 15m
      nodebin: /opt/node/bin
      is_docker: "true"
    tasks:
      - name: "dist"
      - name: ".smoke"
      - name: ".test"

  - name: race-detector
    display_name: Race Detector
    run_on:
      - archlinux-test
      - archlinux-build
    expansions:
      gobin: /opt/golang/go1.13/bin/go
      goroot: /opt/golang/go1.13
      legacyGobin: /opt/golang/go1.9/bin/go
      mongodb_url: https://fastdl.mongodb.org/linux/mongodb-linux-x86_64-4.0.3.tgz
      race_detector: true
      test_timeout: 15m
    tasks:
      - name: ".test"

  - name: lint
    display_name: Lint
    run_on:
      - archlinux-test
      - archlinux-build
    expansions:
      gobin: /opt/golang/go1.13/bin/go
      goroot: /opt/golang/go1.13
      legacyGobin: /opt/golang/go1.9/bin/go
    tasks:
      - name: generate-lint

  - name: coverage
    display_name: Coverage
    run_on:
      - archlinux-test
      - archlinux-build
    expansions:
      gobin: /opt/golang/go1.13/bin/go
      goroot: /opt/golang/go1.13
      legacyGobin: /opt/golang/go1.9/bin/go
      mongodb_url: https://fastdl.mongodb.org/linux/mongodb-linux-x86_64-4.0.3.tgz
      test_timeout: 15m
    tasks:
      - name: ".report"
        stepback: false

  - name: osx
    display_name: OSX
    batchtime: 2880
    run_on:
      - macos-1014
    expansions:
      disable_coverage: yes
      gobin: /opt/golang/go1.13/bin/go
      goroot: /opt/golang/go1.13
      legacyGobin: /opt/golang/go1.9/bin/go
      mongodb_url: https://fastdl.mongodb.org/osx/mongodb-osx-ssl-x86_64-4.0.3.tgz
    tasks:
      - name: "dist"
      - name: ".test"

  - name: windows
    display_name: Windows
    run_on:
      - windows-64-vs2015-small
      - windows-64-vs2015-test
      - windows-64-vs2015-small
      - windows-64-vs2015-large
      - windows-64-vs2015-compile
      - windows-64-vs2013-test
      - windows-64-vs2013-compile
      - windows-64-vs2017-test
      - windows-64-vs2017-compile
    expansions:
      disable_coverage: yes
      gobin: /cygdrive/c/golang/go1.11/bin/go
      goroot: c:/golang/go1.11
      legacyGobin: /cygdrive/c/golang/go1.9/bin/go
      mongodb_url: https://fastdl.mongodb.org/win32/mongodb-win32-x86_64-2008plus-ssl-4.0.3.zip
      extension: ".exe"
      archiveExt: ".zip"
    tasks:
      - name: ".agent .test"
      - name: ".cli .test"

  - name: ubuntu1604-arm64
    display_name: Ubuntu 16.04 ARM
    batchtime: 2880
    run_on:
      - ubuntu1604-arm64-small
    expansions:
      disable_coverage: yes
      xc_build: yes
      goarch: arm64
      goos: linux
      gobin: /opt/golang/go1.13/bin/go
      goroot: /opt/golang/go1.13
      legacyGobin: /opt/golang/go1.9/bin/go
      mongodb_url: https://downloads.mongodb.com/linux/mongodb-linux-arm64-enterprise-ubuntu1604-4.0.3.tgz
    tasks:
      - name: ".agent .test"
  - name: linux-docker
    display_name: ArchLinux (Docker)
    run_on:
      - archlinux-test
    expansions:
      goos: linux
      goarch: amd64
    tasks:
      - name: "docker-cleanup"<|MERGE_RESOLUTION|>--- conflicted
+++ resolved
@@ -332,7 +332,6 @@
           rm gopath/src/github.com/evergreen-ci/evergreen/bin/output.*
           rm gopath/src/github.com/evergreen-ci/evergreen/bin/jstests/*.xml
 
-
 #######################################
 #                Tasks                #
 #######################################
@@ -549,8 +548,8 @@
   - name: upload-clis
     patchable: false
     depends_on:
-        - name: dist
-          status: success
+      - name: dist
+        status: success
     commands:
       - command: subprocess.exec
         params:
@@ -574,9 +573,6 @@
       - func: get-project
       - func: verify-agent-version-update
 
-<<<<<<< HEAD
-=======
-
 task_groups:
   - name: dist-and-upload-clis
     max_hosts: 1
@@ -584,11 +580,9 @@
       - dist
       - upload-clis
 
-
 #######################################
 #            Buildvariants            #
 #######################################
->>>>>>> 3e4287f9
 buildvariants:
   - name: ubuntu1604
     display_name: Ubuntu 16.04
