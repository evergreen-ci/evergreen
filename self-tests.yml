--- conflicted
+++ resolved
@@ -680,11 +680,8 @@
       - name: "js-test"
       - name: "verify-agent-version-update"
       - name: "docker-cleanup"
-<<<<<<< HEAD
       - name: test-db-auth
-=======
       - name: test-cloud
->>>>>>> 1a711169
 
   - name: race-detector
     display_name: Race Detector
