package agent

import (
	"context"
	"os"
	"strings"
	"testing"
	"time"

	"github.com/evergreen-ci/evergreen"
	"github.com/evergreen-ci/evergreen/agent/internal/client"
	"github.com/evergreen-ci/evergreen/apimodels"
	"github.com/mongodb/jasper"
	"github.com/mongodb/jasper/mock"
	"github.com/stretchr/testify/assert"
	"github.com/stretchr/testify/require"
	"github.com/stretchr/testify/suite"
	"go.opentelemetry.io/otel"
)

type TimeoutSuite struct {
	suite.Suite
	a                *Agent
	mockCommunicator *client.Mock
	tmpFile          *os.File
	tmpFileName      string
	tmpDirName       string
	ctx              context.Context
	cancel           context.CancelFunc
}

func TestTimeoutSuite(t *testing.T) {
	suite.Run(t, new(TimeoutSuite))
}

func (s *TimeoutSuite) SetupTest() {
	s.a = &Agent{
		opts: Options{
			HostID:     "host",
			HostSecret: "secret",
			StatusPort: 2286,
			LogOutput:  LogOutputStdout,
			LogPrefix:  "agent",
		},
		comm:   client.NewMock("url"),
		tracer: otel.GetTracerProvider().Tracer("noop_tracer"),
	}
	s.mockCommunicator = s.a.comm.(*client.Mock)
	var err error

	s.tmpDirName = s.T().TempDir()
	s.tmpFile, err = os.CreateTemp(s.tmpDirName, "timeout")
	s.Require().NoError(err)

	s.tmpFileName = s.tmpFile.Name()
	s.mockCommunicator.TimeoutFilename = s.tmpFileName
	s.Require().NoError(s.tmpFile.Close())
	s.a.jasper, err = jasper.NewSynchronizedManager(false)
	s.Require().NoError(err)
	s.ctx, s.cancel = context.WithCancel(context.Background())
}

func (s *TimeoutSuite) TearDownTest() {
	s.cancel()
	s.Require().NoError(os.Remove(s.tmpFileName))
}

func checkHeartbeatTimeoutReset(t *testing.T, tc *taskContext) {
	heartbeatTimeoutOpts := tc.getHeartbeatTimeout()
	require.NotZero(t, heartbeatTimeoutOpts.getTimeout)
	assert.Equal(t, defaultHeartbeatTimeout, heartbeatTimeoutOpts.getTimeout(), "should reset heartbeat timeout to default")
	assert.WithinDuration(t, heartbeatTimeoutOpts.startAt, time.Now(), time.Second, "should reset heartbeat timer start to now")
	assert.Empty(t, heartbeatTimeoutOpts.kind, "should reset heartbeat timeout type")
}

// TestExecTimeoutProject tests exec_timeout_secs set on a project.
// exec_timeout_secs has an effect only on a project or a task.
func (s *TimeoutSuite) TestExecTimeoutProject() {
	taskID := "exec_timeout_project"
	taskSecret := "mock_task_secret"
	tc := &taskContext{
		task: client.TaskData{
			ID:     taskID,
			Secret: taskSecret,
		},
		ranSetupGroup: false,
		oomTracker:    &mock.OOMTracker{},
	}
	// Windows may not have finished deleting task directories when
	// os.RemoveAll returns. Setting TaskExecution in this suite causes the
	// tests in this suite to create differently-named task directories.
	s.mockCommunicator.TaskExecution = 0

<<<<<<< HEAD
	s.NoError(s.a.startLogging(s.ctx, tc))
	defer s.a.removeTaskDirectory(tc)

	const expectedTimeout = time.Second
	const expectedTimeoutType = execTimeout

=======
>>>>>>> 334c581a
	nextTask := &apimodels.NextTaskResponse{
		TaskId:     taskID,
		TaskSecret: taskSecret,
	}
<<<<<<< HEAD
=======
	_, _, err := s.a.runTask(s.ctx, tc, nextTask, !tc.ranSetupGroup, s.tmpDirName)
>>>>>>> 334c581a

	_, _, err := s.a.runTask(s.ctx, tc, nextTask, !tc.ranSetupGroup, "")
	s.NoError(err)

	s.Require().NoError(tc.logger.Close())
	checkMockLogs(s.T(), s.mockCommunicator, taskID, []string{
		"Setting heartbeat timeout to type 'exec'",
		"Hit exec timeout (1s).",
		"Resetting heartbeat timeout from type 'exec' back to default",
		"Task completed - FAILURE.",
		"Running task-timeout commands",
		"Finished command 'shell.exec' in function 'timeout' (step 1 of 1) in block 'timeout'",
	}, nil)

	detail := s.mockCommunicator.GetEndTaskDetail()
	s.Equal(evergreen.TaskFailed, detail.Status)
	s.Equal(evergreen.CommandTypeTest, detail.Type)
	s.Equal("'shell.exec' in function 'task' (step 1 of 1)", detail.Description)
	s.True(detail.TimedOut)
	s.Equal(expectedTimeout, detail.TimeoutDuration)
	s.EqualValues(expectedTimeoutType, detail.TimeoutType)

	data, err := os.ReadFile(s.tmpFileName)
	s.Require().NoError(err)
	s.Equal("timeout test message", strings.TrimSpace(string(data)))

	taskData := s.mockCommunicator.EndTaskResult.TaskData
	s.Equal(taskID, taskData.ID)
	s.Equal(taskSecret, taskData.Secret)

	s.False(tc.hadHeartbeatTimeout(), "should not hit heartbeat timeout after exec timeout is hit")
	checkHeartbeatTimeoutReset(s.T(), tc)
}

// TestExecTimeoutTask tests exec_timeout_secs set on a task. exec_timeout_secs
// has an effect only on a project or a task.
func (s *TimeoutSuite) TestExecTimeoutTask() {
	// This task ID signifies that the mock communicator should load the
	// <task_id>.yaml file as the project YAML.
	taskID := "exec_timeout_task"
	taskSecret := "mock_task_secret"
	tc := &taskContext{
		task: client.TaskData{
			ID:     taskID,
			Secret: taskSecret,
		},
		ranSetupGroup: false,
		oomTracker:    &mock.OOMTracker{},
	}
	// Windows may not have finished deleting task directories when
	// os.RemoveAll returns. Setting TaskExecution in this suite causes the
	// tests in this suite to create differently-named task directories.
	s.mockCommunicator.TaskExecution = 1

<<<<<<< HEAD
	s.NoError(s.a.startLogging(s.ctx, tc))
	defer s.a.removeTaskDirectory(tc)

=======
>>>>>>> 334c581a
	nextTask := &apimodels.NextTaskResponse{
		TaskId:     taskID,
		TaskSecret: taskSecret,
	}
<<<<<<< HEAD

	_, _, err := s.a.runTask(s.ctx, tc, nextTask, !tc.ranSetupGroup, "")
=======
	_, _, err := s.a.runTask(s.ctx, tc, nextTask, !tc.ranSetupGroup, s.tmpDirName)
>>>>>>> 334c581a
	s.NoError(err)

	s.Require().NoError(tc.logger.Close())
	checkMockLogs(s.T(), s.mockCommunicator, taskID, []string{
		"Setting heartbeat timeout to type 'exec'",
		"Hit exec timeout (1s).",
		"Resetting heartbeat timeout from type 'exec' back to default",
		"Task completed - FAILURE.",
		"Running task-timeout commands.",
		"Finished command 'shell.exec' in function 'timeout' (step 1 of 1) in block 'timeout'",
	}, nil)

	detail := s.mockCommunicator.GetEndTaskDetail()
	s.Equal(evergreen.TaskFailed, detail.Status)
	s.Equal(evergreen.CommandTypeTest, detail.Type)
	s.Equal("'shell.exec' in function 'task' (step 1 of 1)", detail.Description)
	s.True(detail.TimedOut)
	s.Equal(1*time.Second, detail.TimeoutDuration)
	s.EqualValues(execTimeout, detail.TimeoutType)

	data, err := os.ReadFile(s.tmpFileName)
	s.Require().NoError(err)
	s.Equal("timeout test message", strings.Trim(string(data), "\r\n"))

	taskData := s.mockCommunicator.EndTaskResult.TaskData
	s.Equal(taskID, taskData.ID)
	s.Equal(taskSecret, taskData.Secret)

	s.False(tc.hadHeartbeatTimeout(), "should not hit heartbeat timeout after exec timeout is hit")
	checkHeartbeatTimeoutReset(s.T(), tc)
}

// TestIdleTimeoutFunc tests timeout_secs set in a function.
func (s *TimeoutSuite) TestIdleTimeoutFunc() {
	// This task ID signifies that the mock communicator should load the
	// <task_id>.yaml file as the project YAML.
	taskID := "idle_timeout_func"
	taskSecret := "mock_task_secret"
	tc := &taskContext{
		task: client.TaskData{
			ID:     taskID,
			Secret: taskSecret,
		},
		ranSetupGroup: false,
		oomTracker:    &mock.OOMTracker{},
	}
	// Windows may not have finished deleting task directories when
	// os.RemoveAll returns. Setting TaskExecution in this suite causes the
	// tests in this suite to create differently-named task directories.
	s.mockCommunicator.TaskExecution = 2

	nextTask := &apimodels.NextTaskResponse{
		TaskId:     taskID,
		TaskSecret: taskSecret,
	}
	_, _, err := s.a.runTask(s.ctx, tc, nextTask, !tc.ranSetupGroup, s.tmpDirName)
	s.NoError(err)

	s.Require().NoError(tc.logger.Close())
	checkMockLogs(s.T(), s.mockCommunicator, taskID, []string{
		"Task completed - FAILURE.",
		"Hit idle timeout (no message on stdout/stderr for more than 1s).",
		"Running task-timeout commands.",
		"Finished command 'shell.exec' in function 'timeout' (step 1 of 1) in block 'timeout'",
	}, nil)

	detail := s.mockCommunicator.GetEndTaskDetail()
	s.Equal(evergreen.TaskFailed, detail.Status)
	s.Equal("test", detail.Type)
	s.Equal("'shell.exec' in function 'task' (step 1 of 1)", detail.Description)
	s.True(detail.TimedOut)
	s.Equal(1*time.Second, detail.TimeoutDuration)
	s.EqualValues(idleTimeout, detail.TimeoutType)

	data, err := os.ReadFile(s.tmpFileName)
	s.Require().NoError(err)
	s.Equal("timeout test message", strings.Trim(string(data), "\r\n"))

	taskData := s.mockCommunicator.EndTaskResult.TaskData
	s.Equal(taskID, taskData.ID)
	s.Equal(taskSecret, taskData.Secret)
}

// TestIdleTimeout tests timeout_secs set on a function in a command.
func (s *TimeoutSuite) TestIdleTimeoutCommand() {
	// This task ID signifies that the mock communicator should load the
	// <task_id>.yaml file as the project YAML.
	taskID := "idle_timeout_task"
	taskSecret := "mock_task_secret"
	tc := &taskContext{
		task: client.TaskData{
			ID:     taskID,
			Secret: taskSecret,
		},
		ranSetupGroup: false,
		oomTracker:    &mock.OOMTracker{},
	}
	// Windows may not have finished deleting task directories when
	// os.RemoveAll returns. Setting TaskExecution in this suite causes the
	// tests in this suite to create differently-named task directories.
	s.mockCommunicator.TaskExecution = 3

	nextTask := &apimodels.NextTaskResponse{
		TaskId:     taskID,
		TaskSecret: taskSecret,
	}
	_, _, err := s.a.runTask(s.ctx, tc, nextTask, !tc.ranSetupGroup, s.tmpDirName)
	s.NoError(err)

	s.Require().NoError(tc.logger.Close())
	checkMockLogs(s.T(), s.mockCommunicator, taskID, []string{
		"Task completed - FAILURE.",
		"Hit idle timeout (no message on stdout/stderr for more than 1s).",
		"Running task-timeout commands.",
		"Finished command 'shell.exec' in function 'timeout' (step 1 of 1) in block 'timeout'",
	}, nil)

	detail := s.mockCommunicator.GetEndTaskDetail()
	s.Equal(evergreen.TaskFailed, detail.Status)
	s.Equal("test", detail.Type)
	s.Equal("'shell.exec' in function 'task' (step 1 of 1)", detail.Description)
	s.True(detail.TimedOut)
	s.Equal(1*time.Second, detail.TimeoutDuration)
	s.EqualValues(idleTimeout, detail.TimeoutType)

	data, err := os.ReadFile(s.tmpFileName)
	s.Require().NoError(err)
	s.Equal("timeout test message", strings.Trim(string(data), "\r\n"))

	taskData := s.mockCommunicator.EndTaskResult.TaskData
	s.Equal(taskID, taskData.ID)
	s.Equal(taskSecret, taskData.Secret)
}

// TestDynamicIdleTimeout tests that the `timeout.update` command sets timeout_secs.
func (s *TimeoutSuite) TestDynamicIdleTimeout() {
	// This task ID signifies that the mock communicator should load the
	// <task_id>.yaml file as the project YAML.
	taskID := "dynamic_idle_timeout_task"
	taskSecret := "mock_task_secret"
	tc := &taskContext{
		task: client.TaskData{
			ID:     taskID,
			Secret: taskSecret,
		},
		ranSetupGroup: false,
		oomTracker:    &mock.OOMTracker{},
	}
	// Windows may not have finished deleting task directories when
	// os.RemoveAll returns. Setting TaskExecution in this suite causes the
	// tests in this suite to create differently-named task directories.
	s.mockCommunicator.TaskExecution = 3

	nextTask := &apimodels.NextTaskResponse{
		TaskId:     taskID,
		TaskSecret: taskSecret,
	}
	_, _, err := s.a.runTask(s.ctx, tc, nextTask, !tc.ranSetupGroup, s.tmpDirName)
	s.NoError(err)

	s.Require().NoError(tc.logger.Close())
	checkMockLogs(s.T(), s.mockCommunicator, taskID, []string{
		"Hit idle timeout (no message on stdout/stderr for more than 2s).",
		"Running task-timeout commands",
		"Finished command 'shell.exec' in function 'timeout' (step 1 of 1) in block 'timeout'",
	}, nil)

	detail := s.mockCommunicator.GetEndTaskDetail()
	s.Equal(evergreen.TaskFailed, detail.Status)
	s.Equal("test", detail.Type)
	s.Equal("'shell.exec' in function 'task' (step 2 of 2)", detail.Description)
	s.True(detail.TimedOut)
	s.Equal(2*time.Second, detail.TimeoutDuration)
	s.EqualValues(idleTimeout, detail.TimeoutType)

	data, err := os.ReadFile(s.tmpFileName)
	s.Require().NoError(err)
	s.Equal("timeout test message", strings.Trim(string(data), "\r\n"))

	taskData := s.mockCommunicator.EndTaskResult.TaskData
	s.Equal(taskID, taskData.ID)
	s.Equal(taskSecret, taskData.Secret)
}

<<<<<<< HEAD
// TestDynamicExecTimeoutTask tests that the `update.timeout` command sets exec_timeout_secs.
=======
// TestDynamicExecTimeout tests that the `timeout.update` command sets exec_timeout_secs.
>>>>>>> 334c581a
func (s *TimeoutSuite) TestDynamicExecTimeoutTask() {
	// This task ID signifies that the mock communicator should load the
	// <task_id>.yaml file as the project YAML.
	taskID := "dynamic_exec_timeout_task"
	taskSecret := "mock_task_secret"
	tc := &taskContext{
		task: client.TaskData{
			ID:     taskID,
			Secret: taskSecret,
		},
		ranSetupGroup: false,
		oomTracker:    &mock.OOMTracker{},
	}
	// Windows may not have finished deleting task directories when
	// os.RemoveAll returns. Setting TaskExecution in this suite causes the
	// tests in this suite to create differently-named task directories.
	s.mockCommunicator.TaskExecution = 1

	nextTask := &apimodels.NextTaskResponse{
		TaskId:     taskID,
		TaskSecret: taskSecret,
	}
	_, _, err := s.a.runTask(s.ctx, tc, nextTask, !tc.ranSetupGroup, s.tmpDirName)
	s.NoError(err)

	s.Require().NoError(tc.logger.Close())
	checkMockLogs(s.T(), s.mockCommunicator, taskID, []string{
		"Setting heartbeat timeout to type 'exec'",
		"Hit exec timeout (2s)",
		"Resetting heartbeat timeout from type 'exec' back to default",
		"Task completed - FAILURE",
		"Running task-timeout commands",
		"Finished command 'shell.exec' in function 'timeout' (step 1 of 1) in block 'timeout'",
	}, nil)

	detail := s.mockCommunicator.GetEndTaskDetail()
	s.Equal(evergreen.TaskFailed, detail.Status)
	s.Equal("test", detail.Type)
	s.Equal("'shell.exec' in function 'task' (step 2 of 2)", detail.Description)
	s.True(detail.TimedOut)
	s.Equal(2*time.Second, detail.TimeoutDuration)
	s.EqualValues(execTimeout, detail.TimeoutType)

	data, err := os.ReadFile(s.tmpFileName)
	s.Require().NoError(err)
	s.Equal("timeout test message", strings.Trim(string(data), "\r\n"))

	taskData := s.mockCommunicator.EndTaskResult.TaskData
	s.Equal(taskID, taskData.ID)
	s.Equal(taskSecret, taskData.Secret)

	s.False(tc.hadHeartbeatTimeout(), "should not hit heartbeat timeout after exec timeout is hit")
	checkHeartbeatTimeoutReset(s.T(), tc)
}<|MERGE_RESOLUTION|>--- conflicted
+++ resolved
@@ -91,26 +91,14 @@
 	// tests in this suite to create differently-named task directories.
 	s.mockCommunicator.TaskExecution = 0
 
-<<<<<<< HEAD
-	s.NoError(s.a.startLogging(s.ctx, tc))
-	defer s.a.removeTaskDirectory(tc)
-
 	const expectedTimeout = time.Second
 	const expectedTimeoutType = execTimeout
 
-=======
->>>>>>> 334c581a
-	nextTask := &apimodels.NextTaskResponse{
-		TaskId:     taskID,
-		TaskSecret: taskSecret,
-	}
-<<<<<<< HEAD
-=======
-	_, _, err := s.a.runTask(s.ctx, tc, nextTask, !tc.ranSetupGroup, s.tmpDirName)
->>>>>>> 334c581a
-
-	_, _, err := s.a.runTask(s.ctx, tc, nextTask, !tc.ranSetupGroup, "")
-	s.NoError(err)
+	nextTask := &apimodels.NextTaskResponse{
+		TaskId:     taskID,
+		TaskSecret: taskSecret,
+	}
+	_, _, err := s.a.runTask(s.ctx, tc, nextTask, !tc.ranSetupGroup, s.tmpDirName)
 
 	s.Require().NoError(tc.logger.Close())
 	checkMockLogs(s.T(), s.mockCommunicator, taskID, []string{
@@ -162,22 +150,12 @@
 	// tests in this suite to create differently-named task directories.
 	s.mockCommunicator.TaskExecution = 1
 
-<<<<<<< HEAD
-	s.NoError(s.a.startLogging(s.ctx, tc))
-	defer s.a.removeTaskDirectory(tc)
-
-=======
->>>>>>> 334c581a
-	nextTask := &apimodels.NextTaskResponse{
-		TaskId:     taskID,
-		TaskSecret: taskSecret,
-	}
-<<<<<<< HEAD
-
-	_, _, err := s.a.runTask(s.ctx, tc, nextTask, !tc.ranSetupGroup, "")
-=======
-	_, _, err := s.a.runTask(s.ctx, tc, nextTask, !tc.ranSetupGroup, s.tmpDirName)
->>>>>>> 334c581a
+	nextTask := &apimodels.NextTaskResponse{
+		TaskId:     taskID,
+		TaskSecret: taskSecret,
+	}
+
+	_, _, err := s.a.runTask(s.ctx, tc, nextTask, !tc.ranSetupGroup, s.tmpDirName)
 	s.NoError(err)
 
 	s.Require().NoError(tc.logger.Close())
@@ -362,11 +340,7 @@
 	s.Equal(taskSecret, taskData.Secret)
 }
 
-<<<<<<< HEAD
 // TestDynamicExecTimeoutTask tests that the `update.timeout` command sets exec_timeout_secs.
-=======
-// TestDynamicExecTimeout tests that the `timeout.update` command sets exec_timeout_secs.
->>>>>>> 334c581a
 func (s *TimeoutSuite) TestDynamicExecTimeoutTask() {
 	// This task ID signifies that the mock communicator should load the
 	// <task_id>.yaml file as the project YAML.
