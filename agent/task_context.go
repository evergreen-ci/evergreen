package agent

import (
	"context"
	"sync"
	"time"

	"github.com/evergreen-ci/evergreen"
	"github.com/evergreen-ci/evergreen/agent/command"
	"github.com/evergreen-ci/evergreen/agent/internal"
	"github.com/evergreen-ci/evergreen/agent/internal/client"
	"github.com/evergreen-ci/evergreen/apimodels"
	"github.com/evergreen-ci/evergreen/model"
	"github.com/evergreen-ci/evergreen/model/patch"
	"github.com/evergreen-ci/utility"
	"github.com/mongodb/grip"
	"github.com/mongodb/jasper"
	"github.com/pkg/errors"
)

type taskContext struct {
	currentCommand            command.Command
	logger                    client.LoggerProducer
	task                      client.TaskData
	ranSetupGroup             bool
	taskConfig                *internal.TaskConfig
	timeout                   timeoutInfo
	oomTracker                jasper.OOMTracker
	traceID                   string
	unsetFunctionVarsDisabled bool
	// TODO (EVG-20289): see if taskDirectory can be replaced with
	// TaskConfig.WorkDir.
	taskDirectory string
	// userEndTaskResp is the end task response that the user can define, which
	// will overwrite the default end task response.
	userEndTaskResp *triggerEndTaskResp
	sync.RWMutex
}

func (tc *taskContext) setCurrentCommand(command command.Command) {
	tc.Lock()
	defer tc.Unlock()
	tc.currentCommand = command
	if tc.logger != nil {
		tc.logger.Execution().Infof("Current command set to %s (%s).", tc.currentCommand.DisplayName(), tc.currentCommand.Type())
	}
}

func (tc *taskContext) getCurrentCommand() command.Command {
	tc.RLock()
	defer tc.RUnlock()
	return tc.currentCommand
}

// setCurrentIdleTimeout sets the idle timeout for the current running command.
// This timeout only applies to commands running in specific blocks where idle
// timeout is allowed.
func (tc *taskContext) setCurrentIdleTimeout(cmd command.Command, block command.BlockType) {
	tc.Lock()
	defer tc.Unlock()

	var timeout time.Duration
	if dynamicTimeout := tc.taskConfig.GetIdleTimeout(); dynamicTimeout != 0 {
		timeout = time.Duration(dynamicTimeout) * time.Second
	} else if cmd.IdleTimeout() > 0 {
		timeout = cmd.IdleTimeout()
	} else {
		timeout = defaultIdleTimeout
	}

	tc.setIdleTimeout(timeout)

	tc.logger.Execution().Debugf("Set idle timeout for %s (%s) to %s.",
		cmd.DisplayName(), cmd.Type(), tc.getIdleTimeout())
}

// getCurrentIdleTimeout returns the idle timeout for the current running
// command.
func (tc *taskContext) getCurrentIdleTimeout() time.Duration {
	tc.RLock()
	defer tc.RUnlock()

	timeout := tc.getIdleTimeout()
	if timeout > 0 {
		return timeout
	}
	return defaultIdleTimeout
}

func (tc *taskContext) setHeartbeatTimeout(opts heartbeatTimeoutOptions) {
	if opts.getTimeout == nil {
		opts.getTimeout = func() time.Duration { return defaultHeartbeatTimeout }
	}
	if utility.IsZeroTime(opts.startAt) {
		opts.startAt = time.Now()
	}

	tc.Lock()
	defer tc.Unlock()

	tc.timeout.heartbeatTimeoutOpts = opts
}

func (tc *taskContext) getHeartbeatTimeout() heartbeatTimeoutOptions {
	tc.RLock()
	defer tc.RUnlock()

	return tc.timeout.heartbeatTimeoutOpts
}

// hadHeartbeatTimeout returns whether the task has hit the heartbeat timeout.
// If this returns true, the heartbeat should time out to indicate the task is
// stuck in a way that's not recoverable. Hitting the heartbeat timeout is
// generally a strong sign of a bug and should never occur during normal
// operation.
func (tc *taskContext) hadHeartbeatTimeout() bool {
	timeoutOpts := tc.getHeartbeatTimeout()

	// Give the agent some extra time just in case it's being a bit slow but is
	// making progress.
	timeoutWithGracePeriod := timeoutOpts.getTimeout() + evergreen.HeartbeatTimeoutThreshold
	return time.Since(timeoutOpts.startAt) > timeoutWithGracePeriod
}

func (tc *taskContext) reachTimeOut(kind timeoutType, dur time.Duration) {
	tc.Lock()
	defer tc.Unlock()

	tc.setTimedOut(true, kind)
	tc.setTimeoutDuration(dur)
}

func (tc *taskContext) hadTimedOut() bool {
	tc.RLock()
	defer tc.RUnlock()

	return tc.timedOut()
}

func (tc *taskContext) getOomTrackerInfo() *apimodels.OOMTrackerInfo {
	lines, pids := tc.oomTracker.Report()
	if len(lines) == 0 {
		return nil
	}

	return &apimodels.OOMTrackerInfo{
		Detected: true,
		Pids:     pids,
	}
}

func (tc *taskContext) oomTrackerEnabled(cloudProvider string) bool {
	return tc.taskConfig.Project.OomTracker && !utility.StringSliceContains(evergreen.ProviderContainer, cloudProvider)
}

func (tc *taskContext) setIdleTimeout(dur time.Duration) {
	tc.timeout.idleTimeoutDuration = dur
}

func (tc *taskContext) getIdleTimeout() time.Duration {
	return tc.timeout.idleTimeoutDuration
}

func (tc *taskContext) setTimedOut(timeout bool, kind timeoutType) {
	tc.timeout.hadTimeout = timeout
	tc.timeout.timeoutType = kind
}

func (tc *taskContext) timedOut() bool {
	return tc.timeout.hadTimeout
}

func (tc *taskContext) setTimeoutDuration(dur time.Duration) {
	tc.timeout.exceededDuration = dur
}

func (tc *taskContext) getTimeoutDuration() time.Duration {
	return tc.timeout.exceededDuration
}

func (tc *taskContext) getTimeoutType() timeoutType {
	return tc.timeout.timeoutType
}

func (tc *taskContext) getExecTimeout() time.Duration {
	tc.RLock()
	defer tc.RUnlock()
	if dynamicTimeout := tc.taskConfig.GetExecTimeout(); dynamicTimeout > 0 {
		return time.Duration(dynamicTimeout) * time.Second
	}
	if pt := tc.taskConfig.Project.FindProjectTask(tc.taskConfig.Task.DisplayName); pt != nil && pt.ExecTimeoutSecs > 0 {
		return time.Duration(pt.ExecTimeoutSecs) * time.Second
	}
	if tc.taskConfig.Project.ExecTimeoutSecs > 0 {
		return time.Duration(tc.taskConfig.Project.ExecTimeoutSecs) * time.Second
	}
	return DefaultExecTimeout
}

// makeTaskConfig fetches task configuration data required to run the task from the API server.
func (a *Agent) makeTaskConfig(ctx context.Context, tc *taskContext) (*internal.TaskConfig, error) {
	if tc.taskConfig != nil {
		// This is only relevant in tests. For convenience, tests can
		// pre-initialize a task config to use instead of fetching the task
		// setup data using the communicator.
		return tc.taskConfig, nil
	}

	grip.Info("Fetching task info.")
	tsk, project, expansions, redacted, err := a.fetchTaskInfo(ctx, tc)
	if err != nil {
		return nil, errors.Wrap(err, "fetching task info")
	}

	grip.Info("Fetching distro configuration.")
	var confDistro *apimodels.DistroView
	if a.opts.Mode == HostMode {
		var err error
		confDistro, err = a.comm.GetDistroView(ctx, tc.task)
		if err != nil {
			return nil, errors.Wrap(err, "fetching distro view")
		}
	}

	grip.Info("Fetching project ref.")
	confRef, err := a.comm.GetProjectRef(ctx, tc.task)
	if err != nil {
		return nil, errors.Wrap(err, "getting project ref")
	}
	if confRef == nil {
		return nil, errors.New("agent retrieved an empty project ref")
	}

	var confPatch *patch.Patch
	if evergreen.IsGitHubPatchRequester(tsk.Requester) {
		grip.Info("Fetching patch document for GitHub PR request.")
		confPatch, err = a.comm.GetTaskPatch(ctx, tc.task, "")
		if err != nil {
			return nil, errors.Wrap(err, "fetching patch for GitHub PR request")
		}
	}

	grip.Info("Constructing task config.")
	taskConfig, err := internal.NewTaskConfig(a.opts.WorkingDirectory, confDistro, project, tsk, confRef, confPatch, expansions)
	if err != nil {
		return nil, err
	}
	taskConfig.Redacted = redacted
	taskConfig.TaskSync = a.opts.SetupData.TaskSync
	taskConfig.EC2Keys = a.opts.SetupData.EC2Keys

	return taskConfig, nil
}

// commandBlock contains information for a block of commands.
type commandBlock struct {
	block               command.BlockType
	commands            *model.YAMLCommandSet
	timeoutKind         timeoutType
	getTimeout          func() time.Duration
	canTimeoutHeartbeat bool
	canFailTask         bool
}

// getPre returns a command block containing the pre task commands.
func (tc *taskContext) getPre() (*commandBlock, error) {
	if err := tc.taskConfig.Validate(); err != nil {
		return nil, err
	}

	tg := tc.taskConfig.TaskGroup
	if tg == nil {
		return &commandBlock{
			block:       command.PreBlock,
			commands:    tc.taskConfig.Project.Pre,
			timeoutKind: preTimeout,
			getTimeout:  tc.getPreTimeout,
			canFailTask: tc.taskConfig.Project.PreErrorFailsTask,
		}, nil
	}

	return &commandBlock{
		block:       command.SetupTaskBlock,
		commands:    tg.SetupTask,
		timeoutKind: setupTaskTimeout,
		getTimeout:  tc.getSetupTaskTimeout(),
		canFailTask: tg.SetupTaskCanFailTask,
	}, nil
}

// getPost returns a command block containing the post task commands.
func (tc *taskContext) getPost() (*commandBlock, error) {
	if err := tc.taskConfig.Validate(); err != nil {
		return nil, err
	}

	tg := tc.taskConfig.TaskGroup
	if tg == nil {
		return &commandBlock{
			block:               command.PostBlock,
			commands:            tc.taskConfig.Project.Post,
			timeoutKind:         postTimeout,
			getTimeout:          tc.getPostTimeout,
			canTimeoutHeartbeat: true,
			canFailTask:         tc.taskConfig.Project.PostErrorFailsTask,
		}, nil
	}

	return &commandBlock{
<<<<<<< HEAD
		block:               command.TeardownTaskBlock,
		commands:            tg.TeardownTask,
		timeoutKind:         teardownTaskTimeout,
		getTimeout:          tc.getTeardownTaskTimeout(tg),
		canTimeoutHeartbeat: true,
		canFailTask:         tg.TeardownTaskCanFailTask,
=======
		block:       command.TeardownTaskBlock,
		commands:    tg.TeardownTask,
		timeoutKind: teardownTaskTimeout,
		getTimeout:  tc.getTeardownTaskTimeout(),
		canFailTask: tg.TeardownTaskCanFailTask,
>>>>>>> 334c581a
	}, nil
}

// getSetupGroup returns the setup group for a task group task.
func (tc *taskContext) getSetupGroup() (*commandBlock, error) {
	if err := tc.taskConfig.Validate(); err != nil {
		return nil, err
	}

	tg := tc.taskConfig.TaskGroup
	if tg == nil {
		return &commandBlock{}, nil
	}
	if tg.SetupGroup == nil {
		return &commandBlock{}, nil
	}

	return &commandBlock{
		block:       command.SetupGroupBlock,
		commands:    tg.SetupGroup,
		timeoutKind: setupGroupTimeout,
		getTimeout:  tc.getSetupGroupTimeout(),
		canFailTask: tg.SetupGroupCanFailTask,
	}, nil
}

// getTeardownGroup returns the teardown group for a task group task.
func (tc *taskContext) getTeardownGroup() (*commandBlock, error) {
	if err := tc.taskConfig.Validate(); err != nil {
		return nil, err
	}

	tg := tc.taskConfig.TaskGroup
	if tg == nil {
		return &commandBlock{}, nil
	}
	if tg.TeardownGroup == nil {
		return &commandBlock{}, nil
	}

	return &commandBlock{
		block:       command.TeardownGroupBlock,
		commands:    tg.TeardownGroup,
		timeoutKind: teardownGroupTimeout,
		getTimeout:  tc.getTeardownGroupTimeout(),
		canFailTask: false,
	}, nil
}

// getTimeout returns a command block containing the timeout handler commands.
func (tc *taskContext) getTimeout() (*commandBlock, error) {
	if err := tc.taskConfig.Validate(); err != nil {
		return nil, err
	}

	tg := tc.taskConfig.TaskGroup
	if tg == nil {
		return &commandBlock{
			block:               command.TaskTimeoutBlock,
			commands:            tc.taskConfig.Project.Timeout,
			timeoutKind:         callbackTimeout,
			getTimeout:          tc.getCallbackTimeout,
			canFailTask:         false,
			canTimeoutHeartbeat: true,
		}, nil
	}
	if tg.Timeout == nil {
		// Task group timeout defaults to the project timeout settings if not
		// explicitly set.
		return &commandBlock{
			block:               command.TaskTimeoutBlock,
			commands:            tc.taskConfig.Project.Timeout,
			timeoutKind:         callbackTimeout,
			getTimeout:          tc.getCallbackTimeout,
			canFailTask:         false,
			canTimeoutHeartbeat: true,
		}, nil
	}

	return &commandBlock{
		block:       command.TaskTimeoutBlock,
		commands:    tg.Timeout,
		timeoutKind: callbackTimeout,
		getTimeout:  tc.getTaskGroupCallbackTimeout(),
		canFailTask: false,
	}, nil
}

// getPreTimeout returns the timeout for the pre block.
func (tc *taskContext) getPreTimeout() time.Duration {
	tc.RLock()
	defer tc.RUnlock()

	if tc.taskConfig.Project.PreTimeoutSecs != 0 {
		return time.Duration(tc.taskConfig.Project.PreTimeoutSecs) * time.Second
	}

	return defaultPreTimeout
}

// getPostTimeout returns the timeout for the post block.
func (tc *taskContext) getPostTimeout() time.Duration {
	tc.RLock()
	defer tc.RUnlock()

	if tc.taskConfig.Project.PostTimeoutSecs != 0 {
		return time.Duration(tc.taskConfig.Project.PostTimeoutSecs) * time.Second
	}
	return defaultPostTimeout
}

// getSetupGroupTimeout returns the timeout for the setup group block.
func (tc *taskContext) getSetupGroupTimeout() func() time.Duration {
	return func() time.Duration {
		tc.RLock()
		defer tc.RUnlock()

		tg := tc.taskConfig.TaskGroup
		if tg != nil && tg.SetupGroupTimeoutSecs != 0 {
			return time.Duration(tg.SetupGroupTimeoutSecs) * time.Second
		}
		return defaultPreTimeout
	}
}

// getSetupTaskTimeout returns the timeout for the setup task block.
func (tc *taskContext) getSetupTaskTimeout() func() time.Duration {
	return func() time.Duration {
		tc.RLock()
		defer tc.RUnlock()

		tg := tc.taskConfig.TaskGroup
		if tg != nil && tg.SetupTaskTimeoutSecs != 0 {
			return time.Duration(tg.SetupTaskTimeoutSecs) * time.Second
		}
		return defaultPreTimeout
	}
}

// getTeardownTaskTimeout returns the timeout for the teardown task block.
func (tc *taskContext) getTeardownTaskTimeout() func() time.Duration {
	return func() time.Duration {
		tc.RLock()
		defer tc.RUnlock()

		tg := tc.taskConfig.TaskGroup
		if tg != nil && tg.TeardownTaskTimeoutSecs != 0 {
			return time.Duration(tg.TeardownTaskTimeoutSecs) * time.Second
		}
		return defaultPostTimeout
	}
}

// getTeardownGroupTimeout returns the timeout for the teardown group block.
func (tc *taskContext) getTeardownGroupTimeout() func() time.Duration {
	return func() time.Duration {
		tc.RLock()
		defer tc.RUnlock()

		tg := tc.taskConfig.TaskGroup
		if tg != nil && tg.TeardownGroupTimeoutSecs != 0 {
			return time.Duration(tg.TeardownGroupTimeoutSecs) * time.Second
		}
		return defaultTeardownGroupTimeout
	}
}

// getCallbackTimeout returns the callback timeout for the timeout handler.
func (tc *taskContext) getCallbackTimeout() time.Duration {
	tc.RLock()
	defer tc.RUnlock()

	if tc.taskConfig.Project.CallbackTimeout != 0 {
		return time.Duration(tc.taskConfig.Project.CallbackTimeout) * time.Second
	}
	return defaultCallbackTimeout
}

// getTaskGroupCallbackTimeout returns the callback timeout for a task group
// task.
func (tc *taskContext) getTaskGroupCallbackTimeout() func() time.Duration {
	return func() time.Duration {
		tc.RLock()
		defer tc.RUnlock()

		tg := tc.taskConfig.TaskGroup
		if tg != nil && tg.CallbackTimeoutSecs != 0 {
			return time.Duration(tg.CallbackTimeoutSecs) * time.Second
		}
		return defaultCallbackTimeout
	}
}

// setUserEndTaskResponse sets the user-defined end task response data.
func (tc *taskContext) setUserEndTaskResponse(resp *triggerEndTaskResp) {
	tc.Lock()
	defer tc.Unlock()

	tc.userEndTaskResp = resp
}

// getUserEndTaskResponse gets the user-defined end task response data.
func (tc *taskContext) getUserEndTaskResponse() *triggerEndTaskResp {
	tc.RLock()
	defer tc.RUnlock()

	return tc.userEndTaskResp
}<|MERGE_RESOLUTION|>--- conflicted
+++ resolved
@@ -307,20 +307,12 @@
 	}
 
 	return &commandBlock{
-<<<<<<< HEAD
 		block:               command.TeardownTaskBlock,
 		commands:            tg.TeardownTask,
 		timeoutKind:         teardownTaskTimeout,
-		getTimeout:          tc.getTeardownTaskTimeout(tg),
+		getTimeout:          tc.getTeardownTaskTimeout(),
 		canTimeoutHeartbeat: true,
 		canFailTask:         tg.TeardownTaskCanFailTask,
-=======
-		block:       command.TeardownTaskBlock,
-		commands:    tg.TeardownTask,
-		timeoutKind: teardownTaskTimeout,
-		getTimeout:  tc.getTeardownTaskTimeout(),
-		canFailTask: tg.TeardownTaskCanFailTask,
->>>>>>> 334c581a
 	}, nil
 }
 
