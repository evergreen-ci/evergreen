--- conflicted
+++ resolved
@@ -21,18 +21,6 @@
 )
 
 type taskContext struct {
-<<<<<<< HEAD
-	currentCommand            command.Command
-	logger                    client.LoggerProducer
-	task                      client.TaskData
-	ranSetupGroup             bool
-	taskConfig                *internal.TaskConfig
-	timeout                   timeoutInfo
-	oomTracker                jasper.OOMTracker
-	traceID                   string
-	diskDevices               []string
-	unsetFunctionVarsDisabled bool
-=======
 	currentCommand command.Command
 	logger         client.LoggerProducer
 	task           client.TaskData
@@ -41,7 +29,7 @@
 	timeout        timeoutInfo
 	oomTracker     jasper.OOMTracker
 	traceID        string
->>>>>>> e1204b69
+	diskDevices    []string
 	// userEndTaskResp is the end task response that the user can define, which
 	// will overwrite the default end task response.
 	userEndTaskResp *triggerEndTaskResp
