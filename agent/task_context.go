package agent

import (
	"context"
	"path/filepath"
	"sync"
	"time"

	"github.com/evergreen-ci/evergreen"
	"github.com/evergreen-ci/evergreen/agent/command"
	"github.com/evergreen-ci/evergreen/agent/globals"
	"github.com/evergreen-ci/evergreen/agent/internal"
	"github.com/evergreen-ci/evergreen/agent/internal/client"
	"github.com/evergreen-ci/evergreen/apimodels"
	"github.com/evergreen-ci/evergreen/model"
	"github.com/evergreen-ci/evergreen/model/patch"
	"github.com/evergreen-ci/pail"
	"github.com/evergreen-ci/utility"
	"github.com/mongodb/grip"
	"github.com/mongodb/jasper"
	"github.com/pkg/errors"
	"github.com/shirou/gopsutil/v3/disk"
)

type taskContext struct {
	currentCommand command.Command
	logger         client.LoggerProducer
	task           client.TaskData
	ranSetupGroup  bool
	taskConfig     *internal.TaskConfig
	timeout        timeoutInfo
	oomTracker     jasper.OOMTracker
	traceID        string
	diskDevices    []string
	// userEndTaskResp is the end task response that the user can define, which
	// will overwrite the default end task response.
	userEndTaskResp *triggerEndTaskResp
	sync.RWMutex
}

func (tc *taskContext) setCurrentCommand(command command.Command) {
	tc.Lock()
	defer tc.Unlock()
	tc.currentCommand = command
	if tc.logger != nil {
		tc.logger.Execution().Infof("Current command set to %s (%s).", tc.currentCommand.FullDisplayName(), tc.currentCommand.Type())
	}
}

func (tc *taskContext) getCurrentCommand() command.Command {
	tc.RLock()
	defer tc.RUnlock()
	return tc.currentCommand
}

// setCurrentIdleTimeout sets the idle timeout for the current running command.
// This timeout only applies to commands running in specific blocks where idle
// timeout is allowed.
func (tc *taskContext) setCurrentIdleTimeout(cmd command.Command, block command.BlockType) {
	tc.Lock()
	defer tc.Unlock()

	var timeout time.Duration
	if dynamicTimeout := tc.taskConfig.GetIdleTimeout(); dynamicTimeout != 0 {
		timeout = time.Duration(dynamicTimeout) * time.Second
	} else if cmd.IdleTimeout() > 0 {
		timeout = cmd.IdleTimeout()
	} else {
		timeout = globals.DefaultIdleTimeout
	}

	tc.setIdleTimeout(timeout)

	tc.logger.Execution().Debugf("Set idle timeout for %s (%s) to %s.",
		cmd.FullDisplayName(), cmd.Type(), tc.getIdleTimeout())
}

// getCurrentIdleTimeout returns the idle timeout for the current running
// command.
func (tc *taskContext) getCurrentIdleTimeout() time.Duration {
	tc.RLock()
	defer tc.RUnlock()

	timeout := tc.getIdleTimeout()
	if timeout > 0 {
		return timeout
	}
	return globals.DefaultIdleTimeout
}

func (tc *taskContext) setHeartbeatTimeout(opts heartbeatTimeoutOptions) {
	if opts.getTimeout == nil {
		opts.getTimeout = func() time.Duration { return globals.DefaultHeartbeatTimeout }
	}
	if utility.IsZeroTime(opts.startAt) {
		opts.startAt = time.Now()
	}

	tc.Lock()
	defer tc.Unlock()

	tc.timeout.heartbeatTimeoutOpts = opts
}

func (tc *taskContext) getHeartbeatTimeout() heartbeatTimeoutOptions {
	tc.RLock()
	defer tc.RUnlock()

	return tc.timeout.heartbeatTimeoutOpts
}

// hadHeartbeatTimeout returns whether the task has hit the heartbeat timeout.
// If this returns true, the heartbeat should time out to indicate the task is
// stuck in a way that's not recoverable. Hitting the heartbeat timeout is
// generally a strong sign of a bug and should never occur during normal
// operation.
func (tc *taskContext) hadHeartbeatTimeout() bool {
	timeoutOpts := tc.getHeartbeatTimeout()

	// Give the agent some extra time just in case it's being a bit slow but is
	// making progress.
	timeoutWithGracePeriod := timeoutOpts.getTimeout() + evergreen.HeartbeatTimeoutThreshold
	return time.Since(timeoutOpts.startAt) > timeoutWithGracePeriod
}

func (tc *taskContext) reachTimeOut(kind globals.TimeoutType, dur time.Duration) {
	tc.Lock()
	defer tc.Unlock()

	tc.setTimedOut(true, kind)
	tc.setTimeoutDuration(dur)
}

func (tc *taskContext) hadTimedOut() bool {
	tc.RLock()
	defer tc.RUnlock()

	return tc.timedOut()
}

func (tc *taskContext) getOomTrackerInfo() *apimodels.OOMTrackerInfo {
	lines, pids := tc.oomTracker.Report()
	if len(lines) == 0 {
		return nil
	}

	return &apimodels.OOMTrackerInfo{
		Detected: true,
		Pids:     pids,
	}
}

func (tc *taskContext) oomTrackerEnabled(cloudProvider string) bool {
	return tc.taskConfig.Project.OomTracker && !utility.StringSliceContains(evergreen.ProviderContainer, cloudProvider)
}

func (tc *taskContext) setIdleTimeout(dur time.Duration) {
	tc.timeout.idleTimeoutDuration = dur
}

func (tc *taskContext) getIdleTimeout() time.Duration {
	return tc.timeout.idleTimeoutDuration
}

func (tc *taskContext) setTimedOut(timeout bool, kind globals.TimeoutType) {
	tc.timeout.hadTimeout = timeout
	tc.timeout.timeoutType = kind
}

func (tc *taskContext) timedOut() bool {
	return tc.timeout.hadTimeout
}

func (tc *taskContext) setTimeoutDuration(dur time.Duration) {
	tc.timeout.exceededDuration = dur
}

func (tc *taskContext) getTimeoutDuration() time.Duration {
	return tc.timeout.exceededDuration
}

func (tc *taskContext) getTimeoutType() globals.TimeoutType {
	return tc.timeout.timeoutType
}

func (tc *taskContext) getExecTimeout() time.Duration {
	tc.RLock()
	defer tc.RUnlock()
	if dynamicTimeout := tc.taskConfig.GetExecTimeout(); dynamicTimeout > 0 {
		return time.Duration(dynamicTimeout) * time.Second
	}
	if pt := tc.taskConfig.Project.FindProjectTask(tc.taskConfig.Task.DisplayName); pt != nil && pt.ExecTimeoutSecs > 0 {
		return time.Duration(pt.ExecTimeoutSecs) * time.Second
	}
	if tc.taskConfig.Project.ExecTimeoutSecs > 0 {
		return time.Duration(tc.taskConfig.Project.ExecTimeoutSecs) * time.Second
	}
	return globals.DefaultExecTimeout
}

// makeTaskConfig fetches task configuration data required to run the task from the API server.
func (a *Agent) makeTaskConfig(ctx context.Context, tc *taskContext) (*internal.TaskConfig, error) {
	if tc.taskConfig != nil {
		// This is only relevant in tests. For convenience, tests can
		// pre-initialize a task config to use instead of fetching the task
		// setup data using the communicator.
		return tc.taskConfig, nil
	}

	grip.Info("Fetching task info.")
	tsk, project, expansionsAndVars, err := a.fetchTaskInfo(ctx, tc)
	if err != nil {
		return nil, errors.Wrap(err, "fetching task info")
	}

	grip.Info("Fetching distro configuration.")
	var confDistro *apimodels.DistroView
	if a.opts.Mode == globals.HostMode {
		var err error
		confDistro, err = a.comm.GetDistroView(ctx, tc.task)
		if err != nil {
			return nil, errors.Wrap(err, "fetching distro view")
		}
	}

	grip.Info("Fetching project ref.")
	confRef, err := a.comm.GetProjectRef(ctx, tc.task)
	if err != nil {
		return nil, errors.Wrap(err, "getting project ref")
	}
	if confRef == nil {
		return nil, errors.New("agent retrieved an empty project ref")
	}

	var confPatch *patch.Patch
	if evergreen.IsGitHubPatchRequester(tsk.Requester) {
		grip.Info("Fetching patch document for GitHub PR request.")
		confPatch, err = a.comm.GetTaskPatch(ctx, tc.task, "")
		if err != nil {
			return nil, errors.Wrap(err, "fetching patch for GitHub PR request")
		}
	}

	grip.Info("Constructing task config.")
	taskConfig, err := internal.NewTaskConfig(a.opts.WorkingDirectory, confDistro, project, tsk, confRef, confPatch, expansionsAndVars)
	if err != nil {
		return nil, err
	}
	taskConfig.TaskSync = a.opts.SetupData.TaskSync
	taskConfig.EC2Keys = a.opts.SetupData.EC2Keys

	// Set AWS credentials for task output buckets.
	awsCreds := pail.CreateAWSCredentials(taskConfig.TaskSync.Key, taskConfig.TaskSync.Secret, "")
	taskConfig.Task.TaskOutputInfo.TaskLogs.AWSCredentials = awsCreds
	taskConfig.Task.TaskOutputInfo.TestLogs.AWSCredentials = awsCreds

	return taskConfig, nil
}

// commandBlock contains information for a block of commands.
type commandBlock struct {
	block               command.BlockType
	commands            *model.YAMLCommandSet
	timeoutKind         globals.TimeoutType
	getTimeout          func() time.Duration
	canTimeOutHeartbeat bool
	canFailTask         bool
}

// getPre returns a command block containing the pre task commands.
func (tc *taskContext) getPre() (*commandBlock, error) {
	tg := tc.taskConfig.TaskGroup
	if tg == nil {
		return &commandBlock{
			block:       command.PreBlock,
			commands:    tc.taskConfig.Project.Pre,
			timeoutKind: globals.PreTimeout,
			getTimeout:  tc.getPreTimeout,
			canFailTask: tc.taskConfig.Project.PreErrorFailsTask,
		}, nil
	}

	return &commandBlock{
		block:       command.SetupTaskBlock,
		commands:    tg.SetupTask,
		timeoutKind: globals.SetupTaskTimeout,
		getTimeout:  tc.getSetupTaskTimeout(),
		canFailTask: tg.SetupTaskCanFailTask,
	}, nil
}

// getPost returns a command block containing the post task commands.
func (tc *taskContext) getPost() (*commandBlock, error) {
	tg := tc.taskConfig.TaskGroup
	if tg == nil {
		return &commandBlock{
			block:               command.PostBlock,
			commands:            tc.taskConfig.Project.Post,
			timeoutKind:         globals.PostTimeout,
			getTimeout:          tc.getPostTimeout,
			canTimeOutHeartbeat: true,
			canFailTask:         tc.taskConfig.Project.PostErrorFailsTask,
		}, nil
	}

	return &commandBlock{
		block:               command.TeardownTaskBlock,
		commands:            tg.TeardownTask,
		timeoutKind:         globals.TeardownTaskTimeout,
		getTimeout:          tc.getTeardownTaskTimeout(),
		canTimeOutHeartbeat: true,
		canFailTask:         tg.TeardownTaskCanFailTask,
	}, nil
}

// getSetupGroup returns the setup group for a task group task.
func (tc *taskContext) getSetupGroup() (*commandBlock, error) {
	tg := tc.taskConfig.TaskGroup
	if tg == nil {
		return &commandBlock{}, nil
	}
	if tg.SetupGroup == nil {
		return &commandBlock{}, nil
	}

	return &commandBlock{
		block:       command.SetupGroupBlock,
		commands:    tg.SetupGroup,
		timeoutKind: globals.SetupGroupTimeout,
		getTimeout:  tc.getSetupGroupTimeout(),
		canFailTask: tg.SetupGroupCanFailTask,
	}, nil
}

// getTeardownGroup returns the teardown group for a task group task.
func (tc *taskContext) getTeardownGroup() (*commandBlock, error) {
	tg := tc.taskConfig.TaskGroup
	if tg == nil {
		return &commandBlock{}, nil
	}
	if tg.TeardownGroup == nil {
		return &commandBlock{}, nil
	}

	return &commandBlock{
		block:       command.TeardownGroupBlock,
		commands:    tg.TeardownGroup,
		timeoutKind: globals.TeardownGroupTimeout,
		getTimeout:  tc.getTeardownGroupTimeout(),
		canFailTask: false,
	}, nil
}

// getTimeout returns a command block containing the timeout handler commands.
func (tc *taskContext) getTimeout() (*commandBlock, error) {
	tg := tc.taskConfig.TaskGroup
	if tg == nil {
		return &commandBlock{
			block:               command.TaskTimeoutBlock,
			commands:            tc.taskConfig.Project.Timeout,
			timeoutKind:         globals.CallbackTimeout,
			getTimeout:          tc.getCallbackTimeout,
			canFailTask:         false,
			canTimeOutHeartbeat: true,
		}, nil
	}
	if tg.Timeout == nil {
		// Task group timeout defaults to the project timeout settings if not
		// explicitly set.
		return &commandBlock{
			block:               command.TaskTimeoutBlock,
			commands:            tc.taskConfig.Project.Timeout,
			timeoutKind:         globals.CallbackTimeout,
			getTimeout:          tc.getCallbackTimeout,
			canFailTask:         false,
			canTimeOutHeartbeat: true,
		}, nil
	}

	return &commandBlock{
		block:       command.TaskTimeoutBlock,
		commands:    tg.Timeout,
		timeoutKind: globals.CallbackTimeout,
		getTimeout:  tc.getTaskGroupCallbackTimeout(),
		canFailTask: false,
	}, nil
}

// getPreTimeout returns the timeout for the pre block.
func (tc *taskContext) getPreTimeout() time.Duration {
	tc.RLock()
	defer tc.RUnlock()

	if tc.taskConfig.Project.PreTimeoutSecs != 0 {
		return time.Duration(tc.taskConfig.Project.PreTimeoutSecs) * time.Second
	}

	return globals.DefaultPreTimeout
}

// getPostTimeout returns the timeout for the post block.
func (tc *taskContext) getPostTimeout() time.Duration {
	tc.RLock()
	defer tc.RUnlock()

	if tc.taskConfig.Project.PostTimeoutSecs != 0 {
		return time.Duration(tc.taskConfig.Project.PostTimeoutSecs) * time.Second
	}
	return globals.DefaultPostTimeout
}

// getSetupGroupTimeout returns the timeout for the setup group block.
func (tc *taskContext) getSetupGroupTimeout() func() time.Duration {
	return func() time.Duration {
		tc.RLock()
		defer tc.RUnlock()

		tg := tc.taskConfig.TaskGroup
		if tg != nil && tg.SetupGroupTimeoutSecs != 0 {
			return time.Duration(tg.SetupGroupTimeoutSecs) * time.Second
		}
		return globals.DefaultPreTimeout
	}
}

// getSetupTaskTimeout returns the timeout for the setup task block.
func (tc *taskContext) getSetupTaskTimeout() func() time.Duration {
	return func() time.Duration {
		tc.RLock()
		defer tc.RUnlock()

		tg := tc.taskConfig.TaskGroup
		if tg != nil && tg.SetupTaskTimeoutSecs != 0 {
			return time.Duration(tg.SetupTaskTimeoutSecs) * time.Second
		}
		return globals.DefaultPreTimeout
	}
}

// getTeardownTaskTimeout returns the timeout for the teardown task block.
func (tc *taskContext) getTeardownTaskTimeout() func() time.Duration {
	return func() time.Duration {
		tc.RLock()
		defer tc.RUnlock()

		tg := tc.taskConfig.TaskGroup
		if tg != nil && tg.TeardownTaskTimeoutSecs != 0 {
			return time.Duration(tg.TeardownTaskTimeoutSecs) * time.Second
		}
		return globals.DefaultPostTimeout
	}
}

// getTeardownGroupTimeout returns the timeout for the teardown group block.
func (tc *taskContext) getTeardownGroupTimeout() func() time.Duration {
	return func() time.Duration {
		tc.RLock()
		defer tc.RUnlock()

		// if the task group timeout is over the max, use the max timeout
		tg := tc.taskConfig.TaskGroup
		if tg != nil && tg.TeardownGroupTimeoutSecs != 0 && tg.TeardownGroupTimeoutSecs < int(maxTeardownGroupTimeout.Seconds()) {
			return time.Duration(tg.TeardownGroupTimeoutSecs) * time.Second
		}
<<<<<<< HEAD
		return maxTeardownGroupTimeout
=======
		return globals.DefaultTeardownGroupTimeout
>>>>>>> 4e32fb0f
	}
}

// getCallbackTimeout returns the callback timeout for the timeout handler.
func (tc *taskContext) getCallbackTimeout() time.Duration {
	tc.RLock()
	defer tc.RUnlock()

	if tc.taskConfig.Project.CallbackTimeout != 0 {
		return time.Duration(tc.taskConfig.Project.CallbackTimeout) * time.Second
	}
	return globals.DefaultCallbackTimeout
}

// getTaskGroupCallbackTimeout returns the callback timeout for a task group
// task.
func (tc *taskContext) getTaskGroupCallbackTimeout() func() time.Duration {
	return func() time.Duration {
		tc.RLock()
		defer tc.RUnlock()

		tg := tc.taskConfig.TaskGroup
		if tg != nil && tg.CallbackTimeoutSecs != 0 {
			return time.Duration(tg.CallbackTimeoutSecs) * time.Second
		}
		return globals.DefaultCallbackTimeout
	}
}

// setUserEndTaskResponse sets the user-defined end task response data.
func (tc *taskContext) setUserEndTaskResponse(resp *triggerEndTaskResp) {
	tc.Lock()
	defer tc.Unlock()

	tc.userEndTaskResp = resp
}

// getUserEndTaskResponse gets the user-defined end task response data.
func (tc *taskContext) getUserEndTaskResponse() *triggerEndTaskResp {
	tc.RLock()
	defer tc.RUnlock()

	return tc.userEndTaskResp
}

func (tc *taskContext) getDeviceNames(ctx context.Context) error {
	if tc.taskConfig == nil || tc.taskConfig.Distro == nil || len(tc.taskConfig.Distro.Mountpoints) == 0 {
		return nil
	}

	partitions, err := disk.PartitionsWithContext(ctx, false)
	if err != nil {
		return errors.Wrap(err, "getting partitions")
	}
	for _, partition := range partitions {
		if utility.StringSliceContains(tc.taskConfig.Distro.Mountpoints, partition.Mountpoint) {
			tc.diskDevices = append(tc.diskDevices, filepath.Base(partition.Device))
		}
	}
	return nil
}<|MERGE_RESOLUTION|>--- conflicted
+++ resolved
@@ -459,14 +459,10 @@
 
 		// if the task group timeout is over the max, use the max timeout
 		tg := tc.taskConfig.TaskGroup
-		if tg != nil && tg.TeardownGroupTimeoutSecs != 0 && tg.TeardownGroupTimeoutSecs < int(maxTeardownGroupTimeout.Seconds()) {
+		if tg != nil && tg.TeardownGroupTimeoutSecs != 0 && tg.TeardownGroupTimeoutSecs < int(globals.MaxTeardownGroupTimeout.Seconds()) {
 			return time.Duration(tg.TeardownGroupTimeoutSecs) * time.Second
 		}
-<<<<<<< HEAD
-		return maxTeardownGroupTimeout
-=======
-		return globals.DefaultTeardownGroupTimeout
->>>>>>> 4e32fb0f
+		return globals.MaxTeardownGroupTimeout
 	}
 }
 
