--- conflicted
+++ resolved
@@ -817,7 +817,6 @@
 	checkMockLogs(s.T(), s.mockCommunicator, s.tc.taskConfig.Task.Id, []string{
 		"Running task commands",
 		"Set idle timeout for 'shell.exec' (step 1 of 1) (test) to 2h0m0s.",
-<<<<<<< HEAD
 		"Running command 'shell.exec' (step 1 of 1)",
 		"Finished command 'shell.exec' (step 1 of 1)",
 		"Finished running task commands",
@@ -828,12 +827,9 @@
 		panicLog,
 		"Set idle timeout for 'shell.exec' (step 1 of 1) in block 'post'",
 	})
-=======
-		"Set idle timeout for 'shell.exec' (step 1 of 1) in block 'post' (test) to 2h0m0s.",
-	}, []string{panicLog})
-}
-
-func (s *AgentSuite) TestFailingMainAndPostShowsMainInEndTaskResults() {
+}
+
+func (s *AgentSuite) TestTimedOutMainAndFailingPostShowsMainInEndTaskResults() {
 	projYml := `
 buildvariants:
   - name: mock_build_variant
@@ -843,13 +839,14 @@
   - name: this_is_a_task_name
     commands:
       - command: shell.exec
-        params:
-          script: exit 1
+        timeout_secs: 1
+        params:
+          script: sleep 5
 
 post:
   - command: shell.exec
     params:
-      script: exit 1
+       script: exit 1
 `
 	s.setupRunTask(projYml)
 	nextTask := &apimodels.NextTaskResponse{
@@ -862,51 +859,13 @@
 	s.NoError(err)
 	s.Equal(evergreen.TaskFailed, s.mockCommunicator.EndTaskResult.Detail.Status)
 	s.Equal("'shell.exec' (step 1 of 1)", s.mockCommunicator.EndTaskResult.Detail.Description, "should show main block command as the failing command if both main and post block commands fail")
-
-	s.NoError(s.tc.logger.Close())
-	checkMockLogs(s.T(), s.mockCommunicator, s.tc.taskConfig.Task.Id, []string{
-		"Set idle timeout for 'shell.exec' (step 1 of 1) (test) to 2h0m0s.",
-		"Set idle timeout for 'shell.exec' (step 1 of 1) in block 'post' (test) to 2h0m0s.",
-	}, []string{panicLog})
->>>>>>> d94fa1b8
-}
-
-func (s *AgentSuite) TestTimedOutMainAndFailingPostShowsMainInEndTaskResults() {
-	projYml := `
-buildvariants:
-  - name: mock_build_variant
-
-post_error_fails_task: true
-tasks:
-  - name: this_is_a_task_name
-    commands:
-      - command: shell.exec
-        timeout_secs: 1
-        params:
-          script: sleep 5
-
-post:
-  - command: shell.exec
-    params:
-       script: exit 1
-`
-	s.setupRunTask(projYml)
-	nextTask := &apimodels.NextTaskResponse{
-		TaskId:     s.tc.task.ID,
-		TaskSecret: s.tc.task.Secret,
-		TaskGroup:  s.tc.taskGroup,
-	}
-	_, _, err := s.a.runTask(s.ctx, s.tc, nextTask, !s.tc.ranSetupGroup, s.tc.taskDirectory)
-
-	s.NoError(err)
-	s.Equal(evergreen.TaskFailed, s.mockCommunicator.EndTaskResult.Detail.Status)
-	s.Equal("'shell.exec' (step 1 of 1)", s.mockCommunicator.EndTaskResult.Detail.Description, "should show main block command as the failing command if both main and post block commands fail")
 	s.True(s.mockCommunicator.EndTaskResult.Detail.TimedOut, "should show main block command hitting timeout")
 
 	s.NoError(s.tc.logger.Close())
 	checkMockLogs(s.T(), s.mockCommunicator, s.tc.taskConfig.Task.Id, []string{
 		"Running command 'shell.exec' (step 1 of 1)",
 		"Set idle timeout for 'shell.exec' (step 1 of 1) (test) to 1s.",
+		"Hit idle timeout",
 		"Running command 'shell.exec' (step 1 of 1) in block 'post'",
 	}, []string{
 		panicLog,
@@ -1053,7 +1012,7 @@
 	s.Equal(pids, s.mockCommunicator.EndTaskResult.Detail.OOMTracker.Pids)
 }
 
-func (s *AgentSuite) TestSetupTask() {
+func (s *AgentSuite) TestSetupTaskSucceeds() {
 	nextTask := &apimodels.NextTaskResponse{}
 	s.setupRunTask(defaultProjYml)
 	s.tc.taskDirectory = "task_directory"
@@ -1312,11 +1271,7 @@
 	}, []string{panicLog})
 }
 
-<<<<<<< HEAD
-func (s *AgentSuite) TestSetupTaskSucceeds() {
-=======
 func (s *AgentSuite) TestRunPreTaskCommands() {
->>>>>>> d94fa1b8
 	const taskGroup = "task_group_name"
 	s.tc.taskGroup = taskGroup
 	projYml := `
