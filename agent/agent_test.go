--- conflicted
+++ resolved
@@ -307,12 +307,7 @@
 		},
 	}
 	cmds := []model.PluginCommandConf{cmd}
-<<<<<<< HEAD
-	err := s.a.runCommandsInBlock(ctx, s.tc, cmds, runCommandsOptions{}, postBlock)
-=======
-	err := s.a.runCommands(ctx, s.tc, cmds, runCommandsOptions{}, "block")
-	s.NoError(s.tc.logger.Close())
->>>>>>> 66932fcf
+	err := s.a.runCommandsInBlock(ctx, s.tc, cmds, runCommandsOptions{}, "")
 	s.Require().Error(err)
 
 	s.True(utility.IsContextError(errors.Cause(err)))
@@ -330,7 +325,7 @@
 		},
 	}
 	cmds := []model.PluginCommandConf{cmd}
-	err := s.a.runCommands(s.ctx, tc, cmds, runCommandsOptions{}, "block")
+	err := s.a.runCommandsInBlock(s.ctx, tc, cmds, runCommandsOptions{}, "")
 	s.NoError(s.tc.logger.Close())
 
 	s.Require().Error(err)
