package agent

import (
	"context"
	"os"
	"path/filepath"
	"strings"
	"testing"
	"time"

	"github.com/evergreen-ci/evergreen"
	"github.com/evergreen-ci/evergreen/agent/command"
	"github.com/evergreen-ci/evergreen/agent/internal"
	"github.com/evergreen-ci/evergreen/agent/internal/client"
	"github.com/evergreen-ci/evergreen/apimodels"
	"github.com/evergreen-ci/evergreen/model"
	"github.com/evergreen-ci/evergreen/model/patch"
	"github.com/evergreen-ci/evergreen/model/task"
	"github.com/evergreen-ci/evergreen/util"
	"github.com/evergreen-ci/utility"
	"github.com/mongodb/grip"
	"github.com/mongodb/jasper"
	"github.com/mongodb/jasper/mock"
	"github.com/pkg/errors"
	"github.com/stretchr/testify/assert"
	"github.com/stretchr/testify/suite"
	"go.opentelemetry.io/otel"
)

func init() {
	grip.EmergencyPanic(errors.Wrap(command.RegisterCommand("command.mock", command.MockCommandFactory), "initializing mock command for testing"))
}

const defaultProjYml = `
buildvariants:
  - name: mock_build_variant

tasks:
  - name: this_is_a_task_name
    commands:
      - command: shell.exec
        params:
          script: echo hi

post:
  - command: shell.exec
    params:
      script: echo hi
`

type AgentSuite struct {
	suite.Suite
	a                *Agent
	mockCommunicator *client.Mock
	tc               *taskContext
	ctx              context.Context
	canceler         context.CancelFunc
	tmpDirName       string
}

func TestAgentSuite(t *testing.T) {
	suite.Run(t, new(AgentSuite))
}

func (s *AgentSuite) SetupTest() {
	var err error
	s.a = &Agent{
		opts: Options{
			HostID:     "host",
			HostSecret: "secret",
			StatusPort: 2286,
			LogOutput:  LogOutputStdout,
			LogPrefix:  "agent",
		},
		comm:   client.NewMock("url"),
		tracer: otel.GetTracerProvider().Tracer("noop_tracer"),
	}
	s.mockCommunicator = s.a.comm.(*client.Mock)
	s.a.jasper, err = jasper.NewSynchronizedManager(true)
	s.Require().NoError(err)

	const versionID = "v1"
	const bvName = "mock_build_variant"
	tsk := &task.Task{
		Id:           "task_id",
		DisplayName:  "some task",
		BuildVariant: bvName,
		Version:      versionID,
	}

	s.tmpDirName, err = os.MkdirTemp("", filepath.Base(s.T().Name()))
	s.Require().NoError(err)

	project := &model.Project{
		Tasks: []model.ProjectTask{
			{
				Name: tsk.DisplayName,
			},
		},
		BuildVariants: []model.BuildVariant{{Name: bvName}},
	}
	taskConfig, err := internal.NewTaskConfig(s.tmpDirName, &apimodels.DistroView{}, project, tsk, &model.ProjectRef{
		Id:         "project_id",
		Identifier: "project_identifier",
	}, &patch.Patch{}, util.Expansions{})
	s.Require().NoError(err)

	s.tc = &taskContext{
		task: client.TaskData{
			ID:     "task_id",
			Secret: "task_secret",
		},
		taskConfig:    taskConfig,
		project:       project,
		taskModel:     tsk,
		ranSetupGroup: false,
		oomTracker:    &mock.OOMTracker{},
		expansions:    util.Expansions{},
		taskDirectory: s.tmpDirName,
	}
	ctx, cancel := context.WithTimeout(context.Background(), 30*time.Second)
	s.canceler = cancel
	s.ctx = ctx
	s.tc.logger, err = s.mockCommunicator.GetLoggerProducer(ctx, s.tc.task, nil)
	s.NoError(err)

	factory, ok := command.GetCommandFactory("setup.initial")
	s.True(ok)
	s.tc.setCurrentCommand(factory())
	s.tmpDirName, err = os.MkdirTemp("", filepath.Base(s.T().Name()))
	s.Require().NoError(err)
	s.tc.taskDirectory = s.tmpDirName
	sender, err := s.a.GetSender(ctx, LogOutputStdout, "agent", "task_id", 2)
	s.Require().NoError(err)
	s.a.SetDefaultLogger(sender)
}

func (s *AgentSuite) TearDownTest() {
	s.canceler()
	s.Require().NoError(os.RemoveAll(s.tmpDirName))
}

func (s *AgentSuite) TestNextTaskResponseShouldExit() {
	s.mockCommunicator.NextTaskResponse = &apimodels.NextTaskResponse{
		TaskId:     "mocktaskid",
		TaskSecret: "",
		ShouldExit: true}

	ctx, cancel := context.WithTimeout(s.ctx, 5*time.Second)
	defer cancel()

	errs := make(chan error, 1)
	go func() {
		errs <- s.a.loop(ctx)
	}()
	select {
	case err := <-errs:
		s.NoError(err)
	case <-ctx.Done():
		s.FailNow(ctx.Err().Error())
	}
}

func (s *AgentSuite) TestTaskWithoutSecret() {
	nextTask := &apimodels.NextTaskResponse{
		TaskId:     "mocktaskid",
		TaskSecret: "",
		ShouldExit: false}

	ntr, err := s.a.processNextTask(s.ctx, nextTask, s.tc, false)

	s.NoError(err)
	s.Require().NotNil(ntr)
	s.False(ntr.shouldExit)
	s.True(ntr.noTaskToRun)
}

func (s *AgentSuite) TestErrorGettingNextTask() {
	s.mockCommunicator.NextTaskShouldFail = true
	ctx, cancel := context.WithTimeout(s.ctx, 5*time.Second)
	defer cancel()

	errs := make(chan error, 1)
	go func() {
		errs <- s.a.loop(ctx)
	}()
	select {
	case err := <-errs:
		s.Error(err)
	case <-ctx.Done():
		s.FailNow(ctx.Err().Error())
	}
}

func (s *AgentSuite) TestLoopWithCancelledContext() {
	s.mockCommunicator.NextTaskIsNil = true
	ctx, cancel := context.WithTimeout(s.ctx, 5*time.Second)
	defer cancel()
	errs := make(chan error, 1)

	agentCtx, agentCancel := context.WithCancel(ctx)
	agentCancel()
	go func() {
		errs <- s.a.loop(agentCtx)
	}()
	select {
	case err := <-errs:
		s.NoError(err)
	case <-ctx.Done():
		s.FailNow(ctx.Err().Error())
	}
}

func (s *AgentSuite) TestAgentEndTaskShouldExit() {
	s.setupRunTask(defaultProjYml)
	s.mockCommunicator.EndTaskResponse = &apimodels.EndTaskResponse{ShouldExit: true}
	ctx, cancel := context.WithTimeout(s.ctx, 5*time.Second)
	defer cancel()

	errs := make(chan error, 1)
	go func() {
		errs <- s.a.loop(ctx)
	}()
	select {
	case err := <-errs:
		s.NoError(err)
	case <-ctx.Done():
		s.FailNow(ctx.Err().Error())
	}

	endDetail := s.mockCommunicator.EndTaskResult.Detail
	s.Empty("", endDetail.Message, "the end message should not include any errors")
	s.Equal(evergreen.TaskSucceeded, endDetail.Status, "the task should succeed")
}

func (s *AgentSuite) TestNextTaskConflict() {
	s.mockCommunicator.NextTaskShouldConflict = true
	ctx, cancel := context.WithTimeout(s.ctx, 5*time.Second)
	defer cancel()

	agentCtx, agentCancel := context.WithCancel(ctx)
	defer agentCancel()

	errs := make(chan error, 1)
	go func() {
		errs <- s.a.loop(agentCtx)
	}()
	time.Sleep(1 * time.Second)
	agentCancel()

	select {
	case err := <-errs:
		s.NoError(err)
	case <-ctx.Done():
		s.FailNow(ctx.Err().Error())
	}
}

func (s *AgentSuite) TestFinishTaskWithNormalCompletedTask() {
	s.mockCommunicator.EndTaskResponse = &apimodels.EndTaskResponse{}

	for _, status := range evergreen.TaskCompletedStatuses {
		resp, err := s.a.finishTask(s.ctx, s.tc, status, "")
		s.Equal(&apimodels.EndTaskResponse{}, resp)
		s.NoError(err)
		s.NoError(s.tc.logger.Close())

		s.Equal(status, s.mockCommunicator.EndTaskResult.Detail.Status, "normal task completion should record the task status")
		checkMockLogs(s.T(), s.mockCommunicator, s.tc.taskConfig.Task.Id, []string{"Running post-task commands"}, []string{panicLog})
	}
}

func (s *AgentSuite) TestFinishTaskWithAbnormallyCompletedTask() {
	s.mockCommunicator.EndTaskResponse = &apimodels.EndTaskResponse{}

	const status = evergreen.TaskSystemFailed
	resp, err := s.a.finishTask(s.ctx, s.tc, status, "")
	s.Equal(&apimodels.EndTaskResponse{}, resp)
	s.NoError(err)
	s.NoError(s.tc.logger.Close())

	s.Equal(status, s.mockCommunicator.EndTaskResult.Detail.Status, "task that failed due to non-task-related reasons should record the final status")
	checkMockLogs(s.T(), s.mockCommunicator, s.tc.taskConfig.Task.Id, nil, []string{
		panicLog, "Running post-task commands",
	})
}

func (s *AgentSuite) TestFinishTaskEndTaskError() {
	s.mockCommunicator.EndTaskShouldFail = true
	resp, err := s.a.finishTask(s.ctx, s.tc, evergreen.TaskSucceeded, "")
	s.Nil(resp)
	s.Error(err)
}

const panicLog = "hit panic"

func (s *AgentSuite) TestCancelledStartTaskIsNonBlocking() {
	ctx, cancel := context.WithCancel(s.ctx)
	cancel()
	status := s.a.startTask(ctx, s.tc)
	s.Equal(evergreen.TaskSystemFailed, status, "task that aborts before it even can run should system fail")
	s.NoError(s.tc.logger.Close())
	checkMockLogs(s.T(), s.mockCommunicator, s.tc.taskConfig.Task.Id, nil, []string{panicLog})
}

func (s *AgentSuite) TestStartTaskIsPanicSafe() {
	// Just having the logger is enough to verify if a panic gets logged, but
	// still produces a panic since it relies on a lot of taskContext
	// fields.
	tc := &taskContext{
		logger: s.tc.logger,
	}
	s.NotPanics(func() {
		status := s.a.startTask(s.ctx, tc)
		s.Equal(evergreen.TaskSystemFailed, status, "panic in agent should system-fail the task")
	})
	s.NoError(tc.logger.Close())
	checkMockLogs(s.T(), s.mockCommunicator, s.tc.taskConfig.Task.Id, []string{panicLog}, nil)
}

func (s *AgentSuite) TestStartTaskFailureCausesSystemFailure() {
	ctx, cancel := context.WithTimeout(s.ctx, 5*time.Second)
	defer cancel()

	// Simulate a situation where the task is not allowed to start, which should
	// result in system failure. Also, startTask should not block if there is
	// no consumer running in parallel to pick up the complete status.
	s.mockCommunicator.StartTaskShouldFail = true
	status := s.a.startTask(ctx, s.tc)
	s.Equal(evergreen.TaskSystemFailed, status, "task should system-fail when it cannot start the task")

	s.NoError(s.tc.logger.Close())
	checkMockLogs(s.T(), s.mockCommunicator, s.tc.taskConfig.Task.Id, nil, []string{panicLog})
}

func (s *AgentSuite) TestRunCommandsEventuallyReturnsForCommandThatIgnoresContext() {
	const cmdSleepSecs = 100
	s.setupRunTask(`
pre:
  - command: command.mock
    params:
      sleep_seconds: 100
`)
	ctx, cancel := context.WithCancel(s.ctx)

	const waitUntilAbort = 2 * time.Second
	go func() {
		// Cancel the long-running command after giving the command some time to
		// start running.
		time.Sleep(waitUntilAbort)
		cancel()
	}()

	startAt := time.Now()
<<<<<<< HEAD
	err := s.a.runCommandsInBlock(ctx, s.tc, cmds, runCommandsOptions{block: command.PreBlock})
=======
	err := s.a.runCommandsInBlock(ctx, s.tc, s.tc.taskConfig.Project.Pre.List(), runCommandsOptions{}, "")
>>>>>>> 641c44f8
	cmdDuration := time.Since(startAt)

	s.Error(err)
	s.True(utility.IsContextError(errors.Cause(err)), "command should have stopped due to context cancellation")

	s.True(cmdDuration > waitUntilAbort, "command should have only stopped when it received cancel")
	s.True(cmdDuration < cmdSleepSecs*time.Second, "command should not block if it's taking too long to stop")
}

func (s *AgentSuite) TestCancelledRunCommandsIsNonBlocking() {
	ctx, cancel := context.WithCancel(s.ctx)
	cancel()
<<<<<<< HEAD
	cmd := model.PluginCommandConf{
		Command: "shell.exec",
		Params: map[string]interface{}{
			"script": "echo hi",
		},
	}
	cmds := []model.PluginCommandConf{cmd}
	err := s.a.runCommandsInBlock(ctx, s.tc, cmds, runCommandsOptions{})
=======

	s.setupRunTask(`
pre:
  - command: shell.exec
    params:
      script: exit 0
`)
	err := s.a.runCommandsInBlock(ctx, s.tc, s.tc.taskConfig.Project.Pre.List(), runCommandsOptions{}, "")
>>>>>>> 641c44f8
	s.Require().Error(err)

	s.True(utility.IsContextError(errors.Cause(err)))
	s.NoError(s.tc.logger.Close())
	checkMockLogs(s.T(), s.mockCommunicator, s.tc.taskConfig.Task.Id, nil, []string{panicLog})
}

func (s *AgentSuite) TestRunCommandsIsPanicSafe() {
	s.setupRunTask(`
pre:
  - command: shell.exec
    params:
      script: exit 0
`)
	tcMissingInfo := &taskContext{
		logger: s.tc.logger,
	}
	s.NotPanics(func() {
<<<<<<< HEAD
		err := s.a.runCommandsInBlock(s.ctx, tc, cmds, runCommandsOptions{})
=======
		// Intentionally provide in a task context which is lacking a lot of
		// information necessary to run commands for that task, which should
		// force a panic.
		err := s.a.runCommandsInBlock(s.ctx, tcMissingInfo, s.tc.taskConfig.Project.Pre.List(), runCommandsOptions{}, "")
>>>>>>> 641c44f8
		s.Require().Error(err)
	})

	s.NoError(s.tc.logger.Close())
	checkMockLogs(s.T(), s.mockCommunicator, s.tc.taskConfig.Task.Id, []string{panicLog}, nil)
}

func (s *AgentSuite) TestPreSucceeds() {
	projYml := `
buildvariants:
  - name: mock_build_variant

pre:
  - command: shell.exec
    params:
      script: echo hi
`
	s.setupRunTask(projYml)

	s.NoError(s.a.runPreTaskCommands(s.ctx, s.tc))

	s.NoError(s.tc.logger.Close())
	checkMockLogs(s.T(), s.mockCommunicator, s.tc.taskConfig.Task.Id, []string{
		"Running pre-task commands",
		"Set idle timeout for 'shell.exec' (step 1 of 1) in block 'pre'",
		"Running command 'shell.exec' (step 1 of 1) in block 'pre'",
		"Finished command 'shell.exec' (step 1 of 1) in block 'pre'",
		"Finished running pre-task commands",
	}, []string{panicLog})
}

func (s *AgentSuite) TestPreTimeoutDoesNotFailTask() {
	projYml := `
buildvariants:
  - name: mock_build_variant

pre_timeout_secs: 1
pre:
  - command: shell.exec
    params:
      script: sleep 5
`
	s.setupRunTask(projYml)

	startAt := time.Now()
	s.NoError(s.a.runPreTaskCommands(s.ctx, s.tc))

	s.Less(time.Since(startAt), 5*time.Second, "pre command should have stopped early")
	s.False(s.tc.hadTimedOut(), "should not record pre timeout when pre cannot fail task")
	s.Zero(s.tc.getTimeoutType())
	s.Zero(s.tc.getTimeoutDuration())

	s.NoError(s.tc.logger.Close())
	checkMockLogs(s.T(), s.mockCommunicator, s.tc.taskConfig.Task.Id, []string{
		"Running pre-task commands",
		"Running command 'shell.exec' (step 1 of 1) in block 'pre'",
		"Hit pre timeout (1s)",
		"Running pre-task commands failed",
	}, []string{panicLog})
}

func (s *AgentSuite) TestPreFailsTask() {
	projYml := `
pre_error_fails_task: true
pre:
  - command: shell.exec
    params:
      script: exit 1
`
	p := &model.Project{}
	_, err := model.LoadProjectInto(s.ctx, []byte(projYml), nil, "", p)
	s.Require().NoError(err)
	s.tc.taskConfig.Project = p

	s.Error(s.a.runPreTaskCommands(s.ctx, s.tc))

	s.NoError(s.tc.logger.Close())
	checkMockLogs(s.T(), s.mockCommunicator, s.tc.taskConfig.Task.Id, []string{
		"Running pre-task commands",
		"Running command 'shell.exec' (step 1 of 1) in block 'pre'",
		"Running pre-task commands failed",
	}, []string{panicLog})
}

<<<<<<< HEAD
func (s *AgentSuite) TestPostSucceeds() {
	projYml := `
post:
  - command: shell.exec
    params:
      script: "echo hi"
`
	p := &model.Project{}
	_, err := model.LoadProjectInto(s.ctx, []byte(projYml), nil, "", p)
	s.NoError(err)
	s.tc.taskConfig.Project = p
	s.NoError(s.a.runPostTaskCommands(s.ctx, s.tc))
	s.NoError(s.tc.logger.Close())
	checkMockLogs(s.T(), s.mockCommunicator, s.tc.taskConfig.Task.Id, []string{
		"Running post-task commands",
		"Running command 'shell.exec' (step 1 of 1) in block 'post'",
		"Finished command 'shell.exec' (step 1 of 1) in block 'post'",
		"Finished running post-task commands",
	}, []string{
		panicLog,
		"Set idle timeout for 'shell.exec'",
	})
}

func (s *AgentSuite) TestPostFailsTask() {
=======
func (s *AgentSuite) TestPreTimeoutFailsTask() {
>>>>>>> 641c44f8
	projYml := `
buildvariants:
  - name: mock_build_variant

pre_timeout_secs: 1
pre_error_fails_task: true
pre:
  - command: shell.exec
    params:
      script: sleep 5
`
	s.setupRunTask(projYml)

	startAt := time.Now()
	err := s.a.runPreTaskCommands(s.ctx, s.tc)
	s.Error(err)
	s.True(utility.IsContextError(errors.Cause(err)))

	s.Less(time.Since(startAt), 5*time.Second, "timeout should have triggered after 1s")
	s.True(s.tc.hadTimedOut(), "should have recorded pre timeout because it fails the task")
	s.EqualValues(preTimeout, s.tc.getTimeoutType())
	s.Equal(time.Second, s.tc.getTimeoutDuration())

	s.NoError(s.tc.logger.Close())
	checkMockLogs(s.T(), s.mockCommunicator, s.tc.taskConfig.Task.Id, []string{
		"Running pre-task commands",
		"Running command 'shell.exec' (step 1 of 1) in block 'pre'",
		"Hit pre timeout (1s)",
		"Running pre-task commands failed",
	}, []string{panicLog})
}

func (s *AgentSuite) TestMainTaskSucceeds() {
	projYml := `
tasks:
- name: this_is_a_task_name
  commands:
  - command: shell.exec
    params:
<<<<<<< HEAD
      script: exit 0
`
	s.setupRunTask(projYml)

	s.NoError(s.a.runTaskCommands(s.ctx, s.tc))
=======
      script: echo hi
`
	p := &model.Project{}
	_, err := model.LoadProjectInto(s.ctx, []byte(projYml), nil, "", p)
	s.Require().NoError(err)
	s.tc.taskConfig.Project = p

	s.NoError(s.a.runPostTaskCommands(s.ctx, s.tc))

>>>>>>> 641c44f8
	s.NoError(s.tc.logger.Close())
	checkMockLogs(s.T(), s.mockCommunicator, s.tc.taskConfig.Task.Id, []string{
		"Running task commands",
		"Set idle timeout for 'shell.exec'",
		"Running command 'shell.exec' (step 1 of 1)",
		"Finished command 'shell.exec' (step 1 of 1)",
		"Finished running task commands",
	}, []string{
		panicLog,
	})
}

func (s *AgentSuite) TestMainTaskFails() {
	projYml := `
tasks:
- name: this_is_a_task_name
  commands:
  - command: shell.exec
    params:
      script: exit 1
`
	s.setupRunTask(projYml)

	s.Error(s.a.runTaskCommands(s.ctx, s.tc))
	s.NoError(s.tc.logger.Close())
	checkMockLogs(s.T(), s.mockCommunicator, s.tc.taskConfig.Task.Id, []string{
		"Running task commands",
		"Set idle timeout for 'shell.exec'",
		"Running command 'shell.exec' (step 1 of 1)",
		"Finished running task commands",
	}, []string{
		panicLog,
	})
}

func (s *AgentSuite) TestPostTimeoutDoesNotFailTask() {
	projYml := `
buildvariants:
  - name: mock_build_variant

post_timeout_secs: 1
post:
  - command: shell.exec
    params:
      script: sleep 5
`
	s.setupRunTask(projYml)

	startAt := time.Now()
	s.NoError(s.a.runPostTaskCommands(s.ctx, s.tc))

	s.Less(time.Since(startAt), 5*time.Second, "post command should have stopped early")
	s.False(s.tc.hadTimedOut(), "should not record post timeout when post cannot fail task")
	s.Zero(s.tc.getTimeoutType())
	s.Zero(s.tc.getTimeoutDuration())

	s.NoError(s.tc.logger.Close())
	checkMockLogs(s.T(), s.mockCommunicator, s.tc.taskConfig.Task.Id, []string{
		"Running post-task commands",
		"Running command 'shell.exec' (step 1 of 1) in block 'post'",
		"Hit post timeout (1s)",
		"Running post-task commands failed",
	}, []string{panicLog})
}

func (s *AgentSuite) TestPostFailsTask() {
	projYml := `
buildvariants:
  - name: mock_build_variant

post_error_fails_task: true
post:
  - command: shell.exec
    params:
      script: exit 1
`
	p := &model.Project{}
	_, err := model.LoadProjectInto(s.ctx, []byte(projYml), nil, "", p)
	s.Require().NoError(err)
	s.tc.taskConfig.Project = p

	s.Error(s.a.runPostTaskCommands(s.ctx, s.tc))

	s.NoError(s.tc.logger.Close())
	checkMockLogs(s.T(), s.mockCommunicator, s.tc.taskConfig.Task.Id, nil, []string{panicLog})
}

func (s *AgentSuite) TestPostTimeoutFailsTask() {
	projYml := `
buildvariants:
  - name: mock_build_variant

post_timeout_secs: 1
post_error_fails_task: true
post:
  - command: shell.exec
    params:
      script: sleep 5
`
	s.setupRunTask(projYml)

	startAt := time.Now()
	err := s.a.runPostTaskCommands(s.ctx, s.tc)
	s.Error(err)
	s.True(utility.IsContextError(errors.Cause(err)))

	s.Less(time.Since(startAt), 5*time.Second, "post command should have stopped early")
	s.True(s.tc.hadTimedOut(), "should have recorded post timeout because it fails the task")
	s.Equal(postTimeout, s.tc.getTimeoutType())
	s.Equal(time.Second, s.tc.getTimeoutDuration())

	s.NoError(s.tc.logger.Close())
	checkMockLogs(s.T(), s.mockCommunicator, s.tc.taskConfig.Task.Id, []string{
		"Running post-task commands",
		"Running command 'shell.exec' (step 1 of 1) in block 'post'",
		"Hit post timeout (1s)",
		"Running post-task commands failed",
	}, []string{panicLog})
}

// setupRunTask sets up a project YAML to run in an agent suite test by reading
// the YAML, parsing it, and setting the necessary fields for it to run.
// Note that the task data is hard-coded, so the input YAML will potentially
// have to include that hard-coded task information for the test to run.
func (s *AgentSuite) setupRunTask(projYml string) {
	p := &model.Project{}
	_, err := model.LoadProjectInto(s.ctx, []byte(projYml), nil, "", p)
	s.Require().NoError(err)
	s.tc.taskConfig.Project = p
	s.tc.project = p
	s.mockCommunicator.GetProjectResponse = p
	t := &task.Task{
		Id:           "task_id",
		BuildVariant: "mock_build_variant",
		DisplayName:  "this_is_a_task_name",
		Version:      "my_version",
	}
	s.mockCommunicator.GetTaskResponse = t
	s.tc.taskModel = t
	s.tc.taskConfig.Task = t
}

func (s *AgentSuite) TestFailingPostWithPostErrorFailsTaskSetsEndTaskResults() {
	projYml := `
buildvariants:
  - name: mock_build_variant

tasks:
  - name: this_is_a_task_name
    commands:
      - command: shell.exec
        params:
          script: exit 0

post_error_fails_task: true
post_timeout_secs: 1
post:
  - command: shell.exec
    params:
      script: sleep 5
`
	s.setupRunTask(projYml)
	_, err := s.a.runTask(s.ctx, s.tc)

	s.NoError(err)
	s.Equal(evergreen.TaskFailed, s.mockCommunicator.EndTaskResult.Detail.Status)
	s.Equal("'shell.exec' (step 1 of 1) in block 'post'", s.mockCommunicator.EndTaskResult.Detail.Description)
	s.True(s.mockCommunicator.EndTaskResult.Detail.TimedOut)
	s.EqualValues(postTimeout, s.mockCommunicator.EndTaskResult.Detail.TimeoutType)
	s.Equal(time.Second, s.mockCommunicator.EndTaskResult.Detail.TimeoutDuration)

	s.NoError(s.tc.logger.Close())
	checkMockLogs(s.T(), s.mockCommunicator, s.tc.taskConfig.Task.Id, []string{
		"Running task commands",
		"Set idle timeout for 'shell.exec' (step 1 of 1) (test) to 2h0m0s.",
<<<<<<< HEAD
		"Running command 'shell.exec' (step 1 of 1)",
		"Finished command 'shell.exec' (step 1 of 1)",
		"Finished running task commands",
		"Running post-task commands",
		"Running command 'shell.exec' (step 1 of 1) in block 'post'",
	}, []string{
		panicLog,
		"Set idle timeout for 'shell.exec' (step 1 of 1) in block 'post'",
	})
=======
		"Set idle timeout for 'shell.exec' (step 1 of 1) in block 'post' (test) to 2h0m0s.",
	}, []string{panicLog})
>>>>>>> 641c44f8
}

func (s *AgentSuite) TestFailingPostDoesNotChangeEndTaskResults() {
	projYml := `
buildvariants:
  - name: mock_build_variant

tasks:
  - name: this_is_a_task_name
    commands:
      - command: shell.exec
        params:
          script: exit 0

post:
  - command: shell.exec
    params:
      script: exit 1
`
	s.setupRunTask(projYml)
	_, err := s.a.runTask(s.ctx, s.tc)

	s.NoError(err)
	s.Equal(evergreen.TaskSucceeded, s.mockCommunicator.EndTaskResult.Detail.Status)

	s.NoError(s.tc.logger.Close())
	checkMockLogs(s.T(), s.mockCommunicator, s.tc.taskConfig.Task.Id, []string{
		"Running task commands",
		"Set idle timeout for 'shell.exec' (step 1 of 1) (test) to 2h0m0s.",
<<<<<<< HEAD
		"Running command 'shell.exec' (step 1 of 1)",
		"Finished command 'shell.exec' (step 1 of 1)",
		"Finished running task commands",
		"Running post-task commands",
		"Running command 'shell.exec' (step 1 of 1) in block 'post'",
	}, []string{
		panicLog,
		"Set idle timeout for 'shell.exec' (step 1 of 1) in block 'post'",
	})
=======
		"Set idle timeout for 'shell.exec' (step 1 of 1) in block 'post' (test) to 2h0m0s.",
	}, []string{panicLog})
>>>>>>> 641c44f8
}

func (s *AgentSuite) TestSucceedingPostShowsCorrectEndTaskResults() {
	projYml := `
buildvariants:
  - name: mock_build_variant

post_error_fails_task: true
tasks:
  - name: this_is_a_task_name
    commands:
      - command: shell.exec
        params:
          script: exit 0

post:
  - command: shell.exec
    params:
      script: exit 0
`
	s.setupRunTask(projYml)
	_, err := s.a.runTask(s.ctx, s.tc)

	s.NoError(err)
	s.Equal(evergreen.TaskSucceeded, s.mockCommunicator.EndTaskResult.Detail.Status)

	s.NoError(s.tc.logger.Close())
	checkMockLogs(s.T(), s.mockCommunicator, s.tc.taskConfig.Task.Id, []string{
		"Running task commands",
		"Set idle timeout for 'shell.exec' (step 1 of 1) (test) to 2h0m0s.",
<<<<<<< HEAD
		"Running command 'shell.exec' (step 1 of 1)",
		"Finished command 'shell.exec' (step 1 of 1)",
		"Finished running task commands",
		"Running post-task commands",
		"Running command 'shell.exec' (step 1 of 1) in block 'post'",
		"Finished command 'shell.exec' (step 1 of 1) in block 'post'",
	}, []string{
		panicLog,
		"Set idle timeout for 'shell.exec' (step 1 of 1) in block 'post'",
	})
=======
		"Set idle timeout for 'shell.exec' (step 1 of 1) in block 'post' (test) to 2h0m0s.",
	}, []string{panicLog})
>>>>>>> 641c44f8
}

func (s *AgentSuite) TestFailingMainAndPostShowsMainInEndTaskResults() {
	projYml := `
buildvariants:
  - name: mock_build_variant

post_error_fails_task: true
tasks:
  - name: this_is_a_task_name
    commands:
      - command: shell.exec
        params:
          script: exit 1

post:
  - command: shell.exec
    params:
      script: exit 1
`
	s.setupRunTask(projYml)
	_, err := s.a.runTask(s.ctx, s.tc)

	s.NoError(err)
	s.Equal(evergreen.TaskFailed, s.mockCommunicator.EndTaskResult.Detail.Status)
	s.Equal("'shell.exec' (step 1 of 1)", s.mockCommunicator.EndTaskResult.Detail.Description, "should show main block command as the failing command if both main and post block commands fail")

	s.NoError(s.tc.logger.Close())
	checkMockLogs(s.T(), s.mockCommunicator, s.tc.taskConfig.Task.Id, []string{
		"Running task commands",
		"Set idle timeout for 'shell.exec' (step 1 of 1) (test) to 2h0m0s.",
<<<<<<< HEAD
		"Running command 'shell.exec' (step 1 of 1)",
		"Finished running task commands",
		"Running post-task commands",
		"Running command 'shell.exec' (step 1 of 1) in block 'post'",
	}, []string{
		panicLog,
		"Set idle timeout for 'shell.exec' (step 1 of 1) in block 'post'",
	})
=======
		"Set idle timeout for 'shell.exec' (step 1 of 1) in block 'post' (test) to 2h0m0s.",
	}, []string{panicLog})
}

func (s *AgentSuite) TestTimedOutMainAndFailingPostShowsMainInEndTaskResults() {
	projYml := `
buildvariants:
  - name: mock_build_variant

post_error_fails_task: true
tasks:
  - name: this_is_a_task_name
    commands:
      - command: shell.exec
        timeout_secs: 1
        params:
          script: sleep 5

post:
  - command: shell.exec
    params:
       script: exit 1
`
	s.setupRunTask(projYml)
	_, err := s.a.runTask(s.ctx, s.tc)

	s.NoError(err)
	s.Equal(evergreen.TaskFailed, s.mockCommunicator.EndTaskResult.Detail.Status)
	s.Equal("'shell.exec' (step 1 of 1)", s.mockCommunicator.EndTaskResult.Detail.Description, "should show main block command as the failing command if both main and post block commands fail")
	s.True(s.mockCommunicator.EndTaskResult.Detail.TimedOut, "should show main block command hitting timeout")

	s.NoError(s.tc.logger.Close())
	checkMockLogs(s.T(), s.mockCommunicator, s.tc.taskConfig.Task.Id, []string{
		"Running command 'shell.exec' (step 1 of 1)",
		"Set idle timeout for 'shell.exec' (step 1 of 1) (test) to 1s.",
		"Running command 'shell.exec' (step 1 of 1) in block 'post'",
		"Set idle timeout for 'shell.exec' (step 1 of 1) in block 'post' (test) to 2h0m0s.",
	}, []string{panicLog})
>>>>>>> 641c44f8
}

func (s *AgentSuite) TestSucceedingPostAfterMainDoesNotChangeEndTaskResults() {
	projYml := `
buildvariants:
  - name: mock_build_variant

post_error_fails_task: true
tasks:
  - name: this_is_a_task_name
    commands:
      - command: shell.exec
        params:
          script: exit 1

post:
  - command: shell.exec
    params:
      script: exit 0
`
	s.setupRunTask(projYml)
	_, err := s.a.runTask(s.ctx, s.tc)

	s.NoError(err)
	s.Equal(evergreen.TaskFailed, s.mockCommunicator.EndTaskResult.Detail.Status)
	s.Equal("'shell.exec' (step 1 of 1)", s.mockCommunicator.EndTaskResult.Detail.Description)

	s.NoError(s.tc.logger.Close())
	checkMockLogs(s.T(), s.mockCommunicator, s.tc.taskConfig.Task.Id, []string{
		"Running task commands",
		"Set idle timeout for 'shell.exec' (step 1 of 1) (test) to 2h0m0s.",
<<<<<<< HEAD
		"Running command 'shell.exec' (step 1 of 1)",
		"Finished command 'shell.exec' (step 1 of 1)",
		"Finished running task commands",
		"Running post-task commands",
		"Running command 'shell.exec' (step 1 of 1) in block 'post'",
	}, []string{
		panicLog,
		"Set idle timeout for 'shell.exec' (step 1 of 1) in block 'post'",
	})
=======
		"Set idle timeout for 'shell.exec' (step 1 of 1) in block 'post' (test) to 2h0m0s.",
	}, []string{panicLog})
>>>>>>> 641c44f8
}

func (s *AgentSuite) TestPostContinuesOnError() {
	projYml := `
post:
  - command: shell.exec
    params:
      script: exit 1
  - command: shell.exec
    params:
      script: exit 0
`
	p := &model.Project{}
	_, err := model.LoadProjectInto(s.ctx, []byte(projYml), nil, "", p)
	s.Require().NoError(err)
	s.tc.taskConfig.Project = p

	s.NoError(s.a.runPostTaskCommands(s.ctx, s.tc))

	s.NoError(s.tc.logger.Close())
	checkMockLogs(s.T(), s.mockCommunicator, s.tc.taskConfig.Task.Id, []string{
		"Running post-task commands",
		"Running command 'shell.exec' (step 1 of 2) in block 'post'",
		"Running command 'shell.exec' (step 2 of 2) in block 'post'",
		"Finished command 'shell.exec' (step 2 of 2) in block 'post'",
		"Finished running post-task commands",
	}, []string{panicLog})
}

func (s *AgentSuite) TestEndTaskResponse() {
	factory, ok := command.GetCommandFactory("setup.initial")
	s.True(ok)
	s.tc.setCurrentCommand(factory())

	s.tc.setTimedOut(true, idleTimeout)
	detail := s.a.endTaskResponse(s.ctx, s.tc, evergreen.TaskSucceeded, "message")
	s.True(detail.TimedOut)
	s.Equal(evergreen.TaskSucceeded, detail.Status)
	s.Equal("message", detail.Message)

	s.tc.setTimedOut(false, idleTimeout)
	detail = s.a.endTaskResponse(s.ctx, s.tc, evergreen.TaskSucceeded, "message")
	s.False(detail.TimedOut)
	s.Equal(evergreen.TaskSucceeded, detail.Status)
	s.Equal("message", detail.Message)

	s.tc.setTimedOut(true, idleTimeout)
	detail = s.a.endTaskResponse(s.ctx, s.tc, evergreen.TaskFailed, "message")
	s.True(detail.TimedOut)
	s.Equal(evergreen.TaskFailed, detail.Status)
	s.Equal("message", detail.Message)

	s.tc.setTimedOut(false, idleTimeout)
	detail = s.a.endTaskResponse(s.ctx, s.tc, evergreen.TaskFailed, "message")
	s.False(detail.TimedOut)
	s.Equal(evergreen.TaskFailed, detail.Status)
	s.Equal("message", detail.Message)
}

func (s *AgentSuite) TestOOMTracker() {
	s.setupRunTask(defaultProjYml)
	s.tc.project.OomTracker = true
	pids := []int{1, 2, 3}
	lines := []string{"line 1", "line 2", "line 3"}
	s.tc.oomTracker = &mock.OOMTracker{
		Lines: lines,
		PIDs:  pids,
	}

	_, err := s.a.runTask(s.ctx, s.tc)
	s.NoError(err)
	s.Equal(evergreen.TaskSucceeded, s.mockCommunicator.EndTaskResult.Detail.Status)
	s.True(s.mockCommunicator.EndTaskResult.Detail.OOMTracker.Detected)
	s.Equal(pids, s.mockCommunicator.EndTaskResult.Detail.OOMTracker.Pids)
}

func (s *AgentSuite) TestPrepareNextTask() {
	var err error
	nextTask := &apimodels.NextTaskResponse{}
	tc := &taskContext{}
	tc.logger, err = s.a.comm.GetLoggerProducer(s.ctx, s.tc.task, nil)
	s.Require().NoError(err)
	tc.taskModel = &task.Task{}
	tc.taskConfig = &internal.TaskConfig{
		Task: &task.Task{
			Version: "not_a_task_group_version",
		},
	}
	tc.taskDirectory = "task_directory"
	tc = s.a.prepareNextTask(s.ctx, nextTask, tc)
	s.False(tc.ranSetupGroup, "if the next task is not in a group, ranSetupGroup should be false")
	s.Equal("", tc.taskGroup)
	s.Empty(tc.taskDirectory)

	const versionID = "task_group_version"
	nextTask.TaskGroup = "foo"
	tc.taskGroup = "foo"
	nextTask.Version = versionID
	tc.taskConfig = &internal.TaskConfig{
		Task: &task.Task{
			Version: versionID,
		},
	}
	tc.logger, err = s.a.comm.GetLoggerProducer(s.ctx, s.tc.task, nil)
	s.NoError(err)
	tc.taskDirectory = "task_directory"
	tc.ranSetupGroup = false
	tc = s.a.prepareNextTask(s.ctx, nextTask, tc)
	s.False(tc.ranSetupGroup, "if the next task is in the same group as the previous task but ranSetupGroup was false, ranSetupGroup should be false")
	s.Equal("foo", tc.taskGroup)
	s.Equal("", tc.taskDirectory)

	tc.taskConfig = &internal.TaskConfig{
		Task: &task.Task{
			Version: versionID,
		},
	}
	tc.ranSetupGroup = true
	tc.taskDirectory = "task_directory"
	tc = s.a.prepareNextTask(s.ctx, nextTask, tc)
	s.True(tc.ranSetupGroup, "if the next task is in the same group as the previous task and we already ran the setup group, ranSetupGroup should be true")
	s.Equal("foo", tc.taskGroup)
	s.Equal("task_directory", tc.taskDirectory)

	const newVersionID = "new_task_group_version"
	tc.taskConfig = &internal.TaskConfig{
		Task: &task.Task{
			Version: newVersionID,
			BuildId: "build_id_1",
		},
	}
	tc.logger, err = s.a.comm.GetLoggerProducer(s.ctx, s.tc.task, nil)
	s.NoError(err)
	nextTask.TaskGroup = "bar"
	nextTask.Version = newVersionID
	nextTask.Build = "build_id_2"
	tc.taskGroup = "bar"
	tc.taskDirectory = "task_directory"
	tc.taskModel = &task.Task{}
	tc = s.a.prepareNextTask(s.ctx, nextTask, tc)
	s.False(tc.ranSetupGroup, "if the next task in the same version but a different build, ranSetupGroup should be false")
	s.Equal("bar", tc.taskGroup)
	s.Empty(tc.taskDirectory)
}

func (s *AgentSuite) TestSetupGroupSucceeds() {
	const taskGroup = "task_group_name"
	s.tc.taskGroup = taskGroup
	projYml := `
task_groups:
  - name: task_group_name
    setup_group:
      - command: shell.exec
        params:
          script: echo hi
`

	s.tc.taskConfig.Task.TaskGroup = taskGroup
	s.setupRunTask(projYml)

	s.NoError(s.a.runPreTaskCommands(s.ctx, s.tc))
	s.NoError(s.tc.logger.Close())
	checkMockLogs(s.T(), s.mockCommunicator, s.tc.taskConfig.Task.Id, []string{
		"Running pre-task commands",
		"Set idle timeout for 'shell.exec' (step 1 of 1) in block 'setup_group'",
		"Running command 'shell.exec' (step 1 of 1) in block 'setup_group'",
		"Finished command 'shell.exec' (step 1 of 1) in block 'setup_group'",
		"Finished running pre-task commands",
	}, []string{panicLog})
}

<<<<<<< HEAD
func (s *AgentSuite) TestSetupGroupTimeout() {
	const taskGroup = "task_group_name"
	s.tc.taskGroup = taskGroup
	projYml := `
task_groups:
- name: task_group_name
  setup_group_timeout_secs: 3
  setup_group_can_fail_task: true
  setup_group:
  - command: shell.exec
    params:
      script: "sleep 10"
`
	p := &model.Project{}
	_, err := model.LoadProjectInto(s.ctx, []byte(projYml), nil, "", p)
	s.NoError(err)
	s.tc.taskConfig.Project = p
	s.tc.taskConfig.Task.TaskGroup = taskGroup

	err = s.a.runPreTaskCommands(s.ctx, s.tc)
	s.Require().Error(err)
	s.True(utility.IsContextError(errors.Cause(err)))
	s.NoError(s.tc.logger.Close())
	checkMockLogs(s.T(), s.mockCommunicator, s.tc.taskConfig.Task.Id, []string{
		"Running pre-task commands",
		"Set idle timeout for 'shell.exec' (step 1 of 1) in block 'setup_group'",
		"Running command 'shell.exec' (step 1 of 1) in block 'setup_group'",
	}, []string{panicLog})
}

=======
>>>>>>> 641c44f8
func (s *AgentSuite) TestSetupGroupFails() {
	const taskGroup = "task_group_name"
	s.tc.taskGroup = taskGroup
	projYml := `
task_groups:
  - name: task_group_name
    setup_group_can_fail_task: true
    setup_group:
      - command: shell.exec
        params:
          script: exit 1
`
	p := &model.Project{}
	_, err := model.LoadProjectInto(s.ctx, []byte(projYml), nil, "", p)
	s.Require().NoError(err)
	s.tc.taskConfig.Project = p
	s.tc.taskConfig.Task.TaskGroup = taskGroup

	s.Error(s.a.runPreTaskCommands(s.ctx, s.tc), "setup group command error should fail task")

	s.NoError(s.tc.logger.Close())
	checkMockLogs(s.T(), s.mockCommunicator, s.tc.taskConfig.Task.Id, []string{
		"Running setup group for task group 'task_group_name'",
	}, []string{panicLog})
}

func (s *AgentSuite) TestSetupGroupTimeoutFailsTask() {
	const taskGroup = "task_group_name"
	s.tc.taskGroup = taskGroup
	projYml := `
task_groups:
  - name: task_group_name
    setup_group_can_fail_task: true
    setup_group_timeout_secs: 1
    setup_group:
      - command: shell.exec
        params:
          script: sleep 5
`
	p := &model.Project{}
	_, err := model.LoadProjectInto(s.ctx, []byte(projYml), nil, "", p)
	s.Require().NoError(err)
	s.tc.taskConfig.Project = p
	s.tc.taskConfig.Task.TaskGroup = taskGroup

	startAt := time.Now()
	err = s.a.runPreTaskCommands(s.ctx, s.tc)
	s.Error(err, "setup group timeout should fail task")
	s.True(utility.IsContextError(errors.Cause(err)))

	s.Less(time.Since(startAt), 5*time.Second, "timeout should have triggered after 1s")
	s.True(s.tc.hadTimedOut(), "should have hit task timeout")
	s.Equal(setupGroupTimeout, s.tc.getTimeoutType())
	s.Equal(time.Second, s.tc.getTimeoutDuration())

	s.NoError(s.tc.logger.Close())
	checkMockLogs(s.T(), s.mockCommunicator, s.tc.taskConfig.Task.Id, []string{
		"Running setup group for task group 'task_group_name'",
		"Hit setup_group timeout (1s)",
	}, []string{panicLog})
}

func (s *AgentSuite) TestSetupGroupTimeoutDoesNotFailTask() {
	const taskGroup = "task_group_name"
	s.tc.taskGroup = taskGroup
	projYml := `
task_groups:
  - name: task_group_name
    setup_group_timeout_secs: 1
    setup_group:
      - command: shell.exec
        params:
          script: sleep 5
`
	p := &model.Project{}
	_, err := model.LoadProjectInto(s.ctx, []byte(projYml), nil, "", p)
	s.Require().NoError(err)
	s.tc.taskConfig.Project = p
	s.tc.taskConfig.Task.TaskGroup = taskGroup

	startAt := time.Now()
	s.NoError(s.a.runPreTaskCommands(s.ctx, s.tc), "setup group timeout should not fail task")

	s.Less(time.Since(startAt), 5*time.Second, "timeout should have triggered after 1s")
	s.False(s.tc.hadTimedOut(), "should not have hit task timeout")
	s.Zero(s.tc.getTimeoutType())
	s.Zero(s.tc.getTimeoutDuration())
	s.NoError(s.tc.logger.Close())
	checkMockLogs(s.T(), s.mockCommunicator, s.tc.taskConfig.Task.Id, []string{
		"Running pre-task commands",
		"Running setup group for task group 'task_group_name'",
		"Running command 'shell.exec' (step 1 of 1) in block 'setup_group'",
		"Hit setup_group timeout (1s)",
	}, []string{panicLog})
}

func (s *AgentSuite) TestTeardownTaskFails() {
	const taskGroup = "task_group_name"
	s.tc.taskGroup = taskGroup
	projYml := `
task_groups:
  - name: task_group_name
    teardown_task_can_fail_task: true
    teardown_task:
      - command: shell.exec
        params:
          script: exit 1
`
	s.setupRunTask(projYml)
	s.tc.taskConfig.Task.TaskGroup = taskGroup

	s.Error(s.a.runPostTaskCommands(s.ctx, s.tc))

	s.NoError(s.tc.logger.Close())
	checkMockLogs(s.T(), s.mockCommunicator, s.tc.taskConfig.Task.Id, []string{
		"Running post-task commands",
	}, []string{panicLog})
}

func (s *AgentSuite) TestSetupTaskSucceeds() {
	const taskGroup = "task_group_name"
	s.tc.taskGroup = taskGroup
	projYml := `
task_groups:
  - name: task_group_name
    setup_task:
      - command: shell.exec
        params:
          script: echo hi
`
	p := &model.Project{}
	_, err := model.LoadProjectInto(s.ctx, []byte(projYml), nil, "", p)
	s.Require().NoError(err)
	s.tc.taskConfig.Project = p
	s.tc.taskConfig.Task.TaskGroup = taskGroup

	s.NoError(s.a.runPreTaskCommands(s.ctx, s.tc))

	s.NoError(s.tc.logger.Close())
	checkMockLogs(s.T(), s.mockCommunicator, s.tc.taskConfig.Task.Id, []string{
		"Running pre-task commands",
		"Set idle timeout for 'shell.exec' (step 1 of 1) in block 'setup_task'",
		"Running command 'shell.exec' (step 1 of 1) in block 'setup_task'",
		"Finished command 'shell.exec' (step 1 of 1) in block 'setup_task'",
		"Finished running pre-task commands",
	}, []string{panicLog})
}

func (s *AgentSuite) TestTeardownTaskSucceeds() {
	s.tc.taskGroup = "task_group_name"
	projYml := `
task_groups:
  - name: task_group_name
    teardown_task:
      - command: shell.exec
        params:
          script: echo hi
`
	p := &model.Project{}
	_, err := model.LoadProjectInto(s.ctx, []byte(projYml), nil, "", p)
	s.Require().NoError(err)
	s.tc.taskConfig.Task.TaskGroup = s.tc.taskGroup
	s.tc.taskConfig.Project = p

	s.NoError(s.a.runPostTaskCommands(s.ctx, s.tc))

	s.NoError(s.tc.logger.Close())
	checkMockLogs(s.T(), s.mockCommunicator, s.tc.taskConfig.Task.Id, []string{
		"Running post-task commands",
		"Running command 'shell.exec' (step 1 of 1) in block 'teardown_task'",
		"Finished command 'shell.exec' (step 1 of 1) in block 'teardown_task'",
		"Finished running post-task commands",
	}, []string{
		panicLog,
		"Set idle timeout for 'shell.exec'",
	})
}

func (s *AgentSuite) TestTeardownGroupSucceeds() {
	s.tc.taskModel = &task.Task{}
	s.tc.taskGroup = "task_group_name"
	projYml := `
task_groups:
  - name: task_group_name
    teardown_group:
      - command: shell.exec
        params:
          script: echo hi
`
	p := &model.Project{}
	_, err := model.LoadProjectInto(s.ctx, []byte(projYml), nil, "", p)
	s.Require().NoError(err)
	s.tc.taskConfig.Project = p
	s.tc.taskConfig.Task.TaskGroup = s.tc.taskGroup

	s.a.runPostGroupCommands(s.ctx, s.tc)

	s.NoError(s.tc.logger.Close())
	checkMockLogs(s.T(), s.mockCommunicator, s.tc.taskConfig.Task.Id, []string{
		"Running command 'shell.exec' (step 1 of 1) in block 'teardown_group'",
		"Finished command 'shell.exec' (step 1 of 1) in block 'teardown_group'",
<<<<<<< HEAD
	}, []string{
		panicLog,
		"Set idle timeout for 'shell.exec'",
	})
=======
	}, []string{panicLog})
>>>>>>> 641c44f8
}

func (s *AgentSuite) TestTaskGroupTimeout() {
	const taskGroup = "task_group_name"
	s.tc.task = client.TaskData{
		ID:     "task_id",
		Secret: "task_secret",
	}
	s.tc.taskGroup = taskGroup
	projYml := `
task_groups:
  - name: task_group_name
    timeout:
      - command: shell.exec
        params:
          script: echo hi
`
	p := &model.Project{}
	_, err := model.LoadProjectInto(s.ctx, []byte(projYml), nil, "", p)
	s.Require().NoError(err)
	s.tc.taskConfig.Project = p
	s.tc.taskConfig.Task.TaskGroup = taskGroup

	s.a.runTaskTimeoutCommands(s.ctx, s.tc)

	s.NoError(s.tc.logger.Close())
	checkMockLogs(s.T(), s.mockCommunicator, s.tc.taskConfig.Task.Id, []string{
		"Running task-timeout commands",
		"Running command 'shell.exec' (step 1 of 1) in block 'timeout'",
		"Finished command 'shell.exec' (step 1 of 1) in block 'timeout'",
		"Finished running timeout commands",
	}, []string{
		panicLog,
		"Set idle timeout for 'shell.exec'",
	})
}

func (s *AgentSuite) TestTimeoutDoesNotWaitForCommandsToFinish() {
	s.tc.task = client.TaskData{
		ID:     "task_id",
		Secret: "task_secret",
	}

	projYml := `
timeout:
  - command: shell.exec
    params:
      script: sleep 5

callback_timeout_secs: 1
`
	p := &model.Project{}
	_, err := model.LoadProjectInto(s.ctx, []byte(projYml), nil, "", p)
	s.Require().NoError(err)
	s.tc.taskConfig.Project = p

	startAt := time.Now()
	s.a.runTaskTimeoutCommands(s.ctx, s.tc)

	s.Less(time.Since(startAt), 5*time.Second, "timeout should have triggered after 1s")
	s.False(s.tc.hadTimedOut(), "should not record timeout for timeout block")
	s.Zero(s.tc.getTimeoutType())
	s.Zero(s.tc.getTimeoutDuration())

	s.NoError(s.tc.logger.Close())
<<<<<<< HEAD
	checkMockLogs(s.T(), s.mockCommunicator, s.tc.taskConfig.Task.Id, nil, []string{
		panicLog,
	})
=======
	checkMockLogs(s.T(), s.mockCommunicator, s.tc.taskConfig.Task.Id, []string{
		"Running task-timeout commands",
		"Running command 'shell.exec' (step 1 of 1) in block 'timeout'",
		"Hit callback timeout (1s)",
	}, []string{panicLog})
>>>>>>> 641c44f8
}

func (s *AgentSuite) TestFetchProjectConfig() {
	s.mockCommunicator.GetProjectResponse = &model.Project{
		Identifier: "some_cool_project",
	}

	s.NoError(s.a.fetchProjectConfig(s.ctx, s.tc))

	s.Require().NotZero(s.tc.project)
	s.Equal(s.mockCommunicator.GetProjectResponse.Identifier, s.tc.project.Identifier)
	s.Require().NotZero(s.tc.expansions)
	s.Equal("bar", s.tc.expansions["foo"], "should include mock communicator expansions")
	s.Equal("new-parameter-value", s.tc.expansions["overwrite-this-parameter"], "user-specified parameter should overwrite any other conflicting expansion")
	s.Require().NotZero(s.tc.privateVars)
	s.True(s.tc.privateVars["some_private_var"], "should include mock communicator private variables")
}

func (s *AgentSuite) TestAbortExitsMainAndRunsPost() {
	s.mockCommunicator.HeartbeatShouldAbort = true
	s.a.opts.HeartbeatInterval = 500 * time.Millisecond

	projYml := `
buildvariants:
  - name: mock_build_variant

tasks:
  - name: this_is_a_task_name
    commands:
    - command: shell.exec
      params:
        script: sleep 10

post:
  - command: shell.exec
    params:
      script: sleep 1

timeout:
  - commands: shell.exec
    params:
      script: exit 0
`
	s.setupRunTask(projYml)
	start := time.Now()
	_, err := s.a.runTask(s.ctx, s.tc)
	s.NoError(err)

	s.WithinDuration(start, time.Now(), 4*time.Second, "abort should prevent commands in the main block from continuing to run")
	s.Equal(evergreen.TaskFailed, s.mockCommunicator.EndTaskResult.Detail.Status, "task that aborts during main block should fail")
	// The exact count is not of particular importance, we're only interested in
	// knowing that the heartbeat is still going despite receiving an abort.
	s.GreaterOrEqual(s.mockCommunicator.GetHeartbeatCount(), 1, "heartbeat should be still running for teardown_task block even when initial abort signal is received")
	checkMockLogs(s.T(), s.mockCommunicator, s.tc.taskConfig.Task.Id, []string{
		"Heartbeat received signal to abort task.",
		"Task completed - FAILURE",
		"Running post-task commands",
		"Running command 'shell.exec' (step 1 of 1) in block 'post'",
	}, []string{
		panicLog,
		"Running task-timeout commands",
	})
}

func (s *AgentSuite) TestAbortExitsMainAndRunsTeardownTask() {
	s.mockCommunicator.HeartbeatShouldAbort = true
	s.a.opts.HeartbeatInterval = 500 * time.Millisecond

	projYml := `
buildvariants:
  - name: mock_build_variant

tasks:
  - name: this_is_a_task_name
    commands:
      - command: shell.exec
        params:
          script: sleep 5

task_groups:
  - name: some_task_group
    tasks:
      - this_is_a_task_name
    teardown_task:
      - command: shell.exec
        params:
          script: sleep 1

timeout:
  - commands: shell.exec
    params:
      script: exit 0
`
	s.setupRunTask(projYml)
	s.tc.taskGroup = "some_task_group"
	start := time.Now()
	_, err := s.a.runTask(s.ctx, s.tc)
	s.NoError(err)

	s.WithinDuration(start, time.Now(), 4*time.Second, "abort should prevent commands in the main block from continuing to run")
	s.Equal(evergreen.TaskFailed, s.mockCommunicator.EndTaskResult.Detail.Status, "task that aborts during main block should fail")
	// The exact count is not of particular importance, we're only interested in
	// knowing that the heartbeat is still going despite receiving an abort.
	s.GreaterOrEqual(s.mockCommunicator.GetHeartbeatCount(), 1, "heartbeat should be still running for teardown_task block even when initial abort signal is received")
	checkMockLogs(s.T(), s.mockCommunicator, s.tc.taskConfig.Task.Id, []string{
		"Heartbeat received signal to abort task.",
		"Task completed - FAILURE",
		"Running command 'shell.exec' (step 1 of 1) in block 'teardown_task'",
	}, []string{
		panicLog,
		"Running task-timeout commands",
	})
}

// checkMockLogs checks the mock communicator's received task logs. Note that
// callers should flush the task logs before checking them to ensure that they
// are up-to-date.
func checkMockLogs(t *testing.T, mc *client.Mock, taskID string, logsToFind []string, logsToNotFind []string) {
	expectedLog := make(map[string]bool)
	for _, log := range logsToFind {
		expectedLog[log] = false
	}
	unexpectedLog := make(map[string]bool)
	for _, log := range logsToNotFind {
		unexpectedLog[log] = false
	}

	var allLogs []string
	for _, msg := range mc.GetMockMessages()[taskID] {
		for log := range expectedLog {
			if strings.Contains(msg.Message, log) {
				expectedLog[log] = true
			}
		}
		for log := range unexpectedLog {
			if strings.Contains(msg.Message, log) {
				unexpectedLog[log] = true
			}
		}
		allLogs = append(allLogs, msg.Message)
	}
	var displayLogs bool
	for log, found := range expectedLog {
		if !assert.True(t, found, "expected log, but was not found: %s", log) {
			displayLogs = true
		}
	}
	for log, found := range unexpectedLog {
		if !assert.False(t, found, "expected log to NOT be found, but it was found: %s", log) {
			displayLogs = true
		}
	}

	if displayLogs {
		grip.Infof("Logs for task '%s':\n%s\n", taskID, strings.Join(allLogs, "\n"))
	}
}<|MERGE_RESOLUTION|>--- conflicted
+++ resolved
@@ -352,11 +352,7 @@
 	}()
 
 	startAt := time.Now()
-<<<<<<< HEAD
-	err := s.a.runCommandsInBlock(ctx, s.tc, cmds, runCommandsOptions{block: command.PreBlock})
-=======
-	err := s.a.runCommandsInBlock(ctx, s.tc, s.tc.taskConfig.Project.Pre.List(), runCommandsOptions{}, "")
->>>>>>> 641c44f8
+	err := s.a.runCommandsInBlock(ctx, s.tc, s.tc.taskConfig.Project.Pre.List(), runCommandsOptions{block: command.PreBlock})
 	cmdDuration := time.Since(startAt)
 
 	s.Error(err)
@@ -369,16 +365,6 @@
 func (s *AgentSuite) TestCancelledRunCommandsIsNonBlocking() {
 	ctx, cancel := context.WithCancel(s.ctx)
 	cancel()
-<<<<<<< HEAD
-	cmd := model.PluginCommandConf{
-		Command: "shell.exec",
-		Params: map[string]interface{}{
-			"script": "echo hi",
-		},
-	}
-	cmds := []model.PluginCommandConf{cmd}
-	err := s.a.runCommandsInBlock(ctx, s.tc, cmds, runCommandsOptions{})
-=======
 
 	s.setupRunTask(`
 pre:
@@ -386,8 +372,7 @@
     params:
       script: exit 0
 `)
-	err := s.a.runCommandsInBlock(ctx, s.tc, s.tc.taskConfig.Project.Pre.List(), runCommandsOptions{}, "")
->>>>>>> 641c44f8
+	err := s.a.runCommandsInBlock(ctx, s.tc, s.tc.taskConfig.Project.Pre.List(), runCommandsOptions{block: command.PreBlock})
 	s.Require().Error(err)
 
 	s.True(utility.IsContextError(errors.Cause(err)))
@@ -406,14 +391,10 @@
 		logger: s.tc.logger,
 	}
 	s.NotPanics(func() {
-<<<<<<< HEAD
-		err := s.a.runCommandsInBlock(s.ctx, tc, cmds, runCommandsOptions{})
-=======
 		// Intentionally provide in a task context which is lacking a lot of
 		// information necessary to run commands for that task, which should
 		// force a panic.
-		err := s.a.runCommandsInBlock(s.ctx, tcMissingInfo, s.tc.taskConfig.Project.Pre.List(), runCommandsOptions{}, "")
->>>>>>> 641c44f8
+		err := s.a.runCommandsInBlock(s.ctx, tcMissingInfo, s.tc.taskConfig.Project.Pre.List(), runCommandsOptions{block: command.PreBlock})
 		s.Require().Error(err)
 	})
 
@@ -497,14 +478,93 @@
 		"Running pre-task commands failed",
 	}, []string{panicLog})
 }
-
-<<<<<<< HEAD
+func (s *AgentSuite) TestPreTimeoutFailsTask() {
+	projYml := `
+buildvariants:
+  - name: mock_build_variant
+
+pre_timeout_secs: 1
+pre_error_fails_task: true
+pre:
+  - command: shell.exec
+    params:
+      script: sleep 5
+`
+	s.setupRunTask(projYml)
+
+	startAt := time.Now()
+	err := s.a.runPreTaskCommands(s.ctx, s.tc)
+	s.Error(err)
+	s.True(utility.IsContextError(errors.Cause(err)))
+
+	s.Less(time.Since(startAt), 5*time.Second, "timeout should have triggered after 1s")
+	s.True(s.tc.hadTimedOut(), "should have recorded pre timeout because it fails the task")
+	s.EqualValues(preTimeout, s.tc.getTimeoutType())
+	s.Equal(time.Second, s.tc.getTimeoutDuration())
+
+	s.NoError(s.tc.logger.Close())
+	checkMockLogs(s.T(), s.mockCommunicator, s.tc.taskConfig.Task.Id, []string{
+		"Running pre-task commands",
+		"Running command 'shell.exec' (step 1 of 1) in block 'pre'",
+		"Hit pre timeout (1s)",
+		"Running pre-task commands failed",
+	}, []string{panicLog})
+}
+
+func (s *AgentSuite) TestMainTaskSucceeds() {
+	projYml := `
+tasks:
+- name: this_is_a_task_name
+  commands:
+  - command: shell.exec
+    params:
+      script: exit 0
+`
+	s.setupRunTask(projYml)
+
+	s.NoError(s.a.runTaskCommands(s.ctx, s.tc))
+
+	s.NoError(s.tc.logger.Close())
+	checkMockLogs(s.T(), s.mockCommunicator, s.tc.taskConfig.Task.Id, []string{
+		"Running task commands",
+		"Set idle timeout for 'shell.exec'",
+		"Running command 'shell.exec' (step 1 of 1)",
+		"Finished command 'shell.exec' (step 1 of 1)",
+		"Finished running task commands",
+	}, []string{
+		panicLog,
+	})
+}
+
+func (s *AgentSuite) TestMainTaskFails() {
+	projYml := `
+tasks:
+- name: this_is_a_task_name
+  commands:
+  - command: shell.exec
+    params:
+      script: exit 1
+`
+	s.setupRunTask(projYml)
+
+	s.Error(s.a.runTaskCommands(s.ctx, s.tc))
+	s.NoError(s.tc.logger.Close())
+	checkMockLogs(s.T(), s.mockCommunicator, s.tc.taskConfig.Task.Id, []string{
+		"Running task commands",
+		"Set idle timeout for 'shell.exec'",
+		"Running command 'shell.exec' (step 1 of 1)",
+		"Finished running task commands",
+	}, []string{
+		panicLog,
+	})
+}
+
 func (s *AgentSuite) TestPostSucceeds() {
 	projYml := `
 post:
   - command: shell.exec
     params:
-      script: "echo hi"
+      script: exit 0
 `
 	p := &model.Project{}
 	_, err := model.LoadProjectInto(s.ctx, []byte(projYml), nil, "", p)
@@ -523,101 +583,6 @@
 	})
 }
 
-func (s *AgentSuite) TestPostFailsTask() {
-=======
-func (s *AgentSuite) TestPreTimeoutFailsTask() {
->>>>>>> 641c44f8
-	projYml := `
-buildvariants:
-  - name: mock_build_variant
-
-pre_timeout_secs: 1
-pre_error_fails_task: true
-pre:
-  - command: shell.exec
-    params:
-      script: sleep 5
-`
-	s.setupRunTask(projYml)
-
-	startAt := time.Now()
-	err := s.a.runPreTaskCommands(s.ctx, s.tc)
-	s.Error(err)
-	s.True(utility.IsContextError(errors.Cause(err)))
-
-	s.Less(time.Since(startAt), 5*time.Second, "timeout should have triggered after 1s")
-	s.True(s.tc.hadTimedOut(), "should have recorded pre timeout because it fails the task")
-	s.EqualValues(preTimeout, s.tc.getTimeoutType())
-	s.Equal(time.Second, s.tc.getTimeoutDuration())
-
-	s.NoError(s.tc.logger.Close())
-	checkMockLogs(s.T(), s.mockCommunicator, s.tc.taskConfig.Task.Id, []string{
-		"Running pre-task commands",
-		"Running command 'shell.exec' (step 1 of 1) in block 'pre'",
-		"Hit pre timeout (1s)",
-		"Running pre-task commands failed",
-	}, []string{panicLog})
-}
-
-func (s *AgentSuite) TestMainTaskSucceeds() {
-	projYml := `
-tasks:
-- name: this_is_a_task_name
-  commands:
-  - command: shell.exec
-    params:
-<<<<<<< HEAD
-      script: exit 0
-`
-	s.setupRunTask(projYml)
-
-	s.NoError(s.a.runTaskCommands(s.ctx, s.tc))
-=======
-      script: echo hi
-`
-	p := &model.Project{}
-	_, err := model.LoadProjectInto(s.ctx, []byte(projYml), nil, "", p)
-	s.Require().NoError(err)
-	s.tc.taskConfig.Project = p
-
-	s.NoError(s.a.runPostTaskCommands(s.ctx, s.tc))
-
->>>>>>> 641c44f8
-	s.NoError(s.tc.logger.Close())
-	checkMockLogs(s.T(), s.mockCommunicator, s.tc.taskConfig.Task.Id, []string{
-		"Running task commands",
-		"Set idle timeout for 'shell.exec'",
-		"Running command 'shell.exec' (step 1 of 1)",
-		"Finished command 'shell.exec' (step 1 of 1)",
-		"Finished running task commands",
-	}, []string{
-		panicLog,
-	})
-}
-
-func (s *AgentSuite) TestMainTaskFails() {
-	projYml := `
-tasks:
-- name: this_is_a_task_name
-  commands:
-  - command: shell.exec
-    params:
-      script: exit 1
-`
-	s.setupRunTask(projYml)
-
-	s.Error(s.a.runTaskCommands(s.ctx, s.tc))
-	s.NoError(s.tc.logger.Close())
-	checkMockLogs(s.T(), s.mockCommunicator, s.tc.taskConfig.Task.Id, []string{
-		"Running task commands",
-		"Set idle timeout for 'shell.exec'",
-		"Running command 'shell.exec' (step 1 of 1)",
-		"Finished running task commands",
-	}, []string{
-		panicLog,
-	})
-}
-
 func (s *AgentSuite) TestPostTimeoutDoesNotFailTask() {
 	projYml := `
 buildvariants:
@@ -758,7 +723,6 @@
 	checkMockLogs(s.T(), s.mockCommunicator, s.tc.taskConfig.Task.Id, []string{
 		"Running task commands",
 		"Set idle timeout for 'shell.exec' (step 1 of 1) (test) to 2h0m0s.",
-<<<<<<< HEAD
 		"Running command 'shell.exec' (step 1 of 1)",
 		"Finished command 'shell.exec' (step 1 of 1)",
 		"Finished running task commands",
@@ -768,10 +732,6 @@
 		panicLog,
 		"Set idle timeout for 'shell.exec' (step 1 of 1) in block 'post'",
 	})
-=======
-		"Set idle timeout for 'shell.exec' (step 1 of 1) in block 'post' (test) to 2h0m0s.",
-	}, []string{panicLog})
->>>>>>> 641c44f8
 }
 
 func (s *AgentSuite) TestFailingPostDoesNotChangeEndTaskResults() {
@@ -801,7 +761,6 @@
 	checkMockLogs(s.T(), s.mockCommunicator, s.tc.taskConfig.Task.Id, []string{
 		"Running task commands",
 		"Set idle timeout for 'shell.exec' (step 1 of 1) (test) to 2h0m0s.",
-<<<<<<< HEAD
 		"Running command 'shell.exec' (step 1 of 1)",
 		"Finished command 'shell.exec' (step 1 of 1)",
 		"Finished running task commands",
@@ -811,10 +770,6 @@
 		panicLog,
 		"Set idle timeout for 'shell.exec' (step 1 of 1) in block 'post'",
 	})
-=======
-		"Set idle timeout for 'shell.exec' (step 1 of 1) in block 'post' (test) to 2h0m0s.",
-	}, []string{panicLog})
->>>>>>> 641c44f8
 }
 
 func (s *AgentSuite) TestSucceedingPostShowsCorrectEndTaskResults() {
@@ -845,7 +800,6 @@
 	checkMockLogs(s.T(), s.mockCommunicator, s.tc.taskConfig.Task.Id, []string{
 		"Running task commands",
 		"Set idle timeout for 'shell.exec' (step 1 of 1) (test) to 2h0m0s.",
-<<<<<<< HEAD
 		"Running command 'shell.exec' (step 1 of 1)",
 		"Finished command 'shell.exec' (step 1 of 1)",
 		"Finished running task commands",
@@ -856,13 +810,9 @@
 		panicLog,
 		"Set idle timeout for 'shell.exec' (step 1 of 1) in block 'post'",
 	})
-=======
-		"Set idle timeout for 'shell.exec' (step 1 of 1) in block 'post' (test) to 2h0m0s.",
-	}, []string{panicLog})
->>>>>>> 641c44f8
-}
-
-func (s *AgentSuite) TestFailingMainAndPostShowsMainInEndTaskResults() {
+}
+
+func (s *AgentSuite) TestTimedOutMainAndFailingPostShowsMainInEndTaskResults() {
 	projYml := `
 buildvariants:
   - name: mock_build_variant
@@ -872,13 +822,14 @@
   - name: this_is_a_task_name
     commands:
       - command: shell.exec
-        params:
-          script: exit 1
+        timeout_secs: 1
+        params:
+          script: sleep 5
 
 post:
   - command: shell.exec
     params:
-      script: exit 1
+       script: exit 1
 `
 	s.setupRunTask(projYml)
 	_, err := s.a.runTask(s.ctx, s.tc)
@@ -886,26 +837,20 @@
 	s.NoError(err)
 	s.Equal(evergreen.TaskFailed, s.mockCommunicator.EndTaskResult.Detail.Status)
 	s.Equal("'shell.exec' (step 1 of 1)", s.mockCommunicator.EndTaskResult.Detail.Description, "should show main block command as the failing command if both main and post block commands fail")
-
-	s.NoError(s.tc.logger.Close())
-	checkMockLogs(s.T(), s.mockCommunicator, s.tc.taskConfig.Task.Id, []string{
-		"Running task commands",
-		"Set idle timeout for 'shell.exec' (step 1 of 1) (test) to 2h0m0s.",
-<<<<<<< HEAD
+	s.True(s.mockCommunicator.EndTaskResult.Detail.TimedOut, "should show main block command hitting timeout")
+
+	s.NoError(s.tc.logger.Close())
+	checkMockLogs(s.T(), s.mockCommunicator, s.tc.taskConfig.Task.Id, []string{
 		"Running command 'shell.exec' (step 1 of 1)",
-		"Finished running task commands",
-		"Running post-task commands",
+		"Set idle timeout for 'shell.exec' (step 1 of 1) (test) to 1s.",
 		"Running command 'shell.exec' (step 1 of 1) in block 'post'",
 	}, []string{
 		panicLog,
 		"Set idle timeout for 'shell.exec' (step 1 of 1) in block 'post'",
 	})
-=======
-		"Set idle timeout for 'shell.exec' (step 1 of 1) in block 'post' (test) to 2h0m0s.",
-	}, []string{panicLog})
-}
-
-func (s *AgentSuite) TestTimedOutMainAndFailingPostShowsMainInEndTaskResults() {
+}
+
+func (s *AgentSuite) TestSucceedingPostAfterMainDoesNotChangeEndTaskResults() {
 	projYml := `
 buildvariants:
   - name: mock_build_variant
@@ -915,43 +860,6 @@
   - name: this_is_a_task_name
     commands:
       - command: shell.exec
-        timeout_secs: 1
-        params:
-          script: sleep 5
-
-post:
-  - command: shell.exec
-    params:
-       script: exit 1
-`
-	s.setupRunTask(projYml)
-	_, err := s.a.runTask(s.ctx, s.tc)
-
-	s.NoError(err)
-	s.Equal(evergreen.TaskFailed, s.mockCommunicator.EndTaskResult.Detail.Status)
-	s.Equal("'shell.exec' (step 1 of 1)", s.mockCommunicator.EndTaskResult.Detail.Description, "should show main block command as the failing command if both main and post block commands fail")
-	s.True(s.mockCommunicator.EndTaskResult.Detail.TimedOut, "should show main block command hitting timeout")
-
-	s.NoError(s.tc.logger.Close())
-	checkMockLogs(s.T(), s.mockCommunicator, s.tc.taskConfig.Task.Id, []string{
-		"Running command 'shell.exec' (step 1 of 1)",
-		"Set idle timeout for 'shell.exec' (step 1 of 1) (test) to 1s.",
-		"Running command 'shell.exec' (step 1 of 1) in block 'post'",
-		"Set idle timeout for 'shell.exec' (step 1 of 1) in block 'post' (test) to 2h0m0s.",
-	}, []string{panicLog})
->>>>>>> 641c44f8
-}
-
-func (s *AgentSuite) TestSucceedingPostAfterMainDoesNotChangeEndTaskResults() {
-	projYml := `
-buildvariants:
-  - name: mock_build_variant
-
-post_error_fails_task: true
-tasks:
-  - name: this_is_a_task_name
-    commands:
-      - command: shell.exec
         params:
           script: exit 1
 
@@ -971,7 +879,6 @@
 	checkMockLogs(s.T(), s.mockCommunicator, s.tc.taskConfig.Task.Id, []string{
 		"Running task commands",
 		"Set idle timeout for 'shell.exec' (step 1 of 1) (test) to 2h0m0s.",
-<<<<<<< HEAD
 		"Running command 'shell.exec' (step 1 of 1)",
 		"Finished command 'shell.exec' (step 1 of 1)",
 		"Finished running task commands",
@@ -981,10 +888,6 @@
 		panicLog,
 		"Set idle timeout for 'shell.exec' (step 1 of 1) in block 'post'",
 	})
-=======
-		"Set idle timeout for 'shell.exec' (step 1 of 1) in block 'post' (test) to 2h0m0s.",
-	}, []string{panicLog})
->>>>>>> 641c44f8
 }
 
 func (s *AgentSuite) TestPostContinuesOnError() {
@@ -1156,7 +1059,6 @@
 	}, []string{panicLog})
 }
 
-<<<<<<< HEAD
 func (s *AgentSuite) TestSetupGroupTimeout() {
 	const taskGroup = "task_group_name"
 	s.tc.taskGroup = taskGroup
@@ -1187,8 +1089,6 @@
 	}, []string{panicLog})
 }
 
-=======
->>>>>>> 641c44f8
 func (s *AgentSuite) TestSetupGroupFails() {
 	const taskGroup = "task_group_name"
 	s.tc.taskGroup = taskGroup
@@ -1390,14 +1290,10 @@
 	checkMockLogs(s.T(), s.mockCommunicator, s.tc.taskConfig.Task.Id, []string{
 		"Running command 'shell.exec' (step 1 of 1) in block 'teardown_group'",
 		"Finished command 'shell.exec' (step 1 of 1) in block 'teardown_group'",
-<<<<<<< HEAD
 	}, []string{
 		panicLog,
 		"Set idle timeout for 'shell.exec'",
 	})
-=======
-	}, []string{panicLog})
->>>>>>> 641c44f8
 }
 
 func (s *AgentSuite) TestTaskGroupTimeout() {
@@ -1463,17 +1359,11 @@
 	s.Zero(s.tc.getTimeoutDuration())
 
 	s.NoError(s.tc.logger.Close())
-<<<<<<< HEAD
-	checkMockLogs(s.T(), s.mockCommunicator, s.tc.taskConfig.Task.Id, nil, []string{
-		panicLog,
-	})
-=======
 	checkMockLogs(s.T(), s.mockCommunicator, s.tc.taskConfig.Task.Id, []string{
 		"Running task-timeout commands",
 		"Running command 'shell.exec' (step 1 of 1) in block 'timeout'",
 		"Hit callback timeout (1s)",
 	}, []string{panicLog})
->>>>>>> 641c44f8
 }
 
 func (s *AgentSuite) TestFetchProjectConfig() {
