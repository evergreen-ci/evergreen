package agent

import (
	"context"
	"os"
	"path/filepath"
	"strings"
	"testing"
	"time"

	"github.com/evergreen-ci/evergreen"
	"github.com/evergreen-ci/evergreen/agent/command"
	"github.com/evergreen-ci/evergreen/agent/internal"
	"github.com/evergreen-ci/evergreen/agent/internal/client"
	"github.com/evergreen-ci/evergreen/apimodels"
	"github.com/evergreen-ci/evergreen/model"
	"github.com/evergreen-ci/evergreen/model/patch"
	"github.com/evergreen-ci/evergreen/model/task"
	"github.com/evergreen-ci/evergreen/util"
	"github.com/evergreen-ci/utility"
	"github.com/mongodb/grip"
	"github.com/mongodb/jasper"
	"github.com/mongodb/jasper/mock"
	"github.com/pkg/errors"
	"github.com/stretchr/testify/assert"
	"github.com/stretchr/testify/suite"
	"go.opentelemetry.io/otel"
)

func init() {
	grip.EmergencyPanic(errors.Wrap(command.RegisterCommand("command.mock", command.MockCommandFactory), "initializing mock command for testing"))
}

const defaultProjYml = `
buildvariants:
  - name: mock_build_variant

tasks:
  - name: this_is_a_task_name
    commands:
      - command: shell.exec
        params:
          script: exit 0

post:
  - command: shell.exec
    params:
      script: exit 0
`

type AgentSuite struct {
	suite.Suite
	a                *Agent
	mockCommunicator *client.Mock
	tc               *taskContext
	task             task.Task
	ctx              context.Context
	canceler         context.CancelFunc
	tmpDirName       string
}

func TestAgentSuite(t *testing.T) {
	suite.Run(t, new(AgentSuite))
}

func (s *AgentSuite) SetupTest() {
	var err error
	s.a = &Agent{
		opts: Options{
			HostID:     "host",
			HostSecret: "secret",
			StatusPort: 2286,
			LogOutput:  LogOutputStdout,
			LogPrefix:  "agent",
		},
		comm:   client.NewMock("url"),
		tracer: otel.GetTracerProvider().Tracer("noop_tracer"),
	}
	s.mockCommunicator = s.a.comm.(*client.Mock)
	s.a.jasper, err = jasper.NewSynchronizedManager(true)
	s.Require().NoError(err)

	const versionID = "v1"
	const bvName = "mock_build_variant"
	s.task = task.Task{
		Id:           "task_id",
		DisplayName:  "this_is_a_task_name",
		BuildVariant: bvName,
		Version:      versionID,
	}
	s.mockCommunicator.GetTaskResponse = &s.task

	s.tmpDirName, err = os.MkdirTemp("", filepath.Base(s.T().Name()))
	s.Require().NoError(err)

	project := &model.Project{
		Tasks: []model.ProjectTask{
			{
				Name: s.task.DisplayName,
			},
		},
		BuildVariants: []model.BuildVariant{{Name: bvName}},
	}
	taskConfig, err := internal.NewTaskConfig(s.tmpDirName, &apimodels.DistroView{}, project, &s.task, &model.ProjectRef{
		Id:         "project_id",
		Identifier: "project_identifier",
	}, &patch.Patch{}, util.Expansions{})
	s.Require().NoError(err)

	s.tc = &taskContext{
		task: client.TaskData{
			ID:     "task_id",
			Secret: "task_secret",
		},
		taskConfig:    taskConfig,
		ranSetupGroup: false,
		oomTracker:    &mock.OOMTracker{},
		taskDirectory: s.tmpDirName,
	}
	ctx, cancel := context.WithTimeout(context.Background(), 30*time.Second)
	s.canceler = cancel
	s.ctx = ctx
	s.tc.logger, err = s.mockCommunicator.GetLoggerProducer(ctx, s.tc.task, nil)
	s.NoError(err)

	factory, ok := command.GetCommandFactory("setup.initial")
	s.True(ok)
	s.tc.setCurrentCommand(factory())
	sender, err := s.a.GetSender(ctx, LogOutputStdout, "agent", "task_id", 2)
	s.Require().NoError(err)
	s.a.SetDefaultLogger(sender)
}

func (s *AgentSuite) TearDownTest() {
	s.canceler()
	s.Require().NoError(os.RemoveAll(s.tmpDirName))
}

func (s *AgentSuite) TestNextTaskResponseShouldExit() {
	s.mockCommunicator.NextTaskResponse = &apimodels.NextTaskResponse{
		TaskId:     "mocktaskid",
		TaskSecret: "",
		ShouldExit: true}

	ctx, cancel := context.WithTimeout(s.ctx, 5*time.Second)
	defer cancel()

	errs := make(chan error, 1)
	go func() {
		errs <- s.a.loop(ctx)
	}()
	select {
	case err := <-errs:
		s.NoError(err)
	case <-ctx.Done():
		s.FailNow(ctx.Err().Error())
	}
}

func (s *AgentSuite) TestTaskWithoutSecret() {
	nextTask := &apimodels.NextTaskResponse{
		TaskId:     "mocktaskid",
		TaskSecret: "",
		ShouldExit: false}

	ntr, err := s.a.processNextTask(s.ctx, nextTask, s.tc, false)

	s.NoError(err)
	s.Require().NotNil(ntr)
	s.False(ntr.shouldExit)
	s.True(ntr.noTaskToRun)
}

func (s *AgentSuite) TestErrorGettingNextTask() {
	s.mockCommunicator.NextTaskShouldFail = true
	ctx, cancel := context.WithTimeout(s.ctx, 5*time.Second)
	defer cancel()

	errs := make(chan error, 1)
	go func() {
		errs <- s.a.loop(ctx)
	}()
	select {
	case err := <-errs:
		s.Error(err)
	case <-ctx.Done():
		s.FailNow(ctx.Err().Error())
	}
}

func (s *AgentSuite) TestLoopWithCancelledContext() {
	s.mockCommunicator.NextTaskIsNil = true
	ctx, cancel := context.WithTimeout(s.ctx, 5*time.Second)
	defer cancel()
	errs := make(chan error, 1)

	agentCtx, agentCancel := context.WithCancel(ctx)
	agentCancel()
	go func() {
		errs <- s.a.loop(agentCtx)
	}()
	select {
	case err := <-errs:
		s.NoError(err)
	case <-ctx.Done():
		s.FailNow(ctx.Err().Error())
	}
}

func (s *AgentSuite) TestAgentEndTaskShouldExit() {
	s.setupRunTask(defaultProjYml)
	s.mockCommunicator.EndTaskResponse = &apimodels.EndTaskResponse{ShouldExit: true}
	ctx, cancel := context.WithTimeout(s.ctx, 5*time.Second)
	defer cancel()

	errs := make(chan error, 1)
	go func() {
		errs <- s.a.loop(ctx)
	}()
	select {
	case err := <-errs:
		s.NoError(err)
	case <-ctx.Done():
		s.FailNow(ctx.Err().Error())
	}

	endDetail := s.mockCommunicator.EndTaskResult.Detail
	s.Empty("", endDetail.Message, "the end message should not include any errors")
	s.Equal(evergreen.TaskSucceeded, endDetail.Status, "the task should succeed")
}

func (s *AgentSuite) TestFinishTaskWithNormalCompletedTask() {
	s.mockCommunicator.EndTaskResponse = &apimodels.EndTaskResponse{}

	for _, status := range evergreen.TaskCompletedStatuses {
		resp, err := s.a.finishTask(s.ctx, s.tc, status, "")
		s.Equal(&apimodels.EndTaskResponse{}, resp)
		s.NoError(err)
		s.NoError(s.tc.logger.Close())

		s.Equal(status, s.mockCommunicator.EndTaskResult.Detail.Status, "normal task completion should record the task status")
		checkMockLogs(s.T(), s.mockCommunicator, s.tc.taskConfig.Task.Id, nil, []string{panicLog})
	}
}

func (s *AgentSuite) TestFinishTaskWithAbnormallyCompletedTask() {
	s.mockCommunicator.EndTaskResponse = &apimodels.EndTaskResponse{}

	const status = evergreen.TaskSystemFailed
	resp, err := s.a.finishTask(s.ctx, s.tc, status, "")
	s.Equal(&apimodels.EndTaskResponse{}, resp)
	s.NoError(err)
	s.NoError(s.tc.logger.Close())

	s.Equal(evergreen.TaskFailed, s.mockCommunicator.EndTaskResult.Detail.Status, "task that failed due to non-task-related reasons should record the final status")
	s.Equal(evergreen.CommandTypeSystem, s.mockCommunicator.EndTaskResult.Detail.Type)
	s.NotEmpty(s.mockCommunicator.EndTaskResult.Detail.Description)
	checkMockLogs(s.T(), s.mockCommunicator, s.tc.taskConfig.Task.Id, []string{
		"Task encountered unexpected task lifecycle system failure",
	}, []string{
		panicLog,
		"Running post-task commands",
	})
}

func (s *AgentSuite) TestFinishTaskEndTaskError() {
	s.mockCommunicator.EndTaskShouldFail = true
	resp, err := s.a.finishTask(s.ctx, s.tc, evergreen.TaskSucceeded, "")
	s.Nil(resp)
	s.Error(err)
}

const panicLog = "hit panic"

func (s *AgentSuite) TestCancelledRunPreAndMainIsNonBlocking() {
	ctx, cancel := context.WithCancel(s.ctx)
	cancel()
	status := s.a.runPreAndMain(ctx, s.tc)
	s.Equal(evergreen.TaskSystemFailed, status, "task that aborts before it even can run should system fail")
	s.NoError(s.tc.logger.Close())
	checkMockLogs(s.T(), s.mockCommunicator, s.tc.taskConfig.Task.Id, nil, []string{panicLog})
}

func (s *AgentSuite) TestRunPreAndMainIsPanicSafe() {
	// Just having the logger is enough to verify if a panic gets logged, but
	// still produces a panic since it relies on a lot of taskContext
	// fields.
	tc := &taskContext{
		logger: s.tc.logger,
	}
	s.NotPanics(func() {
		status := s.a.runPreAndMain(s.ctx, tc)
		s.Equal(evergreen.TaskSystemFailed, status, "panic in agent should system-fail the task")
	})
	s.NoError(tc.logger.Close())
	checkMockLogs(s.T(), s.mockCommunicator, s.tc.taskConfig.Task.Id, []string{panicLog}, nil)
}

func (s *AgentSuite) TestStartTaskFailureInRunPreAndMainCausesSystemFailure() {
	ctx, cancel := context.WithTimeout(s.ctx, 5*time.Second)
	defer cancel()

	// Simulate a situation where the task is not allowed to start, which should
	// result in system failure. Also, runPreAndMain should not block if there is
	// no consumer running in parallel to pick up the complete status.
	s.mockCommunicator.StartTaskShouldFail = true
	status := s.a.runPreAndMain(ctx, s.tc)
	s.Equal(evergreen.TaskSystemFailed, status, "task should system-fail when it cannot start the task")

	s.NoError(s.tc.logger.Close())
	checkMockLogs(s.T(), s.mockCommunicator, s.tc.taskConfig.Task.Id, nil, []string{panicLog})
}

func (s *AgentSuite) TestRunCommandsEventuallyReturnsForCommandThatIgnoresContext() {
	const cmdSleepSecs = 100
	s.setupRunTask(`
pre:
  - command: command.mock
    params:
      sleep_seconds: 100
`)
	ctx, cancel := context.WithCancel(s.ctx)

	const waitUntilAbort = 2 * time.Second
	go func() {
		// Cancel the long-running command after giving the command some time to
		// start running.
		time.Sleep(waitUntilAbort)
		cancel()
	}()

	startAt := time.Now()
	cmdBlock := commandBlock{
		block:    command.PreBlock,
		commands: s.tc.taskConfig.Project.Pre,
	}
	err := s.a.runCommandsInBlock(ctx, s.tc, cmdBlock)
	cmdDuration := time.Since(startAt)

	s.Error(err)
	s.True(utility.IsContextError(errors.Cause(err)), "command should have stopped due to context cancellation")

	s.True(cmdDuration > waitUntilAbort, "command should have only stopped when it received cancel")
	s.True(cmdDuration < cmdSleepSecs*time.Second, "command should not block if it's taking too long to stop")
}

func (s *AgentSuite) TestCancelledRunCommandsIsNonBlocking() {
	ctx, cancel := context.WithCancel(s.ctx)
	cancel()

	s.setupRunTask(`
pre:
  - command: shell.exec
    params:
      script: exit 0
`)

	cmdBlock := commandBlock{
		block:    command.PreBlock,
		commands: s.tc.taskConfig.Project.Pre,
	}
	err := s.a.runCommandsInBlock(ctx, s.tc, cmdBlock)
	s.Require().Error(err)

	s.True(utility.IsContextError(errors.Cause(err)))
	s.NoError(s.tc.logger.Close())
	checkMockLogs(s.T(), s.mockCommunicator, s.tc.taskConfig.Task.Id, nil, []string{panicLog})
}

func (s *AgentSuite) TestRunCommandsIsPanicSafe() {
	s.setupRunTask(`
pre:
  - command: shell.exec
    params:
      script: exit 0
`)
	tcMissingInfo := &taskContext{
		logger: s.tc.logger,
	}
	s.NotPanics(func() {
		cmdBlock := commandBlock{
			block:    command.PreBlock,
			commands: s.tc.taskConfig.Project.Pre,
		}
		// Intentionally provide in a task context which is lacking a lot of
		// information necessary to run commands for that task, which should
		// force a panic.
		err := s.a.runCommandsInBlock(s.ctx, tcMissingInfo, cmdBlock)
		s.Require().Error(err)
	})

	s.NoError(s.tc.logger.Close())
	checkMockLogs(s.T(), s.mockCommunicator, s.tc.taskConfig.Task.Id, []string{panicLog}, nil)
}

func (s *AgentSuite) TestPreSucceeds() {
	projYml := `
buildvariants:
  - name: mock_build_variant

pre:
  - command: shell.exec
    params:
      script: exit 0
`
	s.setupRunTask(projYml)

	s.NoError(s.a.runPreTaskCommands(s.ctx, s.tc))

	s.NoError(s.tc.logger.Close())
	checkMockLogs(s.T(), s.mockCommunicator, s.tc.taskConfig.Task.Id, []string{
		"Running pre-task commands",
		"Set idle timeout for 'shell.exec' (step 1 of 1) in block 'pre'",
		"Running command 'shell.exec' (step 1 of 1) in block 'pre'",
		"Finished command 'shell.exec' (step 1 of 1) in block 'pre'",
		"Finished running pre-task commands",
	}, []string{
		panicLog,
		"Running pre-task commands failed",
	})
}

func (s *AgentSuite) TestPreTimeoutDoesNotFailTask() {
	projYml := `
buildvariants:
  - name: mock_build_variant

pre_timeout_secs: 1
pre:
  - command: shell.exec
    params:
      script: sleep 5
`
	s.setupRunTask(projYml)

	startAt := time.Now()
	s.NoError(s.a.runPreTaskCommands(s.ctx, s.tc))

	s.Less(time.Since(startAt), 5*time.Second, "pre command should have stopped early")
	s.False(s.tc.hadTimedOut(), "should not record pre timeout when pre cannot fail task")
	s.Zero(s.tc.getTimeoutType())
	s.Zero(s.tc.getTimeoutDuration())

	s.NoError(s.tc.logger.Close())
	checkMockLogs(s.T(), s.mockCommunicator, s.tc.taskConfig.Task.Id, []string{
		"Running pre-task commands",
		"Running command 'shell.exec' (step 1 of 1) in block 'pre'",
		"Hit pre timeout (1s)",
		"Finished command 'shell.exec' (step 1 of 1) in block 'pre'",
		"Running pre-task commands failed",
		"Finished running pre-task commands",
	}, []string{
		panicLog,
	})
}

func (s *AgentSuite) TestPreFailsTask() {
	projYml := `
pre_error_fails_task: true
pre:
  - command: shell.exec
    params:
      script: exit 1
`
	s.setupRunTask(projYml)

	s.Error(s.a.runPreTaskCommands(s.ctx, s.tc))

	s.NoError(s.tc.logger.Close())
	checkMockLogs(s.T(), s.mockCommunicator, s.tc.taskConfig.Task.Id, []string{
		"Running pre-task commands",
		"Running command 'shell.exec' (step 1 of 1) in block 'pre'",
		"Finished command 'shell.exec' (step 1 of 1) in block 'pre'",
		"Running pre-task commands failed",
		"Finished running pre-task commands",
	}, []string{panicLog})
}
func (s *AgentSuite) TestPreTimeoutFailsTask() {
	projYml := `
buildvariants:
  - name: mock_build_variant

pre_timeout_secs: 1
pre_error_fails_task: true
pre:
  - command: shell.exec
    params:
      script: sleep 5
`
	s.setupRunTask(projYml)

	startAt := time.Now()
	err := s.a.runPreTaskCommands(s.ctx, s.tc)
	s.Error(err)
	s.True(utility.IsContextError(errors.Cause(err)))

	s.Less(time.Since(startAt), 5*time.Second, "timeout should have triggered after 1s")
	s.True(s.tc.hadTimedOut(), "should have recorded pre timeout because it fails the task")
	s.EqualValues(preTimeout, s.tc.getTimeoutType())
	s.Equal(time.Second, s.tc.getTimeoutDuration())

	s.NoError(s.tc.logger.Close())
	checkMockLogs(s.T(), s.mockCommunicator, s.tc.taskConfig.Task.Id, []string{
		"Running pre-task commands",
		"Running command 'shell.exec' (step 1 of 1) in block 'pre'",
		"Hit pre timeout (1s)",
		"Running pre-task commands failed",
		"Finished running pre-task commands",
	}, []string{panicLog})
}

func (s *AgentSuite) TestPreContinuesOnError() {
	projYml := `
pre:
  - command: shell.exec
    params:
      script: exit 1
  - command: shell.exec
    params:
      script: exit 0
`
	s.setupRunTask(projYml)

	s.NoError(s.a.runPreTaskCommands(s.ctx, s.tc))

	s.NoError(s.tc.logger.Close())
	checkMockLogs(s.T(), s.mockCommunicator, s.tc.taskConfig.Task.Id, []string{
		"Running pre-task commands",
		"Running command 'shell.exec' (step 1 of 2) in block 'pre'",
		"Finished command 'shell.exec' (step 1 of 2) in block 'pre'",
		"Running command 'shell.exec' (step 2 of 2) in block 'pre'",
		"Finished command 'shell.exec' (step 2 of 2) in block 'pre'",
		"Finished running pre-task commands",
	}, []string{
		panicLog,
	})
}

func (s *AgentSuite) TestMainTaskSucceeds() {
	projYml := `
tasks:
- name: this_is_a_task_name
  commands:
  - command: shell.exec
    params:
      script: exit 0
`
	s.setupRunTask(projYml)

	s.NoError(s.a.runTaskCommands(s.ctx, s.tc))

	s.NoError(s.tc.logger.Close())
	checkMockLogs(s.T(), s.mockCommunicator, s.tc.taskConfig.Task.Id, []string{
		"Running task commands",
		"Set idle timeout for 'shell.exec'",
		"Running command 'shell.exec' (step 1 of 1)",
		"Finished command 'shell.exec' (step 1 of 1)",
		"Finished running task commands",
	}, []string{
		panicLog,
		"Running task commands failed",
	})
}

func (s *AgentSuite) TestMainTaskFails() {
	projYml := `
tasks:
- name: this_is_a_task_name
  commands:
  - command: shell.exec
    params:
      script: exit 1
`
	s.setupRunTask(projYml)

	s.Error(s.a.runTaskCommands(s.ctx, s.tc))
	s.NoError(s.tc.logger.Close())
	checkMockLogs(s.T(), s.mockCommunicator, s.tc.taskConfig.Task.Id, []string{
		"Running task commands",
		"Set idle timeout for 'shell.exec'",
		"Running command 'shell.exec' (step 1 of 1)",
		"Running task commands failed",
		"Finished running task commands",
	}, []string{
		panicLog,
	})
}

func (s *AgentSuite) TestPostSucceeds() {
	projYml := `
post:
  - command: shell.exec
    params:
      script: exit 0
`
	s.setupRunTask(projYml)

	s.NoError(s.a.runPostTaskCommands(s.ctx, s.tc))
	s.NoError(s.tc.logger.Close())
	checkMockLogs(s.T(), s.mockCommunicator, s.tc.taskConfig.Task.Id, []string{
		"Running post-task commands",
		"Running command 'shell.exec' (step 1 of 1) in block 'post'",
		"Finished command 'shell.exec' (step 1 of 1) in block 'post'",
		"Finished running post-task commands",
	}, []string{
		panicLog,
		"Set idle timeout for 'shell.exec'",
		"Running post-task commands failed",
	})
}

func (s *AgentSuite) TestPostTimeoutDoesNotFailTask() {
	projYml := `
buildvariants:
  - name: mock_build_variant

post_timeout_secs: 1
post:
  - command: shell.exec
    params:
      script: sleep 5
`
	s.setupRunTask(projYml)

	startAt := time.Now()
	s.NoError(s.a.runPostTaskCommands(s.ctx, s.tc))

	s.Less(time.Since(startAt), 5*time.Second, "post command should have stopped early")
	s.False(s.tc.hadTimedOut(), "should not record post timeout when post cannot fail task")
	s.Zero(s.tc.getTimeoutType())
	s.Zero(s.tc.getTimeoutDuration())

	s.NoError(s.tc.logger.Close())
	checkMockLogs(s.T(), s.mockCommunicator, s.tc.taskConfig.Task.Id, []string{
		"Running post-task commands",
		"Running command 'shell.exec' (step 1 of 1) in block 'post'",
		"Hit post timeout (1s)",
		"Finished command 'shell.exec' (step 1 of 1) in block 'post'",
		"Running post-task commands failed",
		"Finished running post-task commands",
	}, []string{
		panicLog,
	})
}

func (s *AgentSuite) TestPostFailsTask() {
	projYml := `
buildvariants:
  - name: mock_build_variant

post_error_fails_task: true
post:
  - command: shell.exec
    params:
      script: exit 1
`
	s.setupRunTask(projYml)

	s.Error(s.a.runPostTaskCommands(s.ctx, s.tc))

	s.NoError(s.tc.logger.Close())
	checkMockLogs(s.T(), s.mockCommunicator, s.tc.taskConfig.Task.Id, nil, []string{panicLog})
}

func (s *AgentSuite) TestPostTimeoutFailsTask() {
	projYml := `
buildvariants:
  - name: mock_build_variant

post_timeout_secs: 1
post_error_fails_task: true
post:
  - command: shell.exec
    params:
      script: sleep 5
`
	s.setupRunTask(projYml)

	startAt := time.Now()
	err := s.a.runPostTaskCommands(s.ctx, s.tc)
	s.Error(err)
	s.True(utility.IsContextError(errors.Cause(err)))

	s.Less(time.Since(startAt), 5*time.Second, "post command should have stopped early")
	s.True(s.tc.hadTimedOut(), "should have recorded post timeout because it fails the task")
	s.Equal(postTimeout, s.tc.getTimeoutType())
	s.Equal(time.Second, s.tc.getTimeoutDuration())

	s.NoError(s.tc.logger.Close())
	checkMockLogs(s.T(), s.mockCommunicator, s.tc.taskConfig.Task.Id, []string{
		"Running post-task commands",
		"Running command 'shell.exec' (step 1 of 1) in block 'post'",
		"Hit post timeout (1s)",
		"Running post-task commands failed",
		"Finished running post-task commands",
	}, []string{panicLog})
}

// setupRunTask sets up a project YAML to run in an agent suite test by reading
// the YAML, parsing it, and setting the necessary fields for it to run.
func (s *AgentSuite) setupRunTask(projYml string) {
	p := &model.Project{}
	_, err := model.LoadProjectInto(s.ctx, []byte(projYml), nil, "", p)
	s.Require().NoError(err)
	s.tc.taskConfig.Project = *p
	s.mockCommunicator.GetProjectResponse = p
}

func (s *AgentSuite) TestFailingPostWithPostErrorFailsTaskSetsEndTaskResults() {
	projYml := `
buildvariants:
  - name: mock_build_variant

tasks:
  - name: this_is_a_task_name
    commands:
      - command: shell.exec
        params:
          script: exit 0

post_error_fails_task: true
post_timeout_secs: 1
post:
  - command: shell.exec
    params:
      script: sleep 5
`
	s.setupRunTask(projYml)
	nextTask := &apimodels.NextTaskResponse{
		TaskId:     s.tc.task.ID,
		TaskSecret: s.tc.task.Secret,
	}
	_, _, err := s.a.runTask(s.ctx, s.tc, nextTask, !s.tc.ranSetupGroup, s.tc.taskConfig.WorkDir)

	s.NoError(err)
	s.Equal(evergreen.TaskFailed, s.mockCommunicator.EndTaskResult.Detail.Status)
	s.Equal("'shell.exec' (step 1 of 1) in block 'post'", s.mockCommunicator.EndTaskResult.Detail.Description)
	s.True(s.mockCommunicator.EndTaskResult.Detail.TimedOut)
	s.EqualValues(postTimeout, s.mockCommunicator.EndTaskResult.Detail.TimeoutType)
	s.Equal(time.Second, s.mockCommunicator.EndTaskResult.Detail.TimeoutDuration)

	s.NoError(s.tc.logger.Close())
	checkMockLogs(s.T(), s.mockCommunicator, s.tc.taskConfig.Task.Id, []string{
		"Running task commands",
		"Set idle timeout for 'shell.exec' (step 1 of 1) (test) to 2h0m0s.",
		"Running command 'shell.exec' (step 1 of 1)",
		"Finished command 'shell.exec' (step 1 of 1)",
		"Finished running task commands",
		"Running post-task commands",
		"Running command 'shell.exec' (step 1 of 1) in block 'post'",
		"Finished command 'shell.exec' (step 1 of 1) in block 'post'",
		"Running post-task commands failed",
		"Finished running post-task commands",
	}, []string{
		panicLog,
		"Set idle timeout for 'shell.exec' (step 1 of 1) in block 'post'",
	})
}

func (s *AgentSuite) TestFailingPostDoesNotChangeEndTaskResults() {
	projYml := `
buildvariants:
  - name: mock_build_variant

tasks:
  - name: this_is_a_task_name
    commands:
      - command: shell.exec
        params:
          script: exit 0

post:
  - command: shell.exec
    params:
      script: exit 1
`
	s.setupRunTask(projYml)

	nextTask := &apimodels.NextTaskResponse{
		TaskId:     s.tc.task.ID,
		TaskSecret: s.tc.task.Secret,
	}
	_, _, err := s.a.runTask(s.ctx, s.tc, nextTask, !s.tc.ranSetupGroup, s.tc.taskConfig.WorkDir)

	s.NoError(err)
	s.Equal(evergreen.TaskSucceeded, s.mockCommunicator.EndTaskResult.Detail.Status)
	s.Zero(s.mockCommunicator.EndTaskResult.Detail.Description, "should not include command failure description for a successful task")
	s.Zero(s.mockCommunicator.EndTaskResult.Detail.Type, "should not include command failure type for a successful task")

	s.NoError(s.tc.logger.Close())
	checkMockLogs(s.T(), s.mockCommunicator, s.tc.taskConfig.Task.Id, []string{
		"Running task commands",
		"Set idle timeout for 'shell.exec' (step 1 of 1) (test) to 2h0m0s.",
		"Running command 'shell.exec' (step 1 of 1)",
		"Finished command 'shell.exec' (step 1 of 1)",
		"Finished running task commands",
		"Running post-task commands",
		"Running command 'shell.exec' (step 1 of 1) in block 'post'",
		"Finished command 'shell.exec' (step 1 of 1) in block 'post'",
		"Finished running post-task commands",
	}, []string{
		panicLog,
		"Set idle timeout for 'shell.exec' (step 1 of 1) in block 'post'",
		"Running post-task commands failed",
	})
}

func (s *AgentSuite) TestSucceedingPostShowsCorrectEndTaskResults() {
	projYml := `
buildvariants:
  - name: mock_build_variant

post_error_fails_task: true
tasks:
  - name: this_is_a_task_name
    commands:
      - command: shell.exec
        params:
          script: exit 0

post:
  - command: shell.exec
    params:
      script: exit 0
`
	s.setupRunTask(projYml)
	nextTask := &apimodels.NextTaskResponse{
		TaskId:     s.tc.task.ID,
		TaskSecret: s.tc.task.Secret,
	}
	_, _, err := s.a.runTask(s.ctx, s.tc, nextTask, !s.tc.ranSetupGroup, s.tc.taskConfig.WorkDir)

	s.NoError(err)
	s.Equal(evergreen.TaskSucceeded, s.mockCommunicator.EndTaskResult.Detail.Status)
	s.Zero(s.mockCommunicator.EndTaskResult.Detail.Description, "should not include command failure description for a successful task")
	s.Zero(s.mockCommunicator.EndTaskResult.Detail.Type, "should not include command failure type for a successful task")

	s.NoError(s.tc.logger.Close())
	checkMockLogs(s.T(), s.mockCommunicator, s.tc.taskConfig.Task.Id, []string{
		"Running task commands",
		"Set idle timeout for 'shell.exec' (step 1 of 1) (test) to 2h0m0s.",
		"Running command 'shell.exec' (step 1 of 1)",
		"Finished command 'shell.exec' (step 1 of 1)",
		"Finished running task commands",
		"Running post-task commands",
		"Running command 'shell.exec' (step 1 of 1) in block 'post'",
		"Finished command 'shell.exec' (step 1 of 1) in block 'post'",
		"Finished running post-task commands",
	}, []string{
		panicLog,
		"Set idle timeout for 'shell.exec' (step 1 of 1) in block 'post'",
		"Running post-task commands failed",
	})
}

func (s *AgentSuite) TestTimedOutMainAndFailingPostShowsMainInEndTaskResults() {
	projYml := `
buildvariants:
  - name: mock_build_variant

post_error_fails_task: true
tasks:
  - name: this_is_a_task_name
    commands:
      - command: shell.exec
        timeout_secs: 1
        params:
          script: sleep 5

post:
  - command: shell.exec
    params:
       script: exit 1
`
	s.setupRunTask(projYml)
	nextTask := &apimodels.NextTaskResponse{
		TaskId:     s.tc.task.ID,
		TaskSecret: s.tc.task.Secret,
	}
	_, _, err := s.a.runTask(s.ctx, s.tc, nextTask, !s.tc.ranSetupGroup, s.tc.taskConfig.WorkDir)

	s.NoError(err)
	s.Equal(evergreen.TaskFailed, s.mockCommunicator.EndTaskResult.Detail.Status)
	s.Equal("'shell.exec' (step 1 of 1)", s.mockCommunicator.EndTaskResult.Detail.Description, "should show main block command as the failing command if both main and post block commands fail")
	s.True(s.mockCommunicator.EndTaskResult.Detail.TimedOut, "should show main block command hitting timeout")

	s.NoError(s.tc.logger.Close())
	checkMockLogs(s.T(), s.mockCommunicator, s.tc.taskConfig.Task.Id, []string{
		"Running command 'shell.exec' (step 1 of 1)",
		"Set idle timeout for 'shell.exec' (step 1 of 1) (test) to 1s.",
		"Hit idle timeout",
		"Running command 'shell.exec' (step 1 of 1) in block 'post'",
		"Finished command 'shell.exec' (step 1 of 1) in block 'post'",
		"Running post-task commands failed",
		"Finished running post-task commands",
	}, []string{
		panicLog,
		"Set idle timeout for 'shell.exec' (step 1 of 1) in block 'post'",
	})
}

func (s *AgentSuite) TestSucceedingPostAfterMainDoesNotChangeEndTaskResults() {
	projYml := `
buildvariants:
  - name: mock_build_variant

post_error_fails_task: true
tasks:
  - name: this_is_a_task_name
    commands:
      - command: shell.exec
        params:
          script: exit 1

post:
  - command: shell.exec
    params:
      script: exit 0
`
	s.setupRunTask(projYml)
	nextTask := &apimodels.NextTaskResponse{
		TaskId:     s.tc.task.ID,
		TaskSecret: s.tc.task.Secret,
	}
	_, _, err := s.a.runTask(s.ctx, s.tc, nextTask, !s.tc.ranSetupGroup, s.tc.taskConfig.WorkDir)

	s.NoError(err)
	s.Equal(evergreen.TaskFailed, s.mockCommunicator.EndTaskResult.Detail.Status)
	s.Equal("'shell.exec' (step 1 of 1)", s.mockCommunicator.EndTaskResult.Detail.Description)

	s.NoError(s.tc.logger.Close())
	checkMockLogs(s.T(), s.mockCommunicator, s.tc.taskConfig.Task.Id, []string{
		"Running task commands",
		"Set idle timeout for 'shell.exec' (step 1 of 1) (test) to 2h0m0s.",
		"Running command 'shell.exec' (step 1 of 1)",
		"Finished command 'shell.exec' (step 1 of 1)",
		"Finished running task commands",
		"Running post-task commands",
		"Running command 'shell.exec' (step 1 of 1) in block 'post'",
		"Finished command 'shell.exec' (step 1 of 1) in block 'post'",
		"Finished running post-task commands",
	}, []string{
		panicLog,
		"Set idle timeout for 'shell.exec' (step 1 of 1) in block 'post'",
		"Running post-task commands failed",
	})
}

func (s *AgentSuite) TestPostContinuesOnError() {
	projYml := `
post:
  - command: shell.exec
    params:
      script: exit 1
  - command: shell.exec
    params:
      script: exit 0
`
	s.setupRunTask(projYml)

	s.NoError(s.a.runPostTaskCommands(s.ctx, s.tc))

	s.NoError(s.tc.logger.Close())
	checkMockLogs(s.T(), s.mockCommunicator, s.tc.taskConfig.Task.Id, []string{
		"Running post-task commands",
		"Running command 'shell.exec' (step 1 of 2) in block 'post'",
		"Finished command 'shell.exec' (step 1 of 2) in block 'post'",
		"Running command 'shell.exec' (step 2 of 2) in block 'post'",
		"Finished command 'shell.exec' (step 2 of 2) in block 'post'",
		"Finished running post-task commands",
	}, []string{
		panicLog,
	})
}

func (s *AgentSuite) TestEndTaskResponse() {
	factory, ok := command.GetCommandFactory("setup.initial")
	s.True(ok)
	s.tc.setCurrentCommand(factory())

	s.T().Run("TaskHitsIdleTimeoutButTheTaskAlreadyFinishedRunningResultsInSuccessWithTimeout", func(t *testing.T) {
		// Simulate a (rare) scenario where the idle timeout is reached, but the
		// last command in the main block already finished. It does record that
		// the timeout occurred, but the task commands nonethelessstill
		// succeeded.
		s.tc.setTimedOut(true, idleTimeout)
		detail := s.a.endTaskResponse(s.ctx, s.tc, evergreen.TaskSucceeded, "message")
		s.True(detail.TimedOut)
		s.Equal(evergreen.TaskSucceeded, detail.Status)
		// TODO (EVG-20729): replace message, which is never used.
		s.Equal("message", detail.Message)
	})
	s.T().Run("TaskClearsIdleTimeoutAndTheTaskAlreadyFinishedRunningResultsInSuccessWithoutTimeout", func(t *testing.T) {
		s.tc.setTimedOut(false, idleTimeout)
		detail := s.a.endTaskResponse(s.ctx, s.tc, evergreen.TaskSucceeded, "message")
		s.False(detail.TimedOut)
		s.Equal(evergreen.TaskSucceeded, detail.Status)
		// TODO (EVG-20729): replace message, which is never used.
		s.Equal("message", detail.Message)
	})

	s.T().Run("TaskHitsIdleTimeoutAndFailsResultsInFailureWithTimeout", func(t *testing.T) {
		s.tc.setTimedOut(true, idleTimeout)
		detail := s.a.endTaskResponse(s.ctx, s.tc, evergreen.TaskFailed, "message")
		s.True(detail.TimedOut)
		s.Equal(evergreen.TaskFailed, detail.Status)
		// TODO (EVG-20729): replace message, which is never used.
		s.Equal("message", detail.Message)
	})

	s.T().Run("TaskClearsIdleTimeoutAndFailsResultsInFailureWithoutTimeout", func(t *testing.T) {
		s.tc.setTimedOut(false, idleTimeout)
		detail := s.a.endTaskResponse(s.ctx, s.tc, evergreen.TaskFailed, "message")
		s.False(detail.TimedOut)
		s.Equal(evergreen.TaskFailed, detail.Status)
		// TODO (EVG-20729): replace message, which is never used.
		s.Equal("message", detail.Message)
	})
}

func (s *AgentSuite) TestOOMTracker() {
	projYml := `
oom_tracker: true
buildvariants:
 - name: mock_build_variant
tasks: 
 - name: this_is_a_task_name
   commands: 
    - command: shell.exec
      params:
        script: exit 0
post:
  - command: shell.exec
    params:
      script: exit 0
`
	s.setupRunTask(projYml)
	s.a.opts.CloudProvider = "provider"
	pids := []int{1, 2, 3}
	lines := []string{"line 1", "line 2", "line 3"}
	s.tc.oomTracker = &mock.OOMTracker{
		Lines: lines,
		PIDs:  pids,
	}

	nextTask := &apimodels.NextTaskResponse{
		TaskId:     s.tc.task.ID,
		TaskSecret: s.tc.task.Secret,
	}
	_, _, err := s.a.runTask(s.ctx, s.tc, nextTask, !s.tc.ranSetupGroup, s.tc.taskConfig.WorkDir)
	s.NoError(err)
	s.Equal(evergreen.TaskSucceeded, s.mockCommunicator.EndTaskResult.Detail.Status)
	s.True(s.mockCommunicator.EndTaskResult.Detail.OOMTracker.Detected)
	s.Equal(pids, s.mockCommunicator.EndTaskResult.Detail.OOMTracker.Pids)
}

func (s *AgentSuite) TestFinishPrevTaskWithoutTaskGroup() {
	const buildID = "build_id"
	const versionID = "not_a_task_group_version"
	tc := &taskContext{
		taskConfig: &internal.TaskConfig{
			Task: task.Task{
				Id:      "some_task_id",
				BuildId: buildID,
				Version: versionID,
			},
		},
		logger:        s.tc.logger,
		ranSetupGroup: true,
		taskDirectory: "task_directory",
	}
	nextTask := &apimodels.NextTaskResponse{
		TaskId:  "another_task_id",
		Build:   buildID,
		Version: versionID,
	}

	shouldSetupGroup, taskDirectory := s.a.finishPrevTask(s.ctx, nextTask, tc)

	s.True(shouldSetupGroup, "if the next task is not in a group, shouldSetupGroup should be true")
	s.Empty(taskDirectory)

}

func (s *AgentSuite) TestFinishPrevTaskAndNextTaskIsInNewTaskGroup() {
	const buildID = "build_id"
	const versionID = "not_a_task_group_version"
	tc := &taskContext{
		taskConfig: &internal.TaskConfig{
			Task: task.Task{
				Id:      "some_task_id",
				BuildId: buildID,
				Version: versionID,
			},
		},
		logger:        s.tc.logger,
		ranSetupGroup: true,
		taskDirectory: "task_directory",
	}
	nextTask := &apimodels.NextTaskResponse{
		TaskId:    "another_task_id",
		TaskGroup: "task_group_name",
		Build:     buildID,
		Version:   versionID,
	}

	shouldSetupGroup, taskDirectory := s.a.finishPrevTask(s.ctx, nextTask, tc)

	s.True(shouldSetupGroup, "if the next task is in a new task group, shouldSetupGroup should be true")
	s.Empty(taskDirectory)

}

func (s *AgentSuite) TestFinishPrevTaskWithSameTaskGroupAndAlreadyRanSetupGroup() {
	const taskGroup = "task_group_name"
	const versionID = "task_group_version"
	const buildID = "build_id"
	tc := &taskContext{
		taskConfig: &internal.TaskConfig{
			Task: task.Task{
				Id:        "some_task_id",
				TaskGroup: taskGroup,
				BuildId:   buildID,
				Version:   versionID,
			},
			TaskGroup: &model.TaskGroup{Name: taskGroup},
			WorkDir:   "task_directory",
		},
		logger:        s.tc.logger,
		ranSetupGroup: true,
		taskDirectory: "task_directory",
	}
	nextTask := &apimodels.NextTaskResponse{
		TaskId:    "another_task_id",
		TaskGroup: taskGroup,
		Version:   versionID,
		Build:     buildID,
	}

	shouldSetupGroup, taskDirectory := s.a.finishPrevTask(s.ctx, nextTask, tc)

	s.False(shouldSetupGroup, "if the next task is in the same group as the previous task and we already ran the setup group, shouldSetupGroup should be false")
	s.Equal("task_directory", taskDirectory)

}

func (s *AgentSuite) TestFinishPrevTaskWithSameTaskGroupButDidNotRunSetupGroup() {
	const taskGroup = "task_group_name"
	const versionID = "task_group_version"
	const buildID = "build_id"
	tc := &taskContext{
		taskConfig: &internal.TaskConfig{
			Task: task.Task{
				Id:        "task_id1",
				TaskGroup: taskGroup,
				Version:   versionID,
				BuildId:   buildID,
			},
			TaskGroup: &model.TaskGroup{Name: taskGroup},
			WorkDir:   "task_directory",
		},
		logger:        s.tc.logger,
		taskDirectory: "task_directory",
	}
	nextTask := &apimodels.NextTaskResponse{
		TaskId:    "task_id2",
		TaskGroup: taskGroup,
		Version:   versionID,
		Build:     buildID,
	}

	shouldSetupGroup, taskDirectory := s.a.finishPrevTask(s.ctx, nextTask, tc)

	s.True(shouldSetupGroup, "if the next task is in the same group as the previous task but ranSetupGroup was false, shouldSetupGroup should be true")
	s.Empty(taskDirectory)

}

func (s *AgentSuite) TestFinishPrevTaskWithSameBuildButDifferentTaskGroup() {
	const taskGroup1 = "task_group_name"
	const versionID = "task_group_version"
	const buildID = "build_id"
	tc := &taskContext{
		taskConfig: &internal.TaskConfig{
			Task: task.Task{
				Id:        "task_id1",
				TaskGroup: taskGroup1,
				Version:   versionID,
				BuildId:   buildID,
			},
			TaskGroup: &model.TaskGroup{Name: taskGroup1},
			WorkDir:   "task_directory",
		},
		logger:        s.tc.logger,
		ranSetupGroup: true,
		taskDirectory: "task_directory",
	}
	nextTask := &apimodels.NextTaskResponse{
		TaskId:    "task_id2",
		TaskGroup: "task_group2",
		Version:   versionID,
		Build:     buildID,
	}

	shouldSetupGroup, taskDirectory := s.a.finishPrevTask(s.ctx, nextTask, tc)

	s.True(shouldSetupGroup, "if the next task is in the same build but a different task group, shouldSetupGroup should be true")
	s.Empty(taskDirectory)
}

func (s *AgentSuite) TestGeneralTaskSetupSucceeds() {
	nextTask := &apimodels.NextTaskResponse{}
	s.setupRunTask(defaultProjYml)
	s.tc.taskDirectory = "task_directory"
	shouldSetupGroup, taskDirectory := s.a.finishPrevTask(s.ctx, nextTask, s.tc)
	_, shouldExit, err := s.a.setupTask(s.ctx, s.ctx, s.tc, nextTask, shouldSetupGroup, taskDirectory)
	s.False(shouldExit)
	s.NoError(err)
	s.NoError(s.tc.logger.Close())
	checkMockLogs(s.T(), s.mockCommunicator, s.tc.taskConfig.Task.Id, []string{
		"Current command set to initial task setup (system).",
		"Making new folder",
		"Task logger initialized",
		"Execution logger initialized.",
		"System logger initialized.",
		"Starting task 'task_id', execution 0.",
	}, []string{panicLog})
}

func (s *AgentSuite) TestRunTaskWithUserDefinedTaskStatus() {
	projYml := `
buildvariants:
  - name: mock_build_variant

tasks:
  - name: this_is_a_task_name
    commands:
      - command: shell.exec
        params:
          script: exit 0
      - command: shell.exec
        params:
          script: exit 0
`
	s.setupRunTask(projYml)

	resp := &triggerEndTaskResp{
		Status:      evergreen.TaskFailed,
		Type:        evergreen.CommandTypeSetup,
		Description: "task failed",
	}
	s.tc.setUserEndTaskResponse(resp)

	nextTask := &apimodels.NextTaskResponse{
		TaskId:     s.tc.task.ID,
		TaskSecret: s.tc.task.Secret,
	}
	_, _, err := s.a.runTask(s.ctx, s.tc, nextTask, !s.tc.ranSetupGroup, s.tc.taskDirectory)
	s.NoError(err)

	s.Equal(resp.Status, s.mockCommunicator.EndTaskResult.Detail.Status, "should set user-defined task status")
	s.Equal(resp.Type, s.mockCommunicator.EndTaskResult.Detail.Type, "should set user-defined command failure type")
	s.Equal(resp.Description, s.mockCommunicator.EndTaskResult.Detail.Description, "should set user-defined task description")

	s.NoError(s.tc.logger.Close())
	checkMockLogs(s.T(), s.mockCommunicator, s.tc.taskConfig.Task.Id, []string{
		"Running task commands",
		"Running command 'shell.exec' (step 1 of 2)",
		"Task status set to 'failed' with HTTP endpoint.",
	}, []string{
		panicLog,
		"Running 'shell.exec' (step 2 of 2)",
	})
}

func (s *AgentSuite) TestRunTaskWithUserDefinedTaskStatusOverwritesFailingCommand() {
	projYml := `
buildvariants:
  - name: mock_build_variant

tasks:
  - name: this_is_a_task_name
    commands:
      - command: shell.exec
        params:
          script: exit 1
`
	s.setupRunTask(projYml)

	resp := &triggerEndTaskResp{
		Status:      evergreen.TaskSucceeded,
		Description: "task succeeded",
	}
	s.tc.setUserEndTaskResponse(resp)

	nextTask := &apimodels.NextTaskResponse{
		TaskId:     s.tc.task.ID,
		TaskSecret: s.tc.task.Secret,
	}
	_, _, err := s.a.runTask(s.ctx, s.tc, nextTask, !s.tc.ranSetupGroup, s.tc.taskDirectory)
	s.NoError(err)

	s.Equal(resp.Status, s.mockCommunicator.EndTaskResult.Detail.Status, "should set user-defined task status")
	s.Equal(resp.Type, s.mockCommunicator.EndTaskResult.Detail.Type, "should set user-defined command failure type")
	s.Equal(resp.Description, s.mockCommunicator.EndTaskResult.Detail.Description, "should set user-defined task description")

	s.NoError(s.tc.logger.Close())
	checkMockLogs(s.T(), s.mockCommunicator, s.tc.taskConfig.Task.Id, []string{
		"Running task commands",
		"Running command 'shell.exec' (step 1 of 1)",
		"Task status set to 'success' with HTTP endpoint.",
	}, []string{
		panicLog,
	})
}

func (s *AgentSuite) TestRunTaskWithUserDefinedTaskStatusContinuesCommands() {
	projYml := `
buildvariants:
  - name: mock_build_variant

tasks:
  - name: this_is_a_task_name
    commands:
      - command: shell.exec
        params:
          script: exit 0
      - command: shell.exec
        params:
          script: exit 0
`
	s.setupRunTask(projYml)

	resp := &triggerEndTaskResp{
		Status:         evergreen.TaskFailed,
		Type:           evergreen.CommandTypeTest,
		Description:    "task failed",
		ShouldContinue: true,
	}
	s.tc.setUserEndTaskResponse(resp)

	nextTask := &apimodels.NextTaskResponse{
		TaskId:     s.tc.task.ID,
		TaskSecret: s.tc.task.Secret,
	}
	_, _, err := s.a.runTask(s.ctx, s.tc, nextTask, !s.tc.ranSetupGroup, s.tc.taskDirectory)
	s.NoError(err)

	s.Equal(resp.Status, s.mockCommunicator.EndTaskResult.Detail.Status, "should set user-defined task status")
	s.Equal(resp.Type, s.mockCommunicator.EndTaskResult.Detail.Type, "should set user-defined command failure type")
	s.Equal(resp.Description, s.mockCommunicator.EndTaskResult.Detail.Description, "should set user-defined task description")

	s.NoError(s.tc.logger.Close())
	checkMockLogs(s.T(), s.mockCommunicator, s.tc.taskConfig.Task.Id, []string{
		"Running task commands",
		"Running command 'shell.exec' (step 1 of 2)",
		"Finished command 'shell.exec' (step 1 of 2)",
		"Running command 'shell.exec' (step 2 of 2)",
		"Finished command 'shell.exec' (step 2 of 2)",
		"Task status set to 'failed' with HTTP endpoint.",
	}, []string{
		panicLog,
	})
}

func (s *AgentSuite) TestSetupGroupSucceeds() {
	const taskGroup = "task_group_name"
	projYml := `
task_groups:
  - name: task_group_name
    setup_group:
      - command: shell.exec
        params:
          script: exit 0
`

	s.setupRunTask(projYml)
	s.tc.taskConfig.Task.TaskGroup = taskGroup
	s.tc.taskConfig.TaskGroup = s.tc.taskConfig.Project.FindTaskGroup(taskGroup)

	s.NoError(s.a.runPreTaskCommands(s.ctx, s.tc))
	s.NoError(s.tc.logger.Close())
	checkMockLogs(s.T(), s.mockCommunicator, s.tc.taskConfig.Task.Id, []string{
		"Running setup-group commands",
		"Set idle timeout for 'shell.exec' (step 1 of 1) in block 'setup_group'",
		"Running command 'shell.exec' (step 1 of 1) in block 'setup_group'",
		"Finished command 'shell.exec' (step 1 of 1) in block 'setup_group'",
		"Finished running setup-group commands",
	}, []string{
		panicLog,
		"Running setup-group commands failed",
	})
}

func (s *AgentSuite) TestSetupGroupFails() {
	const taskGroup = "task_group_name"
	projYml := `
task_groups:
  - name: task_group_name
    setup_group_can_fail_task: true
    setup_group:
      - command: shell.exec
        params:
          script: exit 1
`
	s.setupRunTask(projYml)
	s.tc.taskConfig.Task.TaskGroup = taskGroup
	s.tc.taskConfig.TaskGroup = s.tc.taskConfig.Project.FindTaskGroup(taskGroup)

	s.Error(s.a.runPreTaskCommands(s.ctx, s.tc), "setup group command error should fail task")

	s.NoError(s.tc.logger.Close())
	checkMockLogs(s.T(), s.mockCommunicator, s.tc.taskConfig.Task.Id, []string{
		"Running setup-group commands",
		"Set idle timeout for 'shell.exec' (step 1 of 1) in block 'setup_group'",
		"Running command 'shell.exec' (step 1 of 1) in block 'setup_group'",
		"Finished command 'shell.exec' (step 1 of 1) in block 'setup_group'",
		"Running setup-group commands failed",
		"Finished running setup-group commands",
	}, []string{panicLog})
}

func (s *AgentSuite) TestSetupGroupTimeoutDoesNotFailTask() {
	const taskGroup = "task_group_name"
	projYml := `
task_groups:
  - name: task_group_name
    setup_group_timeout_secs: 1
    setup_group:
      - command: shell.exec
        params:
          script: sleep 5
`
	s.setupRunTask(projYml)
	s.tc.taskConfig.Task.TaskGroup = taskGroup
	s.tc.taskConfig.TaskGroup = s.tc.taskConfig.Project.FindTaskGroup(taskGroup)

	startAt := time.Now()
	s.NoError(s.a.runPreTaskCommands(s.ctx, s.tc), "setup group timeout should not fail task")

	s.Less(time.Since(startAt), 5*time.Second, "timeout should have triggered after 1s")
	s.False(s.tc.hadTimedOut(), "should not have hit task timeout")
	s.Zero(s.tc.getTimeoutType())
	s.Zero(s.tc.getTimeoutDuration())
	s.NoError(s.tc.logger.Close())
	checkMockLogs(s.T(), s.mockCommunicator, s.tc.taskConfig.Task.Id, []string{
		"Running setup-group commands",
		"Running command 'shell.exec' (step 1 of 1) in block 'setup_group'",
		"Hit setup_group timeout (1s)",
		"Finished command 'shell.exec' (step 1 of 1) in block 'setup_group'",
		"Running setup-group commands failed",
		"Finished running setup-group commands",
	}, []string{
		panicLog,
	})
}

func (s *AgentSuite) TestSetupGroupTimeoutFailsTask() {
	const taskGroup = "task_group_name"
	projYml := `
task_groups:
  - name: task_group_name
    setup_group_can_fail_task: true
    setup_group_timeout_secs: 1
    setup_group:
      - command: shell.exec
        params:
          script: sleep 5
`
	s.setupRunTask(projYml)
	s.tc.taskConfig.TaskGroup = s.tc.taskConfig.Project.FindTaskGroup(taskGroup)

	startAt := time.Now()
	err := s.a.runPreTaskCommands(s.ctx, s.tc)
	s.Error(err, "setup group timeout should fail task")
	s.True(utility.IsContextError(errors.Cause(err)))

	s.Less(time.Since(startAt), 5*time.Second, "timeout should have triggered after 1s")
	s.True(s.tc.hadTimedOut(), "should have hit task timeout")
	s.Equal(setupGroupTimeout, s.tc.getTimeoutType())
	s.Equal(time.Second, s.tc.getTimeoutDuration())

	s.NoError(s.tc.logger.Close())
	checkMockLogs(s.T(), s.mockCommunicator, s.tc.taskConfig.Task.Id, []string{
		"Running setup-group commands",
		"Running command 'shell.exec' (step 1 of 1) in block 'setup_group'",
		"Hit setup_group timeout (1s)",
		"Finished command 'shell.exec' (step 1 of 1) in block 'setup_group'",
		"Running setup-group commands failed",
		"Finished running setup-group commands",
	}, []string{panicLog})
}

func (s *AgentSuite) TestSetupTaskSucceeds() {
	const taskGroup = "task_group_name"
	projYml := `
task_groups:
  - name: task_group_name
    setup_task:
      - command: shell.exec
        params:
          script: exit 0
`
	s.setupRunTask(projYml)
	s.tc.taskConfig.Task.TaskGroup = taskGroup
	s.tc.taskConfig.TaskGroup = s.tc.taskConfig.Project.FindTaskGroup(taskGroup)

	s.NoError(s.a.runPreTaskCommands(s.ctx, s.tc))

	s.NoError(s.tc.logger.Close())
	checkMockLogs(s.T(), s.mockCommunicator, s.tc.taskConfig.Task.Id, []string{
		"Running setup-task commands",
		"Set idle timeout for 'shell.exec' (step 1 of 1) in block 'setup_task'",
		"Running command 'shell.exec' (step 1 of 1) in block 'setup_task'",
		"Finished command 'shell.exec' (step 1 of 1) in block 'setup_task'",
		"Finished running setup-task commands",
	}, []string{
		panicLog,
		"Running setup-task commands failed",
	})
}

func (s *AgentSuite) TestSetupTaskFails() {
	const taskGroup = "task_group_name"
	projYml := `
task_groups:
  - name: task_group_name
    setup_task_can_fail_task: true
    setup_task:
      - command: shell.exec
        params:
          script: exit 1
`
	s.setupRunTask(projYml)
	s.tc.taskConfig.Task.TaskGroup = taskGroup
	s.tc.taskConfig.TaskGroup = s.tc.taskConfig.Project.FindTaskGroup(taskGroup)

	s.Error(s.a.runPreTaskCommands(s.ctx, s.tc), "setup task command error should fail task")

	s.NoError(s.tc.logger.Close())
	checkMockLogs(s.T(), s.mockCommunicator, s.tc.taskConfig.Task.Id, []string{
		"Running setup-task commands",
		"Set idle timeout for 'shell.exec' (step 1 of 1) in block 'setup_task'",
		"Running command 'shell.exec' (step 1 of 1) in block 'setup_task'",
		"Finished command 'shell.exec' (step 1 of 1) in block 'setup_task'",
		"Running setup-task commands failed",
		"Finished running setup-task commands",
	}, []string{panicLog})
}

func (s *AgentSuite) TestSetupTaskTimeoutDoesNotFailTask() {
	const taskGroup = "task_group_name"
	projYml := `
task_groups:
  - name: task_group_name
    setup_task_timeout_secs: 1
    setup_task:
      - command: shell.exec
        params:
          script: sleep 5
`
	s.setupRunTask(projYml)
	s.tc.taskConfig.Task.TaskGroup = taskGroup
	s.tc.taskConfig.TaskGroup = s.tc.taskConfig.Project.FindTaskGroup(taskGroup)

	startAt := time.Now()
	s.NoError(s.a.runPreTaskCommands(s.ctx, s.tc), "setup task timeout should not fail task")

	s.Less(time.Since(startAt), 5*time.Second, "timeout should have triggered after 1s")
	s.False(s.tc.hadTimedOut(), "should not have hit task timeout")
	s.Zero(s.tc.getTimeoutType())
	s.Zero(s.tc.getTimeoutDuration())
	s.NoError(s.tc.logger.Close())
	checkMockLogs(s.T(), s.mockCommunicator, s.tc.taskConfig.Task.Id, []string{
		"Running setup-task commands",
		"Set idle timeout for 'shell.exec' (step 1 of 1) in block 'setup_task'",
		"Running command 'shell.exec' (step 1 of 1) in block 'setup_task'",
		"Hit setup_task timeout (1s)",
		"Finished command 'shell.exec' (step 1 of 1) in block 'setup_task'",
		"Running setup-task commands failed",
		"Finished running setup-task commands",
	}, []string{
		panicLog,
	})
}

func (s *AgentSuite) TestSetupTaskTimeoutFailsTask() {
	const taskGroup = "task_group_name"
	projYml := `
task_groups:
  - name: task_group_name
    setup_task_timeout_secs: 1
    setup_task_can_fail_task: true
    setup_task:
      - command: shell.exec
        params:
          script: sleep 5
`
	s.setupRunTask(projYml)
	s.tc.taskConfig.Task.TaskGroup = taskGroup
	s.tc.taskConfig.TaskGroup = s.tc.taskConfig.Project.FindTaskGroup(taskGroup)

	startAt := time.Now()
	err := s.a.runPreTaskCommands(s.ctx, s.tc)
	s.Error(err, "setup task timeout should fail task")
	s.True(utility.IsContextError(errors.Cause(err)))

	s.Less(time.Since(startAt), 5*time.Second, "timeout should have triggered after 1s")
	s.True(s.tc.hadTimedOut(), "should have hit task timeout")
	s.Equal(setupTaskTimeout, s.tc.getTimeoutType())
	s.Equal(time.Second, s.tc.getTimeoutDuration())

	s.NoError(s.tc.logger.Close())
	checkMockLogs(s.T(), s.mockCommunicator, s.tc.taskConfig.Task.Id, []string{
		"Running setup-task commands",
		"Set idle timeout for 'shell.exec' (step 1 of 1) in block 'setup_task'",
		"Running command 'shell.exec' (step 1 of 1) in block 'setup_task'",
		"Hit setup_task timeout (1s)",
		"Finished command 'shell.exec' (step 1 of 1) in block 'setup_task'",
		"Running setup-task commands failed",
		"Finished running setup-task commands",
	}, []string{panicLog})
}

func (s *AgentSuite) TestTeardownTaskSucceeds() {
	taskGroup := "task_group_name"
	projYml := `
task_groups:
  - name: task_group_name
    teardown_task:
      - command: shell.exec
        params:
          script: exit 0
`
	s.setupRunTask(projYml)
	s.tc.taskConfig.Task.TaskGroup = taskGroup
	s.tc.taskConfig.TaskGroup = s.tc.taskConfig.Project.FindTaskGroup(taskGroup)

	s.NoError(s.a.runPostTaskCommands(s.ctx, s.tc))

	s.NoError(s.tc.logger.Close())
	checkMockLogs(s.T(), s.mockCommunicator, s.tc.taskConfig.Task.Id, []string{
		"Running teardown-task commands",
		"Running command 'shell.exec' (step 1 of 1) in block 'teardown_task'",
		"Finished command 'shell.exec' (step 1 of 1) in block 'teardown_task'",
		"Finished running teardown-task commands",
	}, []string{
		panicLog,
		"Set idle timeout for 'shell.exec'",
		"Running setup-task commands failed",
	})
}

func (s *AgentSuite) TestTeardownTaskFails() {
	const taskGroup = "task_group_name"
	projYml := `
task_groups:
  - name: task_group_name
    teardown_task_can_fail_task: true
    teardown_task:
      - command: shell.exec
        params:
          script: exit 1
`
	s.setupRunTask(projYml)
	s.tc.taskConfig.Task.TaskGroup = taskGroup
	s.tc.taskConfig.TaskGroup = s.tc.taskConfig.Project.FindTaskGroup(taskGroup)

	s.Error(s.a.runPostTaskCommands(s.ctx, s.tc))

	s.NoError(s.tc.logger.Close())
	checkMockLogs(s.T(), s.mockCommunicator, s.tc.taskConfig.Task.Id, []string{
<<<<<<< HEAD
		"Running post-task commands",
		"Running command 'shell.exec' (step 1 of 1) in block 'teardown_task'",
		"Running post-task commands failed",
	}, []string{
		panicLog,
		"Set idle timeout for 'shell.exec'",
	})
=======
		"Running teardown-task commands",
		"Running command 'shell.exec' (step 1 of 1) in block 'teardown_task'",
		"Finished command 'shell.exec' (step 1 of 1) in block 'teardown_task'",
		"Running teardown-task commands failed",
		"Finished running teardown-task commands",
	}, []string{panicLog})
>>>>>>> 00e0aa6f
}

func (s *AgentSuite) TestTeardownTaskTimeoutDoesNotFailTask() {
	const taskGroup = "task_group_name"
	projYml := `
task_groups:
  - name: task_group_name
    teardown_task_timeout_secs: 1
    teardown_task:
      - command: shell.exec
        params:
          script: sleep 5
`
	s.setupRunTask(projYml)
	s.tc.taskConfig.Task.TaskGroup = taskGroup
	s.tc.taskConfig.TaskGroup = s.tc.taskConfig.Project.FindTaskGroup(taskGroup)

	startAt := time.Now()
	s.NoError(s.a.runPostTaskCommands(s.ctx, s.tc), "teardown task timeout should not fail task")

	s.Less(time.Since(startAt), 5*time.Second, "timeout should have triggered after 1s")
	s.False(s.tc.hadTimedOut(), "should not have hit task timeout")
	s.Zero(s.tc.getTimeoutType())
	s.Zero(s.tc.getTimeoutDuration())

	s.NoError(s.tc.logger.Close())
	checkMockLogs(s.T(), s.mockCommunicator, s.tc.taskConfig.Task.Id, []string{
		"Running teardown-task commands",
		"Running command 'shell.exec' (step 1 of 1) in block 'teardown_task'",
		"Hit teardown_task timeout (1s)",
		"Finished command 'shell.exec' (step 1 of 1) in block 'teardown_task'",
		"Running teardown-task commands failed",
		"Finished running teardown-task commands",
	}, []string{
		panicLog,
	})
}

func (s *AgentSuite) TestTeardownTaskTimeoutFailsTask() {
	const taskGroup = "task_group_name"
	projYml := `
task_groups:
  - name: task_group_name
    teardown_task_can_fail_task: true
    teardown_task_timeout_secs: 1
    teardown_task:
      - command: shell.exec
        params:
          script: sleep 5
`
	s.setupRunTask(projYml)
	s.tc.taskConfig.Task.TaskGroup = taskGroup
	s.tc.taskConfig.TaskGroup = s.tc.taskConfig.Project.FindTaskGroup(taskGroup)

	startAt := time.Now()
	err := s.a.runPostTaskCommands(s.ctx, s.tc)
	s.Error(err, "teardown task timeout should fail task")
	s.True(utility.IsContextError(errors.Cause(err)))

	s.Less(time.Since(startAt), 5*time.Second, "timeout should have triggered after 1s")
	s.True(s.tc.hadTimedOut(), "should have hit task timeout")
	s.Equal(teardownTaskTimeout, s.tc.getTimeoutType())
	s.Equal(time.Second, s.tc.getTimeoutDuration())

	s.NoError(s.tc.logger.Close())
	checkMockLogs(s.T(), s.mockCommunicator, s.tc.taskConfig.Task.Id, []string{
		"Running teardown-task commands",
		"Running command 'shell.exec' (step 1 of 1) in block 'teardown_task'",
		"Hit teardown_task timeout (1s)",
		"Finished command 'shell.exec' (step 1 of 1) in block 'teardown_task'",
		"Running teardown-task commands failed",
		"Finished running teardown-task commands",
	}, []string{panicLog})
}

func (s *AgentSuite) TestTeardownGroupSucceeds() {
	taskGroup := "task_group_name"
	projYml := `
task_groups:
  - name: task_group_name
    teardown_group:
      - command: shell.exec
        params:
          script: exit 0
`
	s.setupRunTask(projYml)
	s.tc.taskConfig.Task.TaskGroup = taskGroup
	s.tc.taskConfig.TaskGroup = s.tc.taskConfig.Project.FindTaskGroup(taskGroup)

	s.a.runTeardownGroupCommands(s.ctx, s.tc)

	s.NoError(s.tc.logger.Close())
	checkMockLogs(s.T(), s.mockCommunicator, s.tc.taskConfig.Task.Id, []string{
		"Running teardown-group commands",
		"Running command 'shell.exec' (step 1 of 1) in block 'teardown_group'",
		"Finished command 'shell.exec' (step 1 of 1) in block 'teardown_group'",
		"Finished running teardown-group commands",
	}, []string{
		panicLog,
		"Set idle timeout for 'shell.exec'",
		"Running teardown-group commands failed",
	})
}

func (s *AgentSuite) TestTeardownGroupTimeout() {
	const taskGroup = "task_group_name"
	projYml := `
task_groups:
  - name: task_group_name
    teardown_group_timeout_secs: 1
    teardown_group:
      - command: shell.exec
        params:
          script: sleep 5
`
	s.setupRunTask(projYml)
	s.tc.taskConfig.Task.TaskGroup = taskGroup
	s.tc.taskConfig.TaskGroup = s.tc.taskConfig.Project.FindTaskGroup(taskGroup)

	startAt := time.Now()
	s.a.runTeardownGroupCommands(s.ctx, s.tc)
	s.Less(time.Since(startAt), 5*time.Second, "timeout should have triggered after 1s")

	s.NoError(s.tc.logger.Close())
	checkMockLogs(s.T(), s.mockCommunicator, s.tc.taskConfig.Task.Id, []string{
		"Running teardown-group commands",
		"Running command 'shell.exec' (step 1 of 1) in block 'teardown_group'",
		"Hit teardown_group timeout (1s)",
		"Finished command 'shell.exec' (step 1 of 1) in block 'teardown_group'",
		"Running teardown-group commands failed",
		"Finished running teardown-group commands",
	}, []string{
		panicLog,
	})
}

func (s *AgentSuite) TestTaskGroupTimeout() {
	const taskGroup = "task_group_name"
	s.tc.task = client.TaskData{
		ID:     "task_id",
		Secret: "task_secret",
	}
	projYml := `
task_groups:
  - name: task_group_name
    timeout:
      - command: shell.exec
        params:
          script: exit 0
`
	s.setupRunTask(projYml)
	s.tc.taskConfig.Task.TaskGroup = taskGroup
	s.tc.taskConfig.TaskGroup = s.tc.taskConfig.Project.FindTaskGroup(taskGroup)

	s.a.runTaskTimeoutCommands(s.ctx, s.tc)

	s.NoError(s.tc.logger.Close())
	checkMockLogs(s.T(), s.mockCommunicator, s.tc.taskConfig.Task.Id, []string{
		"Running task-timeout commands",
		"Running command 'shell.exec' (step 1 of 1) in block 'timeout'",
		"Finished command 'shell.exec' (step 1 of 1) in block 'timeout'",
		"Finished running task-timeout commands",
	}, []string{
		panicLog,
		"Set idle timeout for 'shell.exec'",
		"Running task-timeout commands failed",
	})
}

func (s *AgentSuite) TestTimeoutHitsCallbackTimeout() {
	s.tc.task = client.TaskData{
		ID:     "task_id",
		Secret: "task_secret",
	}

	projYml := `
timeout:
  - command: shell.exec
    params:
      script: sleep 5

callback_timeout_secs: 1
`
	s.setupRunTask(projYml)

	startAt := time.Now()
	s.a.runTaskTimeoutCommands(s.ctx, s.tc)

	s.Less(time.Since(startAt), 5*time.Second, "timeout should have triggered after 1s")
	s.False(s.tc.hadTimedOut(), "should not record timeout for timeout block")
	s.Zero(s.tc.getTimeoutType())
	s.Zero(s.tc.getTimeoutDuration())

	s.NoError(s.tc.logger.Close())
	checkMockLogs(s.T(), s.mockCommunicator, s.tc.taskConfig.Task.Id, []string{
		"Running task-timeout commands",
		"Running command 'shell.exec' (step 1 of 1) in block 'timeout'",
		"Hit callback timeout (1s)",
		"Finished command 'shell.exec' (step 1 of 1) in block 'timeout'",
		"Running task-timeout commands failed",
		"Finished running task-timeout commands",
	}, []string{
		panicLog,
		"Set idle timeout for 'shell.exec'",
	})
}

func (s *AgentSuite) TestFetchProjectConfig() {
	s.mockCommunicator.GetProjectResponse = &model.Project{
		Identifier: "some_cool_project",
	}

	_, project, expansions, pv, err := s.a.fetchProjectConfig(s.ctx, s.tc)
	s.NoError(err)

	s.Require().NotZero(s.tc.taskConfig.Project)
	s.Equal(s.mockCommunicator.GetProjectResponse.Identifier, project.Identifier)
	s.Require().NotZero(expansions)
	s.Equal("bar", expansions["foo"], "should include mock communicator expansions")
	s.Equal("new-parameter-value", expansions["overwrite-this-parameter"], "user-specified parameter should overwrite any other conflicting expansion")
	s.Require().NotZero(pv)
	s.True(pv["some_private_var"], "should include mock communicator private variables")
}

func (s *AgentSuite) TestAbortExitsMainAndRunsPost() {
	s.mockCommunicator.HeartbeatShouldAbort = true
	s.a.opts.HeartbeatInterval = 500 * time.Millisecond

	projYml := `
buildvariants:
  - name: mock_build_variant

tasks:
  - name: this_is_a_task_name
    commands:
    - command: shell.exec
      params:
        script: sleep 10

post:
  - command: shell.exec
    params:
      script: sleep 1

timeout:
  - commands: shell.exec
    params:
      script: exit 0
`
	s.setupRunTask(projYml)
	start := time.Now()
	nextTask := &apimodels.NextTaskResponse{
		TaskId:     s.tc.task.ID,
		TaskSecret: s.tc.task.Secret,
	}
	_, _, err := s.a.runTask(s.ctx, s.tc, nextTask, !s.tc.ranSetupGroup, s.tc.taskConfig.WorkDir)
	s.NoError(err)

	s.WithinDuration(start, time.Now(), 4*time.Second, "abort should prevent commands in the main block from continuing to run")
	s.Equal(evergreen.TaskFailed, s.mockCommunicator.EndTaskResult.Detail.Status, "task that aborts during main block should fail")
	// The exact count is not of particular importance, we're only interested in
	// knowing that the heartbeat is still going despite receiving an abort.
	s.GreaterOrEqual(s.mockCommunicator.GetHeartbeatCount(), 1, "heartbeat should be still running for teardown_task block even when initial abort signal is received")
	checkMockLogs(s.T(), s.mockCommunicator, s.tc.taskConfig.Task.Id, []string{
		"Heartbeat received signal to abort task.",
		"Task completed - FAILURE",
		"Running post-task commands",
		"Running command 'shell.exec' (step 1 of 1) in block 'post'",
	}, []string{
		panicLog,
		"Running task-timeout commands",
	})
}

func (s *AgentSuite) TestAbortExitsMainAndRunsTeardownTask() {
	s.mockCommunicator.HeartbeatShouldAbort = true
	s.a.opts.HeartbeatInterval = 500 * time.Millisecond

	projYml := `
buildvariants:
  - name: mock_build_variant

tasks:
  - name: this_is_a_task_name
    commands:
      - command: shell.exec
        params:
          script: sleep 5

task_groups:
  - name: some_task_group
    tasks:
      - this_is_a_task_name
    teardown_task:
      - command: shell.exec
        params:
          script: sleep 1

timeout:
  - commands: shell.exec
    params:
      script: exit 0
`
	s.setupRunTask(projYml)
	taskGroup := "some_task_group"
	s.tc.taskConfig.Task.TaskGroup = taskGroup
	s.tc.taskConfig.TaskGroup = s.tc.taskConfig.Project.FindTaskGroup(taskGroup)

	start := time.Now()
	nextTask := &apimodels.NextTaskResponse{
		TaskId:     s.tc.task.ID,
		TaskSecret: s.tc.task.Secret,
		TaskGroup:  taskGroup,
	}
	_, _, err := s.a.runTask(s.ctx, s.tc, nextTask, !s.tc.ranSetupGroup, s.tc.taskConfig.WorkDir)
	s.NoError(err)

	s.WithinDuration(start, time.Now(), 4*time.Second, "abort should prevent commands in the main block from continuing to run")
	s.Equal(evergreen.TaskFailed, s.mockCommunicator.EndTaskResult.Detail.Status, "task that aborts during main block should fail")
	// The exact count is not of particular importance, we're only interested in
	// knowing that the heartbeat is still going despite receiving an abort.
	s.GreaterOrEqual(s.mockCommunicator.GetHeartbeatCount(), 1, "heartbeat should be still running for teardown_task block even when initial abort signal is received")
	checkMockLogs(s.T(), s.mockCommunicator, s.tc.taskConfig.Task.Id, []string{
		"Heartbeat received signal to abort task.",
		"Task completed - FAILURE",
		"Running command 'shell.exec' (step 1 of 1) in block 'teardown_task'",
	}, []string{
		panicLog,
		"Running task-timeout commands",
	})
}

// checkMockLogs checks the mock communicator's received task logs. Note that
// callers should flush the task logs before checking them to ensure that they
// are up-to-date.
func checkMockLogs(t *testing.T, mc *client.Mock, taskID string, logsToFind []string, logsToNotFind []string) {
	expectedLog := make(map[string]bool)
	for _, log := range logsToFind {
		expectedLog[log] = false
	}
	unexpectedLog := make(map[string]bool)
	for _, log := range logsToNotFind {
		unexpectedLog[log] = false
	}

	var allLogs []string
	for _, msg := range mc.GetMockMessages()[taskID] {
		for log := range expectedLog {
			if strings.Contains(msg.Message, log) {
				expectedLog[log] = true
			}
		}
		for log := range unexpectedLog {
			if strings.Contains(msg.Message, log) {
				unexpectedLog[log] = true
			}
		}
		allLogs = append(allLogs, msg.Message)
	}
	var displayLogs bool
	for log, found := range expectedLog {
		if !assert.True(t, found, "expected log, but was not found: %s", log) {
			displayLogs = true
		}
	}
	for log, found := range unexpectedLog {
		if !assert.False(t, found, "expected log to NOT be found, but it was found: %s", log) {
			displayLogs = true
		}
	}

	if displayLogs {
		grip.Infof("Logs for task '%s':\n%s\n", taskID, strings.Join(allLogs, "\n"))
	}
}<|MERGE_RESOLUTION|>--- conflicted
+++ resolved
@@ -1670,22 +1670,15 @@
 
 	s.NoError(s.tc.logger.Close())
 	checkMockLogs(s.T(), s.mockCommunicator, s.tc.taskConfig.Task.Id, []string{
-<<<<<<< HEAD
-		"Running post-task commands",
-		"Running command 'shell.exec' (step 1 of 1) in block 'teardown_task'",
-		"Running post-task commands failed",
-	}, []string{
-		panicLog,
-		"Set idle timeout for 'shell.exec'",
-	})
-=======
 		"Running teardown-task commands",
 		"Running command 'shell.exec' (step 1 of 1) in block 'teardown_task'",
 		"Finished command 'shell.exec' (step 1 of 1) in block 'teardown_task'",
 		"Running teardown-task commands failed",
 		"Finished running teardown-task commands",
-	}, []string{panicLog})
->>>>>>> 00e0aa6f
+	}, []string{
+		panicLog,
+		"Set idle timeout for 'shell.exec'",
+	})
 }
 
 func (s *AgentSuite) TestTeardownTaskTimeoutDoesNotFailTask() {
