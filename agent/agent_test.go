package agent

import (
	"context"
	"encoding/hex"
	"io/fs"
	"os"
	"path/filepath"
	"runtime"
	"strings"
	"testing"
	"time"

	"github.com/evergreen-ci/evergreen"
	"github.com/evergreen-ci/evergreen/agent/command"
	"github.com/evergreen-ci/evergreen/agent/internal"
	"github.com/evergreen-ci/evergreen/agent/internal/client"
	"github.com/evergreen-ci/evergreen/apimodels"
	"github.com/evergreen-ci/evergreen/model"
	"github.com/evergreen-ci/evergreen/model/patch"
	"github.com/evergreen-ci/evergreen/model/task"
	"github.com/evergreen-ci/evergreen/util"
	"github.com/evergreen-ci/utility"
	"github.com/mongodb/grip"
	"github.com/mongodb/jasper"
	"github.com/mongodb/jasper/mock"
	"github.com/pkg/errors"
	"github.com/stretchr/testify/assert"
	"github.com/stretchr/testify/suite"
	"go.opentelemetry.io/otel"
)

func init() {
	grip.EmergencyPanic(errors.Wrap(command.RegisterCommand("command.mock", command.MockCommandFactory), "initializing mock command for testing"))
}

const defaultProjYml = `
buildvariants:
  - name: mock_build_variant

tasks:
  - name: this_is_a_task_name
    commands:
      - command: shell.exec
        params:
          script: exit 0

post:
  - command: shell.exec
    params:
      script: exit 0
`

type AgentSuite struct {
	suite.Suite
	a                *Agent
	mockCommunicator *client.Mock
	tc               *taskContext
	task             task.Task
	ctx              context.Context
	canceler         context.CancelFunc
	suiteTmpDirName  string
	testTmpDirName   string
}

func TestAgentSuite(t *testing.T) {
	suite.Run(t, new(AgentSuite))
}

<<<<<<< HEAD
// kim: TODO: fix merge conflict due to task working directory consolidation
func (s *AgentSuite) SetupTest() {
	var err error
	s.tmpDirName, err = os.MkdirTemp("", filepath.Base(s.T().Name()))
=======
func (s *AgentSuite) SetupSuite() {
	s.suiteTmpDirName = s.T().TempDir()
}

func (s *AgentSuite) TearDownSuite() {
	if runtime.GOOS == "windows" {
		// This is a hack to give extra time for processes in Windows to finish
		// using the temporary working directory before the Go testing framework
		// cna attempt to clean it up. When using (testing.T).TempDir, the Go
		// testing framework will automatically clean up the directory at the
		// end of the test, and will fail the test if it cannot clean it up.
		// Furthermore, some agent tests are intentionally testing that the
		// agent will continue without waiting for a command after a context
		// error. Unfortunately, this means that by the time the test is
		// cleaning up, there may still be lingering processes accessing the
		// temporary task working directory. In Windows, if a process is still
		// using the directory, it can cause the Go testing framework to fail to
		// remove the directory, which fails the test. Therefore, the sleep here
		// gives the processes time to all shut down and stop using the
		// temporary working directory.
		time.Sleep(10 * time.Second)
	}
}

func (s *AgentSuite) SetupTest() {
	var err error

	s.testTmpDirName, err = os.MkdirTemp(s.suiteTmpDirName, filepath.Base(s.T().Name()))
>>>>>>> 89de5ebc
	s.Require().NoError(err)

	s.a = &Agent{
		opts: Options{
			HostID:           "host",
			HostSecret:       "secret",
			StatusPort:       2286,
			LogOutput:        LogOutputStdout,
			LogPrefix:        "agent",
<<<<<<< HEAD
			WorkingDirectory: s.tmpDirName,
=======
			WorkingDirectory: s.testTmpDirName,
>>>>>>> 89de5ebc
		},
		comm:   client.NewMock("url"),
		tracer: otel.GetTracerProvider().Tracer("noop_tracer"),
	}
	s.mockCommunicator = s.a.comm.(*client.Mock)
	s.a.jasper, err = jasper.NewSynchronizedManager(true)
	s.Require().NoError(err)

	const versionID = "v1"
	const bvName = "mock_build_variant"
	s.task = task.Task{
		Id:           "task_id",
		DisplayName:  "this_is_a_task_name",
		BuildVariant: bvName,
		Version:      versionID,
	}
	s.mockCommunicator.GetTaskResponse = &s.task

	project := &model.Project{
		Tasks: []model.ProjectTask{
			{
				Name: s.task.DisplayName,
			},
		},
		BuildVariants: []model.BuildVariant{{Name: bvName}},
	}
	taskConfig, err := internal.NewTaskConfig(s.testTmpDirName, &apimodels.DistroView{}, project, &s.task, &model.ProjectRef{
		Id:         "project_id",
		Identifier: "project_identifier",
	}, &patch.Patch{}, util.Expansions{})
	s.Require().NoError(err)

	s.tc = &taskContext{
		task: client.TaskData{
			ID:     "task_id",
			Secret: "task_secret",
		},
		taskConfig: taskConfig,
		oomTracker: &mock.OOMTracker{},
	}
	ctx, cancel := context.WithTimeout(context.Background(), 30*time.Second)
	s.canceler = cancel
	s.ctx = ctx
	s.tc.logger, err = s.mockCommunicator.GetLoggerProducer(ctx, s.tc.task, nil)
	s.NoError(err)

	factory, ok := command.GetCommandFactory("setup.initial")
	s.True(ok)
	s.tc.setCurrentCommand(factory())
	sender, err := s.a.GetSender(ctx, LogOutputStdout, "agent", "task_id", 2)
	s.Require().NoError(err)
	s.a.SetDefaultLogger(sender)
}

func (s *AgentSuite) TearDownTest() {
	s.canceler()
}

func (s *AgentSuite) TestNextTaskResponseShouldExit() {
	s.mockCommunicator.NextTaskResponse = &apimodels.NextTaskResponse{
		TaskId:     "mocktaskid",
		TaskSecret: "",
		ShouldExit: true}

	ctx, cancel := context.WithTimeout(s.ctx, 5*time.Second)
	defer cancel()

	errs := make(chan error, 1)
	go func() {
		errs <- s.a.loop(ctx)
	}()
	select {
	case err := <-errs:
		s.NoError(err)
	case <-ctx.Done():
		s.FailNow(ctx.Err().Error())
	}
}

func (s *AgentSuite) TestTaskWithoutSecret() {
	nextTask := &apimodels.NextTaskResponse{
		TaskId:     "mocktaskid",
		TaskSecret: "",
		ShouldExit: false}

	ntr, err := s.a.processNextTask(s.ctx, nextTask, s.tc, false)

	s.NoError(err)
	s.Require().NotNil(ntr)
	s.False(ntr.shouldExit)
	s.True(ntr.noTaskToRun)
}

func (s *AgentSuite) TestErrorGettingNextTask() {
	s.mockCommunicator.NextTaskShouldFail = true
	ctx, cancel := context.WithTimeout(s.ctx, 5*time.Second)
	defer cancel()

	errs := make(chan error, 1)
	go func() {
		errs <- s.a.loop(ctx)
	}()
	select {
	case err := <-errs:
		s.Error(err)
	case <-ctx.Done():
		s.FailNow(ctx.Err().Error())
	}
}

func (s *AgentSuite) TestLoopWithCancelledContext() {
	s.mockCommunicator.NextTaskIsNil = true
	ctx, cancel := context.WithTimeout(s.ctx, 5*time.Second)
	defer cancel()
	errs := make(chan error, 1)

	agentCtx, agentCancel := context.WithCancel(ctx)
	agentCancel()
	go func() {
		errs <- s.a.loop(agentCtx)
	}()
	select {
	case err := <-errs:
		s.NoError(err)
	case <-ctx.Done():
		s.FailNow(ctx.Err().Error())
	}
}

func (s *AgentSuite) TestAgentEndTaskShouldExit() {
	s.setupRunTask(defaultProjYml)
	s.mockCommunicator.EndTaskResponse = &apimodels.EndTaskResponse{ShouldExit: true}
	ctx, cancel := context.WithTimeout(s.ctx, 5*time.Second)
	defer cancel()

	errs := make(chan error, 1)
	go func() {
		errs <- s.a.loop(ctx)
	}()
	select {
	case err := <-errs:
		s.NoError(err)
	case <-ctx.Done():
		s.FailNow(ctx.Err().Error())
	}

	endDetail := s.mockCommunicator.EndTaskResult.Detail
	s.Equal(evergreen.TaskSucceeded, endDetail.Status, "the task should succeed")
	s.Empty(endDetail.Description, "should not include end task failure description for successful task")
}

func (s *AgentSuite) TestFinishTaskWithNormalCompletedTask() {
	s.mockCommunicator.EndTaskResponse = &apimodels.EndTaskResponse{}

	for _, status := range evergreen.TaskCompletedStatuses {
		resp, err := s.a.finishTask(s.ctx, s.tc, status, "")
		s.Equal(&apimodels.EndTaskResponse{}, resp)
		s.NoError(err)
		s.NoError(s.tc.logger.Close())

		s.Equal(status, s.mockCommunicator.EndTaskResult.Detail.Status, "normal task completion should record the task status")
		checkMockLogs(s.T(), s.mockCommunicator, s.tc.taskConfig.Task.Id, nil, []string{panicLog})
	}
}

func (s *AgentSuite) TestFinishTaskWithAbnormallyCompletedTask() {
	s.mockCommunicator.EndTaskResponse = &apimodels.EndTaskResponse{}

	const status = evergreen.TaskSystemFailed
	resp, err := s.a.finishTask(s.ctx, s.tc, status, "")
	s.Equal(&apimodels.EndTaskResponse{}, resp)
	s.NoError(err)

	s.Equal(evergreen.TaskFailed, s.mockCommunicator.EndTaskResult.Detail.Status, "task that failed due to non-task-related reasons should record the final status")
	s.Equal(evergreen.CommandTypeSystem, s.mockCommunicator.EndTaskResult.Detail.Type)
	s.NotEmpty(s.mockCommunicator.EndTaskResult.Detail.Description)
	s.NoError(s.tc.logger.Close())
	checkMockLogs(s.T(), s.mockCommunicator, s.tc.taskConfig.Task.Id, []string{
		"Task encountered unexpected task lifecycle system failure",
	}, []string{
		panicLog,
		"Running post-task commands",
	})
}

func (s *AgentSuite) TestFinishTaskEndTaskError() {
	s.mockCommunicator.EndTaskShouldFail = true
	resp, err := s.a.finishTask(s.ctx, s.tc, evergreen.TaskSucceeded, "")
	s.Nil(resp)
	s.Error(err)
}

const panicLog = "hit panic"

func (s *AgentSuite) TestCancelledRunPreAndMainIsNonBlocking() {
	ctx, cancel := context.WithCancel(s.ctx)
	cancel()
	status := s.a.runPreAndMain(ctx, s.tc)
	s.Equal(evergreen.TaskSystemFailed, status, "task that aborts before it even can run should system fail")
	s.NoError(s.tc.logger.Close())
	checkMockLogs(s.T(), s.mockCommunicator, s.tc.taskConfig.Task.Id, nil, []string{panicLog})
}

func (s *AgentSuite) TestRunPreAndMainIsPanicSafe() {
	// Just having the logger is enough to verify if a panic gets logged, but
	// still produces a panic since it relies on a lot of taskContext
	// fields.
	tc := &taskContext{
		logger: s.tc.logger,
	}
	s.NotPanics(func() {
		status := s.a.runPreAndMain(s.ctx, tc)
		s.Equal(evergreen.TaskSystemFailed, status, "panic in agent should system-fail the task")
	})
	s.NoError(tc.logger.Close())
	checkMockLogs(s.T(), s.mockCommunicator, s.tc.taskConfig.Task.Id, []string{panicLog}, nil)
}

func (s *AgentSuite) TestStartTaskFailureInRunPreAndMainCausesSystemFailure() {
	ctx, cancel := context.WithTimeout(s.ctx, 5*time.Second)
	defer cancel()

	// Simulate a situation where the task is not allowed to start, which should
	// result in system failure. Also, runPreAndMain should not block if there is
	// no consumer running in parallel to pick up the complete status.
	s.mockCommunicator.StartTaskShouldFail = true
	status := s.a.runPreAndMain(ctx, s.tc)
	s.Equal(evergreen.TaskSystemFailed, status, "task should system-fail when it cannot start the task")

	s.NoError(s.tc.logger.Close())
	checkMockLogs(s.T(), s.mockCommunicator, s.tc.taskConfig.Task.Id, nil, []string{panicLog})
}

func (s *AgentSuite) TestRunCommandsEventuallyReturnsForCommandThatIgnoresContext() {
	const cmdSleepSecs = 100
	s.setupRunTask(`
pre:
  - command: command.mock
    params:
      sleep_seconds: 100
`)
	ctx, cancel := context.WithCancel(s.ctx)

	const waitUntilAbort = 2 * time.Second
	go func() {
		// Cancel the long-running command after giving the command some time to
		// start running.
		time.Sleep(waitUntilAbort)
		cancel()
	}()

	startAt := time.Now()
	cmdBlock := commandBlock{
		block:    command.PreBlock,
		commands: s.tc.taskConfig.Project.Pre,
	}
	err := s.a.runCommandsInBlock(ctx, s.tc, cmdBlock)
	cmdDuration := time.Since(startAt)

	s.Error(err)
	s.True(utility.IsContextError(errors.Cause(err)), "command should have stopped due to context cancellation")

	s.True(cmdDuration > waitUntilAbort, "command should have only stopped when it received cancel")
	s.True(cmdDuration < cmdSleepSecs*time.Second, "command should not block if it's taking too long to stop")
}

func (s *AgentSuite) TestCancelledRunCommandsIsNonBlocking() {
	ctx, cancel := context.WithCancel(s.ctx)
	cancel()

	s.setupRunTask(`
pre:
  - command: shell.exec
    params:
      script: exit 0
`)

	cmdBlock := commandBlock{
		block:    command.PreBlock,
		commands: s.tc.taskConfig.Project.Pre,
	}
	err := s.a.runCommandsInBlock(ctx, s.tc, cmdBlock)
	s.Require().Error(err)

	s.True(utility.IsContextError(errors.Cause(err)))
	s.NoError(s.tc.logger.Close())
	checkMockLogs(s.T(), s.mockCommunicator, s.tc.taskConfig.Task.Id, nil, []string{panicLog})
}

func (s *AgentSuite) TestRunCommandsIsPanicSafe() {
	s.setupRunTask(`
pre:
  - command: shell.exec
    params:
      script: exit 0
`)
	tcMissingInfo := &taskContext{
		logger: s.tc.logger,
	}
	s.NotPanics(func() {
		cmdBlock := commandBlock{
			block:    command.PreBlock,
			commands: s.tc.taskConfig.Project.Pre,
		}
		// Intentionally provide in a task context which is lacking a lot of
		// information necessary to run commands for that task, which should
		// force a panic.
		err := s.a.runCommandsInBlock(s.ctx, tcMissingInfo, cmdBlock)
		s.Require().Error(err)
	})

	s.NoError(s.tc.logger.Close())
	checkMockLogs(s.T(), s.mockCommunicator, s.tc.taskConfig.Task.Id, []string{panicLog}, nil)
}

func (s *AgentSuite) TestPreSucceeds() {
	projYml := `
buildvariants:
  - name: mock_build_variant

pre:
  - command: shell.exec
    params:
      script: exit 0
`
	s.setupRunTask(projYml)

	s.NoError(s.a.runPreTaskCommands(s.ctx, s.tc))

	s.NoError(s.tc.logger.Close())
	checkMockLogs(s.T(), s.mockCommunicator, s.tc.taskConfig.Task.Id, []string{
		"Running pre-task commands",
		"Set idle timeout for 'shell.exec' (step 1 of 1) in block 'pre'",
		"Running command 'shell.exec' (step 1 of 1) in block 'pre'",
		"Finished command 'shell.exec' (step 1 of 1) in block 'pre'",
		"Finished running pre-task commands",
	}, []string{
		panicLog,
		"Running pre-task commands failed",
	})
}

func (s *AgentSuite) TestPreTimeoutDoesNotFailTask() {
	projYml := `
buildvariants:
  - name: mock_build_variant

pre_timeout_secs: 1
pre:
  - command: shell.exec
    params:
      script: sleep 5
`
	s.setupRunTask(projYml)

	startAt := time.Now()
	s.NoError(s.a.runPreTaskCommands(s.ctx, s.tc))

	s.Less(time.Since(startAt), 5*time.Second, "pre command should have stopped early")
	s.False(s.tc.hadTimedOut(), "should not record pre timeout when pre cannot fail task")
	s.Zero(s.tc.getTimeoutType())
	s.Zero(s.tc.getTimeoutDuration())

	s.NoError(s.tc.logger.Close())
	checkMockLogs(s.T(), s.mockCommunicator, s.tc.taskConfig.Task.Id, []string{
		"Running pre-task commands",
		"Running command 'shell.exec' (step 1 of 1) in block 'pre'",
		"Hit pre timeout (1s)",
		"Finished command 'shell.exec' (step 1 of 1) in block 'pre'",
		"Running pre-task commands failed",
		"Finished running pre-task commands",
	}, []string{
		panicLog,
	})
}

func (s *AgentSuite) TestPreFailsTask() {
	projYml := `
pre_error_fails_task: true
pre:
  - command: shell.exec
    params:
      script: exit 1
`
	s.setupRunTask(projYml)

	s.Error(s.a.runPreTaskCommands(s.ctx, s.tc))

	s.NoError(s.tc.logger.Close())
	checkMockLogs(s.T(), s.mockCommunicator, s.tc.taskConfig.Task.Id, []string{
		"Running pre-task commands",
		"Running command 'shell.exec' (step 1 of 1) in block 'pre'",
		"Finished command 'shell.exec' (step 1 of 1) in block 'pre'",
		"Running pre-task commands failed",
		"Finished running pre-task commands",
	}, []string{panicLog})
}
func (s *AgentSuite) TestPreTimeoutFailsTask() {
	projYml := `
buildvariants:
  - name: mock_build_variant

pre_timeout_secs: 1
pre_error_fails_task: true
pre:
  - command: shell.exec
    params:
      script: sleep 5
`
	s.setupRunTask(projYml)

	startAt := time.Now()
	err := s.a.runPreTaskCommands(s.ctx, s.tc)
	s.Error(err)
	s.True(utility.IsContextError(errors.Cause(err)))

	s.Less(time.Since(startAt), 5*time.Second, "timeout should have triggered after 1s")
	s.True(s.tc.hadTimedOut(), "should have recorded pre timeout because it fails the task")
	s.EqualValues(preTimeout, s.tc.getTimeoutType())
	s.Equal(time.Second, s.tc.getTimeoutDuration())

	s.NoError(s.tc.logger.Close())
	checkMockLogs(s.T(), s.mockCommunicator, s.tc.taskConfig.Task.Id, []string{
		"Running pre-task commands",
		"Running command 'shell.exec' (step 1 of 1) in block 'pre'",
		"Hit pre timeout (1s)",
		"Running pre-task commands failed",
		"Finished running pre-task commands",
	}, []string{panicLog})
}

func (s *AgentSuite) TestPreContinuesOnError() {
	projYml := `
pre:
  - command: shell.exec
    params:
      script: exit 1
  - command: shell.exec
    params:
      script: exit 0
`
	s.setupRunTask(projYml)

	s.NoError(s.a.runPreTaskCommands(s.ctx, s.tc))

	s.NoError(s.tc.logger.Close())
	checkMockLogs(s.T(), s.mockCommunicator, s.tc.taskConfig.Task.Id, []string{
		"Running pre-task commands",
		"Running command 'shell.exec' (step 1 of 2) in block 'pre'",
		"Finished command 'shell.exec' (step 1 of 2) in block 'pre'",
		"Running command 'shell.exec' (step 2 of 2) in block 'pre'",
		"Finished command 'shell.exec' (step 2 of 2) in block 'pre'",
		"Finished running pre-task commands",
	}, []string{
		panicLog,
	})
}

func (s *AgentSuite) TestMainTaskSucceeds() {
	projYml := `
tasks:
- name: this_is_a_task_name
  commands:
  - command: shell.exec
    params:
      script: exit 0
`
	s.setupRunTask(projYml)

	s.NoError(s.a.runTaskCommands(s.ctx, s.tc))

	s.NoError(s.tc.logger.Close())
	checkMockLogs(s.T(), s.mockCommunicator, s.tc.taskConfig.Task.Id, []string{
		"Running task commands",
		"Set idle timeout for 'shell.exec'",
		"Running command 'shell.exec' (step 1 of 1)",
		"Finished command 'shell.exec' (step 1 of 1)",
		"Finished running task commands",
	}, []string{
		panicLog,
		"Running task commands failed",
	})
}

func (s *AgentSuite) TestMainTaskFails() {
	projYml := `
tasks:
- name: this_is_a_task_name
  commands:
  - command: shell.exec
    params:
      script: exit 1
`
	s.setupRunTask(projYml)

	s.Error(s.a.runTaskCommands(s.ctx, s.tc))

	s.NoError(s.tc.logger.Close())
	checkMockLogs(s.T(), s.mockCommunicator, s.tc.taskConfig.Task.Id, []string{
		"Running task commands",
		"Set idle timeout for 'shell.exec'",
		"Running command 'shell.exec' (step 1 of 1)",
		"Running task commands failed",
		"Finished running task commands",
	}, []string{
		panicLog,
	})
}

func (s *AgentSuite) TestPostSucceeds() {
	projYml := `
post:
  - command: shell.exec
    params:
      script: exit 0
`
	s.setupRunTask(projYml)

	s.NoError(s.a.runPostTaskCommands(s.ctx, s.tc))

	s.NoError(s.tc.logger.Close())
	checkMockLogs(s.T(), s.mockCommunicator, s.tc.taskConfig.Task.Id, []string{
		"Running post-task commands",
		"Setting heartbeat timeout to type 'post'",
		"Running command 'shell.exec' (step 1 of 1) in block 'post'",
		"Finished command 'shell.exec' (step 1 of 1) in block 'post'",
		"Resetting heartbeat timeout from type 'post' back to default",
		"Finished running post-task commands",
	}, []string{
		panicLog,
		"Set idle timeout for 'shell.exec'",
		"Running post-task commands failed",
	})
}

func (s *AgentSuite) TestPostTimeoutDoesNotFailTask() {
	projYml := `
buildvariants:
  - name: mock_build_variant

post_timeout_secs: 1
post:
  - command: shell.exec
    params:
      script: sleep 5
`
	s.setupRunTask(projYml)

	startAt := time.Now()
	s.NoError(s.a.runPostTaskCommands(s.ctx, s.tc))

	s.Less(time.Since(startAt), 5*time.Second, "post command should have stopped early")
	s.False(s.tc.hadTimedOut(), "should not record post timeout when post cannot fail task")
	s.Zero(s.tc.getTimeoutType())
	s.Zero(s.tc.getTimeoutDuration())

	s.NoError(s.tc.logger.Close())
	checkMockLogs(s.T(), s.mockCommunicator, s.tc.taskConfig.Task.Id, []string{
		"Running post-task commands",
		"Setting heartbeat timeout to type 'post'",
		"Running command 'shell.exec' (step 1 of 1) in block 'post'",
		"Hit post timeout (1s)",
		"Finished command 'shell.exec' (step 1 of 1) in block 'post'",
		"Resetting heartbeat timeout from type 'post' back to default",
		"Running post-task commands failed",
		"Finished running post-task commands",
	}, []string{
		panicLog,
	})
}

func (s *AgentSuite) TestPostFailsTask() {
	projYml := `
buildvariants:
  - name: mock_build_variant

post_error_fails_task: true
post:
  - command: shell.exec
    params:
      script: exit 1
`
	s.setupRunTask(projYml)

	s.Error(s.a.runPostTaskCommands(s.ctx, s.tc))

	s.NoError(s.tc.logger.Close())
	checkMockLogs(s.T(), s.mockCommunicator, s.tc.taskConfig.Task.Id, nil, []string{panicLog})
}

func (s *AgentSuite) TestPostTimeoutFailsTask() {
	projYml := `
buildvariants:
  - name: mock_build_variant

post_timeout_secs: 1
post_error_fails_task: true
post:
  - command: shell.exec
    params:
      script: sleep 5
`
	s.setupRunTask(projYml)

	startAt := time.Now()
	err := s.a.runPostTaskCommands(s.ctx, s.tc)
	s.Error(err)
	s.True(utility.IsContextError(errors.Cause(err)))

	s.Less(time.Since(startAt), 5*time.Second, "post command should have stopped early")
	s.True(s.tc.hadTimedOut(), "should have recorded post timeout because it fails the task")
	s.Equal(postTimeout, s.tc.getTimeoutType())
	s.Equal(time.Second, s.tc.getTimeoutDuration())

	s.NoError(s.tc.logger.Close())
	checkMockLogs(s.T(), s.mockCommunicator, s.tc.taskConfig.Task.Id, []string{
		"Running post-task commands",
		"Setting heartbeat timeout to type 'post'",
		"Running command 'shell.exec' (step 1 of 1) in block 'post'",
		"Hit post timeout (1s)",
		"Resetting heartbeat timeout from type 'post' back to default",
		"Running post-task commands failed",
		"Finished running post-task commands",
	}, []string{panicLog})
}

// setupRunTask sets up a project YAML to run in an agent suite test by reading
// the YAML, parsing it, and setting the necessary fields for it to run.
func (s *AgentSuite) setupRunTask(projYml string) {
	p := &model.Project{}
	_, err := model.LoadProjectInto(s.ctx, []byte(projYml), nil, "", p)
	s.Require().NoError(err)
	s.tc.taskConfig.Project = *p
	s.mockCommunicator.GetProjectResponse = p
}

func (s *AgentSuite) TestFailingPostWithPostErrorFailsTaskSetsEndTaskResults() {
	projYml := `
buildvariants:
  - name: mock_build_variant

tasks:
  - name: this_is_a_task_name
    commands:
      - command: shell.exec
        params:
          script: exit 0

post_error_fails_task: true
post_timeout_secs: 1
post:
  - command: shell.exec
    params:
      script: sleep 5
`
	s.setupRunTask(projYml)
	nextTask := &apimodels.NextTaskResponse{
		TaskId:     s.tc.task.ID,
		TaskSecret: s.tc.task.Secret,
	}
	_, _, err := s.a.runTask(s.ctx, s.tc, nextTask, false, s.testTmpDirName)

	s.NoError(err)
	s.Equal(evergreen.TaskFailed, s.mockCommunicator.EndTaskResult.Detail.Status)
	s.Equal("'shell.exec' (step 1 of 1) in block 'post'", s.mockCommunicator.EndTaskResult.Detail.Description)
	s.True(s.mockCommunicator.EndTaskResult.Detail.TimedOut)
	s.EqualValues(postTimeout, s.mockCommunicator.EndTaskResult.Detail.TimeoutType)
	s.Equal(time.Second, s.mockCommunicator.EndTaskResult.Detail.TimeoutDuration)

	s.NoError(s.tc.logger.Close())
	checkMockLogs(s.T(), s.mockCommunicator, s.tc.taskConfig.Task.Id, []string{
		"Running task commands",
		"Set idle timeout for 'shell.exec' (step 1 of 1) (test) to 2h0m0s.",
		"Running command 'shell.exec' (step 1 of 1)",
		"Finished command 'shell.exec' (step 1 of 1)",
		"Finished running task commands",
		"Running post-task commands",
		"Setting heartbeat timeout to type 'post'",
		"Running command 'shell.exec' (step 1 of 1) in block 'post'",
		"Finished command 'shell.exec' (step 1 of 1) in block 'post'",
		"Resetting heartbeat timeout from type 'post' back to default",
		"Running post-task commands failed",
		"Finished running post-task commands",
	}, []string{
		panicLog,
		"Set idle timeout for 'shell.exec' (step 1 of 1) in block 'post'",
	})
}

func (s *AgentSuite) TestFailingPostDoesNotChangeEndTaskResults() {
	projYml := `
buildvariants:
  - name: mock_build_variant

tasks:
  - name: this_is_a_task_name
    commands:
      - command: shell.exec
        params:
          script: exit 0

post:
  - command: shell.exec
    params:
      script: exit 1
`
	s.setupRunTask(projYml)

	nextTask := &apimodels.NextTaskResponse{
		TaskId:     s.tc.task.ID,
		TaskSecret: s.tc.task.Secret,
	}
	_, _, err := s.a.runTask(s.ctx, s.tc, nextTask, false, s.testTmpDirName)

	s.NoError(err)
	s.Equal(evergreen.TaskSucceeded, s.mockCommunicator.EndTaskResult.Detail.Status)
	s.Zero(s.mockCommunicator.EndTaskResult.Detail.Description, "should not include command failure description for a successful task")
	s.Zero(s.mockCommunicator.EndTaskResult.Detail.Type, "should not include command failure type for a successful task")

	s.NoError(s.tc.logger.Close())
	checkMockLogs(s.T(), s.mockCommunicator, s.tc.taskConfig.Task.Id, []string{
		"Running task commands",
		"Set idle timeout for 'shell.exec' (step 1 of 1) (test) to 2h0m0s.",
		"Running command 'shell.exec' (step 1 of 1)",
		"Finished command 'shell.exec' (step 1 of 1)",
		"Finished running task commands",
		"Running post-task commands",
		"Setting heartbeat timeout to type 'post'",
		"Running command 'shell.exec' (step 1 of 1) in block 'post'",
		"Finished command 'shell.exec' (step 1 of 1) in block 'post'",
		"Resetting heartbeat timeout from type 'post' back to default",
		"Finished running post-task commands",
	}, []string{
		panicLog,
		"Set idle timeout for 'shell.exec' (step 1 of 1) in block 'post'",
		"Running post-task commands failed",
	})
}

func (s *AgentSuite) TestSucceedingPostShowsCorrectEndTaskResults() {
	projYml := `
buildvariants:
  - name: mock_build_variant

post_error_fails_task: true
tasks:
  - name: this_is_a_task_name
    commands:
      - command: shell.exec
        params:
          script: exit 0

post:
  - command: shell.exec
    params:
      script: exit 0
`
	s.setupRunTask(projYml)
	nextTask := &apimodels.NextTaskResponse{
		TaskId:     s.tc.task.ID,
		TaskSecret: s.tc.task.Secret,
	}
	_, _, err := s.a.runTask(s.ctx, s.tc, nextTask, false, s.testTmpDirName)

	s.NoError(err)
	s.Equal(evergreen.TaskSucceeded, s.mockCommunicator.EndTaskResult.Detail.Status)
	s.Zero(s.mockCommunicator.EndTaskResult.Detail.Description, "should not include command failure description for a successful task")
	s.Zero(s.mockCommunicator.EndTaskResult.Detail.Type, "should not include command failure type for a successful task")

	s.NoError(s.tc.logger.Close())
	checkMockLogs(s.T(), s.mockCommunicator, s.tc.taskConfig.Task.Id, []string{
		"Running task commands",
		"Set idle timeout for 'shell.exec' (step 1 of 1) (test) to 2h0m0s.",
		"Running command 'shell.exec' (step 1 of 1)",
		"Finished command 'shell.exec' (step 1 of 1)",
		"Finished running task commands",
		"Running post-task commands",
		"Setting heartbeat timeout to type 'post'",
		"Running command 'shell.exec' (step 1 of 1) in block 'post'",
		"Finished command 'shell.exec' (step 1 of 1) in block 'post'",
		"Resetting heartbeat timeout from type 'post' back to default",
		"Finished running post-task commands",
	}, []string{
		panicLog,
		"Set idle timeout for 'shell.exec' (step 1 of 1) in block 'post'",
		"Running post-task commands failed",
	})
}

func (s *AgentSuite) TestTimedOutMainAndFailingPostShowsMainInEndTaskResults() {
	projYml := `
buildvariants:
  - name: mock_build_variant

post_error_fails_task: true
tasks:
  - name: this_is_a_task_name
    commands:
      - command: shell.exec
        timeout_secs: 1
        params:
          script: sleep 5

post:
  - command: shell.exec
    params:
       script: exit 1
`
	s.setupRunTask(projYml)
	nextTask := &apimodels.NextTaskResponse{
		TaskId:     s.tc.task.ID,
		TaskSecret: s.tc.task.Secret,
	}
	_, _, err := s.a.runTask(s.ctx, s.tc, nextTask, false, s.testTmpDirName)

	s.NoError(err)
	s.Equal(evergreen.TaskFailed, s.mockCommunicator.EndTaskResult.Detail.Status)
	s.Equal("'shell.exec' (step 1 of 1)", s.mockCommunicator.EndTaskResult.Detail.Description, "should show main block command as the failing command if both main and post block commands fail")
	s.True(s.mockCommunicator.EndTaskResult.Detail.TimedOut, "should show main block command hitting timeout")

	s.NoError(s.tc.logger.Close())
	checkMockLogs(s.T(), s.mockCommunicator, s.tc.taskConfig.Task.Id, []string{
		"Running command 'shell.exec' (step 1 of 1)",
		"Set idle timeout for 'shell.exec' (step 1 of 1) (test) to 1s.",
		"Hit idle timeout",
		"Running post-task commands",
		"Setting heartbeat timeout to type 'post'",
		"Running command 'shell.exec' (step 1 of 1) in block 'post'",
		"Finished command 'shell.exec' (step 1 of 1) in block 'post'",
		"Resetting heartbeat timeout from type 'post' back to default",
		"Running post-task commands failed",
		"Finished running post-task commands",
	}, []string{
		panicLog,
		"Set idle timeout for 'shell.exec' (step 1 of 1) in block 'post'",
	})
}

func (s *AgentSuite) TestSucceedingPostAfterMainDoesNotChangeEndTaskResults() {
	projYml := `
buildvariants:
  - name: mock_build_variant

post_error_fails_task: true
tasks:
  - name: this_is_a_task_name
    commands:
      - command: shell.exec
        params:
          script: exit 1

post:
  - command: shell.exec
    params:
      script: exit 0
`
	s.setupRunTask(projYml)
	nextTask := &apimodels.NextTaskResponse{
		TaskId:     s.tc.task.ID,
		TaskSecret: s.tc.task.Secret,
	}
	_, _, err := s.a.runTask(s.ctx, s.tc, nextTask, false, s.testTmpDirName)

	s.NoError(err)
	s.Equal(evergreen.TaskFailed, s.mockCommunicator.EndTaskResult.Detail.Status)
	s.Equal("'shell.exec' (step 1 of 1)", s.mockCommunicator.EndTaskResult.Detail.Description)

	s.NoError(s.tc.logger.Close())
	checkMockLogs(s.T(), s.mockCommunicator, s.tc.taskConfig.Task.Id, []string{
		"Running task commands",
		"Set idle timeout for 'shell.exec' (step 1 of 1) (test) to 2h0m0s.",
		"Running command 'shell.exec' (step 1 of 1)",
		"Finished command 'shell.exec' (step 1 of 1)",
		"Finished running task commands",
		"Running post-task commands",
		"Setting heartbeat timeout to type 'post'",
		"Running command 'shell.exec' (step 1 of 1) in block 'post'",
		"Finished command 'shell.exec' (step 1 of 1) in block 'post'",
		"Resetting heartbeat timeout from type 'post' back to default",
		"Finished running post-task commands",
	}, []string{
		panicLog,
		"Set idle timeout for 'shell.exec' (step 1 of 1) in block 'post'",
		"Running post-task commands failed",
	})
}

func (s *AgentSuite) TestPostContinuesOnError() {
	projYml := `
post:
  - command: shell.exec
    params:
      script: exit 1
  - command: shell.exec
    params:
      script: exit 0
`
	s.setupRunTask(projYml)

	s.NoError(s.a.runPostTaskCommands(s.ctx, s.tc))

	s.NoError(s.tc.logger.Close())
	checkMockLogs(s.T(), s.mockCommunicator, s.tc.taskConfig.Task.Id, []string{
		"Running post-task commands",
		"Setting heartbeat timeout to type 'post'",
		"Running command 'shell.exec' (step 1 of 2) in block 'post'",
		"Finished command 'shell.exec' (step 1 of 2) in block 'post'",
		"Running command 'shell.exec' (step 2 of 2) in block 'post'",
		"Finished command 'shell.exec' (step 2 of 2) in block 'post'",
		"Resetting heartbeat timeout from type 'post' back to default",
		"Finished running post-task commands",
	}, []string{
		panicLog,
	})
}

func (s *AgentSuite) TestEndTaskResponse() {
	factory, ok := command.GetCommandFactory("setup.initial")
	s.Require().True(ok)
	s.tc.setCurrentCommand(factory())

	const systemFailureDescription = "failure message"
	s.T().Run("TaskFailingWithCurrentCommandOverridesEmptyDescription", func(t *testing.T) {
		detail := s.a.endTaskResponse(s.ctx, s.tc, evergreen.TaskFailed, "")
		s.Equal(evergreen.TaskFailed, detail.Status)
		s.Contains(detail.Description, s.tc.getCurrentCommand().DisplayName())
	})
	s.T().Run("TaskFailingWithCurrentCommandIsOverriddenBySystemFailureDescription", func(t *testing.T) {
		detail := s.a.endTaskResponse(s.ctx, s.tc, evergreen.TaskFailed, systemFailureDescription)
		s.Equal(evergreen.TaskFailed, detail.Status)
		s.Equal(systemFailureDescription, detail.Description)
	})
	s.T().Run("TaskSucceedsWithEmptyDescription", func(t *testing.T) {
		detail := s.a.endTaskResponse(s.ctx, s.tc, evergreen.TaskSucceeded, "")
		s.False(detail.TimedOut)
		s.Equal(evergreen.TaskSucceeded, detail.Status)
		s.Empty(detail.Description)
	})
	s.T().Run("TaskSucceedsWithSystemFailureDescription", func(t *testing.T) {
		s.tc.setTimedOut(true, idleTimeout)
		defer s.tc.setTimedOut(false, "")
		detail := s.a.endTaskResponse(s.ctx, s.tc, evergreen.TaskSucceeded, systemFailureDescription)
		s.True(detail.TimedOut)
		s.Equal(evergreen.TaskSucceeded, detail.Status)
		s.Equal(systemFailureDescription, detail.Description)
	})
	s.T().Run("TaskWithUserDefinedTaskStatusAndDescriptionOverridesDescription", func(t *testing.T) {
		s.tc.userEndTaskResp = &triggerEndTaskResp{
			Description: "user description of what failed",
			Status:      evergreen.TaskFailed,
		}
		defer func() {
			s.tc.userEndTaskResp = nil
		}()
		detail := s.a.endTaskResponse(s.ctx, s.tc, evergreen.TaskSucceeded, systemFailureDescription)
		s.Equal(s.tc.userEndTaskResp.Status, detail.Status)
		s.Equal(s.tc.userEndTaskResp.Description, detail.Description)
	})
	s.T().Run("TaskHitsIdleTimeoutAndFailsResultsInFailureWithTimeout", func(t *testing.T) {
		s.tc.setTimedOut(true, idleTimeout)
		detail := s.a.endTaskResponse(s.ctx, s.tc, evergreen.TaskFailed, systemFailureDescription)
		s.True(detail.TimedOut)
		s.Equal(evergreen.TaskFailed, detail.Status)
		s.Equal(systemFailureDescription, detail.Description)
	})
	s.T().Run("TaskClearsIdleTimeoutAndFailsResultsInFailureWithoutTimeout", func(t *testing.T) {
		s.tc.setTimedOut(false, idleTimeout)
		defer s.tc.setTimedOut(false, "")
		detail := s.a.endTaskResponse(s.ctx, s.tc, evergreen.TaskFailed, systemFailureDescription)
		s.False(detail.TimedOut)
		s.Equal(evergreen.TaskFailed, detail.Status)
		s.Equal(systemFailureDescription, detail.Description)
	})
	s.T().Run("TaskClearsIdleTimeoutAndTheTaskAlreadyFinishedRunningResultsInSuccessWithoutTimeout", func(t *testing.T) {
		// Simulate a (rare) scenario where the idle timeout is reached, but the
		// last command in the main block already finished. It does record that
		// the timeout occurred, but the task commands nonetheless still
		// succeeded.
		s.tc.setTimedOut(true, idleTimeout)
		defer s.tc.setTimedOut(false, "")
		detail := s.a.endTaskResponse(s.ctx, s.tc, evergreen.TaskSucceeded, "")
		s.True(detail.TimedOut)
		s.Equal(evergreen.TaskSucceeded, detail.Status)
		s.Empty(detail.Description)
	})
}

func (s *AgentSuite) TestOOMTracker() {
	projYml := `
oom_tracker: true
buildvariants:
 - name: mock_build_variant
tasks: 
 - name: this_is_a_task_name
   commands: 
    - command: shell.exec
      params:
        script: exit 0
post:
  - command: shell.exec
    params:
      script: exit 0
`
	s.setupRunTask(projYml)
	s.a.opts.CloudProvider = "provider"
	pids := []int{1, 2, 3}
	lines := []string{"line 1", "line 2", "line 3"}
	s.tc.oomTracker = &mock.OOMTracker{
		Lines: lines,
		PIDs:  pids,
	}

	nextTask := &apimodels.NextTaskResponse{
		TaskId:     s.tc.task.ID,
		TaskSecret: s.tc.task.Secret,
	}
	_, _, err := s.a.runTask(s.ctx, s.tc, nextTask, false, s.testTmpDirName)
	s.NoError(err)
	s.Equal(evergreen.TaskSucceeded, s.mockCommunicator.EndTaskResult.Detail.Status)
	s.True(s.mockCommunicator.EndTaskResult.Detail.OOMTracker.Detected)
	s.Equal(pids, s.mockCommunicator.EndTaskResult.Detail.OOMTracker.Pids)
}

func (s *AgentSuite) TestFinishPrevTaskWithoutTaskGroup() {
	const buildID = "build_id"
	const versionID = "not_a_task_group_version"
	tc := &taskContext{
		taskConfig: &internal.TaskConfig{
			Task: task.Task{
				Id:      "some_task_id",
				BuildId: buildID,
				Version: versionID,
			},
			WorkDir: "task_directory",
		},
		logger:        s.tc.logger,
		ranSetupGroup: true,
	}
	nextTask := &apimodels.NextTaskResponse{
		TaskId:  "another_task_id",
		Build:   buildID,
		Version: versionID,
	}

	shouldSetupGroup, taskDirectory := s.a.finishPrevTask(s.ctx, nextTask, tc)

	s.True(shouldSetupGroup, "if the next task is not in a group, shouldSetupGroup should be true")
	s.Empty(taskDirectory)
}

func (s *AgentSuite) TestFinishPrevTaskAndNextTaskIsInNewTaskGroup() {
	const buildID = "build_id"
	const versionID = "not_a_task_group_version"
	tc := &taskContext{
		taskConfig: &internal.TaskConfig{
			Task: task.Task{
				Id:      "some_task_id",
				BuildId: buildID,
				Version: versionID,
			},
			WorkDir: "task_directory",
		},
		logger:        s.tc.logger,
		ranSetupGroup: true,
	}
	nextTask := &apimodels.NextTaskResponse{
		TaskId:    "another_task_id",
		TaskGroup: "task_group_name",
		Build:     buildID,
		Version:   versionID,
	}

	shouldSetupGroup, taskDirectory := s.a.finishPrevTask(s.ctx, nextTask, tc)

	s.True(shouldSetupGroup, "if the next task is in a new task group, shouldSetupGroup should be true")
	s.Empty(taskDirectory)

}

func (s *AgentSuite) TestFinishPrevTaskWithSameTaskGroupAndAlreadyRanSetupGroup() {
	const taskGroup = "task_group_name"
	const versionID = "task_group_version"
	const buildID = "build_id"
	tc := &taskContext{
		taskConfig: &internal.TaskConfig{
			Task: task.Task{
				Id:        "some_task_id",
				TaskGroup: taskGroup,
				BuildId:   buildID,
				Version:   versionID,
			},
			TaskGroup: &model.TaskGroup{Name: taskGroup},
			WorkDir:   "task_directory",
		},
		logger:        s.tc.logger,
		ranSetupGroup: true,
	}
	nextTask := &apimodels.NextTaskResponse{
		TaskId:    "another_task_id",
		TaskGroup: taskGroup,
		Version:   versionID,
		Build:     buildID,
	}

	shouldSetupGroup, taskDirectory := s.a.finishPrevTask(s.ctx, nextTask, tc)

	s.False(shouldSetupGroup, "if the next task is in the same group as the previous task and we already ran the setup group, shouldSetupGroup should be false")
	s.Equal("task_directory", taskDirectory)

}

func (s *AgentSuite) TestFinishPrevTaskWithSameTaskGroupButDidNotRunSetupGroup() {
	const taskGroup = "task_group_name"
	const versionID = "task_group_version"
	const buildID = "build_id"
	tc := &taskContext{
		taskConfig: &internal.TaskConfig{
			Task: task.Task{
				Id:        "task_id1",
				TaskGroup: taskGroup,
				Version:   versionID,
				BuildId:   buildID,
			},
			TaskGroup: &model.TaskGroup{Name: taskGroup},
			WorkDir:   "task_directory",
		},
		logger: s.tc.logger,
	}
	nextTask := &apimodels.NextTaskResponse{
		TaskId:    "task_id2",
		TaskGroup: taskGroup,
		Version:   versionID,
		Build:     buildID,
	}

	shouldSetupGroup, taskDirectory := s.a.finishPrevTask(s.ctx, nextTask, tc)

	s.True(shouldSetupGroup, "if the next task is in the same group as the previous task but ranSetupGroup was false, shouldSetupGroup should be true")
	s.Empty(taskDirectory)

}

func (s *AgentSuite) TestFinishPrevTaskWithSameBuildButDifferentTaskGroup() {
	const taskGroup1 = "task_group_name"
	const versionID = "task_group_version"
	const buildID = "build_id"
	tc := &taskContext{
		taskConfig: &internal.TaskConfig{
			Task: task.Task{
				Id:        "task_id1",
				TaskGroup: taskGroup1,
				Version:   versionID,
				BuildId:   buildID,
			},
			TaskGroup: &model.TaskGroup{Name: taskGroup1},
			WorkDir:   "task_directory",
		},
		logger:        s.tc.logger,
		ranSetupGroup: true,
	}
	nextTask := &apimodels.NextTaskResponse{
		TaskId:    "task_id2",
		TaskGroup: "task_group2",
		Version:   versionID,
		Build:     buildID,
	}

	shouldSetupGroup, taskDirectory := s.a.finishPrevTask(s.ctx, nextTask, tc)

	s.True(shouldSetupGroup, "if the next task is in the same build but a different task group, shouldSetupGroup should be true")
	s.Empty(taskDirectory)
}

<<<<<<< HEAD
// kim: TODO: fix gnarly merge conflict from task working directory PR.

func (s *AgentSuite) TestSetupInitialSucceeds() {
=======
func (s *AgentSuite) TestGeneralPreviousTaskCleanupAndNextTaskSetupSucceeds() {
>>>>>>> 89de5ebc
	nextTask := &apimodels.NextTaskResponse{}
	s.setupRunTask(defaultProjYml)
	shouldSetupGroup, taskDirectory := s.a.finishPrevTask(s.ctx, nextTask, s.tc)
<<<<<<< HEAD

	tc, shouldExit, err := s.a.setupTask(s.ctx, s.ctx, s.tc, nextTask, shouldSetupGroup, taskDirectory)
	s.False(shouldExit)
	s.NoError(err)
	s.Require().NotZero(tc, "task context should be populated with initial data")

	s.Equal(s.tc.taskConfig, tc.taskConfig)
	s.NotZero(tc.logger, "logger should be set")

	taskDir := s.getTaskWorkingDirectory(s.a.opts.WorkingDirectory)
	s.NotZero(taskDir, "should have created task working directory")
=======
	s.True(shouldSetupGroup, "should set up task directory again")
	s.Empty(taskDirectory, "task directory should not carry over to next task unless they're part of the same task group")
	tc, shouldExit, err := s.a.setupTask(s.ctx, s.ctx, s.tc, nextTask, shouldSetupGroup, taskDirectory)
	s.False(shouldExit)
	s.NoError(err)

	s.Require().NotZero(tc)
	s.Require().NotZero(tc.taskConfig)
	s.Contains(tc.taskConfig.WorkDir, s.a.opts.WorkingDirectory)
>>>>>>> 89de5ebc

	s.NoError(s.tc.logger.Close())
	checkMockLogs(s.T(), s.mockCommunicator, s.tc.taskConfig.Task.Id, []string{
		"Current command set to initial task setup (system).",
		"Making new directory",
		"Task logger initialized",
		"Execution logger initialized.",
		"System logger initialized.",
		"Starting task 'task_id', execution 0.",
	}, []string{panicLog})
}

<<<<<<< HEAD
func (s *AgentSuite) checkTaskSystemFailed() {
	s.Require().NotZero(s.mockCommunicator.EndTaskResult)
	detail := s.mockCommunicator.EndTaskResult.Detail
	s.Require().NotZero(detail)
	s.Equal(evergreen.TaskFailed, detail.Status, "task should fail")
	s.Equal(evergreen.CommandTypeSystem, detail.Type, "task should fail due to system failure")
	s.NotEmpty(detail.Description, "task failure description should be included")
}

func (s *AgentSuite) getTaskWorkingDirectory(baseDir string) fs.DirEntry {
	entries, err := os.ReadDir(baseDir)
	s.NoError(err)
	for _, entry := range entries {
		if !entry.IsDir() {
			continue
		}
		if strings.Contains(entry.Name(), taskLogDirectory) {
			// The task log directory is an unused logging directory, and is not
			// the task working directory.
			continue
		}
		if _, err := hex.DecodeString(entry.Name()); err != nil {
			// The task working directory name is always hex-encoded.
			continue
		}

		return entry
	}
	return nil
}

func (s *AgentSuite) TestSetupInitialWithTaskDataLoadingErrorResultsInSystemFailure() {
	const (
		taskID     = "task_id"
		taskName   = "task_name"
		taskSecret = "task_secret"
		buildID    = "build_id"
		versionID  = "version_id"
	)
	s.mockCommunicator.GetTaskResponse = &task.Task{
		Id:           taskID,
		DisplayName:  taskName,
		Secret:       taskSecret,
		BuildVariant: "nonexistent_bv",
		BuildId:      buildID,
		Version:      versionID,
	}
	s.mockCommunicator.GetProjectResponse = &model.Project{
		Tasks: []model.ProjectTask{
			{
				Name: taskName,
			},
		},
	}
	ntr := &apimodels.NextTaskResponse{
		TaskId:     taskID,
		TaskSecret: taskSecret,
	}
	tc, shouldExit, err := s.a.setupTask(s.ctx, s.ctx, nil, ntr, true, "")
	s.Error(err, "setup.initial should error because task does not have a matching build variant in the project")
	s.False(shouldExit)

	s.Require().NotZero(tc, "task context should be populated with initial data")
	s.Empty(tc.taskConfig)
	s.NotZero(tc.logger)

	taskDir := s.getTaskWorkingDirectory(s.a.opts.WorkingDirectory)
	s.Zero(taskDir, "should not have created a task working directory")

	s.checkTaskSystemFailed()
}

func (s *AgentSuite) TestSetupInitialWithLoggingSetupErrorResultsInSystemFailure() {
	s.mockCommunicator.GetLoggerProducerShouldFail = true
	ntr := &apimodels.NextTaskResponse{
		TaskId:     s.task.Id,
		TaskSecret: s.task.Secret,
	}

	tc, shouldExit, err := s.a.setupTask(s.ctx, s.ctx, s.tc, ntr, true, "")
	s.Error(err, "setup.initial should error because logging setup errored")
	s.False(shouldExit)

	s.Require().NotZero(tc, "task context should be populated with initial data")
	s.Equal(s.tc.taskConfig, tc.taskConfig)
	s.NotZero(tc.logger)

	taskDir := s.getTaskWorkingDirectory(s.a.opts.WorkingDirectory)
	s.Zero(taskDir, "should not have created a task working directory")

	s.checkTaskSystemFailed()
}

func (s *AgentSuite) TestSetupInitialWithTaskDirectoryCreationErrorResultsInSystemFailure() {
	_, thisFile, _, _ := runtime.Caller(1)
	s.a.opts.WorkingDirectory = thisFile
	ntr := &apimodels.NextTaskResponse{
		TaskId:     s.task.Id,
		TaskSecret: s.task.Secret,
	}

	tc, shouldExit, err := s.a.setupTask(s.ctx, s.ctx, s.tc, ntr, true, "")
	s.Error(err, "setup.initial should error because task working directory could not be created")
	s.False(shouldExit)

	s.Require().NotZero(tc, "task context should be populated with initial data")
	s.Equal(s.tc.taskConfig, tc.taskConfig)
	s.NotZero(tc.logger)

	fileInfo, err := os.Stat(thisFile)
	s.NoError(err)
	s.False(fileInfo.IsDir(), "cannot use file as prefix path for task working directory")

	s.checkTaskSystemFailed()
=======
func (s *AgentSuite) TestGeneralPreviousTaskCleanupAndNextTaskSetupSucceedsWithTasksInSameTaskGroup() {
	const taskGroup = "this_is_a_task_group"
	projYml := `
buildvariants:
  - name: mock_build_variant
    tasks:
      - this_is_a_task_group

tasks:
  - name: this_is_a_task_name
    commands:
      - command: shell.exec
        params:
          script: exit 0
  - name: this_is_another_task_name
    commands:
      - command: shell.exec
        params:
          script: exit 0

task_groups:
  - name: this_is_a_task_group
    tasks:
      - this_is_a_task_name
      - this_is_another_task_name
`
	s.setupRunTask(projYml)

	// Fake out the data so that the previous task already set up the task
	// group, and next task is part of the same task group.
	s.tc.ranSetupGroup = true
	s.tc.taskConfig.Task.TaskGroup = taskGroup
	s.tc.taskConfig.TaskGroup = s.tc.taskConfig.Project.FindTaskGroup(taskGroup)
	s.Require().NotNil(s.tc.taskConfig.TaskGroup, "task group should be defined in project")
	nextTask := &apimodels.NextTaskResponse{
		TaskGroup: taskGroup,
	}

	shouldSetupGroup, taskDirectory := s.a.finishPrevTask(s.ctx, nextTask, s.tc)
	s.False(shouldSetupGroup, "should not set up task directory again for task in same task group")
	s.Equal(s.tc.taskConfig.WorkDir, taskDirectory, "task directory should carry over to next task since it's part of the same task group")

	tc, shouldExit, err := s.a.setupTask(s.ctx, s.ctx, s.tc, nextTask, shouldSetupGroup, taskDirectory)
	s.False(shouldExit)
	s.NoError(err)

	s.Require().NotZero(tc)
	s.Require().NotZero(tc.taskConfig)
	s.Equal(taskDirectory, tc.taskConfig.WorkDir, "should reuse same working directory for task in same task group")

	s.NoError(s.tc.logger.Close())
	checkMockLogs(s.T(), s.mockCommunicator, s.tc.taskConfig.Task.Id, []string{
		"Current command set to initial task setup (system).",
		"Task logger initialized",
		"Execution logger initialized.",
		"System logger initialized.",
		"Starting task 'task_id', execution 0.",
	}, []string{
		panicLog,
		"Making new directory",
	})
>>>>>>> 89de5ebc
}

func (s *AgentSuite) TestRunTaskWithUserDefinedTaskStatus() {
	projYml := `
buildvariants:
  - name: mock_build_variant

tasks:
  - name: this_is_a_task_name
    commands:
      - command: shell.exec
        params:
          script: exit 0
      - command: shell.exec
        params:
          script: exit 0
`
	s.setupRunTask(projYml)

	resp := &triggerEndTaskResp{
		Status:      evergreen.TaskFailed,
		Type:        evergreen.CommandTypeSetup,
		Description: "task failed",
	}
	s.tc.setUserEndTaskResponse(resp)

	nextTask := &apimodels.NextTaskResponse{
		TaskId:     s.tc.task.ID,
		TaskSecret: s.tc.task.Secret,
	}
	_, _, err := s.a.runTask(s.ctx, s.tc, nextTask, false, s.testTmpDirName)
	s.NoError(err)

	s.Equal(resp.Status, s.mockCommunicator.EndTaskResult.Detail.Status, "should set user-defined task status")
	s.Equal(resp.Type, s.mockCommunicator.EndTaskResult.Detail.Type, "should set user-defined command failure type")
	s.Equal(resp.Description, s.mockCommunicator.EndTaskResult.Detail.Description, "should set user-defined task description")

	s.NoError(s.tc.logger.Close())
	checkMockLogs(s.T(), s.mockCommunicator, s.tc.taskConfig.Task.Id, []string{
		"Running task commands",
		"Running command 'shell.exec' (step 1 of 2)",
		"Task status set to 'failed' with HTTP endpoint.",
	}, []string{
		panicLog,
		"Running 'shell.exec' (step 2 of 2)",
	})
}

func (s *AgentSuite) TestRunTaskWithUserDefinedTaskStatusOverwritesFailingCommand() {
	projYml := `
buildvariants:
  - name: mock_build_variant

tasks:
  - name: this_is_a_task_name
    commands:
      - command: shell.exec
        params:
          script: exit 1
`
	s.setupRunTask(projYml)

	resp := &triggerEndTaskResp{
		Status:      evergreen.TaskSucceeded,
		Description: "task succeeded",
	}
	s.tc.setUserEndTaskResponse(resp)

	nextTask := &apimodels.NextTaskResponse{
		TaskId:     s.tc.task.ID,
		TaskSecret: s.tc.task.Secret,
	}
	_, _, err := s.a.runTask(s.ctx, s.tc, nextTask, false, s.testTmpDirName)
	s.NoError(err)

	s.Equal(resp.Status, s.mockCommunicator.EndTaskResult.Detail.Status, "should set user-defined task status")
	s.Equal(resp.Type, s.mockCommunicator.EndTaskResult.Detail.Type, "should set user-defined command failure type")
	s.Equal(resp.Description, s.mockCommunicator.EndTaskResult.Detail.Description, "should set user-defined task description")

	s.NoError(s.tc.logger.Close())
	checkMockLogs(s.T(), s.mockCommunicator, s.tc.taskConfig.Task.Id, []string{
		"Running task commands",
		"Running command 'shell.exec' (step 1 of 1)",
		"Task status set to 'success' with HTTP endpoint.",
	}, []string{
		panicLog,
	})
}

func (s *AgentSuite) TestRunTaskWithUserDefinedTaskStatusContinuesCommands() {
	projYml := `
buildvariants:
  - name: mock_build_variant

tasks:
  - name: this_is_a_task_name
    commands:
      - command: shell.exec
        params:
          script: exit 0
      - command: shell.exec
        params:
          script: exit 0
`
	s.setupRunTask(projYml)

	resp := &triggerEndTaskResp{
		Status:         evergreen.TaskFailed,
		Type:           evergreen.CommandTypeTest,
		Description:    "task failed",
		ShouldContinue: true,
	}
	s.tc.setUserEndTaskResponse(resp)

	nextTask := &apimodels.NextTaskResponse{
		TaskId:     s.tc.task.ID,
		TaskSecret: s.tc.task.Secret,
	}
	_, _, err := s.a.runTask(s.ctx, s.tc, nextTask, false, s.testTmpDirName)
	s.NoError(err)

	s.Equal(resp.Status, s.mockCommunicator.EndTaskResult.Detail.Status, "should set user-defined task status")
	s.Equal(resp.Type, s.mockCommunicator.EndTaskResult.Detail.Type, "should set user-defined command failure type")
	s.Equal(resp.Description, s.mockCommunicator.EndTaskResult.Detail.Description, "should set user-defined task description")

	s.NoError(s.tc.logger.Close())
	checkMockLogs(s.T(), s.mockCommunicator, s.tc.taskConfig.Task.Id, []string{
		"Running task commands",
		"Running command 'shell.exec' (step 1 of 2)",
		"Finished command 'shell.exec' (step 1 of 2)",
		"Running command 'shell.exec' (step 2 of 2)",
		"Finished command 'shell.exec' (step 2 of 2)",
		"Task status set to 'failed' with HTTP endpoint.",
	}, []string{
		panicLog,
	})
}

func (s *AgentSuite) TestSetupGroupSucceeds() {
	const taskGroup = "task_group_name"
	projYml := `
task_groups:
  - name: task_group_name
    setup_group:
      - command: shell.exec
        params:
          script: exit 0
`

	s.setupRunTask(projYml)
	s.tc.taskConfig.Task.TaskGroup = taskGroup
	s.tc.taskConfig.TaskGroup = s.tc.taskConfig.Project.FindTaskGroup(taskGroup)

	s.NoError(s.a.runPreTaskCommands(s.ctx, s.tc))
	s.NoError(s.tc.logger.Close())
	checkMockLogs(s.T(), s.mockCommunicator, s.tc.taskConfig.Task.Id, []string{
		"Running setup-group commands",
		"Set idle timeout for 'shell.exec' (step 1 of 1) in block 'setup_group'",
		"Running command 'shell.exec' (step 1 of 1) in block 'setup_group'",
		"Finished command 'shell.exec' (step 1 of 1) in block 'setup_group'",
		"Finished running setup-group commands",
	}, []string{
		panicLog,
		"Running setup-group commands failed",
	})
}

func (s *AgentSuite) TestSetupGroupFails() {
	const taskGroup = "task_group_name"
	projYml := `
task_groups:
  - name: task_group_name
    setup_group_can_fail_task: true
    setup_group:
      - command: shell.exec
        params:
          script: exit 1
`
	s.setupRunTask(projYml)
	s.tc.taskConfig.Task.TaskGroup = taskGroup
	s.tc.taskConfig.TaskGroup = s.tc.taskConfig.Project.FindTaskGroup(taskGroup)

	s.Error(s.a.runPreTaskCommands(s.ctx, s.tc), "setup group command error should fail task")

	s.NoError(s.tc.logger.Close())
	checkMockLogs(s.T(), s.mockCommunicator, s.tc.taskConfig.Task.Id, []string{
		"Running setup-group commands",
		"Set idle timeout for 'shell.exec' (step 1 of 1) in block 'setup_group'",
		"Running command 'shell.exec' (step 1 of 1) in block 'setup_group'",
		"Finished command 'shell.exec' (step 1 of 1) in block 'setup_group'",
		"Running setup-group commands failed",
		"Finished running setup-group commands",
	}, []string{panicLog})
}

func (s *AgentSuite) TestSetupGroupTimeoutDoesNotFailTask() {
	const taskGroup = "task_group_name"
	projYml := `
task_groups:
  - name: task_group_name
    setup_group_timeout_secs: 1
    setup_group:
      - command: shell.exec
        params:
          script: sleep 5
`
	s.setupRunTask(projYml)
	s.tc.taskConfig.Task.TaskGroup = taskGroup
	s.tc.taskConfig.TaskGroup = s.tc.taskConfig.Project.FindTaskGroup(taskGroup)

	startAt := time.Now()
	s.NoError(s.a.runPreTaskCommands(s.ctx, s.tc), "setup group timeout should not fail task")

	s.Less(time.Since(startAt), 5*time.Second, "timeout should have triggered after 1s")
	s.False(s.tc.hadTimedOut(), "should not have hit task timeout")
	s.Zero(s.tc.getTimeoutType())
	s.Zero(s.tc.getTimeoutDuration())
	s.NoError(s.tc.logger.Close())
	checkMockLogs(s.T(), s.mockCommunicator, s.tc.taskConfig.Task.Id, []string{
		"Running setup-group commands",
		"Running command 'shell.exec' (step 1 of 1) in block 'setup_group'",
		"Hit setup_group timeout (1s)",
		"Finished command 'shell.exec' (step 1 of 1) in block 'setup_group'",
		"Running setup-group commands failed",
		"Finished running setup-group commands",
	}, []string{
		panicLog,
	})
}

func (s *AgentSuite) TestSetupGroupTimeoutFailsTask() {
	const taskGroup = "task_group_name"
	projYml := `
task_groups:
  - name: task_group_name
    setup_group_can_fail_task: true
    setup_group_timeout_secs: 1
    setup_group:
      - command: shell.exec
        params:
          script: sleep 5
`
	s.setupRunTask(projYml)
	s.tc.taskConfig.TaskGroup = s.tc.taskConfig.Project.FindTaskGroup(taskGroup)

	startAt := time.Now()
	err := s.a.runPreTaskCommands(s.ctx, s.tc)
	s.Error(err, "setup group timeout should fail task")
	s.True(utility.IsContextError(errors.Cause(err)))

	s.Less(time.Since(startAt), 5*time.Second, "timeout should have triggered after 1s")
	s.True(s.tc.hadTimedOut(), "should have hit task timeout")
	s.Equal(setupGroupTimeout, s.tc.getTimeoutType())
	s.Equal(time.Second, s.tc.getTimeoutDuration())

	s.NoError(s.tc.logger.Close())
	checkMockLogs(s.T(), s.mockCommunicator, s.tc.taskConfig.Task.Id, []string{
		"Running setup-group commands",
		"Running command 'shell.exec' (step 1 of 1) in block 'setup_group'",
		"Hit setup_group timeout (1s)",
		"Finished command 'shell.exec' (step 1 of 1) in block 'setup_group'",
		"Running setup-group commands failed",
		"Finished running setup-group commands",
	}, []string{panicLog})
}

func (s *AgentSuite) TestSetupTaskSucceeds() {
	const taskGroup = "task_group_name"
	projYml := `
task_groups:
  - name: task_group_name
    setup_task:
      - command: shell.exec
        params:
          script: exit 0
`
	s.setupRunTask(projYml)
	s.tc.taskConfig.Task.TaskGroup = taskGroup
	s.tc.taskConfig.TaskGroup = s.tc.taskConfig.Project.FindTaskGroup(taskGroup)

	s.NoError(s.a.runPreTaskCommands(s.ctx, s.tc))

	s.NoError(s.tc.logger.Close())
	checkMockLogs(s.T(), s.mockCommunicator, s.tc.taskConfig.Task.Id, []string{
		"Running setup-task commands",
		"Set idle timeout for 'shell.exec' (step 1 of 1) in block 'setup_task'",
		"Running command 'shell.exec' (step 1 of 1) in block 'setup_task'",
		"Finished command 'shell.exec' (step 1 of 1) in block 'setup_task'",
		"Finished running setup-task commands",
	}, []string{
		panicLog,
		"Running setup-task commands failed",
	})
}

func (s *AgentSuite) TestSetupTaskFails() {
	const taskGroup = "task_group_name"
	projYml := `
task_groups:
  - name: task_group_name
    setup_task_can_fail_task: true
    setup_task:
      - command: shell.exec
        params:
          script: exit 1
`
	s.setupRunTask(projYml)
	s.tc.taskConfig.Task.TaskGroup = taskGroup
	s.tc.taskConfig.TaskGroup = s.tc.taskConfig.Project.FindTaskGroup(taskGroup)

	s.Error(s.a.runPreTaskCommands(s.ctx, s.tc), "setup task command error should fail task")

	s.NoError(s.tc.logger.Close())
	checkMockLogs(s.T(), s.mockCommunicator, s.tc.taskConfig.Task.Id, []string{
		"Running setup-task commands",
		"Set idle timeout for 'shell.exec' (step 1 of 1) in block 'setup_task'",
		"Running command 'shell.exec' (step 1 of 1) in block 'setup_task'",
		"Finished command 'shell.exec' (step 1 of 1) in block 'setup_task'",
		"Running setup-task commands failed",
		"Finished running setup-task commands",
	}, []string{panicLog})
}

func (s *AgentSuite) TestSetupTaskTimeoutDoesNotFailTask() {
	const taskGroup = "task_group_name"
	projYml := `
task_groups:
  - name: task_group_name
    setup_task_timeout_secs: 1
    setup_task:
      - command: shell.exec
        params:
          script: sleep 5
`
	s.setupRunTask(projYml)
	s.tc.taskConfig.Task.TaskGroup = taskGroup
	s.tc.taskConfig.TaskGroup = s.tc.taskConfig.Project.FindTaskGroup(taskGroup)

	startAt := time.Now()
	s.NoError(s.a.runPreTaskCommands(s.ctx, s.tc), "setup task timeout should not fail task")

	s.Less(time.Since(startAt), 5*time.Second, "timeout should have triggered after 1s")
	s.False(s.tc.hadTimedOut(), "should not have hit task timeout")
	s.Zero(s.tc.getTimeoutType())
	s.Zero(s.tc.getTimeoutDuration())
	s.NoError(s.tc.logger.Close())
	checkMockLogs(s.T(), s.mockCommunicator, s.tc.taskConfig.Task.Id, []string{
		"Running setup-task commands",
		"Set idle timeout for 'shell.exec' (step 1 of 1) in block 'setup_task'",
		"Running command 'shell.exec' (step 1 of 1) in block 'setup_task'",
		"Hit setup_task timeout (1s)",
		"Finished command 'shell.exec' (step 1 of 1) in block 'setup_task'",
		"Running setup-task commands failed",
		"Finished running setup-task commands",
	}, []string{
		panicLog,
	})
}

func (s *AgentSuite) TestSetupTaskTimeoutFailsTask() {
	const taskGroup = "task_group_name"
	projYml := `
task_groups:
  - name: task_group_name
    setup_task_timeout_secs: 1
    setup_task_can_fail_task: true
    setup_task:
      - command: shell.exec
        params:
          script: sleep 5
`
	s.setupRunTask(projYml)
	s.tc.taskConfig.Task.TaskGroup = taskGroup
	s.tc.taskConfig.TaskGroup = s.tc.taskConfig.Project.FindTaskGroup(taskGroup)

	startAt := time.Now()
	err := s.a.runPreTaskCommands(s.ctx, s.tc)
	s.Error(err, "setup task timeout should fail task")
	s.True(utility.IsContextError(errors.Cause(err)))

	s.Less(time.Since(startAt), 5*time.Second, "timeout should have triggered after 1s")
	s.True(s.tc.hadTimedOut(), "should have hit task timeout")
	s.Equal(setupTaskTimeout, s.tc.getTimeoutType())
	s.Equal(time.Second, s.tc.getTimeoutDuration())

	s.NoError(s.tc.logger.Close())
	checkMockLogs(s.T(), s.mockCommunicator, s.tc.taskConfig.Task.Id, []string{
		"Running setup-task commands",
		"Set idle timeout for 'shell.exec' (step 1 of 1) in block 'setup_task'",
		"Running command 'shell.exec' (step 1 of 1) in block 'setup_task'",
		"Hit setup_task timeout (1s)",
		"Finished command 'shell.exec' (step 1 of 1) in block 'setup_task'",
		"Running setup-task commands failed",
		"Finished running setup-task commands",
	}, []string{panicLog})
}

func (s *AgentSuite) TestTeardownTaskSucceeds() {
	taskGroup := "task_group_name"
	projYml := `
task_groups:
  - name: task_group_name
    teardown_task:
      - command: shell.exec
        params:
          script: exit 0
`
	s.setupRunTask(projYml)
	s.tc.taskConfig.Task.TaskGroup = taskGroup
	s.tc.taskConfig.TaskGroup = s.tc.taskConfig.Project.FindTaskGroup(taskGroup)

	s.NoError(s.a.runPostTaskCommands(s.ctx, s.tc))

	s.NoError(s.tc.logger.Close())
	checkMockLogs(s.T(), s.mockCommunicator, s.tc.taskConfig.Task.Id, []string{
		"Running teardown-task commands",
		"Setting heartbeat timeout to type 'teardown_task'",
		"Running command 'shell.exec' (step 1 of 1) in block 'teardown_task'",
		"Finished command 'shell.exec' (step 1 of 1) in block 'teardown_task'",
		"Resetting heartbeat timeout from type 'teardown_task' back to default",
		"Finished running teardown-task commands",
	}, []string{
		panicLog,
		"Set idle timeout for 'shell.exec'",
		"Running setup-task commands failed",
	})
}

func (s *AgentSuite) TestTeardownTaskFails() {
	const taskGroup = "task_group_name"
	projYml := `
task_groups:
  - name: task_group_name
    teardown_task_can_fail_task: true
    teardown_task:
      - command: shell.exec
        params:
          script: exit 1
`
	s.setupRunTask(projYml)
	s.tc.taskConfig.Task.TaskGroup = taskGroup
	s.tc.taskConfig.TaskGroup = s.tc.taskConfig.Project.FindTaskGroup(taskGroup)

	s.Error(s.a.runPostTaskCommands(s.ctx, s.tc))

	s.NoError(s.tc.logger.Close())
	checkMockLogs(s.T(), s.mockCommunicator, s.tc.taskConfig.Task.Id, []string{
		"Running teardown-task commands",
		"Setting heartbeat timeout to type 'teardown_task'",
		"Running command 'shell.exec' (step 1 of 1) in block 'teardown_task'",
		"Finished command 'shell.exec' (step 1 of 1) in block 'teardown_task'",
		"Running teardown-task commands failed",
		"Resetting heartbeat timeout from type 'teardown_task' back to default",
		"Finished running teardown-task commands",
	}, []string{
		panicLog,
		"Set idle timeout for 'shell.exec'",
	})
}

func (s *AgentSuite) TestTeardownTaskTimeoutDoesNotFailTask() {
	const taskGroup = "task_group_name"
	projYml := `
task_groups:
  - name: task_group_name
    teardown_task_timeout_secs: 1
    teardown_task:
      - command: shell.exec
        params:
          script: sleep 5
`
	s.setupRunTask(projYml)
	s.tc.taskConfig.Task.TaskGroup = taskGroup
	s.tc.taskConfig.TaskGroup = s.tc.taskConfig.Project.FindTaskGroup(taskGroup)

	startAt := time.Now()
	s.NoError(s.a.runPostTaskCommands(s.ctx, s.tc), "teardown task timeout should not fail task")

	s.Less(time.Since(startAt), 5*time.Second, "timeout should have triggered after 1s")
	s.False(s.tc.hadTimedOut(), "should not have hit task timeout")
	s.Zero(s.tc.getTimeoutType())
	s.Zero(s.tc.getTimeoutDuration())

	s.NoError(s.tc.logger.Close())
	checkMockLogs(s.T(), s.mockCommunicator, s.tc.taskConfig.Task.Id, []string{
		"Running teardown-task commands",
		"Setting heartbeat timeout to type 'teardown_task'",
		"Running command 'shell.exec' (step 1 of 1) in block 'teardown_task'",
		"Setting heartbeat timeout to type 'teardown_task'",
		"Hit teardown_task timeout (1s)",
		"Finished command 'shell.exec' (step 1 of 1) in block 'teardown_task'",
		"Running teardown-task commands failed",
		"Resetting heartbeat timeout from type 'teardown_task' back to default",
		"Finished running teardown-task commands",
	}, []string{
		panicLog,
	})
}

func (s *AgentSuite) TestTeardownTaskTimeoutFailsTask() {
	const taskGroup = "task_group_name"
	projYml := `
task_groups:
  - name: task_group_name
    teardown_task_can_fail_task: true
    teardown_task_timeout_secs: 1
    teardown_task:
      - command: shell.exec
        params:
          script: sleep 5
`
	s.setupRunTask(projYml)
	s.tc.taskConfig.Task.TaskGroup = taskGroup
	s.tc.taskConfig.TaskGroup = s.tc.taskConfig.Project.FindTaskGroup(taskGroup)

	startAt := time.Now()
	err := s.a.runPostTaskCommands(s.ctx, s.tc)
	s.Error(err, "teardown task timeout should fail task")
	s.True(utility.IsContextError(errors.Cause(err)))

	s.Less(time.Since(startAt), 5*time.Second, "timeout should have triggered after 1s")
	s.True(s.tc.hadTimedOut(), "should have hit task timeout")
	s.Equal(teardownTaskTimeout, s.tc.getTimeoutType())
	s.Equal(time.Second, s.tc.getTimeoutDuration())

	s.NoError(s.tc.logger.Close())
	checkMockLogs(s.T(), s.mockCommunicator, s.tc.taskConfig.Task.Id, []string{
		"Running teardown-task commands",
		"Setting heartbeat timeout to type 'teardown_task'",
		"Running command 'shell.exec' (step 1 of 1) in block 'teardown_task'",
		"Setting heartbeat timeout to type 'teardown_task'",
		"Hit teardown_task timeout (1s)",
		"Finished command 'shell.exec' (step 1 of 1) in block 'teardown_task'",
		"Running teardown-task commands failed",
		"Resetting heartbeat timeout from type 'teardown_task' back to default",
		"Finished running teardown-task commands",
	}, []string{panicLog})
}

func (s *AgentSuite) TestTeardownGroupSucceeds() {
	taskGroup := "task_group_name"
	projYml := `
task_groups:
  - name: task_group_name
    teardown_group:
      - command: shell.exec
        params:
          script: exit 0
`
	s.setupRunTask(projYml)
	s.tc.taskConfig.Task.TaskGroup = taskGroup
	s.tc.taskConfig.TaskGroup = s.tc.taskConfig.Project.FindTaskGroup(taskGroup)

	s.a.runTeardownGroupCommands(s.ctx, s.tc)

	s.NoError(s.tc.logger.Close())
	checkMockLogs(s.T(), s.mockCommunicator, s.tc.taskConfig.Task.Id, []string{
		"Running teardown-group commands",
		"Running command 'shell.exec' (step 1 of 1) in block 'teardown_group'",
		"Finished command 'shell.exec' (step 1 of 1) in block 'teardown_group'",
		"Finished running teardown-group commands",
	}, []string{
		panicLog,
		"Set idle timeout for 'shell.exec'",
		"Running teardown-group commands failed",
	})
}

func (s *AgentSuite) TestTeardownGroupTimeout() {
	const taskGroup = "task_group_name"
	projYml := `
task_groups:
  - name: task_group_name
    teardown_group_timeout_secs: 1
    teardown_group:
      - command: shell.exec
        params:
          script: sleep 5
`
	s.setupRunTask(projYml)
	s.tc.taskConfig.Task.TaskGroup = taskGroup
	s.tc.taskConfig.TaskGroup = s.tc.taskConfig.Project.FindTaskGroup(taskGroup)

	startAt := time.Now()
	s.a.runTeardownGroupCommands(s.ctx, s.tc)
	s.Less(time.Since(startAt), 5*time.Second, "timeout should have triggered after 1s")

	s.NoError(s.tc.logger.Close())
	checkMockLogs(s.T(), s.mockCommunicator, s.tc.taskConfig.Task.Id, []string{
		"Running teardown-group commands",
		"Running command 'shell.exec' (step 1 of 1) in block 'teardown_group'",
		"Hit teardown_group timeout (1s)",
		"Finished command 'shell.exec' (step 1 of 1) in block 'teardown_group'",
		"Running teardown-group commands failed",
		"Finished running teardown-group commands",
	}, []string{
		panicLog,
	})
}

func (s *AgentSuite) TestTaskGroupTimeout() {
	const taskGroup = "task_group_name"
	s.tc.task = client.TaskData{
		ID:     "task_id",
		Secret: "task_secret",
	}
	projYml := `
task_groups:
  - name: task_group_name
    timeout:
      - command: shell.exec
        params:
          script: exit 0
`
	s.setupRunTask(projYml)
	s.tc.taskConfig.Task.TaskGroup = taskGroup
	s.tc.taskConfig.TaskGroup = s.tc.taskConfig.Project.FindTaskGroup(taskGroup)

	s.a.runTaskTimeoutCommands(s.ctx, s.tc)

	s.NoError(s.tc.logger.Close())
	checkMockLogs(s.T(), s.mockCommunicator, s.tc.taskConfig.Task.Id, []string{
		"Running task-timeout commands",
		"Running command 'shell.exec' (step 1 of 1) in block 'timeout'",
		"Finished command 'shell.exec' (step 1 of 1) in block 'timeout'",
		"Finished running task-timeout commands",
	}, []string{
		panicLog,
		"Set idle timeout for 'shell.exec'",
		"Running task-timeout commands failed",
	})
}

func (s *AgentSuite) TestTimeoutHitsCallbackTimeout() {
	s.tc.task = client.TaskData{
		ID:     "task_id",
		Secret: "task_secret",
	}

	projYml := `
timeout:
  - command: shell.exec
    params:
      script: sleep 5

callback_timeout_secs: 1
`
	s.setupRunTask(projYml)

	startAt := time.Now()
	s.a.runTaskTimeoutCommands(s.ctx, s.tc)

	s.Less(time.Since(startAt), 5*time.Second, "timeout should have triggered after 1s")
	s.False(s.tc.hadTimedOut(), "should not record timeout for timeout block")
	s.Zero(s.tc.getTimeoutType())
	s.Zero(s.tc.getTimeoutDuration())

	s.NoError(s.tc.logger.Close())
	checkMockLogs(s.T(), s.mockCommunicator, s.tc.taskConfig.Task.Id, []string{
		"Running task-timeout commands",
		"Setting heartbeat timeout to type 'callback'",
		"Running command 'shell.exec' (step 1 of 1) in block 'timeout'",
		"Hit callback timeout (1s)",
		"Finished command 'shell.exec' (step 1 of 1) in block 'timeout'",
		"Running task-timeout commands failed",
		"Resetting heartbeat timeout from type 'callback' back to default",
		"Finished running task-timeout commands",
	}, []string{
		panicLog,
		"Set idle timeout for 'shell.exec'",
	})
}

func (s *AgentSuite) TestFetchTaskInfo() {
	s.mockCommunicator.GetProjectResponse = &model.Project{
		Identifier: "some_cool_project",
	}

	_, project, expansions, pv, err := s.a.fetchTaskInfo(s.ctx, s.tc)
	s.NoError(err)

	s.Require().NotZero(s.tc.taskConfig.Project)
	s.Equal(s.mockCommunicator.GetProjectResponse.Identifier, project.Identifier)
	s.Require().NotZero(expansions)
	s.Equal("bar", expansions["foo"], "should include mock communicator expansions")
	s.Equal("new-parameter-value", expansions["overwrite-this-parameter"], "user-specified parameter should overwrite any other conflicting expansion")
	s.Require().NotZero(pv)
	s.True(pv["some_private_var"], "should include mock communicator private variables")
}

func (s *AgentSuite) TestAbortExitsMainAndRunsPost() {
	s.mockCommunicator.HeartbeatShouldAbort = true
	s.a.opts.HeartbeatInterval = 500 * time.Millisecond

	projYml := `
buildvariants:
  - name: mock_build_variant

tasks:
  - name: this_is_a_task_name
    commands:
    - command: shell.exec
      params:
        script: sleep 10

post:
  - command: shell.exec
    params:
      script: sleep 1

timeout:
  - commands: shell.exec
    params:
      script: exit 0
`
	s.setupRunTask(projYml)
	start := time.Now()
	nextTask := &apimodels.NextTaskResponse{
		TaskId:     s.tc.task.ID,
		TaskSecret: s.tc.task.Secret,
	}
	_, _, err := s.a.runTask(s.ctx, s.tc, nextTask, false, s.testTmpDirName)
	s.NoError(err)

	s.WithinDuration(start, time.Now(), 4*time.Second, "abort should prevent commands in the main block from continuing to run")
	s.Equal(evergreen.TaskFailed, s.mockCommunicator.EndTaskResult.Detail.Status, "task that aborts during main block should fail")
	// The exact count is not of particular importance, we're only interested in
	// knowing that the heartbeat is still going despite receiving an abort.
	s.GreaterOrEqual(s.mockCommunicator.GetHeartbeatCount(), 1, "heartbeat should be still running for teardown_task block even when initial abort signal is received")

	s.NoError(s.tc.logger.Close())
	checkMockLogs(s.T(), s.mockCommunicator, s.tc.taskConfig.Task.Id, []string{
		"Heartbeat received signal to abort task.",
		"Task completed - FAILURE",
		"Running post-task commands",
		"Setting heartbeat timeout to type 'post'",
		"Running command 'shell.exec' (step 1 of 1) in block 'post'",
		"Finished command 'shell.exec' (step 1 of 1) in block 'post'",
		"Resetting heartbeat timeout from type 'post' back to default",
		"Finished running post-task commands",
	}, []string{
		panicLog,
		"Running task-timeout commands",
	})
}

func (s *AgentSuite) TestAbortExitsMainAndRunsTeardownTask() {
	s.mockCommunicator.HeartbeatShouldAbort = true
	s.a.opts.HeartbeatInterval = 500 * time.Millisecond

	projYml := `
buildvariants:
  - name: mock_build_variant

tasks:
  - name: this_is_a_task_name
    commands:
      - command: shell.exec
        params:
          script: sleep 5

task_groups:
  - name: some_task_group
    tasks:
      - this_is_a_task_name
    teardown_task:
      - command: shell.exec
        params:
          script: sleep 1

timeout:
  - commands: shell.exec
    params:
      script: exit 0
`
	s.setupRunTask(projYml)
	taskGroup := "some_task_group"
	s.tc.taskConfig.Task.TaskGroup = taskGroup
	s.tc.taskConfig.TaskGroup = s.tc.taskConfig.Project.FindTaskGroup(taskGroup)

	start := time.Now()
	nextTask := &apimodels.NextTaskResponse{
		TaskId:     s.tc.task.ID,
		TaskSecret: s.tc.task.Secret,
		TaskGroup:  taskGroup,
	}
	_, _, err := s.a.runTask(s.ctx, s.tc, nextTask, false, s.testTmpDirName)
	s.NoError(err)

	s.WithinDuration(start, time.Now(), 4*time.Second, "abort should prevent commands in the main block from continuing to run")
	s.Equal(evergreen.TaskFailed, s.mockCommunicator.EndTaskResult.Detail.Status, "task that aborts during main block should fail")
	// The exact count is not of particular importance, we're only interested in
	// knowing that the heartbeat is still going despite receiving an abort.
	s.GreaterOrEqual(s.mockCommunicator.GetHeartbeatCount(), 1, "heartbeat should be still running for teardown_task block even when initial abort signal is received")
	checkMockLogs(s.T(), s.mockCommunicator, s.tc.taskConfig.Task.Id, []string{
		"Heartbeat received signal to abort task.",
		"Task completed - FAILURE",
		"Running command 'shell.exec' (step 1 of 1) in block 'teardown_task'",
	}, []string{
		panicLog,
		"Running task-timeout commands",
	})
}

// checkMockLogs checks the mock communicator's received task logs. Note that
// callers should flush the task logs before checking them to ensure that they
// are up-to-date.
func checkMockLogs(t *testing.T, mc *client.Mock, taskID string, logsToFind []string, logsToNotFind []string) {
	expectedLog := make(map[string]bool)
	for _, log := range logsToFind {
		expectedLog[log] = false
	}
	unexpectedLog := make(map[string]bool)
	for _, log := range logsToNotFind {
		unexpectedLog[log] = false
	}

	var allLogs []string
	for _, msg := range mc.GetMockMessages()[taskID] {
		for log := range expectedLog {
			if strings.Contains(msg.Message, log) {
				expectedLog[log] = true
			}
		}
		for log := range unexpectedLog {
			if strings.Contains(msg.Message, log) {
				unexpectedLog[log] = true
			}
		}
		allLogs = append(allLogs, msg.Message)
	}
	var displayLogs bool
	for log, found := range expectedLog {
		if !assert.True(t, found, "expected log, but was not found: %s", log) {
			displayLogs = true
		}
	}
	for log, found := range unexpectedLog {
		if !assert.False(t, found, "expected log to NOT be found, but it was found: %s", log) {
			displayLogs = true
		}
	}

	if displayLogs {
		grip.Infof("Logs for task '%s':\n%s\n", taskID, strings.Join(allLogs, "\n"))
	}
}<|MERGE_RESOLUTION|>--- conflicted
+++ resolved
@@ -67,12 +67,6 @@
 	suite.Run(t, new(AgentSuite))
 }
 
-<<<<<<< HEAD
-// kim: TODO: fix merge conflict due to task working directory consolidation
-func (s *AgentSuite) SetupTest() {
-	var err error
-	s.tmpDirName, err = os.MkdirTemp("", filepath.Base(s.T().Name()))
-=======
 func (s *AgentSuite) SetupSuite() {
 	s.suiteTmpDirName = s.T().TempDir()
 }
@@ -101,7 +95,6 @@
 	var err error
 
 	s.testTmpDirName, err = os.MkdirTemp(s.suiteTmpDirName, filepath.Base(s.T().Name()))
->>>>>>> 89de5ebc
 	s.Require().NoError(err)
 
 	s.a = &Agent{
@@ -111,11 +104,7 @@
 			StatusPort:       2286,
 			LogOutput:        LogOutputStdout,
 			LogPrefix:        "agent",
-<<<<<<< HEAD
-			WorkingDirectory: s.tmpDirName,
-=======
 			WorkingDirectory: s.testTmpDirName,
->>>>>>> 89de5ebc
 		},
 		comm:   client.NewMock("url"),
 		tracer: otel.GetTracerProvider().Tracer("noop_tracer"),
@@ -1289,39 +1278,24 @@
 	s.Empty(taskDirectory)
 }
 
-<<<<<<< HEAD
-// kim: TODO: fix gnarly merge conflict from task working directory PR.
-
-func (s *AgentSuite) TestSetupInitialSucceeds() {
-=======
 func (s *AgentSuite) TestGeneralPreviousTaskCleanupAndNextTaskSetupSucceeds() {
->>>>>>> 89de5ebc
 	nextTask := &apimodels.NextTaskResponse{}
 	s.setupRunTask(defaultProjYml)
 	shouldSetupGroup, taskDirectory := s.a.finishPrevTask(s.ctx, nextTask, s.tc)
-<<<<<<< HEAD
-
-	tc, shouldExit, err := s.a.setupTask(s.ctx, s.ctx, s.tc, nextTask, shouldSetupGroup, taskDirectory)
-	s.False(shouldExit)
-	s.NoError(err)
-	s.Require().NotZero(tc, "task context should be populated with initial data")
-
-	s.Equal(s.tc.taskConfig, tc.taskConfig)
-	s.NotZero(tc.logger, "logger should be set")
-
-	taskDir := s.getTaskWorkingDirectory(s.a.opts.WorkingDirectory)
-	s.NotZero(taskDir, "should have created task working directory")
-=======
 	s.True(shouldSetupGroup, "should set up task directory again")
 	s.Empty(taskDirectory, "task directory should not carry over to next task unless they're part of the same task group")
 	tc, shouldExit, err := s.a.setupTask(s.ctx, s.ctx, s.tc, nextTask, shouldSetupGroup, taskDirectory)
 	s.False(shouldExit)
 	s.NoError(err)
 
-	s.Require().NotZero(tc)
+	s.Require().NotZero(tc, "task context should be populated with initial data")
 	s.Require().NotZero(tc.taskConfig)
+	s.Equal(s.tc.taskConfig, tc.taskConfig)
+	s.NotZero(tc.logger, "logger should be set")
+
 	s.Contains(tc.taskConfig.WorkDir, s.a.opts.WorkingDirectory)
->>>>>>> 89de5ebc
+	taskDir := s.getTaskWorkingDirectory(s.a.opts.WorkingDirectory)
+	s.NotZero(taskDir, "should have created task working directory")
 
 	s.NoError(s.tc.logger.Close())
 	checkMockLogs(s.T(), s.mockCommunicator, s.tc.taskConfig.Task.Id, []string{
@@ -1334,7 +1308,69 @@
 	}, []string{panicLog})
 }
 
-<<<<<<< HEAD
+func (s *AgentSuite) TestGeneralPreviousTaskCleanupAndNextTaskSetupSucceedsWithTasksInSameTaskGroup() {
+	const taskGroup = "this_is_a_task_group"
+	projYml := `
+buildvariants:
+  - name: mock_build_variant
+    tasks:
+      - this_is_a_task_group
+
+tasks:
+  - name: this_is_a_task_name
+    commands:
+      - command: shell.exec
+        params:
+          script: exit 0
+  - name: this_is_another_task_name
+    commands:
+      - command: shell.exec
+        params:
+          script: exit 0
+
+task_groups:
+  - name: this_is_a_task_group
+    tasks:
+      - this_is_a_task_name
+      - this_is_another_task_name
+`
+	s.setupRunTask(projYml)
+
+	// Fake out the data so that the previous task already set up the task
+	// group, and next task is part of the same task group.
+	s.tc.ranSetupGroup = true
+	s.tc.taskConfig.Task.TaskGroup = taskGroup
+	s.tc.taskConfig.TaskGroup = s.tc.taskConfig.Project.FindTaskGroup(taskGroup)
+	s.Require().NotNil(s.tc.taskConfig.TaskGroup, "task group should be defined in project")
+	nextTask := &apimodels.NextTaskResponse{
+		TaskGroup: taskGroup,
+	}
+
+	shouldSetupGroup, taskDirectory := s.a.finishPrevTask(s.ctx, nextTask, s.tc)
+	s.False(shouldSetupGroup, "should not set up task directory again for task in same task group")
+	s.Equal(s.tc.taskConfig.WorkDir, taskDirectory, "task directory should carry over to next task since it's part of the same task group")
+
+	tc, shouldExit, err := s.a.setupTask(s.ctx, s.ctx, s.tc, nextTask, shouldSetupGroup, taskDirectory)
+	s.False(shouldExit)
+	s.NoError(err)
+
+	s.Require().NotZero(tc)
+	s.Require().NotZero(tc.taskConfig)
+	s.Equal(taskDirectory, tc.taskConfig.WorkDir, "should reuse same working directory for task in same task group")
+
+	s.NoError(s.tc.logger.Close())
+	checkMockLogs(s.T(), s.mockCommunicator, s.tc.taskConfig.Task.Id, []string{
+		"Current command set to initial task setup (system).",
+		"Task logger initialized",
+		"Execution logger initialized.",
+		"System logger initialized.",
+		"Starting task 'task_id', execution 0.",
+	}, []string{
+		panicLog,
+		"Making new directory",
+	})
+}
+
 func (s *AgentSuite) checkTaskSystemFailed() {
 	s.Require().NotZero(s.mockCommunicator.EndTaskResult)
 	detail := s.mockCommunicator.EndTaskResult.Detail
@@ -1449,69 +1485,6 @@
 	s.False(fileInfo.IsDir(), "cannot use file as prefix path for task working directory")
 
 	s.checkTaskSystemFailed()
-=======
-func (s *AgentSuite) TestGeneralPreviousTaskCleanupAndNextTaskSetupSucceedsWithTasksInSameTaskGroup() {
-	const taskGroup = "this_is_a_task_group"
-	projYml := `
-buildvariants:
-  - name: mock_build_variant
-    tasks:
-      - this_is_a_task_group
-
-tasks:
-  - name: this_is_a_task_name
-    commands:
-      - command: shell.exec
-        params:
-          script: exit 0
-  - name: this_is_another_task_name
-    commands:
-      - command: shell.exec
-        params:
-          script: exit 0
-
-task_groups:
-  - name: this_is_a_task_group
-    tasks:
-      - this_is_a_task_name
-      - this_is_another_task_name
-`
-	s.setupRunTask(projYml)
-
-	// Fake out the data so that the previous task already set up the task
-	// group, and next task is part of the same task group.
-	s.tc.ranSetupGroup = true
-	s.tc.taskConfig.Task.TaskGroup = taskGroup
-	s.tc.taskConfig.TaskGroup = s.tc.taskConfig.Project.FindTaskGroup(taskGroup)
-	s.Require().NotNil(s.tc.taskConfig.TaskGroup, "task group should be defined in project")
-	nextTask := &apimodels.NextTaskResponse{
-		TaskGroup: taskGroup,
-	}
-
-	shouldSetupGroup, taskDirectory := s.a.finishPrevTask(s.ctx, nextTask, s.tc)
-	s.False(shouldSetupGroup, "should not set up task directory again for task in same task group")
-	s.Equal(s.tc.taskConfig.WorkDir, taskDirectory, "task directory should carry over to next task since it's part of the same task group")
-
-	tc, shouldExit, err := s.a.setupTask(s.ctx, s.ctx, s.tc, nextTask, shouldSetupGroup, taskDirectory)
-	s.False(shouldExit)
-	s.NoError(err)
-
-	s.Require().NotZero(tc)
-	s.Require().NotZero(tc.taskConfig)
-	s.Equal(taskDirectory, tc.taskConfig.WorkDir, "should reuse same working directory for task in same task group")
-
-	s.NoError(s.tc.logger.Close())
-	checkMockLogs(s.T(), s.mockCommunicator, s.tc.taskConfig.Task.Id, []string{
-		"Current command set to initial task setup (system).",
-		"Task logger initialized",
-		"Execution logger initialized.",
-		"System logger initialized.",
-		"Starting task 'task_id', execution 0.",
-	}, []string{
-		panicLog,
-		"Making new directory",
-	})
->>>>>>> 89de5ebc
 }
 
 func (s *AgentSuite) TestRunTaskWithUserDefinedTaskStatus() {
