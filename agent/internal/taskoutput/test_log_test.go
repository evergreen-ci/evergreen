--- conflicted
+++ resolved
@@ -359,19 +359,5 @@
 		Execution: tsk.Execution,
 	}, logger)
 
-<<<<<<< HEAD
-	return tsk, h
-=======
 	return tsk, h.(*testLogDirectoryHandler)
-}
-
-func setupCedarServer(ctx context.Context, t *testing.T, comm *client.Mock) *timberutil.MockCedarServer {
-	srv, err := timberutil.NewMockCedarServer(ctx, serviceutil.NextPort())
-	require.NoError(t, err)
-
-	conn, err := grpc.DialContext(ctx, srv.Address(), grpc.WithTransportCredentials(insecure.NewCredentials()))
-	require.NoError(t, err)
-	comm.CedarGRPCConn = conn
-	return srv
->>>>>>> 4ecf23e1
 }