--- conflicted
+++ resolved
@@ -54,95 +54,19 @@
 	}
 	comm := client.NewMock("url")
 
-<<<<<<< HEAD
 	require.NoError(t, AppendTestLog(ctx, comm, tsk, testLog))
 	it, err := tsk.GetTestLogs(ctx, taskoutput.TestLogGetOptions{LogPaths: []string{testLog.Name}})
 	require.NoError(t, err)
-=======
-	t.Run("RoundTrip", func(t *testing.T) {
-		tsk.TaskOutputInfo = &taskoutput.TaskOutput{
-			TestLogs: taskoutput.TestLogOutput{
-				Version: 1,
-				BucketConfig: evergreen.BucketConfig{
-					Name: t.TempDir(),
-					Type: evergreen.BucketTypeLocal,
-				},
-			},
-		}
-
-		require.NoError(t, AppendTestLog(ctx, comm, tsk, testLog))
-		it, err := tsk.GetTestLogs(ctx, taskoutput.TestLogGetOptions{LogPaths: []string{testLog.Name}})
-		require.NoError(t, err)
-
-		var actual string
-		for it.Next() {
-			line := it.Item()
-			assert.Equal(t, level.Info, line.Priority)
-			assert.WithinDuration(t, time.Now(), time.Unix(0, line.Timestamp), time.Second)
-			actual += line.Data + "\n"
-		}
-		expectedLines := "log line 1\nlog line 2\nlog line 3\nlog line 4\n"
-		assert.Equal(t, expectedLines, actual)
-	})
-	t.Run("ToCedar", func(t *testing.T) {
-		tsk.TaskOutputInfo = &taskoutput.TaskOutput{}
-
-		for _, test := range []struct {
-			name     string
-			testCase func(*testing.T, *timberutil.MockBuildloggerServer)
-		}{
-			{
-				name: "CreateSenderFails",
-				testCase: func(t *testing.T, srv *timberutil.MockBuildloggerServer) {
-					srv.CreateErr = true
-					assert.Error(t, AppendTestLog(ctx, comm, tsk, testLog))
-				},
-			},
-			{
-				name: "SendFails",
-				testCase: func(t *testing.T, srv *timberutil.MockBuildloggerServer) {
-					srv.AppendErr = true
-					assert.Error(t, AppendTestLog(ctx, comm, tsk, testLog))
-				},
-			},
-			{
-				name: "CloseSenderFails",
-				testCase: func(t *testing.T, srv *timberutil.MockBuildloggerServer) {
-					srv.CloseErr = true
-					assert.Error(t, AppendTestLog(ctx, comm, tsk, testLog))
-				},
-			},
-			{
-				name: "SendSucceeds",
-				testCase: func(t *testing.T, srv *timberutil.MockBuildloggerServer) {
-					require.NoError(t, AppendTestLog(ctx, comm, tsk, testLog))
-
-					require.NotEmpty(t, srv.Create)
-					assert.Equal(t, tsk.Project, srv.Create.Info.Project)
-					assert.Equal(t, tsk.Version, srv.Create.Info.Version)
-					assert.Equal(t, tsk.BuildVariant, srv.Create.Info.Variant)
-					assert.Equal(t, tsk.DisplayName, srv.Create.Info.TaskName)
-					assert.Equal(t, tsk.Id, srv.Create.Info.TaskId)
-					assert.Equal(t, int32(tsk.Execution), srv.Create.Info.Execution)
-					assert.Equal(t, testLog.Name, srv.Create.Info.TestName)
-					assert.Equal(t, !tsk.IsPatchRequest(), srv.Create.Info.Mainline)
-					assert.Equal(t, buildlogger.LogStorageS3, buildlogger.LogStorage(srv.Create.Storage))
-
-					require.Len(t, srv.Data, 1)
-					for _, data := range srv.Data {
-						require.Len(t, data, 1)
-						require.Len(t, data[0].Lines, 4)
-					}
->>>>>>> f50345d4
-
-	var lines []string
+
+	var actual string
 	for it.Next() {
 		line := it.Item()
 		assert.Equal(t, level.Info, line.Priority)
 		assert.WithinDuration(t, time.Now(), time.Unix(0, line.Timestamp), time.Second)
-		lines = append(lines, line.Data)
-	}
-	assert.Equal(t, strings.Join(testLog.Lines, "\n"), strings.Join(lines, "\n"))
+		actual += line.Data + "\n"
+	}
+	expectedLines := "log line 1\nlog line 2\nlog line 3\nlog line 4\n"
+	assert.Equal(t, expectedLines, actual)
 }
 
 func TestTestLogDirectoryHandler(t *testing.T) {
