--- conflicted
+++ resolved
@@ -448,14 +448,10 @@
 				TaskID:    tsk.Id,
 				Execution: tsk.Execution,
 			}
-<<<<<<< HEAD
-			senderOpts := taskoutput.EvergreenSenderOptions{FlushInterval: time.Minute}
-=======
 			senderOpts := taskoutput.EvergreenSenderOptions{
 				LevelInfo:     levelInfo,
 				FlushInterval: time.Minute,
 			}
->>>>>>> f50345d4
 			sender, err = tsk.TaskOutputInfo.TaskLogs.NewSender(ctx, taskOpts, senderOpts, logType)
 			if err != nil {
 				return nil, nil, errors.Wrap(err, "creating Evergreen task log sender")
