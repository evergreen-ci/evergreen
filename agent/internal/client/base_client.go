package client

import (
	"context"
	"encoding/json"
	"fmt"
	"io/ioutil"
	"net/http"
	"os"
	"strconv"
	"sync"
	"time"

	"github.com/evergreen-ci/evergreen"
	"github.com/evergreen-ci/evergreen/apimodels"
	"github.com/evergreen-ci/evergreen/cloud"
	"github.com/evergreen-ci/evergreen/model"
	"github.com/evergreen-ci/evergreen/model/artifact"
	"github.com/evergreen-ci/evergreen/model/manifest"
	patchmodel "github.com/evergreen-ci/evergreen/model/patch"
	"github.com/evergreen-ci/evergreen/model/task"
	restmodel "github.com/evergreen-ci/evergreen/rest/model"
	"github.com/evergreen-ci/evergreen/util"
	"github.com/evergreen-ci/juniper/gopb"
	"github.com/evergreen-ci/timber"
	"github.com/evergreen-ci/timber/buildlogger"
	"github.com/evergreen-ci/utility"
	"github.com/mongodb/grip"
	"github.com/mongodb/grip/level"
	"github.com/mongodb/grip/logging"
	"github.com/mongodb/grip/message"
	"github.com/mongodb/grip/recovery"
	"github.com/mongodb/grip/send"
	"github.com/pkg/errors"
	"google.golang.org/grpc"
)

// baseCommunicator provides common methods for Communicator functionality but
// does not implement the entire interface.
type baseCommunicator struct {
	serverURL       string
	retry           utility.RetryOptions
	httpClient      *http.Client
	reqHeaders      map[string]string
	cedarGRPCClient *grpc.ClientConn
	loggerInfo      LoggerMetadata

	lastMessageSent time.Time
	mutex           sync.RWMutex
}

func newBaseCommunicator(serverURL string, reqHeaders map[string]string) baseCommunicator {
	return baseCommunicator{
		retry: utility.RetryOptions{
			MaxAttempts: defaultMaxAttempts,
			MinDelay:    defaultTimeoutStart,
			MaxDelay:    defaultTimeoutMax,
		},
		serverURL:  serverURL,
		reqHeaders: reqHeaders,
	}
}

// Close cleans up the resources being used by the communicator.
func (c *baseCommunicator) Close() {
	if c.httpClient != nil {
		utility.PutHTTPClient(c.httpClient)
	}
}

// SetTimeoutStart sets the initial timeout for a request.
func (c *baseCommunicator) SetTimeoutStart(timeoutStart time.Duration) {
	c.retry.MinDelay = timeoutStart
}

// SetTimeoutMax sets the maximum timeout for a request.
func (c *baseCommunicator) SetTimeoutMax(timeoutMax time.Duration) {
	c.retry.MaxDelay = timeoutMax
}

// SetMaxAttempts sets the number of attempts a request will be made.
func (c *baseCommunicator) SetMaxAttempts(attempts int) {
	c.retry.MaxAttempts = attempts
}

func (c *baseCommunicator) UpdateLastMessageTime() {
	c.mutex.Lock()
	defer c.mutex.Unlock()

	c.lastMessageSent = time.Now()
}

func (c *baseCommunicator) LastMessageAt() time.Time {
	c.mutex.RLock()
	defer c.mutex.RUnlock()

	return c.lastMessageSent
}

func (c *baseCommunicator) GetLoggerMetadata() LoggerMetadata {
	return c.loggerInfo
}

func (c *baseCommunicator) resetClient() {
	c.mutex.Lock()
	defer c.mutex.Unlock()

	if c.httpClient != nil {
		utility.PutHTTPClient(c.httpClient)
	}

	c.httpClient = utility.GetDefaultHTTPRetryableClient()
	c.httpClient.Timeout = heartbeatTimeout
}

func (c *baseCommunicator) createCedarGRPCConn(ctx context.Context) error {
	if c.cedarGRPCClient == nil {
		cc, err := c.GetCedarConfig(ctx)
		if err != nil {
			return errors.Wrap(err, "getting Cedar config")
		}

		if cc.BaseURL == "" {
			// No cedar base URL probably means we are running
			// evergreen locally or in some testing mode.
			return nil
		}

		dialOpts := timber.DialCedarOptions{
			BaseAddress: cc.BaseURL,
			RPCPort:     cc.RPCPort,
			Username:    cc.Username,
			APIKey:      cc.APIKey,
			// Insecure should always be set to false except when
			// running Cedar locally, e.g. with our smoke tests.
			Insecure: cc.Insecure,
			Retries:  10,
		}
		c.cedarGRPCClient, err = timber.DialCedar(ctx, c.httpClient, dialOpts)
		if err != nil {
			return errors.Wrap(err, "creating Cedar gRPC client connection")
		}
	}

	// We should always check the health of the conn as a sanity check,
	// this way we can fail the agent early and avoid task system failures.
	healthClient := gopb.NewHealthClient(c.cedarGRPCClient)
	_, err := healthClient.Check(ctx, &gopb.HealthCheckRequest{})
	return errors.Wrap(err, "checking Cedar gRPC health")
}

// GetProjectRef loads the task's project.
func (c *baseCommunicator) GetProjectRef(ctx context.Context, taskData TaskData) (*model.ProjectRef, error) {
	projectRef := &model.ProjectRef{}
	info := requestInfo{
		method:   http.MethodGet,
		taskData: &taskData,
	}
	info.setTaskPathSuffix("project_ref")
	resp, err := c.retryRequest(ctx, info, nil)
	if err != nil {
		return nil, util.RespErrorf(resp, errors.Wrap(err, "getting project ref").Error())
	}
	defer resp.Body.Close()
	if err = utility.ReadJSON(resp.Body, projectRef); err != nil {
		return nil, errors.Wrap(err, "reading project ref from response")
	}
	return projectRef, nil
}

// DisableHost signals to the app server that the host should be disabled.
func (c *baseCommunicator) DisableHost(ctx context.Context, hostID string, details apimodels.DisableInfo) error {
	info := requestInfo{
		method: http.MethodPost,
		path:   fmt.Sprintf("hosts/%s/disable", hostID),
	}
	resp, err := c.retryRequest(ctx, info, &details)
	if err != nil {
		return util.RespErrorf(resp, errors.Wrapf(err, "disabling host '%s'", hostID).Error())
	}

	defer resp.Body.Close()
	return nil
}

// GetTask returns the active task.
func (c *baseCommunicator) GetTask(ctx context.Context, taskData TaskData) (*task.Task, error) {
	task := &task.Task{}
	info := requestInfo{
		method:   http.MethodGet,
		taskData: &taskData,
	}
	info.setTaskPathSuffix("")
	resp, err := c.retryRequest(ctx, info, nil)
	if err != nil {
		return nil, util.RespErrorf(resp, errors.Wrap(err, "getting task info").Error())
	}
	defer resp.Body.Close()
	if err = utility.ReadJSON(resp.Body, task); err != nil {
		return nil, errors.Wrap(err, "reading task info from response")
	}
	return task, nil
}

// GetDisplayTaskInfoFromExecution returns the display task info associated
// with the execution task.
func (c *baseCommunicator) GetDisplayTaskInfoFromExecution(ctx context.Context, td TaskData) (*apimodels.DisplayTaskInfo, error) {
	info := requestInfo{
		method:   http.MethodGet,
		path:     fmt.Sprintf("tasks/%s/display_task", td.ID),
		taskData: &td,
	}
	resp, err := c.retryRequest(ctx, info, nil)
	if err != nil {
		return nil, util.RespErrorf(resp, errors.Wrap(err, "getting parent display task info").Error())
	}
	defer resp.Body.Close()

	displayTaskInfo := &apimodels.DisplayTaskInfo{}
	err = utility.ReadJSON(resp.Body, &displayTaskInfo)
	if err != nil {
		return nil, errors.Wrap(err, "reading parent display task info from response")
	}

	return displayTaskInfo, nil
}

func (c *baseCommunicator) GetDistroView(ctx context.Context, taskData TaskData) (*apimodels.DistroView, error) {
	info := requestInfo{
		method:   http.MethodGet,
		taskData: &taskData,
	}
	info.setTaskPathSuffix("distro_view")
	resp, err := c.retryRequest(ctx, info, nil)
	if err != nil {
		return nil, util.RespErrorf(resp, errors.Wrap(err, "getting distro view").Error())
	}
	defer resp.Body.Close()
	var dv apimodels.DistroView
	if err = utility.ReadJSON(resp.Body, &dv); err != nil {
		return nil, errors.Wrap(err, "reading distro view from response")
	}
	return &dv, nil
}

// GetDistroAMI returns the distro for the task.
func (c *baseCommunicator) GetDistroAMI(ctx context.Context, distro, region string, taskData TaskData) (string, error) {
	info := requestInfo{
		method:   http.MethodGet,
		taskData: &taskData,
	}
	info.path = fmt.Sprintf("distros/%s/ami", distro)
	if region != "" {
		info.path = fmt.Sprintf("%s?region=%s", info.path, region)
	}
	resp, err := c.retryRequest(ctx, info, nil)
	if err != nil {
		return "", util.RespErrorf(resp, errors.Wrap(err, "getting distro AMI").Error())
	}
	defer resp.Body.Close()
	out, err := ioutil.ReadAll(resp.Body)
	if err != nil {
		return "", errors.Wrap(err, "reading distro AMI from response")
	}
	return string(out), nil
}

func (c *baseCommunicator) GetProject(ctx context.Context, taskData TaskData) (*model.Project, error) {
	info := requestInfo{
		method:   http.MethodGet,
		taskData: &taskData,
	}
	info.setTaskPathSuffix("parser_project")
	resp, err := c.retryRequest(ctx, info, nil)
	if err != nil {
		return nil, util.RespErrorf(resp, errors.Wrap(err, "getting parser project").Error())
	}
	respBytes, err := ioutil.ReadAll(resp.Body)
	if err != nil {
		return nil, errors.Wrap(err, "reading parser project from response")
	}

	return model.GetProjectFromBSON(respBytes)
}

func (c *baseCommunicator) GetExpansions(ctx context.Context, taskData TaskData) (util.Expansions, error) {
	e := util.Expansions{}
	info := requestInfo{
		method:   http.MethodGet,
		taskData: &taskData,
	}
	info.setTaskPathSuffix("expansions")
	resp, err := c.retryRequest(ctx, info, nil)
	if err != nil {
		return nil, util.RespErrorf(resp, errors.Wrap(err, "getting expansions").Error())
	}
	defer resp.Body.Close()

	err = utility.ReadJSON(resp.Body, &e)
	if err != nil {
		return nil, errors.Wrap(err, "reading expansions from response")
	}
	return e, nil
}

func (c *baseCommunicator) GetExpansionsAndVars(ctx context.Context, taskData TaskData) (*apimodels.ExpansionsAndVars, error) {
	info := requestInfo{
		method:   http.MethodGet,
		taskData: &taskData,
	}
	info.setTaskPathSuffix("expansions_and_vars")
	resp, err := c.retryRequest(ctx, info, nil)
	if err != nil {
		return nil, util.RespErrorf(resp, errors.Wrap(err, "getting expansions and vars").Error())
	}
	defer resp.Body.Close()

	var expAndVars apimodels.ExpansionsAndVars
	if err = utility.ReadJSON(resp.Body, &expAndVars); err != nil {
		return nil, errors.Wrap(err, "reading expansions and vars from response")
	}
	return &expAndVars, nil
}

func (c *baseCommunicator) Heartbeat(ctx context.Context, taskData TaskData) (string, error) {
	data := interface{}("heartbeat")
	ctx, cancel := context.WithTimeout(ctx, heartbeatTimeout)
	defer cancel()
	info := requestInfo{
		method:   http.MethodPost,
		taskData: &taskData,
	}
	info.setTaskPathSuffix("heartbeat")
	resp, err := c.request(ctx, info, data)
	if err != nil {
		return "", errors.Wrap(err, "sending heartbeat")
	}
	defer resp.Body.Close()
	if resp.StatusCode == http.StatusConflict {
		return evergreen.TaskConflict, errors.Errorf("unauthorized - wrong secret")
	}
	if resp.StatusCode != http.StatusOK {
		return "", util.RespErrorf(resp, "sending heartbeat")
	}

	heartbeatResponse := &apimodels.HeartbeatResponse{}
	if err = utility.ReadJSON(resp.Body, heartbeatResponse); err != nil {
		return "", errors.Wrap(err, "reading heartbeat reply from response")
	}
	if heartbeatResponse.Abort {
		return evergreen.TaskFailed, nil
	}
	return "", nil
}

// GetCedarGRPCConn returns the client connection to cedar if it exists, or
// creates it if it doesn't exist.
func (c *baseCommunicator) GetCedarGRPCConn(ctx context.Context) (*grpc.ClientConn, error) {
	if err := c.createCedarGRPCConn(ctx); err != nil {
		return nil, errors.Wrap(err, "setting up Cedar gRPC connection")
	}
	return c.cedarGRPCClient, nil
}

func (c *baseCommunicator) GetLoggerProducer(ctx context.Context, td TaskData, config *LoggerConfig) (LoggerProducer, error) {
	if config == nil {
		config = &LoggerConfig{
			Agent:  []LogOpts{{Sender: model.EvergreenLogSender}},
			System: []LogOpts{{Sender: model.EvergreenLogSender}},
			Task:   []LogOpts{{Sender: model.EvergreenLogSender}},
		}
	}
	underlying := []send.Sender{}

	exec, senders, err := c.makeSender(ctx, td, config.Agent, apimodels.AgentLogPrefix, evergreen.LogTypeAgent)
	if err != nil {
		return nil, errors.Wrap(err, "making agent logger")
	}
	underlying = append(underlying, senders...)
	task, senders, err := c.makeSender(ctx, td, config.Task, apimodels.TaskLogPrefix, evergreen.LogTypeTask)
	if err != nil {
		return nil, errors.Wrap(err, "making task logger")
	}
	underlying = append(underlying, senders...)
	system, senders, err := c.makeSender(ctx, td, config.System, apimodels.SystemLogPrefix, evergreen.LogTypeSystem)
	if err != nil {
		return nil, errors.Wrap(err, "making system logger")
	}
	underlying = append(underlying, senders...)

	return &logHarness{
		execution:                 logging.MakeGrip(exec),
		task:                      logging.MakeGrip(task),
		system:                    logging.MakeGrip(system),
		underlyingBufferedSenders: underlying,
	}, nil
}

func (c *baseCommunicator) makeSender(ctx context.Context, td TaskData, opts []LogOpts, prefix string, logType string) (send.Sender, []send.Sender, error) {
	levelInfo := send.LevelInfo{Default: level.Info, Threshold: level.Debug}
	senders := []send.Sender{grip.GetSender()}
	underlyingBufferedSenders := []send.Sender{}

	for _, opt := range opts {
		var sender send.Sender
		var err error
		bufferDuration := defaultLogBufferTime
		if opt.BufferDuration > 0 {
			bufferDuration = opt.BufferDuration
		}
		bufferSize := defaultLogBufferSize
		if opt.BufferSize > 0 {
			bufferSize = opt.BufferSize
		}
		bufferedSenderOpts := send.BufferedSenderOptions{FlushInterval: bufferDuration, BufferSize: bufferSize}

		// disallow sending system logs to S3 or logkeeper for security reasons
		if prefix == apimodels.SystemLogPrefix && (opt.Sender == model.FileLogSender || opt.Sender == model.LogkeeperLogSender) {
			opt.Sender = model.EvergreenLogSender
		}
		switch opt.Sender {
		case model.FileLogSender:
			sender, err = send.NewPlainFileLogger(prefix, opt.Filepath, levelInfo)
			if err != nil {
				return nil, nil, errors.Wrap(err, "creating file logger")
			}

			underlyingBufferedSenders = append(underlyingBufferedSenders, sender)
			sender, err = send.NewBufferedSender(ctx, sender, bufferedSenderOpts)
			if err != nil {
				return nil, nil, errors.Wrap(err, "creating buffered file logger")
			}
		case model.SplunkLogSender:
			info := send.SplunkConnectionInfo{
				ServerURL: opt.SplunkServerURL,
				Token:     opt.SplunkToken,
			}
			sender, err = send.NewSplunkLogger(prefix, info, levelInfo)
			if err != nil {
				return nil, nil, errors.Wrap(err, "creating Splunk logger")
			}
			underlyingBufferedSenders = append(underlyingBufferedSenders, sender)
			sender, err = send.NewBufferedSender(ctx, newAnnotatedWrapper(td.ID, prefix, sender), bufferedSenderOpts)
			if err != nil {
				return nil, nil, errors.Wrap(err, "creating buffered Splunk logger")
			}
		case model.LogkeeperLogSender:
			config := send.BuildloggerConfig{
				URL:        opt.LogkeeperURL,
				Number:     opt.LogkeeperBuildNum,
				Local:      grip.GetSender(),
				Test:       prefix,
				CreateTest: true,
			}
			sender, err = send.NewBuildlogger(opt.BuilderID, &config, levelInfo)
			if err != nil {
				return nil, nil, errors.Wrap(err, "creating Logkeeper logger")
			}
			underlyingBufferedSenders = append(underlyingBufferedSenders, sender)
			sender, err = send.NewBufferedSender(ctx, sender, bufferedSenderOpts)
			if err != nil {
				return nil, nil, errors.Wrap(err, "creating buffered Logkeeper logger")
			}

			metadata := LogkeeperMetadata{
				Build: config.GetBuildID(),
				Test:  config.GetTestID(),
			}
			switch prefix {
			case apimodels.AgentLogPrefix:
				c.loggerInfo.Agent = append(c.loggerInfo.Agent, metadata)
			case apimodels.SystemLogPrefix:
				c.loggerInfo.System = append(c.loggerInfo.System, metadata)
			case apimodels.TaskLogPrefix:
				c.loggerInfo.Task = append(c.loggerInfo.Task, metadata)
			}
		case model.BuildloggerLogSender:
			tk, err := c.GetTask(ctx, td)
			if err != nil {
				return nil, nil, errors.Wrap(err, "setting up Buildlogger sender")
			}

			if err = c.createCedarGRPCConn(ctx); err != nil {
				return nil, nil, errors.Wrap(err, "setting up Cedar gRPC connection")
			}

			timberOpts := &buildlogger.LoggerOptions{
				Project:       tk.Project,
				Version:       tk.Version,
				Variant:       tk.BuildVariant,
				TaskName:      tk.DisplayName,
				TaskID:        tk.Id,
				Execution:     int32(tk.Execution),
				Tags:          append(tk.Tags, logType, utility.RandomString()),
				Mainline:      !evergreen.IsPatchRequester(tk.Requester),
				Storage:       buildlogger.LogStorageS3,
				MaxBufferSize: opt.BufferSize,
				FlushInterval: opt.BufferDuration,
				ClientConn:    c.cedarGRPCClient,
			}
			sender, err = buildlogger.NewLoggerWithContext(ctx, opt.BuilderID, levelInfo, timberOpts)
			if err != nil {
				return nil, nil, errors.Wrap(err, "creating Buildlogger logger")
			}
		default:
			sender = newEvergreenLogSender(ctx, c, prefix, td, bufferSize, bufferDuration)
		}

		grip.Error(sender.SetFormatter(send.MakeDefaultFormatter()))
		if prefix == apimodels.TaskLogPrefix {
			sender = makeTimeoutLogSender(sender, c)
		}
		senders = append(senders, sender)
	}

	return send.NewConfiguredMultiSender(senders...), underlyingBufferedSenders, nil
}

// SendLogMessages posts a group of log messages for a task.
func (c *baseCommunicator) SendLogMessages(ctx context.Context, taskData TaskData, msgs []apimodels.LogMessage) error {
	if len(msgs) == 0 {
		return nil
	}

	payload := apimodels.TaskLog{
		TaskId:       taskData.ID,
		Timestamp:    time.Now(),
		MessageCount: len(msgs),
		Messages:     msgs,
	}

	info := requestInfo{
		method:   http.MethodPost,
		taskData: &taskData,
	}
	info.setTaskPathSuffix("log")
	var cancel context.CancelFunc
	now := time.Now()
	grip.Debugf("sending %d log messages", payload.MessageCount)
	ctx, cancel = context.WithDeadline(ctx, now.Add(10*time.Minute))
	defer cancel()
	backupTimer := time.NewTimer(15 * time.Minute)
	defer backupTimer.Stop()
	doneChan := make(chan struct{})
	defer func() {
		close(doneChan)
	}()
	go func() {
		defer recovery.LogStackTraceAndExit("backup timer")
		select {
		case <-ctx.Done():
			grip.Infof("Request completed or task ending, stopping backup timer thread: %s.", ctx.Err())
			return
		case t := <-backupTimer.C:
			grip.Alert(message.Fields{
				"message":  "retryRequest exceeded 15 minutes",
				"start":    now.String(),
				"end":      t.String(),
				"task":     taskData.ID,
				"messages": msgs,
			})
			cancel()
			return
		case <-doneChan:
			return
		}
	}()
	resp, err := c.retryRequest(ctx, info, &payload)
	if err != nil {
		return util.RespErrorf(resp, errors.Wrapf(err, "sending %d log messages", len(msgs)).Error())
	}
	defer resp.Body.Close()
	return nil
}

<<<<<<< HEAD
=======
// SendTaskResults posts a task's results, used by the attach results operations.
func (c *baseCommunicator) SendTaskResults(ctx context.Context, taskData TaskData, r *task.LocalTestResults) error {
	if r == nil || len(r.Results) == 0 {
		return nil
	}

	info := requestInfo{
		method:   http.MethodPost,
		taskData: &taskData,
	}
	info.setTaskPathSuffix("results")
	resp, err := c.retryRequest(ctx, info, r)
	if err != nil {
		return util.RespErrorf(resp, errors.Wrapf(err, "adding %d results", len(r.Results)).Error())
	}
	defer resp.Body.Close()
	return nil
}

>>>>>>> c334a0ab
func (c *baseCommunicator) GetPullRequestInfo(ctx context.Context, taskData TaskData, prNum int, owner, repo string) (*apimodels.PullRequestInfo, error) {
	info := requestInfo{
		method:   http.MethodGet,
		taskData: &taskData,
	}
	info.setTaskPathSuffix("pull_request")

	body := apimodels.CheckMergeRequest{
		PRNum: prNum,
		Owner: owner,
		Repo:  repo,
	}
	resp, err := c.retryRequest(ctx, info, &body)
	if err != nil {
		return nil, util.RespErrorf(resp, errors.Wrap(err, "getting the pull request").Error())
	}

	res := &apimodels.PullRequestInfo{}
	if err := utility.ReadJSON(resp.Body, res); err != nil {
		return nil, errors.Wrap(err, "reading pull request from response")
	}

	return res, nil
}

// GetPatch tries to get the patch data from the server in json format,
// and unmarhals it into a patch struct. The GET request is attempted
// multiple times upon failure. If patchId is not specified, the task's
// patch is returned
func (c *baseCommunicator) GetTaskPatch(ctx context.Context, taskData TaskData, patchId string) (*patchmodel.Patch, error) {
	patch := patchmodel.Patch{}
	info := requestInfo{
		method:   http.MethodGet,
		taskData: &taskData,
	}
	suffix := "git/patch"
	if patchId != "" {
		suffix = fmt.Sprintf("%s?patch=%s", suffix, patchId)
	}
	info.setTaskPathSuffix(suffix)
	resp, err := c.retryRequest(ctx, info, nil)
	if err != nil {
		return nil, util.RespErrorf(resp, errors.Wrapf(err, "getting patch '%s' for task", patchId).Error())
	}
	defer resp.Body.Close()

	if err = utility.ReadJSON(resp.Body, &patch); err != nil {
		return nil, errors.Wrap(err, "reading patch for task from response")
	}

	return &patch, nil
}

// GetCedarConfig returns the Cedar service configuration.
func (c *baseCommunicator) GetCedarConfig(ctx context.Context) (*apimodels.CedarConfig, error) {
	info := requestInfo{
		method: http.MethodGet,
		path:   "agent/cedar_config",
	}

	resp, err := c.retryRequest(ctx, info, nil)
	if err != nil {
		return nil, util.RespErrorf(resp, errors.Wrap(err, "getting the Cedar config").Error())
	}

	config := &apimodels.CedarConfig{}
	if err := utility.ReadJSON(resp.Body, config); err != nil {
		return nil, errors.Wrap(err, "reading the Cedar config from response")
	}

	return config, nil
}

func (c *baseCommunicator) GetAgentSetupData(ctx context.Context) (*apimodels.AgentSetupData, error) {
	info := requestInfo{
		method: http.MethodGet,
		path:   "agent/setup",
	}

	resp, err := c.retryRequest(ctx, info, nil)
	if err != nil {
		return nil, util.RespErrorf(resp, errors.Wrap(err, "getting agent setup data").Error())
	}

	var data apimodels.AgentSetupData
	if err := utility.ReadJSON(resp.Body, &data); err != nil {
		return nil, errors.Wrap(err, "reading agent setup data from response")
	}

	return &data, nil
}

// GetDataPipesConfig returns the Data-Pipes service configuration.
func (c *baseCommunicator) GetDataPipesConfig(ctx context.Context) (*apimodels.DataPipesConfig, error) {
	info := requestInfo{
		method: http.MethodGet,
		path:   "agent/data_pipes_config",
	}

	resp, err := c.retryRequest(ctx, info, nil)
	if err != nil {
		return nil, util.RespErrorf(resp, errors.Wrap(err, "getting the Data-Pipes config").Error())
	}

	config := &apimodels.DataPipesConfig{}
	if err := utility.ReadJSON(resp.Body, config); err != nil {
		return nil, errors.Wrap(err, "reading the Data-Pipes config from response")
	}

	return config, nil
}

// GetPatchFiles is used by the git.get_project plugin and fetches
// patches from the database, used in patch builds.
func (c *baseCommunicator) GetPatchFile(ctx context.Context, taskData TaskData, patchFileID string) (string, error) {
	info := requestInfo{
		method:   http.MethodGet,
		taskData: &taskData,
	}
	info.setTaskPathSuffix("git/patchfile/" + patchFileID)
	resp, err := c.retryRequest(ctx, info, nil)
	if err != nil {
		return "", util.RespErrorf(resp, errors.Wrapf(err, "getting patch file '%s'", patchFileID).Error())
	}
	defer resp.Body.Close()

	var result []byte
	result, err = ioutil.ReadAll(resp.Body)
	if err != nil {
		return "", errors.Wrapf(err, "reading patch file '%s' from response", patchFileID)
	}

	return string(result), nil
}

// SendTestLog is used by the attach plugin to add to the test_logs
// collection for log data associated with a test.
func (c *baseCommunicator) SendTestLog(ctx context.Context, taskData TaskData, log *model.TestLog) (string, error) {
	if log == nil {
		return "", nil
	}

	info := requestInfo{
		method:   http.MethodPost,
		taskData: &taskData,
	}
	info.setTaskPathSuffix("test_logs")
	resp, err := c.retryRequest(ctx, info, log)
	if err != nil {
		return "", util.RespErrorf(resp, errors.Wrap(err, "sending test log").Error())
	}
	defer resp.Body.Close()

	logReply := struct {
		ID string `json:"_id"`
	}{}
	if err = utility.ReadJSON(resp.Body, &logReply); err != nil {
		return "", errors.Wrap(err, "reading test log reply from response")
	}
	logID := logReply.ID

	return logID, nil
}

<<<<<<< HEAD
func (c *baseCommunicator) SetResultsInfo(ctx context.Context, taskData TaskData, service string, failed bool) error {
=======
// SendResults posts a set of test results for the communicator's task.
// If results are empty or nil, this operation is a noop.
func (c *baseCommunicator) SendTestResults(ctx context.Context, taskData TaskData, results *task.LocalTestResults) error {
	if results == nil || len(results.Results) == 0 {
		return nil
	}
	info := requestInfo{
		method:   http.MethodPost,
		taskData: &taskData,
	}
	info.setTaskPathSuffix("results")
	resp, err := c.retryRequest(ctx, info, results)
	if err != nil {
		return util.RespErrorf(resp, errors.Wrap(err, "sending test results").Error())
	}
	defer resp.Body.Close()
	return nil
}

// SetHasCedarResults sets the HasCedarResults flag to true in the given task
// in the database.
func (c *baseCommunicator) SetHasCedarResults(ctx context.Context, taskData TaskData, failed bool) error {
>>>>>>> c334a0ab
	info := requestInfo{
		method:   http.MethodPost,
		taskData: &taskData,
	}
	info.path = fmt.Sprintf("tasks/%s/set_results_info", taskData.ID)
	resp, err := c.retryRequest(ctx, info, &apimodels.TaskTestResultsInfo{Service: service, Failed: failed})
	if err != nil {
<<<<<<< HEAD
		return utility.RespErrorf(resp, errors.Wrap(err, "setting results info").Error())
=======
		return util.RespErrorf(resp, errors.Wrap(err, "setting HasCedarResults").Error())
>>>>>>> c334a0ab
	}
	defer resp.Body.Close()
	return nil
}

func (c *baseCommunicator) NewPush(ctx context.Context, taskData TaskData, req *apimodels.S3CopyRequest) (*model.PushLog, error) {
	newPushLog := model.PushLog{}
	info := requestInfo{
		method:   http.MethodPost,
		taskData: &taskData,
	}

	info.setTaskPathSuffix("new_push")
	resp, err := c.retryRequest(ctx, info, req)
	if err != nil {
		return nil, util.RespErrorf(resp, errors.Wrap(err, "adding push log").Error())
	}
	defer resp.Body.Close()

	if err = utility.ReadJSON(resp.Body, &newPushLog); err != nil {
		return nil, errors.Wrap(err, "reading push log reply from response")
	}

	return &newPushLog, nil
}

func (c *baseCommunicator) UpdatePushStatus(ctx context.Context, taskData TaskData, pushLog *model.PushLog) error {
	newPushLog := model.PushLog{}
	info := requestInfo{
		method:   http.MethodPost,
		taskData: &taskData,
	}

	info.setTaskPathSuffix("update_push_status")
	resp, err := c.retryRequest(ctx, info, pushLog)
	if err != nil {
		return util.RespErrorf(resp, errors.Wrap(err, "updating push log status").Error())
	}
	defer resp.Body.Close()

	if err = utility.ReadJSON(resp.Body, &newPushLog); err != nil {
		return errors.Wrap(err, "reading push log reply from response")
	}

	return nil
}

// AttachFiles attaches task files.
func (c *baseCommunicator) AttachFiles(ctx context.Context, taskData TaskData, taskFiles []*artifact.File) error {
	if len(taskFiles) == 0 {
		return nil
	}

	info := requestInfo{
		method:   http.MethodPost,
		taskData: &taskData,
	}
	info.setTaskPathSuffix("files")
	resp, err := c.retryRequest(ctx, info, taskFiles)
	if err != nil {
		return util.RespErrorf(resp, errors.Wrap(err, "posting files").Error())
	}
	defer resp.Body.Close()

	return nil
}

func (c *baseCommunicator) SetDownstreamParams(ctx context.Context, downstreamParams []patchmodel.Parameter, taskData TaskData) error {
	info := requestInfo{
		method:   http.MethodPost,
		taskData: &taskData,
	}

	info.setTaskPathSuffix("downstreamParams")
	resp, err := c.retryRequest(ctx, info, downstreamParams)
	if err != nil {
		return util.RespErrorf(resp, errors.Wrap(err, "setting downstream params").Error())
	}
	defer resp.Body.Close()

	return nil
}

func (c *baseCommunicator) GetManifest(ctx context.Context, taskData TaskData) (*manifest.Manifest, error) {
	info := requestInfo{
		method:   http.MethodGet,
		taskData: &taskData,
	}
	info.setTaskPathSuffix("manifest/load")
	resp, err := c.retryRequest(ctx, info, nil)
	if err != nil {
		return nil, util.RespErrorf(resp, errors.Wrap(err, "loading manifest").Error())
	}
	defer resp.Body.Close()

	mfest := manifest.Manifest{}
	if err = utility.ReadJSON(resp.Body, &mfest); err != nil {
		return nil, errors.Wrap(err, "reading manifest from response")
	}

	return &mfest, nil
}

func (c *baseCommunicator) KeyValInc(ctx context.Context, taskData TaskData, kv *model.KeyVal) error {
	info := requestInfo{
		method:   http.MethodPost,
		taskData: &taskData,
	}
	info.setTaskPathSuffix("keyval/inc")
	resp, err := c.retryRequest(ctx, info, kv.Key)
	if err != nil {
		return util.RespErrorf(resp, errors.Wrap(err, "incrementing key").Error())
	}
	defer resp.Body.Close()

	if err = utility.ReadJSON(resp.Body, kv); err != nil {
		return errors.Wrap(err, "reading key-value reply from response")
	}

	return nil
}

// GenerateTasks posts new tasks for the `generate.tasks` command.
func (c *baseCommunicator) GenerateTasks(ctx context.Context, td TaskData, jsonBytes []json.RawMessage) error {
	info := requestInfo{
		method:   http.MethodPost,
		taskData: &td,
	}
	info.path = fmt.Sprintf("tasks/%s/generate", td.ID)
	resp, err := c.retryRequest(ctx, info, jsonBytes)
	if err != nil {
		return util.RespErrorf(resp, errors.Wrap(err, "sending generate.tasks request").Error())
	}
	return nil
}

// GenerateTasksPoll posts new tasks for the `generate.tasks` command.
func (c *baseCommunicator) GenerateTasksPoll(ctx context.Context, td TaskData) (*apimodels.GeneratePollResponse, error) {
	info := requestInfo{
		method:   http.MethodGet,
		taskData: &td,
	}
	info.path = fmt.Sprintf("tasks/%s/generate", td.ID)
	resp, err := c.retryRequest(ctx, info, nil)
	if err != nil {
		return nil, util.RespErrorf(resp, errors.Wrap(err, "sending generate.tasks poll request").Error())
	}
	defer resp.Body.Close()
	generated := &apimodels.GeneratePollResponse{}
	if err := utility.ReadJSON(resp.Body, generated); err != nil {
		return nil, errors.Wrap(err, "reading generate.tasks poll reply from response")
	}
	return generated, nil
}

// CreateHost requests a new host be created
func (c *baseCommunicator) CreateHost(ctx context.Context, td TaskData, options apimodels.CreateHost) ([]string, error) {
	info := requestInfo{
		method:   http.MethodPost,
		taskData: &td,
	}
	info.path = fmt.Sprintf("hosts/%s/create", td.ID)
	resp, err := c.retryRequest(ctx, info, options)
	if err != nil {
		return nil, util.RespErrorf(resp, errors.Wrap(err, "sending host.create request").Error())
	}
	defer resp.Body.Close()

	ids := []string{}
	if err = utility.ReadJSON(resp.Body, &ids); err != nil {
		return nil, errors.Wrap(err, "reading host IDs from response")
	}
	return ids, nil
}

func (c *baseCommunicator) ListHosts(ctx context.Context, td TaskData) (restmodel.HostListResults, error) {
	info := requestInfo{
		method:   http.MethodGet,
		taskData: &td,
		path:     fmt.Sprintf("hosts/%s/list", td.ID),
	}

	result := restmodel.HostListResults{}
	resp, err := c.retryRequest(ctx, info, nil)
	if err != nil {
		return result, util.RespErrorf(resp, errors.Wrap(err, "listing hosts").Error())
	}
	defer resp.Body.Close()

	if err := utility.ReadJSON(resp.Body, &result); err != nil {
		return result, errors.Wrap(err, "reading hosts from response")
	}
	return result, nil
}

func (c *baseCommunicator) GetDistroByName(ctx context.Context, id string) (*restmodel.APIDistro, error) {
	info := requestInfo{
		method: http.MethodGet,
		path:   fmt.Sprintf("distros/%s", id),
	}

	resp, err := c.retryRequest(ctx, info, nil)
	if err != nil {
		return nil, util.RespErrorf(resp, errors.Wrapf(err, "getting distro '%s'", id).Error())
	}
	defer resp.Body.Close()

	d := &restmodel.APIDistro{}
	if err = utility.ReadJSON(resp.Body, &d); err != nil {
		return nil, errors.Wrapf(err, "reading distro '%s' from response", id)
	}

	return d, nil

}

// StartTask marks the task as started.
func (c *baseCommunicator) StartTask(ctx context.Context, taskData TaskData) error {
	grip.Info(message.Fields{
		"message":     "started StartTask",
		"task_id":     taskData.ID,
		"task_secret": taskData.Secret,
	})
	pidStr := strconv.Itoa(os.Getpid())
	taskStartRequest := &apimodels.TaskStartRequest{Pid: pidStr}
	info := requestInfo{
		method:   http.MethodPost,
		taskData: &taskData,
	}
	info.setTaskPathSuffix("start")
	resp, err := c.retryRequest(ctx, info, taskStartRequest)
	if err != nil {
		return util.RespErrorf(resp, errors.Wrap(err, "starting task").Error())
	}
	defer resp.Body.Close()
	grip.Info(message.Fields{
		"message":     "finished StartTask",
		"task_id":     taskData.ID,
		"task_secret": taskData.Secret,
	})
	return nil
}

// GetDockerStatus returns status of the container for the given host
func (c *baseCommunicator) GetDockerStatus(ctx context.Context, hostID string) (*cloud.ContainerStatus, error) {
	info := requestInfo{
		method: http.MethodGet,
		path:   fmt.Sprintf("hosts/%s/status", hostID),
	}
	resp, err := c.request(ctx, info, nil)
	if err != nil {
		return nil, errors.Wrapf(err, "getting status for container '%s'", hostID)
	}
	defer resp.Body.Close()

	if resp.StatusCode != http.StatusOK {
		return nil, util.RespErrorf(resp, errors.Wrapf(err, "getting status for container '%s'", hostID).Error())
	}
	status := cloud.ContainerStatus{}
	if err := utility.ReadJSON(resp.Body, &status); err != nil {
		return nil, errors.Wrapf(err, "reading container status from response for container '%s'", hostID)
	}

	return &status, nil
}

func (c *baseCommunicator) GetDockerLogs(ctx context.Context, hostID string, startTime time.Time, endTime time.Time, isError bool) ([]byte, error) {
	path := fmt.Sprintf("/hosts/%s/logs", hostID)
	if isError {
		path = fmt.Sprintf("%s/error", path)
	} else {
		path = fmt.Sprintf("%s/output", path)
	}
	if !utility.IsZeroTime(startTime) && !utility.IsZeroTime(endTime) {
		path = fmt.Sprintf("%s?start_time=%s&end_time=%s", path, startTime.Format(time.RFC3339), endTime.Format(time.RFC3339))
	} else if !utility.IsZeroTime(startTime) {
		path = fmt.Sprintf("%s?start_time=%s", path, startTime.Format(time.RFC3339))
	} else if !utility.IsZeroTime(endTime) {
		path = fmt.Sprintf("%s?end_time=%s", path, endTime.Format(time.RFC3339))
	}

	info := requestInfo{
		method: http.MethodGet,
		path:   path,
	}
	resp, err := c.request(ctx, info, "")
	if err != nil {
		return nil, errors.Wrapf(err, "getting logs for container '%s'", hostID)
	}
	defer resp.Body.Close()

	if resp.StatusCode != http.StatusOK {
		return nil, util.RespErrorf(resp, "getting logs for container '%s'", hostID)
	}

	body, err := ioutil.ReadAll(resp.Body)
	if err != nil {
		return nil, errors.Wrap(err, "reading logs from response")
	}

	return body, nil
}

func (c *baseCommunicator) ConcludeMerge(ctx context.Context, patchId, status string, td TaskData) error {
	info := requestInfo{
		method:   http.MethodPost,
		path:     fmt.Sprintf("commit_queue/%s/conclude_merge", patchId),
		taskData: &td,
	}
	body := struct {
		Status string `json:"status"`
	}{
		Status: status,
	}
	resp, err := c.request(ctx, info, body)
	if err != nil {
		return errors.Wrapf(err, "concluding merge for patch '%s'", patchId)
	}
	defer resp.Body.Close()

	if resp.StatusCode != http.StatusOK {
		return util.RespErrorf(resp, "concluding merge for patch '%s'", patchId)
	}

	return nil
}

func (c *baseCommunicator) GetAdditionalPatches(ctx context.Context, patchId string, td TaskData) ([]string, error) {
	info := requestInfo{
		method:   http.MethodGet,
		path:     fmt.Sprintf("commit_queue/%s/additional", patchId),
		taskData: &td,
	}
	resp, err := c.request(ctx, info, nil)
	if err != nil {
		return nil, errors.Wrap(err, "getting additional patches")
	}
	defer resp.Body.Close()

	if resp.StatusCode != http.StatusOK {
		return nil, util.RespErrorf(resp, "getting additional patches")
	}
	patches := []string{}
	if err := utility.ReadJSON(resp.Body, &patches); err != nil {
		return nil, errors.Wrap(err, "reading patch IDs from response")
	}

	return patches, nil
}<|MERGE_RESOLUTION|>--- conflicted
+++ resolved
@@ -573,28 +573,6 @@
 	return nil
 }
 
-<<<<<<< HEAD
-=======
-// SendTaskResults posts a task's results, used by the attach results operations.
-func (c *baseCommunicator) SendTaskResults(ctx context.Context, taskData TaskData, r *task.LocalTestResults) error {
-	if r == nil || len(r.Results) == 0 {
-		return nil
-	}
-
-	info := requestInfo{
-		method:   http.MethodPost,
-		taskData: &taskData,
-	}
-	info.setTaskPathSuffix("results")
-	resp, err := c.retryRequest(ctx, info, r)
-	if err != nil {
-		return util.RespErrorf(resp, errors.Wrapf(err, "adding %d results", len(r.Results)).Error())
-	}
-	defer resp.Body.Close()
-	return nil
-}
-
->>>>>>> c334a0ab
 func (c *baseCommunicator) GetPullRequestInfo(ctx context.Context, taskData TaskData, prNum int, owner, repo string) (*apimodels.PullRequestInfo, error) {
 	info := requestInfo{
 		method:   http.MethodGet,
@@ -759,32 +737,7 @@
 	return logID, nil
 }
 
-<<<<<<< HEAD
 func (c *baseCommunicator) SetResultsInfo(ctx context.Context, taskData TaskData, service string, failed bool) error {
-=======
-// SendResults posts a set of test results for the communicator's task.
-// If results are empty or nil, this operation is a noop.
-func (c *baseCommunicator) SendTestResults(ctx context.Context, taskData TaskData, results *task.LocalTestResults) error {
-	if results == nil || len(results.Results) == 0 {
-		return nil
-	}
-	info := requestInfo{
-		method:   http.MethodPost,
-		taskData: &taskData,
-	}
-	info.setTaskPathSuffix("results")
-	resp, err := c.retryRequest(ctx, info, results)
-	if err != nil {
-		return util.RespErrorf(resp, errors.Wrap(err, "sending test results").Error())
-	}
-	defer resp.Body.Close()
-	return nil
-}
-
-// SetHasCedarResults sets the HasCedarResults flag to true in the given task
-// in the database.
-func (c *baseCommunicator) SetHasCedarResults(ctx context.Context, taskData TaskData, failed bool) error {
->>>>>>> c334a0ab
 	info := requestInfo{
 		method:   http.MethodPost,
 		taskData: &taskData,
@@ -792,13 +745,10 @@
 	info.path = fmt.Sprintf("tasks/%s/set_results_info", taskData.ID)
 	resp, err := c.retryRequest(ctx, info, &apimodels.TaskTestResultsInfo{Service: service, Failed: failed})
 	if err != nil {
-<<<<<<< HEAD
 		return utility.RespErrorf(resp, errors.Wrap(err, "setting results info").Error())
-=======
-		return util.RespErrorf(resp, errors.Wrap(err, "setting HasCedarResults").Error())
->>>>>>> c334a0ab
-	}
-	defer resp.Body.Close()
+	}
+	defer resp.Body.Close()
+  
 	return nil
 }
 
