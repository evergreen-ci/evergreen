--- conflicted
+++ resolved
@@ -531,10 +531,6 @@
 	return c.CreateInstallationTokenResult, nil
 }
 
-<<<<<<< HEAD
-func (c *Mock) MarkTaskToRestart(ctx context.Context, td TaskData) error {
-	return nil
-=======
 type mockSender struct {
 	appendLine func(log.LogLine) error
 	lastErr    error
@@ -577,5 +573,8 @@
 		serve: serve,
 	}
 	return httptest.NewServer(h), h
->>>>>>> 5bd24e09
+}
+
+func (c *Mock) MarkTaskToRestart(ctx context.Context, td TaskData) error {
+	return nil
 }