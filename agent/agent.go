package agent

import (
	"context"
	"fmt"
	"os"
	"path/filepath"
	"strings"
	"sync"
	"time"

	"github.com/evergreen-ci/evergreen"
	"github.com/evergreen-ci/evergreen/agent/command"
	"github.com/evergreen-ci/evergreen/agent/internal"
	"github.com/evergreen-ci/evergreen/agent/internal/client"
	agentutil "github.com/evergreen-ci/evergreen/agent/util"
	"github.com/evergreen-ci/evergreen/apimodels"
	"github.com/evergreen-ci/evergreen/model"
	"github.com/evergreen-ci/evergreen/model/task"
	"github.com/evergreen-ci/evergreen/thirdparty/docker"
	"github.com/evergreen-ci/evergreen/util"
	"github.com/evergreen-ci/utility"
	"github.com/mongodb/grip"
	"github.com/mongodb/grip/message"
	"github.com/mongodb/grip/recovery"
	"github.com/mongodb/grip/send"
	"github.com/mongodb/jasper"
	"github.com/pkg/errors"
	"go.opentelemetry.io/otel"
	"go.opentelemetry.io/otel/attribute"
	"go.opentelemetry.io/otel/codes"
	"go.opentelemetry.io/otel/trace"
	"google.golang.org/grpc"
)

// Agent manages the data necessary to run tasks in a runtime environment.
type Agent struct {
	comm          client.Communicator
	jasper        jasper.Manager
	opts          Options
	defaultLogger send.Sender
	// ec2InstanceID is the instance ID from the instance metadata. This only
	// applies to EC2 hosts.
	ec2InstanceID string
	endTaskResp   *TriggerEndTaskResp
	tracer        trace.Tracer
	otelGrpcConn  *grpc.ClientConn
	closers       []closerOp
}

// Options contains startup options for an Agent.
type Options struct {
	// Mode determines which mode the agent will run in.
	Mode Mode
	// HostID and HostSecret only apply in host mode.
	HostID     string
	HostSecret string
	// PodID and PodSecret only apply in pod mode.
	PodID                  string
	PodSecret              string
	StatusPort             int
	LogPrefix              string
	LogOutput              LogOutputType
	WorkingDirectory       string
	HeartbeatInterval      time.Duration
	Cleanup                bool
	SetupData              apimodels.AgentSetupData
	CloudProvider          string
	TraceCollectorEndpoint string
	// SendTaskLogsToGlobalSender indicates whether task logs should also be
	// sent to the global agent file log.
	SendTaskLogsToGlobalSender bool
}

// Mode represents a mode that the agent will run in.
type Mode string

const (
	// HostMode indicates that the agent will run in a host.
	HostMode Mode = "host"
	// PodMode indicates that the agent will run in a pod's container.
	PodMode Mode = "pod"

	endTaskMessageLimit = 500
)

// LogOutput represents the output locations for the agent's logs.
type LogOutputType string

const (
	// LogOutputFile indicates that the agent will log to a file.
	LogOutputFile LogOutputType = "file"
	// LogOutputStdout indicates that the agent will log to standard output.
	LogOutputStdout LogOutputType = "stdout"
)

type taskContext struct {
	currentCommand            command.Command
	expansions                util.Expansions
	privateVars               map[string]bool
	logger                    client.LoggerProducer
	jasper                    jasper.Manager
	statsCollector            *StatsCollector
	task                      client.TaskData
	taskGroup                 string
	ranSetupGroup             bool
	taskConfig                *internal.TaskConfig
	taskDirectory             string
	timeout                   timeoutInfo
	project                   *model.Project
	taskModel                 *task.Task
	oomTracker                jasper.OOMTracker
	traceID                   string
	unsetFunctionVarsDisabled bool
	sync.RWMutex
}

type timeoutInfo struct {
	// idleTimeoutDuration maintains the current idle timeout in the task context;
	// the exec timeout is maintained in the project data structure
	idleTimeoutDuration time.Duration
	timeoutType         timeoutType
	hadTimeout          bool
	// exceededDuration is the length of the timeout that was extended, if the task timed out
	exceededDuration time.Duration
}

type timeoutType string

const (
	execTimeout       timeoutType = "exec"
	idleTimeout       timeoutType = "idle"
	callbackTimeout   timeoutType = "callback"
	preTimeout        timeoutType = "pre"
	postTimeout       timeoutType = "post"
	setupGroupTimeout timeoutType = "setup_group"
)

// New creates a new Agent with some Options and a client.Communicator. Call the
// Agent's Start method to begin listening for tasks to run. Users should call
// Close when the agent is finished.
func New(ctx context.Context, opts Options, serverURL string) (*Agent, error) {
	var comm client.Communicator
	switch opts.Mode {
	case HostMode:
		comm = client.NewHostCommunicator(serverURL, opts.HostID, opts.HostSecret)
	case PodMode:
		comm = client.NewPodCommunicator(serverURL, opts.PodID, opts.PodSecret)
	default:
		return nil, errors.Errorf("unrecognized agent mode '%s'", opts.Mode)
	}
	return newWithCommunicator(ctx, opts, comm)
}

func newWithCommunicator(ctx context.Context, opts Options, comm client.Communicator) (*Agent, error) {
	jpm, err := jasper.NewSynchronizedManager(false)
	if err != nil {
		comm.Close()
		return nil, errors.WithStack(err)
	}

	setupData, err := comm.GetAgentSetupData(ctx)
	grip.Alert(errors.Wrap(err, "getting agent setup data"))
	if setupData != nil {
		opts.SetupData = *setupData
		opts.TraceCollectorEndpoint = setupData.TraceCollectorEndpoint
	}

	a := &Agent{
		opts:   opts,
		comm:   comm,
		jasper: jpm,
	}

	a.closers = append(a.closers, closerOp{
		name: "communicator close",
		closerFn: func(ctx context.Context) error {
			if a.comm != nil {
				a.comm.Close()
			}
			return nil
		}})

	if err := a.initOtel(ctx); err != nil {
		grip.Error(errors.Wrap(err, "initializing otel"))
		a.tracer = otel.GetTracerProvider().Tracer("noop_tracer")
	}

	return a, nil
}

type closerOp struct {
	name     string
	closerFn func(context.Context) error
}

func (a *Agent) Close(ctx context.Context) {
	catcher := grip.NewBasicCatcher()
	for idx, closer := range a.closers {
		if closer.closerFn == nil {
			continue
		}

		grip.Info(message.Fields{
			"message": "calling closer",
			"index":   idx,
			"closer":  closer.name,
		})

		catcher.Add(closer.closerFn(ctx))
	}

	grip.Error(message.WrapError(catcher.Resolve(), message.Fields{
		"message": "calling agent closers",
		"host_id": a.opts.HostID,
	}))
}

// Start starts the agent loop. The agent polls the API server for new tasks
// at interval agentSleepInterval and runs them.
func (a *Agent) Start(ctx context.Context) error {
	defer recovery.LogStackTraceAndExit("main agent thread")

	err := a.startStatusServer(ctx, a.opts.StatusPort)
	if err != nil {
		return errors.Wrap(err, "starting status server")
	}
	if a.opts.Cleanup {
		a.tryCleanupDirectory(a.opts.WorkingDirectory)
	}

	return errors.Wrap(a.loop(ctx), "executing main agent loop")
}

// populateEC2InstanceID sets the agent's instance ID based on the EC2 instance
// metadata service if it's an EC2 instance. If it's not an EC2 instance or the
// EC2 instance ID has already been populated, this is a no-op.
func (a *Agent) populateEC2InstanceID(ctx context.Context) {
	if a.ec2InstanceID != "" || !utility.StringSliceContains(evergreen.ProviderEc2Type, a.opts.CloudProvider) {
		return
	}

	instanceID, err := agentutil.GetEC2InstanceID(ctx)
	if err != nil {
		grip.Error(message.WrapError(err, message.Fields{
			"message":        "could not get EC2 instance ID",
			"host_id":        a.opts.HostID,
			"cloud_provider": a.opts.CloudProvider,
		}))
		return
	}

	a.ec2InstanceID = instanceID
}

// loop is responsible for continually polling for new tasks and processing them.
// and then tries again.
func (a *Agent) loop(ctx context.Context) error {
	agentSleepInterval := minAgentSleepInterval

	timer := time.NewTimer(0)
	defer timer.Stop()

	tc := &taskContext{}
	needPostGroup := false
	defer func() {
		if tc.logger != nil {
			// If the logger from the task is still open and the agent is
			// shutting down, close the logger to flush the remaining logs.
			grip.Error(errors.Wrap(tc.logger.Close(), "closing logger"))
		}
	}()

	for {
		select {
		case <-ctx.Done():
			grip.Info("Agent loop canceled.")
			return nil
		case <-timer.C:
			a.endTaskResp = nil // reset this in case a previous task used this to trigger a response
			// Check the cedar GRPC connection so we can fail early
			// and avoid task system failures.
			err := utility.Retry(ctx, func() (bool, error) {
				_, err := a.comm.GetCedarGRPCConn(ctx)
				return true, err
			}, utility.RetryOptions{MaxAttempts: 5, MaxDelay: minAgentSleepInterval})
			if err != nil {
				if ctx.Err() != nil {
					// We don't want to return an error if
					// the agent loop is canceled.
					return nil
				}
				return errors.Wrap(err, "connecting to Cedar")
			}

			a.populateEC2InstanceID(ctx)
			nextTask, err := a.comm.GetNextTask(ctx, &apimodels.GetNextTaskDetails{
				TaskGroup:     tc.taskGroup,
				AgentRevision: evergreen.AgentVersion,
				EC2InstanceID: a.ec2InstanceID,
			})
			if err != nil {
				// task secret doesn't match, get another task
				if errors.Cause(err) == client.HTTPConflictError {
					timer.Reset(0)
					agentSleepInterval = minAgentSleepInterval
					continue
				}
				return errors.Wrap(err, "getting next task")
			}
			ntr, err := a.processNextTask(ctx, nextTask, tc, needPostGroup)
			if err != nil {
				return errors.Wrap(err, "processing next task")
			}
			needPostGroup = ntr.needPostGroup
			if ntr.tc != nil {
				tc = ntr.tc
			}

			if ntr.shouldExit {
				return nil
			}

			if ntr.noTaskToRun {
				jitteredSleep := utility.JitterInterval(agentSleepInterval)
				grip.Debugf("Agent found no task to run, sleeping %s.", jitteredSleep)
				timer.Reset(jitteredSleep)
				agentSleepInterval = agentSleepInterval * 2
				if agentSleepInterval > maxAgentSleepInterval {
					agentSleepInterval = maxAgentSleepInterval
				}
				continue
			}
			timer.Reset(0)
			agentSleepInterval = minAgentSleepInterval

		}
	}
}

type processNextResponse struct {
	shouldExit    bool
	noTaskToRun   bool
	needPostGroup bool
	tc            *taskContext
}

func (a *Agent) processNextTask(ctx context.Context, nt *apimodels.NextTaskResponse, tc *taskContext, needPostGroup bool) (processNextResponse, error) {
	if nt.ShouldExit {
		grip.Notice("Next task response indicates agent should exit.")
		return processNextResponse{shouldExit: true}, nil
	}
	// if the host's current task group is finished we teardown
	if nt.ShouldTeardownGroup {
		a.runPostGroupCommands(ctx, tc)
		return processNextResponse{
			// Running the post group commands implies exiting the group, so
			// destroy prior task information.
			tc:            &taskContext{},
			needPostGroup: false,
		}, nil
	}

	if nt.TaskId == "" && needPostGroup {
		a.runPostGroupCommands(ctx, tc)
		return processNextResponse{
			needPostGroup: false,
			// Running the post group commands implies exiting the group, so
			// destroy prior task information.
			tc:          &taskContext{},
			noTaskToRun: true,
		}, nil
	}

	if nt.TaskId == "" {
		return processNextResponse{
			noTaskToRun: true,
		}, nil
	}

	if nt.TaskSecret == "" {
		grip.Critical(message.Fields{
			"message": "task response missing secret",
			"task":    tc.task.ID,
		})
		return processNextResponse{
			noTaskToRun: true,
		}, nil
	}

	prevLogger := tc.logger
	tc = a.prepareNextTask(ctx, nt, tc)
	tc.unsetFunctionVarsDisabled = nt.UnsetFunctionVarsDisabled
	if prevLogger != nil {
		grip.Error(errors.Wrap(prevLogger.Close(), "closing the previous logger producer"))
	}

	grip.Error(message.WrapError(a.fetchProjectConfig(ctx, tc), message.Fields{
		"message": "error fetching project config; will attempt at a later point",
		"task":    tc.task.ID,
	}))

	a.jasper.Clear(ctx)
	tc.jasper = a.jasper
	shouldExit, err := a.runTask(ctx, tc)
	if err != nil {
		grip.Critical(message.WrapError(err, message.Fields{
			"message": "error running task",
			"task":    tc.task.ID,
		}))
		return processNextResponse{
			tc: tc,
		}, nil
	}
	if shouldExit {
		return processNextResponse{
			shouldExit: true,
			tc:         tc,
		}, nil
	}
	return processNextResponse{
		tc:            tc,
		needPostGroup: true,
	}, nil
}

func (a *Agent) prepareNextTask(ctx context.Context, nextTask *apimodels.NextTaskResponse, tc *taskContext) *taskContext {
	shouldSetupGroup := false
	taskDirectory := tc.taskDirectory
	if shouldRunSetupGroup(nextTask, tc) {
		shouldSetupGroup = true
		taskDirectory = ""
		a.runPostGroupCommands(ctx, tc)
	}
	return &taskContext{
		task: client.TaskData{
			ID:     nextTask.TaskId,
			Secret: nextTask.TaskSecret,
		},
		taskGroup:     nextTask.TaskGroup,
		ranSetupGroup: !shouldSetupGroup,
		taskDirectory: taskDirectory,
		oomTracker:    jasper.NewOOMTracker(),
	}
}

func shouldRunSetupGroup(nextTask *apimodels.NextTaskResponse, tc *taskContext) bool {
	if !tc.ranSetupGroup { // we didn't run setup group yet
		return true
	} else if tc.taskConfig == nil ||
		nextTask.TaskGroup == "" ||
		nextTask.Build != tc.taskConfig.Task.BuildId { // next task has a standalone task or a new build
		return true
	} else if nextTask.TaskGroup != tc.taskGroup { // next task has a different task group
		if tc.logger != nil && nextTask.TaskGroup == tc.taskConfig.Task.TaskGroup {
			tc.logger.Task().Warning(message.Fields{
				"message":                 "programmer error: task group in task context doesn't match task",
				"task_config_task_group":  tc.taskConfig.Task.TaskGroup,
				"task_context_task_group": tc.taskGroup,
				"next_task_task_group":    nextTask.TaskGroup,
			})
		}
		return true
	}

	return false
}

func (a *Agent) fetchProjectConfig(ctx context.Context, tc *taskContext) error {
	project, err := a.comm.GetProject(ctx, tc.task)
	if err != nil {
		return errors.Wrap(err, "getting project")
	}

	taskModel, err := a.comm.GetTask(ctx, tc.task)
	if err != nil {
		return errors.Wrap(err, "getting task")
	}

	expAndVars, err := a.comm.GetExpansionsAndVars(ctx, tc.task)
	if err != nil {
		return errors.Wrap(err, "getting expansions and variables")
	}

	// GetExpansionsAndVars does not include build variant expansions or project
	// parameters, so load them from the project.
	for _, bv := range project.BuildVariants {
		if bv.Name == taskModel.BuildVariant {
			expAndVars.Expansions.Update(bv.Expansions)
			break
		}
	}
	expAndVars.Expansions.Update(expAndVars.Vars)
	for _, param := range project.Parameters {
		// If the key doesn't exist, the value will default to "" anyway; this
		// prevents an un-specified project parameter from overwriting
		// lower-priority expansions.
		if param.Value != "" {
			expAndVars.Expansions.Put(param.Key, param.Value)
		}
	}
	// Overwrite any empty values here since these parameters were explicitly
	// user-specified.
	expAndVars.Expansions.Update(expAndVars.Parameters)

	tc.taskModel = taskModel
	tc.project = project
	tc.expansions = expAndVars.Expansions
	tc.privateVars = expAndVars.PrivateVars
	return nil
}

func (a *Agent) startLogging(ctx context.Context, tc *taskContext) error {
	var err error

	// If the agent is logging to a file, this will re-initialize the sender to
	// log to a new file for the new task.
	sender, err := a.GetSender(ctx, a.opts.LogOutput, a.opts.LogPrefix, tc.taskConfig.Task.Id, tc.taskConfig.Task.Execution)
	grip.Error(errors.Wrap(err, "getting sender"))
	grip.Error(errors.Wrap(grip.SetSender(sender), "setting sender"))

	if tc.logger != nil {
		grip.Error(errors.Wrap(tc.logger.Close(), "closing the logger producer"))
	}
	taskLogDir := filepath.Join(a.opts.WorkingDirectory, taskLogDirectory)
	grip.Error(errors.Wrapf(os.RemoveAll(taskLogDir), "removing task log directory '%s'", taskLogDir))
	if tc.project != nil && tc.project.Loggers != nil {
		tc.logger, err = a.makeLoggerProducer(ctx, tc, tc.project.Loggers, "")
	} else {
		tc.logger, err = a.makeLoggerProducer(ctx, tc, &model.LoggerConfig{}, "")
	}
	if err != nil {
		return errors.Wrap(err, "making the logger producer")
	}

	return nil
}

// runTask runs a task. It returns true if the agent should exit.
func (a *Agent) runTask(ctx context.Context, tc *taskContext) (shouldExit bool, err error) {
	// we want to have separate context trees for tasks and loggers, so
	// when a task is canceled by a context, it can log its clean up.
	tskCtx, tskCancel := context.WithCancel(ctx)
	defer tskCancel()

	defer func() {
		op := "running task"
		pErr := recovery.HandlePanicWithError(recover(), nil, op)
		if pErr == nil {
			return
		}
		err = a.logPanic(tc.logger, pErr, err, op)
	}()

	// If the heartbeat aborts the task immediately, we should report that
	// the task failed during initial task setup.
	factory, ok := command.GetCommandFactory("setup.initial")
	if !ok {
		return false, errors.New("setup.initial command is not registered")
	}
	tc.setCurrentCommand(factory())

	var taskConfig *internal.TaskConfig
	taskConfig, err = a.makeTaskConfig(ctx, tc)
	if err != nil {
		err = errors.Wrap(err, "making task config")
		grip.Error(err)
		grip.Infof("Task complete: '%s'.", tc.task.ID)
		tc.logger = client.NewSingleChannelLogHarness("agent.error", a.defaultLogger)
		return a.handleTaskResponse(tskCtx, tc, evergreen.TaskSystemFailed, err.Error())
	}
	tc.setTaskConfig(taskConfig)

	if err = a.startLogging(ctx, tc); err != nil {
		err = errors.Wrap(err, "setting up logger producer")
		grip.Error(err)
		grip.Infof("Task complete: '%s'.", tc.task.ID)
		tc.logger = client.NewSingleChannelLogHarness("agent.error", a.defaultLogger)
		return a.handleTaskResponse(tskCtx, tc, evergreen.TaskSystemFailed, err.Error())
	}

	if !tc.ranSetupGroup {
		tc.taskDirectory, err = a.createTaskDirectory(tc)
		if err != nil {
			err = errors.Wrap(err, "creating task directory")
			grip.Error(err)
			grip.Infof("Task complete: '%s'.", tc.task.ID)
			tc.logger.Execution().Error(errors.Wrap(err, "creating task directory"))
			return a.handleTaskResponse(tskCtx, tc, evergreen.TaskSystemFailed, err.Error())
		}
	}
	tc.taskConfig.WorkDir = tc.taskDirectory
	tc.taskConfig.Expansions.Put("workdir", tc.taskConfig.WorkDir)

	grip.Info(message.Fields{
		"message": "running_task",
		"task_id": tc.task.ID,
	})

	defer a.killProcs(ctx, tc, false, "task is finished")

	tskCtx = utility.ContextWithAttributes(tskCtx, tc.taskConfig.TaskAttributes())
	tskCtx, span := a.tracer.Start(tskCtx, fmt.Sprintf("task: '%s'", tc.taskConfig.Task.DisplayName))
	defer span.End()
	tc.traceID = span.SpanContext().TraceID().String()

	shutdown, err := a.startMetrics(tskCtx, tc.taskConfig)
	grip.Error(errors.Wrap(err, "starting metrics collection"))
	if shutdown != nil {
		defer shutdown(ctx)
	}

	defer func() {
		tc.logger.Execution().Error(errors.Wrap(a.uploadTraces(tskCtx, tc.taskConfig.WorkDir), "uploading traces"))
	}()

	preAndMainCtx, preAndMainCancel := context.WithCancel(tskCtx)
	go a.startHeartbeat(tskCtx, preAndMainCancel, tc)

	status := a.startTask(preAndMainCtx, tc)

	return a.handleTaskResponse(tskCtx, tc, status, "")
}

// startTask performs initial task setup and then runs the pre and main blocks
// for the task. This method returns the status of the task after pre and main
// have run. Also note that it's critical that all operations in this method
// must respect the context. If the context errors, this must eventually return.
func (a *Agent) startTask(ctx context.Context, tc *taskContext) (status string) {
	defer func() {
		op := "running task pre and main blocks"
		pErr := recovery.HandlePanicWithError(recover(), nil, op)
		if pErr == nil {
			return
		}
		_ = a.logPanic(tc.logger, pErr, nil, op)
		status = evergreen.TaskSystemFailed
	}()

	factory, ok := command.GetCommandFactory("setup.initial")
	if !ok {
		tc.logger.Execution().Error("Marking task as system-failed because setup.initial command is not registered.")
		return evergreen.TaskSystemFailed
	}

	if ctx.Err() != nil {
		tc.logger.Execution().Infof("Stopping task execution before setup: %s", ctx.Err())
		return evergreen.TaskSystemFailed
	}
	tc.setCurrentCommand(factory())
	a.comm.UpdateLastMessageTime()

	if ctx.Err() != nil {
		tc.logger.Execution().Infof("Stopping task execution during setup: %s", ctx.Err())
		return evergreen.TaskSystemFailed
	}
	tc.logger.Task().Infof("Task logger initialized (agent version '%s' from Evergreen build revision '%s').", evergreen.AgentVersion, evergreen.BuildRevision)
	tc.logger.Execution().Info("Execution logger initialized.")
	tc.logger.System().Info("System logger initialized.")

	if ctx.Err() != nil {
		tc.logger.Execution().Infof("Stopping task execution: %s", ctx.Err())
		return evergreen.TaskSystemFailed
	}
	hostname, err := os.Hostname()
	tc.logger.Execution().Info(errors.Wrap(err, "getting hostname"))
	if hostname != "" {
		tc.logger.Execution().Infof("Hostname is '%s'.", hostname)
	}
	tc.logger.Task().Infof("Starting task '%s', execution %d.", tc.taskConfig.Task.Id, tc.taskConfig.Task.Execution)

	timeoutWatcherCtx, timeoutWatcherCancel := context.WithCancel(ctx)
	defer timeoutWatcherCancel()

	idleTimeoutCtx, idleTimeoutCancel := context.WithCancel(timeoutWatcherCtx)
	go a.startIdleTimeoutWatcher(timeoutWatcherCtx, idleTimeoutCancel, tc)

	execTimeoutCtx, execTimeoutCancel := context.WithCancel(idleTimeoutCtx)
	defer execTimeoutCancel()
	timeoutOpts := timeoutWatcherOptions{
		tc:                    tc,
		kind:                  execTimeout,
		getTimeout:            tc.getExecTimeout,
		canMarkTimeoutFailure: true,
	}
	go a.startTimeoutWatcher(timeoutWatcherCtx, execTimeoutCancel, timeoutOpts)

	// set up the system stats collector
	tc.statsCollector = NewSimpleStatsCollector(
		tc.logger,
		a.jasper,
		defaultStatsInterval,
		"uptime",
		"df -h",
		"${ps|ps}",
	)
	tc.statsCollector.logStats(execTimeoutCtx, tc.taskConfig.Expansions)

	if execTimeoutCtx.Err() != nil {
		tc.logger.Execution().Infof("Stopping task execution after setup: %s", execTimeoutCtx.Err())
		return evergreen.TaskSystemFailed
	}

	// notify API server that the task has been started.
	tc.logger.Execution().Info("Reporting task started.")
	if err = a.comm.StartTask(execTimeoutCtx, tc.task); err != nil {
		tc.logger.Execution().Error(errors.Wrap(err, "marking task started"))
		return evergreen.TaskSystemFailed
	}

	a.killProcs(execTimeoutCtx, tc, false, "task is starting")

	if err = a.runPreTaskCommands(execTimeoutCtx, tc); err != nil {
		return evergreen.TaskFailed
	}

	if tc.oomTrackerEnabled(a.opts.CloudProvider) {
		tc.logger.Execution().Info("OOM tracker clearing system messages.")
		if err = tc.oomTracker.Clear(execTimeoutCtx); err != nil {
			tc.logger.Execution().Error(errors.Wrap(err, "clearing OOM tracker system messages"))
		}
	}

	if err = a.runTaskCommands(execTimeoutCtx, tc); err != nil {
		return evergreen.TaskFailed
	}

	return evergreen.TaskSucceeded
}

func (a *Agent) runPreTaskCommands(ctx context.Context, tc *taskContext) error {
	tc.logger.Task().Info("Running pre-task commands.")
	ctx, preTaskSpan := a.tracer.Start(ctx, "pre-task-commands")
	defer preTaskSpan.End()

	if !tc.ranSetupGroup {
		taskGroup, err := tc.taskConfig.GetTaskGroup(tc.taskGroup)
		if err != nil {
			tc.logger.Execution().Error(errors.Wrap(err, "fetching task group for task setup group commands"))
			return nil
		}
		if taskGroup != nil && taskGroup.SetupGroup != nil {
			tc.logger.Task().Infof("Running setup group for task group '%s'.", taskGroup.Name)
			setupGroupCtx, setupGroupCancel := context.WithCancel(ctx)
			defer setupGroupCancel()

			var timeout time.Duration
			if taskGroup.SetupGroupTimeoutSecs > 0 {
				timeout = time.Duration(taskGroup.SetupGroupTimeoutSecs) * time.Second
			} else {
				timeout = tc.getCallbackTimeout()
			}
			timeoutOpts := timeoutWatcherOptions{
				tc:                    tc,
				kind:                  setupGroupTimeout,
				getTimeout:            func() time.Duration { return timeout },
				canMarkTimeoutFailure: taskGroup.SetupGroupFailTask,
			}
			go a.startTimeoutWatcher(setupGroupCtx, setupGroupCancel, timeoutOpts)

			opts := runCommandsOptions{
				block:       command.SetupGroupBlock,
				canFailTask: taskGroup.SetupGroupFailTask,
			}
			err = a.runCommandsInBlock(setupGroupCtx, tc, taskGroup.SetupGroup.List(), opts)
			if err != nil {
				tc.logger.Task().Error(errors.Wrap(err, "Running task setup group commands failed"))
				if taskGroup.SetupGroupFailTask {
					return err
				}
			}
			tc.logger.Task().Infof("Finished running setup group for task group '%s'.", taskGroup.Name)
		}
		tc.ranSetupGroup = true
	}

	pre, err := tc.taskConfig.GetPre(tc.taskGroup)
	if err != nil {
		tc.logger.Execution().Error(errors.Wrap(err, "fetching task group for pre-task commands"))
		return nil
	}

	if pre.Commands != nil {
<<<<<<< HEAD
		block := command.PreBlock
=======
		preCtx, preCancel := context.WithCancel(ctx)
		defer preCancel()
		timeoutOpts := timeoutWatcherOptions{
			tc:                    tc,
			kind:                  preTimeout,
			getTimeout:            tc.getPreTimeout,
			canMarkTimeoutFailure: pre.CanFailTask,
		}
		go a.startTimeoutWatcher(ctx, preCancel, timeoutOpts)

		opts.failPreAndPost = pre.CanFailTask
		block := preBlock
>>>>>>> 641c44f8
		if tc.taskGroup != "" {
			block = command.SetupTaskBlock
		}
		opts := runCommandsOptions{
			canFailTask: pre.CanFailTask,
			block:       block,
		}
<<<<<<< HEAD
		err = a.runCommandsInBlock(ctx, tc, pre.Commands.List(), opts)
=======
		err = a.runCommandsInBlock(preCtx, tc, pre.Commands.List(), opts, block)
>>>>>>> 641c44f8
		if err != nil {
			tc.logger.Task().Error(errors.Wrap(err, "Running pre-task commands failed"))
			if opts.canFailTask {
				return err
			}
		}
	}

	tc.logger.Task().InfoWhen(err == nil, "Finished running pre-task commands.")
	return nil
}

func (a *Agent) handleTaskResponse(ctx context.Context, tc *taskContext, status string, message string) (bool, error) {
	resp, err := a.finishTask(ctx, tc, status, message)
	if err != nil {
		return false, errors.Wrap(err, "marking task complete")
	}
	if resp == nil {
		grip.Error("Response was nil, indicating a 409 or an empty response from the API server.")
		return false, nil
	}
	if resp.ShouldExit {
		return true, nil
	}
	return false, errors.WithStack(err)
}

func (a *Agent) handleTimeoutAndOOM(ctx context.Context, tc *taskContext, status string) {
	if tc.hadTimedOut() && ctx.Err() == nil {
		status = evergreen.TaskFailed
		a.runTaskTimeoutCommands(ctx, tc)
	}

	if tc.oomTrackerEnabled(a.opts.CloudProvider) && status == evergreen.TaskFailed {
		startTime := time.Now()
		oomCtx, oomCancel := context.WithTimeout(ctx, 10*time.Second)
		defer oomCancel()
		tc.logger.Execution().Error(errors.Wrap(tc.oomTracker.Check(oomCtx), "checking for OOM killed processes"))
		if lines, _ := tc.oomTracker.Report(); len(lines) > 0 {
			tc.logger.Execution().Debugf("Found an OOM kill (in %.3f seconds).", time.Since(startTime).Seconds())
			tc.logger.Execution().Debug(strings.Join(lines, "\n"))
		} else {
			tc.logger.Execution().Debugf("Found no OOM kill (in %.3f seconds).", time.Since(startTime).Seconds())
		}
	}
}

func (a *Agent) runTaskTimeoutCommands(ctx context.Context, tc *taskContext) {
	tc.logger.Task().Info("Running task-timeout commands.")
	start := time.Now()

	timeout, err := tc.taskConfig.GetTimeout(tc.taskGroup)
	if err != nil {
		tc.logger.Execution().Error(errors.Wrap(err, "fetching task group for task timeout commands"))
		return
	}
	if timeout != nil {
		timeoutCtx, timeoutCancel := context.WithCancel(ctx)
		defer timeoutCancel()
		timeoutOpts := timeoutWatcherOptions{
			tc:         tc,
			kind:       callbackTimeout,
			getTimeout: tc.getCallbackTimeout,
		}
		go a.startTimeoutWatcher(timeoutCtx, timeoutCancel, timeoutOpts)

		err := a.runCommandsInBlock(timeoutCtx, tc, timeout.List(), runCommandsOptions{block: command.TaskTimeoutBlock})
		tc.logger.Task().Error(errors.Wrap(err, "Running timeout commands failed"))
		tc.logger.Task().Infof("Finished running timeout commands in %s.", time.Since(start))
	}
}

// finishTask sends the returned EndTaskResponse and error
func (a *Agent) finishTask(ctx context.Context, tc *taskContext, status string, message string) (*apimodels.EndTaskResponse, error) {
	detail := a.endTaskResponse(ctx, tc, status, message)
	switch detail.Status {
	case evergreen.TaskSucceeded:
		a.handleTimeoutAndOOM(ctx, tc, status)
		tc.logger.Task().Info("Task completed - SUCCESS.")
		if err := a.runPostTaskCommands(ctx, tc); err != nil {
			tc.logger.Task().Info("Post task completed - FAILURE. Overall task status changed to FAILED.")
			setEndTaskFailureDetails(tc, detail, evergreen.TaskFailed, "", "")
		}
		a.runEndTaskSync(ctx, tc, detail)
	case evergreen.TaskFailed:
		a.handleTimeoutAndOOM(ctx, tc, status)
		tc.logger.Task().Info("Task completed - FAILURE.")
		if err := a.runPostTaskCommands(ctx, tc); err != nil {
			tc.logger.Task().Error(errors.Wrap(err, "running post task commands"))
		}
		a.runEndTaskSync(ctx, tc, detail)
	case evergreen.TaskSystemFailed:
		// This is a special status indicating that the agent failed for reasons
		// outside of a task's control (e.g. due to a panic). Therefore, it
		// intentionally does not run the post task logic, because the task is
		// likely in an unrecoverable state and should just give up. Note that
		// this is a distinct case from a task failing and intentionally setting
		// its failure type to system failed, as that is within a task's
		// control.
		tc.logger.Task().Error("Task encountered unexpected task lifecycle system failure.")
	default:
		tc.logger.Task().Errorf("Programmer error: invalid task status '%s'.", detail.Status)
	}

	a.killProcs(ctx, tc, false, "task is ending")

	if tc.logger != nil {
		tc.logger.Execution().Infof("Sending final task status: '%s'.", detail.Status)
		flushCtx, cancel := context.WithTimeout(ctx, time.Minute)
		defer cancel()
		grip.Error(errors.Wrap(tc.logger.Flush(flushCtx), "flushing logs"))
	}
	grip.Infof("Sending final task status: '%s'.", detail.Status)
	resp, err := a.comm.EndTask(ctx, detail, tc.task)
	if err != nil {
		return nil, errors.Wrap(err, "marking task complete")
	}
	grip.Infof("Successfully sent final task status: '%s'.", detail.Status)

	span := trace.SpanFromContext(ctx)
	span.SetAttributes(attribute.String(evergreen.TaskStatusOtelAttribute, detail.Status))
	if detail.Status != evergreen.TaskSucceeded {
		span.SetStatus(codes.Error, fmt.Sprintf("failing status '%s'", detail.Status))
	}

	return resp, nil
}

func (a *Agent) endTaskResponse(ctx context.Context, tc *taskContext, status string, message string) *apimodels.TaskEndDetail {
	var userDefinedDescription string
	var userDefinedFailureType string
	if a.endTaskResp != nil { // if the user indicated a task response, use this instead
		tc.logger.Task().Infof("Task status set to '%s' with HTTP endpoint.", a.endTaskResp.Status)
		if !evergreen.IsValidTaskEndStatus(a.endTaskResp.Status) {
			tc.logger.Task().Errorf("'%s' is not a valid task status, defaulting to system failure.", a.endTaskResp.Status)
			status = evergreen.TaskFailed
			userDefinedFailureType = evergreen.CommandTypeSystem
		} else {
			status = a.endTaskResp.Status
			if len(a.endTaskResp.Description) > endTaskMessageLimit {
				tc.logger.Task().Warningf("Description from endpoint is too long to set (%d character limit), defaulting to command display name.", endTaskMessageLimit)
			} else {
				userDefinedDescription = a.endTaskResp.Description
			}

			if a.endTaskResp.Type != "" && !utility.StringSliceContains(evergreen.ValidCommandTypes, a.endTaskResp.Type) {
				tc.logger.Task().Warningf("'%s' is not a valid failure type, defaulting to command failure type.", a.endTaskResp.Type)
			} else {
				userDefinedFailureType = a.endTaskResp.Type
			}
		}
	}

	detail := &apimodels.TaskEndDetail{
		OOMTracker: tc.getOomTrackerInfo(),
		Message:    message,
		TraceID:    tc.traceID,
	}
	setEndTaskFailureDetails(tc, detail, status, userDefinedDescription, userDefinedFailureType)
	if tc.taskConfig != nil {
		detail.Modules.Prefixes = tc.taskConfig.ModulePaths
	}
	return detail
}

func setEndTaskFailureDetails(tc *taskContext, detail *apimodels.TaskEndDetail, status, description, failureType string) {
	if tc.getCurrentCommand() != nil {
		// If there is no explicit user-defined description or failure type,
		// infer that information from the last command that ran.
		if description == "" {
			description = tc.getCurrentCommand().DisplayName()
		}
		if failureType == "" {
			failureType = tc.getCurrentCommand().Type()
		}
	}

	detail.Status = status
	detail.Description = description
	detail.Type = failureType

	if !detail.TimedOut {
		// Only set timeout details if a prior command in the task hasn't
		// already recorded a timeout. For example, if a command times out in
		// the main block, then another command times out in the post block, the
		// main block command should preserve the main block timeout.
		detail.TimedOut = tc.hadTimedOut()
		detail.TimeoutType = string(tc.getTimeoutType())
		detail.TimeoutDuration = tc.getTimeoutDuration()
	}

}

func (a *Agent) runPostTaskCommands(ctx context.Context, tc *taskContext) error {
	ctx, span := a.tracer.Start(ctx, "post-task-commands")
	defer span.End()

	start := time.Now()
	a.killProcs(ctx, tc, false, "post task commands are starting")
	defer a.killProcs(ctx, tc, false, "post task commands are finished")
	tc.logger.Task().Info("Running post-task commands.")

	taskConfig := tc.getTaskConfig()
	post, err := taskConfig.GetPost(tc.taskGroup)
	if err != nil {
		tc.logger.Execution().Error(errors.Wrap(err, "fetching task group for post-task commands"))
		return nil
	}
	if post.Commands != nil {
		block := command.PostBlock
		if tc.taskGroup != "" {
			block = command.TeardownTaskBlock
		}

		postCtx, postCancel := context.WithCancel(ctx)
		defer postCancel()
		timeoutOpts := timeoutWatcherOptions{
			tc:                    tc,
			kind:                  postTimeout,
			getTimeout:            tc.getPostTimeout,
			canMarkTimeoutFailure: post.CanFailTask,
		}
		go a.startTimeoutWatcher(ctx, postCancel, timeoutOpts)

		opts := runCommandsOptions{
			canFailTask: post.CanFailTask,
			block:       block,
		}
		err = a.runCommandsInBlock(postCtx, tc, post.Commands.List(), opts)
		if err != nil {
			tc.logger.Task().Error(errors.Wrap(err, "Running post-task commands failed"))
			if post.CanFailTask {
				return err
			}
		}
	}
	tc.logger.Task().Infof("Finished running post-task commands in %s.", time.Since(start))
	return nil
}

func (a *Agent) runPostGroupCommands(ctx context.Context, tc *taskContext) {
	defer a.removeTaskDirectory(tc)
	if tc.taskConfig == nil {
		return
	}
	// Only killProcs if tc.taskConfig is not nil. This avoids passing an
	// empty working directory to killProcs, and is okay because this
	// killProcs is only for the processes run in runPostGroupCommands.
	defer a.killProcs(ctx, tc, true, "teardown group commands are finished")

	defer func() {
		if tc.logger != nil {
			// If the logger from the task is still open, running the teardown
			// group is the last thing that a task can do, so close the logger
			// to indicate logging is complete for the task.
			grip.Error(tc.logger.Close())
		}
	}()

	var logger grip.Journaler
	if tc.logger != nil {
		logger = tc.logger.Task()
	} else {
		logger = grip.GetDefaultJournaler()
	}

	taskGroup, err := tc.taskConfig.GetTaskGroup(tc.taskGroup)
	if err != nil {
		if tc.logger != nil {
			tc.logger.Execution().Error(errors.Wrap(err, "fetching task group for post-group commands"))
		}
		return
	}
	if taskGroup != nil && taskGroup.TeardownGroup != nil {
		logger.Info("Running post-group commands")

		a.killProcs(ctx, tc, true, "teardown group commands are starting")

		teardownGroupCtx, teardownGroupCancel := context.WithCancel(ctx)
		defer teardownGroupCancel()
		timeoutOpts := timeoutWatcherOptions{
			tc:         tc,
			kind:       callbackTimeout,
			getTimeout: tc.getCallbackTimeout,
		}
		go a.startTimeoutWatcher(teardownGroupCtx, teardownGroupCancel, timeoutOpts)

		err := a.runCommandsInBlock(teardownGroupCtx, tc, taskGroup.TeardownGroup.List(), runCommandsOptions{block: command.TeardownGroupBlock})
		logger.Error(errors.Wrap(err, "Running post-group commands failed"))

		logger.Info("Finished running post-group commands.")
	}
}

// runEndTaskSync runs task sync if it was requested for the end of this task.
func (a *Agent) runEndTaskSync(ctx context.Context, tc *taskContext, detail *apimodels.TaskEndDetail) {
	if tc.taskModel == nil {
		tc.logger.Task().Error("Task model not found for running task sync.")
		return
	}
	start := time.Now()
	taskSyncCmds := endTaskSyncCommands(tc, detail)
	if taskSyncCmds == nil {
		return
	}

	var syncCtx context.Context
	var cancel context.CancelFunc
	if timeout := tc.taskModel.SyncAtEndOpts.Timeout; timeout != 0 {
		syncCtx, cancel = context.WithTimeout(ctx, timeout)
	} else {
		// Default to a generously long timeout if none is specified, since
		// the sync could be a long operation.
		syncCtx, cancel = context.WithTimeout(ctx, evergreen.DefaultTaskSyncAtEndTimeout)
	}
	defer cancel()

	err := a.runCommandsInBlock(syncCtx, tc, taskSyncCmds.List(), runCommandsOptions{block: command.TaskSyncBlock})
	tc.logger.Task().Error(errors.Wrap(err, "Running task sync commands failed"))
	tc.logger.Task().Infof("Finished running task sync in %s.", time.Since(start))
}

func (a *Agent) killProcs(ctx context.Context, tc *taskContext, ignoreTaskGroupCheck bool, reason string) {
	logger := grip.NewJournaler("killProcs")
	if tc.logger != nil && !tc.logger.Closed() {
		logger = tc.logger.Execution()
	}

	if !a.shouldKill(tc, ignoreTaskGroupCheck) {
		return
	}

	logger.Infof("Cleaning up task because %s", reason)

	if tc.task.ID != "" && tc.taskConfig != nil {
		logger.Infof("Cleaning up processes for task: '%s'.", tc.task.ID)
		if err := agentutil.KillSpawnedProcs(ctx, tc.task.ID, tc.taskConfig.WorkDir, logger); err != nil {
			// If the host is in a state where ps is timing out we need human intervention.
			if psErr := errors.Cause(err); psErr == agentutil.ErrPSTimeout {
				disableErr := a.comm.DisableHost(ctx, a.opts.HostID, apimodels.DisableInfo{Reason: psErr.Error()})
				logger.CriticalWhen(disableErr != nil, errors.Wrap(err, "disabling host due to ps timeout"))
			}
			logger.Critical(errors.Wrap(err, "cleaning up spawned processes"))
		}
		logger.Infof("Cleaned up processes for task: '%s'.", tc.task.ID)
	}

	// Agents running in containers don't have Docker available, so skip
	// Docker cleanup for them.
	if a.opts.Mode != PodMode {
		logger.Info("Cleaning up Docker artifacts.")
		var cancel context.CancelFunc
		ctx, cancel = context.WithTimeout(ctx, dockerTimeout)
		defer cancel()
		if err := docker.Cleanup(ctx, logger); err != nil {
			logger.Critical(errors.Wrap(err, "cleaning up Docker artifacts"))
		}
		logger.Info("Cleaned up Docker artifacts.")
	}
}

func (a *Agent) shouldKill(tc *taskContext, ignoreTaskGroupCheck bool) bool {
	// never kill if cleanup is false
	if !a.opts.Cleanup {
		return false
	}
	// kill if the task is not in a task group
	if tc.taskGroup == "" {
		return true
	}
	// kill if ignoreTaskGroupCheck is true
	if ignoreTaskGroupCheck {
		return true
	}
	taskGroup, err := tc.taskConfig.GetTaskGroup(tc.taskGroup)
	if err != nil {
		return false
	}
	// do not kill if share_processes is set
	if taskGroup != nil && taskGroup.ShareProcs {
		return false
	}
	// return true otherwise
	return true
}

// logPanic logs a panic to the task log and returns the panic error, along with
// the original error (if any). If there was no panic error, this is a no-op.
func (a *Agent) logPanic(logger client.LoggerProducer, pErr, originalErr error, op string) error {
	if pErr == nil {
		return nil
	}

	catcher := grip.NewBasicCatcher()
	catcher.Add(originalErr)
	catcher.Add(pErr)
	if logger != nil && !logger.Closed() {
		logMsg := message.Fields{
			"message":   "programmatic error: Evergreen agent hit panic",
			"operation": op,
		}
		logger.Task().Error(logMsg)
	}

	return catcher.Resolve()
}<|MERGE_RESOLUTION|>--- conflicted
+++ resolved
@@ -781,9 +781,6 @@
 	}
 
 	if pre.Commands != nil {
-<<<<<<< HEAD
-		block := command.PreBlock
-=======
 		preCtx, preCancel := context.WithCancel(ctx)
 		defer preCancel()
 		timeoutOpts := timeoutWatcherOptions{
@@ -794,9 +791,7 @@
 		}
 		go a.startTimeoutWatcher(ctx, preCancel, timeoutOpts)
 
-		opts.failPreAndPost = pre.CanFailTask
-		block := preBlock
->>>>>>> 641c44f8
+		block := command.PreBlock
 		if tc.taskGroup != "" {
 			block = command.SetupTaskBlock
 		}
@@ -804,11 +799,7 @@
 			canFailTask: pre.CanFailTask,
 			block:       block,
 		}
-<<<<<<< HEAD
-		err = a.runCommandsInBlock(ctx, tc, pre.Commands.List(), opts)
-=======
-		err = a.runCommandsInBlock(preCtx, tc, pre.Commands.List(), opts, block)
->>>>>>> 641c44f8
+		err = a.runCommandsInBlock(preCtx, tc, pre.Commands.List(), opts)
 		if err != nil {
 			tc.logger.Task().Error(errors.Wrap(err, "Running pre-task commands failed"))
 			if opts.canFailTask {
