package agent

import (
	"context"
	"fmt"
	"os"
	"path/filepath"
	"strings"
	"sync"
	"time"

	"github.com/aws/aws-sdk-go/aws/endpoints"
	"github.com/evergreen-ci/evergreen"
	"github.com/evergreen-ci/evergreen/agent/command"
	"github.com/evergreen-ci/evergreen/agent/internal"
	"github.com/evergreen-ci/evergreen/agent/internal/client"
	agentutil "github.com/evergreen-ci/evergreen/agent/util"
	"github.com/evergreen-ci/evergreen/apimodels"
	"github.com/evergreen-ci/evergreen/model"
	"github.com/evergreen-ci/evergreen/model/task"
	"github.com/evergreen-ci/evergreen/thirdparty/docker"
	"github.com/evergreen-ci/evergreen/util"
	"github.com/evergreen-ci/pail"
	"github.com/evergreen-ci/utility"
	"github.com/mongodb/grip"
	"github.com/mongodb/grip/message"
	"github.com/mongodb/grip/recovery"
	"github.com/mongodb/grip/send"
	"github.com/mongodb/jasper"
	"github.com/pkg/errors"
)

// Agent manages the data necessary to run tasks on a host.
type Agent struct {
	comm          client.Communicator
	jasper        jasper.Manager
	opts          Options
	defaultLogger send.Sender
<<<<<<< HEAD
	// ec2InstanceID is the instance ID from the instance metadata. This only
	// applies to EC2 hosts.
	ec2InstanceID string
=======
	endTaskResp   *TriggerEndTaskResp
>>>>>>> f3c70749
}

// Options contains startup options for an Agent.
type Options struct {
	// Mode determines which mode the agent will run in.
	Mode Mode
	// HostID and HostSecret only apply in host mode.
	HostID     string
	HostSecret string
	// PodID and PodSecret only apply in pod mode.
	PodID                 string
	PodSecret             string
	StatusPort            int
	LogPrefix             string
	LogkeeperURL          string
	WorkingDirectory      string
	HeartbeatInterval     time.Duration
	AgentSleepInterval    time.Duration
	MaxAgentSleepInterval time.Duration
	Cleanup               bool
	S3Opts                pail.S3Options
	SetupData             apimodels.AgentSetupData
	CloudProvider         string
}

// Mode represents a mode that the agent will run in.
type Mode string

const (
	// HostMode indicates that the agent will run in a host.
	HostMode Mode = "host"
	// PodMode indicates that the agent will run in a pod's container.
	PodMode      Mode = "pod"
	MessageLimit      = 500
)

type taskContext struct {
	currentCommand         command.Command
	expansions             util.Expansions
	expVars                *apimodels.ExpansionVars
	logger                 client.LoggerProducer
	jasper                 jasper.Manager
	logs                   *apimodels.TaskLogs
	statsCollector         *StatsCollector
	systemMetricsCollector *systemMetricsCollector
	task                   client.TaskData
	taskGroup              string
	ranSetupGroup          bool
	taskConfig             *internal.TaskConfig
	taskDirectory          string
	logDirectories         map[string]interface{}
	timeout                timeoutInfo
	project                *model.Project
	taskModel              *task.Task
	oomTracker             jasper.OOMTracker
	sync.RWMutex
}

type timeoutInfo struct {
	// idleTimeoutDuration maintains the current idle timeout in the task context;
	// the exec timeout is maintained in the project data structure
	idleTimeoutDuration time.Duration
	timeoutType         timeoutType
	hadTimeout          bool
	// exceededDuration is the length of the timeout that was extended, if the task timed out
	exceededDuration time.Duration
}

type timeoutType string

const (
	execTimeout timeoutType = "exec"
	idleTimeout timeoutType = "idle"
)

// New creates a new Agent with some Options and a client.Communicator. Call the
// Agent's Start method to begin listening for tasks to run. Users should call
// Close when the agent is finished.
func New(ctx context.Context, opts Options, serverURL string) (*Agent, error) {
	var comm client.Communicator
	switch opts.Mode {
	case HostMode:
		comm = client.NewHostCommunicator(serverURL, opts.HostID, opts.HostSecret)
	case PodMode:
		comm = client.NewPodCommunicator(serverURL, opts.PodID, opts.PodSecret)
	default:
		return nil, errors.Errorf("unrecognized agent mode '%s'", opts.Mode)
	}
	return newWithCommunicator(ctx, opts, comm)
}

func newWithCommunicator(ctx context.Context, opts Options, comm client.Communicator) (*Agent, error) {
	jpm, err := jasper.NewSynchronizedManager(false)
	if err != nil {
		comm.Close()
		return nil, errors.WithStack(err)
	}

	if setupData, err := comm.GetAgentSetupData(ctx); err == nil {
		opts.SetupData = *setupData
		opts.LogkeeperURL = setupData.LogkeeperURL
		opts.S3Opts = pail.S3Options{
			Credentials: pail.CreateAWSCredentials(setupData.S3Key, setupData.S3Secret, ""),
			Region:      endpoints.UsEast1RegionID,
			Name:        setupData.S3Bucket,
			Permissions: pail.S3PermissionsPublicRead,
			ContentType: "text/plain",
		}
	}

	return &Agent{
		opts:   opts,
		comm:   comm,
		jasper: jpm,
	}, nil
}

func (a *Agent) Close() {
	if a.comm != nil {
		a.comm.Close()
	}
}

// Start starts the agent loop. The agent polls the API server for new tasks
// at interval agentSleepInterval and runs them.
func (a *Agent) Start(ctx context.Context) error {
	defer recovery.LogStackTraceAndExit("main agent thread")

	err := a.startStatusServer(ctx, a.opts.StatusPort)
	if err != nil {
		return errors.WithStack(err)
	}
	if a.opts.Cleanup {
		tryCleanupDirectory(a.opts.WorkingDirectory)
	}

	a.getEC2InstanceID(ctx)

	return errors.Wrap(a.loop(ctx), "error in agent loop, exiting")
}

// getEC2InstanceID sets the agent's instance ID based on the EC2 instance
// metadata service if it's an EC2 instance. If it's not an EC2 instance, this
// is a no-op.
func (a *Agent) getEC2InstanceID(ctx context.Context) {
	if !utility.StringSliceContains(evergreen.ProviderSpotEc2Type, a.opts.CloudProvider) {
		return
	}

	instanceID, err := agentutil.GetEC2InstanceID(ctx)
	if err != nil {
		grip.Error(message.WrapError(err, message.Fields{
			"message":        "could not get EC2 instance ID",
			"host_id":        a.opts.HostID,
			"cloud_provider": a.opts.CloudProvider,
		}))
		return
	}

	a.ec2InstanceID = instanceID
}

func (a *Agent) loop(ctx context.Context) error {
	minAgentSleepInterval := defaultAgentSleepInterval
	maxAgentSleepInterval := defaultMaxAgentSleepInterval
	if a.opts.AgentSleepInterval != 0 {
		minAgentSleepInterval = a.opts.AgentSleepInterval
	}
	if a.opts.MaxAgentSleepInterval != 0 {
		maxAgentSleepInterval = a.opts.MaxAgentSleepInterval
	}
	agentSleepInterval := minAgentSleepInterval

	var jitteredSleep time.Duration
	tskCtx, cancel := context.WithCancel(ctx)
	defer cancel()

	timer := time.NewTimer(0)
	defer timer.Stop()

	tc := &taskContext{}
	needPostGroup := false
	defer func() {
		if tc.logger != nil {
			grip.Error(tc.logger.Close())
		}
	}()

LOOP:
	for {
		select {
		case <-ctx.Done():
			grip.Info("agent loop canceled")
			return nil
		case <-timer.C:
			a.endTaskResp = nil // reset this in case a previous task used this to trigger a response
			// Check the cedar GRPC connection so we can fail early
			// and avoid task system failures.
			err := utility.Retry(ctx, func() (bool, error) {
				_, err := a.comm.GetCedarGRPCConn(ctx)
				return true, err
			}, utility.RetryOptions{MaxAttempts: 5, MaxDelay: minAgentSleepInterval})
			if err != nil {
				if ctx.Err() != nil {
					// We don't want to return an error if
					// the agent loop is canceled.
					return nil
				}
				return errors.Wrap(err, "cannot connect to cedar")
			}
			nextTask, err := a.comm.GetNextTask(ctx, &apimodels.GetNextTaskDetails{
				TaskGroup:     tc.taskGroup,
				AgentRevision: evergreen.AgentVersion,
				EC2InstanceID: a.ec2InstanceID,
			})
			if err != nil {
				// task secret doesn't match, get another task
				if errors.Cause(err) == client.HTTPConflictError {
					timer.Reset(0)
					agentSleepInterval = minAgentSleepInterval
					continue LOOP
				}
				return errors.Wrap(err, "error getting next task")
			}
			if nextTask.ShouldExit {
				grip.Notice("Next task response indicates agent should exit")
				return nil
			}
			// if the host's current task group is finished we teardown
			if nextTask.ShouldTeardownGroup {
				a.runPostGroupCommands(ctx, tc)
				needPostGroup = false
				// Running the post group commands implies exiting the group, so
				// destroy prior task information.
				tc = &taskContext{}
				timer.Reset(0)
				agentSleepInterval = minAgentSleepInterval
				continue LOOP
			}
			if nextTask.TaskId != "" {
				if nextTask.TaskSecret == "" {
					grip.Critical(message.WrapError(err, message.Fields{
						"message": "task response missing secret",
						"task":    tc.task.ID,
					}))
					timer.Reset(0)
					agentSleepInterval = minAgentSleepInterval
					continue LOOP
				}
				prevLogger := tc.logger
				tc = a.prepareNextTask(ctx, nextTask, tc)
				if prevLogger != nil {
					grip.Error(errors.Wrap(prevLogger.Close(), "problem closing the logger producer"))
				}

				grip.Error(message.WrapError(a.fetchProjectConfig(ctx, tc), message.Fields{
					"message": "error fetching project config; will attempt at a later point",
					"task":    tc.task.ID,
				}))

				a.jasper.Clear(ctx)
				tc.jasper = a.jasper
				shouldExit, err := a.runTask(tskCtx, tc)
				if err != nil {
					grip.Critical(message.WrapError(err, message.Fields{
						"message": "error running task",
						"task":    tc.task.ID,
					}))
					timer.Reset(0)
					agentSleepInterval = minAgentSleepInterval
					continue LOOP
				}
				if shouldExit {
					return nil
				}
				needPostGroup = true
				timer.Reset(0)
				agentSleepInterval = minAgentSleepInterval
				continue LOOP
			} else if needPostGroup {
				a.runPostGroupCommands(ctx, tc)
				needPostGroup = false
				// Running the post group commands implies exiting the group, so
				// destroy prior task information.
				tc = &taskContext{}
			}

			jitteredSleep = utility.JitterInterval(agentSleepInterval)
			grip.Debugf("Agent sleeping %s", jitteredSleep)
			timer.Reset(jitteredSleep)
			agentSleepInterval = agentSleepInterval * 2
			if agentSleepInterval > maxAgentSleepInterval {
				agentSleepInterval = maxAgentSleepInterval
			}
		}
	}
}

func (a *Agent) prepareNextTask(ctx context.Context, nextTask *apimodels.NextTaskResponse, tc *taskContext) *taskContext {
	shouldSetupGroup := false
	taskDirectory := tc.taskDirectory
	if shouldRunSetupGroup(nextTask, tc) {
		shouldSetupGroup = true
		taskDirectory = ""
		a.runPostGroupCommands(ctx, tc)
	}
	return &taskContext{
		task: client.TaskData{
			ID:     nextTask.TaskId,
			Secret: nextTask.TaskSecret,
		},
		taskGroup:     nextTask.TaskGroup,
		ranSetupGroup: !shouldSetupGroup,
		taskDirectory: taskDirectory,
		oomTracker:    jasper.NewOOMTracker(),
	}
}

func shouldRunSetupGroup(nextTask *apimodels.NextTaskResponse, tc *taskContext) bool {
	setupGroup := false
	var msg string
	if !tc.ranSetupGroup { // we didn't run setup group yet
		msg = "running setup group because we haven't yet"
		setupGroup = true
	} else if tc.taskConfig == nil ||
		nextTask.TaskGroup == "" ||
		nextTask.Build != tc.taskConfig.Task.BuildId { // next task has a standalone task or a new build
		msg = "running setup group because we have a new independent task"
		setupGroup = true
	} else if nextTask.TaskGroup != tc.taskGroup { // next task has a different task group
		if tc.logger != nil && nextTask.TaskGroup == tc.taskConfig.Task.TaskGroup {
			tc.logger.Task().Warning(message.Fields{
				"message":                 "programmer error: task group in task context doesn't match task",
				"task_config_task_group":  tc.taskConfig.Task.TaskGroup,
				"task_context_task_group": tc.taskGroup,
				"next_task_task_group":    nextTask.TaskGroup,
			})
		}
		msg = "running setup group because new task group"
		setupGroup = true
	}

	if tc.logger != nil {
		tc.logger.Task().DebugWhen(setupGroup, msg)
	}
	return setupGroup
}

func (a *Agent) fetchProjectConfig(ctx context.Context, tc *taskContext) error {
	project, err := a.comm.GetProject(ctx, tc.task)
	if err != nil {
		return errors.Wrap(err, "error getting project")
	}

	taskModel, err := a.comm.GetTask(ctx, tc.task)
	if err != nil {
		return errors.Wrap(err, "error getting task")
	}
	exp, err := a.comm.GetExpansions(ctx, tc.task)
	if err != nil {
		return errors.Wrap(err, "error getting expansions")
	}
	expVars, err := a.comm.FetchExpansionVars(ctx, tc.task)
	if err != nil {
		return errors.Wrap(err, "error getting task-specific expansions")
	}
	exp.Update(expVars.Vars)
	tc.taskModel = taskModel
	tc.project = project
	tc.expansions = exp
	tc.expVars = expVars
	return nil
}

func (a *Agent) startLogging(ctx context.Context, tc *taskContext) error {
	var err error

	if tc.logger != nil {
		grip.Error(errors.Wrap(tc.logger.Close(), "problem closing the logger producer"))
	}
	grip.Error(os.RemoveAll(filepath.Join(a.opts.WorkingDirectory, taskLogDirectory)))
	if tc.project != nil && tc.project.Loggers != nil {
		tc.logger, err = a.makeLoggerProducer(ctx, tc, tc.project.Loggers, "")
	} else {
		tc.logger, err = a.makeLoggerProducer(ctx, tc, &model.LoggerConfig{}, "")
	}
	if err != nil {
		return errors.WithStack(err)
	}

	sender, err := a.GetSender(ctx, a.opts.LogPrefix)
	grip.Error(errors.Wrap(err, "problem getting sender"))
	grip.Error(errors.Wrap(grip.SetSender(sender), "problem setting sender"))

	return nil
}

// runTask returns true if the agent should exit, and separate an error if relevant
func (a *Agent) runTask(ctx context.Context, tc *taskContext) (bool, error) {
	// we want to have separate context trees for tasks and loggers, so
	// when a task is canceled by a context, it can log its clean up.
	tskCtx, tskCancel := context.WithCancel(ctx)
	defer tskCancel()

	var err error
	defer func() {
		err = recovery.HandlePanicWithError(recover(), err, "running task")
	}()

	// If the heartbeat aborts the task immediately, we should report that
	// the task failed during initial task setup.
	factory, ok := command.GetCommandFactory("setup.initial")
	if !ok {
		return false, errors.New("problem during configuring initial state")
	}
	tc.setCurrentCommand(factory())

	var taskConfig *internal.TaskConfig
	taskConfig, err = a.makeTaskConfig(ctx, tc)
	if err != nil {
		grip.Errorf("error fetching task configuration: %s", err)
		grip.Infof("task complete: %s", tc.task.ID)
		tc.logger = client.NewSingleChannelLogHarness("agent.error", a.defaultLogger)
		return a.handleTaskResponse(tskCtx, tc, evergreen.TaskFailed, "")
	}
	taskConfig.TaskSync = a.opts.SetupData.TaskSync
	tc.setTaskConfig(taskConfig)

	if err = a.startLogging(ctx, tc); err != nil {
		msg := errors.Wrap(err, "error setting up logger producer").Error()
		grip.Error(msg)
		grip.Infof("task complete: %s", tc.task.ID)
		tc.logger = client.NewSingleChannelLogHarness("agent.error", a.defaultLogger)
		return a.handleTaskResponse(tskCtx, tc, evergreen.TaskFailed, msg)
	}

	grip.Info(message.Fields{
		"message":     "running task",
		"task_id":     tc.task.ID,
		"task_secret": tc.task.Secret,
	})

	defer a.killProcs(ctx, tc, false)
	defer tskCancel()

	heartbeat := make(chan string, 1)
	go a.startHeartbeat(tskCtx, tskCancel, tc, heartbeat)

	innerCtx, innerCancel := context.WithCancel(tskCtx)

	go a.startIdleTimeoutWatch(tskCtx, tc, innerCancel)
	if utility.StringSliceContains(evergreen.ProviderSpotEc2Type, a.opts.CloudProvider) {
		go a.startEarlyTerminationWatcher(tskCtx, tc, agentutil.SpotHostWillTerminateSoon, agentutil.ExitAgent, nil)
	}

	complete := make(chan string)
	go a.startTask(innerCtx, tc, complete)

	return a.handleTaskResponse(tskCtx, tc, a.wait(tskCtx, innerCtx, tc, heartbeat, complete), "")
}

func (a *Agent) handleTaskResponse(ctx context.Context, tc *taskContext, status string, message string) (bool, error) {
	resp, err := a.finishTask(ctx, tc, status, message)
	if err != nil {
		return false, errors.Wrap(err, "error marking task complete")
	}
	if resp == nil {
		grip.Error("response was nil, indicating a 409 or an empty response from the API server")
		return false, nil
	}
	if resp.ShouldExit {
		return true, nil
	}
	return false, errors.WithStack(err)
}

func (a *Agent) wait(ctx, taskCtx context.Context, tc *taskContext, heartbeat chan string, complete chan string) string {
	status := evergreen.TaskFailed
	select {
	case <-taskCtx.Done():
		grip.Infof("task canceled: %s", tc.task.ID)
	case status = <-complete:
		grip.Infof("task complete: %s", tc.task.ID)
	case status = <-heartbeat:
		grip.Infof("received signal from heartbeat channel: %s", tc.task.ID)
	}

	if tc.hadTimedOut() && ctx.Err() == nil {
		status = evergreen.TaskFailed
		a.runTaskTimeoutCommands(ctx, tc)
	}

	if tc.oomTrackerEnabled(a.opts.CloudProvider) && status == evergreen.TaskFailed {
		startTime := time.Now()
		oomCtx, oomCancel := context.WithTimeout(ctx, time.Second*10)
		defer oomCancel()
		if err := tc.oomTracker.Check(oomCtx); err != nil {
			tc.logger.Execution().Errorf("error checking for OOM killed processes: %s", err)
		}
		if lines, _ := tc.oomTracker.Report(); len(lines) > 0 {
			tc.logger.Execution().Debugf("found an OOM kill (in %.3f seconds)", time.Now().Sub(startTime).Seconds())
			tc.logger.Execution().Debug(strings.Join(lines, "\n"))
		} else {
			tc.logger.Execution().Debugf("found no OOM kill (in %.3f seconds)", time.Now().Sub(startTime).Seconds())
		}
	}

	return status
}

func (a *Agent) runTaskTimeoutCommands(ctx context.Context, tc *taskContext) {
	tc.logger.Task().Info("Running task-timeout commands.")
	start := time.Now()
	var cancel context.CancelFunc
	ctx, cancel = a.withCallbackTimeout(ctx, tc)
	defer cancel()

	taskGroup, err := tc.taskConfig.GetTaskGroup(tc.taskGroup)
	if err != nil {
		tc.logger.Execution().Error(errors.Wrap(err, "error fetching task group for task timeout commands"))
		return
	}
	if taskGroup.Timeout != nil {
		err := a.runCommands(ctx, tc, taskGroup.Timeout.List(), runCommandsOptions{})
		tc.logger.Execution().Error(message.WrapError(err, message.Fields{
			"message": "Error running timeout command",
		}))
		tc.logger.Task().InfoWhen(err == nil, message.Fields{
			"message":    "Finished running timeout commands",
			"total_time": time.Since(start).String(),
		})
	}
}

// finishTask sends the returned EndTaskResponse and error
func (a *Agent) finishTask(ctx context.Context, tc *taskContext, status string, message string) (*apimodels.EndTaskResponse, error) {
	detail := a.endTaskResponse(tc, status, message)
	switch detail.Status {
	case evergreen.TaskSucceeded:
		tc.logger.Task().Info("Task completed - SUCCESS.")
		if err := a.runPostTaskCommands(ctx, tc); err != nil {
			tc.logger.Task().Info("Post task completed -- FAILURE. Overall task status changed to FAILED.")
			detail.Status = evergreen.TaskFailed
		}
		a.runEndTaskSync(ctx, tc, detail)
	case evergreen.TaskFailed:
		tc.logger.Task().Info("Task completed - FAILURE.")
		if err := a.runPostTaskCommands(ctx, tc); err != nil {
			tc.logger.Task().Error(errors.Wrap(err, "error running post task commands"))
		}
		a.runEndTaskSync(ctx, tc, detail)
	case evergreen.TaskUndispatched:
		tc.logger.Task().Info("Task completed - ABORTED.")
	case evergreen.TaskConflict:
		tc.logger.Task().Error("Task completed - CANCELED.")
		// If we receive a 409, return control to the loop (ask for a new task)
		return nil, nil
	case evergreen.TaskSystemFailed:
		grip.Error("Task system failure")
	default:
		tc.logger.Task().Errorf("Programmer error: Invalid task status %s", detail.Status)
	}

	tc.Lock()
	if tc.systemMetricsCollector != nil {
		err := tc.systemMetricsCollector.Close()
		tc.logger.System().Error(errors.Wrap(err, "error closing system metrics collector"))
	}
	tc.Unlock()

	a.killProcs(ctx, tc, false)

	if tc.logger != nil {
		err := a.uploadToS3(ctx, tc)
		tc.logger.Execution().Error(errors.Wrap(err, "error uploading log files"))
		tc.logger.Execution().Infof("Sending final status as: %v", detail.Status)
		flush_ctx, cancel := context.WithTimeout(ctx, time.Minute)
		defer cancel()
		grip.Error(tc.logger.Flush(flush_ctx))
	}
	grip.Infof("Sending final status as: %v", detail.Status)
	resp, err := a.comm.EndTask(ctx, detail, tc.task)
	if err != nil {
		return nil, errors.Wrap(err, "problem marking task complete")
	}
	grip.Infof("Sent final status as: %v", detail.Status)

	return resp, nil
}

func (a *Agent) endTaskResponse(tc *taskContext, status string, message string) *apimodels.TaskEndDetail {
	var description string
	var failureType string
	if a.endTaskResp != nil { // if the user indicated a task response, use this instead
		tc.logger.Task().Infof("Task status set with HTTP endpoint")
		if !evergreen.IsValidTaskEndStatus(a.endTaskResp.Status) {
			tc.logger.Task().Errorf("'%s' is not a valid task status", a.endTaskResp.Status)
			status = evergreen.TaskFailed
			failureType = evergreen.CommandTypeSystem
		} else {
			status = a.endTaskResp.Status
			if len(a.endTaskResp.Description) > MessageLimit {
				tc.logger.Task().Warningf("description from endpoint is too long to set (%d character limit), defaulting to command display name", MessageLimit)
			} else {
				description = a.endTaskResp.Description
			}

			if a.endTaskResp.Type != "" && !utility.StringSliceContains(evergreen.ValidCommandTypes, a.endTaskResp.Type) {
				tc.logger.Task().Warningf("'%s' is not a valid failure type, defaulting to command failure type", a.endTaskResp.Type)
			} else {
				failureType = a.endTaskResp.Type
			}
		}
	}

	if tc.getCurrentCommand() != nil {
		if description == "" {
			description = tc.getCurrentCommand().DisplayName()
		}
		if failureType == "" {
			failureType = tc.getCurrentCommand().Type()
		}
	}
	detail := &apimodels.TaskEndDetail{
		Description:     description,
		Type:            failureType,
		TimedOut:        tc.hadTimedOut(),
		TimeoutType:     string(tc.getTimeoutType()),
		TimeoutDuration: tc.getTimeoutDuration(),
		OOMTracker:      tc.getOomTrackerInfo(),
		Status:          status,
		Message:         message,
		Logs:            tc.logs,
	}
	if tc.taskConfig != nil {
		detail.Modules.Prefixes = tc.taskConfig.ModulePaths
	}
	return detail
}

func (a *Agent) runPostTaskCommands(ctx context.Context, tc *taskContext) error {
	start := time.Now()
	a.killProcs(ctx, tc, false)
	defer a.killProcs(ctx, tc, false)
	tc.logger.Task().Info("Running post-task commands.")
	opts := runCommandsOptions{}
	postCtx, cancel := a.withCallbackTimeout(ctx, tc)
	defer cancel()
	taskConfig := tc.getTaskConfig()
	taskGroup, err := taskConfig.GetTaskGroup(tc.taskGroup)
	if err != nil {
		tc.logger.Execution().Error(errors.Wrap(err, "error fetching task group for post-task commands"))
		return nil
	}
	if taskGroup.TeardownTask != nil {
		opts.failPreAndPost = taskGroup.TeardownTaskCanFailTask
		err = a.runCommands(postCtx, tc, taskGroup.TeardownTask.List(), opts)
		if err != nil {
			tc.logger.Task().Error(message.WrapError(err, message.Fields{
				"message": "Error running post-task command.",
			}))
			if taskGroup.TeardownTaskCanFailTask {
				return err
			}
		}
		tc.logger.Task().InfoWhen(err == nil, message.Fields{
			"message":    "Finished running post-task commands.",
			"total_time": time.Since(start).String(),
		})
	}
	return nil
}

func (a *Agent) runPostGroupCommands(ctx context.Context, tc *taskContext) {
	defer a.removeTaskDirectory(tc)
	if tc.taskConfig == nil {
		return
	}
	// Only killProcs if tc.taskConfig is not nil. This avoids passing an
	// empty working directory to killProcs, and is okay because this
	// killProcs is only for the processes run in runPostGroupCommands.
	defer a.killProcs(ctx, tc, true)
	defer func() {
		if tc.logger != nil {
			grip.Error(tc.logger.Close())
		}
	}()
	taskGroup, err := tc.taskConfig.GetTaskGroup(tc.taskGroup)
	if err != nil {
		if tc.logger != nil {
			tc.logger.Execution().Error(errors.Wrap(err, "error fetching task group for post-group commands"))
		}
		return
	}
	if taskGroup.TeardownGroup != nil {
		grip.Info("Running post-group commands")
		a.killProcs(ctx, tc, true)
		var cancel context.CancelFunc
		ctx, cancel = a.withCallbackTimeout(ctx, tc)
		defer cancel()
		err := a.runCommands(ctx, tc, taskGroup.TeardownGroup.List(), runCommandsOptions{})
		grip.Error(message.WrapError(err, message.Fields{
			"message": "Error running post-task command.",
		}))
		grip.InfoWhen(err == nil, "Finished running post-group commands")
	}
}

// runEndTaskSync runs task sync if it was requested for the end of this task.
func (a *Agent) runEndTaskSync(ctx context.Context, tc *taskContext, detail *apimodels.TaskEndDetail) {
	if tc.taskModel == nil {
		tc.logger.Task().Error("Task model not found for running task sync.")
		return
	}
	start := time.Now()
	taskSyncCmds := endTaskSyncCommands(tc, detail)
	if taskSyncCmds == nil {
		return
	}

	var syncCtx context.Context
	var cancel context.CancelFunc
	if timeout := tc.taskModel.SyncAtEndOpts.Timeout; timeout != 0 {
		syncCtx, cancel = context.WithTimeout(ctx, timeout)
	} else {
		// Default to a generously long timeout if none is specified, since
		// the sync could be a long operation.
		syncCtx, cancel = context.WithTimeout(ctx, evergreen.DefaultTaskSyncAtEndTimeout)
	}
	defer cancel()

	if err := a.runCommands(syncCtx, tc, taskSyncCmds.List(), runCommandsOptions{}); err != nil {
		tc.logger.Task().Error(message.WrapError(err, message.Fields{
			"message":    "Error running task sync.",
			"total_time": time.Since(start).String(),
		}))
		return
	}
	tc.logger.Task().Info(message.Fields{
		"message":    "Finished running task sync.",
		"total_time": time.Since(start).String(),
	})
}

func (a *Agent) killProcs(ctx context.Context, tc *taskContext, ignoreTaskGroupCheck bool) {
	logger := grip.NewJournaler("killProcs")
	if tc.logger != nil && !tc.logger.Closed() {
		logger = tc.logger.Execution()
	}

	if a.shouldKill(tc, ignoreTaskGroupCheck) {
		if tc.task.ID != "" && tc.taskConfig != nil {
			logger.Infof("cleaning up processes for task: %s", tc.task.ID)
			if err := agentutil.KillSpawnedProcs(ctx, tc.task.ID, tc.taskConfig.WorkDir, logger); err != nil {
				// If the host is in a state where ps is timing out we need human intervention.
				if psErr := errors.Cause(err); psErr == agentutil.ErrPSTimeout {
					disableErr := a.comm.DisableHost(ctx, a.opts.HostID, apimodels.DisableInfo{Reason: psErr.Error()})
					logger.CriticalWhen(disableErr != nil, fmt.Sprintf("error disabling host: %s", disableErr))
				}
				logger.Critical(fmt.Sprintf("error cleaning up spawned processes: %v", err))
			}
			logger.Infof("cleaned up processes for task: '%s'", tc.task.ID)
		}

		logger.Info("cleaning up Docker artifacts")
		var cancel context.CancelFunc
		ctx, cancel = context.WithTimeout(ctx, dockerTimeout)
		defer cancel()
		if err := docker.Cleanup(ctx, logger); err != nil {
			logger.Critical(fmt.Sprintf("error cleaning up Docker artifacts: %s", err))
		}
		logger.Info("cleaned up Docker artifacts")
	}
}

func (a *Agent) shouldKill(tc *taskContext, ignoreTaskGroupCheck bool) bool {
	// never kill if cleanup is false
	if !a.opts.Cleanup {
		return false
	}
	// kill if the task is not in a task group
	if tc.taskGroup == "" {
		return true
	}
	// kill if ignoreTaskGroupCheck is true
	if ignoreTaskGroupCheck {
		return true
	}
	taskGroup, err := tc.taskConfig.GetTaskGroup(tc.taskGroup)
	if err != nil {
		return false
	}
	// do not kill if share_processes is set
	if taskGroup.ShareProcs {
		return false
	}
	// return true otherwise
	return true
}<|MERGE_RESOLUTION|>--- conflicted
+++ resolved
@@ -36,13 +36,10 @@
 	jasper        jasper.Manager
 	opts          Options
 	defaultLogger send.Sender
-<<<<<<< HEAD
 	// ec2InstanceID is the instance ID from the instance metadata. This only
 	// applies to EC2 hosts.
 	ec2InstanceID string
-=======
 	endTaskResp   *TriggerEndTaskResp
->>>>>>> f3c70749
 }
 
 // Options contains startup options for an Agent.
