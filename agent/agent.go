package agent

import (
	"context"
	"fmt"
	"os"
	"path/filepath"
	"strings"
	"sync"
	"time"

	"github.com/evergreen-ci/evergreen"
	"github.com/evergreen-ci/evergreen/agent/command"
	"github.com/evergreen-ci/evergreen/agent/internal/client"
	agentutil "github.com/evergreen-ci/evergreen/agent/util"
	"github.com/evergreen-ci/evergreen/apimodels"
	"github.com/evergreen-ci/evergreen/model"
	"github.com/evergreen-ci/evergreen/model/task"
	"github.com/evergreen-ci/evergreen/thirdparty/docker"
	"github.com/evergreen-ci/evergreen/util"
	"github.com/evergreen-ci/utility"
	"github.com/mongodb/grip"
	"github.com/mongodb/grip/message"
	"github.com/mongodb/grip/recovery"
	"github.com/mongodb/grip/send"
	"github.com/mongodb/jasper"
	"github.com/pkg/errors"
	"go.opentelemetry.io/otel"
	"go.opentelemetry.io/otel/attribute"
	"go.opentelemetry.io/otel/codes"
	"go.opentelemetry.io/otel/trace"
	"google.golang.org/grpc"
)

// Agent manages the data necessary to run tasks in a runtime environment.
type Agent struct {
	comm          client.Communicator
	jasper        jasper.Manager
	opts          Options
	defaultLogger send.Sender
	// ec2InstanceID is the instance ID from the instance metadata. This only
	// applies to EC2 hosts.
	ec2InstanceID string
	// setEndTaskResp sets the explicit task status, which can be set by the
	// user to override the final task status that would otherwise be used.
	setEndTaskResp      func(*triggerEndTaskResp)
	setEndTaskRespMutex sync.RWMutex
	tracer              trace.Tracer
	otelGrpcConn        *grpc.ClientConn
	closers             []closerOp
}

// Options contains startup options for an Agent.
type Options struct {
	// Mode determines which mode the agent will run in.
	Mode Mode
	// HostID and HostSecret only apply in host mode.
	HostID     string
	HostSecret string
	// PodID and PodSecret only apply in pod mode.
	PodID                  string
	PodSecret              string
	StatusPort             int
	LogPrefix              string
	LogOutput              LogOutputType
	WorkingDirectory       string
	HeartbeatInterval      time.Duration
	Cleanup                bool
	SetupData              apimodels.AgentSetupData
	CloudProvider          string
	TraceCollectorEndpoint string
	// SendTaskLogsToGlobalSender indicates whether task logs should also be
	// sent to the global agent file log.
	SendTaskLogsToGlobalSender bool
}

<<<<<<< HEAD
// Mode represents a mode that the agent will run in.
type Mode string

const (
	// HostMode indicates that the agent will run in a host.
	HostMode Mode = "host"
	// PodMode indicates that the agent will run in a pod's container.
	PodMode Mode = "pod"

	endTaskMessageLimit = 500
)

// LogOutput represents the output locations for the agent's logs.
type LogOutputType string

const (
	// LogOutputFile indicates that the agent will log to a file.
	LogOutputFile LogOutputType = "file"
	// LogOutputStdout indicates that the agent will log to standard output.
	LogOutputStdout LogOutputType = "stdout"
)
=======
type taskContext struct {
	currentCommand            command.Command
	expansions                util.Expansions
	privateVars               map[string]bool
	logger                    client.LoggerProducer
	task                      client.TaskData
	taskGroup                 string
	ranSetupGroup             bool
	taskConfig                *internal.TaskConfig
	taskDirectory             string
	timeout                   timeoutInfo
	project                   *model.Project
	taskModel                 *task.Task
	oomTracker                jasper.OOMTracker
	traceID                   string
	unsetFunctionVarsDisabled bool
	// userEndTaskResp is the end task response that the user can define, which
	// will overwrite the default end task response.
	userEndTaskResp *triggerEndTaskResp
	sync.RWMutex
}
>>>>>>> 00e0aa6f

type timeoutInfo struct {
	// idleTimeoutDuration maintains the current idle timeout in the task context;
	// the exec timeout is maintained in the project data structure
	idleTimeoutDuration time.Duration
	timeoutType         timeoutType
	hadTimeout          bool
	// exceededDuration is the length of the timeout that was extended, if the task timed out
	exceededDuration time.Duration
}

// New creates a new Agent with some Options and a client.Communicator. Call the
// Agent's Start method to begin listening for tasks to run. Users should call
// Close when the agent is finished.
func New(ctx context.Context, opts Options, serverURL string) (*Agent, error) {
	var comm client.Communicator
	switch opts.Mode {
	case HostMode:
		comm = client.NewHostCommunicator(serverURL, opts.HostID, opts.HostSecret)
	case PodMode:
		comm = client.NewPodCommunicator(serverURL, opts.PodID, opts.PodSecret)
	default:
		return nil, errors.Errorf("unrecognized agent mode '%s'", opts.Mode)
	}
	return newWithCommunicator(ctx, opts, comm)
}

func newWithCommunicator(ctx context.Context, opts Options, comm client.Communicator) (*Agent, error) {
	jpm, err := jasper.NewSynchronizedManager(false)
	if err != nil {
		comm.Close()
		return nil, errors.WithStack(err)
	}

	setupData, err := comm.GetAgentSetupData(ctx)
	grip.Alert(errors.Wrap(err, "getting agent setup data"))
	if setupData != nil {
		opts.SetupData = *setupData
		opts.TraceCollectorEndpoint = setupData.TraceCollectorEndpoint
	}

	a := &Agent{
		opts:           opts,
		comm:           comm,
		jasper:         jpm,
		setEndTaskResp: func(*triggerEndTaskResp) {},
	}

	a.closers = append(a.closers, closerOp{
		name: "communicator close",
		closerFn: func(ctx context.Context) error {
			if a.comm != nil {
				a.comm.Close()
			}
			return nil
		}})

	if err := a.initOtel(ctx); err != nil {
		grip.Error(errors.Wrap(err, "initializing otel"))
		a.tracer = otel.GetTracerProvider().Tracer("noop_tracer")
	}

	return a, nil
}

type closerOp struct {
	name     string
	closerFn func(context.Context) error
}

func (a *Agent) Close(ctx context.Context) {
	catcher := grip.NewBasicCatcher()
	for idx, closer := range a.closers {
		if closer.closerFn == nil {
			continue
		}

		grip.Info(message.Fields{
			"message": "calling closer",
			"index":   idx,
			"closer":  closer.name,
		})

		catcher.Add(closer.closerFn(ctx))
	}

	grip.Error(message.WrapError(catcher.Resolve(), message.Fields{
		"message": "calling agent closers",
		"host_id": a.opts.HostID,
	}))
}

// Start starts the agent loop. The agent polls the API server for new tasks
// at interval agentSleepInterval and runs them.
func (a *Agent) Start(ctx context.Context) error {
	defer recovery.LogStackTraceAndExit("main agent thread")

	err := a.startStatusServer(ctx, a.opts.StatusPort)
	if err != nil {
		return errors.Wrap(err, "starting status server")
	}
	if a.opts.Cleanup {
		a.tryCleanupDirectory(a.opts.WorkingDirectory)
	}

	return errors.Wrap(a.loop(ctx), "executing main agent loop")
}

// populateEC2InstanceID sets the agent's instance ID based on the EC2 instance
// metadata service if it's an EC2 instance. If it's not an EC2 instance or the
// EC2 instance ID has already been populated, this is a no-op.
func (a *Agent) populateEC2InstanceID(ctx context.Context) {
	if a.ec2InstanceID != "" || !utility.StringSliceContains(evergreen.ProviderEc2Type, a.opts.CloudProvider) {
		return
	}

	instanceID, err := agentutil.GetEC2InstanceID(ctx)
	if err != nil {
		grip.Error(message.WrapError(err, message.Fields{
			"message":        "could not get EC2 instance ID",
			"host_id":        a.opts.HostID,
			"cloud_provider": a.opts.CloudProvider,
		}))
		return
	}

	a.ec2InstanceID = instanceID
}

// loop is responsible for continually polling for new tasks and processing them.
// and then tries again.
func (a *Agent) loop(ctx context.Context) error {
	agentSleepInterval := minAgentSleepInterval

	timer := time.NewTimer(0)
	defer timer.Stop()

	tc := &taskContext{}
	needTeardownGroup := false
	defer func() {
		if tc.logger != nil {
			// If the logger from the task is still open and the agent is
			// shutting down, close the logger to flush the remaining logs.
			grip.Error(errors.Wrap(tc.logger.Close(), "closing logger"))
		}
	}()

	for {
		select {
		case <-ctx.Done():
			grip.Info("Agent loop canceled.")
			return nil
		case <-timer.C:
			// Check the cedar GRPC connection so we can fail early
			// and avoid task system failures.
			err := utility.Retry(ctx, func() (bool, error) {
				_, err := a.comm.GetCedarGRPCConn(ctx)
				return true, err
			}, utility.RetryOptions{MaxAttempts: 5, MaxDelay: minAgentSleepInterval})
			if err != nil {
				if ctx.Err() != nil {
					// We don't want to return an error if
					// the agent loop is canceled.
					return nil
				}
				return errors.Wrap(err, "connecting to Cedar")
			}

			a.populateEC2InstanceID(ctx)
			var previousTaskGroup string
			if tc.taskConfig != nil && tc.taskConfig.TaskGroup != nil {
				previousTaskGroup = tc.taskConfig.TaskGroup.Name
			}
			nextTask, err := a.comm.GetNextTask(ctx, &apimodels.GetNextTaskDetails{
				TaskGroup:     previousTaskGroup,
				AgentRevision: evergreen.AgentVersion,
				EC2InstanceID: a.ec2InstanceID,
			})
			if err != nil {
				return errors.Wrap(err, "getting next task")
			}
			ntr, err := a.processNextTask(ctx, nextTask, tc, needTeardownGroup)
			if err != nil {
				return errors.Wrap(err, "processing next task")
			}
			needTeardownGroup = ntr.needTeardownGroup
			if ntr.tc != nil {
				tc = ntr.tc
			}

			if ntr.shouldExit {
				return nil
			}

			if ntr.noTaskToRun {
				jitteredSleep := utility.JitterInterval(agentSleepInterval)
				grip.Debugf("Agent found no task to run, sleeping %s.", jitteredSleep)
				timer.Reset(jitteredSleep)
				agentSleepInterval = agentSleepInterval * 2
				if agentSleepInterval > maxAgentSleepInterval {
					agentSleepInterval = maxAgentSleepInterval
				}
				continue
			}
			timer.Reset(0)
			agentSleepInterval = minAgentSleepInterval

		}
	}
}

type processNextResponse struct {
	shouldExit        bool
	noTaskToRun       bool
	needTeardownGroup bool
	tc                *taskContext
}

func (a *Agent) processNextTask(ctx context.Context, nt *apimodels.NextTaskResponse, tc *taskContext, needTeardownGroup bool) (processNextResponse, error) {
	if nt.ShouldExit {
		grip.Notice("Next task response indicates agent should exit.")
		return processNextResponse{shouldExit: true}, nil
	}
	// if the host's current task group is finished we teardown
	if nt.ShouldTeardownGroup {
		a.runTeardownGroupCommands(ctx, tc)
		return processNextResponse{
			// Running the teardown group commands implies exiting the group, so
			// destroy prior task information.
			tc:                &taskContext{},
			needTeardownGroup: false,
		}, nil
	}

	if nt.TaskId == "" && needTeardownGroup {
		a.runTeardownGroupCommands(ctx, tc)
		return processNextResponse{
			needTeardownGroup: false,
			// Running the teardown group commands implies exiting the group, so
			// destroy prior task information.
			tc:          &taskContext{},
			noTaskToRun: true,
		}, nil
	}

	if nt.TaskId == "" {
		return processNextResponse{
			noTaskToRun: true,
		}, nil
	}

	if nt.TaskSecret == "" {
		grip.Critical(message.Fields{
			"message": "task response missing secret",
			"task":    tc.task.ID,
		})
		return processNextResponse{
			noTaskToRun: true,
		}, nil
	}
	shouldSetupGroup, taskDirectory := a.finishPrevTask(ctx, nt, tc)

	tc, shouldExit, err := a.runTask(ctx, nil, nt, shouldSetupGroup, taskDirectory)
	if err != nil {
		grip.Critical(message.WrapError(err, message.Fields{
			"message": "error running task",
			"task":    tc.task.ID,
		}))
		return processNextResponse{
			tc: tc,
		}, nil
	}
	if shouldExit {
		return processNextResponse{
			shouldExit: true,
			tc:         tc,
		}, nil
	}
	return processNextResponse{
		tc:                tc,
		needTeardownGroup: true,
	}, nil
}

// finishPrevTask finishes up the previous task and returns information needed for the next task.
func (a *Agent) finishPrevTask(ctx context.Context, nextTask *apimodels.NextTaskResponse, tc *taskContext) (bool, string) {
	shouldSetupGroup := false
	taskDirectory := tc.taskDirectory

	if shouldRunSetupGroup(nextTask, tc) {
		shouldSetupGroup = true
		taskDirectory = ""
		a.runTeardownGroupCommands(ctx, tc)
	}
	if tc.logger != nil {
		grip.Error(errors.Wrap(tc.logger.Close(), "closing the previous logger producer"))
	}
	a.jasper.Clear(ctx)
	return shouldSetupGroup, taskDirectory
}

// setupTask does some initial setup that the task needs before running such as initializing the logger, loading the task config
// data and setting the task directory.
func (a *Agent) setupTask(agentCtx, setupCtx context.Context, initialTC *taskContext, nt *apimodels.NextTaskResponse, shouldSetupGroup bool, taskDirectory string) (tc *taskContext, shouldExit bool, err error) {
	if initialTC == nil {
		tc = &taskContext{
			task: client.TaskData{
				ID:     nt.TaskId,
				Secret: nt.TaskSecret,
			},
			ranSetupGroup:             !shouldSetupGroup,
			taskDirectory:             taskDirectory,
			oomTracker:                jasper.NewOOMTracker(),
			unsetFunctionVarsDisabled: nt.UnsetFunctionVarsDisabled,
		}
	} else {
		tc = initialTC
	}

	// If the heartbeat aborts the task immediately, we should report that
	// the task failed during initial task setup.
	factory, ok := command.GetCommandFactory("setup.initial")
	if !ok {
		grip.Alert(errors.New("setup.initial command is not registered"))
	}
	if factory != nil {
		tc.setCurrentCommand(factory())
	}

	a.comm.UpdateLastMessageTime()

	a.setEndTaskRespMutex.Lock()
	a.setEndTaskResp = tc.setUserEndTaskResponse
	a.setEndTaskRespMutex.Unlock()

	taskConfig, err := a.makeTaskConfig(setupCtx, tc)
	if err != nil {
		tc.logger = client.NewSingleChannelLogHarness("agent.error", a.defaultLogger)
		return a.handleSetupError(setupCtx, tc, errors.Wrap(err, "making task config"))
	}
	tc.taskConfig = taskConfig

	if err := a.startLogging(agentCtx, tc); err != nil {
		tc.logger = client.NewSingleChannelLogHarness("agent.error", a.defaultLogger)
		return a.handleSetupError(setupCtx, tc, errors.Wrap(err, "setting up logger producer"))
	}

	if !tc.ranSetupGroup {
		tc.taskDirectory, err = a.createTaskDirectory(tc)
		if err != nil {
			return a.handleSetupError(setupCtx, tc, errors.Wrap(err, "creating task directory"))
		}
	}

	tc.taskConfig.WorkDir = tc.taskDirectory
	tc.taskConfig.Expansions.Put("workdir", tc.taskConfig.WorkDir)

	// We are only calling this again to get the log for the current command after logging has been set up.
	if factory != nil {
		tc.setCurrentCommand(factory())
	}

	tc.logger.Task().Infof("Task logger initialized (agent version '%s' from Evergreen build revision '%s').", evergreen.AgentVersion, evergreen.BuildRevision)
	tc.logger.Execution().Info("Execution logger initialized.")
	tc.logger.System().Info("System logger initialized.")

	if err := setupCtx.Err(); err != nil {
		return a.handleSetupError(setupCtx, tc, errors.Wrap(err, "making task config"))
	}

	hostname, err := os.Hostname()
	tc.logger.Execution().Info(errors.Wrap(err, "getting hostname"))
	if hostname != "" {
		tc.logger.Execution().Infof("Hostname is '%s'.", hostname)
	}
	tc.logger.Task().Infof("Starting task '%s', execution %d.", tc.taskConfig.Task.Id, tc.taskConfig.Task.Execution)

	return tc, shouldExit, nil
}

func (a *Agent) handleSetupError(ctx context.Context, tc *taskContext, err error) (*taskContext, bool, error) {
	catcher := grip.NewBasicCatcher()
	grip.Error(err)
	catcher.Wrap(err, "handling setup error")
	tc.logger.Execution().Error(err)
	grip.Infof("Task complete: '%s'.", tc.task.ID)
	shouldExit, err := a.handleTaskResponse(ctx, tc, evergreen.TaskSystemFailed, err.Error())
	catcher.Wrap(err, "handling task response")
	return tc, shouldExit, catcher.Resolve()
}
func shouldRunSetupGroup(nextTask *apimodels.NextTaskResponse, tc *taskContext) bool {
	var previousTaskGroup string
	if tc.taskConfig != nil && tc.taskConfig.TaskGroup != nil {
		previousTaskGroup = tc.taskConfig.TaskGroup.Name
	}
	if !tc.ranSetupGroup { // we didn't run setup group yet
		return true
	} else if tc.taskConfig == nil ||
		nextTask.TaskGroup == "" ||
		nextTask.Build != tc.taskConfig.Task.BuildId { // next task has a standalone task or a new build
		return true
	} else if nextTask.TaskGroup != previousTaskGroup { // next task has a different task group
		return true
	}
	return false
}

func (a *Agent) fetchProjectConfig(ctx context.Context, tc *taskContext) (*task.Task, *model.Project, util.Expansions, map[string]bool, error) {
	project, err := a.comm.GetProject(ctx, tc.task)
	if err != nil {
		return nil, nil, nil, nil, errors.Wrap(err, "getting project")
	}

	taskModel, err := a.comm.GetTask(ctx, tc.task)
	if err != nil {
		return nil, nil, nil, nil, errors.Wrap(err, "getting task")
	}

	expAndVars, err := a.comm.GetExpansionsAndVars(ctx, tc.task)
	if err != nil {
		return nil, nil, nil, nil, errors.Wrap(err, "getting expansions and variables")
	}

	// GetExpansionsAndVars does not include build variant expansions or project
	// parameters, so load them from the project.
	for _, bv := range project.BuildVariants {
		if bv.Name == taskModel.BuildVariant {
			expAndVars.Expansions.Update(bv.Expansions)
			break
		}
	}
	expAndVars.Expansions.Update(expAndVars.Vars)
	for _, param := range project.Parameters {
		// If the key doesn't exist, the value will default to "" anyway; this
		// prevents an un-specified project parameter from overwriting
		// lower-priority expansions.
		if param.Value != "" {
			expAndVars.Expansions.Put(param.Key, param.Value)
		}
	}
	// Overwrite any empty values here since these parameters were explicitly
	// user-specified.
	expAndVars.Expansions.Update(expAndVars.Parameters)

	return taskModel, project, expAndVars.Expansions, expAndVars.PrivateVars, nil
}

func (a *Agent) startLogging(ctx context.Context, tc *taskContext) error {
	var err error

	// If the agent is logging to a file, this will re-initialize the sender to
	// log to a new file for the new task.
	sender, err := a.GetSender(ctx, a.opts.LogOutput, a.opts.LogPrefix, tc.taskConfig.Task.Id, tc.taskConfig.Task.Execution)
	grip.Error(errors.Wrap(err, "getting sender"))
	grip.Error(errors.Wrap(grip.SetSender(sender), "setting sender"))

	if tc.logger != nil {
		grip.Error(errors.Wrap(tc.logger.Close(), "closing the logger producer"))
	}
	taskLogDir := filepath.Join(a.opts.WorkingDirectory, taskLogDirectory)
	grip.Error(errors.Wrapf(os.RemoveAll(taskLogDir), "removing task log directory '%s'", taskLogDir))
	if tc.taskConfig.Project.Loggers != nil {
		tc.logger, err = a.makeLoggerProducer(ctx, tc, tc.taskConfig.Project.Loggers, "")
	} else {
		tc.logger, err = a.makeLoggerProducer(ctx, tc, &model.LoggerConfig{}, "")
	}
	if err != nil {
		return errors.Wrap(err, "making the logger producer")
	}

	return nil
}

// runTask runs a task. It returns true if the agent should exit.
func (a *Agent) runTask(ctx context.Context, tcInput *taskContext, nt *apimodels.NextTaskResponse, shouldSetupGroup bool, taskDirectory string) (tc *taskContext, shouldExit bool, err error) {
	// we want to have separate context trees for tasks and loggers, so
	// when a task is canceled by a context, it can log its clean up.
	tskCtx, tskCancel := context.WithCancel(ctx)
	defer tskCancel()

	defer func() {
		op := "running task"
		pErr := recovery.HandlePanicWithError(recover(), nil, op)
		if pErr == nil {
			return
		}
		err = a.logPanic(tc.logger, pErr, err, op)
	}()

	// Setup occurs before the task is actually running, so it's not abortable. If setup is taking
	// a long time, timing it out after the heartbeat timeout ensures the operation will give up within
	// the same timeout as the usual amount of time a task is allowed to run before it must heartbeat.
	setupCtx, setupCancel := context.WithTimeout(tskCtx, evergreen.HeartbeatTimeoutThreshold)
	defer setupCancel()
	tc, shouldExit, err = a.setupTask(ctx, setupCtx, tcInput, nt, shouldSetupGroup, taskDirectory)
	if err != nil {
		return tc, shouldExit, errors.Wrap(err, "setting up task")
	}

	defer a.killProcs(ctx, tc, false, "task is finished")

	grip.Info(message.Fields{
		"message": "running task",
		"task_id": tc.task.ID,
	})

	tskCtx = utility.ContextWithAttributes(tskCtx, tc.taskConfig.TaskAttributes())
	tskCtx, span := a.tracer.Start(tskCtx, fmt.Sprintf("task: '%s'", tc.taskConfig.Task.DisplayName))
	defer span.End()
	tc.traceID = span.SpanContext().TraceID().String()

	shutdown, err := a.startMetrics(tskCtx, tc.taskConfig)
	grip.Error(errors.Wrap(err, "starting metrics collection"))
	if shutdown != nil {
		defer shutdown(ctx)
	}

	defer func() {
		tc.logger.Execution().Error(errors.Wrap(a.uploadTraces(tskCtx, tc.taskConfig.WorkDir), "uploading traces"))
	}()

	preAndMainCtx, preAndMainCancel := context.WithCancel(tskCtx)
	go a.startHeartbeat(tskCtx, preAndMainCancel, tc)

	status := a.runPreAndMain(preAndMainCtx, tc)
	shouldExit, err = a.handleTaskResponse(tskCtx, tc, status, "")
	return tc, shouldExit, err
}

// startTask performs initial task setup and then runs the pre and main blocks
// for the task. This method returns the status of the task after pre and main
// have run. Also note that it's critical that all operations in this method
// must respect the context. If the context errors, this must eventually return.
func (a *Agent) runPreAndMain(ctx context.Context, tc *taskContext) (status string) {
	defer func() {
		op := "running task pre and main blocks"
		pErr := recovery.HandlePanicWithError(recover(), nil, op)
		if pErr == nil {
			return
		}
		_ = a.logPanic(tc.logger, pErr, nil, op)
		status = evergreen.TaskSystemFailed
	}()

	if ctx.Err() != nil {
		tc.logger.Execution().Infof("Stopping task execution during setup: %s", ctx.Err())
		return evergreen.TaskSystemFailed
	}

	timeoutWatcherCtx, timeoutWatcherCancel := context.WithCancel(ctx)
	defer timeoutWatcherCancel()

	idleTimeoutCtx, idleTimeoutCancel := context.WithCancel(timeoutWatcherCtx)
	go a.startIdleTimeoutWatcher(timeoutWatcherCtx, idleTimeoutCancel, tc)

	execTimeoutCtx, execTimeoutCancel := context.WithCancel(idleTimeoutCtx)
	defer execTimeoutCancel()
	timeoutOpts := timeoutWatcherOptions{
		tc:                    tc,
		kind:                  execTimeout,
		getTimeout:            tc.getExecTimeout,
		canMarkTimeoutFailure: true,
	}
	go a.startTimeoutWatcher(timeoutWatcherCtx, execTimeoutCancel, timeoutOpts)

	// set up the system stats collector
	statsCollector := NewSimpleStatsCollector(
		tc.logger,
		a.jasper,
		defaultStatsInterval,
		"uptime",
		"df -h",
		"${ps|ps}",
	)

	statsCollector.logStats(execTimeoutCtx, tc.taskConfig.Expansions)

	if execTimeoutCtx.Err() != nil {
		tc.logger.Execution().Infof("Stopping task execution after setup: %s", execTimeoutCtx.Err())
		return evergreen.TaskSystemFailed
	}

	// notify API server that the task has been started.
	tc.logger.Execution().Info("Reporting task started.")
	if err := a.comm.StartTask(execTimeoutCtx, tc.task); err != nil {
		tc.logger.Execution().Error(errors.Wrap(err, "marking task started"))
		return evergreen.TaskSystemFailed
	}

	a.killProcs(execTimeoutCtx, tc, false, "task is starting")

	if err := a.runPreTaskCommands(execTimeoutCtx, tc); err != nil {
		return evergreen.TaskFailed
	}

	if tc.oomTrackerEnabled(a.opts.CloudProvider) {
		tc.logger.Execution().Info("OOM tracker clearing system messages.")
		if err := tc.oomTracker.Clear(execTimeoutCtx); err != nil {
			tc.logger.Execution().Error(errors.Wrap(err, "clearing OOM tracker system messages"))
		}
	}

	if err := a.runTaskCommands(execTimeoutCtx, tc); err != nil {
		return evergreen.TaskFailed
	}

	return evergreen.TaskSucceeded
}

func (a *Agent) runPreTaskCommands(ctx context.Context, tc *taskContext) error {
	ctx, preTaskSpan := a.tracer.Start(ctx, "pre-task-commands")
	defer preTaskSpan.End()

	// kim: TODO: fix inevitable merge conflict here and in other places for
	// command blocks.

	if !tc.ranSetupGroup {
		setupGroup, err := tc.getSetupGroup()
		if err != nil {
			tc.logger.Execution().Error(errors.Wrap(err, "fetching setup-group commands"))
			return nil
		}

		if setupGroup.commands != nil {
<<<<<<< HEAD
			var tg string
			if tc.taskConfig != nil && tc.taskConfig.TaskGroup != nil {
				tg = tc.taskConfig.TaskGroup.Name
			}
			tc.logger.Task().Infof("Running setup-group commands for task group '%s'.", tg)

			setupGroupCtx, setupGroupCancel := context.WithCancel(ctx)
			defer setupGroupCancel()

			timeoutOpts := timeoutWatcherOptions{
				tc:                    tc,
				kind:                  setupGroup.timeoutKind,
				getTimeout:            setupGroup.getTimeout,
				canMarkTimeoutFailure: setupGroup.canFailTask,
			}
			go a.startTimeoutWatcher(setupGroupCtx, setupGroupCancel, timeoutOpts)

			opts := runCommandsOptions{
				block:       setupGroup.block,
				canFailTask: setupGroup.canFailTask,
			}
			err = a.runCommandsInBlock(setupGroupCtx, tc, setupGroup.commands.List(), opts)
			if err != nil {
				tc.logger.Task().Error(errors.Wrap(err, "Running task setup group commands failed"))
				if opts.canFailTask {
					return err
				}
			}
			tc.logger.Task().Infof("Finished running setup group for task group '%s'.", tg)
=======
			err = a.runCommandsInBlock(ctx, tc, *setupGroup)
			if err != nil && setupGroup.canFailTask {
				return err
			}
>>>>>>> 00e0aa6f
		}
		tc.ranSetupGroup = true
	}

	pre, err := tc.getPre()
	if err != nil {
		tc.logger.Execution().Error(errors.Wrap(err, "fetching pre-task commands"))
		return nil
	}

	if pre.commands != nil {
		err = a.runCommandsInBlock(ctx, tc, *pre)
		if err != nil && pre.canFailTask {
			return err
		}
	}

	return nil
}

// runTaskCommands runs all commands for the task currently assigned to the agent.
func (a *Agent) runTaskCommands(ctx context.Context, tc *taskContext) error {
	ctx, span := a.tracer.Start(ctx, "task-commands")
	defer span.End()

	task := tc.taskConfig.Project.FindProjectTask(tc.taskConfig.Task.DisplayName)

	if task == nil {
		return errors.Errorf("unable to find task '%s' in project '%s'", tc.taskConfig.Task.DisplayName, tc.taskConfig.Task.Project)
	}

	if err := ctx.Err(); err != nil {
		return errors.Wrap(err, "canceled while running task commands")
	}

	mainTask := commandBlock{
		block:       command.MainTaskBlock,
		commands:    &model.YAMLCommandSet{MultiCommand: task.Commands},
		canFailTask: true,
	}
	err := a.runCommandsInBlock(ctx, tc, mainTask)
	if err != nil {
		return err
	}

	return nil
}

func (a *Agent) runTaskTimeoutCommands(ctx context.Context, tc *taskContext) {
<<<<<<< HEAD
	timeout, err := tc.getTimeout()
	if err != nil {
		tc.logger.Execution().Error(errors.Wrap(err, "fetching task-timeout commands"))
=======
	timeout, err := tc.getTimeout(tc.taskGroup)
	if err != nil {
		tc.logger.Execution().Error(errors.Wrap(err, "fetching task group for task timeout commands"))
>>>>>>> 00e0aa6f
		return
	}
	if timeout.commands != nil {
		// If the timeout commands error, ignore the error. runCommandsInBlock
		// already logged the error, and the timeout commands cannot cause the
		// task to fail since the task has already timed out.
		_ = a.runCommandsInBlock(ctx, tc, *timeout)
	}
}

func (a *Agent) runPostTaskCommands(ctx context.Context, tc *taskContext) error {
	ctx, span := a.tracer.Start(ctx, "post-task-commands")
	defer span.End()

	a.killProcs(ctx, tc, false, "post task commands are starting")
	defer a.killProcs(ctx, tc, false, "post task commands are finished")

<<<<<<< HEAD
	post, err := tc.getPost()
	if err != nil {
		tc.logger.Execution().Error(errors.Wrap(err, "fetching post-task commands"))
=======
	post, err := tc.getPost(tc.taskGroup)
	if err != nil {
		tc.logger.Execution().Error(errors.Wrap(err, "fetching task group for post-task commands"))
>>>>>>> 00e0aa6f
		return nil
	}

	if post.commands != nil {
		err = a.runCommandsInBlock(ctx, tc, *post)
		if err != nil && post.canFailTask {
			return err
		}
	}
	return nil
}

func (a *Agent) runTeardownGroupCommands(ctx context.Context, tc *taskContext) {
	defer a.removeTaskDirectory(tc)
	if tc.taskConfig == nil {
		return
	}
	// Only killProcs if tc.taskConfig is not nil. This avoids passing an
	// empty working directory to killProcs, and is okay because this
	// killProcs is only for the processes run in runTeardownGroupCommands.
	defer a.killProcs(ctx, tc, true, "teardown group commands are finished")

	defer func() {
		if tc.logger != nil {
			// If the logger from the task is still open, running the teardown
			// group is the last thing that a task can do, so close the logger
			// to indicate logging is complete for the task.
			grip.Error(tc.logger.Close())
		}
	}()

<<<<<<< HEAD
	teardownGroup, err := tc.getTeardownGroup()
	if err != nil {
		if tc.logger != nil {
			tc.logger.Execution().Error(errors.Wrap(err, "fetching teardown-group commands"))
=======
	teardownGroup, err := tc.getTeardownGroup(tc.taskGroup)
	if err != nil {
		if tc.logger != nil {
			tc.logger.Execution().Error(errors.Wrap(err, "fetching task group for teardown-group commands"))
>>>>>>> 00e0aa6f
		}
		return
	}

	if teardownGroup.commands != nil {
		a.killProcs(ctx, tc, true, "teardown group commands are starting")

		_ = a.runCommandsInBlock(ctx, tc, *teardownGroup)
	}
}

// runEndTaskSync runs task sync if it was requested for the end of this task.
func (a *Agent) runEndTaskSync(ctx context.Context, tc *taskContext, detail *apimodels.TaskEndDetail) {
<<<<<<< HEAD
=======
	if tc.taskConfig.Task == nil {
		tc.logger.Task().Error("Task not found for running task sync.")
		return
	}

>>>>>>> 00e0aa6f
	taskSyncCmds := endTaskSyncCommands(tc, detail)
	if taskSyncCmds == nil {
		return
	}

	var timeout time.Duration
	if tc.taskConfig.Task.SyncAtEndOpts.Timeout != 0 {
		timeout = tc.taskConfig.Task.SyncAtEndOpts.Timeout
	} else {
		timeout = evergreen.DefaultTaskSyncAtEndTimeout
	}

	taskSync := commandBlock{
		block:       command.TaskSyncBlock,
		commands:    taskSyncCmds,
		timeoutKind: taskSyncTimeout,
		getTimeout: func() time.Duration {
			return timeout
		},
	}

	// If the task sync commands error, ignore the error. runCommandsInBlock
	// already logged the error and the task sync commands cannot cause the task
	// to fail since they're optional.
	_ = a.runCommandsInBlock(ctx, tc, taskSync)
}

func (a *Agent) handleTaskResponse(ctx context.Context, tc *taskContext, status string, message string) (bool, error) {
	resp, err := a.finishTask(ctx, tc, status, message)
	if err != nil {
		return false, errors.Wrap(err, "marking task complete")
	}
	if resp == nil {
		grip.Error("Response was nil, indicating a 409 or an empty response from the API server.")
		return false, nil
	}
	if resp.ShouldExit {
		return true, nil
	}
	return false, errors.WithStack(err)
}

func (a *Agent) handleTimeoutAndOOM(ctx context.Context, tc *taskContext, status string) {
	if tc.hadTimedOut() && ctx.Err() == nil {
		status = evergreen.TaskFailed
		a.runTaskTimeoutCommands(ctx, tc)
	}

	if tc.oomTrackerEnabled(a.opts.CloudProvider) && status == evergreen.TaskFailed {
		startTime := time.Now()
		oomCtx, oomCancel := context.WithTimeout(ctx, 10*time.Second)
		defer oomCancel()
		tc.logger.Execution().Error(errors.Wrap(tc.oomTracker.Check(oomCtx), "checking for OOM killed processes"))
		if lines, _ := tc.oomTracker.Report(); len(lines) > 0 {
			tc.logger.Execution().Debugf("Found an OOM kill (in %.3f seconds).", time.Since(startTime).Seconds())
			tc.logger.Execution().Debug(strings.Join(lines, "\n"))
		} else {
			tc.logger.Execution().Debugf("Found no OOM kill (in %.3f seconds).", time.Since(startTime).Seconds())
		}
	}
}

<<<<<<< HEAD
func (a *Agent) runTaskTimeoutCommands(ctx context.Context, tc *taskContext) {
	tc.logger.Task().Info("Running task-timeout commands.")
	start := time.Now()

	timeout, err := tc.getTimeout()
	if err != nil {
		tc.logger.Execution().Error(errors.Wrap(err, "fetching task group for task timeout commands"))
		return
	}
	if timeout.commands != nil {
		timeoutCtx, timeoutCancel := context.WithCancel(ctx)
		defer timeoutCancel()
		timeoutOpts := timeoutWatcherOptions{
			tc:         tc,
			kind:       timeout.timeoutKind,
			getTimeout: timeout.getTimeout,
		}
		go a.startTimeoutWatcher(timeoutCtx, timeoutCancel, timeoutOpts)

		err := a.runCommandsInBlock(timeoutCtx, tc, timeout.commands.List(), runCommandsOptions{block: timeout.block})
		tc.logger.Task().Error(errors.Wrap(err, "Running timeout commands failed"))
		tc.logger.Task().Infof("Finished running timeout commands in %s.", time.Since(start))
	}
}

=======
>>>>>>> 00e0aa6f
// finishTask sends the returned EndTaskResponse and error
func (a *Agent) finishTask(ctx context.Context, tc *taskContext, status string, message string) (*apimodels.EndTaskResponse, error) {
	detail := a.endTaskResponse(ctx, tc, status, message)
	switch detail.Status {
	case evergreen.TaskSucceeded:
		a.handleTimeoutAndOOM(ctx, tc, status)
		tc.logger.Task().Info("Task completed - SUCCESS.")
		if err := a.runPostTaskCommands(ctx, tc); err != nil {
			tc.logger.Task().Info("Post task completed - FAILURE. Overall task status changed to FAILED.")
			setEndTaskFailureDetails(tc, detail, evergreen.TaskFailed, "", "")
		}
		a.runEndTaskSync(ctx, tc, detail)
	case evergreen.TaskFailed:
		a.handleTimeoutAndOOM(ctx, tc, status)
		tc.logger.Task().Info("Task completed - FAILURE.")
		// If the post commands error, ignore the error. runCommandsInBlock
		// already logged the error, and the post commands cannot cause the
		// task to fail since the task already failed.
		_ = a.runPostTaskCommands(ctx, tc)
		a.runEndTaskSync(ctx, tc, detail)
	case evergreen.TaskSystemFailed:
		// This is a special status indicating that the agent failed for reasons
		// outside of a task's control (e.g. due to a panic). Therefore, it
		// intentionally does not run the post task logic, because the task is
		// likely in an unrecoverable state and should just give up. Note that
		// this is a distinct case from a task failing and intentionally setting
		// its failure type to system failed, as that is within a task's
		// control.
		tc.logger.Task().Error("Task encountered unexpected task lifecycle system failure.")
		detail.Status = evergreen.TaskFailed
		detail.Type = evergreen.CommandTypeSystem
		if detail.Description == "" {
			detail.Description = "task system-failed for unknown reasons"
		}
	default:
		tc.logger.Task().Errorf("Programmatic error: ending task with invalid task status '%s', defaulting to system failure.", detail.Status)
		detail.Status = evergreen.TaskFailed
		detail.Type = evergreen.CommandTypeSystem
		if detail.Description == "" {
			detail.Description = "task has invalid status"
		}
	}

	a.killProcs(ctx, tc, false, "task is ending")

	if tc.logger != nil {
		tc.logger.Execution().Infof("Sending final task status: '%s'.", detail.Status)
		flushCtx, cancel := context.WithTimeout(ctx, time.Minute)
		defer cancel()
		grip.Error(errors.Wrap(tc.logger.Flush(flushCtx), "flushing logs"))
	}
	grip.Infof("Sending final task status: '%s'.", detail.Status)
	resp, err := a.comm.EndTask(ctx, detail, tc.task)
	if err != nil {
		return nil, errors.Wrap(err, "marking task complete")
	}
	grip.Infof("Successfully sent final task status: '%s'.", detail.Status)

	span := trace.SpanFromContext(ctx)
	span.SetAttributes(attribute.String(evergreen.TaskStatusOtelAttribute, detail.Status))
	if detail.Status != evergreen.TaskSucceeded {
		span.SetStatus(codes.Error, fmt.Sprintf("failing status '%s'", detail.Status))
	}

	return resp, nil
}

func (a *Agent) endTaskResponse(ctx context.Context, tc *taskContext, status string, message string) *apimodels.TaskEndDetail {
	var userDefinedDescription string
	var userDefinedFailureType string
	if userEndTaskResp := tc.getUserEndTaskResponse(); userEndTaskResp != nil {
		tc.logger.Task().Infof("Task status set to '%s' with HTTP endpoint.", userEndTaskResp.Status)
		if !evergreen.IsValidTaskEndStatus(userEndTaskResp.Status) {
			tc.logger.Task().Errorf("'%s' is not a valid task status, defaulting to system failure.", userEndTaskResp.Status)
			status = evergreen.TaskFailed
			userDefinedFailureType = evergreen.CommandTypeSystem
		} else {
			status = userEndTaskResp.Status

			if len(userEndTaskResp.Description) > endTaskMessageLimit {
				tc.logger.Task().Warningf("Description from endpoint is too long to set (%d character limit), defaulting to command display name.", endTaskMessageLimit)
			} else {
				userDefinedDescription = userEndTaskResp.Description
			}

			if userEndTaskResp.Type != "" && !utility.StringSliceContains(evergreen.ValidCommandTypes, userEndTaskResp.Type) {
				tc.logger.Task().Warningf("'%s' is not a valid failure type, defaulting to command failure type.", userEndTaskResp.Type)
			} else {
				userDefinedFailureType = userEndTaskResp.Type
			}
		}
	}

	detail := &apimodels.TaskEndDetail{
		OOMTracker: tc.getOomTrackerInfo(),
		Message:    message,
		TraceID:    tc.traceID,
	}
	setEndTaskFailureDetails(tc, detail, status, userDefinedDescription, userDefinedFailureType)
	if tc.taskConfig != nil {
		detail.Modules.Prefixes = tc.taskConfig.ModulePaths
	}
	return detail
}

func setEndTaskFailureDetails(tc *taskContext, detail *apimodels.TaskEndDetail, status, description, failureType string) {
	var isDefaultDescription bool
	if tc.getCurrentCommand() != nil {
		// If there is no explicit user-defined description or failure type,
		// infer that information from the last command that ran.
		if description == "" {
			description = tc.getCurrentCommand().DisplayName()
			isDefaultDescription = true
		}
		if failureType == "" {
			failureType = tc.getCurrentCommand().Type()
		}
	}

	detail.Status = status
	if status != evergreen.TaskSucceeded {
		detail.Type = failureType
		detail.Description = description
	}
	if !isDefaultDescription {
		detail.Description = description
	}

	if !detail.TimedOut {
		// Only set timeout details if a prior command in the task hasn't
		// already recorded a timeout. For example, if a command times out in
		// the main block, then another command times out in the post block, the
		// main block command should preserve the main block timeout.
		detail.TimedOut = tc.hadTimedOut()
		detail.TimeoutType = string(tc.getTimeoutType())
		detail.TimeoutDuration = tc.getTimeoutDuration()
	}

}

func (a *Agent) killProcs(ctx context.Context, tc *taskContext, ignoreTaskGroupCheck bool, reason string) {
	logger := grip.NewJournaler("killProcs")
	if tc.logger != nil && !tc.logger.Closed() {
		logger = tc.logger.Execution()
	}

	if !a.shouldKill(tc, ignoreTaskGroupCheck) {
		return
	}

	logger.Infof("Cleaning up task because %s", reason)

	if tc.task.ID != "" && tc.taskConfig != nil {
		logger.Infof("Cleaning up processes for task: '%s'.", tc.task.ID)
		if err := agentutil.KillSpawnedProcs(ctx, tc.task.ID, tc.taskConfig.WorkDir, logger); err != nil {
			// If the host is in a state where ps is timing out we need human intervention.
			if psErr := errors.Cause(err); psErr == agentutil.ErrPSTimeout {
				disableErr := a.comm.DisableHost(ctx, a.opts.HostID, apimodels.DisableInfo{Reason: psErr.Error()})
				logger.CriticalWhen(disableErr != nil, errors.Wrap(err, "disabling host due to ps timeout"))
			}
			logger.Critical(errors.Wrap(err, "cleaning up spawned processes"))
		}
		logger.Infof("Cleaned up processes for task: '%s'.", tc.task.ID)
	}

	// Agents running in containers don't have Docker available, so skip
	// Docker cleanup for them.
	if a.opts.Mode != PodMode {
		logger.Info("Cleaning up Docker artifacts.")
		var cancel context.CancelFunc
		ctx, cancel = context.WithTimeout(ctx, dockerTimeout)
		defer cancel()
		if err := docker.Cleanup(ctx, logger); err != nil {
			logger.Critical(errors.Wrap(err, "cleaning up Docker artifacts"))
		}
		logger.Info("Cleaned up Docker artifacts.")
	}
}

func (a *Agent) shouldKill(tc *taskContext, ignoreTaskGroupCheck bool) bool {
	// never kill if cleanup is false
	if !a.opts.Cleanup {
		return false
	}
	// kill if the task is not in a task group
	if tc.taskConfig.TaskGroup == nil {
		return true
	}
	// kill if ignoreTaskGroupCheck is true
	if ignoreTaskGroupCheck {
		return true
	}
	// do not kill if share_processes is set
	if tc.taskConfig.TaskGroup != nil && tc.taskConfig.TaskGroup.ShareProcs {
		return false
	}
	// return true otherwise
	return true
}

// logPanic logs a panic to the task log and returns the panic error, along with
// the original error (if any). If there was no panic error, this is a no-op.
func (a *Agent) logPanic(logger client.LoggerProducer, pErr, originalErr error, op string) error {
	if pErr == nil {
		return nil
	}

	catcher := grip.NewBasicCatcher()
	catcher.Add(originalErr)
	catcher.Add(pErr)
	if logger != nil && !logger.Closed() {
		logMsg := message.Fields{
			"message":   "programmatic error: Evergreen agent hit panic",
			"operation": op,
		}
		logger.Task().Error(logMsg)
	}

	return catcher.Resolve()
}<|MERGE_RESOLUTION|>--- conflicted
+++ resolved
@@ -74,52 +74,6 @@
 	SendTaskLogsToGlobalSender bool
 }
 
-<<<<<<< HEAD
-// Mode represents a mode that the agent will run in.
-type Mode string
-
-const (
-	// HostMode indicates that the agent will run in a host.
-	HostMode Mode = "host"
-	// PodMode indicates that the agent will run in a pod's container.
-	PodMode Mode = "pod"
-
-	endTaskMessageLimit = 500
-)
-
-// LogOutput represents the output locations for the agent's logs.
-type LogOutputType string
-
-const (
-	// LogOutputFile indicates that the agent will log to a file.
-	LogOutputFile LogOutputType = "file"
-	// LogOutputStdout indicates that the agent will log to standard output.
-	LogOutputStdout LogOutputType = "stdout"
-)
-=======
-type taskContext struct {
-	currentCommand            command.Command
-	expansions                util.Expansions
-	privateVars               map[string]bool
-	logger                    client.LoggerProducer
-	task                      client.TaskData
-	taskGroup                 string
-	ranSetupGroup             bool
-	taskConfig                *internal.TaskConfig
-	taskDirectory             string
-	timeout                   timeoutInfo
-	project                   *model.Project
-	taskModel                 *task.Task
-	oomTracker                jasper.OOMTracker
-	traceID                   string
-	unsetFunctionVarsDisabled bool
-	// userEndTaskResp is the end task response that the user can define, which
-	// will overwrite the default end task response.
-	userEndTaskResp *triggerEndTaskResp
-	sync.RWMutex
-}
->>>>>>> 00e0aa6f
-
 type timeoutInfo struct {
 	// idleTimeoutDuration maintains the current idle timeout in the task context;
 	// the exec timeout is maintained in the project data structure
@@ -743,42 +697,10 @@
 		}
 
 		if setupGroup.commands != nil {
-<<<<<<< HEAD
-			var tg string
-			if tc.taskConfig != nil && tc.taskConfig.TaskGroup != nil {
-				tg = tc.taskConfig.TaskGroup.Name
-			}
-			tc.logger.Task().Infof("Running setup-group commands for task group '%s'.", tg)
-
-			setupGroupCtx, setupGroupCancel := context.WithCancel(ctx)
-			defer setupGroupCancel()
-
-			timeoutOpts := timeoutWatcherOptions{
-				tc:                    tc,
-				kind:                  setupGroup.timeoutKind,
-				getTimeout:            setupGroup.getTimeout,
-				canMarkTimeoutFailure: setupGroup.canFailTask,
-			}
-			go a.startTimeoutWatcher(setupGroupCtx, setupGroupCancel, timeoutOpts)
-
-			opts := runCommandsOptions{
-				block:       setupGroup.block,
-				canFailTask: setupGroup.canFailTask,
-			}
-			err = a.runCommandsInBlock(setupGroupCtx, tc, setupGroup.commands.List(), opts)
-			if err != nil {
-				tc.logger.Task().Error(errors.Wrap(err, "Running task setup group commands failed"))
-				if opts.canFailTask {
-					return err
-				}
-			}
-			tc.logger.Task().Infof("Finished running setup group for task group '%s'.", tg)
-=======
 			err = a.runCommandsInBlock(ctx, tc, *setupGroup)
 			if err != nil && setupGroup.canFailTask {
 				return err
 			}
->>>>>>> 00e0aa6f
 		}
 		tc.ranSetupGroup = true
 	}
@@ -828,15 +750,9 @@
 }
 
 func (a *Agent) runTaskTimeoutCommands(ctx context.Context, tc *taskContext) {
-<<<<<<< HEAD
 	timeout, err := tc.getTimeout()
 	if err != nil {
 		tc.logger.Execution().Error(errors.Wrap(err, "fetching task-timeout commands"))
-=======
-	timeout, err := tc.getTimeout(tc.taskGroup)
-	if err != nil {
-		tc.logger.Execution().Error(errors.Wrap(err, "fetching task group for task timeout commands"))
->>>>>>> 00e0aa6f
 		return
 	}
 	if timeout.commands != nil {
@@ -854,15 +770,9 @@
 	a.killProcs(ctx, tc, false, "post task commands are starting")
 	defer a.killProcs(ctx, tc, false, "post task commands are finished")
 
-<<<<<<< HEAD
 	post, err := tc.getPost()
 	if err != nil {
 		tc.logger.Execution().Error(errors.Wrap(err, "fetching post-task commands"))
-=======
-	post, err := tc.getPost(tc.taskGroup)
-	if err != nil {
-		tc.logger.Execution().Error(errors.Wrap(err, "fetching task group for post-task commands"))
->>>>>>> 00e0aa6f
 		return nil
 	}
 
@@ -894,17 +804,10 @@
 		}
 	}()
 
-<<<<<<< HEAD
 	teardownGroup, err := tc.getTeardownGroup()
 	if err != nil {
 		if tc.logger != nil {
 			tc.logger.Execution().Error(errors.Wrap(err, "fetching teardown-group commands"))
-=======
-	teardownGroup, err := tc.getTeardownGroup(tc.taskGroup)
-	if err != nil {
-		if tc.logger != nil {
-			tc.logger.Execution().Error(errors.Wrap(err, "fetching task group for teardown-group commands"))
->>>>>>> 00e0aa6f
 		}
 		return
 	}
@@ -918,14 +821,6 @@
 
 // runEndTaskSync runs task sync if it was requested for the end of this task.
 func (a *Agent) runEndTaskSync(ctx context.Context, tc *taskContext, detail *apimodels.TaskEndDetail) {
-<<<<<<< HEAD
-=======
-	if tc.taskConfig.Task == nil {
-		tc.logger.Task().Error("Task not found for running task sync.")
-		return
-	}
-
->>>>>>> 00e0aa6f
 	taskSyncCmds := endTaskSyncCommands(tc, detail)
 	if taskSyncCmds == nil {
 		return
@@ -988,34 +883,6 @@
 	}
 }
 
-<<<<<<< HEAD
-func (a *Agent) runTaskTimeoutCommands(ctx context.Context, tc *taskContext) {
-	tc.logger.Task().Info("Running task-timeout commands.")
-	start := time.Now()
-
-	timeout, err := tc.getTimeout()
-	if err != nil {
-		tc.logger.Execution().Error(errors.Wrap(err, "fetching task group for task timeout commands"))
-		return
-	}
-	if timeout.commands != nil {
-		timeoutCtx, timeoutCancel := context.WithCancel(ctx)
-		defer timeoutCancel()
-		timeoutOpts := timeoutWatcherOptions{
-			tc:         tc,
-			kind:       timeout.timeoutKind,
-			getTimeout: timeout.getTimeout,
-		}
-		go a.startTimeoutWatcher(timeoutCtx, timeoutCancel, timeoutOpts)
-
-		err := a.runCommandsInBlock(timeoutCtx, tc, timeout.commands.List(), runCommandsOptions{block: timeout.block})
-		tc.logger.Task().Error(errors.Wrap(err, "Running timeout commands failed"))
-		tc.logger.Task().Infof("Finished running timeout commands in %s.", time.Since(start))
-	}
-}
-
-=======
->>>>>>> 00e0aa6f
 // finishTask sends the returned EndTaskResponse and error
 func (a *Agent) finishTask(ctx context.Context, tc *taskContext, status string, message string) (*apimodels.EndTaskResponse, error) {
 	detail := a.endTaskResponse(ctx, tc, status, message)
