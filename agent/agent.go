package agent

import (
	"context"
	"fmt"
	"os"
	"path/filepath"
	"strings"
	"sync"
	"time"

	"github.com/evergreen-ci/evergreen"
	"github.com/evergreen-ci/evergreen/agent/command"
	"github.com/evergreen-ci/evergreen/agent/internal"
	"github.com/evergreen-ci/evergreen/agent/internal/client"
	agentutil "github.com/evergreen-ci/evergreen/agent/util"
	"github.com/evergreen-ci/evergreen/apimodels"
	"github.com/evergreen-ci/evergreen/model"
	"github.com/evergreen-ci/evergreen/model/task"
	"github.com/evergreen-ci/evergreen/thirdparty/docker"
	"github.com/evergreen-ci/evergreen/util"
	"github.com/evergreen-ci/utility"
	"github.com/mongodb/grip"
	"github.com/mongodb/grip/message"
	"github.com/mongodb/grip/recovery"
	"github.com/mongodb/grip/send"
	"github.com/mongodb/jasper"
	"github.com/pkg/errors"
	"go.opentelemetry.io/otel"
	"go.opentelemetry.io/otel/attribute"
	"go.opentelemetry.io/otel/codes"
	"go.opentelemetry.io/otel/trace"
	"google.golang.org/grpc"
)

// Agent manages the data necessary to run tasks in a runtime environment.
type Agent struct {
	comm          client.Communicator
	jasper        jasper.Manager
	opts          Options
	defaultLogger send.Sender
	// ec2InstanceID is the instance ID from the instance metadata. This only
	// applies to EC2 hosts.
	ec2InstanceID string
	endTaskResp   *TriggerEndTaskResp
	tracer        trace.Tracer
	otelGrpcConn  *grpc.ClientConn
	closers       []closerOp
}

// Options contains startup options for an Agent.
type Options struct {
	// Mode determines which mode the agent will run in.
	Mode Mode
	// HostID and HostSecret only apply in host mode.
	HostID     string
	HostSecret string
	// PodID and PodSecret only apply in pod mode.
	PodID                  string
	PodSecret              string
	StatusPort             int
	LogPrefix              string
	LogOutput              LogOutputType
	WorkingDirectory       string
	HeartbeatInterval      time.Duration
	Cleanup                bool
	SetupData              apimodels.AgentSetupData
	CloudProvider          string
	TraceCollectorEndpoint string
	// SendTaskLogsToGlobalSender indicates whether task logs should also be
	// sent to the global agent file log.
	SendTaskLogsToGlobalSender bool
}

// Mode represents a mode that the agent will run in.
type Mode string

const (
	// HostMode indicates that the agent will run in a host.
	HostMode Mode = "host"
	// PodMode indicates that the agent will run in a pod's container.
	PodMode Mode = "pod"

	endTaskMessageLimit = 500
)

// LogOutput represents the output locations for the agent's logs.
type LogOutputType string

const (
	// LogOutputFile indicates that the agent will log to a file.
	LogOutputFile LogOutputType = "file"
	// LogOutputStdout indicates that the agent will log to standard output.
	LogOutputStdout LogOutputType = "stdout"
)

type taskContext struct {
	currentCommand            command.Command
	expansions                util.Expansions
	privateVars               map[string]bool
	logger                    client.LoggerProducer
	task                      client.TaskData
	taskGroup                 string
	ranSetupGroup             bool
	taskConfig                *internal.TaskConfig
	taskDirectory             string
	timeout                   timeoutInfo
	project                   *model.Project
	taskModel                 *task.Task
	oomTracker                jasper.OOMTracker
	traceID                   string
	unsetFunctionVarsDisabled bool
	sync.RWMutex
}

type timeoutInfo struct {
	// idleTimeoutDuration maintains the current idle timeout in the task context;
	// the exec timeout is maintained in the project data structure
	idleTimeoutDuration time.Duration
	timeoutType         timeoutType
	hadTimeout          bool
	// exceededDuration is the length of the timeout that was extended, if the task timed out
	exceededDuration time.Duration
}

type timeoutType string

const (
	execTimeout       timeoutType = "exec"
	idleTimeout       timeoutType = "idle"
	callbackTimeout   timeoutType = "callback"
	preTimeout        timeoutType = "pre"
	postTimeout       timeoutType = "post"
	setupGroupTimeout timeoutType = "setup_group"
)

// New creates a new Agent with some Options and a client.Communicator. Call the
// Agent's Start method to begin listening for tasks to run. Users should call
// Close when the agent is finished.
func New(ctx context.Context, opts Options, serverURL string) (*Agent, error) {
	var comm client.Communicator
	switch opts.Mode {
	case HostMode:
		comm = client.NewHostCommunicator(serverURL, opts.HostID, opts.HostSecret)
	case PodMode:
		comm = client.NewPodCommunicator(serverURL, opts.PodID, opts.PodSecret)
	default:
		return nil, errors.Errorf("unrecognized agent mode '%s'", opts.Mode)
	}
	return newWithCommunicator(ctx, opts, comm)
}

func newWithCommunicator(ctx context.Context, opts Options, comm client.Communicator) (*Agent, error) {
	jpm, err := jasper.NewSynchronizedManager(false)
	if err != nil {
		comm.Close()
		return nil, errors.WithStack(err)
	}

	setupData, err := comm.GetAgentSetupData(ctx)
	grip.Alert(errors.Wrap(err, "getting agent setup data"))
	if setupData != nil {
		opts.SetupData = *setupData
		opts.TraceCollectorEndpoint = setupData.TraceCollectorEndpoint
	}

	a := &Agent{
		opts:   opts,
		comm:   comm,
		jasper: jpm,
	}

	a.closers = append(a.closers, closerOp{
		name: "communicator close",
		closerFn: func(ctx context.Context) error {
			if a.comm != nil {
				a.comm.Close()
			}
			return nil
		}})

	if err := a.initOtel(ctx); err != nil {
		grip.Error(errors.Wrap(err, "initializing otel"))
		a.tracer = otel.GetTracerProvider().Tracer("noop_tracer")
	}

	return a, nil
}

type closerOp struct {
	name     string
	closerFn func(context.Context) error
}

func (a *Agent) Close(ctx context.Context) {
	catcher := grip.NewBasicCatcher()
	for idx, closer := range a.closers {
		if closer.closerFn == nil {
			continue
		}

		grip.Info(message.Fields{
			"message": "calling closer",
			"index":   idx,
			"closer":  closer.name,
		})

		catcher.Add(closer.closerFn(ctx))
	}

	grip.Error(message.WrapError(catcher.Resolve(), message.Fields{
		"message": "calling agent closers",
		"host_id": a.opts.HostID,
	}))
}

// Start starts the agent loop. The agent polls the API server for new tasks
// at interval agentSleepInterval and runs them.
func (a *Agent) Start(ctx context.Context) error {
	defer recovery.LogStackTraceAndExit("main agent thread")

	err := a.startStatusServer(ctx, a.opts.StatusPort)
	if err != nil {
		return errors.Wrap(err, "starting status server")
	}
	if a.opts.Cleanup {
		a.tryCleanupDirectory(a.opts.WorkingDirectory)
	}

	return errors.Wrap(a.loop(ctx), "executing main agent loop")
}

// populateEC2InstanceID sets the agent's instance ID based on the EC2 instance
// metadata service if it's an EC2 instance. If it's not an EC2 instance or the
// EC2 instance ID has already been populated, this is a no-op.
func (a *Agent) populateEC2InstanceID(ctx context.Context) {
	if a.ec2InstanceID != "" || !utility.StringSliceContains(evergreen.ProviderEc2Type, a.opts.CloudProvider) {
		return
	}

	instanceID, err := agentutil.GetEC2InstanceID(ctx)
	if err != nil {
		grip.Error(message.WrapError(err, message.Fields{
			"message":        "could not get EC2 instance ID",
			"host_id":        a.opts.HostID,
			"cloud_provider": a.opts.CloudProvider,
		}))
		return
	}

	a.ec2InstanceID = instanceID
}

// loop is responsible for continually polling for new tasks and processing them.
// and then tries again.
func (a *Agent) loop(ctx context.Context) error {
	agentSleepInterval := minAgentSleepInterval

	timer := time.NewTimer(0)
	defer timer.Stop()

	tc := &taskContext{}
	needPostGroup := false
	defer func() {
		if tc.logger != nil {
			// If the logger from the task is still open and the agent is
			// shutting down, close the logger to flush the remaining logs.
			grip.Error(errors.Wrap(tc.logger.Close(), "closing logger"))
		}
	}()

	for {
		select {
		case <-ctx.Done():
			grip.Info("Agent loop canceled.")
			return nil
		case <-timer.C:
			a.endTaskResp = nil // reset this in case a previous task used this to trigger a response
			// Check the cedar GRPC connection so we can fail early
			// and avoid task system failures.
			err := utility.Retry(ctx, func() (bool, error) {
				_, err := a.comm.GetCedarGRPCConn(ctx)
				return true, err
			}, utility.RetryOptions{MaxAttempts: 5, MaxDelay: minAgentSleepInterval})
			if err != nil {
				if ctx.Err() != nil {
					// We don't want to return an error if
					// the agent loop is canceled.
					return nil
				}
				return errors.Wrap(err, "connecting to Cedar")
			}

			a.populateEC2InstanceID(ctx)
			nextTask, err := a.comm.GetNextTask(ctx, &apimodels.GetNextTaskDetails{
				TaskGroup:     tc.taskGroup,
				AgentRevision: evergreen.AgentVersion,
				EC2InstanceID: a.ec2InstanceID,
			})
			if err != nil {
				// task secret doesn't match, get another task
				if errors.Cause(err) == client.HTTPConflictError {
					timer.Reset(0)
					agentSleepInterval = minAgentSleepInterval
					continue
				}
				return errors.Wrap(err, "getting next task")
			}
			ntr, err := a.processNextTask(ctx, nextTask, tc, needPostGroup)
			if err != nil {
				return errors.Wrap(err, "processing next task")
			}
			needPostGroup = ntr.needPostGroup
			if ntr.tc != nil {
				tc = ntr.tc
			}

			if ntr.shouldExit {
				return nil
			}

			if ntr.noTaskToRun {
				jitteredSleep := utility.JitterInterval(agentSleepInterval)
				grip.Debugf("Agent found no task to run, sleeping %s.", jitteredSleep)
				timer.Reset(jitteredSleep)
				agentSleepInterval = agentSleepInterval * 2
				if agentSleepInterval > maxAgentSleepInterval {
					agentSleepInterval = maxAgentSleepInterval
				}
				continue
			}
			timer.Reset(0)
			agentSleepInterval = minAgentSleepInterval

		}
	}
}

type processNextResponse struct {
	shouldExit    bool
	noTaskToRun   bool
	needPostGroup bool
	tc            *taskContext
}

func (a *Agent) processNextTask(ctx context.Context, nt *apimodels.NextTaskResponse, tc *taskContext, needPostGroup bool) (processNextResponse, error) {
	if nt.ShouldExit {
		grip.Notice("Next task response indicates agent should exit.")
		return processNextResponse{shouldExit: true}, nil
	}
	// if the host's current task group is finished we teardown
	if nt.ShouldTeardownGroup {
		a.runPostGroupCommands(ctx, tc)
		return processNextResponse{
			// Running the post group commands implies exiting the group, so
			// destroy prior task information.
			tc:            &taskContext{},
			needPostGroup: false,
		}, nil
	}

	if nt.TaskId == "" && needPostGroup {
		a.runPostGroupCommands(ctx, tc)
		return processNextResponse{
			needPostGroup: false,
			// Running the post group commands implies exiting the group, so
			// destroy prior task information.
			tc:          &taskContext{},
			noTaskToRun: true,
		}, nil
	}

	if nt.TaskId == "" {
		return processNextResponse{
			noTaskToRun: true,
		}, nil
	}

	if nt.TaskSecret == "" {
		grip.Critical(message.Fields{
			"message": "task response missing secret",
			"task":    tc.task.ID,
		})
		return processNextResponse{
			noTaskToRun: true,
		}, nil
	}
	shouldSetupGroup, taskDirectory := a.finishPrevTask(ctx, nt, tc)

	tc, shouldExit, err := a.runTask(ctx, nil, nt, shouldSetupGroup, taskDirectory)
	if err != nil {
		grip.Critical(message.WrapError(err, message.Fields{
			"message": "error running task",
			"task":    tc.task.ID,
		}))
		return processNextResponse{
			tc: tc,
		}, nil
	}
	if shouldExit {
		return processNextResponse{
			shouldExit: true,
			tc:         tc,
		}, nil
	}
	return processNextResponse{
		tc:            tc,
		needPostGroup: true,
	}, nil
}

// finishPrevTask finishes up the previous task and returns information needed for the next task.
func (a *Agent) finishPrevTask(ctx context.Context, nextTask *apimodels.NextTaskResponse, tc *taskContext) (bool, string) {
	shouldSetupGroup := false
	taskDirectory := tc.taskDirectory
	if shouldRunSetupGroup(nextTask, tc) {
		shouldSetupGroup = true
		taskDirectory = ""
		a.runPostGroupCommands(ctx, tc)
	}
	if tc.logger != nil {
		grip.Error(errors.Wrap(tc.logger.Close(), "closing the previous logger producer"))
	}
	a.jasper.Clear(ctx)
	return shouldSetupGroup, taskDirectory
}

// setupTask does some initial setup that the task needs before running such as initializing the logger, loading the task config
// data and setting the task directory.
func (a *Agent) setupTask(agentCtx, setupCtx context.Context, initialTC *taskContext, nt *apimodels.NextTaskResponse, shouldSetupGroup bool, taskDirectory string) (tc *taskContext, shouldExit bool, err error) {
	if initialTC == nil {
		tc = &taskContext{
			task: client.TaskData{
				ID:     nt.TaskId,
				Secret: nt.TaskSecret,
			},
			taskGroup:                 nt.TaskGroup,
			ranSetupGroup:             !shouldSetupGroup,
			taskDirectory:             taskDirectory,
			oomTracker:                jasper.NewOOMTracker(),
			unsetFunctionVarsDisabled: nt.UnsetFunctionVarsDisabled,
		}
	} else {
		tc = initialTC
	}

	// If the heartbeat aborts the task immediately, we should report that
	// the task failed during initial task setup.
	factory, ok := command.GetCommandFactory("setup.initial")
	if !ok {
		grip.Alert(errors.New("setup.initial command is not registered"))
	}
	if factory != nil {
		tc.setCurrentCommand(factory())
	}

	a.comm.UpdateLastMessageTime()

	taskConfig, err := a.makeTaskConfig(setupCtx, tc)
	if err != nil {
		tc.logger = client.NewSingleChannelLogHarness("agent.error", a.defaultLogger)
		return a.handleSetupError(setupCtx, tc, errors.Wrap(err, "making task config"))
	}
	tc.setTaskConfig(taskConfig)
	if err := a.startLogging(agentCtx, tc); err != nil {
		tc.logger = client.NewSingleChannelLogHarness("agent.error", a.defaultLogger)
		return a.handleSetupError(setupCtx, tc, errors.Wrap(err, "setting up logger producer"))
	}

	if !tc.ranSetupGroup {
		tc.taskDirectory, err = a.createTaskDirectory(tc)
		if err != nil {
			return a.handleSetupError(setupCtx, tc, errors.Wrap(err, "creating task directory"))
		}
	}
	tc.taskConfig.WorkDir = tc.taskDirectory
	tc.taskConfig.Expansions.Put("workdir", tc.taskConfig.WorkDir)

	// We are only calling this again to get the log for the current command after logging has been set up.
	if factory != nil {
		tc.setCurrentCommand(factory())
	}

	tc.logger.Task().Infof("Task logger initialized (agent version '%s' from Evergreen build revision '%s').", evergreen.AgentVersion, evergreen.BuildRevision)
	tc.logger.Execution().Info("Execution logger initialized.")
	tc.logger.System().Info("System logger initialized.")

	if err := setupCtx.Err(); err != nil {
		return a.handleSetupError(setupCtx, tc, errors.Wrap(err, "making task config"))
	}

	hostname, err := os.Hostname()
	tc.logger.Execution().Info(errors.Wrap(err, "getting hostname"))
	if hostname != "" {
		tc.logger.Execution().Infof("Hostname is '%s'.", hostname)
	}
	tc.logger.Task().Infof("Starting task '%s', execution %d.", tc.taskConfig.Task.Id, tc.taskConfig.Task.Execution)

	return tc, shouldExit, nil
}

func (a *Agent) handleSetupError(ctx context.Context, tc *taskContext, err error) (*taskContext, bool, error) {
	catcher := grip.NewBasicCatcher()
	grip.Error(err)
	catcher.Wrap(err, "handling setup error")
	tc.logger.Execution().Error(err)
	grip.Infof("Task complete: '%s'.", tc.task.ID)
	shouldExit, err := a.handleTaskResponse(ctx, tc, evergreen.TaskSystemFailed, err.Error())
	catcher.Wrap(err, "handling task response")
	return tc, shouldExit, catcher.Resolve()
}
func shouldRunSetupGroup(nextTask *apimodels.NextTaskResponse, tc *taskContext) bool {
	if !tc.ranSetupGroup { // we didn't run setup group yet
		return true
	} else if tc.taskConfig == nil ||
		nextTask.TaskGroup == "" ||
		nextTask.Build != tc.taskConfig.Task.BuildId { // next task has a standalone task or a new build
		return true
	} else if nextTask.TaskGroup != tc.taskGroup { // next task has a different task group
		if tc.logger != nil && nextTask.TaskGroup == tc.taskConfig.Task.TaskGroup {
			tc.logger.Task().Warning(message.Fields{
				"message":                 "programmer error: task group in task context doesn't match task",
				"task_config_task_group":  tc.taskConfig.Task.TaskGroup,
				"task_context_task_group": tc.taskGroup,
				"next_task_task_group":    nextTask.TaskGroup,
			})
		}
		return true
	}

	return false
}

func (a *Agent) fetchProjectConfig(ctx context.Context, tc *taskContext) error {
	project, err := a.comm.GetProject(ctx, tc.task)
	if err != nil {
		return errors.Wrap(err, "getting project")
	}

	taskModel, err := a.comm.GetTask(ctx, tc.task)
	if err != nil {
		return errors.Wrap(err, "getting task")
	}

	expAndVars, err := a.comm.GetExpansionsAndVars(ctx, tc.task)
	if err != nil {
		return errors.Wrap(err, "getting expansions and variables")
	}

	// GetExpansionsAndVars does not include build variant expansions or project
	// parameters, so load them from the project.
	for _, bv := range project.BuildVariants {
		if bv.Name == taskModel.BuildVariant {
			expAndVars.Expansions.Update(bv.Expansions)
			break
		}
	}
	expAndVars.Expansions.Update(expAndVars.Vars)
	for _, param := range project.Parameters {
		// If the key doesn't exist, the value will default to "" anyway; this
		// prevents an un-specified project parameter from overwriting
		// lower-priority expansions.
		if param.Value != "" {
			expAndVars.Expansions.Put(param.Key, param.Value)
		}
	}
	// Overwrite any empty values here since these parameters were explicitly
	// user-specified.
	expAndVars.Expansions.Update(expAndVars.Parameters)

	tc.taskModel = taskModel
	tc.project = project
	tc.expansions = expAndVars.Expansions
	tc.privateVars = expAndVars.PrivateVars
	return nil
}

func (a *Agent) startLogging(ctx context.Context, tc *taskContext) error {
	var err error

	// If the agent is logging to a file, this will re-initialize the sender to
	// log to a new file for the new task.
	sender, err := a.GetSender(ctx, a.opts.LogOutput, a.opts.LogPrefix, tc.taskConfig.Task.Id, tc.taskConfig.Task.Execution)
	grip.Error(errors.Wrap(err, "getting sender"))
	grip.Error(errors.Wrap(grip.SetSender(sender), "setting sender"))

	if tc.logger != nil {
		grip.Error(errors.Wrap(tc.logger.Close(), "closing the logger producer"))
	}
	taskLogDir := filepath.Join(a.opts.WorkingDirectory, taskLogDirectory)
	grip.Error(errors.Wrapf(os.RemoveAll(taskLogDir), "removing task log directory '%s'", taskLogDir))
	if tc.project != nil && tc.project.Loggers != nil {
		tc.logger, err = a.makeLoggerProducer(ctx, tc, tc.project.Loggers, "")
	} else {
		tc.logger, err = a.makeLoggerProducer(ctx, tc, &model.LoggerConfig{}, "")
	}
	if err != nil {
		return errors.Wrap(err, "making the logger producer")
	}

	return nil
}

// runTask runs a task. It returns true if the agent should exit.
func (a *Agent) runTask(ctx context.Context, tcInput *taskContext, nt *apimodels.NextTaskResponse, shouldSetupGroup bool, taskDirectory string) (tc *taskContext, shouldExit bool, err error) {
	// we want to have separate context trees for tasks and loggers, so
	// when a task is canceled by a context, it can log its clean up.
	tskCtx, tskCancel := context.WithCancel(ctx)
	defer tskCancel()

	defer func() {
		op := "running task"
		pErr := recovery.HandlePanicWithError(recover(), nil, op)
		if pErr == nil {
			return
		}
		err = a.logPanic(tc.logger, pErr, err, op)
	}()

	// Setup occurs before the task is actually running, so it's not abortable. If setup is taking
	// a long time, timing it out after the heartbeat timeout ensures the operation will give up within
	// the same timeout as the usual amount of time a task is allowed to run before it must heartbeat.
	setupCtx, setupCancel := context.WithTimeout(tskCtx, evergreen.HeartbeatTimeoutThreshold)
	defer setupCancel()
	tc, shouldExit, err = a.setupTask(ctx, setupCtx, tcInput, nt, shouldSetupGroup, taskDirectory)
	if err != nil {
		return tc, shouldExit, errors.Wrap(err, "setting up task")
	}

	grip.Info(message.Fields{
		"message": "running task",
		"task_id": tc.task.ID,
	})

	tskCtx = utility.ContextWithAttributes(tskCtx, tc.taskConfig.TaskAttributes())
	tskCtx, span := a.tracer.Start(tskCtx, fmt.Sprintf("task: '%s'", tc.taskConfig.Task.DisplayName))
	defer span.End()
	tc.traceID = span.SpanContext().TraceID().String()

	shutdown, err := a.startMetrics(tskCtx, tc.taskConfig)
	grip.Error(errors.Wrap(err, "starting metrics collection"))
	if shutdown != nil {
		defer shutdown(ctx)
	}

	defer func() {
		tc.logger.Execution().Error(errors.Wrap(a.uploadTraces(tskCtx, tc.taskConfig.WorkDir), "uploading traces"))
	}()

	preAndMainCtx, preAndMainCancel := context.WithCancel(tskCtx)
	go a.startHeartbeat(tskCtx, preAndMainCancel, tc)

	status := a.runPreAndMain(preAndMainCtx, tc)
	shouldExit, err = a.handleTaskResponse(tskCtx, tc, status, "")
	return tc, shouldExit, err
}

// startTask performs initial task setup and then runs the pre and main blocks
// for the task. This method returns the status of the task after pre and main
// have run. Also note that it's critical that all operations in this method
// must respect the context. If the context errors, this must eventually return.
func (a *Agent) runPreAndMain(ctx context.Context, tc *taskContext) (status string) {
	defer func() {
		op := "running task pre and main blocks"
		pErr := recovery.HandlePanicWithError(recover(), nil, op)
		if pErr == nil {
			return
		}
		_ = a.logPanic(tc.logger, pErr, nil, op)
		status = evergreen.TaskSystemFailed
	}()
	defer a.killProcs(ctx, tc, false, "task is finished")

	if ctx.Err() != nil {
		tc.logger.Execution().Infof("Stopping task execution during setup: %s", ctx.Err())
		return evergreen.TaskSystemFailed
	}

	timeoutWatcherCtx, timeoutWatcherCancel := context.WithCancel(ctx)
	defer timeoutWatcherCancel()

	idleTimeoutCtx, idleTimeoutCancel := context.WithCancel(timeoutWatcherCtx)
	go a.startIdleTimeoutWatcher(timeoutWatcherCtx, idleTimeoutCancel, tc)

	execTimeoutCtx, execTimeoutCancel := context.WithCancel(idleTimeoutCtx)
	defer execTimeoutCancel()
	timeoutOpts := timeoutWatcherOptions{
		tc:                    tc,
		kind:                  execTimeout,
		getTimeout:            tc.getExecTimeout,
		canMarkTimeoutFailure: true,
	}
	go a.startTimeoutWatcher(timeoutWatcherCtx, execTimeoutCancel, timeoutOpts)

	// set up the system stats collector
	statsCollector := NewSimpleStatsCollector(
		tc.logger,
		a.jasper,
		defaultStatsInterval,
		"uptime",
		"df -h",
		"${ps|ps}",
	)

	statsCollector.logStats(execTimeoutCtx, tc.taskConfig.Expansions)

	if execTimeoutCtx.Err() != nil {
		tc.logger.Execution().Infof("Stopping task execution after setup: %s", execTimeoutCtx.Err())
		return evergreen.TaskSystemFailed
	}

	// notify API server that the task has been started.
	tc.logger.Execution().Info("Reporting task started.")
	if err := a.comm.StartTask(execTimeoutCtx, tc.task); err != nil {
		tc.logger.Execution().Error(errors.Wrap(err, "marking task started"))
		return evergreen.TaskSystemFailed
	}

	a.killProcs(execTimeoutCtx, tc, false, "task is starting")

	if err := a.runPreTaskCommands(execTimeoutCtx, tc); err != nil {
		return evergreen.TaskFailed
	}

	if tc.oomTrackerEnabled(a.opts.CloudProvider) {
		tc.logger.Execution().Info("OOM tracker clearing system messages.")
		if err := tc.oomTracker.Clear(execTimeoutCtx); err != nil {
			tc.logger.Execution().Error(errors.Wrap(err, "clearing OOM tracker system messages"))
		}
	}

<<<<<<< HEAD
	if err = a.runTaskCommands(execTimeoutCtx, tc); err != nil {
=======
	if err := a.runTaskCommands(execTimeoutCtx, tc); err != nil {
		tc.logger.Execution().Error(errors.Wrap(err, "running task commands"))
>>>>>>> d94fa1b8
		return evergreen.TaskFailed
	}

	return evergreen.TaskSucceeded
}

func (a *Agent) runPreTaskCommands(ctx context.Context, tc *taskContext) error {
	tc.logger.Task().Info("Running pre-task commands.")
	ctx, preTaskSpan := a.tracer.Start(ctx, "pre-task-commands")
	defer preTaskSpan.End()

	if !tc.ranSetupGroup {
		taskGroup, err := tc.taskConfig.GetTaskGroup(tc.taskGroup)
		if err != nil {
			tc.logger.Execution().Error(errors.Wrap(err, "fetching task group for task setup group commands"))
			return nil
		}
		if taskGroup != nil && taskGroup.SetupGroup != nil {
			tc.logger.Task().Infof("Running setup group for task group '%s'.", taskGroup.Name)
			setupGroupCtx, setupGroupCancel := context.WithCancel(ctx)
			defer setupGroupCancel()

			var timeout time.Duration
			if taskGroup.SetupGroupTimeoutSecs > 0 {
				timeout = time.Duration(taskGroup.SetupGroupTimeoutSecs) * time.Second
			} else {
				timeout = tc.getCallbackTimeout()
			}
			timeoutOpts := timeoutWatcherOptions{
				tc:                    tc,
				kind:                  setupGroupTimeout,
				getTimeout:            func() time.Duration { return timeout },
				canMarkTimeoutFailure: taskGroup.SetupGroupFailTask,
			}
			go a.startTimeoutWatcher(setupGroupCtx, setupGroupCancel, timeoutOpts)

			opts := runCommandsOptions{
				block:       command.SetupGroupBlock,
				canFailTask: taskGroup.SetupGroupFailTask,
			}
			err = a.runCommandsInBlock(setupGroupCtx, tc, taskGroup.SetupGroup.List(), opts)
			if err != nil {
				tc.logger.Task().Error(errors.Wrap(err, "Running task setup group commands failed"))
				if taskGroup.SetupGroupFailTask {
					return err
				}
			}
			tc.logger.Task().Infof("Finished running setup group for task group '%s'.", taskGroup.Name)
		}
		tc.ranSetupGroup = true
	}

	pre, err := tc.taskConfig.GetPre(tc.taskGroup)
	if err != nil {
		tc.logger.Execution().Error(errors.Wrap(err, "fetching task group for pre-task commands"))
		return nil
	}

	if pre.Commands != nil {
		preCtx, preCancel := context.WithCancel(ctx)
		defer preCancel()
		timeoutOpts := timeoutWatcherOptions{
			tc:                    tc,
			kind:                  preTimeout,
			getTimeout:            tc.getPreTimeout,
			canMarkTimeoutFailure: pre.CanFailTask,
		}
		go a.startTimeoutWatcher(ctx, preCancel, timeoutOpts)

		block := command.PreBlock
		if tc.taskGroup != "" {
			block = command.SetupTaskBlock
		}
		opts := runCommandsOptions{
			canFailTask: pre.CanFailTask,
			block:       block,
		}
		err = a.runCommandsInBlock(preCtx, tc, pre.Commands.List(), opts)
		if err != nil {
			tc.logger.Task().Error(errors.Wrap(err, "Running pre-task commands failed"))
			if opts.canFailTask {
				return err
			}
		}
	}

	tc.logger.Task().InfoWhen(err == nil, "Finished running pre-task commands.")
	return nil
}

func (a *Agent) handleTaskResponse(ctx context.Context, tc *taskContext, status string, message string) (bool, error) {
	resp, err := a.finishTask(ctx, tc, status, message)
	if err != nil {
		return false, errors.Wrap(err, "marking task complete")
	}
	if resp == nil {
		grip.Error("Response was nil, indicating a 409 or an empty response from the API server.")
		return false, nil
	}
	if resp.ShouldExit {
		return true, nil
	}
	return false, errors.WithStack(err)
}

func (a *Agent) handleTimeoutAndOOM(ctx context.Context, tc *taskContext, status string) {
	if tc.hadTimedOut() && ctx.Err() == nil {
		status = evergreen.TaskFailed
		a.runTaskTimeoutCommands(ctx, tc)
	}

	if tc.oomTrackerEnabled(a.opts.CloudProvider) && status == evergreen.TaskFailed {
		startTime := time.Now()
		oomCtx, oomCancel := context.WithTimeout(ctx, 10*time.Second)
		defer oomCancel()
		tc.logger.Execution().Error(errors.Wrap(tc.oomTracker.Check(oomCtx), "checking for OOM killed processes"))
		if lines, _ := tc.oomTracker.Report(); len(lines) > 0 {
			tc.logger.Execution().Debugf("Found an OOM kill (in %.3f seconds).", time.Since(startTime).Seconds())
			tc.logger.Execution().Debug(strings.Join(lines, "\n"))
		} else {
			tc.logger.Execution().Debugf("Found no OOM kill (in %.3f seconds).", time.Since(startTime).Seconds())
		}
	}
}

func (a *Agent) runTaskTimeoutCommands(ctx context.Context, tc *taskContext) {
	tc.logger.Task().Info("Running task-timeout commands.")
	start := time.Now()

	timeout, err := tc.taskConfig.GetTimeout(tc.taskGroup)
	if err != nil {
		tc.logger.Execution().Error(errors.Wrap(err, "fetching task group for task timeout commands"))
		return
	}
	if timeout != nil {
		timeoutCtx, timeoutCancel := context.WithCancel(ctx)
		defer timeoutCancel()
		timeoutOpts := timeoutWatcherOptions{
			tc:         tc,
			kind:       callbackTimeout,
			getTimeout: tc.getCallbackTimeout,
		}
		go a.startTimeoutWatcher(timeoutCtx, timeoutCancel, timeoutOpts)

		err := a.runCommandsInBlock(timeoutCtx, tc, timeout.List(), runCommandsOptions{block: command.TaskTimeoutBlock})
		tc.logger.Task().Error(errors.Wrap(err, "Running timeout commands failed"))
		tc.logger.Task().Infof("Finished running timeout commands in %s.", time.Since(start))
	}
}

// finishTask sends the returned EndTaskResponse and error
func (a *Agent) finishTask(ctx context.Context, tc *taskContext, status string, message string) (*apimodels.EndTaskResponse, error) {
	detail := a.endTaskResponse(ctx, tc, status, message)
	switch detail.Status {
	case evergreen.TaskSucceeded:
		a.handleTimeoutAndOOM(ctx, tc, status)
		tc.logger.Task().Info("Task completed - SUCCESS.")
		if err := a.runPostTaskCommands(ctx, tc); err != nil {
			tc.logger.Task().Info("Post task completed - FAILURE. Overall task status changed to FAILED.")
			setEndTaskFailureDetails(tc, detail, evergreen.TaskFailed, "", "")
		}
		a.runEndTaskSync(ctx, tc, detail)
	case evergreen.TaskFailed:
		a.handleTimeoutAndOOM(ctx, tc, status)
		tc.logger.Task().Info("Task completed - FAILURE.")
		if err := a.runPostTaskCommands(ctx, tc); err != nil {
			tc.logger.Task().Error(errors.Wrap(err, "running post task commands"))
		}
		a.runEndTaskSync(ctx, tc, detail)
	case evergreen.TaskSystemFailed:
		// This is a special status indicating that the agent failed for reasons
		// outside of a task's control (e.g. due to a panic). Therefore, it
		// intentionally does not run the post task logic, because the task is
		// likely in an unrecoverable state and should just give up. Note that
		// this is a distinct case from a task failing and intentionally setting
		// its failure type to system failed, as that is within a task's
		// control.
		tc.logger.Task().Error("Task encountered unexpected task lifecycle system failure.")
	default:
		tc.logger.Task().Errorf("Programmer error: invalid task status '%s'.", detail.Status)
	}

	a.killProcs(ctx, tc, false, "task is ending")

	if tc.logger != nil {
		tc.logger.Execution().Infof("Sending final task status: '%s'.", detail.Status)
		flushCtx, cancel := context.WithTimeout(ctx, time.Minute)
		defer cancel()
		grip.Error(errors.Wrap(tc.logger.Flush(flushCtx), "flushing logs"))
	}
	grip.Infof("Sending final task status: '%s'.", detail.Status)
	resp, err := a.comm.EndTask(ctx, detail, tc.task)
	if err != nil {
		return nil, errors.Wrap(err, "marking task complete")
	}
	grip.Infof("Successfully sent final task status: '%s'.", detail.Status)

	span := trace.SpanFromContext(ctx)
	span.SetAttributes(attribute.String(evergreen.TaskStatusOtelAttribute, detail.Status))
	if detail.Status != evergreen.TaskSucceeded {
		span.SetStatus(codes.Error, fmt.Sprintf("failing status '%s'", detail.Status))
	}

	return resp, nil
}

func (a *Agent) endTaskResponse(ctx context.Context, tc *taskContext, status string, message string) *apimodels.TaskEndDetail {
	var userDefinedDescription string
	var userDefinedFailureType string
	if a.endTaskResp != nil { // if the user indicated a task response, use this instead
		tc.logger.Task().Infof("Task status set to '%s' with HTTP endpoint.", a.endTaskResp.Status)
		if !evergreen.IsValidTaskEndStatus(a.endTaskResp.Status) {
			tc.logger.Task().Errorf("'%s' is not a valid task status, defaulting to system failure.", a.endTaskResp.Status)
			status = evergreen.TaskFailed
			userDefinedFailureType = evergreen.CommandTypeSystem
		} else {
			status = a.endTaskResp.Status
			if len(a.endTaskResp.Description) > endTaskMessageLimit {
				tc.logger.Task().Warningf("Description from endpoint is too long to set (%d character limit), defaulting to command display name.", endTaskMessageLimit)
			} else {
				userDefinedDescription = a.endTaskResp.Description
			}

			if a.endTaskResp.Type != "" && !utility.StringSliceContains(evergreen.ValidCommandTypes, a.endTaskResp.Type) {
				tc.logger.Task().Warningf("'%s' is not a valid failure type, defaulting to command failure type.", a.endTaskResp.Type)
			} else {
				userDefinedFailureType = a.endTaskResp.Type
			}
		}
	}

	detail := &apimodels.TaskEndDetail{
		OOMTracker: tc.getOomTrackerInfo(),
		Message:    message,
		TraceID:    tc.traceID,
	}
	setEndTaskFailureDetails(tc, detail, status, userDefinedDescription, userDefinedFailureType)
	if tc.taskConfig != nil {
		detail.Modules.Prefixes = tc.taskConfig.ModulePaths
	}
	return detail
}

func setEndTaskFailureDetails(tc *taskContext, detail *apimodels.TaskEndDetail, status, description, failureType string) {
	if tc.getCurrentCommand() != nil {
		// If there is no explicit user-defined description or failure type,
		// infer that information from the last command that ran.
		if description == "" {
			description = tc.getCurrentCommand().DisplayName()
		}
		if failureType == "" {
			failureType = tc.getCurrentCommand().Type()
		}
	}

	detail.Status = status
	detail.Description = description
	detail.Type = failureType

	if !detail.TimedOut {
		// Only set timeout details if a prior command in the task hasn't
		// already recorded a timeout. For example, if a command times out in
		// the main block, then another command times out in the post block, the
		// main block command should preserve the main block timeout.
		detail.TimedOut = tc.hadTimedOut()
		detail.TimeoutType = string(tc.getTimeoutType())
		detail.TimeoutDuration = tc.getTimeoutDuration()
	}

}

func (a *Agent) runPostTaskCommands(ctx context.Context, tc *taskContext) error {
	ctx, span := a.tracer.Start(ctx, "post-task-commands")
	defer span.End()

	start := time.Now()
	a.killProcs(ctx, tc, false, "post task commands are starting")
	defer a.killProcs(ctx, tc, false, "post task commands are finished")
	tc.logger.Task().Info("Running post-task commands.")

	taskConfig := tc.getTaskConfig()
	post, err := taskConfig.GetPost(tc.taskGroup)
	if err != nil {
		tc.logger.Execution().Error(errors.Wrap(err, "fetching task group for post-task commands"))
		return nil
	}
	if post.Commands != nil {
		block := command.PostBlock
		if tc.taskGroup != "" {
			block = command.TeardownTaskBlock
		}

		postCtx, postCancel := context.WithCancel(ctx)
		defer postCancel()
		timeoutOpts := timeoutWatcherOptions{
			tc:                    tc,
			kind:                  postTimeout,
			getTimeout:            tc.getPostTimeout,
			canMarkTimeoutFailure: post.CanFailTask,
		}
		go a.startTimeoutWatcher(ctx, postCancel, timeoutOpts)

		opts := runCommandsOptions{
			canFailTask: post.CanFailTask,
			block:       block,
		}
		err = a.runCommandsInBlock(postCtx, tc, post.Commands.List(), opts)
		if err != nil {
			tc.logger.Task().Error(errors.Wrap(err, "Running post-task commands failed"))
			if post.CanFailTask {
				return err
			}
		}
	}
	tc.logger.Task().Infof("Finished running post-task commands in %s.", time.Since(start))
	return nil
}

func (a *Agent) runPostGroupCommands(ctx context.Context, tc *taskContext) {
	defer a.removeTaskDirectory(tc)
	if tc.taskConfig == nil {
		return
	}
	// Only killProcs if tc.taskConfig is not nil. This avoids passing an
	// empty working directory to killProcs, and is okay because this
	// killProcs is only for the processes run in runPostGroupCommands.
	defer a.killProcs(ctx, tc, true, "teardown group commands are finished")

	defer func() {
		if tc.logger != nil {
			// If the logger from the task is still open, running the teardown
			// group is the last thing that a task can do, so close the logger
			// to indicate logging is complete for the task.
			grip.Error(tc.logger.Close())
		}
	}()

	var logger grip.Journaler
	if tc.logger != nil {
		logger = tc.logger.Task()
	} else {
		logger = grip.GetDefaultJournaler()
	}

	taskGroup, err := tc.taskConfig.GetTaskGroup(tc.taskGroup)
	if err != nil {
		if tc.logger != nil {
			tc.logger.Execution().Error(errors.Wrap(err, "fetching task group for post-group commands"))
		}
		return
	}
	if taskGroup != nil && taskGroup.TeardownGroup != nil {
		logger.Info("Running post-group commands")

		a.killProcs(ctx, tc, true, "teardown group commands are starting")

		teardownGroupCtx, teardownGroupCancel := context.WithCancel(ctx)
		defer teardownGroupCancel()
		timeoutOpts := timeoutWatcherOptions{
			tc:         tc,
			kind:       callbackTimeout,
			getTimeout: tc.getCallbackTimeout,
		}
		go a.startTimeoutWatcher(teardownGroupCtx, teardownGroupCancel, timeoutOpts)

		err := a.runCommandsInBlock(teardownGroupCtx, tc, taskGroup.TeardownGroup.List(), runCommandsOptions{block: command.TeardownGroupBlock})
		logger.Error(errors.Wrap(err, "Running post-group commands failed"))

		logger.Info("Finished running post-group commands.")
	}
}

// runEndTaskSync runs task sync if it was requested for the end of this task.
func (a *Agent) runEndTaskSync(ctx context.Context, tc *taskContext, detail *apimodels.TaskEndDetail) {
	if tc.taskModel == nil {
		tc.logger.Task().Error("Task model not found for running task sync.")
		return
	}
	start := time.Now()
	taskSyncCmds := endTaskSyncCommands(tc, detail)
	if taskSyncCmds == nil {
		return
	}

	var syncCtx context.Context
	var cancel context.CancelFunc
	if timeout := tc.taskModel.SyncAtEndOpts.Timeout; timeout != 0 {
		syncCtx, cancel = context.WithTimeout(ctx, timeout)
	} else {
		// Default to a generously long timeout if none is specified, since
		// the sync could be a long operation.
		syncCtx, cancel = context.WithTimeout(ctx, evergreen.DefaultTaskSyncAtEndTimeout)
	}
	defer cancel()

	err := a.runCommandsInBlock(syncCtx, tc, taskSyncCmds.List(), runCommandsOptions{block: command.TaskSyncBlock})
	tc.logger.Task().Error(errors.Wrap(err, "Running task sync commands failed"))
	tc.logger.Task().Infof("Finished running task sync in %s.", time.Since(start))
}

func (a *Agent) killProcs(ctx context.Context, tc *taskContext, ignoreTaskGroupCheck bool, reason string) {
	logger := grip.NewJournaler("killProcs")
	if tc.logger != nil && !tc.logger.Closed() {
		logger = tc.logger.Execution()
	}

	if !a.shouldKill(tc, ignoreTaskGroupCheck) {
		return
	}

	logger.Infof("Cleaning up task because %s", reason)

	if tc.task.ID != "" && tc.taskConfig != nil {
		logger.Infof("Cleaning up processes for task: '%s'.", tc.task.ID)
		if err := agentutil.KillSpawnedProcs(ctx, tc.task.ID, tc.taskConfig.WorkDir, logger); err != nil {
			// If the host is in a state where ps is timing out we need human intervention.
			if psErr := errors.Cause(err); psErr == agentutil.ErrPSTimeout {
				disableErr := a.comm.DisableHost(ctx, a.opts.HostID, apimodels.DisableInfo{Reason: psErr.Error()})
				logger.CriticalWhen(disableErr != nil, errors.Wrap(err, "disabling host due to ps timeout"))
			}
			logger.Critical(errors.Wrap(err, "cleaning up spawned processes"))
		}
		logger.Infof("Cleaned up processes for task: '%s'.", tc.task.ID)
	}

	// Agents running in containers don't have Docker available, so skip
	// Docker cleanup for them.
	if a.opts.Mode != PodMode {
		logger.Info("Cleaning up Docker artifacts.")
		var cancel context.CancelFunc
		ctx, cancel = context.WithTimeout(ctx, dockerTimeout)
		defer cancel()
		if err := docker.Cleanup(ctx, logger); err != nil {
			logger.Critical(errors.Wrap(err, "cleaning up Docker artifacts"))
		}
		logger.Info("Cleaned up Docker artifacts.")
	}
}

func (a *Agent) shouldKill(tc *taskContext, ignoreTaskGroupCheck bool) bool {
	// never kill if cleanup is false
	if !a.opts.Cleanup {
		return false
	}
	// kill if the task is not in a task group
	if tc.taskGroup == "" {
		return true
	}
	// kill if ignoreTaskGroupCheck is true
	if ignoreTaskGroupCheck {
		return true
	}
	taskGroup, err := tc.taskConfig.GetTaskGroup(tc.taskGroup)
	if err != nil {
		return false
	}
	// do not kill if share_processes is set
	if taskGroup != nil && taskGroup.ShareProcs {
		return false
	}
	// return true otherwise
	return true
}

// logPanic logs a panic to the task log and returns the panic error, along with
// the original error (if any). If there was no panic error, this is a no-op.
func (a *Agent) logPanic(logger client.LoggerProducer, pErr, originalErr error, op string) error {
	if pErr == nil {
		return nil
	}

	catcher := grip.NewBasicCatcher()
	catcher.Add(originalErr)
	catcher.Add(pErr)
	if logger != nil && !logger.Closed() {
		logMsg := message.Fields{
			"message":   "programmatic error: Evergreen agent hit panic",
			"operation": op,
		}
		logger.Task().Error(logMsg)
	}

	return catcher.Resolve()
}<|MERGE_RESOLUTION|>--- conflicted
+++ resolved
@@ -729,12 +729,7 @@
 		}
 	}
 
-<<<<<<< HEAD
-	if err = a.runTaskCommands(execTimeoutCtx, tc); err != nil {
-=======
 	if err := a.runTaskCommands(execTimeoutCtx, tc); err != nil {
-		tc.logger.Execution().Error(errors.Wrap(err, "running task commands"))
->>>>>>> d94fa1b8
 		return evergreen.TaskFailed
 	}
 
