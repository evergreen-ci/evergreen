package agent

import (
	"context"
	"fmt"
	"os"
	"path/filepath"
	"strings"
	"time"

	"github.com/evergreen-ci/evergreen"
	"github.com/evergreen-ci/evergreen/agent/command"
	"github.com/evergreen-ci/evergreen/agent/internal/client"
	agentutil "github.com/evergreen-ci/evergreen/agent/util"
	"github.com/evergreen-ci/evergreen/apimodels"
	"github.com/evergreen-ci/evergreen/model"
	"github.com/evergreen-ci/evergreen/model/task"
	"github.com/evergreen-ci/evergreen/thirdparty/docker"
	"github.com/evergreen-ci/evergreen/util"
	"github.com/evergreen-ci/utility"
	"github.com/mongodb/grip"
	"github.com/mongodb/grip/message"
	"github.com/mongodb/grip/recovery"
	"github.com/mongodb/grip/send"
	"github.com/mongodb/jasper"
	"github.com/pkg/errors"
	"go.opentelemetry.io/otel"
	"go.opentelemetry.io/otel/attribute"
	"go.opentelemetry.io/otel/codes"
	"go.opentelemetry.io/otel/trace"
	"google.golang.org/grpc"
)

// Agent manages the data necessary to run tasks in a runtime environment.
type Agent struct {
	comm          client.Communicator
	jasper        jasper.Manager
	opts          Options
	defaultLogger send.Sender
	// ec2InstanceID is the instance ID from the instance metadata. This only
	// applies to EC2 hosts.
	ec2InstanceID string
	// setEndTaskResp sets the explicit task status, which can be set by the
	// user to override the final task status that would otherwise be used.
	setEndTaskResp      func(*triggerEndTaskResp)
	setEndTaskRespMutex sync.RWMutex
	tracer              trace.Tracer
	otelGrpcConn        *grpc.ClientConn
	closers             []closerOp
}

// Options contains startup options for an Agent.
type Options struct {
	// Mode determines which mode the agent will run in.
	Mode Mode
	// HostID and HostSecret only apply in host mode.
	HostID     string
	HostSecret string
	// PodID and PodSecret only apply in pod mode.
	PodID                  string
	PodSecret              string
	StatusPort             int
	LogPrefix              string
	LogOutput              LogOutputType
	WorkingDirectory       string
	HeartbeatInterval      time.Duration
	Cleanup                bool
	SetupData              apimodels.AgentSetupData
	CloudProvider          string
	TraceCollectorEndpoint string
	// SendTaskLogsToGlobalSender indicates whether task logs should also be
	// sent to the global agent file log.
	SendTaskLogsToGlobalSender bool
}

// Mode represents a mode that the agent will run in.
type Mode string

const (
	// HostMode indicates that the agent will run in a host.
	HostMode Mode = "host"
	// PodMode indicates that the agent will run in a pod's container.
	PodMode Mode = "pod"

	endTaskMessageLimit = 500
)

// LogOutput represents the output locations for the agent's logs.
type LogOutputType string

const (
	// LogOutputFile indicates that the agent will log to a file.
	LogOutputFile LogOutputType = "file"
	// LogOutputStdout indicates that the agent will log to standard output.
	LogOutputStdout LogOutputType = "stdout"
)

<<<<<<< HEAD
=======
type taskContext struct {
	currentCommand            command.Command
	expansions                util.Expansions
	privateVars               map[string]bool
	logger                    client.LoggerProducer
	task                      client.TaskData
	taskGroup                 string
	ranSetupGroup             bool
	taskConfig                *internal.TaskConfig
	taskDirectory             string
	timeout                   timeoutInfo
	project                   *model.Project
	taskModel                 *task.Task
	oomTracker                jasper.OOMTracker
	traceID                   string
	unsetFunctionVarsDisabled bool
	// userEndTaskResp is the end task response that the user can define, which
	// will overwrite the default end task response.
	userEndTaskResp *triggerEndTaskResp
	sync.RWMutex
}

>>>>>>> d51e8753
type timeoutInfo struct {
	// idleTimeoutDuration maintains the current idle timeout in the task context;
	// the exec timeout is maintained in the project data structure
	idleTimeoutDuration time.Duration
	timeoutType         timeoutType
	hadTimeout          bool
	// exceededDuration is the length of the timeout that was extended, if the task timed out
	exceededDuration time.Duration
}

type timeoutType string

const (
	execTimeout          timeoutType = "exec"
	idleTimeout          timeoutType = "idle"
	callbackTimeout      timeoutType = "callback"
	preTimeout           timeoutType = "pre"
	postTimeout          timeoutType = "post"
	setupGroupTimeout    timeoutType = "setup group"
	setupTaskTimeout     timeoutType = "setup task"
	teardownTaskTimeout  timeoutType = "teardown task"
	teardownGroupTimeout timeoutType = "teardown group"
)

// New creates a new Agent with some Options and a client.Communicator. Call the
// Agent's Start method to begin listening for tasks to run. Users should call
// Close when the agent is finished.
func New(ctx context.Context, opts Options, serverURL string) (*Agent, error) {
	var comm client.Communicator
	switch opts.Mode {
	case HostMode:
		comm = client.NewHostCommunicator(serverURL, opts.HostID, opts.HostSecret)
	case PodMode:
		comm = client.NewPodCommunicator(serverURL, opts.PodID, opts.PodSecret)
	default:
		return nil, errors.Errorf("unrecognized agent mode '%s'", opts.Mode)
	}
	return newWithCommunicator(ctx, opts, comm)
}

func newWithCommunicator(ctx context.Context, opts Options, comm client.Communicator) (*Agent, error) {
	jpm, err := jasper.NewSynchronizedManager(false)
	if err != nil {
		comm.Close()
		return nil, errors.WithStack(err)
	}

	setupData, err := comm.GetAgentSetupData(ctx)
	grip.Alert(errors.Wrap(err, "getting agent setup data"))
	if setupData != nil {
		opts.SetupData = *setupData
		opts.TraceCollectorEndpoint = setupData.TraceCollectorEndpoint
	}

	a := &Agent{
		opts:           opts,
		comm:           comm,
		jasper:         jpm,
		setEndTaskResp: func(*triggerEndTaskResp) {},
	}

	a.closers = append(a.closers, closerOp{
		name: "communicator close",
		closerFn: func(ctx context.Context) error {
			if a.comm != nil {
				a.comm.Close()
			}
			return nil
		}})

	if err := a.initOtel(ctx); err != nil {
		grip.Error(errors.Wrap(err, "initializing otel"))
		a.tracer = otel.GetTracerProvider().Tracer("noop_tracer")
	}

	return a, nil
}

type closerOp struct {
	name     string
	closerFn func(context.Context) error
}

func (a *Agent) Close(ctx context.Context) {
	catcher := grip.NewBasicCatcher()
	for idx, closer := range a.closers {
		if closer.closerFn == nil {
			continue
		}

		grip.Info(message.Fields{
			"message": "calling closer",
			"index":   idx,
			"closer":  closer.name,
		})

		catcher.Add(closer.closerFn(ctx))
	}

	grip.Error(message.WrapError(catcher.Resolve(), message.Fields{
		"message": "calling agent closers",
		"host_id": a.opts.HostID,
	}))
}

// Start starts the agent loop. The agent polls the API server for new tasks
// at interval agentSleepInterval and runs them.
func (a *Agent) Start(ctx context.Context) error {
	defer recovery.LogStackTraceAndExit("main agent thread")

	err := a.startStatusServer(ctx, a.opts.StatusPort)
	if err != nil {
		return errors.Wrap(err, "starting status server")
	}
	if a.opts.Cleanup {
		a.tryCleanupDirectory(a.opts.WorkingDirectory)
	}

	return errors.Wrap(a.loop(ctx), "executing main agent loop")
}

// populateEC2InstanceID sets the agent's instance ID based on the EC2 instance
// metadata service if it's an EC2 instance. If it's not an EC2 instance or the
// EC2 instance ID has already been populated, this is a no-op.
func (a *Agent) populateEC2InstanceID(ctx context.Context) {
	if a.ec2InstanceID != "" || !utility.StringSliceContains(evergreen.ProviderEc2Type, a.opts.CloudProvider) {
		return
	}

	instanceID, err := agentutil.GetEC2InstanceID(ctx)
	if err != nil {
		grip.Error(message.WrapError(err, message.Fields{
			"message":        "could not get EC2 instance ID",
			"host_id":        a.opts.HostID,
			"cloud_provider": a.opts.CloudProvider,
		}))
		return
	}

	a.ec2InstanceID = instanceID
}

// loop is responsible for continually polling for new tasks and processing them.
// and then tries again.
func (a *Agent) loop(ctx context.Context) error {
	agentSleepInterval := minAgentSleepInterval

	timer := time.NewTimer(0)
	defer timer.Stop()

	tc := &taskContext{}
	needTeardownGroup := false
	defer func() {
		if tc.logger != nil {
			// If the logger from the task is still open and the agent is
			// shutting down, close the logger to flush the remaining logs.
			grip.Error(errors.Wrap(tc.logger.Close(), "closing logger"))
		}
	}()

	for {
		select {
		case <-ctx.Done():
			grip.Info("Agent loop canceled.")
			return nil
		case <-timer.C:
			// Check the cedar GRPC connection so we can fail early
			// and avoid task system failures.
			err := utility.Retry(ctx, func() (bool, error) {
				_, err := a.comm.GetCedarGRPCConn(ctx)
				return true, err
			}, utility.RetryOptions{MaxAttempts: 5, MaxDelay: minAgentSleepInterval})
			if err != nil {
				if ctx.Err() != nil {
					// We don't want to return an error if
					// the agent loop is canceled.
					return nil
				}
				return errors.Wrap(err, "connecting to Cedar")
			}

			a.populateEC2InstanceID(ctx)
			tg := ""
			if tc.taskConfig != nil {
				tg = tc.taskConfig.TaskGroup.Name
			}

			nextTask, err := a.comm.GetNextTask(ctx, &apimodels.GetNextTaskDetails{
				TaskGroup:     tg,
				AgentRevision: evergreen.AgentVersion,
				EC2InstanceID: a.ec2InstanceID,
			})
			if err != nil {
				return errors.Wrap(err, "getting next task")
			}
			ntr, err := a.processNextTask(ctx, nextTask, tc, needTeardownGroup)
			if err != nil {
				return errors.Wrap(err, "processing next task")
			}
			needTeardownGroup = ntr.needTeardownGroup
			if ntr.tc != nil {
				tc = ntr.tc
			}

			if ntr.shouldExit {
				return nil
			}

			if ntr.noTaskToRun {
				jitteredSleep := utility.JitterInterval(agentSleepInterval)
				grip.Debugf("Agent found no task to run, sleeping %s.", jitteredSleep)
				timer.Reset(jitteredSleep)
				agentSleepInterval = agentSleepInterval * 2
				if agentSleepInterval > maxAgentSleepInterval {
					agentSleepInterval = maxAgentSleepInterval
				}
				continue
			}
			timer.Reset(0)
			agentSleepInterval = minAgentSleepInterval

		}
	}
}

type processNextResponse struct {
	shouldExit        bool
	noTaskToRun       bool
	needTeardownGroup bool
	tc                *taskContext
}

func (a *Agent) processNextTask(ctx context.Context, nt *apimodels.NextTaskResponse, tc *taskContext, needTeardownGroup bool) (processNextResponse, error) {
	if nt.ShouldExit {
		grip.Notice("Next task response indicates agent should exit.")
		return processNextResponse{shouldExit: true}, nil
	}
	// if the host's current task group is finished we teardown
	if nt.ShouldTeardownGroup {
		a.runTeardownGroupCommands(ctx, tc)
		return processNextResponse{
			// Running the teardown group commands implies exiting the group, so
			// destroy prior task information.
			tc:                &taskContext{},
			needTeardownGroup: false,
		}, nil
	}

	if nt.TaskId == "" && needTeardownGroup {
		a.runTeardownGroupCommands(ctx, tc)
		return processNextResponse{
			needTeardownGroup: false,
			// Running the teardown group commands implies exiting the group, so
			// destroy prior task information.
			tc:          &taskContext{},
			noTaskToRun: true,
		}, nil
	}

	if nt.TaskId == "" {
		return processNextResponse{
			noTaskToRun: true,
		}, nil
	}

	if nt.TaskSecret == "" {
		grip.Critical(message.Fields{
			"message": "task response missing secret",
			"task":    tc.task.ID,
		})
		return processNextResponse{
			noTaskToRun: true,
		}, nil
	}
	shouldSetupGroup, taskDirectory := a.finishPrevTask(ctx, nt, tc)

	tc, shouldExit, err := a.runTask(ctx, nil, nt, shouldSetupGroup, taskDirectory)
	if err != nil {
		grip.Critical(message.WrapError(err, message.Fields{
			"message": "error running task",
			"task":    tc.task.ID,
		}))
		return processNextResponse{
			tc: tc,
		}, nil
	}
	if shouldExit {
		return processNextResponse{
			shouldExit: true,
			tc:         tc,
		}, nil
	}
	return processNextResponse{
		tc:                tc,
		needTeardownGroup: true,
	}, nil
}

// finishPrevTask finishes up the previous task and returns information needed for the next task.
func (a *Agent) finishPrevTask(ctx context.Context, nextTask *apimodels.NextTaskResponse, tc *taskContext) (bool, string) {
	shouldSetupGroup := false
	taskDirectory := tc.taskDirectory

	if shouldRunSetupGroup(nextTask, tc) {
		shouldSetupGroup = true
		taskDirectory = ""
		a.runTeardownGroupCommands(ctx, tc)
	}
	if tc.logger != nil {
		grip.Error(errors.Wrap(tc.logger.Close(), "closing the previous logger producer"))
	}
	a.jasper.Clear(ctx)
	return shouldSetupGroup, taskDirectory
}

// setupTask does some initial setup that the task needs before running such as initializing the logger, loading the task config
// data and setting the task directory.
func (a *Agent) setupTask(agentCtx, setupCtx context.Context, initialTC *taskContext, nt *apimodels.NextTaskResponse, shouldSetupGroup bool, taskDirectory string) (tc *taskContext, shouldExit bool, err error) {
	if initialTC == nil {
		tc = &taskContext{
			task: client.TaskData{
				ID:     nt.TaskId,
				Secret: nt.TaskSecret,
			},
			ranSetupGroup:             !shouldSetupGroup,
			taskDirectory:             taskDirectory,
			oomTracker:                jasper.NewOOMTracker(),
			unsetFunctionVarsDisabled: nt.UnsetFunctionVarsDisabled,
		}
	} else {
		tc = initialTC
	}

	// If the heartbeat aborts the task immediately, we should report that
	// the task failed during initial task setup.
	factory, ok := command.GetCommandFactory("setup.initial")
	if !ok {
		grip.Alert(errors.New("setup.initial command is not registered"))
	}
	if factory != nil {
		tc.setCurrentCommand(factory())
	}

	a.comm.UpdateLastMessageTime()

	a.setEndTaskRespMutex.Lock()
	a.setEndTaskResp = tc.setUserEndTaskResponse
	a.setEndTaskRespMutex.Unlock()

	taskConfig, err := a.makeTaskConfig(setupCtx, tc)
	if err != nil {
		tc.logger = client.NewSingleChannelLogHarness("agent.error", a.defaultLogger)
		return a.handleSetupError(setupCtx, tc, errors.Wrap(err, "making task config"))
	}
	tc.taskConfig = taskConfig

	if err := a.startLogging(agentCtx, tc); err != nil {
		tc.logger = client.NewSingleChannelLogHarness("agent.error", a.defaultLogger)
		return a.handleSetupError(setupCtx, tc, errors.Wrap(err, "setting up logger producer"))
	}

	if !tc.ranSetupGroup {
		tc.taskDirectory, err = a.createTaskDirectory(tc)
		if err != nil {
			return a.handleSetupError(setupCtx, tc, errors.Wrap(err, "creating task directory"))
		}
	}

	tc.taskConfig.WorkDir = tc.taskDirectory
	tc.taskConfig.Expansions.Put("workdir", tc.taskConfig.WorkDir)

	// We are only calling this again to get the log for the current command after logging has been set up.
	if factory != nil {
		tc.setCurrentCommand(factory())
	}

	tc.logger.Task().Infof("Task logger initialized (agent version '%s' from Evergreen build revision '%s').", evergreen.AgentVersion, evergreen.BuildRevision)
	tc.logger.Execution().Info("Execution logger initialized.")
	tc.logger.System().Info("System logger initialized.")

	if err := setupCtx.Err(); err != nil {
		return a.handleSetupError(setupCtx, tc, errors.Wrap(err, "making task config"))
	}

	hostname, err := os.Hostname()
	tc.logger.Execution().Info(errors.Wrap(err, "getting hostname"))
	if hostname != "" {
		tc.logger.Execution().Infof("Hostname is '%s'.", hostname)
	}
	tc.logger.Task().Infof("Starting task '%s', execution %d.", tc.taskConfig.Task.Id, tc.taskConfig.Task.Execution)

	return tc, shouldExit, nil
}

func (a *Agent) handleSetupError(ctx context.Context, tc *taskContext, err error) (*taskContext, bool, error) {
	catcher := grip.NewBasicCatcher()
	grip.Error(err)
	catcher.Wrap(err, "handling setup error")
	tc.logger.Execution().Error(err)
	grip.Infof("Task complete: '%s'.", tc.task.ID)
	shouldExit, err := a.handleTaskResponse(ctx, tc, evergreen.TaskSystemFailed, err.Error())
	catcher.Wrap(err, "handling task response")
	return tc, shouldExit, catcher.Resolve()
}
func shouldRunSetupGroup(nextTask *apimodels.NextTaskResponse, tc *taskContext) bool {
	if !tc.ranSetupGroup { // we didn't run setup group yet
		return true
	} else if tc.taskConfig == nil ||
		nextTask.TaskGroup == "" ||
		nextTask.Build != tc.taskConfig.Task.BuildId { // next task has a standalone task or a new build
		return true
	}

	return false
}

func (a *Agent) fetchProjectConfig(ctx context.Context, tc *taskContext) (*task.Task, *model.Project, util.Expansions, map[string]bool, error) {
	// it's not getting the right project
	project, err := a.comm.GetProject(ctx, tc.task)
	if err != nil {
		return nil, nil, nil, nil, errors.Wrap(err, "getting project")
	}

	taskModel, err := a.comm.GetTask(ctx, tc.task)
	if err != nil {
		return nil, nil, nil, nil, errors.Wrap(err, "getting task")
	}

	expAndVars, err := a.comm.GetExpansionsAndVars(ctx, tc.task)
	if err != nil {
		return nil, nil, nil, nil, errors.Wrap(err, "getting expansions and variables")
	}

	// GetExpansionsAndVars does not include build variant expansions or project
	// parameters, so load them from the project.
	for _, bv := range project.BuildVariants {
		if bv.Name == taskModel.BuildVariant {
			expAndVars.Expansions.Update(bv.Expansions)
			break
		}
	}
	expAndVars.Expansions.Update(expAndVars.Vars)
	for _, param := range project.Parameters {
		// If the key doesn't exist, the value will default to "" anyway; this
		// prevents an un-specified project parameter from overwriting
		// lower-priority expansions.
		if param.Value != "" {
			expAndVars.Expansions.Put(param.Key, param.Value)
		}
	}
	// Overwrite any empty values here since these parameters were explicitly
	// user-specified.
	expAndVars.Expansions.Update(expAndVars.Parameters)

	return taskModel, project, expAndVars.Expansions, expAndVars.PrivateVars, nil
}

func (a *Agent) startLogging(ctx context.Context, tc *taskContext) error {
	var err error

	// If the agent is logging to a file, this will re-initialize the sender to
	// log to a new file for the new task.
	sender, err := a.GetSender(ctx, a.opts.LogOutput, a.opts.LogPrefix, tc.taskConfig.Task.Id, tc.taskConfig.Task.Execution)
	grip.Error(errors.Wrap(err, "getting sender"))
	grip.Error(errors.Wrap(grip.SetSender(sender), "setting sender"))

	if tc.logger != nil {
		grip.Error(errors.Wrap(tc.logger.Close(), "closing the logger producer"))
	}
	taskLogDir := filepath.Join(a.opts.WorkingDirectory, taskLogDirectory)
	grip.Error(errors.Wrapf(os.RemoveAll(taskLogDir), "removing task log directory '%s'", taskLogDir))
	if tc.taskConfig.Project != nil && tc.taskConfig.Project.Loggers != nil {
		tc.logger, err = a.makeLoggerProducer(ctx, tc, tc.taskConfig.Project.Loggers, "")
	} else {
		tc.logger, err = a.makeLoggerProducer(ctx, tc, &model.LoggerConfig{}, "")
	}
	if err != nil {
		return errors.Wrap(err, "making the logger producer")
	}

	return nil
}

// runTask runs a task. It returns true if the agent should exit.
func (a *Agent) runTask(ctx context.Context, tcInput *taskContext, nt *apimodels.NextTaskResponse, shouldSetupGroup bool, taskDirectory string) (tc *taskContext, shouldExit bool, err error) {
	// we want to have separate context trees for tasks and loggers, so
	// when a task is canceled by a context, it can log its clean up.
	tskCtx, tskCancel := context.WithCancel(ctx)
	defer tskCancel()

	defer func() {
		op := "running task"
		pErr := recovery.HandlePanicWithError(recover(), nil, op)
		if pErr == nil {
			return
		}
		err = a.logPanic(tc.logger, pErr, err, op)
	}()

	// Setup occurs before the task is actually running, so it's not abortable. If setup is taking
	// a long time, timing it out after the heartbeat timeout ensures the operation will give up within
	// the same timeout as the usual amount of time a task is allowed to run before it must heartbeat.
	setupCtx, setupCancel := context.WithTimeout(tskCtx, evergreen.HeartbeatTimeoutThreshold)
	defer setupCancel()
	tc, shouldExit, err = a.setupTask(ctx, setupCtx, tcInput, nt, shouldSetupGroup, taskDirectory)
	if err != nil {
		return tc, shouldExit, errors.Wrap(err, "setting up task")
	}

	defer a.killProcs(ctx, tc, false, "task is finished")

	grip.Info(message.Fields{
		"message": "running task",
		"task_id": tc.task.ID,
	})

	tskCtx = utility.ContextWithAttributes(tskCtx, tc.taskConfig.TaskAttributes())
	tskCtx, span := a.tracer.Start(tskCtx, fmt.Sprintf("task: '%s'", tc.taskConfig.Task.DisplayName))
	defer span.End()
	tc.traceID = span.SpanContext().TraceID().String()

	shutdown, err := a.startMetrics(tskCtx, tc.taskConfig)
	grip.Error(errors.Wrap(err, "starting metrics collection"))
	if shutdown != nil {
		defer shutdown(ctx)
	}

	defer func() {
		tc.logger.Execution().Error(errors.Wrap(a.uploadTraces(tskCtx, tc.taskConfig.WorkDir), "uploading traces"))
	}()

	preAndMainCtx, preAndMainCancel := context.WithCancel(tskCtx)
	go a.startHeartbeat(tskCtx, preAndMainCancel, tc)

	status := a.runPreAndMain(preAndMainCtx, tc)
	shouldExit, err = a.handleTaskResponse(tskCtx, tc, status, "")
	return tc, shouldExit, err
}

// startTask performs initial task setup and then runs the pre and main blocks
// for the task. This method returns the status of the task after pre and main
// have run. Also note that it's critical that all operations in this method
// must respect the context. If the context errors, this must eventually return.
func (a *Agent) runPreAndMain(ctx context.Context, tc *taskContext) (status string) {
	defer func() {
		op := "running task pre and main blocks"
		pErr := recovery.HandlePanicWithError(recover(), nil, op)
		if pErr == nil {
			return
		}
		_ = a.logPanic(tc.logger, pErr, nil, op)
		status = evergreen.TaskSystemFailed
	}()

	if ctx.Err() != nil {
		tc.logger.Execution().Infof("Stopping task execution during setup: %s", ctx.Err())
		return evergreen.TaskSystemFailed
	}

	timeoutWatcherCtx, timeoutWatcherCancel := context.WithCancel(ctx)
	defer timeoutWatcherCancel()

	idleTimeoutCtx, idleTimeoutCancel := context.WithCancel(timeoutWatcherCtx)
	go a.startIdleTimeoutWatcher(timeoutWatcherCtx, idleTimeoutCancel, tc)

	execTimeoutCtx, execTimeoutCancel := context.WithCancel(idleTimeoutCtx)
	defer execTimeoutCancel()
	timeoutOpts := timeoutWatcherOptions{
		tc:                    tc,
		kind:                  execTimeout,
		getTimeout:            tc.getExecTimeout,
		canMarkTimeoutFailure: true,
	}
	go a.startTimeoutWatcher(timeoutWatcherCtx, execTimeoutCancel, timeoutOpts)

	// set up the system stats collector
	statsCollector := NewSimpleStatsCollector(
		tc.logger,
		a.jasper,
		defaultStatsInterval,
		"uptime",
		"df -h",
		"${ps|ps}",
	)

	statsCollector.logStats(execTimeoutCtx, tc.taskConfig.Expansions)

	if execTimeoutCtx.Err() != nil {
		tc.logger.Execution().Infof("Stopping task execution after setup: %s", execTimeoutCtx.Err())
		return evergreen.TaskSystemFailed
	}

	// notify API server that the task has been started.
	tc.logger.Execution().Info("Reporting task started.")

	if err := a.comm.StartTask(execTimeoutCtx, tc.task); err != nil {
		tc.logger.Execution().Error(errors.Wrap(err, "marking task started"))
		return evergreen.TaskSystemFailed
	}

	a.killProcs(execTimeoutCtx, tc, false, "task is starting")

	if err := a.runPreTaskCommands(execTimeoutCtx, tc); err != nil {
		return evergreen.TaskFailed
	}

	if tc.oomTrackerEnabled(a.opts.CloudProvider) {
		tc.logger.Execution().Info("OOM tracker clearing system messages.")
		if err := tc.oomTracker.Clear(execTimeoutCtx); err != nil {
			tc.logger.Execution().Error(errors.Wrap(err, "clearing OOM tracker system messages"))
		}
	}

	if err := a.runTaskCommands(execTimeoutCtx, tc); err != nil {
		return evergreen.TaskFailed
	}

	return evergreen.TaskSucceeded
}

func (a *Agent) runPreTaskCommands(ctx context.Context, tc *taskContext) error {
	tc.logger.Task().Info("Running pre-task commands.")
	ctx, preTaskSpan := a.tracer.Start(ctx, "pre-task-commands")
	defer preTaskSpan.End()

	if !tc.ranSetupGroup {
		setupGroup, err := tc.getSetupGroup()
		if err != nil {
			tc.logger.Execution().Error(errors.Wrap(err, "fetching setup group for pre-task commands"))
			return nil
		}

		if setupGroup.commands != nil {
			tg := ""
			if tc.taskConfig != nil {
				tg = tc.taskConfig.TaskGroup.Name
			}
			tc.logger.Task().Infof("Running setup-group commands for task group '%s'.", tg)

			setupGroupCtx, setupGroupCancel := context.WithCancel(ctx)
			defer setupGroupCancel()

			timeoutOpts := timeoutWatcherOptions{
				tc:                    tc,
				kind:                  setupGroup.timeoutKind,
				getTimeout:            setupGroup.getTimeout,
				canMarkTimeoutFailure: setupGroup.canFailTask,
			}
			go a.startTimeoutWatcher(setupGroupCtx, setupGroupCancel, timeoutOpts)

			opts := runCommandsOptions{
				block:       setupGroup.block,
				canFailTask: setupGroup.canFailTask,
			}
			err = a.runCommandsInBlock(setupGroupCtx, tc, setupGroup.commands.List(), opts)
			if err != nil {
				tc.logger.Task().Error(errors.Wrap(err, "Running task setup group commands failed"))
				if opts.canFailTask {
					return err
				}
			}
			tc.logger.Task().Infof("Finished running setup group for task group '%s'.", tg)
		}
		tc.ranSetupGroup = true
	}

	pre, err := tc.getPre()
	if err != nil {
		tc.logger.Execution().Error(errors.Wrap(err, "fetching task group for pre-task commands"))
		return nil
	}

	if pre.commands != nil {
		preCtx, preCancel := context.WithCancel(ctx)
		defer preCancel()
		timeoutOpts := timeoutWatcherOptions{
			tc:                    tc,
			kind:                  pre.timeoutKind,
			getTimeout:            pre.getTimeout,
			canMarkTimeoutFailure: pre.canFailTask,
		}
		go a.startTimeoutWatcher(preCtx, preCancel, timeoutOpts)

		opts := runCommandsOptions{
			canFailTask: pre.canFailTask,
			block:       pre.block,
		}
		err = a.runCommandsInBlock(preCtx, tc, pre.commands.List(), opts)
		if err != nil {
			tc.logger.Task().Error(errors.Wrap(err, "Running pre-task commands failed"))
			if opts.canFailTask {
				return err
			}
		}
	}

	tc.logger.Task().InfoWhen(err == nil, "Finished running pre-task commands.")
	return nil
}

// runTaskCommands runs all commands for the task currently assigned to the agent.
func (a *Agent) runTaskCommands(ctx context.Context, tc *taskContext) error {
	ctx, span := a.tracer.Start(ctx, "task-commands")
	defer span.End()

	conf := tc.taskConfig
	task := conf.Project.FindProjectTask(conf.Task.DisplayName)

	if task == nil {
		return errors.Errorf("unable to find task '%s' in project '%s'", conf.Task.DisplayName, conf.Task.Project)
	}

	if err := ctx.Err(); err != nil {
		return errors.Wrap(err, "canceled while running task commands")
	}
	tc.logger.Execution().Info("Running task commands.")
	start := time.Now()
	opts := runCommandsOptions{block: command.MainTaskBlock, canFailTask: true}
	err := a.runCommandsInBlock(ctx, tc, task.Commands, opts)
	tc.logger.Task().Error(errors.Wrap(err, "Running task commands failed"))
	tc.logger.Task().Infof("Finished running task commands in %s.", time.Since(start).String())
	if err != nil {
		return err
	}
	return nil
}

func (a *Agent) handleTaskResponse(ctx context.Context, tc *taskContext, status string, message string) (bool, error) {
	resp, err := a.finishTask(ctx, tc, status, message)
	if err != nil {
		return false, errors.Wrap(err, "marking task complete")
	}
	if resp == nil {
		grip.Error("Response was nil, indicating a 409 or an empty response from the API server.")
		return false, nil
	}
	if resp.ShouldExit {
		return true, nil
	}
	return false, errors.WithStack(err)
}

func (a *Agent) handleTimeoutAndOOM(ctx context.Context, tc *taskContext, status string) {
	if tc.hadTimedOut() && ctx.Err() == nil {
		status = evergreen.TaskFailed
		a.runTaskTimeoutCommands(ctx, tc)
	}

	if tc.oomTrackerEnabled(a.opts.CloudProvider) && status == evergreen.TaskFailed {
		startTime := time.Now()
		oomCtx, oomCancel := context.WithTimeout(ctx, 10*time.Second)
		defer oomCancel()
		tc.logger.Execution().Error(errors.Wrap(tc.oomTracker.Check(oomCtx), "checking for OOM killed processes"))
		if lines, _ := tc.oomTracker.Report(); len(lines) > 0 {
			tc.logger.Execution().Debugf("Found an OOM kill (in %.3f seconds).", time.Since(startTime).Seconds())
			tc.logger.Execution().Debug(strings.Join(lines, "\n"))
		} else {
			tc.logger.Execution().Debugf("Found no OOM kill (in %.3f seconds).", time.Since(startTime).Seconds())
		}
	}
}

func (a *Agent) runTaskTimeoutCommands(ctx context.Context, tc *taskContext) {
	tc.logger.Task().Info("Running task-timeout commands.")
	start := time.Now()

	timeout, err := tc.getTimeout()
	if err != nil {
		tc.logger.Execution().Error(errors.Wrap(err, "fetching task group for task timeout commands"))
		return
	}
	if timeout.commands != nil {
		timeoutCtx, timeoutCancel := context.WithCancel(ctx)
		defer timeoutCancel()
		timeoutOpts := timeoutWatcherOptions{
			tc:         tc,
			kind:       timeout.timeoutKind,
			getTimeout: timeout.getTimeout,
		}
		go a.startTimeoutWatcher(timeoutCtx, timeoutCancel, timeoutOpts)

		err := a.runCommandsInBlock(timeoutCtx, tc, timeout.commands.List(), runCommandsOptions{block: timeout.block})
		tc.logger.Task().Error(errors.Wrap(err, "Running timeout commands failed"))
		tc.logger.Task().Infof("Finished running timeout commands in %s.", time.Since(start))
	}
}

// finishTask sends the returned EndTaskResponse and error
func (a *Agent) finishTask(ctx context.Context, tc *taskContext, status string, message string) (*apimodels.EndTaskResponse, error) {
	detail := a.endTaskResponse(ctx, tc, status, message)
	switch detail.Status {
	case evergreen.TaskSucceeded:
		a.handleTimeoutAndOOM(ctx, tc, status)
		tc.logger.Task().Info("Task completed - SUCCESS.")
		if err := a.runPostTaskCommands(ctx, tc); err != nil {
			tc.logger.Task().Info("Post task completed - FAILURE. Overall task status changed to FAILED.")
			setEndTaskFailureDetails(tc, detail, evergreen.TaskFailed, "", "")
		}
		a.runEndTaskSync(ctx, tc, detail)
	case evergreen.TaskFailed:
		a.handleTimeoutAndOOM(ctx, tc, status)
		tc.logger.Task().Info("Task completed - FAILURE.")
		if err := a.runPostTaskCommands(ctx, tc); err != nil {
			tc.logger.Task().Error(errors.Wrap(err, "running post task commands"))
		}
		a.runEndTaskSync(ctx, tc, detail)
	case evergreen.TaskSystemFailed:
		// This is a special status indicating that the agent failed for reasons
		// outside of a task's control (e.g. due to a panic). Therefore, it
		// intentionally does not run the post task logic, because the task is
		// likely in an unrecoverable state and should just give up. Note that
		// this is a distinct case from a task failing and intentionally setting
		// its failure type to system failed, as that is within a task's
		// control.
		tc.logger.Task().Error("Task encountered unexpected task lifecycle system failure.")
		detail.Status = evergreen.TaskFailed
		detail.Type = evergreen.CommandTypeSystem
		if detail.Description == "" {
			detail.Description = "task system-failed for unknown reasons"
		}
	default:
		tc.logger.Task().Errorf("Programmatic error: ending task with invalid task status '%s', defaulting to system failure.", detail.Status)
		detail.Status = evergreen.TaskFailed
		detail.Type = evergreen.CommandTypeSystem
		if detail.Description == "" {
			detail.Description = "task has invalid status"
		}
	}

	a.killProcs(ctx, tc, false, "task is ending")

	if tc.logger != nil {
		tc.logger.Execution().Infof("Sending final task status: '%s'.", detail.Status)
		flushCtx, cancel := context.WithTimeout(ctx, time.Minute)
		defer cancel()
		grip.Error(errors.Wrap(tc.logger.Flush(flushCtx), "flushing logs"))
	}
	grip.Infof("Sending final task status: '%s'.", detail.Status)
	resp, err := a.comm.EndTask(ctx, detail, tc.task)
	if err != nil {
		return nil, errors.Wrap(err, "marking task complete")
	}
	grip.Infof("Successfully sent final task status: '%s'.", detail.Status)

	span := trace.SpanFromContext(ctx)
	span.SetAttributes(attribute.String(evergreen.TaskStatusOtelAttribute, detail.Status))
	if detail.Status != evergreen.TaskSucceeded {
		span.SetStatus(codes.Error, fmt.Sprintf("failing status '%s'", detail.Status))
	}

	return resp, nil
}

func (a *Agent) endTaskResponse(ctx context.Context, tc *taskContext, status string, message string) *apimodels.TaskEndDetail {
	var userDefinedDescription string
	var userDefinedFailureType string
	if userEndTaskResp := tc.getUserEndTaskResponse(); userEndTaskResp != nil {
		tc.logger.Task().Infof("Task status set to '%s' with HTTP endpoint.", userEndTaskResp.Status)
		if !evergreen.IsValidTaskEndStatus(userEndTaskResp.Status) {
			tc.logger.Task().Errorf("'%s' is not a valid task status, defaulting to system failure.", userEndTaskResp.Status)
			status = evergreen.TaskFailed
			userDefinedFailureType = evergreen.CommandTypeSystem
		} else {
			status = userEndTaskResp.Status

			if len(userEndTaskResp.Description) > endTaskMessageLimit {
				tc.logger.Task().Warningf("Description from endpoint is too long to set (%d character limit), defaulting to command display name.", endTaskMessageLimit)
			} else {
				userDefinedDescription = userEndTaskResp.Description
			}

			if userEndTaskResp.Type != "" && !utility.StringSliceContains(evergreen.ValidCommandTypes, userEndTaskResp.Type) {
				tc.logger.Task().Warningf("'%s' is not a valid failure type, defaulting to command failure type.", userEndTaskResp.Type)
			} else {
				userDefinedFailureType = userEndTaskResp.Type
			}
		}
	}

	detail := &apimodels.TaskEndDetail{
		OOMTracker: tc.getOomTrackerInfo(),
		Message:    message,
		TraceID:    tc.traceID,
	}
	setEndTaskFailureDetails(tc, detail, status, userDefinedDescription, userDefinedFailureType)
	if tc.taskConfig != nil {
		detail.Modules.Prefixes = tc.taskConfig.ModulePaths
	}
	return detail
}

func setEndTaskFailureDetails(tc *taskContext, detail *apimodels.TaskEndDetail, status, description, failureType string) {
	var isDefaultDescription bool
	if tc.getCurrentCommand() != nil {
		// If there is no explicit user-defined description or failure type,
		// infer that information from the last command that ran.
		if description == "" {
			description = tc.getCurrentCommand().DisplayName()
			isDefaultDescription = true
		}
		if failureType == "" {
			failureType = tc.getCurrentCommand().Type()
		}
	}

	detail.Status = status
	if status != evergreen.TaskSucceeded {
		detail.Type = failureType
		detail.Description = description
	}
	if !isDefaultDescription {
		detail.Description = description
	}

	if !detail.TimedOut {
		// Only set timeout details if a prior command in the task hasn't
		// already recorded a timeout. For example, if a command times out in
		// the main block, then another command times out in the post block, the
		// main block command should preserve the main block timeout.
		detail.TimedOut = tc.hadTimedOut()
		detail.TimeoutType = string(tc.getTimeoutType())
		detail.TimeoutDuration = tc.getTimeoutDuration()
	}

}

func (a *Agent) runPostTaskCommands(ctx context.Context, tc *taskContext) error {
	ctx, span := a.tracer.Start(ctx, "post-task-commands")
	defer span.End()

	start := time.Now()
	a.killProcs(ctx, tc, false, "post task commands are starting")
	defer a.killProcs(ctx, tc, false, "post task commands are finished")
	tc.logger.Task().Info("Running post-task commands.")

	post, err := tc.getPost()
	if err != nil {
		tc.logger.Execution().Error(errors.Wrap(err, "fetching task group for post-task commands"))
		return nil
	}

	if post.commands != nil {
		postCtx, postCancel := context.WithCancel(ctx)
		defer postCancel()
		timeoutOpts := timeoutWatcherOptions{
			tc:                    tc,
			kind:                  post.timeoutKind,
			getTimeout:            post.getTimeout,
			canMarkTimeoutFailure: post.canFailTask,
		}
		go a.startTimeoutWatcher(postCtx, postCancel, timeoutOpts)

		opts := runCommandsOptions{
			block:       post.block,
			canFailTask: post.canFailTask,
		}
		err = a.runCommandsInBlock(postCtx, tc, post.commands.List(), opts)
		if err != nil {
			tc.logger.Task().Error(errors.Wrap(err, "Running post-task commands failed"))
			if opts.canFailTask {
				return err
			}
		}
	}
	tc.logger.Task().Infof("Finished running post-task commands in %s.", time.Since(start))
	return nil
}

func (a *Agent) runTeardownGroupCommands(ctx context.Context, tc *taskContext) {
	defer a.removeTaskDirectory(tc)
	if tc.taskConfig == nil {
		return
	}
	// Only killProcs if tc.taskConfig is not nil. This avoids passing an
	// empty working directory to killProcs, and is okay because this
	// killProcs is only for the processes run in runTeardownGroupCommands.
	defer a.killProcs(ctx, tc, true, "teardown group commands are finished")

	defer func() {
		if tc.logger != nil {
			// If the logger from the task is still open, running the teardown
			// group is the last thing that a task can do, so close the logger
			// to indicate logging is complete for the task.
			grip.Error(tc.logger.Close())
		}
	}()

	var logger grip.Journaler
	if tc.logger != nil {
		logger = tc.logger.Task()
	} else {
		logger = grip.GetDefaultJournaler()
	}

	teardownGroup, err := tc.getTeardownGroup()
	if err != nil {
		if tc.logger != nil {
			tc.logger.Execution().Error(errors.Wrap(err, "fetching task group for teardown-group commands"))
		}
		return
	}

	if teardownGroup.commands != nil {
		grip.Infof("Running teardown-group commands for task group '%s'.", tc.taskConfig.TaskGroup.Name)
		a.killProcs(ctx, tc, true, "teardown group commands are starting")

		teardownGroupCtx, teardownGroupCancel := context.WithCancel(ctx)
		defer teardownGroupCancel()
		timeoutOpts := timeoutWatcherOptions{
			tc:         tc,
			kind:       teardownGroup.timeoutKind,
			getTimeout: teardownGroup.getTimeout,
		}
		go a.startTimeoutWatcher(teardownGroupCtx, teardownGroupCancel, timeoutOpts)

		opts := runCommandsOptions{block: teardownGroup.block}
		err := a.runCommandsInBlock(teardownGroupCtx, tc, teardownGroup.commands.List(), opts)
		logger.Error(errors.Wrap(err, "Running post-group commands failed"))

		logger.Info("Finished running post-group commands.")
	}
}

// runEndTaskSync runs task sync if it was requested for the end of this task.
func (a *Agent) runEndTaskSync(ctx context.Context, tc *taskContext, detail *apimodels.TaskEndDetail) {
	if tc.taskConfig.Task == nil {
		tc.logger.Task().Error("Task model not found for running task sync.")
		return
	}
	start := time.Now()
	taskSyncCmds := endTaskSyncCommands(tc, detail)
	if taskSyncCmds == nil {
		return
	}

	var syncCtx context.Context
	var cancel context.CancelFunc
	if timeout := tc.taskConfig.Task.SyncAtEndOpts.Timeout; timeout != 0 {
		syncCtx, cancel = context.WithTimeout(ctx, timeout)
	} else {
		// Default to a generously long timeout if none is specified, since
		// the sync could be a long operation.
		syncCtx, cancel = context.WithTimeout(ctx, evergreen.DefaultTaskSyncAtEndTimeout)
	}
	defer cancel()

	err := a.runCommandsInBlock(syncCtx, tc, taskSyncCmds.List(), runCommandsOptions{block: command.TaskSyncBlock})
	tc.logger.Task().Error(errors.Wrap(err, "Running task sync commands failed"))
	tc.logger.Task().Infof("Finished running task sync in %s.", time.Since(start))
}

func (a *Agent) killProcs(ctx context.Context, tc *taskContext, ignoreTaskGroupCheck bool, reason string) {
	logger := grip.NewJournaler("killProcs")
	if tc.logger != nil && !tc.logger.Closed() {
		logger = tc.logger.Execution()
	}

	if !a.shouldKill(tc, ignoreTaskGroupCheck) {
		return
	}

	logger.Infof("Cleaning up task because %s", reason)

	if tc.task.ID != "" && tc.taskConfig != nil {
		logger.Infof("Cleaning up processes for task: '%s'.", tc.task.ID)
		if err := agentutil.KillSpawnedProcs(ctx, tc.task.ID, tc.taskConfig.WorkDir, logger); err != nil {
			// If the host is in a state where ps is timing out we need human intervention.
			if psErr := errors.Cause(err); psErr == agentutil.ErrPSTimeout {
				disableErr := a.comm.DisableHost(ctx, a.opts.HostID, apimodels.DisableInfo{Reason: psErr.Error()})
				logger.CriticalWhen(disableErr != nil, errors.Wrap(err, "disabling host due to ps timeout"))
			}
			logger.Critical(errors.Wrap(err, "cleaning up spawned processes"))
		}
		logger.Infof("Cleaned up processes for task: '%s'.", tc.task.ID)
	}

	// Agents running in containers don't have Docker available, so skip
	// Docker cleanup for them.
	if a.opts.Mode != PodMode {
		logger.Info("Cleaning up Docker artifacts.")
		var cancel context.CancelFunc
		ctx, cancel = context.WithTimeout(ctx, dockerTimeout)
		defer cancel()
		if err := docker.Cleanup(ctx, logger); err != nil {
			logger.Critical(errors.Wrap(err, "cleaning up Docker artifacts"))
		}
		logger.Info("Cleaned up Docker artifacts.")
	}
}

func (a *Agent) shouldKill(tc *taskContext, ignoreTaskGroupCheck bool) bool {
	// never kill if cleanup is false
	if !a.opts.Cleanup {
		return false
	}
	// kill if the task is not in a task group
	if tc.taskConfig.TaskGroup.Name == "" {
		return true
	}
	// kill if ignoreTaskGroupCheck is true
	if ignoreTaskGroupCheck {
		return true
	}
	// do not kill if share_processes is set
	if tc.taskConfig.TaskGroup.Name != "" && tc.taskConfig.TaskGroup.ShareProcs {
		return false
	}
	// return true otherwise
	return true
}

// logPanic logs a panic to the task log and returns the panic error, along with
// the original error (if any). If there was no panic error, this is a no-op.
func (a *Agent) logPanic(logger client.LoggerProducer, pErr, originalErr error, op string) error {
	if pErr == nil {
		return nil
	}

	catcher := grip.NewBasicCatcher()
	catcher.Add(originalErr)
	catcher.Add(pErr)
	if logger != nil && !logger.Closed() {
		logMsg := message.Fields{
			"message":   "programmatic error: Evergreen agent hit panic",
			"operation": op,
		}
		logger.Task().Error(logMsg)
	}

	return catcher.Resolve()
}<|MERGE_RESOLUTION|>--- conflicted
+++ resolved
@@ -6,6 +6,7 @@
 	"os"
 	"path/filepath"
 	"strings"
+	"sync"
 	"time"
 
 	"github.com/evergreen-ci/evergreen"
@@ -95,31 +96,6 @@
 	LogOutputStdout LogOutputType = "stdout"
 )
 
-<<<<<<< HEAD
-=======
-type taskContext struct {
-	currentCommand            command.Command
-	expansions                util.Expansions
-	privateVars               map[string]bool
-	logger                    client.LoggerProducer
-	task                      client.TaskData
-	taskGroup                 string
-	ranSetupGroup             bool
-	taskConfig                *internal.TaskConfig
-	taskDirectory             string
-	timeout                   timeoutInfo
-	project                   *model.Project
-	taskModel                 *task.Task
-	oomTracker                jasper.OOMTracker
-	traceID                   string
-	unsetFunctionVarsDisabled bool
-	// userEndTaskResp is the end task response that the user can define, which
-	// will overwrite the default end task response.
-	userEndTaskResp *triggerEndTaskResp
-	sync.RWMutex
-}
-
->>>>>>> d51e8753
 type timeoutInfo struct {
 	// idleTimeoutDuration maintains the current idle timeout in the task context;
 	// the exec timeout is maintained in the project data structure
