--- conflicted
+++ resolved
@@ -456,16 +456,12 @@
 
 	a.killProcs(ctx, tc, false)
 
-<<<<<<< HEAD
 	if tc.logger != nil {
 		err := a.uploadToS3(ctx, tc)
 		tc.logger.Execution().Error(errors.Wrap(err, "error uploading log files"))
 		tc.logger.Execution().Infof("Sending final status as: %v", detail.Status)
 		grip.Error(tc.logger.Flush(ctx))
 	}
-=======
-	tc.logger.Execution().Infof("Sending final status as: %v", detail.Status)
->>>>>>> 2df460a7
 	grip.Infof("Sending final status as: %v", detail.Status)
 	resp, err := a.comm.EndTask(ctx, detail, tc.task)
 	grip.Infof("Sent final status as: %v", detail.Status)
