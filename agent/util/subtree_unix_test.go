--- conflicted
+++ resolved
@@ -15,61 +15,6 @@
 	"github.com/stretchr/testify/require"
 )
 
-<<<<<<< HEAD
-func TestGetPIDsToKill(t *testing.T) {
-	const timeoutSecs = 10
-	ctx, cancel := context.WithTimeout(context.Background(), timeoutSecs*time.Second)
-	defer cancel()
-
-	agentPID, ok := os.LookupEnv(MarkerAgentPID)
-	if ok {
-		// For CI testing, temporarily simulate this process as running outside
-		// of the agent so that getPIDsToKill performs its special checks for
-		// agent-external processes.
-		os.Unsetenv(MarkerAgentPID)
-		defer os.Setenv(MarkerAgentPID, agentPID)
-	}
-
-	inEvergreenCmd := exec.CommandContext(ctx, "sleep", strconv.Itoa(timeoutSecs))
-	inEvergreenCmd.Env = append(inEvergreenCmd.Env, fmt.Sprintf("%s=true", MarkerInEvergreen))
-	require.NoError(t, inEvergreenCmd.Start())
-	inEvergreenPID := inEvergreenCmd.Process.Pid
-
-	fullSleepPath, err := exec.LookPath("sleep")
-	require.NoError(t, err)
-
-	inWorkingDirCmd := exec.CommandContext(ctx, fullSleepPath, strconv.Itoa(timeoutSecs))
-	require.NoError(t, inWorkingDirCmd.Start())
-	inWorkingDirPID := inWorkingDirCmd.Process.Pid
-
-	assert.Eventually(t, func() bool {
-		// Since the processes run in the background, we have to poll them until
-		// they actually start, at which point they should appear in the listed
-		// PIDs.
-		pids, err := getPIDsToKill(ctx, "", filepath.Dir(fullSleepPath))
-		require.NoError(t, err)
-
-		var (
-			foundInEvergreenPID  bool
-			foundInWorkingDirPID bool
-		)
-		for _, pid := range pids {
-			if pid == inEvergreenPID {
-				foundInEvergreenPID = true
-			}
-			if pid == inWorkingDirPID {
-				foundInWorkingDirPID = true
-			}
-			if foundInEvergreenPID && foundInWorkingDirPID {
-				break
-			}
-		}
-		return foundInEvergreenPID && foundInWorkingDirPID
-	}, timeoutSecs*time.Second, 100*time.Millisecond, "in Evergreen process (pid %d) and in working directory process (pid %d) both should have eventually appeared in the listed PID")
-}
-
-=======
->>>>>>> 6b4e1254
 func TestKillSpawnedProcs(t *testing.T) {
 	for testName, test := range map[string]func(ctx context.Context, t *testing.T){
 		"KillsTrackedProcess": func(ctx context.Context, t *testing.T) {
