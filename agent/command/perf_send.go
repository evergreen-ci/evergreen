--- conflicted
+++ resolved
@@ -67,21 +67,11 @@
 	}
 	c.addEvgData(report, conf)
 
-<<<<<<< HEAD
-	// Send data to the Cedar service.
-=======
 	// Send data to the Cedar performance results service.
->>>>>>> c4d82643
 	conn, err := comm.GetCedarGRPCConn(ctx)
 	if err != nil {
 		return errors.Wrap(err, "connecting to Cedar")
 	}
-<<<<<<< HEAD
-
-	httpClient := utility.GetDefaultHTTPRetryableClient()
-	defer utility.PutHTTPClient(httpClient)
-=======
->>>>>>> c4d82643
 	opts := rpc.UploadReportOptions{
 		Report:     report,
 		ClientConn: conn,
