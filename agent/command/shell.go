package command

import (
	"context"
	"fmt"
	"path/filepath"
	"strings"

	"github.com/evergreen-ci/evergreen"
	"github.com/evergreen-ci/evergreen/agent/internal"
	"github.com/evergreen-ci/evergreen/agent/internal/client"
	agentutil "github.com/evergreen-ci/evergreen/agent/util"
	"github.com/evergreen-ci/evergreen/util"
	"github.com/mitchellh/mapstructure"
	"github.com/mongodb/grip"
	"github.com/mongodb/grip/level"
	"github.com/mongodb/grip/message"
	"github.com/mongodb/jasper"
	"github.com/mongodb/jasper/options"
	"github.com/pkg/errors"
)

// shellExec is responsible for running the shell code.
type shellExec struct {
	// Script is the shell code to be run on the agent machine.
	Script string `mapstructure:"script" plugin:"expand"`

	// Silent, if set to true, prevents shell code/output from being
	// logged to the agent's task logs. This can be used to avoid
	// exposing sensitive expansion parameters and keys.
	Silent bool `mapstructure:"silent"`

	// Shell describes the shell to execute the script contents
	// with. Defaults to "sh", but users can customize to
	// explicitly specify another shell.
	Shell string `mapstructure:"shell"`

	Env map[string]string `mapstructure:"env"`
	// AddExpansionsToEnv adds all defined expansions to the shell environment.
	AddExpansionsToEnv bool `mapstructure:"add_expansions_to_env"`
	// IncludeExpansionsInEnv allows users to specify which expansions should be
	// included in the environment, if they are defined. It is not an error to
	// specify expansions that are not defined in include_expansions_in_env.
	IncludeExpansionsInEnv []string `mapstructure:"include_expansions_in_env"`
	// AddToPath allows additional paths to be prepended to the PATH environment
	// variable.
	AddToPath []string `mapstructure:"add_to_path"`

	// Background, if set to true, prevents shell code/output from
	// waiting for the script to complete and immediately returns
	// to the caller
	Background bool `mapstructure:"background"`

	// WorkingDir is the working directory to start the shell in.
	WorkingDir string `mapstructure:"working_dir"`

	// SystemLog if set will write the shell command's output to the system logs, instead of the
	// task logs. This can be used to collect diagnostic data in the background of a running task.
	SystemLog bool `mapstructure:"system_log"`

	// ExecuteAsString forces the script to do something like `sh -c "<script arg>"`. By default this command
	// executes sh and passes the script arg to its stdin
	ExecuteAsString bool `mapstructure:"exec_as_string"`

	// IgnoreStandardOutput and IgnoreStandardError allow users to
	// elect to ignore either standard out and/or standard output.
	IgnoreStandardOutput bool `mapstructure:"ignore_standard_out"`
	IgnoreStandardError  bool `mapstructure:"ignore_standard_error"`

	// RedirectStandardErrorToOutput allows you to capture
	// standard error in the same stream as standard output. This
	// improves the synchronization of these streams.
	RedirectStandardErrorToOutput bool `mapstructure:"redirect_standard_error_to_output"`

	// ContinueOnError determines whether or not a failed return code
	// should cause the task to be marked as failed. Setting this to true
	// allows following commands to execute even if this shell command fails.
	ContinueOnError bool `mapstructure:"continue_on_err"`

	base
}

func shellExecFactory() Command { return &shellExec{} }
func (*shellExec) Name() string { return evergreen.ShellExecCommandName }

// ParseParams reads in the command's parameters.
func (c *shellExec) ParseParams(params map[string]interface{}) error {
	if params == nil {
		return errors.New("params cannot be nil")
	}

	err := mapstructure.Decode(params, c)
	if err != nil {
		return errors.Wrap(err, "decoding mapstructure params")
	}

	if c.Silent {
		c.IgnoreStandardError = true
		c.IgnoreStandardOutput = true
	}
	if c.Script == "" {
		return errors.New("must specify a script")
	}
	if c.Shell == "" {
		c.Shell = "sh"
	}

	if c.IgnoreStandardOutput && c.RedirectStandardErrorToOutput {
		return errors.New("cannot ignore standard output and also redirect standard error to it")
	}

	if c.Env == nil {
		c.Env = map[string]string{}
	}

	return nil
}

// Execute starts the shell with its given parameters.
func (c *shellExec) Execute(ctx context.Context, _ client.Communicator, logger client.LoggerProducer, conf *internal.TaskConfig) error {
	logger.Execution().Debug("Preparing script...")

	// We do this before expanding expansions so that expansions are not logged.
	if c.Silent {
		logger.Execution().Infof("Executing script with shell '%s' (source hidden)...",
			c.Shell)
	} else {
		logger.Execution().Infof("Executing script with shell '%s':\n%s",
			c.Shell, c.Script)
	}

	var err error
	if err = c.doExpansions(&conf.Expansions); err != nil {
		return errors.WithStack(err)
	}

	logger.Execution().WarningWhen(filepath.IsAbs(c.WorkingDir) && !strings.HasPrefix(c.WorkingDir, conf.WorkDir),
		fmt.Sprintf("The working directory is an absolute path [%s], which isn't supported except when prefixed by '%s'.",
			c.WorkingDir, conf.WorkDir))

	c.WorkingDir, err = getWorkingDirectoryLegacy(conf, c.WorkingDir)
	if err != nil {
		return errors.Wrap(err, "getting working directory")
	}

	taskTmpDir, err := getWorkingDirectoryLegacy(conf, "tmp")
	if err != nil {
		logger.Execution().Notice(errors.Wrap(err, "getting task temporary directory"))
	}

	c.Env = defaultAndApplyExpansionsToEnv(c.Env, modifyEnvOptions{
		taskID:                 conf.Task.Id,
		workingDir:             c.WorkingDir,
		tmpDir:                 taskTmpDir,
		expansions:             conf.Expansions,
		includeExpansionsInEnv: c.IncludeExpansionsInEnv,
		addExpansionsToEnv:     c.AddExpansionsToEnv,
		addToPath:              c.AddToPath,
	})

	logger.Execution().Debug(message.Fields{
		"working_directory": c.WorkingDir,
		"shell":             c.Shell,
	})

	cmd := c.JasperManager().CreateCommand(ctx).
		Background(c.Background).Directory(c.WorkingDir).Environment(c.Env).Append(c.Shell).SetGroupLeader().
		SuppressStandardError(c.IgnoreStandardError).SuppressStandardOutput(c.IgnoreStandardOutput).RedirectErrorToOutput(c.RedirectStandardErrorToOutput).
		ProcConstructor(func(lctx context.Context, opts *options.Create) (jasper.Process, error) {
			if c.ExecuteAsString {
				opts.Args = append(opts.Args, "-c", c.Script)
			} else {
				opts.StandardInput = strings.NewReader(c.Script)
			}

			var cancel context.CancelFunc
			var ictx context.Context
			if c.Background {
				ictx, cancel = context.WithCancel(context.Background())
			} else {
				ictx = lctx
			}

			var proc jasper.Process
			proc, err = c.JasperManager().CreateProcess(ictx, opts)
			if err != nil {
				if cancel != nil {
					cancel()
				}

				return proc, errors.WithStack(err)
			}

			if cancel != nil {
				grip.Warning(message.WrapError(proc.RegisterTrigger(lctx, func(info jasper.ProcessInfo) {
					cancel()
				}), "registering cancellation for process"))
			}

			pid := proc.Info(ctx).PID

<<<<<<< HEAD
			agentutil.TrackProcess()
=======
			agentutil.TrackProcess(pid, conf.Task.Id, logger.System())
>>>>>>> 6b4e1254

			if c.Background {
				logger.Execution().Debugf("Running process with PID %d in the background.", pid)
			} else {
				logger.Execution().Infof("Running process with PID %d.", pid)
			}

			return proc, nil
		})

	if !c.IgnoreStandardOutput {
		if c.SystemLog {
			cmd.SetOutputSender(level.Info, logger.System().GetSender())
		} else {
			cmd.SetOutputSender(level.Info, logger.Task().GetSender())
		}
	}

	if !c.IgnoreStandardError {
		if c.SystemLog {
			cmd.SetErrorSender(level.Error, logger.System().GetSender())
		} else {
			cmd.SetErrorSender(level.Error, logger.Task().GetSender())
		}
	}

	err = cmd.Run(ctx)
	if !c.Background && err != nil {
		if exitCode, _ := cmd.Wait(ctx); exitCode != 0 {
			err = errors.Errorf("exit code %d", exitCode)
		}
	}
	err = errors.Wrapf(err, "shell script encountered problem")
	if ctxErr := ctx.Err(); ctxErr != nil {
		logger.System().Debugf("Canceled command '%s', dumping running processes.", c.Name())
		logger.System().Debug(message.CollectAllProcesses())
		logger.Execution().Notice(err)
		return errors.Wrapf(ctxErr, "canceled while running command '%s'", c.Name())
	}

	if c.ContinueOnError && err != nil {
		logger.Execution().Noticef("Script errored, but continue on error is set - continuing task execution. Error: %s.", err)
		return nil
	}

	return err
}

func (c *shellExec) doExpansions(exp *util.Expansions) error {
	catcher := grip.NewBasicCatcher()
	var err error

	c.WorkingDir, err = exp.ExpandString(c.WorkingDir)
	catcher.Wrap(err, "expanding working directory")

	c.Script, err = exp.ExpandString(c.Script)
	catcher.Wrap(err, "expanding script")

	c.Shell, err = exp.ExpandString(c.Shell)
	catcher.Wrap(err, "expanding shell")

	for k, v := range c.Env {
		c.Env[k], err = exp.ExpandString(v)
		catcher.Wrapf(err, "expanding environment variable '%s'", k)
	}

	for idx := range c.AddToPath {
		c.AddToPath[idx], err = exp.ExpandString(c.AddToPath[idx])
		catcher.Wrapf(err, "expanding element %d to add to path", idx)
	}

	return catcher.Resolve()
}<|MERGE_RESOLUTION|>--- conflicted
+++ resolved
@@ -199,11 +199,7 @@
 
 			pid := proc.Info(ctx).PID
 
-<<<<<<< HEAD
-			agentutil.TrackProcess()
-=======
 			agentutil.TrackProcess(pid, conf.Task.Id, logger.System())
->>>>>>> 6b4e1254
 
 			if c.Background {
 				logger.Execution().Debugf("Running process with PID %d in the background.", pid)
