--- conflicted
+++ resolved
@@ -162,104 +162,6 @@
 	// Check that expansions are correctly populated.
 	logConfig := agt.prepLogger(tc, tc.taskConfig.Project.Loggers, "")
 	assert.Equal(t, "bar", logConfig.System[0].SplunkToken)
-<<<<<<< HEAD
-=======
-}
-
-func TestDefaultSender(t *testing.T) {
-	agt := &Agent{
-		opts: Options{
-			HostID:     "host",
-			HostSecret: "secret",
-			StatusPort: 2286,
-			LogOutput:  LogOutputStdout,
-			LogPrefix:  "agent",
-		},
-		comm: client.NewMock("mock"),
-	}
-	ctx, cancel := context.WithCancel(context.Background())
-	defer cancel()
-
-	taskID := "logging"
-	taskSecret := "mock_task_secret"
-	task := task.Task{
-		DisplayName: "task1",
-	}
-	tc := &taskContext{
-		oomTracker: &mock.OOMTracker{},
-		task: client.TaskData{
-			ID:     taskID,
-			Secret: taskSecret,
-		},
-		taskConfig: &internal.TaskConfig{
-			Task:         task,
-			BuildVariant: model.BuildVariant{Name: "bv"},
-			Timeout:      internal.Timeout{IdleTimeoutSecs: 15, ExecTimeoutSecs: 15},
-			Project:      model.Project{},
-		},
-	}
-
-	t.Run("Valid", func(t *testing.T) {
-		tc.taskConfig.Project.Loggers = &model.LoggerConfig{}
-		tc.taskConfig.ProjectRef = model.ProjectRef{DefaultLogger: model.BuildloggerLogSender}
-
-		assert.NoError(t, agt.startLogging(ctx, tc))
-		expectedLogOpts := []model.LogOpts{{Type: model.BuildloggerLogSender}}
-		assert.Equal(t, expectedLogOpts, tc.taskConfig.Project.Loggers.Agent)
-		assert.Equal(t, expectedLogOpts, tc.taskConfig.Project.Loggers.System)
-		assert.Equal(t, expectedLogOpts, tc.taskConfig.Project.Loggers.Task)
-	})
-	t.Run("Invalid", func(t *testing.T) {
-		tc.taskConfig.Project.Loggers = &model.LoggerConfig{}
-		tc.taskConfig.ProjectRef = model.ProjectRef{DefaultLogger: model.SplunkLogSender}
-
-		assert.NoError(t, agt.startLogging(ctx, tc))
-		expectedLogOpts := []model.LogOpts{{Type: model.EvergreenLogSender}}
-		assert.Equal(t, expectedLogOpts, tc.taskConfig.Project.Loggers.Agent)
-		assert.Equal(t, expectedLogOpts, tc.taskConfig.Project.Loggers.System)
-		assert.Equal(t, expectedLogOpts, tc.taskConfig.Project.Loggers.Task)
-	})
-}
-
-func TestTimberSender(t *testing.T) {
-	agt := &Agent{
-		opts: Options{
-			HostID:     "host",
-			HostSecret: "secret",
-			StatusPort: 2286,
-			LogOutput:  LogOutputStdout,
-			LogPrefix:  "agent",
-		},
-		comm: client.NewMock("mock"),
-	}
-	ctx, cancel := context.WithCancel(context.Background())
-	defer cancel()
-
-	taskID := "logging"
-	taskSecret := "mock_task_secret"
-	task := &task.Task{
-		DisplayName: "task1",
-	}
-	tc := &taskContext{
-		oomTracker: &mock.OOMTracker{},
-		task: client.TaskData{
-			ID:     taskID,
-			Secret: taskSecret,
-		},
-		taskConfig: &internal.TaskConfig{
-			Task:         *task,
-			BuildVariant: model.BuildVariant{Name: "bv"},
-			Timeout:      internal.Timeout{IdleTimeoutSecs: 15, ExecTimeoutSecs: 15},
-			Project: model.Project{
-				Loggers: &model.LoggerConfig{
-					Agent:  []model.LogOpts{{Type: model.BuildloggerLogSender}},
-					System: []model.LogOpts{{Type: model.BuildloggerLogSender}},
-					Task:   []model.LogOpts{{Type: model.BuildloggerLogSender}},
-				},
-			},
-		},
-	}
-	assert.NoError(t, agt.startLogging(ctx, tc))
 }
 
 func TestGetExpansionsToRedact(t *testing.T) {
@@ -290,5 +192,4 @@
 			assert.ElementsMatch(t, test.expected, actual)
 		})
 	}
->>>>>>> 4ecf23e1
 }