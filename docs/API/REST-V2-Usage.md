--- conflicted
+++ resolved
@@ -698,11 +698,7 @@
 | git_hash              | string         | Hash of commit off which the patch was initiated                                                                                     |
 | patch_number          | int            | Incrementing counter of user's patches                                                                                               |
 | author                | string         | Author of the patch                                                                                                                  |
-<<<<<<< HEAD
-| status                | string         | Status of patch (created, started, success, failed)                                                                                  |
-=======
 | status                | string         | Status of patch (possible values are "created", "started", "success", or "failed")                                                   |
->>>>>>> 1d5feca2
 | commit_queue_position | int            | Only populated for commit queue patches: returns the 0-indexed position of the patch on the queue, or -1 if not on the queue anymore |
 | create_time           | time           | Time patch was created                                                                                                               |
 | start_time            | time           | Time patch started to run                                                                                                            |
