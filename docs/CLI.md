# CLI

## How to set up and use the command-line tool

## Downloading the Command Line Tool

Go to your [evergreen user settings page](https://spruce.mongodb.com/preferences) and follow the steps there.
Copy and paste the text in the configuration panel on the settings page into a file in your _home directory_ called `.evergreen.yml`, which will contain the information needed for the client to access the server.

On macOS, the evergreen binary is currently not notarized. To allow running it, go to System Preferences, then Security and Privacy. You should be able to make an exception for it in the "General" tab.

## Authentication

[Service users](../Project-Configuration/Project-and-Distro-Settings#service-users) do not need any further authentication as they can rely on the api key in the `.evergreen.yml` file.

API Keys will soon be deprecated for human users. The following will need to be done to authenticate when using the CLI.

### Ensure that your Evergreen CLI is not out of date

Please use `evergreen get-update` to upgrade your Evergreen CLI if you don't have automatic updates enabled.

### Install kanopy-oidc

_Note: This will already be configured for you on all spawn hosts except Windows hosts. Please see [DEVPROD-18592](https://jira.mongodb.org/browse/DEVPROD-18592) for updates. If you are using a Windows spawn host, please opt out by setting 'do_not_run_kanopy_oidc' to true in your evergreen config file (~/.evergreen.yml) until further notice._

- [Download](https://github.com/kanopy-platform/kanopy-oidc/releases/) the latest release for your laptop’s OS/architecture. If you already have Kanopy-OIDC installed, make sure you’re running version 0.5.0 or later.
- untar the release tarball
- put the kanopy-oidc binary on your PATH
  - `sudo mv ~/Downloads/kanopy-oidc-*/bin/kanopy-oidc-* /usr/local/bin/kanopy-oidc`
  - Alternatively, If you are doing it for a virtual workstation, create a /home/ubuntu/.local/bin on your workstation and then use `scp ~/Downloads/kanopy-oidc-*/bin/kanopy-oidc-* ubuntu@<your_workstation>:/home/ubuntu/.local/bin`
- Create the kanopy-oidc configuration file by Copy/Pasting from [here](https://kanopy.corp.mongodb.com/docs/configuration/kubeconfig/#configure-kanopy-oidc) to ~/.kanopy/config.yaml.
- run `kanopy-oidc version` to verify installation

### Authenticate when prompted

> **This is now available by default. Please follow [DEVPROD-4160](https://jira.mongodb.org/browse/DEVPROD-4160) for updates. You can also test this by deleting or commenting out the `api_key` from your evergreen config file (~/.evergreen.yml).**

_Note: If you are not prompted, please update your Evergreen CLI using evergreen get-update --install to ensure you have the latest release._

- Any Evergreen CLI commands that talk to evergreen will attempt to generate a token for you using kanopy-oidc behind the scenes. It will then use that instead of the api token saved in your evergreen config file (~/.evergreen.yml).
- If you do not have kanopy-oidc installed properly, this will fail.
- It will print a url for you to use to authenticate. Open the link in your laptop's browser and authenticate.
- If you need some more time and would like to opt out of the CLI attempting to generate and use a token, you can do that by setting do_not_run_kanopy_oidc to true in your evergreen config file (~/.evergreen.yml).
- To test if you are all effectively communicating with Evergreen via a personal access token, you can comment out or delete the api key from your evergreen config file (~/.evergreen.yml) and try running a command, for example, evergreen list --projects.

## Basic Patch Usage

`evergreen patch` allows you to submit patches to test your local changes. It will also check your project YAML any for validation errors before submission. If you want to view warnings, look at the [validate](#validating-changes-to-config-files) command.

To submit a patch, run this from your local copy of the mongodb/mongo repo:

```bash
evergreen patch -p <project-id>
```

Variants and tasks for a patch can be specified with the `-v` and `-t`:

```bash
evergreen patch -v enterprise-suse11-64 -t compile
```

Multiple tasks and variants are specified by passing the flags multiple times:

```bash
evergreen patch -v enterprise-suse11-64 -v solaris-64-bit -t compile -t unittest -t jsCore
```

_Every_ task or variant can be specified by using the "all" keyword:

```bash
evergreen patch -v all -t all
```

Tasks and variants can also be specified using the regex variants(-rv) and regex tasks(-rt) flags:

```bash
evergreen patch --regex_variants "enterprise.*" --rt "test-.*"
```

When specifying tasks or variants, _both_ must be specified:

```bash
evergreen patch --regex_variants "enterprise.*" // not valid, will not select any tasks
evergreen patch -t unittest // not valid, will not select any tasks
evergreen patch -rv "enterprise.*" --regex_tasks test-.* // valid
evergreen patch --regex_variants "enterprise.*" -t unittest // valid
```

To use the same tasks and variants defined for the previous patch created for this project, you can use the `--reuse` flag. If any tasks/variants were defined for the previous patch but do not exist for the new patch, they will not be added. Note also that aliases will not be re-calculated; this is so if an alias had been given to the previous patch but then the user chose to tweak the specific tasks/variants, the final configuration is the one that we reuse.

```bash
evergreen patch --reuse
```

To repeat a specific patch id, you can use the '--repeat-patch' flag.

```bash
evergreen patch --repeat-patch <patch_id>
```

Similarly, using the `--repeat-failed` flag will perform the same behavior as the `--reuse` flag and by default use the last patch as a reference, with the only difference being that it will repeat only the failed tasks and build variants from the most recent patch (if any failures exist).

```bash
evergreen patch --repeat-failed
```

To repeat the failed of a specific patch, the '--repeat-failed' flag can be used with the '--repeat-patch' flag to specify the patch id.

```bash
evergreen patch --repeat-failed --repeat-patch <patch_id>
```

To skip all (y/n) prompts, the `-y` keyword can be given:

```bash
evergreen patch -y
```

To use local changes for an included file from a module, the `--include-modules` flag can be used:
Note that `set-module` command will not work for module includes and this flag must be used instead.

```bash
evergreen patch --include-modules
```

## Working Tree Changes

By default patches will include only committed changes, not changes in Git's working tree or index. To include changes from the working tree use the `--uncommitted, -u` flag or set a default by inserting `patch_uncommitted_changes: true` in the `~/.evergreen.yml` file.

## Defaults

The first time you run a patch, you'll be asked if you want to set the given inputs such as tasks or variants as the default for that project.
After setting defaults, you can omit the flags and the default values will be used, so that just running `evergreen patch` will work.

Defaults may be changed at any time by editing your `~/.evergreen.yml` file.

Additionally, the default project for a directory is also tracked by the first successful patch you perform in that directory. Symlinks are resolved to their absolute path. The defaults are maintained in the `~/.evergreen.yml` file, under the `projects_for_directory` key. The value for this key is a map, where the map keys are absolute paths, and the map values are project identifiers. The automatic defaulting can be disabled by setting disable_auto_defaulting to true.

## Prompts

Many prompts will ask for a y/n (i.e. yes/no) response. If you hit enter or use `--skip_confirm`, we will default to yes if the prompt specifies Y/n, and no if the prompt specifies y/N.

## Advanced Patch Tips

### Multiple Defaults

While the `evergreen` program has no built-in method of saving multiple configurations of defaults for a project, you can easily mimic this functionality by using multiple local evergreen configurations.
The command line tool allows you to pass in a specific config file with `--config`:

```bash
evergreen --config ~/.many_compiles.yml patch
```

You can use this feature along with shell aliasing to easily manage multiple default sets.

For example, an enterprising server engineer might create a config file called `tests.yml` with the content

```yaml
api_server_host: #api
ui_server_host: #ui
api_key: #apikey
user: #user
projects:
  - name: mongodb-mongo-master
    variants:
      - windows-64-2k8-debug
      - enterprise-rhel-62-64-bit
    tasks:
      - all
```

so that running `evergreen --config tests.yml patch` defaults to running all tasks for those two variants.

You might also want to create a config called `compile.yml` with

```yaml
api_server_host: #api
ui_server_host: #ui
api_key: #apikey
user: #user
projects:
  - name: mongodb-mongo-master
    variants:
      - windows-64-2k8-debug
      - enterprise-rhel-62-64-bit
      - solaris-64-bit
      - enterprise-osx-108 #and so on...
    tasks:
      - compile
      - unittests
```

for running basic compile/unit tasks for a variety of platforms with `evergreen --config compile.yml patch`.
This setup also makes it easy to do scripting for nice, automatic patch generation.

#### Git Diff

Extra args to the `git diff` command used to generate your patch may be specified by appending them after `--`. For example, to generate a patch relative to the previous commit:

      evergreen patch -- HEAD~1

Or to patch relative to a specific tag:

      evergreen patch -- r3.0.2

Though keep in mind that the merge base must still exist in the canonical GitHub repository so that Evergreen can apply the patch.

The `--` feature can also be used to pass flags to `git diff`.

#### Local Aliases

Users can define local aliases in their `evergreen.yml` files and even override a patch alias defined by a project admin. Local aliases are defined at the project level.

```yaml
api_server_host: #api
ui_server_host: #ui
api_key: #apikey
user: #user
projects:
  - name: mongodb-mongo-master
    variants:
      - windows-64-2k8-debug
      - enterprise-rhel-62-64-bit
      - solaris-64-bit
      - enterprise-osx-108 #and so on...
    local_aliases:
      - alias: "alias_name"
        variant: ".*"
        task: "^compile$,tests$"
      - alias: "alias_using_tags"
        task_tags: ["test", "!smoke"]
        variant_tags: ["small"]
    tasks:
      - compile
      - unittests
```

Calling the command:

      evergreen patch -a alias_name

will use the above local alias and schedule every variant with tasks named "compile" and tasks that end with "tests".

## Operating on existing patches

To list patches you've created:

      evergreen list-patches

### To cancel a patch

```bash
evergreen cancel-patch -i <patch_id>
```

### To finalize a patch

```bash
evergreen finalize-patch -i <patch_id>
```

Finalizing a patch actually creates and schedules and tasks. Before this the patch only exists as a patch "intent". You can finalize a patch either by passing --finalize or -f or by clicking the "Schedule Patch" button in the UI of an un-finalized patch.

#### To create a patch and add module changes in one command

```bash
evergreen patch --include-modules
```

This will attempt to add changes for each module that your project supports. This flag will prompt you to provide your local absolute path to the module, and it will be stored in your evergreen.yml file. For example:

```yaml
projects:
  - name: my_favorite_project
    module_paths:
      my_favorite_module: /Users/first.last/go/src/github.com/my_favorite/module
```

We will then check that directory for changes, confirm them with you, and add them to the patch if confirmed. If there are modules you don’t want to include you can skip them and still continue to check others, or if there are no changes we’ll skip them automatically.
(Note: we won’t set this path for you if you have disable_auto_defaulting set in your evergreen.yml, in which case you will need to add it manually, following the format above.)

<<<<<<< HEAD
##### To add changes to a module on top of an existing patch
=======
The `module_paths` field is used by `evergreen patch` to keep a cache of where the user's local modules are located. This avoids the patch command re-prompting the user every time a module path is needed. 

Note: The `evergreen validate` and `evergreen evaluate` commands (which support including files from local modules), do not use the module cache.

##### To add changes to a module on top of an existing  patch:
>>>>>>> f9dd1bed

```bash
cd ~/projects/module-project-directory
evergreen set-module -i <patch_id> -m <module-name>
```

Note: `set-module` must be run before finalizing the patch.

##### Validating changes to config files

When editing yaml project files, you can verify that the file will work correctly after committing by checking it with the "validate" command.
To validate local changes within [included module files](Project-Configuration/Project-Configuration-Files#include), use the `local_modules` flag to list out module name and path pairs.

Note: Must include a local path for includes that use a module.

```bash
evergreen validate <path-to-yaml-project-file> -lm <module-name>=<path-to-yaml>
```

The validation step will check for

- valid yaml syntax
- correct names for all commands used in the file
- logical errors, like duplicated variant or task names
- invalid sets of parameters to commands
- warning conditions such as referencing a distro pool that does not exist
- merging errors from include files

Note: validation is server-side and requires a valid evergreen configuration file (by default located at ~/.evergreen.yml). If the configuration file exists but is not valid (malformed, references invalid hosts, invalid api key, etc.) the `evergreen validate` command [will exit with code 0, indicating success, even when the project file is invalid](https://jira.mongodb.org/browse/EVG-6417). The validation is likely not performed at all in this scenario. To check whether a project file is valid, verify that the process exited with code 0 and produced the output "\<project file path\> is valid".

Additionally, the `evaluate` command can be used to locally expand task tags and return a fully evaluated version of a project file.
To evaluate local changes within [included module files](Project-Configuration/Project-Configuration-Files#include), use the `local_modules` flag to list out module name and path pairs.

```bash
evergreen evaluate <path-to-yaml-project-file>
```

Flags `--tasks` and `--variants` can be added to only show expanded tasks and variants, respectively.

## Basic Host Usage

Evergreen Spawn Hosts can now be managed from the command line, and this can be explored via the command line `--help` arguments.

### Attaching an EBS Volume

To create a new EBS volume:

```bash
evergreen volume create --size <size> --type <default=gp2> --zone <default=us-east-1a>
```

While the Availability Zone does have a default, this must be in the _same zone as the host_. If you don't know your host's availability zone, this can be found easily at `evergreen host list --mine`.

To attach the volume to your host (assuming the same availability zone), use:

```bash
evergreen host attach --host <host_id> --volume <volume_id>
```

If you forget your volume ID, you can find this with `evergreen volume list`. If the volume is already attached, you will see a host ID given with this volume, and a volume can only have one host.

A volume can only be deleted if detached, so removing a volume would for example be:

```bash
evergreen host detach --host <host_id> --volume <volume_id>
evergreen volume delete --id <volume_id>
```

### Modify Hosts

Tags can be modified for hosts using the following syntax:

```bash
evergreen host modify --tag KEY=VALUE
evergreen --delete-tag KEY
```

Note these tags cannot overwrite Evergreen tags.

Hosts can be set to never expire using the `--no-expire` option. Keep in mind that if making a host unexpirable from the
CLI, you should also set up a [sleep schedule](Hosts/Spawn-Hosts#unexpirable-host-sleep-schedules) from the command line
as well; if you don't set one, your unexpirable host will be automatically assigned a default sleep schedule. For
example, this command will make a host unexpirable and defines a sleep schedule so the host is on from 9 am to 5 pm
between Monday and Friday in Eastern Time:

```bash
evergreen host modify --host "<HOST_ID>" --no-expire --daily-start '09:00' --daily-stop '17:00' --weekdays-off Saturday --weekdays-off Sunday --timezone "America/New_York"
```

Hosts can be set to expire again using the `--expire` option, which will set the host to expire in 24 hours. This
expiration can be extended using `--extend <hours>`, and you can extend its lifetime up to a max of 30 days past host
creation. There are limits on the number of spawn hosts (expirable or unexpirable) that a user can have at once.

### Stop/Start Host to Change Instance Type

Instance type can only be changed if the host is stopped. Hosts can be stopped and started using `evergreen host start/stop --host <id> --wait <set-to-block>`. To change instance type, `host modify --type` (approved types can be configured from the admin settings).

### Run a script on a host

Run a bash script on a host.

```bash
evergreen host exec --host <host_id> --script <bash script>
```

This is useful to unblock a host when it can't be reached over SSH.

## Other Commands

### Get Update

The command `evergreen get-update` fetches the latest version of the Evergreen CLI binary if the current binary is out of date on a given machine.

Example that downloads the binary:

```bash
evergreen get-update --auto
```

Specify the optional `--auto` argument to enable automatic CLI upgrades before each command if your current binary is out of date. Once this is done, all future commands will auto update if necessary without the need for specifying this flag.

#### Fetch

The command `evergreen fetch` can automate downloading of the binaries associated with a particular task, or cloning the repo for the task and setting up patches/modules appropriately. The default cloning depth for fetch is 1000.

Example that downloads the artifacts for the given task ID and cloning its source:

```bash
evergreen fetch -t <task-id> --source --artifacts
```

Specify the optional `--dir` argument to choose the destination path where the data is fetched to; if omitted, it defaults to the current working directory.

#### List

The command `evergreen list` can help you determine what projects, variants, and tasks are available for patching against.
The commands

```bash
evergreen list --projects
evergreen list --tasks -p <project_id>
evergreen list --variants -p <project_id>
evergreen list --patch-aliases -p <project_id>
evergreen list --trigger-aliases -p <project_id>
```

will all print lists to stdout.

The list command can take an optional `-f/--file` argument for specifying a local project configuration file to use instead of querying the Evergreen server for `-p/--project`.

#### Last Green

The command `evergreen last-green` can help you find an entirely successful commit to patch against.
To use it, specify the project you wish to query along with the set of variants to verify as passing.

```bash
evergreen last-green -p <project_id> -v <variant1> -v <variant2> -v <variant...>
```

A run might look something like

```bash
evergreen last-green -p mci -v ubuntu

   Revision : 97ac269b1e5cf0961fce5bcf985f01c263911efb
    Message : EVG-795 no longer treat conflicting targets as system failures
       Link : https://evergreen.mongodb.com/version/mci_97ac269b1e5cf0961fce5bcf985f01c263911efb

```

#### Tasks

The command `evergreen task` contains subcommands for interacting with task run data, including task output (build) data.

```bash
# Fetch task logs
evergreen task build TaskLogs --task_id <task_id> --execution <execution> --type <task_log_type>

# Fetch test logs
evergreen task build TestLogs --task_id <task_id> --execution <execution> --log_path <test_log_path>
```

### Server Side (for Evergreen admins)

To enable auto-updating of client binaries, add a section like this to the settings file for your server:

```yaml
api:
  clients:
    latest_revision: "c0110ba937047f99c9a68470f6ec51fc6d98c5cc"
    client_binaries:
      - os: "darwin"
        arch: "amd64"
        url: "https://.evergreen"
      - os: "linux"
        arch: "amd64"
        url: "https://.evergreen"
      - os: "windows"
        arch: "amd64"
        url: "https://.evergreen.exe"
```

The "url" keys in each list item should contain the appropriate URL to the binary for each architecture. The "latest*revision" key should contain the githash that was used to build the binary. It should match the output of `evergreen version` for \_all* the binaries at the URLs listed in order for auto-updates to be successful.

### Notifications

The Evergreen CLI has the ability to send slack and email notifications for scripting. These use Evergreen's account, so be cautious about rate limits or being marked as a spammer.

```bash
# Send a Slack message
evergreen notify slack --target <#channel or @user> --msg <message>

# Send an email
evergreen notify --from <sender> --recipients <to> --subject <subject> --body <body>
```<|MERGE_RESOLUTION|>--- conflicted
+++ resolved
@@ -279,15 +279,11 @@
 We will then check that directory for changes, confirm them with you, and add them to the patch if confirmed. If there are modules you don’t want to include you can skip them and still continue to check others, or if there are no changes we’ll skip them automatically.
 (Note: we won’t set this path for you if you have disable_auto_defaulting set in your evergreen.yml, in which case you will need to add it manually, following the format above.)
 
-<<<<<<< HEAD
 ##### To add changes to a module on top of an existing patch
-=======
+
 The `module_paths` field is used by `evergreen patch` to keep a cache of where the user's local modules are located. This avoids the patch command re-prompting the user every time a module path is needed. 
 
 Note: The `evergreen validate` and `evergreen evaluate` commands (which support including files from local modules), do not use the module cache.
-
-##### To add changes to a module on top of an existing  patch:
->>>>>>> f9dd1bed
 
 ```bash
 cd ~/projects/module-project-directory
