# CLI

How to set up and use the command-line tool
==

Downloading the Command Line Tool
--

Go to your [evergreen user settings page](https://spruce.mongodb.com/preferences) and follow the steps there.
Copy and paste the text in the configuration panel on the settings page into a file in your *home directory* called `.evergreen.yml`, which will contain the authentication information needed for the client to access the server.

On macOS, the evergreen binary is currently not notarized. To allow running it, go to System Preferences, then Security and Privacy. You should be able to make an exception for it in the "General" tab.

Basic Patch Usage
--

`evergreen patch` allows you to submit patches to test your local changes. It will also check your project YAML any for validation errors before submission. If you want to view warnings, look at the [validate](#validating-changes-to-config-files) command.

To submit a patch, run this from your local copy of the mongodb/mongo repo:
```bash
evergreen patch -p <project-id>
```
    
Variants and tasks for a patch can be specified with the `-v` and `-t`:
```bash
evergreen patch -v enterprise-suse11-64 -t compile
```

Multiple tasks and variants are specified by passing the flags multiple times:
```bash
evergreen patch -v enterprise-suse11-64 -v solaris-64-bit -t compile -t unittest -t jsCore
```

_Every_ task or variant can be specified by using the "all" keyword:
```bash
evergreen patch -v all -t all
```

Tasks and variants can also be specified using the regex variants(-rv) and regex tasks(-rt) flags:
```bash
evergreen patch --regex_variants "enterprise.*" --rt "test-.*"
```

When specifying tasks or variants, _both_ must be specified:
```bash
evergreen patch --regex_variants "enterprise.*" // not valid, will not select any tasks
evergreen patch -t unittest // not valid, will not select any tasks
evergreen patch -rv "enterprise.*" --regex-tasks test-.* // valid
evergreen patch --regex_variants "enterprise.*" -t unittest // valid
```

To use the same tasks and variants defined for the previous patch created for this project, you can use the `--reuse` flag. If any tasks/variants were defined for the previous patch but do not exist for the new patch, they will not be added. Note also that aliases will not be re-calculated; this is so if an alias had been given to the previous patch but then the user chose to tweak the specific tasks/variants, the final configuration is the one that we reuse.
```
evergreen patch --reuse
```
Similarly, to using the `--repeat-failed` flag will perform the same behavior as the `--reuse` flag, with the only difference being that it will repeat only the failed tasks and build variants from the most recent patch (if any failures exist).
```
evergreen patch --repeat-failed
```

To skip all (y/n) prompts, the `-y` keyword can be given:
```
evergreen patch -y
```

Working Tree Changes
---
By default patches will include only committed changes, not changes in Git's working tree or index. To include changes from the working tree use the `--uncommitted, -u` flag or set a default by inserting `patch_uncommitted_changes: true` in the `~/.evergreen.yml` file.

Defaults
---
The first time you run a patch, you'll be asked if you want to set the given inputs such as tasks or variants as the default for that project.
After setting defaults, you can omit the flags and the default values will be used, so that just running `evergreen patch` will work.

Defaults may be changed at any time by editing your `~/.evergreen.yml` file.

Additionally, the default project for a directory is also tracked by the first successful patch you perform in that directory. Symlinks are resolved to their absolute path. The defaults are maintained in the `~/.evergreen.yml` file, under the `projects_for_directory` key. The value for this key is a map, where the map keys are absolute paths, and the map values are project identifiers. The automatic defaulting can be disabled by setting disable_auto_defaulting to true.

Prompts
---
Many prompts will ask for a y/n (i.e. yes/no) response. If you hit enter, we will default to yes if the prompt specifies Y/n, and no if the prompt specifies y/N.

Advanced Patch Tips
--

##### Multiple Defaults
While the `evergreen` program has no built-in method of saving multiple configurations of defaults for a project, you can easily mimic this functionality by using multiple local evergreen configurations.
The command line tool allows you to pass in a specific config file with `--config`:
```bash
evergreen --config ~/.many_compiles.yml patch
```
You can use this feature along with shell aliasing to easily manage multiple default sets.

For example, an enterprising server engineer might create a config file called `tests.yml` with the content
```yaml
api_server_host: #api
ui_server_host: #ui
api_key: #apikey
user: #user
projects:
- name: mongodb-mongo-master
  variants:
  - windows-64-2k8-debug
  - enterprise-rhel-62-64-bit
  tasks:
  - all
```
so that running `evergreen --config tests.yml patch` defaults to running all tasks for those two variants.

You might also want to create a config called `compile.yml` with
```yaml
api_server_host: #api
ui_server_host: #ui
api_key: #apikey
user: #user
projects:
- name: mongodb-mongo-master
  variants:
  - windows-64-2k8-debug
  - enterprise-rhel-62-64-bit
  - solaris-64-bit
  - enterprise-osx-108 #and so on...
  tasks:
  - compile
  - unittests
```
for running basic compile/unit tasks for a variety of platforms with `evergreen --config compile.yml patch`.
This setup also makes it easy to do scripting for nice, automatic patch generation.

##### Git Diff
Extra args to the `git diff` command used to generate your patch may be specified by appending them after `--`.  For example, to generate a patch relative to the previous commit:

      evergreen patch -- HEAD~1

Or to patch relative to a specific tag:

      evergreen patch -- r3.0.2

Though keep in mind that the merge base must still exist in the canonical GitHub repository so that Evergreen can apply the patch.


The `--` feature can also be used to pass flags to `git diff`.


#### Task Sync
The task sync feature allows you to upload and download a task's working directory to and from Amazon S3 at the end of a patched task. This can be useful for debugging since it allows you to see the exact files used in the task. In order to use this for patches, it must be enabled in the project settings.

To specify which tasks you wish to sync, include the `--sync_variants` and `--sync_tasks` flags. For example:

      evergreen patch -p <project_id> -t <task_id1> -t <task_id2> -v <variant1> --sync_tasks <task_id1> --sync_variants <variant1>

There is an option to specify a task status for which the sync will run ("success" or "failed") using `--sync_statuses`. A maximum timeout can be specified for the sync before it gets canceled using `--sync_timeout`.

Once the task finishes syncing, the task directory contents can be pulled into a spawn host by requesting it with the host or it can be manually pulled onto the local machine using [evergreen pull](#pull).


#### Local Aliases
Users can define local aliases in their `evergreen.yml` files and even override a patch alias defined by a project admin. Local aliases are defined at the project level. 

```yaml
api_server_host: #api
ui_server_host: #ui
api_key: #apikey
user: #user
projects:
- name: mongodb-mongo-master
  variants:
  - windows-64-2k8-debug
  - enterprise-rhel-62-64-bit
  - solaris-64-bit
  - enterprise-osx-108 #and so on...
  local_aliases:
  - alias: "alias_name"
    variant: ".*"
    task: "^compile$,tests$"
  - alias: "alias_using_tags"
    task_tags:  [ "test", "!smoke" ]
    variant_tags: ["small"]
  tasks:
  - compile
  - unittests
```
Calling the command:

      evergreen patch -a alias_name
 
will use the above local alias and schedule every variant with tasks named "compile" and tasks that end with "tests".

Operating on existing patches
--

To list patches you've created:

      evergreen list-patches


##### To cancel a patch:
 
```
evergreen cancel-patch -i <patch_id>
```
    
##### To finalize a patch:
 
```
evergreen finalize-patch -i <patch_id>
```
Finalizing a patch actually creates and schedules and tasks. Before this the patch only exists as a patch "intent". You can finalize a patch either by passing --finalize or -f or by clicking the "Schedule Patch" button in the UI of an un-finalized patch.

##### To create a patch and add module changes in one command:
```
evergreen patch --include-modules
```
This will attempt to add changes for each module that your project supports. This flag will prompt you to provide your local absolute path to the module, and it will be stored in your evergreen.yml file. For example:
```
projects:
    - name: my_favorite_project
      module_paths:
        my_favorite_module: /Users/first.last/go/src/github.com/my_favorite/module
```

We will then check that directory for changes, confirm them with you, and add them to the patch if confirmed. If there are modules you don’t want to include you can skip them and still continue to check others, or if there are no changes we’ll skip them automatically.
(Note: we won’t set this path for you if you have disable_auto_defaulting set in your evergreen.yml, in which case you will need to add it manually, following the format above.)

##### To add changes to a module on top of an existing  patch:

```
cd ~/projects/module-project-directory
evergreen set-module -i <patch_id> -m <module-name>
```
Note: `set-module` must be run before finalizing the patch.

##### Validating changes to config files

When editing yaml project files, you can verify that the file will work correctly after committing by checking it with the "validate" command.
To validate local changes within modules, use the ``local_modules`` flag to list out module name and path pairs.

Note: Must include a local path for includes that use a module.

```
evergreen validate <path-to-yaml-project-file> -lm <module-name>=<path-to-yaml>
```

The validation step will check for
   * valid yaml syntax
   * correct names for all commands used in the file
   * logical errors, like duplicated variant or task names
   * invalid sets of parameters to commands
   * warning conditions such as referencing a distro pool that does not exist
   * merging errors from include files

Note: validation is server-side and requires a valid evergreen configuration file (by default located at ~/.evergreen.yml). If the configuration file exists but is not valid (malformed, references invalid hosts, invalid api key, etc.) the `evergreen validate` command [will exit with code 0, indicating success, even when the project file is invalid](https://jira.mongodb.org/browse/EVG-6417). The validation is likely not performed at all in this scenario. To check whether a project file is valid, verify that the process exited with code 0 and produced the output "\<project file path\> is valid".

Additionally the `evaluate` command can be used to locally expand task tags and return a fully evaluated version of a project file.

```
evergreen evaluate <path-to-yaml-project-file>
```

Flags `--tasks` and `--variants` can be added to only show expanded tasks and variants, respectively.

Basic Host Usage
--
Evergreen Spawn Hosts can now be managed from the command line, and this can be explored via the command line `--help` arguments. 

### Attaching an EBS Volume

To create a new EBS volume: 
```
evergreen volume create --size <size> --type <default=gp2> --zone <default=us-east-1a> 
```
While the Availability Zone does have a default, this must be in the _same zone as the host_. If you don't know your host's availability zone, this can be found easily at `evergreen host list --mine`. 

To attach the volume to your host (assuming the same availability zone), use:
```
evergreen host attach --host <host_id> --volume <volume_id>
```
If you forget your volume ID, you can find this with `evergreen volume list`. If the volume is already attached, you will see a host ID given with this volume, and a volume can only have one host. 

A volume can only be deleted if detached, so removing a volume would for example be: 
``` 
evergreen host detach --host <host_id> --volume <volume_id>
evergreen volume delete --id <volume_id>
```

### Modify Hosts

Tags can be modified for hosts using the following syntax:
```
evergreen host modify --tag KEY=VALUE
evergreen --delete-tag KEY
```
Note these tags cannot overwrite Evergreen tags. 

Hosts can be set to never expire using the `--no-expire` tag (although each user has a limit for these kinds of hosts). Hosts can be set to expire again using the `--expire` tag, which will set the host to expire in 24 hours. This expiration can be extended using `--extend <hours>`, and you can extend its lifetime up to a max of 30 days past host creation.


### Stop/Start Host to Change Instance Type

Instance type can only be changed if the host is stopped. Hosts can be stopped and started using `evergreen host start/stop --host <id> --wait <set-to-block>`. To change instance type, `host modify --type` (approved types can be configured from the admin settings). 

### Run a script on a host
Run a bash script on a host.
```
evergreen host exec --host <host_id> --script <bash script>
```
This is useful to unblock a host when it can't be reached over SSH.

Other Commands
--

#### Get Update

The command `evergreen get-update` fetches the latest version of the Evergreen CLI binary if the current binary is out of date on a given machine.

Example that downloads the binary:
```
evergreen get-update --auto
```

Specify the optional `--auto` argument to enable automatic CLI upgrades before each command if your current binary is out of date. Once this is done, all future commands will auto update if necessary without the need for specifying this flag.

#### Fetch

The command `evergreen fetch` can automate downloading of the binaries associated with a particular task, or cloning the repo for the task and setting up patches/modules appropriately.

Example that downloads the artifacts for the given task ID and cloning its source:
```
evergreen fetch -t <task-id> --source --artifacts
```

Specify the optional `--dir` argument to choose the destination path where the data is fetched to; if omitted, it defaults to the current working directory.

#### Pull

The command `evergreen pull` can download the task directory contents of a synced task after an [s3.push](Project-Configuration/Project-Commands#s3push) command has finished or after a [patched task that has requested task sync](#task-sync) has completed.

Example that downloads the artifacts for the given task ID and cloning its source:
```
evergreen pull --task <task_id>
```

Specify the optional `--dir` argument to choose the destination path; if omitted, it defaults to the current working directory.
 
#### List

The command `evergreen list` can help you determine what projects, variants, and tasks are available for patching against.
The commands
```
evergreen list --projects
evergreen list --tasks -p <project_id>
evergreen list --variants -p <project_id>
evergreen list --patch-aliases -p <project_id>
evergreen list --trigger-aliases -p <project_id>
```
will all print lists to stdout.

The list command can take an optional `-f/--file` argument for specifying a local project configuration file to use instead of querying the Evergreen server for `-p/--project`.


#### Last Green

The command `evergreen last-green` can help you find an entirely successful commit to patch against.
To use it, specify the project you wish to query along with the set of variants to verify as passing. 
```
evergreen last-green -p <project_id> -v <variant1> -v <variant2> -v <variant...>
```

A run might look something like
```
evergreen last-green -p mci -v ubuntu

   Revision : 97ac269b1e5cf0961fce5bcf985f01c263911efb
    Message : EVG-795 no longer treat conflicting targets as system failures
       Link : https://evergreen.mongodb.com/version/mci_97ac269b1e5cf0961fce5bcf985f01c263911efb

```

<<<<<<< HEAD
#### Tasks
The command `evergeen task` contains subcommands for interacting with task run data, including task output (build) data.
=======
#### Buildlogger Fetch
>>>>>>> f6bafced

```
# Fetch task logs
evergreen task build TaskLogs --task_id <task_id> --execution <execution> --type <task_log_type>

# Fetch test logs
evergreen task build TestLogs --task_id <task_id> --execution <execution> --log_path <test_log_path>
```

#### Commit Queue
The command `evergreen commit-queue` contains subcommands for interacting with the commit queue. See [Commit Queue](Project-Configuration/Commit-Queue).

### Server Side (for Evergreen admins)

To enable auto-updating of client binaries, add a section like this to the settings file for your server:


```yaml
api:
    clients:
        latest_revision: "c0110ba937047f99c9a68470f6ec51fc6d98c5cc"
        client_binaries:
           - os: "darwin"
             arch: "amd64"
             url: "https://.evergreen"
           - os: "linux"
             arch: "amd64"
             url: "https://.evergreen"
           - os: "windows"
             arch: "amd64"
             url: "https://.evergreen.exe"
```

The "url" keys in each list item should contain the appropriate URL to the binary for each architecture. The "latest_revision" key should contain the githash that was used to build the binary. It should match the output of `evergreen version` for *all* the binaries at the URLs listed in order for auto-updates to be successful.

### Notifications

The Evergreen CLI has the ability to send slack and email notifications for scripting. These use Evergreen's account, so be cautious about rate limits or being marked as a spammer.

```
# Send a Slack message
evergreen notify slack --target <#channel or @user> --msg <message>

# Send an email
evergreen notify --from <sender> --recipients <to> --subject <subject> --body <body>
```<|MERGE_RESOLUTION|>--- conflicted
+++ resolved
@@ -376,12 +376,8 @@
 
 ```
 
-<<<<<<< HEAD
 #### Tasks
 The command `evergeen task` contains subcommands for interacting with task run data, including task output (build) data.
-=======
-#### Buildlogger Fetch
->>>>>>> f6bafced
 
 ```
 # Fetch task logs
