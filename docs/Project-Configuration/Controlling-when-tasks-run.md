--- conflicted
+++ resolved
@@ -1,13 +1,9 @@
 # Controlling When a Task Runs on the Waterfall
 
-<<<<<<< HEAD
-There are multiple ways to control the scheduling of builds/tasks on a project's _waterfall_ page. This means that tasks manually scheduled by a PR or patch will run regardless of cron/batchtime settings.
-=======
 By default, the latest commit on the waterfall will be activated each time our activation job is run. (That means if many commits are made in a short period of time, 
 only the latest commit will be activated.)
 
 There are multiple ways to control the scheduling of builds/tasks on a project's *waterfall* page. This means that tasks manually scheduled by a PR or patch will run regardless of cron/batchtime settings. 
->>>>>>> f9dd1bed
 
 In short:
 
