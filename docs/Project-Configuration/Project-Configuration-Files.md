--- conflicted
+++ resolved
@@ -718,18 +718,11 @@
 ```yaml
 command: shell.exec
   params:
-<<<<<<< HEAD
-     working_dir: src
-     script: |
-       if [ ${has_pyyaml_installed|false} = false ]; then
-       ...
-=======
     working_dir: src
     script: |
       if [ ${has_pyyaml_installed|false} = false ]; then
         echo "Using python version ${python_version!|3.8}"
         ...
->>>>>>> 1622914d
 ```
 
 Likewise, the default argument of an expansion can be an expansion
