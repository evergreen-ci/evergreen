# Project and Distro Settings

The Project and Distro settings pages can be found at the right side
dropdown on the navigation menu. All users can access the distro
settings page and Project Admins and Superusers can access the project
settings page. All users can access basic project information via the /projects route
(this omits project variables, task annotation and workstation settings, and container secrets).

## Types of Special Users

### Superusers

Superusers can be set in the Evergreen settings file and have access to
all Evergreen projects and Evergreen distro settings.

### Project Administrators

Project Administrators have access to specific projects that they
maintain and can be set by an Evergreen Superuser in the Project
Settings page for that specific project. After adding the user's
Evergreen username to the list of Administrators, that user will be able
to access the Project Settings page for that project only and modify
repository information, access settings, alerts, and keys.

### Permissions Requested with MANA

Functionality has been added to Mana to make permission requests more
granular. Mana Entitlements can specify whether the user should have
read or write (or no) access to project settings, logs, task
annotations, and more. These can be requested for specific members or
for entire guilds. The project admins (or Evergreen admins, if no
project admins exist) are then able to approve/reject requested access
for their project. 

In order to access this functionality, you must look up the the MANA resource 
with the type `Evergreen Project` with the name of the project that
permissions need to be requested for on [MANA](https://mana.corp.mongodbgov.com/). 
Using the filter icon to only view resources of type `Evergreen Project` makes this easier.
Once the project is selected, click on  the `Request Access` button and fill out the 
`Requesting for` field to see the specific types of permissions that can be 
requested on Evergreen as pictured below.

![update_mana_permission.png](../images/update_mana_permission.png)

If you'd like to use Entitlements for entire teams, then the team
should be part of a Guild, as this is refreshed every day and better
supports employees moving teams. Guilds can also dynamically add users
who match certain characteristics.

## Project Settings

The Project Settings file displays information about the Project itself,
as well as configurable fields for managing your project

There are two types of users that can view and edit these settings:
Superusers and Project Admins.

### General Project Settings

If a Project Administrator wants Evergreen to discontinue or start
tracking a project, it can be changed via the Enabled and Disabled radio
buttons. The display name field corresponds to what users will see in
the project dropdown on the navigation bar. Admins can change the
location or name of the config file in the repository if they would like
to have Evergreen run tests using a different project file located
elsewhere, or if they move the config file. The batch time corresponds
to the interval of time (in minutes) that Evergreen should wait in
between activating the latest version.

Admins can modify which GitHub repository the project points to and
change the owner, repository name, or branch that is to be tracked by
Evergreen.

Admins can also set the branch project to inherit values from a
repo-level project settings configuration. This can be learned about at
['Using Repo Level Settings'](Repo-Level-Settings.md).

### Project Flags

Under project flags, admins have a number of options for users to configure what
runs for their project. For example, admins can enable the ability to unschedule old 
tasks if a more recent commit passes, or configure tasks to stepback on failure to 
isolate the cause.

Check out the settings on the page to see more options.

#### Repotracker Settings
By default, Evergreen creates mainline commits (also known as waterfall versions or 
cron builds) for enabled projects. 

Admins can prevent projects from creating mainline commits by **disabling repotracking**,
while still allowing for other kinds of versions (periodic builds, patches, etc).

Additionally, admins can **Force Repotracker Run** to check for new commits if needed 
(Evergreen occasionally misses commits due to misconfiguration or GitHub outages).

### Access and Admin Settings

Admins can set a project as private or public. A private project can
only be seen by logged in users. A public project is viewable to those
who are not logged in as well. To set a Project Administrator edit the
Admin list (which can only be viewable by Superusers or Project Admins
for the project) for the project by adding the Evergreen username to the
list and saving the project settings.

Not pictured, the Restricted Project checkbox controls whether logged-in
users have basic access to the project (able to view tasks and logs,
able to submit patches). If checked, users will by default not have any
access, and access must be manually granted through an external system
via the REST API. The default for this setting is to allow logged-in
users basic access to this project. Note this is different from the
Private/Public setting above, which restricts access for users that are
not logged in.

### Variables

Admins can store project variables that can be referenced in the config
file via an expansion.

Options:

-   Checking **private** makes the variable redacted so the value won't
    be visible on the projects page or by API routes.
-   Checking **admin only** ensures that the variable can only be used
    by admins and mainline commits.

### Aliases

Aliases can be used for patch testing, commit queue testing, GitHub PRs,
GitHub checks, git tag triggers, project triggers, and patch triggers.

For most aliases, you must define a variant regex or tags, and a task
regex or tags to match. The matching variants/tasks will be included for the
alias. If matching by tags, alias tags support a limited set of the [tag
selector syntax](Project-Configuration-Files.md#task-and-variant-tags).
In particular, it supports tag negation and multiple tag criteria separated by
spaces to get the set intersection of those tags. For example, when defining
task tags:

- `primary` would return all tasks with the tag `primary`.
- `!primary` would return all tasks that are NOT tagged with "primary".
- `cool !primary` would return all items that are tagged "cool" and NOT tagged
  with "primary".

Each tag definition is considered independently, so as long as a task fully
matches one tag definition, it will be included. In other words, the matching
variants/tasks are the set union of all the individual tag definitions.

Aliases can also be defined locally as shown [here](../CLI.md#local-aliases).

### GitHub Pull Request Testing

Enabling "Automated Testing" will have Evergreen automatically create a patch for
each pull request opened in the repository as well as each subsequent
push to each pull request. In order for this to work, you must fill out
at least 1 row in the section titled "GitHub Patch Definitions," as
those define what tasks will be run in this patch.

The status of each build and the patch overall will appear as GitHub statuses
under your pull request. These will update as tasks in your PR complete. All the
tasks selected by the GitHub patch definition **must** pass for the patch to be
considered successful (except if they have specific activation conditions like
`activate: false`). For example, if you unschedule some of the tasks
automatically configured by the GitHub patch definition, the GitHub build status
will refuse to show a green check until all those tasks finish running.

If you'd like the option of creating patches but wouldn't like it to happen automatically,
you can enable "Manual Testing".

![github_settings.png](../images/github_settings.png)

You can also have tasks run for a *different* project for
each pull request opened in the repository as well as each subsequent
push to each pull request. To do that, add a trigger aliases to the
"Github Trigger Alias" section. Before an alias can be added, it needs
to be defined in the "Patch Trigger Aliases" section.

![github_trigger_alias.png](../images/github_trigger_alias.png)

For security reasons, commits by users outside of your organization will
not automatically be run. A patch will still be created and must be
manually authorized to run by a logged-in user.

### GitHub Checks

This supports GitHub checks on commits (i.e. to be visible at
`https://github.com/<owner>/<repo>/commits`). Task/variant
regexes/tags are required, and Github statuses will be sent with only
the status of those tasks on the mainline commit version.

### Trigger Versions With Git Tags

This allows for versions to be created from pushed git tags.

-   The tag must be pushed after the commit has been merged to ensure
    that the waterfall version has already been created for the
    revision.
    -   It is possible to push the tag on the same line as the commit
        using `&&` but this is recommended for low-risk commits only.
-   Versions are displayed on the waterfall page.
-   The author of the version matches the author from the original
    waterfall version.
-   The version is titled "Triggered From Git Tag '`<`git tag`>`':
    `<`commit message for this revision`>`"
-   The expansion `${triggered_by_git_tag}` is set to the git tag that
    was pushed.
-   If the revision exists for multiple projects, it will check if a
    version should be created for each project.

1.  **Configure what users/teams are authorized to trigger versions with
    git tags for the project.**

You can define this in a list on the project settings page. For users,
these should be Github users or bot names. For teams, this should be the
slug for the team (for example, the team Evergreen Users would be
evergreen-users), and any member in the team is authorized. Both teams
and individual users can be configured.

Alternatively, you can use Mana to give users permission to trigger git
tag versions for the project; however the user will need to add their
Github username to their [settings
page](https://evergreen.mongodb.com/settings) in order for us to connect
the Github user to an Evergreen user.

If the person who pushed the tag is not authorized, then the tag will
still be added to the existing version but no new version will be
triggered.

2.  **Add aliases to determine what tasks will run.**

There are two options for aliases:

-   **Define a new config file.** With this option, all tasks/variants
    in the config file will be used, so regexes/tags are not accepted.
    This is useful if you want to keep git-tag tasks and variants
    entirely separate from the main project config.
-   Use the default config file, and **define task/variant regexes or
    tags** to use with the existing project configuration (as you would
    for other aliases).

If you choose to use the project's existing project config file, you
can set `git_tag_only` to true for tasks you only want running on
git-tag-triggered versions, or `allow_for_git_tags` to false for tasks
you don't want to run on git-tag-triggered versions).

Ambiguous behavior is outlined here:

-   If the git tag that is pushed matches no git tag regexes, then no
    version will be created.
-   If the tag matches only one alias, then it will either use the file
    or use the task/variants defined.
-   If the git tag that is pushed matches multiple git tag regexes,
    then:
    -   If one or more have a file defined, then this is ambiguous and
        no version will be created.
    -   If all have variant/tasks configured, the union of these will
        determine what variants/tasks are created.

### Project Triggers

Users can specify that commits to another project (the "upstream"
project) will trigger builds in their current project (the "downstream"
project). Configure triggers **in the downstream project** from the Project Triggers
section of the project configuration page. Click "Add Project Trigger".

Options:

<<<<<<< HEAD
-   **Project**: The upstream project identifier to listen to for commits.
-   **Level**: Accepted values are task, build, and push. Task and build levels will trigger
=======
-   Project: The upstream project.
-   Config file: The path to the downstream project's config file.
    This may be the same as the main project configuration file but does
    not have to be.
-   Level: Accepted values are task, build, and push. Task and build levels will trigger
>>>>>>> cb71bbf4
    based on the completion of either a task or a build in the upstream project. 
    - Push level triggers do not require any upstream build or task to run, but instead trigger a downstream version once
    a commit is pushed to the upstream project. This is helpful if the upstream project doesn't regularly run or create commit tasks.
    - For push level triggers, if the upstream project is a module of the downstream project's YAML,
    the manifest of the downstream version will use the commit hash of the upstream project's commit.
-   **Status**: Specify which status of the upstream build or task should trigger a downstream version.
    (Only applicable to build and task level triggers.)
-   **Date cutoff**: Do not trigger a downstream build if a user manually
    schedules a build older than this number of days.
-   **Variant and task regexes**: Trigger based on these variants (if
    build-level) or variants and tasks (if task-level) completing.
<<<<<<< HEAD
-   Definition file: The path to the downstream project's config file.
    This may be the same as the main project configuration file but does
    not have to be.
-   **Alias**: Run a subset of downstream tasks by specifying an alias. Otherwise, all
    tasks run. Aliases are defined on the Patch Aliases section.
-   **Unschedule Downstream Versions**: If toggled, all tasks in the triggered 
    downstream version will be unscheduled by default, requiring manual scheduling or stepback. 
    Otherwise, all tasks will be immediately scheduled once the downstream version is created.

**Example:** to have new commits for the Evergreen project trigger end-to-end tests in Spruce, 
a configuration like this could be added to **Spruce's project page:**

![project-trigger-example.png](../images/project-trigger-example.png)

In this example, notice that Spruce tasks matching the e2e alias will trigger _only if_ the Evergreen dist task succeeds (and is less than one day old, per the date cutoff), and by default the Spruce tasks are unscheduled. 
(This is helpful if you only want these tasks to be available for manual scheduling or stepback.)
=======
-   Alias: Run a subset of tasks by specifying an alias. Otherwise, all
    tasks run.
-   Unschedule Downstream Versions: If toggled, all tasks in the triggered 
    downstream version will be unscheduled by default, requiring manual scheduling. 
    Otherwise, all tasks will immediately scheduled once the downstream version is created.
>>>>>>> cb71bbf4

### Patch Trigger Aliases

Users can create aliases that can be used in patch builds (in the
"upstream" project) to kick off a child patch (in the "downstream"
project). Create aliases **in the upstream project** in the Patch
Aliases section of the project configuration page. Click "Add Patch Trigger
Alias".

Options:

- **Alias**: The name of the alias.
- **Project**: The downstream project identifier.
- **Module**: If you want tests to include the upstream project's changes, 
add the upstream project as a module in the downstream project yaml, and specify that module name here.
- **Wait on**: You can have the child patch wait on a complete (success or
    failed), success, or failed status from the parent. Otherwise, the
    child patch will run immediately. If the patch depends on the parent
    status, at least one parent task must be scheduled.
- **Patch alias, variant and task regexes**: Run a subset of tasks in the
    downstream project by specifying an alias or by specifying task and
    variant regexes.

Once the Patch alias is created, you can use it when creating a patch
build, either by appending `--trigger-alias my_alias` to the evergreen
patch command when creating a patch via the CLI, or by selecting that
alias on the patch configure page on the new UI. The alias can also be
added as a Github Trigger Alias in the GitHub Pull Request Testing
section to kick off a child patch for each pull request opened in the
repository as well as each subsequent push to each pull request.

To pass information from the upstream patch to the downstream patch use
[downstream_expansions.set](Project-Commands.md#downstream_expansionsset)

**Example**:  to allow testing Spruce tasks as part of patches for the Evergreen project,  
a configuration like this could be added to **Evergreen's project page:**

![patch_trigger_alias_example.png](../images/patch-trigger-alias-example.png)

This makes it possible to optionally add tasks matching the defined regex to any patch, and because 
"Add to GitHub Trigger Alias" is checked, these tasks will be included as part of PR patches. 

Additionally, because "evergreen" is defined as a module in the yaml (pictured below), the Spruce tasks will incorporate the patch changes.  

![module_example.png](../images/module-example.png)

### Periodic Builds

Evergreen has the capability to periodically run a set of tasks in the
project. The Periodic Builds section of the Project Settings page allows you to specify
what should be run periodically, and how often. **This is different than build variant crons** because
a build variant cron activates build variants on _existing waterfall commits_ based on the cron you specify
(so if you want it to run daily, it’ll activate the most recent build variant at that time daily),
whereas a new periodic build will be created each interval regardless of whether there are new commits.

Options:

- Interval: (Interval or cron required) Evergreen will create a version and run the specified tasks every X hours, with
    X being specified by this field. Unless set to a future time, the first run will happen immediately after the settings are saved.
- Cron: (Interval or cron required) Evergreen will create a version on the specified [cron schedule](https://crontab.guru/)
  (i.e. Min \| Hour \| DayOfMonth \| Month \| DayOfWeekOptional) in the user's timezone. This also accepts descriptors
  such as `@daily` (reference [cron](https://godoc.org/github.com/robfig/cron) for more example),
  but does not accept intervals. (i.e.`@every <duration>`).
- Config File: The .yml file that defines tasks to run. This can be
    the same one that defines tasks for commits in the project, or a
    different one.
- Patch Alias: Optional, you can specify an already-defined patch
    alias here to limit the tasks or variants that are run.
- Message: Optional, this will be saved as the description of the
    version that ends up being created when the tasks are run.


Periodic builds can be viewed on the project waterfall page, and can be
filtered on Spruce. You can also find out about the results of
periodic builds by adding a notification subscription on the project
settings page. In the notification popup, select "when any version
finishes" with Build Initiator = Periodic Build.

Also note that periodic builds cannot currently be used to schedule
tasks for which you hope to use performance tooling, like performance
monitoring charts. Use a cron to schedule your tasks if you'd like to
use performance tooling.

### Views and Filters
#### Project Health View
Customize the default behavior of the Project Health page by choosing to show failed task icons or all task icons. This setting corresponds to the toggle on the Project Health page (pictured below).

![project_health_view.png](../images/project_health_view.png)

#### Parsley Filters
Define default filters for your project. Users can access these filters in Parsley and apply them directly to their logs.

![parsley_filters.png](../images/parsley_filters.png)


### Task Sync

Enabling this feature allows users to push and pull their task working
directory to and from a remote store (S3). This can be done either using
the
[s3.push](Project-Commands.md#s3push)
or
[s3.pull](Project-Commands.md#s3pull)
project commands, or using it from [the CLI](../CLI.md#task-sync).

Options:

-   Enable for Project Config Commands: Users can use task sync commands
    in their Evergreen project config.
-   Enable for Tasks in Patches: Users can use task sync in their
    patches.

### Virtual Workstation Commands

Users can specify custom commands to be run when setting up their
virtual workstation. See more info [here](../Hosts/Developer-Workstations.md#project-setup).

Options:

-   Enable Git Clone: A git clone will automatically be run on the
    defined project, i.e. "git clone -b v20210623
    <git@github.com>:10gen/mms.git"
-   Commands: Specify commands to be run on the project in order using
    the setup CLI command from the workstation, allowing for an optional
    working subdirectory to be passed in.

### Performance Plugin

Users can enable the performance plugin for tracking historical
performance of tasks and tests.


### Project-Level Notifications

Project admins can set up notifications for when some events happen within the project. Admins can set up events when:

- Any version/build/task finishes/fails - these can be filtered by build initiator (commit, patch, PR, commit queue,
  periodic build).
- First failure occurs in a version, for each build or for each task name - these can be filtered by build initiator
  (commit, patch, PR, commit queue, periodic build).
- A previously-passing task fails - these can be filtered by failure type (any, test, system, setup). Furthermore, to
  reduce the amount of notifications received, the re-notification interval can be explicitly set.
- A previously-passing test fails - these can be filtered by test name and failure type (any, test, system, setup).
  Furthermore, to reduce the amount of notifications received, the re-notification interval can be explicitly set.
- The runtime for any/failed task exceeds some duration (in seconds).
- The runtime for a successful task changes by a percentage.

When the event happens, the notification can be delivered via:

- Jira comment under a specific Jira issue.
- New Jira issue - must specify a Jira project and issue type.
- Slack channel or user.
- Email address.
- Webhook URL - admins can configure the behavior for resending notifications in case of failure.

### Ticket Creation

Configure task Failure Details tab options.

#### Jira Ticket Search and Create

Specify Jira projects to create and search tickets for.

Options:
- Ticket Search Projects: Jira projects for Evergreen to search
    in when looking for failures to populate the "Related Tickets 
    from Jira" Failure Details tab section
- Ticket Create Project: The Jira project to file tickets for using 
    the "File Ticket" Failure Details tab button. Additionally, you 
    can configure the issue type.

#### Custom Ticket Creation

Specify the endpoint and secret for a custom webhook to be called when the 
File Ticket button is clicked on a failing task.

Options:
- Webhook Endpoint: The endpoint to be called.
- Webhook Secret: The secret to be used for the given endpoint.


### Task Annotation Settings

Configure custom API integrations when generating failure tickets.

Options:

-   Webhook: A custom setup for creating failure tickets,
    specifying an endpoint an optional secret.
-   JIRA custom fields: Custom field and display test allowing for the
    creation of a specific field when displaying jira links.


### Metadata Links

Customize additional links to specify for your project under the Plugins section
of the project page, by specifying a link and title. 

Special Fields:
* `{version_id}` -- if this is included in the metadata link, we will sub in the ID when rendering the link

This may also be added to individual tasks using `metadata_links` 
for [task annotations](https://docs.devprod.prod.corp.mongodb.com/evergreen/API/REST-V2-Usage#task-annotations). 


## Distro Settings

The Distros page allows all users to see all available distros a project
can run tasks on. As a superuser or admin, one can also add new distro
configurations to be used by other users.

Distros describe machine configuration that run tasks as well as the
worker pools were tasks execute. As a result much of the available
configuration that controls how tasks execute occurs at the distro
level. For more information about available distro choices see [Guidelines around Evergreen distros](https://wiki.corp.mongodb.com/x/CZ7yBg)

### Scheduler Options

The process of scheduling tasks contains a number of distinct phases
that all execute independently:

1.  *Task Finding* identifies all runable undispatched runnable tasks
    for a distro. You can choose to include tasks which have unsatisfied
    dependencies, if the task dispatcher supports having these tasks in
    the queue. There are multiple implementations of the task finder in
    evergreen, which use different approaches to returning these
    queries. Evergreen typically uses the "Legacy" implementation in
    production because it is the most stable, but the other
    implementations are equivalent.

2.  *Task Planning* manages how tasks are ordered in the queue. There
    are two implementations, Evergreen's Legacy implementation which
    orders tasks using a short circuiting list of comparison operation,
    and the "Tunable" implementation which uses a point-based
    algorithim that makes it possible to tune the factors that impact
    the ordering of a task. The tunable factors are:

    -   Target time for the queue, or the number of minutes that the
        queue should take. (This will move to the host allocator
        settings after
        [EVG-703](https://jira.mongodb.org/browse/EVG-703)).
    -   *Patch Factor* how much to weight patches over non-patch builds.
        For most workloads, privileging patches over mainline builds
        will improve the throughput of your team to complete requests,
        if patch builds are a prerequisite to committing.
    -   *Time in Queue* how much to weight tasks that have been waiting
        for a long period of time over tasks that have entered the queue
        more recently. This factor privileges older patches and newer
        mainline tasks. Modifying this value may make it easier to meet
        SLAs for task latency.
    -   *Expected Runtime* how to weight longer tasks over shorter
        tasks. Generally running longer tasks first will lead to higher
        overall throughput, at the cost of increasing the latency for
        first responses.
    -   *Task Ordering* provides the operation to interleave patches and
        mainline builds; however, you can opt prefer patches over
        mainline tasks, at the risk of starving one or the other.
    -   *Group Versions* typically evergreen will sort individual tasks
        which allows tasks from different versions to run in parallel;
        however, you can tell evergreen to group all tasks from a single
        version in the queue together.

    If dependencies are included in the queue, the tunable planner is
    the only implementation that can properly manage these dependencies.

3.  *Host Allocation* controls the how Evergreen starts new machines to
    run hosts. The utilization-based implementation is aware of task
    groups, is the most recent implementation, and works well. All
    implementations have a slight over-allocation bias.

4.  *Task Dispatching* controls how Evergreen dispatches tasks to hosts.
    There are three implementations:

    -   legacy, is no longer used in production, and is deprecated.
    -   revised, is the most stable implementation and has first-class
        support for task groups, but does not support
    -   revised-with-dependencies, is a new scheduling system developed
        with the tunable planner and is the only dispatcher that can
        handle dependencies have not yet been satisfied.

## Version Control

A subset of the above project settings can also be specified in [config YAML](Project-Configuration-Files.md).
To enable this feature, the "version control" flag must be enabled on the project settings page.
![container_metadata.png](../images/version_control.png)

Once toggled, the settings specified [below](#available-fields) may be defined in YAML, rather than in the project or repo settings page.

**Note**: [included files](Project-Configuration-Files.md#include) do not currently support version-controlled configurations. Version-controlled configuration must
be defined in the main YAML file for it to take effect.

### Hierarchical Inheritance

Since these settings may be defined in either the project settings page, repo settings page, or YAML, there is a hierarchy of inheritance,
which is as follows:
1. Project settings page
2. Repo settings page
3. YAML

This means that YAML settings are overridden by repo page settings, which are overridden by project page settings. For example,
if the YAML defines a [field](#available-fields) such as `patch_aliases`, and the project / repo settings page also defines 
patch aliases, the YAML settings will be ignored until the corresponding project / repo settings are cleared. This
is applicable for all settings that may be defined in YAML.


### Available Fields

The following are example configurations for how to define each setting that may be
defined in the project YAML, along with a link to its equivalent project setting.

### Project Aliases
[View setting
definition](#aliases)

### Patch Aliases

``` yaml
patch_aliases:
  - alias: "patch_alias_1"
    variant_tags: ["pr_check", "pr_check_all"]
    task_tags: ["pr_check"]

  - alias: "patch_alias_2"
    variant: "^ubuntu1604$"
    task: "^test.*$"
    parameters:
        - key: "myParam"
        - value: "defaultValue"
```

### Commit Queue Aliases

``` yaml
commit_queue_aliases:
  - variant: "^ubuntu1604$"
    task: "^smoke-test$"
```

### PR Aliases

``` yaml
github_pr_aliases:
  - variant: "^lint$"
    task: "^generate-lint$"
```

### Git Tag Aliases

``` yaml
git_tag_aliases:
    git_tag: "v*"
    remote_path: ""
    variant_tags: ["pr_check_all"]
    task_tags: ["pr_check"]
```

### GitHub Checks Aliases

``` yaml
github_checks_aliases:
 - variant: "^ubuntu1604$"
   task: "^test.*$"
```

### Scheduling Settings

[View setting
definition](#scheduling-settings)

``` yaml
deactivate_previous: true
```

### Virtual Workstation Commands

[View setting
definition](#virtual-workstation-commands)

``` yaml
git_clone: true
setup_commands:
- command: "./run-test.sh"
  directory: "/etc"
```

### Task Sync

[View setting
definition](#task-sync)

``` yaml
task_sync:
   config_enabled: true
   patch_enabled: false
```

### Ticket Creation

[View setting
definition](#ticket-creation)

``` yaml
build_baron_settings: # This name is a holdover from legacy naming.
  ticket_create_project: EVG
  ticket_search_projects:
    - SERVER
    - EVG
```

### Task Annotation Settings

[View setting
definition](#task-annotation-settings)

``` yaml
task_annotation_settings:
  web_hook:
    endpoint: "/api/route"
    secret: ""
  jira_custom_fields:
  - field: "created_by"
    display_text: "owner"
```<|MERGE_RESOLUTION|>--- conflicted
+++ resolved
@@ -265,16 +265,11 @@
 
 Options:
 
-<<<<<<< HEAD
 -   **Project**: The upstream project identifier to listen to for commits.
--   **Level**: Accepted values are task, build, and push. Task and build levels will trigger
-=======
--   Project: The upstream project.
--   Config file: The path to the downstream project's config file.
+-   **Config file**: The path to the downstream project's config file.
     This may be the same as the main project configuration file but does
     not have to be.
--   Level: Accepted values are task, build, and push. Task and build levels will trigger
->>>>>>> cb71bbf4
+-   **Level**: Accepted values are task, build, and push. Task and build levels will trigger
     based on the completion of either a task or a build in the upstream project. 
     - Push level triggers do not require any upstream build or task to run, but instead trigger a downstream version once
     a commit is pushed to the upstream project. This is helpful if the upstream project doesn't regularly run or create commit tasks.
@@ -286,10 +281,6 @@
     schedules a build older than this number of days.
 -   **Variant and task regexes**: Trigger based on these variants (if
     build-level) or variants and tasks (if task-level) completing.
-<<<<<<< HEAD
--   Definition file: The path to the downstream project's config file.
-    This may be the same as the main project configuration file but does
-    not have to be.
 -   **Alias**: Run a subset of downstream tasks by specifying an alias. Otherwise, all
     tasks run. Aliases are defined on the Patch Aliases section.
 -   **Unschedule Downstream Versions**: If toggled, all tasks in the triggered 
@@ -303,13 +294,6 @@
 
 In this example, notice that Spruce tasks matching the e2e alias will trigger _only if_ the Evergreen dist task succeeds (and is less than one day old, per the date cutoff), and by default the Spruce tasks are unscheduled. 
 (This is helpful if you only want these tasks to be available for manual scheduling or stepback.)
-=======
--   Alias: Run a subset of tasks by specifying an alias. Otherwise, all
-    tasks run.
--   Unschedule Downstream Versions: If toggled, all tasks in the triggered 
-    downstream version will be unscheduled by default, requiring manual scheduling. 
-    Otherwise, all tasks will immediately scheduled once the downstream version is created.
->>>>>>> cb71bbf4
 
 ### Patch Trigger Aliases
 
