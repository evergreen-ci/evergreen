--- conflicted
+++ resolved
@@ -2,7 +2,6 @@
 
 import (
 	"github.com/evergreen-ci/evergreen"
-	"github.com/evergreen-ci/utility"
 )
 
 // TaskOutput is the versioned entry point for coordinating persistent storage
@@ -27,7 +26,6 @@
 func InitializeTaskOutput(env evergreen.Environment, opts TaskOptions) *TaskOutput {
 	settings := env.Settings()
 
-<<<<<<< HEAD
 	return &TaskOutput{
 		TaskLogs: TaskLogOutput{
 			Version:      1,
@@ -37,13 +35,5 @@
 			Version:      1,
 			BucketConfig: settings.Buckets.LogBucket,
 		},
-=======
-	output := &TaskOutput{}
-	if settings.LoggerConfig.DefaultLogger != "buildlogger" || utility.StringSliceContains(settings.LoggerConfig.EvergreenLoggerProjects, opts.ProjectID) {
-		output.TaskLogs.Version = 1
-		output.TaskLogs.BucketConfig = settings.Buckets.LogBucket
-		output.TestLogs.Version = 1
-		output.TestLogs.BucketConfig = settings.Buckets.LogBucket
->>>>>>> f50345d4
 	}
 }