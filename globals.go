--- conflicted
+++ resolved
@@ -507,11 +507,12 @@
 type HostsPermission int
 
 const (
-<<<<<<< HEAD
-	PermissionProjectSettings = "project_settings"
-	PermissionTasks           = "project_tasks"
-	PermissionPatches         = "project_patches"
-	PermissionLogs            = "project_logs"
+	// Project permissions.
+	PermissionProjectSettings  = "project_settings"
+	PermissionProjectVariables = "project_variables"
+	PermissionTasks            = "project_tasks"
+	PermissionPatches          = "project_patches"
+	PermissionLogs             = "project_logs"
 
 	ProjectSettingsEdit ProjectSettingsPermission = 20
 	ProjectSettingsView ProjectSettingsPermission = 10
@@ -524,28 +525,6 @@
 	PatchNone           PatchPermission           = 0
 	LogsView            LogsPermission            = 10
 	LogsNone            LogsPermission            = 0
-=======
-	// Project permissions.
-	PermissionProjectSettings  = "project_settings"
-	PermissionProjectVariables = "project_variables"
-	PermissionTasks            = "project_tasks"
-	PermissionPatches          = "project_patches"
-	PermissionLogs             = "project_logs"
-
-	ProjectSettingsEdit  ProjectSettingsPermission  = 20
-	ProjectSettingsView  ProjectSettingsPermission  = 10
-	ProjectSettingsNone  ProjectSettingsPermission  = 0
-	ProjectVariablesEdit ProjectVariablesPermission = 20
-	ProjectVariablesView ProjectVariablesPermission = 10
-	ProjectVariablesNone ProjectVariablesPermission = 0
-	TasksAdmin           TasksPermission            = 30
-	TasksBasic           TasksPermission            = 20
-	TasksView            TasksPermission            = 10
-	TasksNone            TasksPermission            = 0
-	PatchSubmit          PatchPermission            = 10
-	PatchNone            PatchPermission            = 0
-	LogsView             LogsPermission             = 10
-	LogsNone             LogsPermission             = 0
 
 	// Distro permissions.
 	PermissionDistroSettings = "distro_settings"
@@ -557,7 +536,6 @@
 	HostsEdit          HostsPermission          = 20
 	HostsRead          HostsPermission          = 10
 	HostsNone          HostsPermission          = 0
->>>>>>> 28646bce
 )
 
 func (p ProjectSettingsPermission) String() string {
