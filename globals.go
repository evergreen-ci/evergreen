package evergreen

import (
	"os"
	"time"

	"github.com/evergreen-ci/utility"
	"github.com/mongodb/grip"
	"github.com/pkg/errors"
)

const (
	User            = "mci"
	GithubPatchUser = "github_pull_request"

	HostRunning         = "running"
	HostTerminated      = "terminated"
	HostUninitialized   = "initializing"
	HostBuilding        = "building"
	HostStarting        = "starting"
	HostProvisioning    = "provisioning"
	HostProvisionFailed = "provision failed"
	HostQuarantined     = "quarantined"
	HostDecommissioned  = "decommissioned"

	HostStopping = "stopping"
	HostStopped  = "stopped"

	HostExternalUserName = "external"

	HostStatusSuccess = "success"
	HostStatusFailed  = "failed"

	// Task Statuses used in the database models

	// TaskInactive is not assigned to any new tasks, but can be found
	// in the database and is used in the UI.
	TaskInactive = "inactive"

	// TaskUnstarted is assigned to a display task after cleaning up one of
	// its execution tasks. This indicates that the display task is
	// pending a rerun
	TaskUnstarted = "unstarted"

	// TaskUndispatched indicates either
	//  1. a task is not scheduled to run (when Task.Activated == false)
	//  2. a task is scheduled to run (when Task.Activated == true)
	TaskUndispatched = "undispatched"

	// TaskStarted indicates a task is running on an agent
	TaskStarted = "started"

	// TaskDispatched indicates that an agent has received the task, but
	// the agent has not yet told Evergreen that it's running the task
	TaskDispatched = "dispatched"

	// The task statuses below indicate that a task has finished.
	TaskSucceeded = "success"

	// These statuses indicate the types of failures that are stored in
	// Task.Status field, build TaskCache and TaskEndDetails.
	TaskFailed       = "failed"
	TaskSystemFailed = "system-failed"
	TaskTestTimedOut = "test-timed-out"
	TaskSetupFailed  = "setup-failed"

	// This is not an official task status; however it is used by the front end to distinguish aborted and failing tasks
	// Tasks can be filtered on the front end by `aborted` status
	TaskAborted = "aborted"

	TaskStatusBlocked = "blocked"
	TaskStatusPending = "pending"

	// Task Command Types
	CommandTypeTest   = "test"
	CommandTypeSystem = "system"
	CommandTypeSetup  = "setup"

	// Task descriptions
	TaskDescriptionHeartbeat = "heartbeat"
	TaskDescriptionStranded  = "stranded"
	TaskDescriptionNoResults = "expected test results, but none attached"

	// Task Statuses that are currently used only by the UI, and in tests
	// (these may be used in old tasks)
	TaskSystemUnresponse = "system-unresponsive"
	TaskSystemTimedOut   = "system-timed-out"
	TaskTimedOut         = "task-timed-out"

	// TaskConflict is used only in communication with the Agent
	TaskConflict = "task-conflict"

	TestFailedStatus         = "fail"
	TestSilentlyFailedStatus = "silentfail"
	TestSkippedStatus        = "skip"
	TestSucceededStatus      = "pass"

	BuildStarted   = "started"
	BuildCreated   = "created"
	BuildFailed    = "failed"
	BuildSucceeded = "success"

	VersionStarted   = "started"
	VersionCreated   = "created"
	VersionFailed    = "failed"
	VersionSucceeded = "success"

	PatchCreated   = "created"
	PatchStarted   = "started"
	PatchSucceeded = "succeeded"
	PatchFailed    = "failed"

	PushLogPushing = "pushing"
	PushLogSuccess = "success"

	HostTypeStatic = "static"

	MergeTestStarted   = "started"
	MergeTestSucceeded = "succeeded"
	MergeTestFailed    = "failed"
	EnqueueFailed      = "failed to enqueue"

	// maximum task (zero based) execution number
	MaxTaskExecution = 9

	// maximum task priority
	MaxTaskPriority = 100

	DisabledTaskPriority = int64(-1)

	// LogMessage struct versions
	LogmessageFormatTimestamp = 1
	LogmessageCurrentVersion  = LogmessageFormatTimestamp

	DefaultEvergreenConfig = ".evergreen.yml"

	EvergreenHome = "EVGHOME"
	MongodbUrl    = "MONGO_URL"

	// Special logging output targets
	LocalLoggingOverride          = "LOCAL"
	StandardOutputLoggingOverride = "STDOUT"

	DefaultTaskActivator   = ""
	StepbackTaskActivator  = "stepback"
	APIServerTaskActivator = "apiserver"

	// Restart Types
	RestartVersions = "versions"
	RestartTasks    = "tasks"

	RestRoutePrefix = "rest"
	APIRoutePrefix  = "api"

	AgentAPIVersion  = 2
	APIRoutePrefixV2 = "/rest/v2"

	AgentMonitorTag = "agent-monitor"
	HostFetchTag    = "host-fetch"

	DegradedLoggingPercent = 10

	SetupScriptName               = "setup.sh"
	TempSetupScriptName           = "setup-temp.sh"
	PowerShellSetupScriptName     = "setup.ps1"
	PowerShellTempSetupScriptName = "setup-temp.ps1"

	RoutePaginatorNextPageHeaderKey = "Link"

	PlannerVersionLegacy  = "legacy"
	PlannerVersionTunable = "tunable"

	DispatcherVersionLegacy                  = "legacy"
	DispatcherVersionRevised                 = "revised"
	DispatcherVersionRevisedWithDependencies = "revised-with-dependencies"

	// maximum turnaround we want to maintain for all hosts for a given distro
	MaxDurationPerDistroHost               = 30 * time.Minute
	MaxDurationPerDistroHostWithContainers = 2 * time.Minute

	// Spawn hosts
	SpawnHostExpireDays                 = 30
	HostExpireDays                      = 10
	ExpireOnFormat                      = "2006-01-02"
	DefaultMaxSpawnHostsPerUser         = 3
	DefaultSpawnHostExpiration          = 24 * time.Hour
	SpawnHostNoExpirationDuration       = 7 * 24 * time.Hour
	MaxSpawnHostExpirationDurationHours = 24 * time.Hour * 14
	UnattachedVolumeExpiration          = 24 * time.Hour * 30
	DefaultMaxVolumeSizePerUser         = 500
	DefaultUnexpirableHostsPerUser      = 1
	DefaultUnexpirableVolumesPerUser    = 1

	// host resource tag names
	TagName             = "name"
	TagDistro           = "distro"
	TagEvergreenService = "evergreen-service"
	TagUsername         = "username"
	TagOwner            = "owner"
	TagMode             = "mode"
	TagStartTime        = "start-time"
	TagExpireOn         = "expire-on"

	FinderVersionLegacy    = "legacy"
	FinderVersionParallel  = "parallel"
	FinderVersionPipeline  = "pipeline"
	FinderVersionAlternate = "alternate"

	HostAllocatorDeficit      = "deficit"
	HostAllocatorUtilization  = "utilization"
	HostAllocatorRoundDown    = "round-down"
	HostAllocatorRoundUp      = "round-up"
	HostAllocatorRoundDefault = ""

<<<<<<< HEAD
	HostAllocatorWaitsFeedback   = "waits-feedback"
	HostAllocatorNoFeedback      = "no-feedback"
	HostAllocatorDefaultFeedback = ""

	// CommitQueueAlias and GithubAlias are special aliases to specify variants and tasks for commit queue and GitHub PR patches
	CommitQueueAlias = "__commit_queue"
	GithubAlias      = "__github"
	GitTagAlias      = "__git_tag"
=======
	// CommitQueueAlias and GithubPRAlias are special aliases to specify variants and tasks for commit queue and GitHub PR patches
	CommitQueueAlias  = "__commit_queue"
	GithubPRAlias     = "__github"
	GithubChecksAlias = "__github_checks"
	GitTagAlias       = "__git_tag"
>>>>>>> 1760e5e9

	MergeTaskVariant = "commit-queue-merge"
	MergeTaskName    = "merge-patch"
	MergeTaskGroup   = "merge-task-group"

	MaxTeardownGroupTimeoutSecs = 30 * 60

	DefaultJasperPort = 2385

	GlobalGitHubTokenExpansion = "global_github_oauth_token"

	VSCodePort = 2021

	// can flip this when regions are configured
	UseSpawnHostRegions = false

	// DefaultTaskSyncAtEndTimeout is the default timeout for task sync at the
	// end of a patch.
	DefaultTaskSyncAtEndTimeout = time.Hour

	DefaultShutdownWaitSeconds = 10
)

var InternalAliases []string = []string{
	CommitQueueAlias,
	GithubPRAlias,
	GithubChecksAlias,
	GitTagAlias,
}

var TaskFailureStatuses []string = []string{
	TaskTimedOut,
	TaskFailed,
	TaskSystemFailed,
	TaskTestTimedOut,
	TaskSetupFailed,
	TaskSystemUnresponse,
	TaskSystemTimedOut,
}

func IsFinishedTaskStatus(status string) bool {
	if status == TaskSucceeded ||
		IsFailedTaskStatus(status) {
		return true
	}

	return false
}

func IsFailedTaskStatus(status string) bool {
	return utility.StringSliceContains(TaskFailureStatuses, status)
}

// evergreen package names
const (
	UIPackage      = "EVERGREEN_UI"
	RESTV2Package  = "EVERGREEN_REST_V2"
	MonitorPackage = "EVERGREEN_MONITOR"
)

const (
	AuthTokenCookie     = "mci-token"
	TaskHeader          = "Task-Id"
	TaskSecretHeader    = "Task-Secret"
	HostHeader          = "Host-Id"
	HostSecretHeader    = "Host-Secret"
	ContentTypeHeader   = "Content-Type"
	ContentTypeValue    = "application/json"
	ContentLengthHeader = "Content-Length"
	APIUserHeader       = "Api-User"
	APIKeyHeader        = "Api-Key"
)

const (
	CredentialsCollection = "credentials"
	CAName                = "evergreen"
)

// cloud provider related constants
const (
	ProviderNameEc2Auto     = "ec2-auto"
	ProviderNameEc2OnDemand = "ec2-ondemand"
	ProviderNameEc2Spot     = "ec2-spot"
	ProviderNameEc2Fleet    = "ec2-fleet"
	ProviderNameDocker      = "docker"
	ProviderNameDockerMock  = "docker-mock"
	ProviderNameGce         = "gce"
	ProviderNameStatic      = "static"
	ProviderNameOpenstack   = "openstack"
	ProviderNameVsphere     = "vsphere"
	ProviderNameMock        = "mock"

	// Default EC2 region where hosts should be spawned
	DefaultEC2Region = "us-east-1"
	// This is Amazon's EBS type default
	DefaultEBSType = "gp2"
	// This may be a temporary default
	DefaultEBSAvailabilityZone = "us-east-1a"
)

var (
	// Providers where hosts can be created and terminated automatically.
	ProviderSpawnable = []string{
		ProviderNameEc2OnDemand,
		ProviderNameEc2Spot,
		ProviderNameEc2Auto,
		ProviderNameEc2Fleet,
		ProviderNameGce,
		ProviderNameOpenstack,
		ProviderNameVsphere,
		ProviderNameMock,
		ProviderNameDocker,
	}

	// Providers that are spawnable by users
	ProviderUserSpawnable = []string{
		ProviderNameEc2OnDemand,
		ProviderNameEc2Spot,
		ProviderNameEc2Auto,
		ProviderNameEc2Fleet,
		ProviderNameGce,
		ProviderNameOpenstack,
		ProviderNameVsphere,
	}

	ProviderContainer = []string{
		ProviderNameDocker,
	}

	SystemVersionRequesterTypes = []string{
		RepotrackerVersionRequester,
		TriggerRequester,
		GitTagRequester,
	}

	ProviderSpotEc2Type = []string{
		ProviderNameEc2Auto,
		ProviderNameEc2Spot,
		ProviderNameEc2Fleet,
	}
)

const (
	DefaultServiceConfigurationFileName = "/etc/mci_settings.yml"
	DefaultDatabaseUrl                  = "mongodb://localhost:27017"
	DefaultDatabaseName                 = "mci"
	DefaultDatabaseWriteMode            = "majority"
	DefaultDatabaseReadMode             = "majority"

	// database and config directory, set to the testing version by default for safety
	NotificationsFile = "mci-notifications.yml"
	ClientDirectory   = "clients"

	// version requester types
	PatchVersionRequester       = "patch_request"
	GithubPRRequester           = "github_pull_request"
	GitTagRequester             = "git_tag_request"
	RepotrackerVersionRequester = "gitter_request"
	TriggerRequester            = "trigger_request"
	MergeTestRequester          = "merge_test"
	AdHocRequester              = "ad_hoc"
)

const (
	GenerateTasksCommandName = "generate.tasks"
	HostCreateCommandName    = "host.create"
	S3PushCommandName        = "s3.push"
	S3PullCommandName        = "s3.pull"
)

type SenderKey int

const (
	SenderGithubStatus = SenderKey(iota)
	SenderEvergreenWebhook
	SenderSlack
	SenderJIRAIssue
	SenderJIRAComment
	SenderEmail
	SenderGeneric
)

func (k SenderKey) Validate() error {
	switch k {
	case SenderGithubStatus, SenderEvergreenWebhook, SenderSlack, SenderJIRAComment, SenderJIRAIssue,
		SenderEmail, SenderGeneric:
		return nil
	default:
		return errors.New("invalid sender defined")
	}
}

func (k SenderKey) String() string {
	switch k {
	case SenderGithubStatus:
		return "github-status"
	case SenderEmail:
		return "email"
	case SenderEvergreenWebhook:
		return "webhook"
	case SenderSlack:
		return "slack"
	case SenderJIRAComment:
		return "jira-comment"
	case SenderJIRAIssue:
		return "jira-issue"
	case SenderGeneric:
		return "generic"
	default:
		return "<error:unknown>"
	}
}

const (
	defaultLogBufferingDuration                  = 20
	defaultAmboyPoolSize                         = 2
	defaultAmboyLocalStorageSize                 = 1024
	defaultAmboyQueueName                        = "evg.service"
	defaultSingleAmboyQueueName                  = "evg.single"
	defaultAmboyDBName                           = "amboy"
	defaultGroupWorkers                          = 1
	defaultGroupBackgroundCreateFrequencyMinutes = 10
	defaultGroupPruneFrequencyMinutes            = 10
	defaultGroupTTLMinutes                       = 1
	maxNotificationsPerSecond                    = 100
	defaultLockTimeoutMinutes                    = 10 // should match value in amboy.LockTimeout
)

// Recognized architectures, should be in the form ${GOOS}_${GOARCH}.
const (
	ArchDarwinAmd64  = "darwin_amd64"
	ArchLinux386     = "linux_386"
	ArchLinuxPpc64le = "linux_ppc64le"
	ArchLinuxS390x   = "linux_s390x"
	ArchLinuxArm64   = "linux_arm64"
	ArchLinuxAmd64   = "linux_amd64"
	ArchWindows386   = "windows_386"
	ArchWindowsAmd64 = "windows_amd64"
)

// NameTimeFormat is the format in which to log times like instance start time.
const NameTimeFormat = "20060102150405"

var (
	PatchRequesters = []string{
		PatchVersionRequester,
		GithubPRRequester,
		MergeTestRequester,
	}

	// UpHostStatus is a list of all host statuses that are considered up.
	UpHostStatus = []string{
		HostRunning,
		HostUninitialized,
		HostBuilding,
		HostStarting,
		HostProvisioning,
		HostProvisionFailed,
		HostStopping,
		HostStopped,
	}

	StartedHostStatus = []string{
		HostBuilding,
		HostStarting,
	}

	// ProvisioningHostStatus describes hosts that have started,
	// but have not yet completed the provisioning process.
	ProvisioningHostStatus = []string{
		HostStarting,
		HostProvisioning,
		HostProvisionFailed,
		HostBuilding,
	}

	// DownHostStatus is a list of all host statuses that are considered down.
	DownHostStatus = []string{
		HostTerminated,
		HostQuarantined,
		HostDecommissioned,
	}

	// NotRunningStatus is a list of host statuses from before the host starts running.
	NotRunningStatus = []string{
		HostUninitialized,
		HostBuilding,
		HostProvisioning,
		HostStarting,
	}

	// Hosts in "initializing" status aren't actually running yet:
	// they're just intents, so this list omits that value.
	ActiveStatus = []string{
		HostRunning,
		HostBuilding,
		HostStarting,
		HostProvisioning,
		HostProvisionFailed,
		HostStopping,
		HostStopped,
	}

	// Set of host status values that can be user set via the API
	ValidUserSetStatus = []string{
		HostRunning,
		HostTerminated,
		HostQuarantined,
		HostDecommissioned,
	}

	// Set of valid PlannerSettings.Version strings that can be user set via the API
	ValidTaskPlannerVersions = []string{
		PlannerVersionLegacy,
		PlannerVersionTunable,
	}

	// Set of valid DispatchSettings.Version strings that can be user set via the API
	ValidTaskDispatcherVersions = []string{
		DispatcherVersionLegacy,
		DispatcherVersionRevised,
		DispatcherVersionRevisedWithDependencies,
	}

	// Set of valid FinderSettings.Version strings that can be user set via the API
	ValidTaskFinderVersions = []string{
		FinderVersionLegacy,
		FinderVersionParallel,
		FinderVersionPipeline,
		FinderVersionAlternate,
	}

	// Set of valid Host Allocators types
	ValidHostAllocators = []string{
		HostAllocatorUtilization,
	}

	ValidHostAllocatorRoundingRules = []string{
		HostAllocatorRoundDown,
		HostAllocatorRoundUp,
		HostAllocatorRoundDefault,
	}

	ValidDefaultHostAllocatorRoundingRules = []string{
		HostAllocatorRoundDown,
		HostAllocatorRoundUp,
	}
	ValidHostAllocatorFeedbackRules = []string{
		HostAllocatorWaitsFeedback,
		HostAllocatorNoFeedback,
		HostAllocatorDefaultFeedback,
	}

	ValidDefaultHostAllocatorFeedbackRules = []string{
		HostAllocatorWaitsFeedback,
		HostAllocatorNoFeedback,
	}

	// constant arrays for db update logic
	AbortableStatuses = []string{TaskStarted, TaskDispatched}
	CompletedStatuses = []string{TaskSucceeded, TaskFailed}

	SyncStatuses = []string{TaskSucceeded, TaskFailed}

	ValidCommandTypes = []string{CommandTypeSetup, CommandTypeSystem, CommandTypeTest}

	// Map from valid architectures to display names
	ValidArchDisplayNames = map[string]string{
		ArchWindowsAmd64: "Windows 64-bit",
		ArchLinuxPpc64le: "Linux PowerPC 64-bit",
		ArchLinuxS390x:   "Linux zSeries",
		ArchLinuxArm64:   "Linux ARM 64-bit",
		ArchWindows386:   "Windows 32-bit",
		ArchDarwinAmd64:  "OSX 64-bit",
		ArchLinuxAmd64:   "Linux 64-bit",
		ArchLinux386:     "Linux 32-bit",
	}
)

// FindEvergreenHome finds the directory of the EVGHOME environment variable.
func FindEvergreenHome() string {
	// check if env var is set
	root := os.Getenv(EvergreenHome)
	if len(root) > 0 {
		return root
	}

	grip.Errorf("%s is unset", EvergreenHome)
	return ""
}

// IsSystemActivator returns true when the task activator is Evergreen.
func IsSystemActivator(caller string) bool {
	return caller == DefaultTaskActivator || caller == APIServerTaskActivator
}

func IsPatchRequester(requester string) bool {
	return requester == PatchVersionRequester || IsGitHubPatchRequester(requester)
}

func IsGitHubPatchRequester(requester string) bool {
	return requester == GithubPRRequester || requester == MergeTestRequester
}

func IsGitTagRequester(requester string) bool {
	return requester == GitTagRequester
}

func ShouldConsiderBatchtime(requester string) bool {
	return requester != AdHocRequester && requester != GitTagRequester
}

// Permissions-related constants
func PermissionsDisabledForTests() bool {
	return PermissionSystemDisabled
}

const (
	SuperUserResourceType = "super_user"
	ProjectResourceType   = "project"
	DistroResourceType    = "distro"

	AllProjectsScope          = "all_projects"
	UnrestrictedProjectsScope = "unrestricted_projects"
	AllDistrosScope           = "all_distros"
)

type PermissionLevel struct {
	Description string `json:"description"`
	Value       int    `json:"value"`
}

var (
	UnauthedUserRoles  = []string{"unauthorized_project"}
	ValidResourceTypes = []string{SuperUserResourceType, ProjectResourceType, DistroResourceType}
	// SuperUserPermissions resource ID.
	SuperUserPermissionsID = "super_user"

	// Admin permissions.
	PermissionAdminSettings = "admin_settings"
	PermissionProjectCreate = "project_create"
	PermissionDistroCreate  = "distro_create"
	PermissionRoleModify    = "modify_roles"
	// Project permissions.
	PermissionProjectSettings  = "project_settings"
	PermissionProjectVariables = "project_variables"
	PermissionTasks            = "project_tasks"
	PermissionAnnotations      = "project_task_annotations"
	PermissionPatches          = "project_patches"
	PermissionLogs             = "project_logs"
	// Distro permissions.
	PermissionDistroSettings = "distro_settings"
	PermissionHosts          = "distro_hosts"
)

// permission levels
var (
	AdminSettingsEdit = PermissionLevel{
		Description: "Edit admin settings",
		Value:       10,
	}
	ProjectCreate = PermissionLevel{
		Description: "Create new projects",
		Value:       10,
	}
	DistroCreate = PermissionLevel{
		Description: "Create new distros",
		Value:       10,
	}
	RoleModify = PermissionLevel{
		Description: "Modify system roles and permissions",
		Value:       10,
	}
	ProjectSettingsEdit = PermissionLevel{
		Description: "Edit project settings",
		Value:       20,
	}
	ProjectSettingsView = PermissionLevel{
		Description: "View project settings",
		Value:       10,
	}
	ProjectSettingsNone = PermissionLevel{
		Description: "No project settings permissions",
		Value:       0,
	}
	AnnotationsModify = PermissionLevel{
		Description: "Modify annotations",
		Value:       20,
	}
	AnnotationsView = PermissionLevel{
		Description: "View annotations",
		Value:       10,
	}
	AnnotationsNone = PermissionLevel{
		Description: "No annotations permissions",
		Value:       0,
	}
	TasksAdmin = PermissionLevel{
		Description: "Full tasks permissions",
		Value:       30,
	}
	TasksBasic = PermissionLevel{
		Description: "Basic modifications to tasks",
		Value:       20,
	}
	TasksView = PermissionLevel{
		Description: "View tasks",
		Value:       10,
	}
	TasksNone = PermissionLevel{
		Description: "Not able to view or edit tasks",
		Value:       0,
	}
	PatchSubmit = PermissionLevel{
		Description: "Submit and edit patches",
		Value:       10,
	}
	PatchNone = PermissionLevel{
		Description: "Not able to view or submit patches",
		Value:       0,
	}
	LogsView = PermissionLevel{
		Description: "View logs",
		Value:       10,
	}
	LogsNone = PermissionLevel{
		Description: "Not able to view logs",
		Value:       0,
	}
	DistroSettingsAdmin = PermissionLevel{
		Description: "Remove distro and edit distro settings",
		Value:       30,
	}
	DistroSettingsEdit = PermissionLevel{
		Description: "Edit distro settings",
		Value:       20,
	}
	DistroSettingsView = PermissionLevel{
		Description: "View distro settings",
		Value:       10,
	}
	DistroSettingsNone = PermissionLevel{
		Description: "No distro settings permissions",
		Value:       0,
	}
	HostsEdit = PermissionLevel{
		Description: "Edit hosts",
		Value:       20,
	}
	HostsView = PermissionLevel{
		Description: "View hosts",
		Value:       10,
	}
	HostsNone = PermissionLevel{
		Description: "No hosts permissions",
		Value:       0,
	}
)

// GetDisplayNameForPermissionKey gets the display name associated with a permission key
func GetDisplayNameForPermissionKey(permissionKey string) string {
	switch permissionKey {
	case PermissionProjectSettings:
		return "Project Settings"
	case PermissionTasks:
		return "Tasks"
	case PermissionAnnotations:
		return "Task Annotations"
	case PermissionPatches:
		return "Patches"
	case PermissionLogs:
		return "Logs"
	case PermissionDistroSettings:
		return "Distro Settings"
	case PermissionHosts:
		return "Distro Hosts"
	default:
		return ""
	}
}

// GetPermissionLevelsForPermissionKey gets all permissions associated with a permission key
func GetPermissionLevelsForPermissionKey(permissionKey string) []PermissionLevel {
	switch permissionKey {
	case PermissionProjectSettings:
		return []PermissionLevel{
			ProjectSettingsEdit,
			ProjectSettingsView,
			ProjectSettingsNone,
		}
	case PermissionTasks:
		return []PermissionLevel{
			TasksAdmin,
			TasksBasic,
			TasksView,
			TasksNone,
		}
	case PermissionAnnotations:
		return []PermissionLevel{
			AnnotationsModify,
			AnnotationsView,
			AnnotationsNone,
		}
	case PermissionPatches:
		return []PermissionLevel{
			PatchSubmit,
			PatchNone,
		}
	case PermissionLogs:
		return []PermissionLevel{
			LogsView,
			LogsNone,
		}
	case PermissionDistroSettings:
		return []PermissionLevel{
			DistroSettingsEdit,
			DistroSettingsView,
			DistroSettingsNone,
		}
	case PermissionHosts:
		return []PermissionLevel{
			HostsEdit,
			HostsView,
			HostsNone,
		}
	default:
		return []PermissionLevel{}
	}
}

// If adding a new type of permissions, i.e. a new array of permission keys, then you must:
// 1. Add a new field in the APIPermissions model for those permissions.
// 2. Populate the value of that APIPermissions field with the getPermissions function in rest/route/permissions.go

var ProjectPermissions = []string{
	PermissionProjectSettings,
	PermissionTasks,
	PermissionAnnotations,
	PermissionPatches,
	PermissionLogs,
}

var DistroPermissions = []string{
	PermissionDistroSettings,
	PermissionHosts,
}

var SuperuserPermissions = []string{
	PermissionAdminSettings,
	PermissionProjectCreate,
	PermissionDistroCreate,
	PermissionRoleModify,
}

// Evergreen log types
const (
	LogTypeAgent  = "agent_log"
	LogTypeTask   = "task_log"
	LogTypeSystem = "system_log"
)<|MERGE_RESOLUTION|>--- conflicted
+++ resolved
@@ -212,22 +212,15 @@
 	HostAllocatorRoundUp      = "round-up"
 	HostAllocatorRoundDefault = ""
 
-<<<<<<< HEAD
 	HostAllocatorWaitsFeedback   = "waits-feedback"
 	HostAllocatorNoFeedback      = "no-feedback"
 	HostAllocatorDefaultFeedback = ""
 
-	// CommitQueueAlias and GithubAlias are special aliases to specify variants and tasks for commit queue and GitHub PR patches
-	CommitQueueAlias = "__commit_queue"
-	GithubAlias      = "__github"
-	GitTagAlias      = "__git_tag"
-=======
 	// CommitQueueAlias and GithubPRAlias are special aliases to specify variants and tasks for commit queue and GitHub PR patches
 	CommitQueueAlias  = "__commit_queue"
 	GithubPRAlias     = "__github"
 	GithubChecksAlias = "__github_checks"
 	GitTagAlias       = "__git_tag"
->>>>>>> 1760e5e9
 
 	MergeTaskVariant = "commit-queue-merge"
 	MergeTaskName    = "merge-patch"
