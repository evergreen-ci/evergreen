--- conflicted
+++ resolved
@@ -522,23 +522,12 @@
 	VersionBranchOtelAttribute           = "evergreen.version.branch"
 	VersionMakespanSecondsOtelAttribute  = "evergreen.version.makespan_seconds"
 	VersionTimeTakenSecondsOtelAttribute = "evergreen.version.time_taken_seconds"
+	VersionPRNumOtelAttribute            = "evergreen.version.pr_num"
 
 	// build otel attributes
 	BuildIDOtelAttribute   = "evergreen.build.id"
 	BuildNameOtelAttribute = "evergreen.build.name"
 
-<<<<<<< HEAD
-=======
-	TaskIDOtelAttribute            = "evergreen.task.id"
-	TaskNameOtelAttribute          = "evergreen.task.name"
-	TaskExecutionOtelAttribute     = "evergreen.task.execution"
-	TaskStatusOtelAttribute        = "evergreen.task.status"
-	VersionIDOtelAttribute         = "evergreen.version.id"
-	VersionRequesterOtelAttribute  = "evergreen.version.requester"
-	VersionPRNumOtelAttribute      = "evergreen.version.pr_num"
-	BuildIDOtelAttribute           = "evergreen.build.id"
-	BuildNameOtelAttribute         = "evergreen.build.name"
->>>>>>> 55bb2dd6
 	ProjectIdentifierOtelAttribute = "evergreen.project.identifier"
 	ProjectOrgOtelAttribute        = "evergreen.project.org"
 	ProjectRepoOtelAttribute       = "evergreen.project.repo"
