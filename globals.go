--- conflicted
+++ resolved
@@ -195,14 +195,9 @@
 
 	DefaultJasperPort          = 2385
 	GlobalGitHubTokenExpansion = "global_github_oauth_token"
-<<<<<<< HEAD
-=======
-
-	// TODO: remove this when degrading YAML
-	UseParserProject = false
+
 	// can flip this when regions are configured
 	UseSpawnHostRegions = false
->>>>>>> e90dbadf
 )
 
 func IsFinishedTaskStatus(status string) bool {
