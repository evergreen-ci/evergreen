package repotracker

import (
	"context"
	"fmt"
	"time"

	"github.com/evergreen-ci/evergreen"
	"github.com/evergreen-ci/evergreen/db"
	"github.com/evergreen-ci/evergreen/model"
	"github.com/evergreen-ci/evergreen/model/event"
	"github.com/evergreen-ci/evergreen/model/manifest"
	"github.com/evergreen-ci/evergreen/model/user"
	"github.com/evergreen-ci/evergreen/model/version"
	"github.com/evergreen-ci/evergreen/thirdparty"
	"github.com/evergreen-ci/evergreen/util"
	"github.com/evergreen-ci/evergreen/validator"
	"github.com/google/go-github/github"
	"github.com/mongodb/grip"
	"github.com/mongodb/grip/level"
	"github.com/mongodb/grip/message"
	"github.com/pkg/errors"
	"gopkg.in/mgo.v2/bson"
	yaml "gopkg.in/yaml.v2"
)

const (
	// determines the default maximum number of revisions to fetch for a newly tracked repo
	// if not specified in configuration file
	DefaultNumNewRepoRevisionsToFetch = 200
	DefaultMaxRepoRevisionsToSearch   = 50
	DefaultNumConcurrentRequests      = 10
)

// RepoTracker is used to manage polling repository changes and storing such
// changes. It contains a number of interfaces that specify behavior required by
// client implementations
type RepoTracker struct {
	*evergreen.Settings
	*model.ProjectRef
	RepoPoller
}

type VersionErrors struct {
	Errors   []string
	Warnings []string
}

// VersionMetadata is used to pass information about upstream versions to downstream version creation
type VersionMetadata struct {
	Revision      model.Revision
	TriggerID     string
	TriggerType   string
	EventID       string
	DefinitionID  string
	SourceVersion *version.Version
	IsAdHoc       bool
	User          *user.DBUser
	Message       string
}

// The RepoPoller interface specifies behavior required of all repository poller
// implementations
type RepoPoller interface {
	// Fetches the contents of a remote repository's configuration data as at
	// the given revision.
	GetRemoteConfig(ctx context.Context, revision string) (*model.Project, error)

	// Fetches a list of all filepaths modified by a given revision.
	GetChangedFiles(ctx context.Context, revision string) ([]string, error)

	// Fetches all changes since the 'revision' specified - with the most recent
	// revision appearing as the first element in the slice.
	//
	// 'maxRevisionsToSearch' determines the maximum number of revisions we
	// allow to search through - in order to find 'revision' - before we give
	// up. A value <= 0 implies we allow to search through till we hit the first
	// revision for the project.
	GetRevisionsSince(sinceRevision string, maxRevisions int) ([]model.Revision, error)
	// Fetches the most recent 'numNewRepoRevisionsToFetch' revisions for a
	// project - with the most recent revision appearing as the first element in
	// the slice.
	GetRecentRevisions(numNewRepoRevisionsToFetch int) ([]model.Revision, error)
}

type projectConfigError struct {
	Errors   []string
	Warnings []string
}

func (p projectConfigError) Error() string {
	return "Invalid project configuration"
}

// The FetchRevisions method is used by a RepoTracker to run the pipeline for
// tracking repositories. It performs everything from polling the repository to
// persisting any changes retrieved from the repository reference.
func (repoTracker *RepoTracker) FetchRevisions(ctx context.Context) error {
	settings := repoTracker.Settings
	projectRef := repoTracker.ProjectRef
	projectIdentifier := projectRef.String()

	if !projectRef.Enabled {
		// this is somewhat belt-and-suspenders, as the
		// repotracker runner process doesn't run for disabled
		// proejcts.
		grip.Info(message.Fields{
			"message": "skip disabled project",
			"project": projectRef,
			"runner":  RunnerName,
		})
		return nil
	}

	repository, err := model.FindRepository(projectIdentifier)
	if err != nil {
		return errors.Wrapf(err, "error finding repository '%v'", projectIdentifier)
	}

	var revisions []model.Revision
	var lastRevision string

	if repository != nil {
		lastRevision = repository.LastRevision
	}

	if lastRevision == "" {
		numRevisions := settings.RepoTracker.NumNewRepoRevisionsToFetch
		if numRevisions <= 0 {
			numRevisions = DefaultNumNewRepoRevisionsToFetch
		}
		// if this is the first time we're running the tracker for this project,
		// fetch the most recent `numNewRepoRevisionsToFetch` revisions
		grip.Debug(message.Fields{
			"runner":  RunnerName,
			"project": projectRef,
			"message": "no last recorded revision, using most recent revisions",
			"number":  numRevisions,
		})
		revisions, err = repoTracker.GetRecentRevisions(numRevisions)
	} else {
		grip.Debug(message.Fields{
			"message":  "found last recorded revision",
			"project":  projectRef,
			"runner":   RunnerName,
			"revision": lastRevision,
		})
		// if the projectRef has a repotracker error then don't get the revisions
		if projectRef.RepotrackerError != nil {
			if projectRef.RepotrackerError.Exists {
				grip.Warning(message.Fields{
					"runner":  RunnerName,
					"message": "repotracker error for base revision",
					"project": projectRef,
					"path":    fmt.Sprintf("%s/%s:%s", projectRef.Owner, projectRef.Repo, projectRef.Branch),
				})
				return nil
			}
		}
		max := settings.RepoTracker.MaxRepoRevisionsToSearch
		if max <= 0 {
			max = DefaultMaxRepoRevisionsToSearch
		}
		revisions, err = repoTracker.GetRevisionsSince(lastRevision, max)
	}

	if err != nil {
		grip.Error(message.WrapError(err, message.Fields{
			"message": "problem fetching revisions for repository",
			"runner":  RunnerName,
			"project": projectRef.Identifier,
		}))
		return nil
	}

	if len(revisions) > 0 {
		err = repoTracker.StoreRevisions(ctx, revisions)
		if err != nil {
			grip.Error(message.WrapError(err, message.Fields{
				"message": "problem sorting revisions for repository",
				"runner":  RunnerName,
				"project": projectRef,
			}))
			return errors.WithStack(err)
		}
	}

	if err := model.DoProjectActivation(projectIdentifier); err != nil {
		grip.Error(message.WrapError(err, message.Fields{
			"message": "problem activating recent commit for project",
			"project": projectIdentifier,
			"runner":  RunnerName,
			"mode":    "ingestion",
		}))

		return errors.WithStack(err)
	}

	return nil
}

// Constructs all versions stored from recent repository revisions
// The additional complexity is due to support for project modifications on patch builds.
// We need to parse the remote config as it existed when each revision was created.
// The return value is the most recent version created as a result of storing the revisions.
// This function is idempotent with regard to storing the same version multiple times.
func (repoTracker *RepoTracker) StoreRevisions(ctx context.Context, revisions []model.Revision) error {
	var newestVersion *version.Version
	ref := repoTracker.ProjectRef
	for i := len(revisions) - 1; i >= 0; i-- {
		revision := revisions[i].Revision
		grip.Infof("Processing revision %s in project %s", revision, ref.Identifier)

		// We check if the version exists here so we can avoid fetching the github config unnecessarily
		existingVersion, err := version.FindOne(version.ByProjectIdAndRevision(ref.Identifier, revisions[i].Revision))
		grip.Error(message.WrapError(err, message.Fields{
			"message":  "problem looking up version for project",
			"runner":   RunnerName,
			"project":  ref.Identifier,
			"revision": revision,
		}))

		if existingVersion != nil {
			grip.Info(message.Fields{
				"message":  "skipping creating version because it already exists",
				"runner":   RunnerName,
				"project":  ref.Identifier,
				"revision": revision,
			})
			// We bind newestVersion here since we still need to return the most recent
			// version, even if it already exists
			newestVersion = existingVersion
			continue
		}

		var versionErrs *VersionErrors
		project, err := repoTracker.GetProjectConfig(ctx, revision)
		if err != nil {
			// this is an error that implies the file is invalid - create a version and store the error
			projErr, isProjErr := err.(projectConfigError)
			if isProjErr {
				versionErrs = &VersionErrors{
					Warnings: projErr.Warnings,
					Errors:   projErr.Errors,
				}
				if len(versionErrs.Errors) > 0 {
					stubVersion, dbErr := shellVersionFromRevision(ref, VersionMetadata{Revision: revisions[i]})
					if dbErr != nil {
						grip.Error(message.WrapError(dbErr, message.Fields{
							"message":  "error creating shell version",
							"runner":   RunnerName,
							"project":  ref.Identifier,
							"revision": revision,
						}))
					}
					stubVersion.Errors = versionErrs.Errors
					stubVersion.Warnings = versionErrs.Warnings
					err = stubVersion.Insert()
					grip.Error(message.WrapError(err, message.Fields{
						"message":  "error inserting shell version",
						"runner":   RunnerName,
						"project":  ref.Identifier,
						"revision": revision,
					}))
					newestVersion = stubVersion
					continue
				}
			} else {
				grip.Error(message.WrapError(err, message.Fields{
					"message":  "error getting project config",
					"runner":   RunnerName,
					"project":  ref.Identifier,
					"revision": revision,
				}))
				return err
			}
		}

		// "Ignore" a version if all changes are to ignored files
		var ignore bool
		if len(project.Ignore) > 0 {
			var filenames []string
			filenames, err = repoTracker.GetChangedFiles(ctx, revision)
			if err != nil {
				grip.Error(message.WrapError(err, message.Fields{
					"message":  "error checking GitHub for ignored files",
					"runner":   RunnerName,
					"project":  ref.Identifier,
					"revision": revision,
				}))
				continue
			}
			if project.IgnoresAllFiles(filenames) {
				ignore = true
			}
		}

		metadata := VersionMetadata{
			Revision: revisions[i],
		}
		v, err := CreateVersionFromConfig(ref, project, metadata, ignore, versionErrs)
		if err != nil {
			grip.Error(message.WrapError(err, message.Fields{
				"message":  "error creating version",
				"runner":   RunnerName,
				"project":  ref.Identifier,
				"revision": revision,
			}))
			continue
		}
		if err = AddBuildBreakSubscriptions(v, ref); err != nil {
			grip.Error(message.WrapError(err, message.Fields{
				"message":  "error creating build break subscriptions",
				"runner":   RunnerName,
				"project":  ref.Identifier,
				"revision": revision,
			}))
			continue
		}
		_, err = CreateManifest(*v, project, ref.Branch, repoTracker.Settings)
		if err != nil {
			grip.Error(message.WrapError(err, message.Fields{
				"message":  "error creating manifest",
				"runner":   RunnerName,
				"project":  ref.Identifier,
				"revision": revision,
			}))
			continue
		}

		newestVersion = v
	}
	if newestVersion != nil {
		err := model.UpdateLastRevision(newestVersion.Identifier, newestVersion.Revision)
		if err != nil {
			grip.Error(message.WrapError(err, message.Fields{
				"message": "problem updating last revision for repository",
				"project": ref.Identifier,
				"runner":  RunnerName,
			}))
			return errors.WithStack(err)
		}
	}
	return nil
}

// GetProjectConfig fetches the project configuration for a given repository
// returning a remote config if the project references a remote repository
// configuration file - via the Identifier. Otherwise it defaults to the local
// project file. An erroneous project file may be returned along with an error.
func (repoTracker *RepoTracker) GetProjectConfig(ctx context.Context, revision string) (*model.Project, error) {
	projectRef := repoTracker.ProjectRef
	if projectRef.LocalConfig != "" {
		// return the Local config from the project Ref.
		p, err := model.FindProject("", projectRef)
		return p, err
	}
	project, err := repoTracker.GetRemoteConfig(ctx, revision)
	if err != nil {
		// Only create a stub version on API request errors that pertain
		// to actually fetching a config. Those errors currently include:
		// thirdparty.APIRequestError, thirdparty.FileNotFoundError and
		// thirdparty.YAMLFormatError
		_, apiReqErr := err.(thirdparty.APIRequestError)
		_, ymlFmtErr := err.(thirdparty.YAMLFormatError)
		_, noFileErr := err.(thirdparty.FileNotFoundError)
		if apiReqErr || noFileErr || ymlFmtErr {
			// If there's an error getting the remote config, e.g. because it
			// does not exist, we treat this the same as when the remote config
			// is invalid - but add a different error message
			msg := message.ConvertToComposer(level.Error, message.Fields{
				"message":  "problem finding project configuration",
				"runner":   RunnerName,
				"project":  projectRef.Identifier,
				"revision": revision,
				"path":     projectRef.RemotePath,
			})

			grip.Error(message.WrapError(err, msg))
			return nil, projectConfigError{Errors: []string{msg.String()}, Warnings: nil}
		}
		// If we get here then we have an infrastructural error - e.g.
		// a thirdparty.APIUnmarshalError (indicating perhaps an API has
		// changed), a thirdparty.ResponseReadError(problem reading an
		// API response) or a thirdparty.APIResponseError (nil API
		// response) - or encountered a problem in fetching a local
		// configuration file. At any rate, this is bad enough that we
		// want to send a notification instead of just creating a stub
		// version.
		var lastRevision string
		repository, fErr := model.FindRepository(projectRef.Identifier)
		if fErr != nil || repository == nil {
			grip.Error(message.WrapError(fErr, message.Fields{
				"message": "problem finding repository",
				"project": projectRef.Identifier,
				"runner":  RunnerName,
			}))
		} else {
			lastRevision = repository.LastRevision
		}

		// this used to send email, but it happens so
		// infrequently, and mail is a bad format for this.
		grip.Critical(message.WrapError(err, message.Fields{
			"message":      "repotracker configuration problem",
			"project":      projectRef.Identifier,
			"runner":       RunnerName,
			"lastRevision": lastRevision,
		}))

		return nil, err
	}
	return project, nil
}

// AddBuildBreakSubscriptions will subscribe admins of a project to a version if no one
// else would receive a build break notification
func AddBuildBreakSubscriptions(v *version.Version, projectRef *model.ProjectRef) error {
	subscriptionBase := event.Subscription{
		ResourceType: event.ResourceTypeTask,
		Trigger:      "build-break",
		Selectors: []event.Selector{
			{
				Type: "object",
				Data: "task",
			},
			{
				Type: "project",
				Data: projectRef.Identifier,
			},
			{
				Type: "requester",
				Data: evergreen.RepotrackerVersionRequester,
			},
			{
				Type: "in-version",
				Data: v.Id,
			},
		},
	}
	subscribers := []event.Subscriber{}

	// if the commit author has subscribed to build break notifications,
	// don't send it to admins
	catcher := grip.NewSimpleCatcher()
	if v.AuthorID != "" && v.TriggerID == "" {
		author, err := user.FindOne(user.ById(v.AuthorID))
		if err != nil {
			catcher.Add(errors.Wrap(err, "unable to retrieve user"))
		} else if author.Settings.Notifications.BuildBreakID != "" {
			return nil
		}
	}

	// Only send to admins if the admins have enabled build break notifications
	if !projectRef.NotifyOnBuildFailure {
		return nil
	}
	// if the project has build break notifications, subscribe admins if no one subscribed
	for _, admin := range projectRef.Admins {
		subscriber, err := makeBuildBreakSubscriber(admin)
		if err != nil {
			catcher.Add(err)
			continue
		}
		if subscriber != nil {
			subscribers = append(subscribers, *subscriber)
		}
	}

	for _, subscriber := range subscribers {
		newSubscription := subscriptionBase
		newSubscription.Subscriber = subscriber
		catcher.Add(newSubscription.Upsert())
	}
	return catcher.Resolve()
}

func makeBuildBreakSubscriber(userID string) (*event.Subscriber, error) {
	u, err := user.FindOne(user.ById(userID))
	if err != nil {
		return nil, errors.Wrap(err, "unable to find user")
	}
	if u == nil {
		return nil, errors.Errorf("user %s does not exist", userID)
	}
	var subscriber *event.Subscriber
	preference := u.Settings.Notifications.BuildBreak
	if preference != "" {
		subscriber = &event.Subscriber{
			Type: string(preference),
		}
		if preference == user.PreferenceEmail {
			subscriber.Target = u.Email()
		} else if preference == user.PreferenceSlack {
			subscriber.Target = u.Settings.SlackUsername
		} else {
			return nil, errors.Errorf("invalid subscription preference for build break: %s", preference)
		}
	}

	return subscriber, nil
}

func CreateManifest(v version.Version, proj *model.Project, branch string, settings *evergreen.Settings) (*manifest.Manifest, error) {
	if len(proj.Modules) == 0 {
		return nil, nil
	}
	newManifest := &manifest.Manifest{
		Id:          v.Id,
		Revision:    v.Revision,
		ProjectName: v.Identifier,
		Branch:      branch,
	}
	token, err := settings.GetGithubOauthToken()
	if err != nil {
		return nil, errors.Wrap(err, "error getting github oauth token")
	}
	ctx, cancel := context.WithTimeout(context.Background(), 10*time.Second)
	defer cancel()

	var gitBranch *github.Branch
	var gitCommit *github.RepositoryCommit
	modules := map[string]*manifest.Module{}
	for _, module := range proj.Modules {
		var sha, url string
		owner, repo := module.GetRepoOwnerAndName()
		if module.Ref == "" {
			gitBranch, err = thirdparty.GetBranchEvent(ctx, token, owner, repo, module.Branch)
			if err != nil {
				return nil, errors.Wrapf(err, "problem retrieving getting git branch for module %s", module.Name)
			}
			if gitBranch != nil && gitBranch.Commit != nil {
				sha = *gitBranch.Commit.SHA
				url = *gitBranch.Commit.URL
			}
		} else {
			sha = module.Ref
			gitCommit, err = thirdparty.GetCommitEvent(ctx, token, owner, repo, module.Ref)
			if err != nil {
				return nil, errors.Wrapf(err, "problem retrieving getting git commit for module %s with hash %s", module.Name, module.Ref)
			}
			if gitCommit != nil {
				url = *gitCommit.URL
			}
		}

		modules[module.Name] = &manifest.Module{
			Branch:   module.Branch,
			Revision: sha,
			Repo:     repo,
			Owner:    owner,
			URL:      url,
		}

	}
	newManifest.Modules = modules
	_, err = newManifest.TryInsert()

	return newManifest, errors.Wrap(err, "error inserting manifest")
}

func CreateVersionFromConfig(ref *model.ProjectRef, config *model.Project, metadata VersionMetadata, ignore bool, versionErrs *VersionErrors) (*version.Version, error) {
	if ref == nil || config == nil {
		return nil, errors.New("project ref and project cannot be nil")
	}

	// create a version document
	v, err := shellVersionFromRevision(ref, metadata)
	if err != nil {
		return nil, errors.Wrap(err, "unable to create shell version")
	}
	if err = sanityCheckOrderNum(v.RevisionOrderNumber, ref.Identifier, metadata.Revision.Revision); err != nil {
		return nil, errors.Wrap(err, "inconsistent version order")
	}
	configYaml, err := yaml.Marshal(config)
	if err != nil {
		return nil, errors.Wrap(err, "error marshaling config")
	}
	v.Config = string(configYaml)
	v.Ignored = ignore

	// validate the project
	verrs, err := validator.CheckProjectSyntax(config)
	if err != nil {
		return nil, errors.Wrap(err, "error validating project")
	}
	if len(verrs) > 0 || versionErrs != nil {
		// We have syntax errors in the project.
		// Format them, as we need to store + display them to the user
		var projectErrors, projectWarnings []string
		for _, e := range verrs {
			if e.Level == validator.Warning {
				projectWarnings = append(projectWarnings, e.Error())
			} else {
				projectErrors = append(projectErrors, e.Error())
			}
		}
		v.Warnings = projectWarnings
		v.Errors = projectErrors
		if versionErrs != nil && versionErrs.Warnings != nil {
			v.Warnings = append(v.Warnings, versionErrs.Warnings...)
		}
		if versionErrs != nil && versionErrs.Errors != nil {
			v.Errors = append(v.Errors, versionErrs.Errors...)
		}
		if len(v.Errors) > 0 {
			return v, errors.Wrap(v.Insert(), "error inserting version")
		}
	}

	return v, errors.Wrap(createVersionItems(v, ref, metadata, config), "error creating version items")
}

// shellVersionFromRevision populates a new Version with metadata from a model.Revision.
// Does not populate its config or store anything in the database.
func shellVersionFromRevision(ref *model.ProjectRef, metadata VersionMetadata) (*version.Version, error) {
	u, err := user.FindByGithubUID(metadata.Revision.AuthorGithubUID)
	grip.Error(message.WrapError(err, message.Fields{
		"message": fmt.Sprintf("failed to fetch everg user with Github UID %d", metadata.Revision.AuthorGithubUID),
	}))

	number, err := model.GetNewRevisionOrderNumber(ref.Identifier)
	if err != nil {
		return nil, err
	}
	v := &version.Version{
		Author:              metadata.Revision.Author,
		AuthorEmail:         metadata.Revision.AuthorEmail,
		Branch:              ref.Branch,
		CreateTime:          metadata.Revision.CreateTime,
		Identifier:          ref.Identifier,
		Message:             metadata.Revision.RevisionMessage,
		Owner:               ref.Owner,
		RemotePath:          ref.RemotePath,
		Repo:                ref.Repo,
		RepoKind:            ref.RepoKind,
		Requester:           evergreen.RepotrackerVersionRequester,
		Revision:            metadata.Revision.Revision,
		Status:              evergreen.VersionCreated,
		RevisionOrderNumber: number,
		TriggerID:           metadata.TriggerID,
		TriggerType:         metadata.TriggerType,
		TriggerEvent:        metadata.EventID,
	}
	if metadata.TriggerType != "" {
		v.Id = util.CleanName(fmt.Sprintf("%s_%s_%s", ref.String(), metadata.SourceVersion.Revision, metadata.DefinitionID))
		v.Requester = evergreen.TriggerRequester
<<<<<<< HEAD
		v.CreateTime = metadata.SourceVersion.CreateTime
=======
	} else if metadata.IsAdHoc {
		v.Id = bson.NewObjectId().Hex()
		v.Requester = evergreen.AdHocRequester
		v.CreateTime = time.Now()
		v.Message = metadata.Message
		if metadata.User != nil {
			num, err := metadata.User.IncPatchNumber()
			if err != nil {
				return nil, errors.Wrap(err, "error incrementing patch number")
			}
			v.RevisionOrderNumber = num
		}
>>>>>>> 72ba7bd9
	} else {
		v.Id = util.CleanName(fmt.Sprintf("%s_%s", ref.String(), metadata.Revision.Revision))
	}
	if u != nil {
		v.AuthorID = u.Id
	}
	return v, nil
}

// Verifies that the given revision order number is higher than the latest number stored for the project.
func sanityCheckOrderNum(revOrderNum int, projectId, revision string) error {
	latest, err := version.FindOne(version.ByMostRecentSystemRequester(projectId))
	if err != nil || latest == nil {
		return errors.Wrap(err, "Error getting latest version")
	}

	// When there are no versions in the db yet, sanity check is moot
	if latest != nil {
		if revOrderNum <= latest.RevisionOrderNumber {
			return errors.Errorf("Commit order number isn't greater than last stored version's: %v <= %v",
				revOrderNum, latest.RevisionOrderNumber)
		}
	}
	return nil
}

// createVersionItems populates and stores all the tasks and builds for a version according to
// the given project config.
func createVersionItems(v *version.Version, ref *model.ProjectRef, metadata VersionMetadata, project *model.Project) error {
	// generate all task Ids so that we can easily reference them for dependencies
	sourceRev := ""
	if metadata.SourceVersion != nil {
		sourceRev = metadata.SourceVersion.Revision
	}
	taskIds := model.NewTaskIdTable(project, v, sourceRev, metadata.DefinitionID)

	// create all builds for the version
	for _, buildvariant := range project.BuildVariants {
		if buildvariant.Disabled {
			continue
		}

		args := model.BuildCreateArgs{
			Project:      *project,
			Version:      *v,
			TaskIDs:      taskIds,
			BuildName:    buildvariant.Name,
			Activated:    false,
			SourceRev:    sourceRev,
			DefinitionID: metadata.DefinitionID,
		}
		buildId, err := model.CreateBuildFromVersion(args)
		if err != nil {
			return errors.WithStack(err)
		}

		lastActivated, err := version.FindOne(version.ByLastVariantActivation(ref.Identifier, buildvariant.Name))
		if err != nil {
			return errors.Wrap(err, "problem getting activatation time for variant")
		}

		var lastActivation *time.Time
		if lastActivated != nil {
			for _, buildStatus := range lastActivated.BuildVariants {
				if buildStatus.BuildVariant == buildvariant.Name && buildStatus.Activated {
					lastActivation = &buildStatus.ActivateAt
					break
				}
			}
		}

		var activateAt time.Time
		if lastActivation == nil {
			// if we don't have a last activation time then prepare to activate it immediately.
			activateAt = time.Now()
		} else {
			activateAt = lastActivation.Add(time.Minute * time.Duration(ref.GetBatchTime(&buildvariant)))
		}

		grip.Debug(message.Fields{
			"message": "activating build",
			"name":    buildvariant.Name,
			"project": ref.Identifier,
			"version": v.Id,
			"time":    activateAt,
			"runner":  RunnerName,
		})
		v.BuildIds = append(v.BuildIds, buildId)
		v.BuildVariants = append(v.BuildVariants, version.BuildStatus{
			BuildVariant: buildvariant.Name,
			Activated:    false,
			ActivateAt:   activateAt,
			BuildId:      buildId,
		})
	}

	err := v.Insert()
	if err != nil && !db.IsDuplicateKey(err) {
		grip.Error(message.WrapError(err, message.Fields{
			"message": "problem inserting version",
			"runner":  RunnerName,
			"id":      v.Id,
		}))
		for _, buildStatus := range v.BuildVariants {
			if buildErr := model.DeleteBuild(buildStatus.BuildId); buildErr != nil {
				grip.Error(message.WrapError(buildErr, message.Fields{
					"message":    "issue deleting build",
					"runner":     RunnerName,
					"version_id": v.Id,
					"build_id":   buildStatus.BuildId,
				}))
			}
		}
		return errors.WithStack(err)
	}
	return nil
}<|MERGE_RESOLUTION|>--- conflicted
+++ resolved
@@ -646,9 +646,7 @@
 	if metadata.TriggerType != "" {
 		v.Id = util.CleanName(fmt.Sprintf("%s_%s_%s", ref.String(), metadata.SourceVersion.Revision, metadata.DefinitionID))
 		v.Requester = evergreen.TriggerRequester
-<<<<<<< HEAD
 		v.CreateTime = metadata.SourceVersion.CreateTime
-=======
 	} else if metadata.IsAdHoc {
 		v.Id = bson.NewObjectId().Hex()
 		v.Requester = evergreen.AdHocRequester
@@ -661,7 +659,6 @@
 			}
 			v.RevisionOrderNumber = num
 		}
->>>>>>> 72ba7bd9
 	} else {
 		v.Id = util.CleanName(fmt.Sprintf("%s_%s", ref.String(), metadata.Revision.Revision))
 	}
