--- conflicted
+++ resolved
@@ -977,18 +977,11 @@
 		}
 
 		grip.Debug(message.Fields{
-<<<<<<< HEAD
 			"message":      "creating build",
 			"ticket":       "DEVPROD-22453",
 			"runner":       RunnerName,
 			"revision":     v.Revision,
 			"creationInfo": creationInfo,
-=======
-			"message":  "creating build",
-			"ticket":   "DEVPROD-22453",
-			"runner":   RunnerName,
-			"revision": v.Revision,
->>>>>>> 709fa700
 		})
 		b, tasks, err := model.CreateBuildFromVersionNoInsert(ctx, creationInfo)
 		grip.Debug(message.Fields{
