--- conflicted
+++ resolved
@@ -13,7 +13,6 @@
 	"github.com/evergreen-ci/evergreen/model/host"
 	"github.com/evergreen-ci/evergreen/model/patch"
 	"github.com/evergreen-ci/evergreen/model/task"
-	"github.com/evergreen-ci/evergreen/model/tasklog"
 	"github.com/evergreen-ci/utility"
 	"github.com/mongodb/amboy"
 	"github.com/mongodb/amboy/queue"
@@ -58,13 +57,6 @@
 
 	collName := strings.TrimSuffix(filepath.Base(fn), ".json")
 	collection := db.Collection(collName)
-<<<<<<< HEAD
-=======
-	// task_logg collection belongs to the logs db
-	if collName == tasklog.TaskLogCollection {
-		collection = logsDb.Collection(collName)
-	}
->>>>>>> 739214c7
 	switch collName {
 	case task.Collection:
 		if _, err = collection.Indexes().CreateMany(ctx, []mongo.IndexModel{
@@ -92,22 +84,8 @@
 	for scanner.Scan() {
 		count++
 		bytes := scanner.Bytes()
-<<<<<<< HEAD
+
 		var doc bson.D
-=======
-		// if the current collection is task_logg, delete from the collection the id that
-		// is about to be inserted so we can avoid dropping the collection completely.
-		if collName == tasklog.TaskLogCollection {
-			taskLog := tasklog.TaskLog{}
-			if err = bson.UnmarshalExtJSON(bytes, false, &taskLog); err != nil {
-				return errors.Wrapf(err, "reading document #%d from %s into task log", count, fn)
-			}
-			if _, err := collection.DeleteOne(ctx, bson.M{"_id": taskLog.Id}); err != nil {
-				return errors.Wrapf(err, "deleting task log '%s'", taskLog.Id)
-			}
-		}
-		doc := bson.D{}
->>>>>>> 739214c7
 		if err := bson.UnmarshalExtJSON(bytes, false, &doc); err != nil {
 			return errors.Wrapf(err, "reading document #%d from file '%s'", count, fn)
 		}
