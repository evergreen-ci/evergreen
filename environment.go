package evergreen

import (
	"context"
	"encoding/gob"
	"fmt"
	"os"
	"path/filepath"
	"strings"
	"sync"
	"time"

	"github.com/evergreen-ci/evergreen/util"
	"github.com/mitchellh/mapstructure"
	"github.com/mongodb/amboy"
	"github.com/mongodb/amboy/logger"
	"github.com/mongodb/amboy/pool"
	"github.com/mongodb/amboy/queue"
	"github.com/mongodb/anser/db"
	"github.com/mongodb/grip"
	"github.com/mongodb/grip/level"
	"github.com/mongodb/grip/message"
	"github.com/mongodb/grip/send"
	"github.com/mongodb/jasper"
	"github.com/pkg/errors"
	"go.mongodb.org/mongo-driver/mongo"
	"go.mongodb.org/mongo-driver/mongo/options"
)

var (
	globalEnv     Environment
	globalEnvLock *sync.RWMutex
)

func init() { globalEnvLock = &sync.RWMutex{} }

// GetEnvironment returns the global application level
// environment. This implementation is thread safe, but must be
// configured before use.
//
// In general you should call this operation once per process
// execution and pass the Environment interface through your
// application like a context, although there are cases in legacy code
// (e.g. models) and in the implementation of amboy jobs where it is
// necessary to access the global environment. There is a mock
// implementation for use in testing.
func GetEnvironment() Environment {
	return globalEnv
}

func SetEnvironment(env Environment) {
	globalEnvLock.Lock()
	defer globalEnvLock.Unlock()

	globalEnv = env
}

// Environment provides application-level services (e.g. databases,
// configuration, queues.
type Environment interface {
	// Returns the settings object. The settings object is not
	// necessarily safe for concurrent access.
	Settings() *Settings
	Context() (context.Context, context.CancelFunc)

	Session() db.Session
	Client() *mongo.Client
	DB() *mongo.Database

	// The Environment provides access to two queues, a
	// local-process level queue that is not persisted between
	// runs and a remote shared queue that all processes can use
	// to distribute work amongst the application tier
	//
	// It also exposes a queue group, which permits dynamically
	// generating queues at runtime.
	//
	// The LocalQueue is not durable, and results aren't available
	// between process restarts. The RemoteQueue is not
	// (generally) started by default.
	LocalQueue() amboy.Queue
	RemoteQueue() amboy.Queue
	RemoteQueueGroup() amboy.QueueGroup

	// Jasper is a process manager for running external
	// commands. Every process has a manager service.
	JasperManager() jasper.Manager

	// ClientConfig provides access to a list of the latest evergreen
	// clients, that this server can serve to users
	ClientConfig() *ClientConfig

	// SaveConfig persists the configuration settings.
	SaveConfig() error

	// GetSender provides a grip Sender configured with the environment's
	// settings. These Grip senders must be used with Composers that specify
	// all message details.
	GetSender(SenderKey) (send.Sender, error)
	SetSender(SenderKey, send.Sender) error

	// RegisterCloser adds a function object to an internal
	// tracker to be called by the Close method before process
	// termination. The ID is used in reporting, but must be
	// unique or a new closer could overwrite an existing closer
	// in some implementations.
	RegisterCloser(string, func(context.Context) error)
	// Close calls all registered closers in the environment.
	Close(context.Context) error
}

// NewEnvironment constructs an Environment instance, establishing a
// new connection to the database, and creating a new set of worker
// queues.
//
// When NewEnvironment returns without an error, you should assume
// that the queues have been started, there was no issue
// establishing a connection to the database, and that the
// local and remote queues have started.
//
// NewEnvironment requires that either the path or DB is sent so that
// if both are specified, the settings are read from the file.
func NewEnvironment(ctx context.Context, confPath string, db *DBSettings) (Environment, error) {
	ctx, cancel := context.WithCancel(ctx)
	e := &envState{
		ctx:     ctx,
		senders: map[SenderKey]send.Sender{},
		closers: map[string]func(context.Context) error{
			"root-context": func(_ context.Context) error {
				cancel()
				return nil
			},
		},
	}

	if db != nil && confPath == "" {
		if err := e.initDB(ctx, *db); err != nil {
			return nil, errors.Wrap(err, "error configuring db")
		}
		e.dbName = db.DB
	}

	if err := e.initSettings(confPath); err != nil {
		return nil, errors.WithStack(err)
	}

	if db != nil && confPath == "" {
		e.settings.Database = *db
	}

	e.dbName = e.settings.Database.DB

	catcher := grip.NewBasicCatcher()
	if e.client == nil {
		catcher.Add(e.initDB(ctx, e.settings.Database))
	}

	catcher.Add(e.initJasper())
	catcher.Add(e.initSenders(ctx))
	catcher.Add(e.createQueues(ctx))
	catcher.Extend(e.initQueues(ctx))

	if catcher.HasErrors() {
		return nil, errors.WithStack(catcher.Resolve())

	}
	return e, nil
}

type ClientBinary struct {
	Arch string `yaml:"arch" json:"arch"`
	OS   string `yaml:"os" json:"os"`
	URL  string `yaml:"url" json:"url"`
}

type ClientConfig struct {
	ClientBinaries []ClientBinary `yaml:"client_binaries" json:"ClientBinaries"`
	LatestRevision string         `yaml:"latest_revision" json:"LatestRevision"`
}

type envState struct {
	remoteQueue        amboy.Queue
	localQueue         amboy.Queue
	remoteQueueGroup   amboy.QueueGroup
	notificationsQueue amboy.Queue
	ctx                context.Context
	jasperManager      jasper.Manager
	settings           *Settings
	dbName             string
	client             *mongo.Client
	mu                 sync.RWMutex
	clientConfig       *ClientConfig
	closers            map[string]func(context.Context) error
	senders            map[SenderKey]send.Sender
}

func (e *envState) initSettings(path string) error {
	// read configuration from either the file or DB and validate
	// if the file path is blank, the DB session must be configured already

	var err error

	if e.settings == nil {
		// this helps us test the validate method
		if path != "" {
			e.settings, err = NewSettings(path)
			if err != nil {
				return errors.Wrap(err, "problem getting settings from file")
			}
		} else {
			e.settings, err = BootstrapConfig(e)
			if err != nil {
				return errors.Wrap(err, "problem getting settings from DB")
			}
		}
	}
	if e.settings == nil {
		return errors.New("unable to get settings from file and DB")
	}

	if err = e.settings.Validate(); err != nil {
		return errors.Wrap(err, "problem validating settings")
	}

	return nil
}

func (e *envState) initDB(ctx context.Context, settings DBSettings) error {
	var err error
	opts := options.Client().ApplyURI(settings.Url).SetWriteConcern(settings.WriteConcernSettings.Resolve()).SetConnectTimeout(5 * time.Second)
	e.client, err = mongo.NewClient(opts)
	if err != nil {
		return errors.Wrap(err, "problem constructing database")
	}

	if err = e.client.Connect(ctx); err != nil {
		return errors.Wrap(err, "problem connecting to the database")
	}

	return nil
}

func (e *envState) Context() (context.Context, context.CancelFunc) {
	e.mu.RLock()
	defer e.mu.RUnlock()

	return context.WithCancel(e.ctx)
}

func (e *envState) Client() *mongo.Client {
	e.mu.RLock()
	defer e.mu.RUnlock()

	return e.client
}

func (e *envState) DB() *mongo.Database {
	e.mu.RLock()
	defer e.mu.RUnlock()

	return e.client.Database(e.dbName)
}

func remoteQueueGroupConstructor(ctx context.Context) (queue.Remote, error) {
	q := queue.NewRemoteUnordered(1)
	q.SetRunner(pool.NewAbortablePool(2, q))
	return q, nil
}

func (e *envState) createQueues(ctx context.Context) error {
	// configure the local-only (memory-backed) queue.
	e.localQueue = queue.NewLocalLimitedSize(e.settings.Amboy.PoolSizeLocal, e.settings.Amboy.LocalStorage)
	if err := e.localQueue.SetRunner(pool.NewAbortablePool(e.settings.Amboy.PoolSizeLocal, e.localQueue)); err != nil {
		return errors.Wrap(err, "problem configuring worker pool for local queue")
	}

	// configure the remote mongodb-backed amboy
	// queue.
	opts := queue.DefaultMongoDBOptions()
	opts.URI = e.settings.Database.Url
	opts.DB = e.settings.Amboy.DB
	opts.Priority = true

	// Notifications queue w/ moving weight avg pool
	e.notificationsQueue = queue.NewLocalLimitedSize(len(e.senders), e.settings.Amboy.LocalStorage)

	runner, err := pool.NewMovingAverageRateLimitedWorkers(e.settings.Amboy.PoolSizeLocal,
		e.settings.Notify.BufferTargetPerInterval,
		time.Duration(e.settings.Notify.BufferIntervalSeconds)*time.Second,
		e.notificationsQueue)
	if err != nil {
		return errors.Wrap(err, "Failed to make notifications queue runner")
	}
	if err = e.notificationsQueue.SetRunner(runner); err != nil {
		return errors.Wrap(err, "failed to set notifications queue runner")
	}
	rootSenders := []send.Sender{}
	for _, s := range e.senders {
		rootSenders = append(rootSenders, s)
	}

	qmdb, err := queue.OpenNewMongoDriver(ctx, e.settings.Amboy.Name, opts, e.client)
	if err != nil {
		return errors.Wrap(err, "problem setting main queue backend")
	}
	rq := queue.NewRemoteUnordered(e.settings.Amboy.PoolSizeRemote)
	if err = rq.SetDriver(qmdb); err != nil {
		return errors.WithStack(err)
	}
	if err = rq.SetRunner(pool.NewAbortablePool(e.settings.Amboy.PoolSizeRemote, rq)); err != nil {
		return errors.Wrap(err, "problem configuring worker pool for main remote queue")
	}
	e.remoteQueue = rq

<<<<<<< HEAD
	remoteQueuGroupOpts := queue.RemoteQueueGroupOptions{
		Client:         e.client,
		Constructor:    remoteQueueGroupConstructor,
		MongoOptions:   queue.DefaultMongoDBOptions(),
		Prefix:         "gen",
		PruneFrequency: time.Hour,
		TTL:            7 * 24 * time.Hour,
=======
	singlemdb, err := queue.OpenNewMongoDriver(ctx, e.settings.Amboy.SingleName, opts, e.client)
	if err != nil {
		return errors.Wrap(err, "problem setting single queue backend")
	}
	generateTasksQ := queue.NewRemoteUnordered(8)
	if err = generateTasksQ.SetDriver(singlemdb); err != nil {
		return errors.WithStack(err)
>>>>>>> 69af1496
	}
	remoteQueueGroup, err := queue.NewRemoteQueueGroup(ctx, remoteQueuGroupOpts)
	if err != nil {
		return errors.Wrap(err, "problem constructing remote queue group")
	}
	e.remoteQueueGroup = remoteQueueGroup

	// duration of time in between calls to queue.Status() within
	// the amboy.Wait* function.
	const queueWaitInterval = 10 * time.Millisecond
	const queueWaitTimeout = 10 * time.Second

	e.closers["background-local-queue"] = func(ctx context.Context) error {
		var cancel context.CancelFunc
		ctx, cancel = context.WithTimeout(ctx, queueWaitTimeout)
		defer cancel()
		if !amboy.WaitCtxInterval(ctx, e.localQueue, queueWaitInterval) {
			grip.Critical(message.Fields{
				"message": "pending jobs failed to finish",
				"queue":   "system",
				"status":  e.notificationsQueue.Stats(),
			})
			return errors.New("failed to stop with running jobs")
		}
		e.localQueue.Runner().Close()
		return nil
	}

	e.closers["notification-queue"] = func(ctx context.Context) error {
		var cancel context.CancelFunc
		catcher := grip.NewBasicCatcher()
		ctx, cancel = context.WithTimeout(ctx, queueWaitTimeout)
		defer cancel()
		if !amboy.WaitCtxInterval(ctx, e.notificationsQueue, queueWaitInterval) {
			grip.Critical(message.Fields{
				"message": "pending jobs failed to finish",
				"queue":   "notifications",
				"status":  e.notificationsQueue.Stats(),
			})
			catcher.Add(errors.New("failed to stop with running jobs"))
		}

		e.notificationsQueue.Runner().Close()

		grip.Debug(message.Fields{
			"message":     "closed notification queue",
			"num_senders": len(rootSenders),
			"errors":      catcher.HasErrors(),
		})

		for _, s := range rootSenders {
			catcher.Add(s.Close())
		}
		grip.Debug(message.Fields{
			"message":     "closed all root senders",
			"num_senders": len(rootSenders),
			"errors":      catcher.HasErrors(),
		})

		return catcher.Resolve()
	}

	for k := range e.senders {
		e.senders[k] = logger.MakeQueueSender(e.notificationsQueue, e.senders[k])
	}

	return nil
}

func (e *envState) initQueues(ctx context.Context) []error {
	catcher := grip.NewBasicCatcher()
	catcher.NewWhen(e.localQueue == nil, "local queue is not defined")
	catcher.NewWhen(e.notificationsQueue == nil, "notification queue is not defined")

	if e.localQueue != nil {
		catcher.Add(e.localQueue.Start(ctx))
	}

	if e.notificationsQueue != nil {
		catcher.Add(e.notificationsQueue.Start(ctx))
	}

	return catcher.Errors()
}

func (e *envState) initClientConfig() {
	if e.settings == nil {
		grip.Critical("no settings object, cannot build client configuration")
		return
	}
	var err error

	e.clientConfig, err = getClientConfig(e.settings.Ui.Url)

	if err != nil {
		grip.Critical(message.WrapError(err, message.Fields{
			"message": "problem finding local clients",
			"cause":   "infrastructure configuration issue",
			"impact":  "agent deploys",
		}))
	} else if len(e.clientConfig.ClientBinaries) == 0 {
		grip.Critical("No clients are available for this server")
	}
}

func (e *envState) initSenders(ctx context.Context) error {
	if e.settings == nil {
		return errors.New("no settings object, cannot build senders")
	}

	levelInfo := send.LevelInfo{
		Default:   level.Notice,
		Threshold: level.Notice,
	}

	if e.settings.Notify.SMTP.From != "" {
		smtp := e.settings.Notify.SMTP
		opts := send.SMTPOptions{
			Name:              "evergreen",
			Server:            smtp.Server,
			Port:              smtp.Port,
			UseSSL:            smtp.UseSSL,
			Username:          smtp.Username,
			Password:          smtp.Password,
			From:              smtp.From,
			PlainTextContents: false,
			NameAsSubject:     true,
		}
		if len(smtp.AdminEmail) == 0 {
			if err := opts.AddRecipient("", "test@domain.invalid"); err != nil {
				return errors.Wrap(err, "failed to setup email logger")
			}

		} else {
			for i := range smtp.AdminEmail {
				if err := opts.AddRecipient("", smtp.AdminEmail[i]); err != nil {
					return errors.Wrap(err, "failed to setup email logger")
				}
			}
		}
		sender, err := send.NewSMTPLogger(&opts, levelInfo)
		if err != nil {
			return errors.Wrap(err, "Failed to setup email logger")
		}
		e.senders[SenderEmail] = sender
	}

	var sender send.Sender
	githubToken, err := e.settings.GetGithubOauthToken()
	if err == nil && len(githubToken) > 0 {
		// Github Status
		sender, err = send.NewGithubStatusLogger("evergreen", &send.GithubOptions{
			Token: githubToken,
		}, "")
		if err != nil {
			return errors.Wrap(err, "Failed to setup github status logger")
		}
		e.senders[SenderGithubStatus] = sender
	}

	if jira := &e.settings.Jira; len(jira.GetHostURL()) != 0 {
		sender, err = send.NewJiraLogger(&send.JiraOptions{
			Name:         "evergreen",
			BaseURL:      jira.GetHostURL(),
			Username:     jira.Username,
			Password:     jira.Password,
			UseBasicAuth: true,
		}, levelInfo)
		if err != nil {
			return errors.Wrap(err, "Failed to setup jira issue logger")
		}
		e.senders[SenderJIRAIssue] = sender

		sender, err = send.NewJiraCommentLogger("", &send.JiraOptions{
			Name:         "evergreen",
			BaseURL:      jira.GetHostURL(),
			Username:     jira.Username,
			Password:     jira.Password,
			UseBasicAuth: true,
		}, levelInfo)
		if err != nil {
			return errors.Wrap(err, "Failed to setup jira comment logger")
		}
		e.senders[SenderJIRAComment] = sender
	}

	if slack := &e.settings.Slack; len(slack.Token) != 0 {
		// this sender is initialised with an invalid channel. Any
		// messages sent with it that do not use message.SlackMessage
		// will not be received
		sender, err = send.NewSlackLogger(&send.SlackOptions{
			Channel:  "#",
			Name:     "evergreen",
			Username: "Evergreen",
			IconURL:  fmt.Sprintf("%s/static/img/evergreen_green_150x150.png", e.settings.Ui.Url),
		}, slack.Token, levelInfo)
		if err != nil {
			return errors.Wrap(err, "Failed to setup slack logger")
		}
		e.senders[SenderSlack] = sender
	}

	sender, err = util.NewEvergreenWebhookLogger()
	if err != nil {
		return errors.Wrap(err, "Failed to setup evergreen webhook logger")
	}
	e.senders[SenderEvergreenWebhook] = sender

	catcher := grip.NewBasicCatcher()
	for name, s := range e.senders {
		catcher.Add(s.SetLevel(levelInfo))
		catcher.Add(s.SetErrorHandler(util.MakeNotificationErrorHandler(name.String())))
	}

	return catcher.Resolve()
}

func (e *envState) initJasper() error {
	jpm, err := jasper.NewLocalManager(true)
	if err != nil {
		return errors.WithStack(err)
	}

	e.jasperManager = jpm

	e.closers["jasper-manaer"] = func(ctx context.Context) error {
		return errors.WithStack(jpm.Close(ctx))
	}

	return nil
}

func (e *envState) Settings() *Settings {
	e.mu.RLock()
	defer e.mu.RUnlock()

	return e.settings
}

func (e *envState) LocalQueue() amboy.Queue {
	e.mu.RLock()
	defer e.mu.RUnlock()
	return e.localQueue
}

func (e *envState) RemoteQueue() amboy.Queue {
	e.mu.RLock()
	defer e.mu.RUnlock()
	return e.remoteQueue
}

func (e *envState) RemoteQueueGroup() amboy.QueueGroup {
	e.mu.RLock()
	defer e.mu.RUnlock()
	return e.remoteQueueGroup
}

func (e *envState) Session() db.Session {
	e.mu.RLock()
	defer e.mu.RUnlock()

	return db.WrapClient(e.ctx, e.client).Clone()
}

func (e *envState) ClientConfig() *ClientConfig {
	e.mu.RLock()
	defer e.mu.RUnlock()

	if e.clientConfig == nil {
		e.initClientConfig()
		if e.clientConfig == nil {
			return nil
		}
	}

	config := *e.clientConfig
	return &config
}

type BuildBaronProject struct {
	TicketCreateProject  string   `mapstructure:"ticket_create_project" bson:"ticket_create_project"`
	TicketSearchProjects []string `mapstructure:"ticket_search_projects" bson:"ticket_search_projects"`

	// The BF Suggestion server as a source of suggestions is only enabled for projects where BFSuggestionServer isn't the empty string.
	BFSuggestionServer      string `mapstructure:"bf_suggestion_server" bson:"bf_suggestion_server"`
	BFSuggestionUsername    string `mapstructure:"bf_suggestion_username" bson:"bf_suggestion_username"`
	BFSuggestionPassword    string `mapstructure:"bf_suggestion_password" bson:"bf_suggestion_password"`
	BFSuggestionTimeoutSecs int    `mapstructure:"bf_suggestion_timeout_secs" bson:"bf_suggestion_timeout_secs"`
	BFSuggestionFeaturesURL string `mapstructure:"bf_suggestion_features_url" bson:"bf_suggestion_features_url"`
}

func (e *envState) SaveConfig() error {
	if e.settings == nil {
		return errors.New("no settings object, cannot persist to DB")
	}

	// this is a hacky workaround to any plugins that have fields that are maps, since
	// deserializing these fields from yaml does not maintain the typing information
	var copy Settings
	registeredTypes := []interface{}{
		map[interface{}]interface{}{},
		map[string]interface{}{},
		[]interface{}{},
		[]util.KeyValuePair{},
	}
	err := util.DeepCopy(*e.settings, &copy, registeredTypes)
	if err != nil {
		return errors.Wrap(err, "problem copying settings")
	}

	gob.Register(map[interface{}]interface{}{})
	for pluginName, plugin := range copy.Plugins {
		if pluginName == "buildbaron" {
			for fieldName, field := range plugin {
				if fieldName == "projects" {
					var projects map[string]BuildBaronProject
					err := mapstructure.Decode(field, &projects)
					if err != nil {
						return errors.Wrap(err, "problem decoding buildbaron projects")
					}
					plugin[fieldName] = projects
				}
			}
		}
		if pluginName == "dashboard" {
			for fieldName, field := range plugin {
				if fieldName == "branches" {
					var branches map[string][]string
					err := mapstructure.Decode(field, &branches)
					if err != nil {
						return errors.Wrap(err, "problem decoding dashboard branches")
					}
					plugin[fieldName] = branches
				}
			}
		}
	}

	return errors.WithStack(UpdateConfig(&copy))
}

func (e *envState) GetSender(key SenderKey) (send.Sender, error) {
	e.mu.RLock()
	defer e.mu.RUnlock()

	sender, ok := e.senders[key]
	if !ok {
		return nil, errors.Errorf("unknown sender key %v", key)
	}

	return sender, nil
}

func (e *envState) SetSender(key SenderKey, impl send.Sender) error {
	if impl == nil {
		return errors.New("cannot add a nil sender")
	}

	if err := key.Validate(); err != nil {
		return errors.WithStack(err)
	}

	e.mu.Lock()
	defer e.mu.Unlock()
	e.senders[key] = impl

	return nil
}

func (e *envState) RegisterCloser(name string, closer func(context.Context) error) {
	e.mu.Lock()
	defer e.mu.Unlock()

	if _, ok := e.closers[name]; ok {
		grip.Critical(message.Fields{
			"closer":  name,
			"message": "duplicate closer registered",
			"cause":   "programmer error",
		})
	}
	e.closers[name] = closer
}

func (e *envState) Close(ctx context.Context) error {
	e.mu.RLock()
	defer e.mu.RUnlock()

	// TODO we could, in the future call all closers in but that
	// would require more complex waiting and timeout logic

	deadline, _ := ctx.Deadline()
	catcher := grip.NewBasicCatcher()
	wg := &sync.WaitGroup{}
	for n, closer := range e.closers {
		if closer == nil {
			continue
		}

		wg.Add(1)
		go func(name string, close func(context.Context) error) {
			defer wg.Done()
			grip.Info(message.Fields{
				"message":      "calling closer",
				"closer":       name,
				"timeout_secs": time.Until(deadline),
				"deadline":     deadline,
			})
			catcher.Add(close(ctx))
		}(n, closer)
	}

	wg.Wait()
	return catcher.Resolve()
}

// getClientConfig should be called once at startup and looks at the
// current environment and loads all currently available client
// binaries for use by the API server in presenting the settings page.
//
// If there are no built clients, this returns an empty config
// version, but does *not* error.
func getClientConfig(baseURL string) (*ClientConfig, error) {
	c := &ClientConfig{}
	c.LatestRevision = ClientVersion
	root := filepath.Join(FindEvergreenHome(), ClientDirectory)

	if _, err := os.Stat(root); os.IsNotExist(err) {
		grip.Warningf("client directory '%s' does not exist, creating empty "+
			"directory and continuing with caution", root)
		grip.Error(os.MkdirAll(root, 0755))
	}

	err := filepath.Walk(root, func(path string, info os.FileInfo, err error) error {
		if err != nil {
			return err
		}

		if info.IsDir() || !strings.Contains(info.Name(), "evergreen") {
			return nil
		}

		parts := strings.Split(path, string(filepath.Separator))
		buildInfo := strings.Split(parts[len(parts)-2], "_")

		c.ClientBinaries = append(c.ClientBinaries, ClientBinary{
			URL: fmt.Sprintf("%s/%s/%s", baseURL, ClientDirectory,
				strings.Join(parts[len(parts)-2:], "/")),
			OS:   buildInfo[0],
			Arch: buildInfo[1],
		})

		return nil
	})
	if err != nil {
		return nil, errors.Wrap(err, "problem finding client binaries")
	}

	return c, nil
}

func (e *envState) JasperManager() jasper.Manager {
	e.mu.RLock()
	defer e.mu.RUnlock()

	return e.jasperManager
}<|MERGE_RESOLUTION|>--- conflicted
+++ resolved
@@ -312,7 +312,6 @@
 	}
 	e.remoteQueue = rq
 
-<<<<<<< HEAD
 	remoteQueuGroupOpts := queue.RemoteQueueGroupOptions{
 		Client:         e.client,
 		Constructor:    remoteQueueGroupConstructor,
@@ -320,15 +319,6 @@
 		Prefix:         "gen",
 		PruneFrequency: time.Hour,
 		TTL:            7 * 24 * time.Hour,
-=======
-	singlemdb, err := queue.OpenNewMongoDriver(ctx, e.settings.Amboy.SingleName, opts, e.client)
-	if err != nil {
-		return errors.Wrap(err, "problem setting single queue backend")
-	}
-	generateTasksQ := queue.NewRemoteUnordered(8)
-	if err = generateTasksQ.SetDriver(singlemdb); err != nil {
-		return errors.WithStack(err)
->>>>>>> 69af1496
 	}
 	remoteQueueGroup, err := queue.NewRemoteQueueGroup(ctx, remoteQueuGroupOpts)
 	if err != nil {
