package evergreen

import (
	"context"
	"encoding/gob"
	"fmt"
	"os"
	"path/filepath"
	"strings"
	"sync"
	"time"

	"github.com/evergreen-ci/evergreen/util"
	"github.com/mitchellh/mapstructure"
	"github.com/mongodb/amboy"
	"github.com/mongodb/amboy/logger"
	"github.com/mongodb/amboy/pool"
	"github.com/mongodb/amboy/queue"
	"github.com/mongodb/anser/db"
	"github.com/mongodb/grip"
	"github.com/mongodb/grip/level"
	"github.com/mongodb/grip/message"
	"github.com/mongodb/grip/send"
	"github.com/mongodb/jasper"
	"github.com/pkg/errors"
	"go.mongodb.org/mongo-driver/mongo"
	"go.mongodb.org/mongo-driver/mongo/options"
)

var (
	globalEnv     Environment
	globalEnvLock *sync.RWMutex
)

const (
	// duration of wait time during queue chut down.
	queueShutdownWaitInterval = 10 * time.Millisecond
	queueShutdownWaitTimeout  = 10 * time.Second
)

func init() { globalEnvLock = &sync.RWMutex{} }

// GetEnvironment returns the global application level
// environment. This implementation is thread safe, but must be
// configured before use.
//
// In general you should call this operation once per process
// execution and pass the Environment interface through your
// application like a context, although there are cases in legacy code
// (e.g. models) and in the implementation of amboy jobs where it is
// necessary to access the global environment. There is a mock
// implementation for use in testing.
func GetEnvironment() Environment {
	return globalEnv
}

func SetEnvironment(env Environment) {
	globalEnvLock.Lock()
	defer globalEnvLock.Unlock()

	globalEnv = env
}

// Environment provides application-level services (e.g. databases,
// configuration, queues.
type Environment interface {
	// Returns the settings object. The settings object is not
	// necessarily safe for concurrent access.
	Settings() *Settings
	Context() (context.Context, context.CancelFunc)

	Session() db.Session
	Client() *mongo.Client
	DB() *mongo.Database

	// The Environment provides access to three queues, a
	// local-process level queue that is not persisted between
	// runs, a remote shared queue that all processes can use
	// to distribute work amongst the application tier, and a queue
	// for generate.tasks, which has a smaller number of workers
	// per app server.
	//
	// The LocalQueue is not durable, and results aren't available
	// between process restarts. The RemoteQueue is not
	// (generally) started by default.
	LocalQueue() amboy.Queue
	RemoteQueue() amboy.Queue
	GenerateTasksQueue() amboy.Queue

	// Jasper is a process manager for running external
	// commands. Every process has a manager service.
	JasperManager() jasper.Manager

	// ClientConfig provides access to a list of the latest evergreen
	// clients, that this server can serve to users
	ClientConfig() *ClientConfig

	// SaveConfig persists the configuration settings.
	SaveConfig() error

	// GetSender provides a grip Sender configured with the environment's
	// settings. These Grip senders must be used with Composers that specify
	// all message details.
	GetSender(SenderKey) (send.Sender, error)
	SetSender(SenderKey, send.Sender) error

	// RegisterCloser adds a function object to an internal
	// tracker to be called by the Close method before process
	// termination. The ID is used in reporting, but must be
	// unique or a new closer could overwrite an existing closer
	// in some implementations.
	RegisterCloser(string, func(context.Context) error)
	// Close calls all registered closers in the environment.
	Close(context.Context) error
}

// NewEnvironment constructs an Environment instance, establishing a
// new connection to the database, and creating a new set of worker
// queues.
//
// When NewEnvironment returns without an error, you should assume
// that the queues have been started, there was no issue
// establishing a connection to the database, and that the
// local and remote queues have started.
//
// NewEnvironment requires that either the path or DB is sent so that
// if both are specified, the settings are read from the file.
func NewEnvironment(ctx context.Context, confPath string, db *DBSettings) (Environment, error) {
	ctx, cancel := context.WithCancel(ctx)
	e := &envState{
		ctx:     ctx,
		senders: map[SenderKey]send.Sender{},
		closers: map[string]func(context.Context) error{
			"root-context": func(_ context.Context) error {
				cancel()
				return nil
			},
		},
	}

	if db != nil && confPath == "" {
		if err := e.initDB(ctx, *db); err != nil {
			return nil, errors.Wrap(err, "error configuring db")
		}
		e.dbName = db.DB
	}

	if err := e.initSettings(confPath); err != nil {
		return nil, errors.WithStack(err)
	}

	if db != nil && confPath == "" {
		e.settings.Database = *db
	}

	e.dbName = e.settings.Database.DB

	catcher := grip.NewBasicCatcher()
	if e.client == nil {
		catcher.Add(e.initDB(ctx, e.settings.Database))
	}

	catcher.Add(e.initJasper())
	catcher.Add(e.initSenders(ctx))
	catcher.Add(e.createLocalQueue(ctx))
	catcher.Add(e.createApplicationQueue(ctx))
	catcher.Add(e.createNotificationQueue(ctx))
	catcher.Add(e.createRemoteQueueGroup(ctx))
	catcher.Extend(e.initQueues(ctx))

	if catcher.HasErrors() {
		return nil, errors.WithStack(catcher.Resolve())

	}
	return e, nil
}

type ClientBinary struct {
	Arch string `yaml:"arch" json:"arch"`
	OS   string `yaml:"os" json:"os"`
	URL  string `yaml:"url" json:"url"`
}

type ClientConfig struct {
	ClientBinaries []ClientBinary `yaml:"client_binaries" json:"ClientBinaries"`
	LatestRevision string         `yaml:"latest_revision" json:"LatestRevision"`
}

type envState struct {
	remoteQueue        amboy.Queue
	localQueue         amboy.Queue
	generateTasksQueue amboy.Queue
	notificationsQueue amboy.Queue
	ctx                context.Context
	jasperManager      jasper.Manager
	settings           *Settings
	dbName             string
	client             *mongo.Client
	mu                 sync.RWMutex
	clientConfig       *ClientConfig
	closers            map[string]func(context.Context) error
	senders            map[SenderKey]send.Sender
}

func (e *envState) initSettings(path string) error {
	// read configuration from either the file or DB and validate
	// if the file path is blank, the DB session must be configured already

	var err error

	if e.settings == nil {
		// this helps us test the validate method
		if path != "" {
			e.settings, err = NewSettings(path)
			if err != nil {
				return errors.Wrap(err, "problem getting settings from file")
			}
		} else {
			e.settings, err = BootstrapConfig(e)
			if err != nil {
				return errors.Wrap(err, "problem getting settings from DB")
			}
		}
	}
	if e.settings == nil {
		return errors.New("unable to get settings from file and DB")
	}

	if err = e.settings.Validate(); err != nil {
		return errors.Wrap(err, "problem validating settings")
	}

	return nil
}

func (e *envState) initDB(ctx context.Context, settings DBSettings) error {
	var err error
	opts := options.Client().ApplyURI(settings.Url).SetWriteConcern(settings.WriteConcernSettings.Resolve()).SetConnectTimeout(5 * time.Second)
	e.client, err = mongo.NewClient(opts)
	if err != nil {
		return errors.Wrap(err, "problem constructing database")
	}

	if err = e.client.Connect(ctx); err != nil {
		return errors.Wrap(err, "problem connecting to the database")
	}

	return nil
}

func (e *envState) Context() (context.Context, context.CancelFunc) {
	e.mu.RLock()
	defer e.mu.RUnlock()

	return context.WithCancel(e.ctx)
}

func (e *envState) Client() *mongo.Client {
	e.mu.RLock()
	defer e.mu.RUnlock()

	return e.client
}

func (e *envState) DB() *mongo.Database {
	e.mu.RLock()
	defer e.mu.RUnlock()

	return e.client.Database(e.dbName)
}

func (e *envState) createLocalQueue(ctx context.Context) error {
	// configure the local-only (memory-backed) queue.
	e.localQueue = queue.NewLocalLimitedSize(e.settings.Amboy.PoolSizeLocal, e.settings.Amboy.LocalStorage)
	if err := e.localQueue.SetRunner(pool.NewAbortablePool(e.settings.Amboy.PoolSizeLocal, e.localQueue)); err != nil {
		return errors.Wrap(err, "problem configuring worker pool for local queue")
	}

	return nil
}

func (e *envState) createApplicationQueue(ctx context.Context) error {
	// configure the remote mongodb-backed amboy
	// queue.
	opts := queue.DefaultMongoDBOptions()
	opts.URI = e.settings.Database.Url
	opts.DB = e.settings.Amboy.DB
	opts.Priority = true

	qmdb, err := queue.OpenNewMongoDriver(ctx, e.settings.Amboy.Name, opts, e.client)
	if err != nil {
		return errors.Wrap(err, "problem setting main queue backend")
	}
	rq := queue.NewRemoteUnordered(e.settings.Amboy.PoolSizeRemote)
	if err = rq.SetDriver(qmdb); err != nil {
		return errors.WithStack(err)
	}
	if err = rq.SetRunner(pool.NewAbortablePool(e.settings.Amboy.PoolSizeRemote, rq)); err != nil {
		return errors.Wrap(err, "problem configuring worker pool for main remote queue")
	}
	e.remoteQueue = rq

<<<<<<< HEAD
=======
	singlemdb, err := queue.OpenNewMongoDriver(ctx, e.settings.Amboy.SingleName, opts, e.client)
	if err != nil {
		return errors.Wrap(err, "problem setting queue backend")
	}
	generateTasksQ := queue.NewRemoteUnordered(8)
	if err = generateTasksQ.SetDriver(singlemdb); err != nil {
		return errors.WithStack(err)
	}
	if err = generateTasksQ.SetRunner(pool.NewAbortablePool(1, generateTasksQ)); err != nil {
		return errors.Wrap(err, "problem configuring worker pool for generate tasks queue")
	}
	e.generateTasksQueue = generateTasksQ

	// duration of time in between calls to queue.Status() within
	// the amboy.Wait* function.
	const queueWaitInterval = 10 * time.Millisecond
	const queueWaitTimeout = 10 * time.Second

>>>>>>> 1370c53d
	e.closers["background-local-queue"] = func(ctx context.Context) error {
		e.localQueue.Runner().Close()
		return nil
	}

	return nil
}

func (e *envState) createNotificationQueue(ctx context.Context) error {
	// Notifications queue w/ moving weight avg pool
	e.notificationsQueue = queue.NewLocalLimitedSize(len(e.senders), e.settings.Amboy.LocalStorage)

	runner, err := pool.NewMovingAverageRateLimitedWorkers(e.settings.Amboy.PoolSizeLocal,
		e.settings.Notify.BufferTargetPerInterval,
		time.Duration(e.settings.Notify.BufferIntervalSeconds)*time.Second,
		e.notificationsQueue)
	if err != nil {
		return errors.Wrap(err, "Failed to make notifications queue runner")
	}
	if err = e.notificationsQueue.SetRunner(runner); err != nil {
		return errors.Wrap(err, "failed to set notifications queue runner")
	}
	rootSenders := []send.Sender{}
	for _, s := range e.senders {
		rootSenders = append(rootSenders, s)
	}

	e.closers["notification-queue"] = func(ctx context.Context) error {
		var cancel context.CancelFunc
		catcher := grip.NewBasicCatcher()
		ctx, cancel = context.WithTimeout(ctx, queueShutdownWaitTimeout)
		defer cancel()
		if !amboy.WaitCtxInterval(ctx, e.notificationsQueue, queueShutdownWaitInterval) {
			grip.Critical(message.Fields{
				"message": "pending jobs failed to finish",
				"queue":   "notifications",
				"status":  e.notificationsQueue.Stats(),
			})
			catcher.Add(errors.New("failed to stop with running jobs"))
		}

		e.notificationsQueue.Runner().Close()

		grip.Debug(message.Fields{
			"message":     "closed notification queue",
			"num_senders": len(rootSenders),
			"errors":      catcher.HasErrors(),
		})

		for _, s := range rootSenders {
			catcher.Add(s.Close())
		}
		grip.Debug(message.Fields{
			"message":     "closed all root senders",
			"num_senders": len(rootSenders),
			"errors":      catcher.HasErrors(),
		})

		return catcher.Resolve()
	}

	for k := range e.senders {
		e.senders[k] = logger.MakeQueueSender(e.notificationsQueue, e.senders[k])
	}

	return nil
}

func (e *envState) createRemoteQueueGroup(ctx context.Context) error {
	remoteQueueGroup, err := queue.NewRemoteQueueGroup(ctx, queue.RemoteQueueGroupOptions{
		Client: e.client,
		Constructor: func(_ context.Context) (queue.Remote, error) {
			q := queue.NewRemoteUnordered(1)
			if err := q.SetRunner(pool.NewAbortablePool(1, q)); err != nil {
				return nil, errors.WithStack(err)
			}
			return q, nil
		},
		MongoOptions:   queue.DefaultMongoDBOptions(),
		Prefix:         "gen",
		PruneFrequency: time.Hour,
		TTL:            7 * 24 * time.Hour,
	})
	if err != nil {
		return errors.Wrap(err, "problem constructing remote queue group")
	}
	e.remoteQueueGroup = remoteQueueGroup
	e.closers["queue-group-shutdown"] = func(ctx context.Context) error {
		e.remoteQueueGroup.Close(ctx)
		return nil
	}

	return nil
}

func (e *envState) initQueues(ctx context.Context) []error {
	catcher := grip.NewBasicCatcher()
	catcher.NewWhen(e.localQueue == nil, "local queue is not defined")
	catcher.NewWhen(e.notificationsQueue == nil, "notification queue is not defined")

	if e.localQueue != nil {
		catcher.Add(e.localQueue.Start(ctx))
	}

	if e.notificationsQueue != nil {
		catcher.Add(e.notificationsQueue.Start(ctx))
	}

	return catcher.Errors()
}

func (e *envState) initClientConfig() {
	if e.settings == nil {
		grip.Critical("no settings object, cannot build client configuration")
		return
	}
	var err error

	e.clientConfig, err = getClientConfig(e.settings.Ui.Url)

	if err != nil {
		grip.Critical(message.WrapError(err, message.Fields{
			"message": "problem finding local clients",
			"cause":   "infrastructure configuration issue",
			"impact":  "agent deploys",
		}))
	} else if len(e.clientConfig.ClientBinaries) == 0 {
		grip.Critical("No clients are available for this server")
	}
}

func (e *envState) initSenders(ctx context.Context) error {
	if e.settings == nil {
		return errors.New("no settings object, cannot build senders")
	}

	levelInfo := send.LevelInfo{
		Default:   level.Notice,
		Threshold: level.Notice,
	}

	if e.settings.Notify.SMTP.From != "" {
		smtp := e.settings.Notify.SMTP
		opts := send.SMTPOptions{
			Name:              "evergreen",
			Server:            smtp.Server,
			Port:              smtp.Port,
			UseSSL:            smtp.UseSSL,
			Username:          smtp.Username,
			Password:          smtp.Password,
			From:              smtp.From,
			PlainTextContents: false,
			NameAsSubject:     true,
		}
		if len(smtp.AdminEmail) == 0 {
			if err := opts.AddRecipient("", "test@domain.invalid"); err != nil {
				return errors.Wrap(err, "failed to setup email logger")
			}

		} else {
			for i := range smtp.AdminEmail {
				if err := opts.AddRecipient("", smtp.AdminEmail[i]); err != nil {
					return errors.Wrap(err, "failed to setup email logger")
				}
			}
		}
		sender, err := send.NewSMTPLogger(&opts, levelInfo)
		if err != nil {
			return errors.Wrap(err, "Failed to setup email logger")
		}
		e.senders[SenderEmail] = sender
	}

	var sender send.Sender
	githubToken, err := e.settings.GetGithubOauthToken()
	if err == nil && len(githubToken) > 0 {
		// Github Status
		sender, err = send.NewGithubStatusLogger("evergreen", &send.GithubOptions{
			Token: githubToken,
		}, "")
		if err != nil {
			return errors.Wrap(err, "Failed to setup github status logger")
		}
		e.senders[SenderGithubStatus] = sender
	}

	if jira := &e.settings.Jira; len(jira.GetHostURL()) != 0 {
		sender, err = send.NewJiraLogger(&send.JiraOptions{
			Name:         "evergreen",
			BaseURL:      jira.GetHostURL(),
			Username:     jira.Username,
			Password:     jira.Password,
			UseBasicAuth: true,
		}, levelInfo)
		if err != nil {
			return errors.Wrap(err, "Failed to setup jira issue logger")
		}
		e.senders[SenderJIRAIssue] = sender

		sender, err = send.NewJiraCommentLogger("", &send.JiraOptions{
			Name:         "evergreen",
			BaseURL:      jira.GetHostURL(),
			Username:     jira.Username,
			Password:     jira.Password,
			UseBasicAuth: true,
		}, levelInfo)
		if err != nil {
			return errors.Wrap(err, "Failed to setup jira comment logger")
		}
		e.senders[SenderJIRAComment] = sender
	}

	if slack := &e.settings.Slack; len(slack.Token) != 0 {
		// this sender is initialised with an invalid channel. Any
		// messages sent with it that do not use message.SlackMessage
		// will not be received
		sender, err = send.NewSlackLogger(&send.SlackOptions{
			Channel:  "#",
			Name:     "evergreen",
			Username: "Evergreen",
			IconURL:  fmt.Sprintf("%s/static/img/evergreen_green_150x150.png", e.settings.Ui.Url),
		}, slack.Token, levelInfo)
		if err != nil {
			return errors.Wrap(err, "Failed to setup slack logger")
		}
		e.senders[SenderSlack] = sender
	}

	sender, err = util.NewEvergreenWebhookLogger()
	if err != nil {
		return errors.Wrap(err, "Failed to setup evergreen webhook logger")
	}
	e.senders[SenderEvergreenWebhook] = sender

	catcher := grip.NewBasicCatcher()
	for name, s := range e.senders {
		catcher.Add(s.SetLevel(levelInfo))
		catcher.Add(s.SetErrorHandler(util.MakeNotificationErrorHandler(name.String())))
	}

	return catcher.Resolve()
}

func (e *envState) initJasper() error {
	jpm, err := jasper.NewLocalManager(true)
	if err != nil {
		return errors.WithStack(err)
	}

	e.jasperManager = jpm

	e.closers["jasper-manaer"] = func(ctx context.Context) error {
		return errors.WithStack(jpm.Close(ctx))
	}

	return nil
}

func (e *envState) Settings() *Settings {
	e.mu.RLock()
	defer e.mu.RUnlock()

	return e.settings
}

func (e *envState) LocalQueue() amboy.Queue {
	e.mu.RLock()
	defer e.mu.RUnlock()
	return e.localQueue
}

func (e *envState) RemoteQueue() amboy.Queue {
	e.mu.RLock()
	defer e.mu.RUnlock()
	return e.remoteQueue
}

func (e *envState) GenerateTasksQueue() amboy.Queue {
	e.mu.RLock()
	defer e.mu.RUnlock()
	return e.generateTasksQueue
}

func (e *envState) Session() db.Session {
	e.mu.RLock()
	defer e.mu.RUnlock()

	return db.WrapClient(e.ctx, e.client).Clone()
}

func (e *envState) ClientConfig() *ClientConfig {
	e.mu.RLock()
	defer e.mu.RUnlock()

	if e.clientConfig == nil {
		e.initClientConfig()
		if e.clientConfig == nil {
			return nil
		}
	}

	config := *e.clientConfig
	return &config
}

type BuildBaronProject struct {
	TicketCreateProject  string   `mapstructure:"ticket_create_project" bson:"ticket_create_project"`
	TicketSearchProjects []string `mapstructure:"ticket_search_projects" bson:"ticket_search_projects"`

	// The BF Suggestion server as a source of suggestions is only enabled for projects where BFSuggestionServer isn't the empty string.
	BFSuggestionServer      string `mapstructure:"bf_suggestion_server" bson:"bf_suggestion_server"`
	BFSuggestionUsername    string `mapstructure:"bf_suggestion_username" bson:"bf_suggestion_username"`
	BFSuggestionPassword    string `mapstructure:"bf_suggestion_password" bson:"bf_suggestion_password"`
	BFSuggestionTimeoutSecs int    `mapstructure:"bf_suggestion_timeout_secs" bson:"bf_suggestion_timeout_secs"`
	BFSuggestionFeaturesURL string `mapstructure:"bf_suggestion_features_url" bson:"bf_suggestion_features_url"`
}

func (e *envState) SaveConfig() error {
	if e.settings == nil {
		return errors.New("no settings object, cannot persist to DB")
	}

	// this is a hacky workaround to any plugins that have fields that are maps, since
	// deserializing these fields from yaml does not maintain the typing information
	var copy Settings
	registeredTypes := []interface{}{
		map[interface{}]interface{}{},
		map[string]interface{}{},
		[]interface{}{},
		[]util.KeyValuePair{},
	}
	err := util.DeepCopy(*e.settings, &copy, registeredTypes)
	if err != nil {
		return errors.Wrap(err, "problem copying settings")
	}

	gob.Register(map[interface{}]interface{}{})
	for pluginName, plugin := range copy.Plugins {
		if pluginName == "buildbaron" {
			for fieldName, field := range plugin {
				if fieldName == "projects" {
					var projects map[string]BuildBaronProject
					err := mapstructure.Decode(field, &projects)
					if err != nil {
						return errors.Wrap(err, "problem decoding buildbaron projects")
					}
					plugin[fieldName] = projects
				}
			}
		}
		if pluginName == "dashboard" {
			for fieldName, field := range plugin {
				if fieldName == "branches" {
					var branches map[string][]string
					err := mapstructure.Decode(field, &branches)
					if err != nil {
						return errors.Wrap(err, "problem decoding dashboard branches")
					}
					plugin[fieldName] = branches
				}
			}
		}
	}

	return errors.WithStack(UpdateConfig(&copy))
}

func (e *envState) GetSender(key SenderKey) (send.Sender, error) {
	e.mu.RLock()
	defer e.mu.RUnlock()

	sender, ok := e.senders[key]
	if !ok {
		return nil, errors.Errorf("unknown sender key %v", key)
	}

	return sender, nil
}

func (e *envState) SetSender(key SenderKey, impl send.Sender) error {
	if impl == nil {
		return errors.New("cannot add a nil sender")
	}

	if err := key.Validate(); err != nil {
		return errors.WithStack(err)
	}

	e.mu.Lock()
	defer e.mu.Unlock()
	e.senders[key] = impl

	return nil
}

func (e *envState) RegisterCloser(name string, closer func(context.Context) error) {
	e.mu.Lock()
	defer e.mu.Unlock()

	if _, ok := e.closers[name]; ok {
		grip.Critical(message.Fields{
			"closer":  name,
			"message": "duplicate closer registered",
			"cause":   "programmer error",
		})
	}
	e.closers[name] = closer
}

func (e *envState) Close(ctx context.Context) error {
	e.mu.RLock()
	defer e.mu.RUnlock()

	// TODO we could, in the future call all closers in but that
	// would require more complex waiting and timeout logic

	deadline, _ := ctx.Deadline()
	catcher := grip.NewBasicCatcher()
	wg := &sync.WaitGroup{}
	for n, closer := range e.closers {
		if closer == nil {
			continue
		}

		wg.Add(1)
		go func(name string, close func(context.Context) error) {
			defer wg.Done()
			grip.Info(message.Fields{
				"message":      "calling closer",
				"closer":       name,
				"timeout_secs": time.Until(deadline),
				"deadline":     deadline,
			})
			catcher.Add(close(ctx))
		}(n, closer)
	}

	wg.Wait()
	return catcher.Resolve()
}

// getClientConfig should be called once at startup and looks at the
// current environment and loads all currently available client
// binaries for use by the API server in presenting the settings page.
//
// If there are no built clients, this returns an empty config
// version, but does *not* error.
func getClientConfig(baseURL string) (*ClientConfig, error) {
	c := &ClientConfig{}
	c.LatestRevision = ClientVersion
	root := filepath.Join(FindEvergreenHome(), ClientDirectory)

	if _, err := os.Stat(root); os.IsNotExist(err) {
		grip.Warningf("client directory '%s' does not exist, creating empty "+
			"directory and continuing with caution", root)
		grip.Error(os.MkdirAll(root, 0755))
	}

	err := filepath.Walk(root, func(path string, info os.FileInfo, err error) error {
		if err != nil {
			return err
		}

		if info.IsDir() || !strings.Contains(info.Name(), "evergreen") {
			return nil
		}

		parts := strings.Split(path, string(filepath.Separator))
		buildInfo := strings.Split(parts[len(parts)-2], "_")

		c.ClientBinaries = append(c.ClientBinaries, ClientBinary{
			URL: fmt.Sprintf("%s/%s/%s", baseURL, ClientDirectory,
				strings.Join(parts[len(parts)-2:], "/")),
			OS:   buildInfo[0],
			Arch: buildInfo[1],
		})

		return nil
	})
	if err != nil {
		return nil, errors.Wrap(err, "problem finding client binaries")
	}

	return c, nil
}

func (e *envState) JasperManager() jasper.Manager {
	e.mu.RLock()
	defer e.mu.RUnlock()

	return e.jasperManager
}<|MERGE_RESOLUTION|>--- conflicted
+++ resolved
@@ -166,6 +166,7 @@
 	catcher.Add(e.createApplicationQueue(ctx))
 	catcher.Add(e.createNotificationQueue(ctx))
 	catcher.Add(e.createRemoteQueueGroup(ctx))
+	catcher.Add(e.createGenerateTasksQueue(ctx))
 	catcher.Extend(e.initQueues(ctx))
 
 	if catcher.HasErrors() {
@@ -276,6 +277,11 @@
 		return errors.Wrap(err, "problem configuring worker pool for local queue")
 	}
 
+	e.closers["background-local-queue"] = func(ctx context.Context) error {
+		e.localQueue.Runner().Close()
+		return nil
+	}
+
 	return nil
 }
 
@@ -299,9 +305,15 @@
 		return errors.Wrap(err, "problem configuring worker pool for main remote queue")
 	}
 	e.remoteQueue = rq
-
-<<<<<<< HEAD
-=======
+	e.closers["application-queue"] = func(ctx context.Context) error {
+		e.remoteQueue.Runner().Close()
+		return nil
+	}
+
+	return nil
+}
+
+func (e *envState) createGenerateTasksQueue(ctx context.Context) error {
 	singlemdb, err := queue.OpenNewMongoDriver(ctx, e.settings.Amboy.SingleName, opts, e.client)
 	if err != nil {
 		return errors.Wrap(err, "problem setting queue backend")
@@ -315,14 +327,8 @@
 	}
 	e.generateTasksQueue = generateTasksQ
 
-	// duration of time in between calls to queue.Status() within
-	// the amboy.Wait* function.
-	const queueWaitInterval = 10 * time.Millisecond
-	const queueWaitTimeout = 10 * time.Second
-
->>>>>>> 1370c53d
-	e.closers["background-local-queue"] = func(ctx context.Context) error {
-		e.localQueue.Runner().Close()
+	e.closers["single-queue-generate-tasks"] = func(ctx context.Context) error {
+		e.generateTasksQueue.Runner().Close()
 		return nil
 	}
 
@@ -420,6 +426,7 @@
 	catcher := grip.NewBasicCatcher()
 	catcher.NewWhen(e.localQueue == nil, "local queue is not defined")
 	catcher.NewWhen(e.notificationsQueue == nil, "notification queue is not defined")
+	catcher.NewWhen(e.notificationsQueue == nil, "notification queue is not defined")
 
 	if e.localQueue != nil {
 		catcher.Add(e.localQueue.Start(ctx))
