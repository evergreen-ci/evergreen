--- conflicted
+++ resolved
@@ -480,11 +480,11 @@
 	return e.remoteQueue
 }
 
-func (e *envState) Session() db.Session {
+func (e *envState) Session() *mgo.Session {
 	e.mu.RLock()
 	defer e.mu.RUnlock()
 
-	return db.WrapSession(e.session.Copy())
+	return e.session.Copy()
 }
 
 func (e *envState) ClientConfig() *ClientConfig {
@@ -552,50 +552,6 @@
 	return errors.WithStack(UpdateConfig(&copy))
 }
 
-<<<<<<< HEAD
-=======
-func (e *envState) Settings() *Settings {
-	e.mu.RLock()
-	defer e.mu.RUnlock()
-
-	return e.settings
-}
-
-func (e *envState) LocalQueue() amboy.Queue {
-	e.mu.RLock()
-	defer e.mu.RUnlock()
-	return e.localQueue
-}
-
-func (e *envState) RemoteQueue() amboy.Queue {
-	e.mu.RLock()
-	defer e.mu.RUnlock()
-	return e.remoteQueue
-}
-
-func (e *envState) Session() *mgo.Session {
-	e.mu.RLock()
-	defer e.mu.RUnlock()
-
-	return e.session.Copy()
-}
-
-func (e *envState) ClientConfig() *ClientConfig {
-	e.mu.RLock()
-	defer e.mu.RUnlock()
-
-	if e.clientConfig == nil {
-		e.initClientConfig()
-		if e.clientConfig == nil {
-			return nil
-		}
-	}
-
-	config := *e.clientConfig
-	return &config
-}
-
->>>>>>> b0c7ec73
 func (e *envState) GetSender(key SenderKey) (send.Sender, error) {
 	e.mu.RLock()
 	defer e.mu.RUnlock()
