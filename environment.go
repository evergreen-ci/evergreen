package evergreen

import (
	"context"
	"encoding/gob"
	"fmt"
	"os"
	"path/filepath"
	"strings"
	"sync"
	"time"

	"github.com/evergreen-ci/evergreen/util"
	"github.com/mitchellh/mapstructure"
	"github.com/mongodb/amboy"
	"github.com/mongodb/amboy/logger"
	"github.com/mongodb/amboy/pool"
	"github.com/mongodb/amboy/queue"
	"github.com/mongodb/anser/db"
	"github.com/mongodb/grip"
	"github.com/mongodb/grip/level"
	"github.com/mongodb/grip/message"
	"github.com/mongodb/grip/send"
	"github.com/mongodb/jasper"
	"github.com/pkg/errors"
	"go.mongodb.org/mongo-driver/mongo"
	"go.mongodb.org/mongo-driver/mongo/options"
)

var (
	globalEnv     Environment
	globalEnvLock *sync.RWMutex
)

const (
	// duration of wait time during queue chut down.
	queueShutdownWaitInterval = 10 * time.Millisecond
	queueShutdownWaitTimeout  = 10 * time.Second
)

func init() { globalEnvLock = &sync.RWMutex{} }

// GetEnvironment returns the global application level
// environment. This implementation is thread safe, but must be
// configured before use.
//
// In general you should call this operation once per process
// execution and pass the Environment interface through your
// application like a context, although there are cases in legacy code
// (e.g. models) and in the implementation of amboy jobs where it is
// necessary to access the global environment. There is a mock
// implementation for use in testing.
func GetEnvironment() Environment {
	return globalEnv
}

func SetEnvironment(env Environment) {
	globalEnvLock.Lock()
	defer globalEnvLock.Unlock()

	globalEnv = env
}

// Environment provides application-level services (e.g. databases,
// configuration, queues.
type Environment interface {
	// Returns the settings object. The settings object is not
	// necessarily safe for concurrent access.
	Settings() *Settings
	Context() (context.Context, context.CancelFunc)

	Session() db.Session
	Client() *mongo.Client
	DB() *mongo.Database

	// The Environment provides access to two queues, a
	// local-process level queue that is not persisted between
	// runs and a remote shared queue that all processes can use
	// to distribute work amongst the application tier
	//
	// It also exposes a queue group, which permits dynamically
	// generating queues at runtime.
	//
	// The LocalQueue is not durable, and results aren't available
	// between process restarts. The RemoteQueue is not
	// (generally) started by default.
	LocalQueue() amboy.Queue
	RemoteQueue() amboy.Queue
	RemoteQueueGroup() amboy.QueueGroup

	// Jasper is a process manager for running external
	// commands. Every process has a manager service.
	JasperManager() jasper.Manager

	// ClientConfig provides access to a list of the latest evergreen
	// clients, that this server can serve to users
	ClientConfig() *ClientConfig

	// SaveConfig persists the configuration settings.
	SaveConfig() error

	// GetSender provides a grip Sender configured with the environment's
	// settings. These Grip senders must be used with Composers that specify
	// all message details.
	GetSender(SenderKey) (send.Sender, error)
	SetSender(SenderKey, send.Sender) error

	// RegisterCloser adds a function object to an internal
	// tracker to be called by the Close method before process
	// termination. The ID is used in reporting, but must be
	// unique or a new closer could overwrite an existing closer
	// in some implementations.
	RegisterCloser(string, func(context.Context) error)
	// Close calls all registered closers in the environment.
	Close(context.Context) error
}

// NewEnvironment constructs an Environment instance, establishing a
// new connection to the database, and creating a new set of worker
// queues.
//
// When NewEnvironment returns without an error, you should assume
// that the queues have been started, there was no issue
// establishing a connection to the database, and that the
// local and remote queues have started.
//
// NewEnvironment requires that either the path or DB is sent so that
// if both are specified, the settings are read from the file.
func NewEnvironment(ctx context.Context, confPath string, db *DBSettings) (Environment, error) {
	ctx, cancel := context.WithCancel(ctx)
	e := &envState{
		ctx:     ctx,
		senders: map[SenderKey]send.Sender{},
		closers: map[string]func(context.Context) error{
			"root-context": func(_ context.Context) error {
				cancel()
				return nil
			},
		},
	}

	if db != nil && confPath == "" {
		if err := e.initDB(ctx, *db); err != nil {
			return nil, errors.Wrap(err, "error configuring db")
		}
		e.dbName = db.DB
	}

	if err := e.initSettings(confPath); err != nil {
		return nil, errors.WithStack(err)
	}

	if db != nil && confPath == "" {
		e.settings.Database = *db
	}

	e.dbName = e.settings.Database.DB

	catcher := grip.NewBasicCatcher()
	if e.client == nil {
		catcher.Add(e.initDB(ctx, e.settings.Database))
	}

	catcher.Add(e.initJasper())
	catcher.Add(e.initSenders(ctx))
	catcher.Add(e.createLocalQueue(ctx))
	catcher.Add(e.createApplicationQueue(ctx))
	catcher.Add(e.createNotificationQueue(ctx))
	catcher.Add(e.createGenerateTasksQueue(ctx))
	catcher.Extend(e.initQueues(ctx))

	if catcher.HasErrors() {
		return nil, errors.WithStack(catcher.Resolve())

	}
	return e, nil
}

type ClientBinary struct {
	Arch string `yaml:"arch" json:"arch"`
	OS   string `yaml:"os" json:"os"`
	URL  string `yaml:"url" json:"url"`
}

type ClientConfig struct {
	ClientBinaries []ClientBinary `yaml:"client_binaries" json:"ClientBinaries"`
	LatestRevision string         `yaml:"latest_revision" json:"LatestRevision"`
}

type envState struct {
	remoteQueue        amboy.Queue
	localQueue         amboy.Queue
	remoteQueueGroup   amboy.QueueGroup
	notificationsQueue amboy.Queue
	ctx                context.Context
	jasperManager      jasper.Manager
	settings           *Settings
	dbName             string
	client             *mongo.Client
	mu                 sync.RWMutex
	clientConfig       *ClientConfig
	closers            map[string]func(context.Context) error
	senders            map[SenderKey]send.Sender
}

func (e *envState) initSettings(path string) error {
	// read configuration from either the file or DB and validate
	// if the file path is blank, the DB session must be configured already

	var err error

	if e.settings == nil {
		// this helps us test the validate method
		if path != "" {
			e.settings, err = NewSettings(path)
			if err != nil {
				return errors.Wrap(err, "problem getting settings from file")
			}
		} else {
			e.settings, err = BootstrapConfig(e)
			if err != nil {
				return errors.Wrap(err, "problem getting settings from DB")
			}
		}
	}
	if e.settings == nil {
		return errors.New("unable to get settings from file and DB")
	}

	if err = e.settings.Validate(); err != nil {
		return errors.Wrap(err, "problem validating settings")
	}

	return nil
}

func (e *envState) initDB(ctx context.Context, settings DBSettings) error {
	var err error
	opts := options.Client().ApplyURI(settings.Url).SetWriteConcern(settings.WriteConcernSettings.Resolve()).SetConnectTimeout(5 * time.Second)
	e.client, err = mongo.NewClient(opts)
	if err != nil {
		return errors.Wrap(err, "problem constructing database")
	}

	if err = e.client.Connect(ctx); err != nil {
		return errors.Wrap(err, "problem connecting to the database")
	}

	return nil
}

func (e *envState) Context() (context.Context, context.CancelFunc) {
	e.mu.RLock()
	defer e.mu.RUnlock()

	return context.WithCancel(e.ctx)
}

func (e *envState) Client() *mongo.Client {
	e.mu.RLock()
	defer e.mu.RUnlock()

	return e.client
}

func (e *envState) DB() *mongo.Database {
	e.mu.RLock()
	defer e.mu.RUnlock()

	return e.client.Database(e.dbName)
}

func (e *envState) createLocalQueue(ctx context.Context) error {
	// configure the local-only (memory-backed) queue.
	e.localQueue = queue.NewLocalLimitedSize(e.settings.Amboy.PoolSizeLocal, e.settings.Amboy.LocalStorage)
	if err := e.localQueue.SetRunner(pool.NewAbortablePool(e.settings.Amboy.PoolSizeLocal, e.localQueue)); err != nil {
		return errors.Wrap(err, "problem configuring worker pool for local queue")
	}

	e.closers["background-local-queue"] = func(ctx context.Context) error {
		e.localQueue.Runner().Close(ctx)
		return nil
	}

	return nil
}

func (e *envState) createApplicationQueue(ctx context.Context) error {
	// configure the remote mongodb-backed amboy
	// queue.
	opts := queue.DefaultMongoDBOptions()
	opts.URI = e.settings.Database.Url
	opts.DB = e.settings.Amboy.DB
	opts.Priority = true

	qmdb, err := queue.OpenNewMongoDriver(ctx, e.settings.Amboy.Name, opts, e.client)
	if err != nil {
		return errors.Wrap(err, "problem setting main queue backend")
	}
	rq := queue.NewRemoteUnordered(e.settings.Amboy.PoolSizeRemote)
	if err = rq.SetDriver(qmdb); err != nil {
		return errors.WithStack(err)
	}
	if err = rq.SetRunner(pool.NewAbortablePool(e.settings.Amboy.PoolSizeRemote, rq)); err != nil {
		return errors.Wrap(err, "problem configuring worker pool for main remote queue")
	}
	e.remoteQueue = rq
	e.closers["application-queue"] = func(ctx context.Context) error {
		e.remoteQueue.Runner().Close(ctx)
		return nil
	}

	return nil
}

func (e *envState) createGenerateTasksQueue(ctx context.Context) error {
	opts := queue.DefaultMongoDBOptions()
	opts.URI = e.settings.Database.Url
	opts.DB = e.settings.Amboy.DB
	opts.Priority = true

	remoteQueuGroupOpts := queue.RemoteQueueGroupOptions{
		Client: e.client,
		Constructor: func(_ context.Context) (queue.Remote, error) {
			q := queue.NewRemoteUnordered(1)
			if err := q.SetRunner(pool.NewAbortablePool(1, q)); err != nil {
				return nil, errors.WithStack(err)
			}
			return q, nil
		},
		MongoOptions: queue.DefaultMongoDBOptions(),
		Prefix:       "gen",
		TTL:          7 * 24 * time.Hour,
	}
	remoteQueueGroup, err := queue.NewRemoteQueueGroup(ctx, remoteQueuGroupOpts)
	if err != nil {
		return errors.Wrap(err, "problem constructing remote queue group")
	}
	e.remoteQueueGroup = remoteQueueGroup

<<<<<<< HEAD
	e.closers["generate-tasks"] = func(ctx context.Context) error {
		e.remoteQueueGroup.Close(ctx)
=======
	e.closers["single-queue-generate-tasks"] = func(ctx context.Context) error {
		e.generateTasksQueue.Runner().Close(ctx)
>>>>>>> dd87ddaa
		return nil
	}

	return nil
}

func (e *envState) createNotificationQueue(ctx context.Context) error {
	// Notifications queue w/ moving weight avg pool
	e.notificationsQueue = queue.NewLocalLimitedSize(len(e.senders), e.settings.Amboy.LocalStorage)

	runner, err := pool.NewMovingAverageRateLimitedWorkers(e.settings.Amboy.PoolSizeLocal,
		e.settings.Notify.BufferTargetPerInterval,
		time.Duration(e.settings.Notify.BufferIntervalSeconds)*time.Second,
		e.notificationsQueue)
	if err != nil {
		return errors.Wrap(err, "Failed to make notifications queue runner")
	}
	if err = e.notificationsQueue.SetRunner(runner); err != nil {
		return errors.Wrap(err, "failed to set notifications queue runner")
	}
	rootSenders := []send.Sender{}
	for _, s := range e.senders {
		rootSenders = append(rootSenders, s)
	}

	e.closers["notification-queue"] = func(ctx context.Context) error {
		var cancel context.CancelFunc
		catcher := grip.NewBasicCatcher()
		ctx, cancel = context.WithTimeout(ctx, queueShutdownWaitTimeout)
		defer cancel()
		if !amboy.WaitCtxInterval(ctx, e.notificationsQueue, queueShutdownWaitInterval) {
			grip.Critical(message.Fields{
				"message": "pending jobs failed to finish",
				"queue":   "notifications",
				"status":  e.notificationsQueue.Stats(),
			})
			catcher.Add(errors.New("failed to stop with running jobs"))
		}

		e.notificationsQueue.Runner().Close(ctx)

		grip.Debug(message.Fields{
			"message":     "closed notification queue",
			"num_senders": len(rootSenders),
			"errors":      catcher.HasErrors(),
		})

		for _, s := range rootSenders {
			catcher.Add(s.Close())
		}
		grip.Debug(message.Fields{
			"message":     "closed all root senders",
			"num_senders": len(rootSenders),
			"errors":      catcher.HasErrors(),
		})

		return catcher.Resolve()
	}

	for k := range e.senders {
		e.senders[k] = logger.MakeQueueSender(e.notificationsQueue, e.senders[k])
	}

	return nil
}

func (e *envState) initQueues(ctx context.Context) []error {
	catcher := grip.NewBasicCatcher()
	catcher.NewWhen(e.localQueue == nil, "local queue is not defined")
	catcher.NewWhen(e.notificationsQueue == nil, "notification queue is not defined")
	catcher.NewWhen(e.notificationsQueue == nil, "notification queue is not defined")

	if e.localQueue != nil {
		catcher.Add(e.localQueue.Start(ctx))
	}

	if e.notificationsQueue != nil {
		catcher.Add(e.notificationsQueue.Start(ctx))
	}

	return catcher.Errors()
}

func (e *envState) initClientConfig() {
	if e.settings == nil {
		grip.Critical("no settings object, cannot build client configuration")
		return
	}
	var err error

	e.clientConfig, err = getClientConfig(e.settings.Ui.Url)

	if err != nil {
		grip.Critical(message.WrapError(err, message.Fields{
			"message": "problem finding local clients",
			"cause":   "infrastructure configuration issue",
			"impact":  "agent deploys",
		}))
	} else if len(e.clientConfig.ClientBinaries) == 0 {
		grip.Critical("No clients are available for this server")
	}
}

func (e *envState) initSenders(ctx context.Context) error {
	if e.settings == nil {
		return errors.New("no settings object, cannot build senders")
	}

	levelInfo := send.LevelInfo{
		Default:   level.Notice,
		Threshold: level.Notice,
	}

	if e.settings.Notify.SMTP.From != "" {
		smtp := e.settings.Notify.SMTP
		opts := send.SMTPOptions{
			Name:              "evergreen",
			Server:            smtp.Server,
			Port:              smtp.Port,
			UseSSL:            smtp.UseSSL,
			Username:          smtp.Username,
			Password:          smtp.Password,
			From:              smtp.From,
			PlainTextContents: false,
			NameAsSubject:     true,
		}
		if len(smtp.AdminEmail) == 0 {
			if err := opts.AddRecipient("", "test@domain.invalid"); err != nil {
				return errors.Wrap(err, "failed to setup email logger")
			}

		} else {
			for i := range smtp.AdminEmail {
				if err := opts.AddRecipient("", smtp.AdminEmail[i]); err != nil {
					return errors.Wrap(err, "failed to setup email logger")
				}
			}
		}
		sender, err := send.NewSMTPLogger(&opts, levelInfo)
		if err != nil {
			return errors.Wrap(err, "Failed to setup email logger")
		}
		e.senders[SenderEmail] = sender
	}

	var sender send.Sender
	githubToken, err := e.settings.GetGithubOauthToken()
	if err == nil && len(githubToken) > 0 {
		// Github Status
		sender, err = send.NewGithubStatusLogger("evergreen", &send.GithubOptions{
			Token: githubToken,
		}, "")
		if err != nil {
			return errors.Wrap(err, "Failed to setup github status logger")
		}
		e.senders[SenderGithubStatus] = sender
	}

	if jira := &e.settings.Jira; len(jira.GetHostURL()) != 0 {
		sender, err = send.NewJiraLogger(&send.JiraOptions{
			Name:         "evergreen",
			BaseURL:      jira.GetHostURL(),
			Username:     jira.Username,
			Password:     jira.Password,
			UseBasicAuth: true,
		}, levelInfo)
		if err != nil {
			return errors.Wrap(err, "Failed to setup jira issue logger")
		}
		e.senders[SenderJIRAIssue] = sender

		sender, err = send.NewJiraCommentLogger("", &send.JiraOptions{
			Name:         "evergreen",
			BaseURL:      jira.GetHostURL(),
			Username:     jira.Username,
			Password:     jira.Password,
			UseBasicAuth: true,
		}, levelInfo)
		if err != nil {
			return errors.Wrap(err, "Failed to setup jira comment logger")
		}
		e.senders[SenderJIRAComment] = sender
	}

	if slack := &e.settings.Slack; len(slack.Token) != 0 {
		// this sender is initialised with an invalid channel. Any
		// messages sent with it that do not use message.SlackMessage
		// will not be received
		sender, err = send.NewSlackLogger(&send.SlackOptions{
			Channel:  "#",
			Name:     "evergreen",
			Username: "Evergreen",
			IconURL:  fmt.Sprintf("%s/static/img/evergreen_green_150x150.png", e.settings.Ui.Url),
		}, slack.Token, levelInfo)
		if err != nil {
			return errors.Wrap(err, "Failed to setup slack logger")
		}
		e.senders[SenderSlack] = sender
	}

	sender, err = util.NewEvergreenWebhookLogger()
	if err != nil {
		return errors.Wrap(err, "Failed to setup evergreen webhook logger")
	}
	e.senders[SenderEvergreenWebhook] = sender

	catcher := grip.NewBasicCatcher()
	for name, s := range e.senders {
		catcher.Add(s.SetLevel(levelInfo))
		catcher.Add(s.SetErrorHandler(util.MakeNotificationErrorHandler(name.String())))
	}

	return catcher.Resolve()
}

func (e *envState) initJasper() error {
	jpm, err := jasper.NewLocalManager(true)
	if err != nil {
		return errors.WithStack(err)
	}

	e.jasperManager = jpm

	e.closers["jasper-manager"] = func(ctx context.Context) error {
		return errors.WithStack(jpm.Close(ctx))
	}

	return nil
}

func (e *envState) Settings() *Settings {
	e.mu.RLock()
	defer e.mu.RUnlock()

	return e.settings
}

func (e *envState) LocalQueue() amboy.Queue {
	e.mu.RLock()
	defer e.mu.RUnlock()
	return e.localQueue
}

func (e *envState) RemoteQueue() amboy.Queue {
	e.mu.RLock()
	defer e.mu.RUnlock()
	return e.remoteQueue
}

func (e *envState) RemoteQueueGroup() amboy.QueueGroup {
	e.mu.RLock()
	defer e.mu.RUnlock()
	return e.remoteQueueGroup
}

func (e *envState) Session() db.Session {
	e.mu.RLock()
	defer e.mu.RUnlock()

	return db.WrapClient(e.ctx, e.client).Clone()
}

func (e *envState) ClientConfig() *ClientConfig {
	e.mu.RLock()
	defer e.mu.RUnlock()

	if e.clientConfig == nil {
		e.initClientConfig()
		if e.clientConfig == nil {
			return nil
		}
	}

	config := *e.clientConfig
	return &config
}

type BuildBaronProject struct {
	TicketCreateProject  string   `mapstructure:"ticket_create_project" bson:"ticket_create_project"`
	TicketSearchProjects []string `mapstructure:"ticket_search_projects" bson:"ticket_search_projects"`

	// The BF Suggestion server as a source of suggestions is only enabled for projects where BFSuggestionServer isn't the empty string.
	BFSuggestionServer      string `mapstructure:"bf_suggestion_server" bson:"bf_suggestion_server"`
	BFSuggestionUsername    string `mapstructure:"bf_suggestion_username" bson:"bf_suggestion_username"`
	BFSuggestionPassword    string `mapstructure:"bf_suggestion_password" bson:"bf_suggestion_password"`
	BFSuggestionTimeoutSecs int    `mapstructure:"bf_suggestion_timeout_secs" bson:"bf_suggestion_timeout_secs"`
	BFSuggestionFeaturesURL string `mapstructure:"bf_suggestion_features_url" bson:"bf_suggestion_features_url"`
}

func (e *envState) SaveConfig() error {
	if e.settings == nil {
		return errors.New("no settings object, cannot persist to DB")
	}

	// this is a hacky workaround to any plugins that have fields that are maps, since
	// deserializing these fields from yaml does not maintain the typing information
	var copy Settings
	registeredTypes := []interface{}{
		map[interface{}]interface{}{},
		map[string]interface{}{},
		[]interface{}{},
		[]util.KeyValuePair{},
	}
	err := util.DeepCopy(*e.settings, &copy, registeredTypes)
	if err != nil {
		return errors.Wrap(err, "problem copying settings")
	}

	gob.Register(map[interface{}]interface{}{})
	for pluginName, plugin := range copy.Plugins {
		if pluginName == "buildbaron" {
			for fieldName, field := range plugin {
				if fieldName == "projects" {
					var projects map[string]BuildBaronProject
					err := mapstructure.Decode(field, &projects)
					if err != nil {
						return errors.Wrap(err, "problem decoding buildbaron projects")
					}
					plugin[fieldName] = projects
				}
			}
		}
		if pluginName == "dashboard" {
			for fieldName, field := range plugin {
				if fieldName == "branches" {
					var branches map[string][]string
					err := mapstructure.Decode(field, &branches)
					if err != nil {
						return errors.Wrap(err, "problem decoding dashboard branches")
					}
					plugin[fieldName] = branches
				}
			}
		}
	}

	return errors.WithStack(UpdateConfig(&copy))
}

func (e *envState) GetSender(key SenderKey) (send.Sender, error) {
	e.mu.RLock()
	defer e.mu.RUnlock()

	sender, ok := e.senders[key]
	if !ok {
		return nil, errors.Errorf("unknown sender key %v", key)
	}

	return sender, nil
}

func (e *envState) SetSender(key SenderKey, impl send.Sender) error {
	if impl == nil {
		return errors.New("cannot add a nil sender")
	}

	if err := key.Validate(); err != nil {
		return errors.WithStack(err)
	}

	e.mu.Lock()
	defer e.mu.Unlock()
	e.senders[key] = impl

	return nil
}

func (e *envState) RegisterCloser(name string, closer func(context.Context) error) {
	e.mu.Lock()
	defer e.mu.Unlock()

	if _, ok := e.closers[name]; ok {
		grip.Critical(message.Fields{
			"closer":  name,
			"message": "duplicate closer registered",
			"cause":   "programmer error",
		})
	}
	e.closers[name] = closer
}

func (e *envState) Close(ctx context.Context) error {
	e.mu.RLock()
	defer e.mu.RUnlock()

	// TODO we could, in the future call all closers in but that
	// would require more complex waiting and timeout logic

	deadline, _ := ctx.Deadline()
	catcher := grip.NewBasicCatcher()
	wg := &sync.WaitGroup{}
	for n, closer := range e.closers {
		if closer == nil {
			continue
		}

		wg.Add(1)
		go func(name string, close func(context.Context) error) {
			defer wg.Done()
			grip.Info(message.Fields{
				"message":      "calling closer",
				"closer":       name,
				"timeout_secs": time.Until(deadline),
				"deadline":     deadline,
			})
			catcher.Add(close(ctx))
		}(n, closer)
	}

	wg.Wait()
	return catcher.Resolve()
}

// getClientConfig should be called once at startup and looks at the
// current environment and loads all currently available client
// binaries for use by the API server in presenting the settings page.
//
// If there are no built clients, this returns an empty config
// version, but does *not* error.
func getClientConfig(baseURL string) (*ClientConfig, error) {
	c := &ClientConfig{}
	c.LatestRevision = ClientVersion
	root := filepath.Join(FindEvergreenHome(), ClientDirectory)

	if _, err := os.Stat(root); os.IsNotExist(err) {
		grip.Warningf("client directory '%s' does not exist, creating empty "+
			"directory and continuing with caution", root)
		grip.Error(os.MkdirAll(root, 0755))
	}

	err := filepath.Walk(root, func(path string, info os.FileInfo, err error) error {
		if err != nil {
			return err
		}

		if info.IsDir() || !strings.Contains(info.Name(), "evergreen") {
			return nil
		}

		parts := strings.Split(path, string(filepath.Separator))
		buildInfo := strings.Split(parts[len(parts)-2], "_")

		c.ClientBinaries = append(c.ClientBinaries, ClientBinary{
			URL: fmt.Sprintf("%s/%s/%s", baseURL, ClientDirectory,
				strings.Join(parts[len(parts)-2:], "/")),
			OS:   buildInfo[0],
			Arch: buildInfo[1],
		})

		return nil
	})
	if err != nil {
		return nil, errors.Wrap(err, "problem finding client binaries")
	}

	return c, nil
}

func (e *envState) JasperManager() jasper.Manager {
	e.mu.RLock()
	defer e.mu.RUnlock()

	return e.jasperManager
}<|MERGE_RESOLUTION|>--- conflicted
+++ resolved
@@ -338,13 +338,8 @@
 	}
 	e.remoteQueueGroup = remoteQueueGroup
 
-<<<<<<< HEAD
 	e.closers["generate-tasks"] = func(ctx context.Context) error {
 		e.remoteQueueGroup.Close(ctx)
-=======
-	e.closers["single-queue-generate-tasks"] = func(ctx context.Context) error {
-		e.generateTasksQueue.Runner().Close(ctx)
->>>>>>> dd87ddaa
 		return nil
 	}
 
