package evergreen

import (
	"bytes"
	"context"
	"encoding/gob"
	"fmt"
	"os"
	"path/filepath"
	"strings"
	"sync"

	legacyDB "github.com/evergreen-ci/evergreen/db"
	"github.com/evergreen-ci/evergreen/util"
	"github.com/mitchellh/mapstructure"
	"github.com/mongodb/amboy"
	"github.com/mongodb/amboy/queue"
	"github.com/mongodb/anser/db"
	"github.com/mongodb/grip"
	"github.com/mongodb/grip/level"
	"github.com/mongodb/grip/send"
	"github.com/pkg/errors"
	mgo "gopkg.in/mgo.v2"
)

var globalEnvState *envState

func init() {
	ResetEnvironment()
}

// GetEnvironment returns the global application level
// environment. This implementation is thread safe, but must be
// configured before use.
//
// In general you should call this operation once per process
// execution and pass the Environment interface through your
// application like a context, although there are cases in legacy code
// (e.g. models) and in the implementation of amboy jobs where it is
// necessary to access the global environment. There is a mock
// implementation for use in testing.
func GetEnvironment() Environment { return globalEnvState }

func ResetEnvironment() { globalEnvState = &envState{} }

// Environment provides application-level services (e.g. databases,
// configuration, queues.
type Environment interface {
	// Configure initializes the object. Some implementations may
	// not allow the same instance to be configured more than
	// once.
	//
	// If Configure returns without an error, you should assume
	// that the queues have been started, there was no issue
	// establishing a connection to the database, and that the
	// local and remote queues have started.
	Configure(context.Context, string, *DBSettings) error

	// Returns the settings object. The settings object is not
	// necessarily safe for concurrent access.
	Settings() *Settings
	Session() db.Session

	// The Environment provides access to two queue's, a
	// local-process level queue that is not persisted between
	// runs, and a remote shared queue that all processes can use
	// to distribute work amongst the application tier.
	//
	// The LocalQueue is not durable, and results aren't available
	// between process restarts.
	LocalQueue() amboy.Queue
	RemoteQueue() amboy.Queue

	// ClientConfig provides access to a list of the latest evergreen
	// clients, that this server can serve to users
	ClientConfig() *ClientConfig

	// GetSender provides a grip Sender configured with the environment's
	// settings. These Grip senders must be used with Composers that specify
	// all message details.
	GetSender(SenderKey) (send.Sender, error)
}

type envState struct {
	remoteQueue  amboy.Queue
	localQueue   amboy.Queue
	settings     *Settings
	session      *mgo.Session
	mu           sync.RWMutex
	clientConfig *ClientConfig
	senders      map[SenderKey]send.Sender
}

// Configure requires that either the path or DB is sent so that it can construct the
// evergreen settings. If both are sent, the settings will be from the file
func (e *envState) Configure(ctx context.Context, confPath string, db *DBSettings) error {
	e.mu.Lock()
	defer e.mu.Unlock()

	// make sure we don't reconfigure (and leak resources)
	if e.settings != nil {
		return errors.New("cannot reconfigre a configured environment")
	}

	if db != nil && confPath == "" {
		if err := e.initDB(*db); err != nil {
			return errors.Wrap(err, "error configuring db")
		}
	}
	if err := e.initSettings(confPath); err != nil {
		return errors.WithStack(err)
	}
	if db != nil && confPath == "" {
		e.settings.Database = *db
	}

	catcher := grip.NewBasicCatcher()
	if e.session == nil {
		catcher.Add(e.initDB(e.settings.Database))
	}
	catcher.Add(e.createQueues(ctx))
	catcher.Extend(e.initQueues(ctx))
	catcher.Add(e.initClientConfig())
	catcher.Add(e.initSenders())
	if confPath != "" {
		catcher.Add(e.persistSettings())
	}

	return catcher.Resolve()
}

func (e *envState) initSettings(path string) error {
	// read configuration from either the file or DB and validate
	// if the file path is blank, the DB session must be configured already

	var err error

	if e.settings == nil {
		// this helps us test the validate method
		if path != "" {
			e.settings, err = NewSettings(path)
			if err != nil {
				return errors.Wrap(err, "problem getting settings from file")
			}
		} else {
			e.settings, err = GetConfig()
			if err != nil {
				return errors.Wrap(err, "problem getting settings from DB")
			}
		}
	}
	if e.settings == nil {
		return errors.New("unable to get settings from file and DB")
	}

	if err = e.settings.Validate(); err != nil {
		return errors.Wrap(err, "problem validating settings")
	}

	return nil
}

func (e *envState) initDB(settings DBSettings) error {
	if legacyDB.HasGlobalSessionProvider() {
		grip.Warning("database session configured; reconfiguring")
	}

	// set up the database connection configuration using the
	// legacy session factory mechanism. in the future the
	// environment can and should be the only provider of database
	// sessions.
	sf := CreateSession(settings)
	legacyDB.SetGlobalSessionProvider(sf)

	var err error

	e.session, _, err = sf.GetSession()

	return errors.Wrap(err, "problem getting database session")
}

func (e *envState) createQueues(ctx context.Context) error {
	// configure the local-only (memory-backed) queue.
	e.localQueue = queue.NewLocalLimitedSize(e.settings.Amboy.PoolSizeLocal, e.settings.Amboy.LocalStorage)

	// configure the remote mongodb-backed amboy
	// queue.
	opts := queue.DefaultMongoDBOptions()
	opts.URI = e.settings.Database.Url
	opts.DB = e.settings.Amboy.DB
	opts.Priority = true

	qmdb, err := queue.OpenNewMongoDBDriver(ctx, e.settings.Amboy.Name, opts, e.session)
	if err != nil {
		return errors.Wrap(err, "problem setting queue backend")
	}
	rq := queue.NewRemoteUnordered(e.settings.Amboy.PoolSizeRemote)
	if err = rq.SetDriver(qmdb); err != nil {
		return errors.WithStack(err)
	}
	e.remoteQueue = rq

	return nil
}

func (e *envState) initQueues(ctx context.Context) []error {
	catcher := grip.NewBasicCatcher()

	catcher.Add(e.localQueue.Start(ctx))
	catcher.Add(e.remoteQueue.Start(ctx))

	return catcher.Errors()
}

func (e *envState) initClientConfig() (err error) {
	if e.settings == nil {
		return errors.New("no settings object, cannot build client configuration")
	}
	e.clientConfig, err = getClientConfig(e.settings.Ui.Url)
	if err == nil && len(e.clientConfig.ClientBinaries) == 0 {
		grip.Warning("No clients are available for this server")
	}
	return errors.WithStack(err)
}

<<<<<<< HEAD
type BuildBaronProject struct {
=======
func (e *envState) initSenders() error {
	e.senders = map[SenderKey]send.Sender{}
	if e.settings == nil {
		return errors.New("no settings object, cannot build senders")
	}

	levelInfo := send.LevelInfo{
		Default:   level.Notice,
		Threshold: level.Notice,
	}

	if e.settings.Notify.SMTP != nil {
		smtp := e.settings.Notify.SMTP
		opts := send.SMTPOptions{
			Name:              "evergreen",
			Server:            smtp.Server,
			Port:              smtp.Port,
			UseSSL:            smtp.UseSSL,
			Username:          smtp.Username,
			Password:          smtp.Password,
			From:              smtp.From,
			PlainTextContents: false,
			NameAsSubject:     true,
		}
		if len(smtp.AdminEmail) == 0 {
			if err := opts.AddRecipient("", "test@domain.invalid"); err != nil {
				return errors.Wrap(err, "failed to setup email logger")
			}

		} else {
			for i := range smtp.AdminEmail {
				if err := opts.AddRecipient("", smtp.AdminEmail[i]); err != nil {
					return errors.Wrap(err, "failed to setup email logger")
				}
			}
		}
		sender, err := send.NewSMTPLogger(&opts, levelInfo)
		if err != nil {
			return errors.Wrap(err, "Failed to setup email logger")
		}
		e.senders[SenderEmail] = sender
	}

	githubToken, err := e.settings.GetGithubOauthToken()
	if err == nil && len(githubToken) > 0 {
		var sender send.Sender
		sender, err = send.NewGithubStatusLogger("evergreen", &send.GithubOptions{
			Token: githubToken,
		}, "")
		if err != nil {
			return errors.Wrap(err, "Failed to setup github status logger")
		}
		e.senders[SenderGithubStatus] = sender
	}

	if jira := &e.settings.Jira; len(jira.GetHostURL()) != 0 {
		var sender send.Sender
		sender, err = send.NewJiraLogger(&send.JiraOptions{
			Name:     "evergreen",
			BaseURL:  jira.GetHostURL(),
			Username: jira.Username,
			Password: jira.Password,
		}, levelInfo)
		if err != nil {
			return errors.Wrap(err, "Failed to setup jira issue logger")
		}
		e.senders[SenderJIRAIssue] = sender

		sender, err = send.NewJiraCommentLogger("", &send.JiraOptions{
			Name:     "evergreen",
			BaseURL:  jira.GetHostURL(),
			Username: jira.Username,
			Password: jira.Password,
		}, levelInfo)
		if err != nil {
			return errors.Wrap(err, "Failed to setup jira comment logger")
		}
		e.senders[SenderJIRAComment] = sender
	}

	if slack := &e.settings.Slack; len(slack.Token) != 0 {
		var sender send.Sender
		sender, err = send.NewSlackLogger(&send.SlackOptions{
			Channel: "#",
			Name:    "evergreen",
		}, slack.Token, levelInfo)
		if err != nil {
			return errors.Wrap(err, "Failed to setup slack logger")
		}
		e.senders[SenderSlack] = sender
	}

	var sender send.Sender
	sender, err = util.NewEvergreenWebhookLogger()
	if err != nil {
		return errors.Wrap(err, "Failed to setup evergreen webhook logger")
	}
	e.senders[SenderEvergreenWebhook] = sender

	catcher := grip.NewBasicCatcher()
	for _, s := range e.senders {
		catcher.Add(s.SetLevel(levelInfo))
	}

	return catcher.Resolve()
}

type bbProject struct {
>>>>>>> 934b25b5
	TicketCreateProject  string   `mapstructure:"ticket_create_project" bson:"ticket_create_project"`
	TicketSearchProjects []string `mapstructure:"ticket_search_projects" bson:"ticket_search_projects"`

	// The alternative endpoint is only enabled for projects where AlternativeEndpointURL isn't the empty string.
	AlternativeEndpointURL         string `mapstructure:"alt_endpoint_url" bson:"alt_endpoint_url"`
	AlternativeEndpointUsername    string `mapstructure:"alt_endpoint_username" bson:"alt_endpoint_username"`
	AlternativeEndpointPassword    string `mapstructure:"alt_endpoint_password" bson:"alt_endpoint_password"`
	AlternativeEndpointTimeoutSecs int    `mapstructure:"alt_endpoint_timeout_secs" bson:"alt_endpoint_timeout_secs"`
}

func (e *envState) persistSettings() error {
	if e.settings == nil {
		return errors.New("no settings object, cannot persist to DB")
	}

	// this is a hacky workaround to any plugins that have fields that are maps, since
	// deserializing these fields from yaml does not maintain the typing information
	var copy Settings
	registeredTypes := []interface{}{
		map[interface{}]interface{}{},
		map[string]interface{}{},
		[]interface{}{},
		[]util.KeyValuePair{},
	}
	err := deepCopy(*e.settings, &copy, registeredTypes)
	if err != nil {
		return errors.Wrap(err, "problem copying settings")
	}

	gob.Register(map[interface{}]interface{}{})
	for pluginName, plugin := range copy.Plugins {
		if pluginName == "buildbaron" {
			for fieldName, field := range plugin {
				if fieldName == "projects" {
					var projects map[string]BuildBaronProject
					err := mapstructure.Decode(field, &projects)
					if err != nil {
						return errors.Wrap(err, "problem decoding buildbaron projects")
					}
					plugin[fieldName] = projects
				}
			}
		}
		if pluginName == "dashboard" {
			for fieldName, field := range plugin {
				if fieldName == "branches" {
					var branches map[string][]string
					err := mapstructure.Decode(field, &branches)
					if err != nil {
						return errors.Wrap(err, "problem decoding dashboard branches")
					}
					plugin[fieldName] = branches
				}
			}
		}
	}

	return errors.WithStack(UpdateConfig(&copy))
}

func (e *envState) Settings() *Settings {
	e.mu.RLock()
	defer e.mu.RUnlock()

	return e.settings
}

func (e *envState) LocalQueue() amboy.Queue {
	e.mu.RLock()
	defer e.mu.RUnlock()
	return e.localQueue
}

func (e *envState) RemoteQueue() amboy.Queue {
	e.mu.RLock()
	defer e.mu.RUnlock()
	return e.remoteQueue
}

func (e *envState) Session() db.Session {
	e.mu.RLock()
	defer e.mu.RUnlock()

	return db.WrapSession(e.session.Copy())
}

func (e *envState) ClientConfig() *ClientConfig {
	e.mu.RLock()
	defer e.mu.RUnlock()

	if e.clientConfig == nil {
		return nil
	}

	config := *e.clientConfig
	return &config
}

func (e *envState) GetSender(key SenderKey) (send.Sender, error) {
	e.mu.RLock()
	defer e.mu.RUnlock()

	sender, ok := e.senders[key]
	if !ok {
		return nil, errors.Errorf("unknown sender key %v", key)
	}

	return sender, nil
}

// getClientConfig should be called once at startup and looks at the
// current environment and loads all currently available client
// binaries for use by the API server in presenting the settings page.
//
// If there are no built clients, this returns an empty config
// version, but does *not* error.
func getClientConfig(baseURL string) (*ClientConfig, error) {
	c := &ClientConfig{}
	c.LatestRevision = ClientVersion

	root := filepath.Join(FindEvergreenHome(), ClientDirectory)

	if _, err := os.Stat(root); os.IsNotExist(err) {
		grip.Warningf("client directory '%s' does not exist, creating empty "+
			"directory and continuing with caution", root)
		grip.Error(os.MkdirAll(root, 0755))
	}

	err := filepath.Walk(root, func(path string, info os.FileInfo, err error) error {
		if err != nil {
			return err
		}

		if info.IsDir() || info.Name() == "version" {
			return nil
		}

		parts := strings.Split(path, string(filepath.Separator))
		buildInfo := strings.Split(parts[len(parts)-2], "_")

		c.ClientBinaries = append(c.ClientBinaries, ClientBinary{
			URL: fmt.Sprintf("%s/%s/%s", baseURL, ClientDirectory,
				strings.Join(parts[len(parts)-2:], "/")),
			OS:   buildInfo[0],
			Arch: buildInfo[1],
		})

		return nil
	})
	if err != nil {
		return nil, errors.Wrap(err, "problem finding client binaries")
	}

	return c, nil
}

// copy of deepCopy in util package
func deepCopy(src, copy interface{}, registeredTypes []interface{}) error {
	for _, t := range registeredTypes {
		gob.Register(t)
	}
	var buff bytes.Buffer
	enc := gob.NewEncoder(&buff)
	dec := gob.NewDecoder(&buff)
	err := enc.Encode(src)
	if err != nil {
		return errors.Wrap(err, "error encoding source")
	}
	return errors.Wrap(dec.Decode(copy), "error decoding copy")
}<|MERGE_RESOLUTION|>--- conflicted
+++ resolved
@@ -223,9 +223,6 @@
 	return errors.WithStack(err)
 }
 
-<<<<<<< HEAD
-type BuildBaronProject struct {
-=======
 func (e *envState) initSenders() error {
 	e.senders = map[SenderKey]send.Sender{}
 	if e.settings == nil {
@@ -333,8 +330,7 @@
 	return catcher.Resolve()
 }
 
-type bbProject struct {
->>>>>>> 934b25b5
+type BuildBaronProject struct {
 	TicketCreateProject  string   `mapstructure:"ticket_create_project" bson:"ticket_create_project"`
 	TicketSearchProjects []string `mapstructure:"ticket_search_projects" bson:"ticket_search_projects"`
 
