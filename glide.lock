--- conflicted
+++ resolved
@@ -125,11 +125,7 @@
   - name: github.com/mongodb/amboy
     version: e5548953650b5d4cc7b6d7aba4cb1b2771e35342
   - name: github.com/evergreen-ci/gimlet
-<<<<<<< HEAD
     version: 5ca77021ff9b964bababef0fd454ccf3dd29e752
-=======
-    version: 1d4936aa7ccc13f85398675a41269b69ceff6945
->>>>>>> 90e911ce
   - name: github.com/evergreen-ci/shrub
     version: 32e668cd99410328bf6659e55671c11a6c727d9a
   - name: github.com/evergreen-ci/pail
