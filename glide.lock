--- conflicted
+++ resolved
@@ -45,6 +45,9 @@
 
   - name: github.com/stretchr/testify
     version: 890a5c3458b43e6104ff5da8dfa139d013d77544
+
+  - name: github.com/sam-falvo/mbox
+    version: 766c02448eff8a6c8397ed1553677fd17af4ba69
 
   - name: github.com/jacobsa/oglematchers
     version: 4fc24f97b5b74022c2a3f4ca7eed57ca29083d3e
@@ -169,10 +172,6 @@
   - name: github.com/mongodb/ftdc
     version: 7e505d9a86240264dd35b1d900c2e88ce74f6066
 
-<<<<<<< HEAD
-  - name: github.com/sam-falvo/mbox
-    version: 766c02448eff8a6c8397ed1553677fd17af4ba69
-=======
   # GraphQL deps
   - name: github.com/99designs/gqlgen
     version: f869f5a85385745d5854daaa25eab5571b04b245
@@ -184,5 +183,4 @@
   - name: github.com/agnivade/levenshtein
     version: ee956134f90a4fca4e25fa69d52e20293d715a45
   - name: github.com/hashicorp/golang-lru
-    version: 7f827b33c0f158ec5dfbba01bb0b14a4541fd81d
->>>>>>> 4a3ec925
+    version: 7f827b33c0f158ec5dfbba01bb0b14a4541fd81d