--- conflicted
+++ resolved
@@ -107,11 +107,7 @@
     version: 6f45313302b9c56850fc17f99e40caebce98c716
 
   - name: github.com/mongodb/grip
-<<<<<<< HEAD
-    version: a64f07ee2a6064ef42424dee1d322efaa8a57400
-=======
     version: a69a438e2ed6fe74f6a7668435d35e642958a3af
->>>>>>> 95f30834
   - name: github.com/mongodb/anser
     version: 439efd10216bb826c89ef8f5156b5bed6f7c0601
   - name: github.com/mongodb/amboy
