hash: ""
updated: 2016-10-20T16:48:42.872025812-04:00
imports:
  - name: golang.org/x/crypto
    version: 7effd64e1180aa386cd36da9ca55a1e9fc7cf7cb
    subpackages:
      - ssh
  - name: golang.org/x/net
    version: 1358eff22f0dd0c54fc521042cc607f6ff4b531a
    subpackages:
      - context
  - name: github.com/vaughan0/go-ini
    version: a98ad7ee00ec53921f08832bc06ecf7fd600e6a1
  - name: github.com/10gen/goamz # github.com/goamz/goamz
    version: fd18ac632eb1ce1a721c5fd2a58d982252e09cdd
    subpackages:
      - s3
      - aws
      - ec2
  - name: github.com/codegangsta/inject
    version: 37d7f8432a3e684eef9b2edece76bdfa6ac85b39
  - name: github.com/docker/docker
    version: ca25df3b54300e897d96029dcc4f86b8c4215a27
  - name: github.com/docker/go-connections
    version: 7395e3f8aa162843a74ed6d48e79627d9792ac55
  - name: github.com/evergreen-ci/go-test2json
    version: 5b6cfd2e8cb0a84da7d0d52307afda3e5cb0b410
  - name: github.com/Microsoft/go-winio
    version: 7ff89941bcb93df2e962467fb073c6e997b13cf0
  - name: github.com/gorilla/securecookie
    version: 1b0c7f6e9ab3d7f500fd7d50c7ad835ff428139b
  - name: github.com/gorilla/sessions
    version: 28f896870851935df0885fca3410114940d49e1b
  - name: github.com/gorilla/csrf
    version: 8aae08ff9fb9a8fe293deea3d057f37d89744670
  - name: github.com/mitchellh/mapstructure
    version: 00c29f56e2386353d58c599509e8dc3801b0d716

  - name: github.com/smartystreets/assertions
    version: f8459f92181409546d2762c9e9c4bedc23c92d76
  - name: github.com/smartystreets/goconvey
    version: 200a235640ff2643e3126834b67f3e93df76640a

  - name: github.com/stretchr/testify
    version: 890a5c3458b43e6104ff5da8dfa139d013d77544

  - name: github.com/jacobsa/oglematchers
    version: 4fc24f97b5b74022c2a3f4ca7eed57ca29083d3e
  - name: github.com/jtolds/gls
    version: b4936e06046bbecbb94cae9c18127ebe510a2cb9
  - name: gopkg.in/yaml.v2
    version: 49c95bdc21843256fb6c4e0d370a05f24a0bf213
  - name: gopkg.in/mgo.v2
    version: 60f23985327354fe2d4dde32ba05598bb047a114
  - name: github.com/gophercloud/gophercloud
    version: 64e5161c25fde7f0ccfb85f9af29ed22eeab4cd0

  - name: golang.org/x/tools/cmd/cover
    version: release-branch.go1.4

  - name: github.com/urfave/cli
    version: 01857ac33766ce0c93856370626f9799281c14f4

  - name: github.com/kardianos/osext
    version: 6e7f843663477789fac7c02def0d0909e969b4e5
  - name: github.com/sabhiram/go-git-ignore
    version: 228fcfa2a06e870a3ef238d54c45ea847f492a37
  - name: github.com/dustin/go-humanize
    version: f3565c9525600a911af3bd34f8b535ea81b2a9e0
  - name: github.com/mitchellh/go-homedir
    version: 981ab348d865cf048eb7d17e78ac7192632d8415g
  - name: github.com/jmespath/go-jmespath
    version: bd40a432e4c76585ef6b72d3fd96fb9b6dc7b68d
  - name: github.com/go-ini/ini
    version: 6e4869b434bd001f6983749881c7ead3545887d8
  - name: github.com/aws/aws-sdk-go
    version: 1cb9ce3dbddddab4a70e25ec1a5a60f1647b7e0b

  - name: github.com/mholt/archiver
    version: e4ef56d48eb029648b0e895bb0b6a393ef0829c3
  - name: github.com/google/shlex
    version: 6f45313302b9c56850fc17f99e40caebce98c716

  - name: github.com/pkg/errors
    version: ff09b135c25aae272398c51a07235b90a75aa4f0
  - name: github.com/jpillora/backoff
    version: 06c7a16c845dc8e0bf575fafeeca0f5462f5eb4d
  - name: github.com/tychoish/tarjan
    version: fcd3f3321826209eac4a6f41c0108624d948e499

  - name: google.golang.org/api
    version: e6586c9293b9d514c7f5d5076731ec977cff1be6
    subpackages:
    - compute
  - name: github.com/vmware/govmomi
    version: 2eadc60de1af9cf30d3c8ca9193813b1f0497f01
  - name: golang.org/x/oauth2
    version: f047394b6d14284165300fd82dad67edb3a4d7f6
  - name: golang.org/x/sys
    version: d8f5ea21b9295e315e612b4bcf4bedea93454d4d
  - name: github.com/google/go-github
    version: 8c08f4fba5e05e0fd2821a5f80cf0cf643bd5314
  - name: github.com/google/go-querystring
    version: 53e6ce116135b80d037921a7fdd5138cf32d7a8a
  - name: github.com/PuerkitoBio/rehttp
    version: 11cf6ea5d3e9afda34846e1db511aa218049471c
  - name: github.com/Masterminds/glide
    version: 23f6a9d8e774f597faabae8b58b8c6020b3f79ef

  - name: github.com/mongodb/grip
    version: 8b8accd7a3ec9b31a2d3eea610d5bf906bddfd11
  - name: github.com/mongodb/anser
    version: 64ab460ed9f323d675bcf7fec0df720d21fcb235
  - name: github.com/mongodb/amboy
    version: 484dad3e7eb8f9823afa861b35ba643208df9136
  - name: github.com/evergreen-ci/gimlet
    version: 2174a9b1266e1b45c99cc80e00ccc8444c84ad38
  - name: github.com/evergreen-ci/shrub
    version: 32e668cd99410328bf6659e55671c11a6c727d9a
  - name: github.com/evergreen-ci/pail
    version: 1d8f19c9a70ae650f7499bd07b6cf47e17fe89c9
  - name: github.com/mongodb/jasper
<<<<<<< HEAD
    version: 12cdf545b52bce70e94212b6b406ebec4a7e3cfe
=======
    version: e51f7995aea67526906e6a499ea2e0144ade11ef
>>>>>>> ace7e920

  # git library and its dependencies
  - name: gopkg.in/src-d/go-git.v4
    version: bf3b1f1fb9e0a04d0f87511a7ded2562b48a19d8
  - name: github.com/xanzy/ssh-agent
    version: 640f0ab560aeb89d523bb6ac322b1244d5c3796c
  - name: github.com/jbenet/go-context
    version: d14ea06fba99483203c19d92cfcd13ebe73135f4
  - name: github.com/kevinburke/ssh_config
    version: 4fcc689beeab13c6dd7ab1d65cb9d7a1aeea9663
  - name: github.com/src-d/gcfg
    version: f187355171c936ac84a82793659ebb4936bc1c23
  - name: gopkg.in/src-d/go-billy.v4
    version: b4d81ed1e4f75a2b2e2db3085af27f3b4ad84118
  - name: github.com/pelletier/go-buffruneio
    version: de1592c34d9c6055a32fc9ebe2b3ee50ca468ebe
  - name: github.com/sergi/go-diff
    version: da645544ed44df016359bd4c0e3dc60ee3a0da43
  - name: gopkg.in/warnings.v0
    version: ec4a0fea49c7b46c2aeb0b51aac55779c607e52b
  - name: golang.org/x/text
    version: 905a57155faa8230500121607930ebb9dd8e139c<|MERGE_RESOLUTION|>--- conflicted
+++ resolved
@@ -120,11 +120,7 @@
   - name: github.com/evergreen-ci/pail
     version: 1d8f19c9a70ae650f7499bd07b6cf47e17fe89c9
   - name: github.com/mongodb/jasper
-<<<<<<< HEAD
     version: 12cdf545b52bce70e94212b6b406ebec4a7e3cfe
-=======
-    version: e51f7995aea67526906e6a499ea2e0144ade11ef
->>>>>>> ace7e920
 
   # git library and its dependencies
   - name: gopkg.in/src-d/go-git.v4
