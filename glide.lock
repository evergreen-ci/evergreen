hash: ""
updated: 2016-10-20T16:48:42.872025812-04:00
imports:
  - name: golang.org/x/crypto
    version: e3f150b4372fce47109dbd8fef5f03cd2af08700
    subpackages:
      - ssh
  - name: golang.org/x/net
    version: 1358eff22f0dd0c54fc521042cc607f6ff4b531a
    subpackages:
      - context
  - name: github.com/vaughan0/go-ini
    version: a98ad7ee00ec53921f08832bc06ecf7fd600e6a1
  - name: github.com/10gen/goamz # github.com/goamz/goamz
    version: fd18ac632eb1ce1a721c5fd2a58d982252e09cdd
    subpackages:
      - s3
      - aws
      - ec2
  - name: github.com/codegangsta/inject
    version: 37d7f8432a3e684eef9b2edece76bdfa6ac85b39
  - name: github.com/docker/docker
    version: ca25df3b54300e897d96029dcc4f86b8c4215a27
  - name: github.com/docker/go-connections
    version: 7395e3f8aa162843a74ed6d48e79627d9792ac55
  - name: github.com/Microsoft/go-winio
    version: 7ff89941bcb93df2e962467fb073c6e997b13cf0
  - name: github.com/gorilla/context
    version: 50c25fb3b2b3b3cc724e9b6ac75fb44b3bccd0da
  - name: github.com/gorilla/mux
    version: ac112f7d75a0714af1bd86ab17749b31f7809640
  - name: github.com/gorilla/securecookie
    version: 1b0c7f6e9ab3d7f500fd7d50c7ad835ff428139b
  - name: github.com/gorilla/sessions
    version: 28f896870851935df0885fca3410114940d49e1b
  - name: github.com/gorilla/csrf
    version: 8aae08ff9fb9a8fe293deea3d057f37d89744670
  - name: github.com/mitchellh/mapstructure
    version: 00c29f56e2386353d58c599509e8dc3801b0d716

  - name: github.com/smartystreets/assertions
    version: f8459f92181409546d2762c9e9c4bedc23c92d76
  - name: github.com/smartystreets/goconvey
    version: af8e7d560364b90f732a1d119d17b5506e50447d

  - name: github.com/stretchr/testify
    version: 890a5c3458b43e6104ff5da8dfa139d013d77544

  - name: github.com/jacobsa/oglematchers
    version: 4fc24f97b5b74022c2a3f4ca7eed57ca29083d3e
  - name: github.com/jtolds/gls
    version: 8ddce2a84170772b95dd5d576c48d517b22cac63
  - name: gopkg.in/yaml.v2
    version: 49c95bdc21843256fb6c4e0d370a05f24a0bf213
  - name: gopkg.in/mgo.v2
    version: 60f23985327354fe2d4dde32ba05598bb047a114
  - name: github.com/gophercloud/gophercloud
    version: 64e5161c25fde7f0ccfb85f9af29ed22eeab4cd0

  - name: golang.org/x/tools/cmd/cover
    version: release-branch.go1.4

  - name: github.com/urfave/negroni
    version: c262547a5086067ebe455c81db5cc52eb298ac3c
  - name: github.com/urfave/cli
    version: 01857ac33766ce0c93856370626f9799281c14f4


  - name: github.com/evergreen-ci/crowd
    version: 96ed7c0438ed5e6f3fff5181fa5b83115742faa9

  - name: github.com/kardianos/osext
    version: 6e7f843663477789fac7c02def0d0909e969b4e5
  - name: github.com/sabhiram/go-git-ignore
    version: 228fcfa2a06e870a3ef238d54c45ea847f492a37
  - name: github.com/dustin/go-humanize
    version: f3565c9525600a911af3bd34f8b535ea81b2a9e0
  - name: github.com/mitchellh/go-homedir
    version: 981ab348d865cf048eb7d17e78ac7192632d8415g
  - name: github.com/jmespath/go-jmespath
    version: bd40a432e4c76585ef6b72d3fd96fb9b6dc7b68d
  - name: github.com/go-ini/ini
    version: 6e4869b434bd001f6983749881c7ead3545887d8
  - name: github.com/aws/aws-sdk-go
    version: 1cb9ce3dbddddab4a70e25ec1a5a60f1647b7e0b

  - name: github.com/mholt/archiver
    version: e4ef56d48eb029648b0e895bb0b6a393ef0829c3


  - name: github.com/pkg/errors
    version: ff09b135c25aae272398c51a07235b90a75aa4f0
  - name: github.com/jpillora/backoff
    version: 06c7a16c845dc8e0bf575fafeeca0f5462f5eb4d
  - name: github.com/tychoish/tarjan
    version: fcd3f3321826209eac4a6f41c0108624d948e499

  - name: google.golang.org/api
    version: e6586c9293b9d514c7f5d5076731ec977cff1be6
    subpackages:
    - compute
  - name: github.com/vmware/govmomi
    version: 2eadc60de1af9cf30d3c8ca9193813b1f0497f01
  - name: golang.org/x/oauth2
    version: f047394b6d14284165300fd82dad67edb3a4d7f6
  - name: golang.org/x/sys
    version: d8f5ea21b9295e315e612b4bcf4bedea93454d4d

  - name: github.com/google/shlex
    version: 6f45313302b9c56850fc17f99e40caebce98c716

  - name: github.com/mongodb/grip
<<<<<<< HEAD
    version: 1bfc97cef645bcad97f92c0a61afaa30a4d86ca6
=======
    version: 5d6dffc047e01c5553d48459d68a2d4f6c11a6ff
>>>>>>> 3a5e16b0
  - name: github.com/mongodb/anser
    version: a39cb2703e7f53a0d46f17a785d25f85fa19923a
  - name: github.com/mongodb/amboy
    version: d1e174d349e86cfe074824d06cc3d58018a27257
  - name: github.com/google/go-github
    version: 8c08f4fba5e05e0fd2821a5f80cf0cf643bd5314
  - name: github.com/google/go-querystring
    version: 53e6ce116135b80d037921a7fdd5138cf32d7a8a
  - name: github.com/PuerkitoBio/rehttp
    version: 11cf6ea5d3e9afda34846e1db511aa218049471c
  - name: github.com/evergreen-ci/gimlet
    version: 9daf3e203253a64724a51d1cc67c967dd8d8cb91<|MERGE_RESOLUTION|>--- conflicted
+++ resolved
@@ -110,11 +110,7 @@
     version: 6f45313302b9c56850fc17f99e40caebce98c716
 
   - name: github.com/mongodb/grip
-<<<<<<< HEAD
-    version: 1bfc97cef645bcad97f92c0a61afaa30a4d86ca6
-=======
     version: 5d6dffc047e01c5553d48459d68a2d4f6c11a6ff
->>>>>>> 3a5e16b0
   - name: github.com/mongodb/anser
     version: a39cb2703e7f53a0d46f17a785d25f85fa19923a
   - name: github.com/mongodb/amboy
