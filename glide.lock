hash: ""
updated: 2016-10-20T16:48:42.872025812-04:00
imports:
  - name: gonum.org/v1/gonum
    version: aff0e10c44138b1247d90efb9117f68ba7c76f0c
  - name: golang.org/x/crypto
    version: 7effd64e1180aa386cd36da9ca55a1e9fc7cf7cb
    subpackages:
      - ssh
  - name: golang.org/x/net
    version: 3a22650c66bd7f4fb6d1e8072ffd7b75c8a27898
    subpackages:
      - context
  - name: github.com/vaughan0/go-ini
    version: a98ad7ee00ec53921f08832bc06ecf7fd600e6a1
  - name: github.com/10gen/goamz # github.com/goamz/goamz
    version: fd18ac632eb1ce1a721c5fd2a58d982252e09cdd
    subpackages:
      - aws
      - s3
      - ec2
  - name: github.com/codegangsta/inject
    version: 37d7f8432a3e684eef9b2edece76bdfa6ac85b39
  - name: github.com/docker/docker
    version: ca25df3b54300e897d96029dcc4f86b8c4215a27
  - name: github.com/docker/go-connections
    version: 7395e3f8aa162843a74ed6d48e79627d9792ac55
  - name: github.com/evergreen-ci/go-test2json
    version: 5b6cfd2e8cb0a84da7d0d52307afda3e5cb0b410
  - name: github.com/Microsoft/go-winio
    version: 7ff89941bcb93df2e962467fb073c6e997b13cf0
  - name: github.com/gorilla/securecookie
    version: 1b0c7f6e9ab3d7f500fd7d50c7ad835ff428139b
  - name: github.com/gorilla/sessions
    version: 28f896870851935df0885fca3410114940d49e1b
  - name: github.com/gorilla/csrf
    version: 8aae08ff9fb9a8fe293deea3d057f37d89744670
  - name: github.com/mitchellh/mapstructure
    version: 00c29f56e2386353d58c599509e8dc3801b0d716

  - name: github.com/smartystreets/assertions
    version: f8459f92181409546d2762c9e9c4bedc23c92d76
  - name: github.com/smartystreets/goconvey
    version: 200a235640ff2643e3126834b67f3e93df76640a

  - name: github.com/stretchr/testify
    version: 890a5c3458b43e6104ff5da8dfa139d013d77544

  - name: github.com/jacobsa/oglematchers
    version: 4fc24f97b5b74022c2a3f4ca7eed57ca29083d3e
  - name: github.com/jtolds/gls
    version: b4936e06046bbecbb94cae9c18127ebe510a2cb9
  - name: gopkg.in/yaml.v2
    version: 49c95bdc21843256fb6c4e0d370a05f24a0bf213
  - name: gopkg.in/mgo.v2
    version: 60f23985327354fe2d4dde32ba05598bb047a114
  - name: github.com/gophercloud/gophercloud
    version: 64e5161c25fde7f0ccfb85f9af29ed22eeab4cd0

  - name: golang.org/x/tools/cmd/cover
    version: release-branch.go1.4

  - name: github.com/urfave/cli
    version: 01857ac33766ce0c93856370626f9799281c14f4

  - name: github.com/kardianos/osext
    version: 6e7f843663477789fac7c02def0d0909e969b4e5
  - name: github.com/sabhiram/go-git-ignore
    version: 228fcfa2a06e870a3ef238d54c45ea847f492a37
  - name: github.com/dustin/go-humanize
    version: f3565c9525600a911af3bd34f8b535ea81b2a9e0
  - name: github.com/mitchellh/go-homedir
    version: 981ab348d865cf048eb7d17e78ac7192632d8415g
  - name: github.com/jmespath/go-jmespath
    version: bd40a432e4c76585ef6b72d3fd96fb9b6dc7b68d
  - name: github.com/go-ini/ini
    version: 6e4869b434bd001f6983749881c7ead3545887d8
  - name: github.com/aws/aws-sdk-go
    version: b0b59fd2ceb03908e5d3bcd1449b46ce75508f4b

  - name: github.com/mholt/archiver
    version: e4ef56d48eb029648b0e895bb0b6a393ef0829c3
  - name: github.com/google/shlex
    version: 6f45313302b9c56850fc17f99e40caebce98c716

  - name: github.com/pkg/errors
    version: ff09b135c25aae272398c51a07235b90a75aa4f0
  - name: github.com/jpillora/backoff
    version: 06c7a16c845dc8e0bf575fafeeca0f5462f5eb4d
  - name: github.com/tychoish/tarjan
    version: fcd3f3321826209eac4a6f41c0108624d948e499

  - name: google.golang.org/api
    version: e6586c9293b9d514c7f5d5076731ec977cff1be6
    subpackages:
    - compute
  - name: google.golang.org/grpc
    version: 77ce7bc228475a8f28dc50a9d74ac4994fc019e7
  - name: google.golang.org/genproto
    version: 082222b4a5c572e33e82ee9162d1352c7cf38682
  - name: github.com/golang/protobuf
    version: c823c79ea1570fb5ff454033735a8e68575d1d0f
  - name: github.com/vmware/govmomi
    version: 2eadc60de1af9cf30d3c8ca9193813b1f0497f01
  - name: golang.org/x/oauth2
    version: f047394b6d14284165300fd82dad67edb3a4d7f6
  - name: golang.org/x/sys
    version: a9d3bda3a223baa6bba6ef412cb273f0fd163c05
  - name: github.com/google/go-github
    version: 9686ff0746200cf521ce225525b421e13b4eac1a
  - name: github.com/google/go-querystring
    version: 53e6ce116135b80d037921a7fdd5138cf32d7a8a
  - name: github.com/PuerkitoBio/rehttp
    version: 11cf6ea5d3e9afda34846e1db511aa218049471c
  - name: github.com/Masterminds/glide
    version: 23f6a9d8e774f597faabae8b58b8c6020b3f79ef

  - name: github.com/mongodb/grip
    version: 1108173df60c955f82a84cd1ef932af1ed6882a4
  - name: github.com/mongodb/amboy
    version: 6cc2541dc7dbad9c3472dc16de975270d60ee9de
  - name: github.com/evergreen-ci/gimlet
    version: 30ffe4e2999a7bfcbaaf2087eb89add6e0cc74d5
  - name: github.com/evergreen-ci/shrub
    version: 32e668cd99410328bf6659e55671c11a6c727d9a
  - name: github.com/evergreen-ci/pail
    version: 7b2f8e0b2d972ca621cad3777d68276a54da13d0
  - name: github.com/mongodb/jasper
    version: 92b4bc00e502630402e5ae96b1a85639b58f9b16
  - name: go.mongodb.org/mongo-driver
    version: 305bc4a5e4131420fe8ba5628e6faa9e6ade4e86
  - name: github.com/evergreen-ci/timber
    version: 1cdd00ad2f2eaf6fb1cb9dedacaddbc3b0e03149

  - name: github.com/evergreen-ci/certdepot
    version: 270990334f8f50e41a803e88f169d2f467e376c5

  # git library and its dependencies
  - name: gopkg.in/src-d/go-git.v4
    version: bf3b1f1fb9e0a04d0f87511a7ded2562b48a19d8
  - name: github.com/xanzy/ssh-agent
    version: 640f0ab560aeb89d523bb6ac322b1244d5c3796c
  - name: github.com/jbenet/go-context
    version: d14ea06fba99483203c19d92cfcd13ebe73135f4
  - name: github.com/kevinburke/ssh_config
    version: 4fcc689beeab13c6dd7ab1d65cb9d7a1aeea9663
  - name: github.com/src-d/gcfg
    version: f187355171c936ac84a82793659ebb4936bc1c23
  - name: gopkg.in/src-d/go-billy.v4
    version: b4d81ed1e4f75a2b2e2db3085af27f3b4ad84118
  - name: github.com/pelletier/go-buffruneio
    version: de1592c34d9c6055a32fc9ebe2b3ee50ca468ebe
  - name: github.com/sergi/go-diff
    version: da645544ed44df016359bd4c0e3dc60ee3a0da43
  - name: gopkg.in/warnings.v0
    version: ec4a0fea49c7b46c2aeb0b51aac55779c607e52b
  - name: golang.org/x/text
    version: 905a57155faa8230500121607930ebb9dd8e139c
  - name: gonum.org/v1/gonum
    version: aff0e10c44138b1247d90efb9117f68ba7c76f0c

  # anser and deps
  - name: github.com/evergreen-ci/birch
    version: 5b054047680765b089c1e6f77d0896803d1fd73d
  - name: github.com/mongodb/anser
<<<<<<< HEAD
    version: 19f9a6f4f8230429ff544e3a5a83dcbb39b5c204
=======
    version: a40ee57fac248e98edd263f2a40464bcfc1166e0
>>>>>>> 5e2bfae6
  - name: github.com/mongodb/ftdc
    version: 7e505d9a86240264dd35b1d900c2e88ce74f6066<|MERGE_RESOLUTION|>--- conflicted
+++ resolved
@@ -163,10 +163,6 @@
   - name: github.com/evergreen-ci/birch
     version: 5b054047680765b089c1e6f77d0896803d1fd73d
   - name: github.com/mongodb/anser
-<<<<<<< HEAD
-    version: 19f9a6f4f8230429ff544e3a5a83dcbb39b5c204
-=======
     version: a40ee57fac248e98edd263f2a40464bcfc1166e0
->>>>>>> 5e2bfae6
   - name: github.com/mongodb/ftdc
     version: 7e505d9a86240264dd35b1d900c2e88ce74f6066