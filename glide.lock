hash: ""
updated: 2016-10-20T16:48:42.872025812-04:00
imports:
  - name: gonum.org/v1/gonum
    version: aff0e10c44138b1247d90efb9117f68ba7c76f0c
  - name: golang.org/x/crypto
    version: 7effd64e1180aa386cd36da9ca55a1e9fc7cf7cb
    subpackages:
      - ssh
  - name: golang.org/x/net
    version: 1358eff22f0dd0c54fc521042cc607f6ff4b531a
    subpackages:
      - context
  - name: github.com/vaughan0/go-ini
    version: a98ad7ee00ec53921f08832bc06ecf7fd600e6a1
  - name: github.com/10gen/goamz # github.com/goamz/goamz
    version: fd18ac632eb1ce1a721c5fd2a58d982252e09cdd
    subpackages:
      - aws
      - s3
      - ec2
  - name: github.com/codegangsta/inject
    version: 37d7f8432a3e684eef9b2edece76bdfa6ac85b39
  - name: github.com/docker/docker
    version: ca25df3b54300e897d96029dcc4f86b8c4215a27
  - name: github.com/docker/go-connections
    version: 7395e3f8aa162843a74ed6d48e79627d9792ac55
  - name: github.com/evergreen-ci/go-test2json
    version: 5b6cfd2e8cb0a84da7d0d52307afda3e5cb0b410
  - name: github.com/Microsoft/go-winio
    version: 7ff89941bcb93df2e962467fb073c6e997b13cf0
  - name: github.com/gorilla/securecookie
    version: 1b0c7f6e9ab3d7f500fd7d50c7ad835ff428139b
  - name: github.com/gorilla/sessions
    version: 28f896870851935df0885fca3410114940d49e1b
  - name: github.com/gorilla/csrf
    version: 8aae08ff9fb9a8fe293deea3d057f37d89744670
  - name: github.com/mitchellh/mapstructure
    version: 00c29f56e2386353d58c599509e8dc3801b0d716

  - name: github.com/smartystreets/assertions
    version: f8459f92181409546d2762c9e9c4bedc23c92d76
  - name: github.com/smartystreets/goconvey
    version: 200a235640ff2643e3126834b67f3e93df76640a

  - name: github.com/stretchr/testify
    version: 890a5c3458b43e6104ff5da8dfa139d013d77544

  - name: github.com/jacobsa/oglematchers
    version: 4fc24f97b5b74022c2a3f4ca7eed57ca29083d3e
  - name: github.com/jtolds/gls
    version: b4936e06046bbecbb94cae9c18127ebe510a2cb9
  - name: gopkg.in/yaml.v2
    version: 49c95bdc21843256fb6c4e0d370a05f24a0bf213
  - name: gopkg.in/mgo.v2
    version: 60f23985327354fe2d4dde32ba05598bb047a114
  - name: github.com/gophercloud/gophercloud
    version: 64e5161c25fde7f0ccfb85f9af29ed22eeab4cd0

  - name: golang.org/x/tools/cmd/cover
    version: release-branch.go1.4

  - name: github.com/urfave/cli
    version: 01857ac33766ce0c93856370626f9799281c14f4

  - name: github.com/kardianos/osext
    version: 6e7f843663477789fac7c02def0d0909e969b4e5
  - name: github.com/sabhiram/go-git-ignore
    version: 228fcfa2a06e870a3ef238d54c45ea847f492a37
  - name: github.com/dustin/go-humanize
    version: f3565c9525600a911af3bd34f8b535ea81b2a9e0
  - name: github.com/mitchellh/go-homedir
    version: 981ab348d865cf048eb7d17e78ac7192632d8415g
  - name: github.com/jmespath/go-jmespath
    version: bd40a432e4c76585ef6b72d3fd96fb9b6dc7b68d
  - name: github.com/go-ini/ini
    version: 6e4869b434bd001f6983749881c7ead3545887d8
  - name: github.com/aws/aws-sdk-go
    version: b0b59fd2ceb03908e5d3bcd1449b46ce75508f4b

  - name: github.com/mholt/archiver
    version: e4ef56d48eb029648b0e895bb0b6a393ef0829c3
  - name: github.com/google/shlex
    version: 6f45313302b9c56850fc17f99e40caebce98c716

  - name: github.com/pkg/errors
    version: ff09b135c25aae272398c51a07235b90a75aa4f0
  - name: github.com/jpillora/backoff
    version: 06c7a16c845dc8e0bf575fafeeca0f5462f5eb4d
  - name: github.com/tychoish/tarjan
    version: fcd3f3321826209eac4a6f41c0108624d948e499

  - name: google.golang.org/api
    version: e6586c9293b9d514c7f5d5076731ec977cff1be6
    subpackages:
    - compute
  - name: github.com/vmware/govmomi
    version: 2eadc60de1af9cf30d3c8ca9193813b1f0497f01
  - name: golang.org/x/oauth2
    version: f047394b6d14284165300fd82dad67edb3a4d7f6
  - name: golang.org/x/sys
    version: d8f5ea21b9295e315e612b4bcf4bedea93454d4d
  - name: github.com/google/go-github
    version: 8c08f4fba5e05e0fd2821a5f80cf0cf643bd5314
  - name: github.com/google/go-querystring
    version: 53e6ce116135b80d037921a7fdd5138cf32d7a8a
  - name: github.com/PuerkitoBio/rehttp
    version: 11cf6ea5d3e9afda34846e1db511aa218049471c
  - name: github.com/Masterminds/glide
    version: 23f6a9d8e774f597faabae8b58b8c6020b3f79ef

  - name: github.com/mongodb/grip
    version: 0e6bc551430dcc6e74a79ba8937a4f8ff185e907
  - name: github.com/mongodb/anser
    version: c7518f4c967d32231c92683c8c967307d5de5e5c
  - name: github.com/mongodb/amboy
<<<<<<< HEAD
    version: 8a8340e1331a738fb79582ce6da04de82a5e1f32
=======
    version: fb9528f7dd7bb6466b4dcefdc21d35b4d22cda76
>>>>>>> 229adfd8
  - name: github.com/evergreen-ci/gimlet
    version: 2174a9b1266e1b45c99cc80e00ccc8444c84ad38
  - name: github.com/evergreen-ci/shrub
    version: 32e668cd99410328bf6659e55671c11a6c727d9a
  - name: github.com/evergreen-ci/pail
    version: 7b2f8e0b2d972ca621cad3777d68276a54da13d0
  - name: github.com/mongodb/jasper
    version: ad34978fb062f62e785cd841f60057bcece857c1
  - name: go.mongodb.org/mongo-driver
    version: 305bc4a5e4131420fe8ba5628e6faa9e6ade4e86

  - name: github.com/evergreen-ci/certdepot
    version: 33d8798844fbafb7a2be5221debc8ed2cf36b463

  # git library and its dependencies
  - name: gopkg.in/src-d/go-git.v4
    version: bf3b1f1fb9e0a04d0f87511a7ded2562b48a19d8
  - name: github.com/xanzy/ssh-agent
    version: 640f0ab560aeb89d523bb6ac322b1244d5c3796c
  - name: github.com/jbenet/go-context
    version: d14ea06fba99483203c19d92cfcd13ebe73135f4
  - name: github.com/kevinburke/ssh_config
    version: 4fcc689beeab13c6dd7ab1d65cb9d7a1aeea9663
  - name: github.com/src-d/gcfg
    version: f187355171c936ac84a82793659ebb4936bc1c23
  - name: gopkg.in/src-d/go-billy.v4
    version: b4d81ed1e4f75a2b2e2db3085af27f3b4ad84118
  - name: github.com/pelletier/go-buffruneio
    version: de1592c34d9c6055a32fc9ebe2b3ee50ca468ebe
  - name: github.com/sergi/go-diff
    version: da645544ed44df016359bd4c0e3dc60ee3a0da43
  - name: gopkg.in/warnings.v0
    version: ec4a0fea49c7b46c2aeb0b51aac55779c607e52b
  - name: golang.org/x/text
    version: 905a57155faa8230500121607930ebb9dd8e139c
  - name: gonum.org/v1/gonum
    version: aff0e10c44138b1247d90efb9117f68ba7c76f0c<|MERGE_RESOLUTION|>--- conflicted
+++ resolved
@@ -114,11 +114,7 @@
   - name: github.com/mongodb/anser
     version: c7518f4c967d32231c92683c8c967307d5de5e5c
   - name: github.com/mongodb/amboy
-<<<<<<< HEAD
-    version: 8a8340e1331a738fb79582ce6da04de82a5e1f32
-=======
     version: fb9528f7dd7bb6466b4dcefdc21d35b4d22cda76
->>>>>>> 229adfd8
   - name: github.com/evergreen-ci/gimlet
     version: 2174a9b1266e1b45c99cc80e00ccc8444c84ad38
   - name: github.com/evergreen-ci/shrub
