hash: ""
updated: 2016-10-20T16:48:42.872025812-04:00
imports:
  - name: golang.org/x/crypto
    version: 7effd64e1180aa386cd36da9ca55a1e9fc7cf7cb
    subpackages:
      - ssh
  - name: golang.org/x/net
    version: 1358eff22f0dd0c54fc521042cc607f6ff4b531a
    subpackages:
      - context
  - name: github.com/vaughan0/go-ini
    version: a98ad7ee00ec53921f08832bc06ecf7fd600e6a1
  - name: github.com/10gen/goamz # github.com/goamz/goamz
    version: fd18ac632eb1ce1a721c5fd2a58d982252e09cdd
    subpackages:
      - aws
      - s3
      - ec2
  - name: github.com/codegangsta/inject
    version: 37d7f8432a3e684eef9b2edece76bdfa6ac85b39
  - name: github.com/docker/docker
    version: ca25df3b54300e897d96029dcc4f86b8c4215a27
  - name: github.com/docker/go-connections
    version: 7395e3f8aa162843a74ed6d48e79627d9792ac55
  - name: github.com/evergreen-ci/go-test2json
    version: 5b6cfd2e8cb0a84da7d0d52307afda3e5cb0b410
  - name: github.com/Microsoft/go-winio
    version: 7ff89941bcb93df2e962467fb073c6e997b13cf0
  - name: github.com/gorilla/securecookie
    version: 1b0c7f6e9ab3d7f500fd7d50c7ad835ff428139b
  - name: github.com/gorilla/sessions
    version: 28f896870851935df0885fca3410114940d49e1b
  - name: github.com/gorilla/csrf
    version: 8aae08ff9fb9a8fe293deea3d057f37d89744670
  - name: github.com/mitchellh/mapstructure
    version: 00c29f56e2386353d58c599509e8dc3801b0d716

  - name: github.com/smartystreets/assertions
    version: f8459f92181409546d2762c9e9c4bedc23c92d76
  - name: github.com/smartystreets/goconvey
    version: 200a235640ff2643e3126834b67f3e93df76640a

  - name: github.com/stretchr/testify
    version: 890a5c3458b43e6104ff5da8dfa139d013d77544

  - name: github.com/jacobsa/oglematchers
    version: 4fc24f97b5b74022c2a3f4ca7eed57ca29083d3e
  - name: github.com/jtolds/gls
    version: b4936e06046bbecbb94cae9c18127ebe510a2cb9
  - name: gopkg.in/yaml.v2
    version: 49c95bdc21843256fb6c4e0d370a05f24a0bf213
  - name: gopkg.in/mgo.v2
    version: 60f23985327354fe2d4dde32ba05598bb047a114
  - name: github.com/gophercloud/gophercloud
    version: 64e5161c25fde7f0ccfb85f9af29ed22eeab4cd0

  - name: golang.org/x/tools/cmd/cover
    version: release-branch.go1.4

  - name: github.com/urfave/cli
    version: 01857ac33766ce0c93856370626f9799281c14f4

  - name: github.com/kardianos/osext
    version: 6e7f843663477789fac7c02def0d0909e969b4e5
  - name: github.com/sabhiram/go-git-ignore
    version: 228fcfa2a06e870a3ef238d54c45ea847f492a37
  - name: github.com/dustin/go-humanize
    version: f3565c9525600a911af3bd34f8b535ea81b2a9e0
  - name: github.com/mitchellh/go-homedir
    version: 981ab348d865cf048eb7d17e78ac7192632d8415g
  - name: github.com/jmespath/go-jmespath
    version: bd40a432e4c76585ef6b72d3fd96fb9b6dc7b68d
  - name: github.com/go-ini/ini
    version: 6e4869b434bd001f6983749881c7ead3545887d8
  - name: github.com/aws/aws-sdk-go
    version: 1cb9ce3dbddddab4a70e25ec1a5a60f1647b7e0b

  - name: github.com/mholt/archiver
    version: e4ef56d48eb029648b0e895bb0b6a393ef0829c3
  - name: github.com/google/shlex
    version: 6f45313302b9c56850fc17f99e40caebce98c716

  - name: github.com/pkg/errors
    version: ff09b135c25aae272398c51a07235b90a75aa4f0
  - name: github.com/jpillora/backoff
    version: 06c7a16c845dc8e0bf575fafeeca0f5462f5eb4d
  - name: github.com/tychoish/tarjan
    version: fcd3f3321826209eac4a6f41c0108624d948e499

  - name: google.golang.org/api
    version: e6586c9293b9d514c7f5d5076731ec977cff1be6
    subpackages:
    - compute
  - name: github.com/vmware/govmomi
    version: 2eadc60de1af9cf30d3c8ca9193813b1f0497f01
  - name: golang.org/x/oauth2
    version: f047394b6d14284165300fd82dad67edb3a4d7f6
  - name: golang.org/x/sys
    version: d8f5ea21b9295e315e612b4bcf4bedea93454d4d
  - name: github.com/google/go-github
    version: 8c08f4fba5e05e0fd2821a5f80cf0cf643bd5314
  - name: github.com/google/go-querystring
    version: 53e6ce116135b80d037921a7fdd5138cf32d7a8a
  - name: github.com/PuerkitoBio/rehttp
    version: 11cf6ea5d3e9afda34846e1db511aa218049471c
  - name: github.com/Masterminds/glide
    version: 23f6a9d8e774f597faabae8b58b8c6020b3f79ef

  - name: github.com/mongodb/grip
    version: 8b8accd7a3ec9b31a2d3eea610d5bf906bddfd11
  - name: github.com/mongodb/anser
    version: b3ffde85ad64485afce920e398c104f5cab434a8
  - name: github.com/mongodb/amboy
<<<<<<< HEAD
    version: 27a823eb8e71d0f435122e173efc45834b4045dd
=======
    version: 7cd8d05ee7bfe909746b70ed61043dc441890964
>>>>>>> dd87ddaa
  - name: github.com/evergreen-ci/gimlet
    version: 2174a9b1266e1b45c99cc80e00ccc8444c84ad38
  - name: github.com/evergreen-ci/shrub
    version: 32e668cd99410328bf6659e55671c11a6c727d9a
  - name: github.com/evergreen-ci/pail
    version: 7b2f8e0b2d972ca621cad3777d68276a54da13d0
  - name: github.com/mongodb/jasper
    version: 2f8ec7e782929519b4990adcaab3e0ab4283bec4
  - name: go.mongodb.org/mongo-driver
    version: 607771253a891754764cfe486fd3914e1fa08163

  # git library and its dependencies
  - name: gopkg.in/src-d/go-git.v4
    version: bf3b1f1fb9e0a04d0f87511a7ded2562b48a19d8
  - name: github.com/xanzy/ssh-agent
    version: 640f0ab560aeb89d523bb6ac322b1244d5c3796c
  - name: github.com/jbenet/go-context
    version: d14ea06fba99483203c19d92cfcd13ebe73135f4
  - name: github.com/kevinburke/ssh_configgit 
    version: 4fcc689beeab13c6dd7ab1d65cb9d7a1aeea9663
  - name: github.com/src-d/gcfg
    version: f187355171c936ac84a82793659ebb4936bc1c23
  - name: gopkg.in/src-d/go-billy.v4
    version: b4d81ed1e4f75a2b2e2db3085af27f3b4ad84118
  - name: github.com/pelletier/go-buffruneio
    version: de1592c34d9c6055a32fc9ebe2b3ee50ca468ebe
  - name: github.com/sergi/go-diff
    version: da645544ed44df016359bd4c0e3dc60ee3a0da43
  - name: gopkg.in/warnings.v0
    version: ec4a0fea49c7b46c2aeb0b51aac55779c607e52b
  - name: golang.org/x/text
    version: 905a57155faa8230500121607930ebb9dd8e139c<|MERGE_RESOLUTION|>--- conflicted
+++ resolved
@@ -112,11 +112,7 @@
   - name: github.com/mongodb/anser
     version: b3ffde85ad64485afce920e398c104f5cab434a8
   - name: github.com/mongodb/amboy
-<<<<<<< HEAD
-    version: 27a823eb8e71d0f435122e173efc45834b4045dd
-=======
-    version: 7cd8d05ee7bfe909746b70ed61043dc441890964
->>>>>>> dd87ddaa
+    version: a36a37879a5afe67606523f859b86a41706e3b26
   - name: github.com/evergreen-ci/gimlet
     version: 2174a9b1266e1b45c99cc80e00ccc8444c84ad38
   - name: github.com/evergreen-ci/shrub
@@ -126,7 +122,7 @@
   - name: github.com/mongodb/jasper
     version: 2f8ec7e782929519b4990adcaab3e0ab4283bec4
   - name: go.mongodb.org/mongo-driver
-    version: 607771253a891754764cfe486fd3914e1fa08163
+    version: 305bc4a5e4131420fe8ba5628e6faa9e6ade4e86
 
   # git library and its dependencies
   - name: gopkg.in/src-d/go-git.v4
@@ -135,7 +131,7 @@
     version: 640f0ab560aeb89d523bb6ac322b1244d5c3796c
   - name: github.com/jbenet/go-context
     version: d14ea06fba99483203c19d92cfcd13ebe73135f4
-  - name: github.com/kevinburke/ssh_configgit 
+  - name: github.com/kevinburke/ssh_configgit
     version: 4fcc689beeab13c6dd7ab1d65cb9d7a1aeea9663
   - name: github.com/src-d/gcfg
     version: f187355171c936ac84a82793659ebb4936bc1c23
