--- conflicted
+++ resolved
@@ -427,16 +427,10 @@
 	if err != nil {
 		return errors.Wrapf(err, "can't find project for queue id '%s'", projectID)
 	}
-<<<<<<< HEAD
-	if err = projectRef.MergeWithParserProject(""); err != nil {
-		return errors.Wrap(err, "can't merge parser project with project ref")
-	}
 	settings, err := client.GetSettings(ctx)
 	if err != nil {
 		return errors.Wrap(err, "problem retrieving admin settings")
 	}
-=======
->>>>>>> 03cdda25
 	cq, err := client.GetCommitQueue(ctx, projectRef.Id)
 	if err != nil {
 		return err
