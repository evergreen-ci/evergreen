--- conflicted
+++ resolved
@@ -35,13 +35,13 @@
 		),
 		Action: func(c *cli.Context) error {
 			params := &patchParams{
-				Project:         c.String(moduleFlagName),       // maybe
-				SkipConfirm:     c.Bool(skipConfirmFlagName),    // keep
-				Finalize:        c.Bool(patchFinalizeFlagName),  // keep
-				Large:           c.Bool(largeFlagName),          // keep
-				Ref:             c.String(refFlagName),          // keep
-				Uncommitted:     c.Bool(uncommittedChangesFlag), // keep
-				PreserveCommits: c.Bool(preserveCommitsFlag),    // keep
+				Project:         c.String(moduleFlagName),
+				SkipConfirm:     c.Bool(skipConfirmFlagName),
+				Finalize:        c.Bool(patchFinalizeFlagName),
+				Large:           c.Bool(largeFlagName),
+				Ref:             c.String(refFlagName),
+				Uncommitted:     c.Bool(uncommittedChangesFlag),
+				PreserveCommits: c.Bool(preserveCommitsFlag),
 			}
 			confPath := c.Parent().String(confFlagName)
 			moduleName := c.String(moduleFlagName)
@@ -52,16 +52,7 @@
 			if err != nil {
 				return errors.Wrap(err, "loading configuration")
 			}
-<<<<<<< HEAD
 			ac, _, err := conf.getLegacyClients()
-=======
-			client, err := conf.setupRestCommunicator(ctx, true)
-			if err != nil {
-				return errors.Wrap(err, "setting up REST communicator")
-			}
-			defer client.Close()
-			ac, rc, err := conf.getLegacyClients()
->>>>>>> a3b5fe9e
 			if err != nil {
 				return errors.Wrap(err, "setting up legacy Evergreen client")
 			}
@@ -183,15 +174,6 @@
 				return errors.Wrap(err, "loading configuration")
 			}
 
-<<<<<<< HEAD
-=======
-			client, err := conf.setupRestCommunicator(ctx, true)
-			if err != nil {
-				return errors.Wrap(err, "setting up REST communicator")
-			}
-			defer client.Close()
-
->>>>>>> a3b5fe9e
 			ac, _, err := conf.getLegacyClients()
 			if err != nil {
 				return errors.Wrap(err, "setting up legacy Evergreen client")
