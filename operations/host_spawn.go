--- conflicted
+++ resolved
@@ -14,14 +14,9 @@
 	"github.com/evergreen-ci/evergreen"
 	"github.com/evergreen-ci/evergreen/apimodels"
 	"github.com/evergreen-ci/evergreen/model/host"
-<<<<<<< HEAD
-	"github.com/evergreen-ci/evergreen/rest/model"
-	restmodel "github.com/evergreen-ci/evergreen/rest/model"
-	"github.com/evergreen-ci/evergreen/util"
-=======
 	restModel "github.com/evergreen-ci/evergreen/rest/model"
+	"github.com/evergreen-ci/utility"
 	homedir "github.com/mitchellh/go-homedir"
->>>>>>> 2b5820c3
 	"github.com/mongodb/grip"
 	"github.com/mongodb/grip/level"
 	"github.com/mongodb/grip/message"
@@ -617,24 +612,16 @@
 			grip.Infof("%-18s: %s\n", "Name", restModel.FromStringPtr(v.DisplayName))
 		}
 		grip.Infof("%-18s: %d\n", "Size", v.Size)
-<<<<<<< HEAD
-		grip.Infof("%-18s: %s\n", "Type", model.FromStringPtr(v.Type))
-		grip.Infof("%-18s: %s\n", "Availability Zone", model.FromStringPtr(v.AvailabilityZone))
-		if model.FromStringPtr(v.HostID) != "" {
-			grip.Infof("%-18s: %s\n", "Device Name", model.FromStringPtr(v.DeviceName))
-			grip.Infof("%-18s: %s\n", "Attached to Host", model.FromStringPtr(v.HostID))
-		} else {
-			t, err := model.FromTimePtr(v.Expiration)
-			if err == nil && !util.IsZeroTime(t) {
-				grip.Infof("%-18s: %s\n", "Expiration", t.Format(time.RFC3339))
-			}
-=======
 		grip.Infof("%-18s: %s\n", "Type", restModel.FromStringPtr(v.Type))
 		grip.Infof("%-18s: %s\n", "Availability Zone", restModel.FromStringPtr(v.AvailabilityZone))
 		if restModel.FromStringPtr(v.HostID) != "" {
 			grip.Infof("%-18s: %s\n", "Device Name", restModel.FromStringPtr(v.DeviceName))
 			grip.Infof("%-18s: %s\n", "Attached to Host", restModel.FromStringPtr(v.HostID))
->>>>>>> 2b5820c3
+		} else {
+			t, err := restModel.FromTimePtr(v.Expiration)
+			if err == nil && !utility.IsZeroTime(t) {
+				grip.Infof("%-18s: %s\n", "Expiration", t.Format(time.RFC3339))
+			}
 		}
 	}
 }
