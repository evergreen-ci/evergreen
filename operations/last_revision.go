--- conflicted
+++ resolved
@@ -48,15 +48,13 @@
 				Name:  joinFlagNames(successfulTasks, "t"),
 				Usage: "names of tasks that, if present in the builds, must have succeeded",
 			},
-<<<<<<< HEAD
 			cli.Float64Flag{
 				Name:  minFinishedProportionFlagName,
 				Usage: "minimum proportion of finished tasks (between 0 and 1 inclusive) in a build for it to be considered a match",
-=======
+			},
 			cli.BoolFlag{
 				Name:  joinFlagNames(jsonFlagName, "j"),
 				Usage: "output the result in JSON format",
->>>>>>> 4c26fa93
 			},
 		),
 		Before: mergeBeforeFuncs(setPlainLogger, func(c *cli.Context) error {
@@ -80,12 +78,8 @@
 			minSuccessProp := c.Float64(minSuccessProportionFlagName)
 			minFinishedProp := c.Float64(minFinishedProportionFlagName)
 			successfulTasks := c.StringSlice(successfulTasks)
-<<<<<<< HEAD
+			jsonOutput := c.Bool(jsonFlagName)
 			criteria, err := newLastRevisionCriteria(projectID, bvRegexps, bvDisplayNameRegexps, minSuccessProp, minFinishedProp, successfulTasks)
-=======
-			jsonOutput := c.Bool(jsonFlagName)
-			criteria, err := newLastRevisionCriteria(projectID, bvRegexps, bvDisplayNameRegexps, minSuccessProp, successfulTasks)
->>>>>>> 4c26fa93
 
 			if err != nil {
 				return errors.Wrap(err, "building last revision options")
