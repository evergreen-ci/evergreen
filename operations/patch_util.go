package operations

import (
	"bytes"
	"context"
	"fmt"
	"net/http"
	"os"
	"os/exec"
	"runtime"
	"strconv"
	"strings"
	"text/template"

	"github.com/evergreen-ci/evergreen"
	"github.com/evergreen-ci/evergreen/model"
	"github.com/evergreen-ci/evergreen/model/patch"
	"github.com/evergreen-ci/evergreen/rest/client"
	"github.com/evergreen-ci/evergreen/util"
	"github.com/mongodb/grip"
	"github.com/mongodb/grip/message"
	"github.com/pkg/errors"
)

// Above this size, the user must explicitly use --large to submit the patch (or confirm)
const largePatchThreshold = 1024 * 1024 * 16

// This is the template used to render a patch's summary in a human-readable output format.
var patchDisplayTemplate = template.Must(template.New("patch").Parse(`
	     ID : {{.Patch.Id.Hex}}
	Created : {{.Patch.CreateTime}}
    Description : {{if .Patch.Description}}{{.Patch.Description}}{{else}}<none>{{end}}
	  Build : {{.Link}}
	 Status : {{.Patch.Status}}
{{if .ShowFinalized}}      Finalized : {{if .Patch.Activated}}Yes{{else}}No{{end}}{{end}}
{{if .ShowSummary}}
	Summary :
{{range .Patch.Patches}}{{if not (eq .ModuleName "") }}Module:{{.ModuleName}}{{end}}
	Base Commit : {{.Githash}}
	{{range .PatchSet.Summary}}+{{.Additions}} -{{.Deletions}} {{.Name}}
	{{end}}
{{end}}
{{end}}
`))

type localDiff struct {
	fullPatch    string
	patchSummary string
	log          string
	base         string
}

type patchParams struct {
	Project     string
	Variants    []string
	Tasks       []string
	Description string
	Alias       string
	SkipConfirm bool
	Finalize    bool
	Browse      bool
	Large       bool
	ShowSummary bool
	Uncommitted bool
	Ref         string
}

type patchSubmission struct {
	projectId   string
	patchData   string
	description string
	base        string
	alias       string
	variants    []string
	tasks       []string
	finalize    bool
}

func (p *patchParams) createPatch(ac *legacyClient, conf *ClientSettings, diffData *localDiff) (*patch.Patch, error) {
	if err := validatePatchSize(diffData, p.Large); err != nil {
		return nil, err
	}
	if !p.SkipConfirm && len(diffData.fullPatch) == 0 {
		if !confirm("Patch submission is empty. Continue?(y/n)", true) {
			return nil, errors.New("patch aborted")
		}
	} else if !p.SkipConfirm && diffData.patchSummary != "" {
		grip.Info(diffData.patchSummary)
		if diffData.log != "" {
			grip.Info(diffData.log)
		}

		if !confirm("This is a summary of the patch to be submitted. Continue? (y/n):", true) {
			return nil, errors.New("patch aborted")
		}
	}

	patchSub := patchSubmission{
		projectId:   p.Project,
		patchData:   diffData.fullPatch,
		description: p.Description,
		base:        diffData.base,
		variants:    p.Variants,
		tasks:       p.Tasks,
		finalize:    p.Finalize,
		alias:       p.Alias,
	}

	newPatch, err := ac.PutPatch(patchSub)
	if err != nil {
		return nil, err
	}
	patchDisp, err := getPatchDisplay(newPatch, p.ShowSummary, conf.UIServerHost)
	if err != nil {
		return nil, err
	}

	grip.Info("Patch successfully created.")
	grip.Info(patchDisp)

	if p.Browse {
		browserCmd, err := findBrowserCommand()
		if err != nil || len(browserCmd) == 0 {
			grip.Warningf("cannot find browser command: %s", err)
			return newPatch, nil
		}

		var url string
		if newPatch.Activated {
			url = conf.UIServerHost + "/version/" + newPatch.Id.Hex()
		} else {
			url = conf.UIServerHost + "/patch/" + newPatch.Id.Hex()
		}

		browserCmd = append(browserCmd, url)
		cmd := exec.Command(browserCmd[0], browserCmd[1:]...)
		return newPatch, cmd.Run()
	}

	return newPatch, nil
}

func findBrowserCommand() ([]string, error) {
	browser := os.Getenv("BROWSER")
	if browser != "" {
		return []string{browser}, nil
	}

	switch runtime.GOOS {
	case "darwin":
		return []string{"open"}, nil
	case "windows":
		return []string{"cmd", "/c", "start"}, nil
	default:
		candidates := []string{"xdg-open", "gnome-open", "x-www-browser", "firefox",
			"opera", "mozilla", "netscape"}
		for _, b := range candidates {
			path, err := exec.LookPath(b)
			if err == nil {
				return []string{path}, nil
			}
		}
	}

	return nil, errors.New("unable to find a web browser, try setting $BROWSER")
}

// Performs validation for patch or patch-file
func (p *patchParams) validatePatchCommand(ctx context.Context, conf *ClientSettings, ac *legacyClient, comm client.Communicator) (*model.ProjectRef, error) {
	if err := p.loadProject(conf); err != nil {
		grip.Warningf("warning - failed to set default project: %v\n", err)
	}

	if err := p.loadAlias(conf); err != nil {
		grip.Warningf("warning - failed to set default alias: %v\n", err)
	}

	if err := p.loadVariants(conf); err != nil {
		grip.Warningf("warning - failed to set default variants: %v\n", err)
	}

	if err := p.loadTasks(conf); err != nil {
		grip.Warningf("warning - failed to set default tasks: %v\n", err)
	}

	if p.Uncommitted || conf.UncommittedChanges {
		p.Ref = ""
	}

	// Validate the project exists
	ref, err := ac.GetProjectRef(p.Project)
	if err != nil {
		if apiErr, ok := err.(APIError); ok && apiErr.code == http.StatusNotFound {
			err = errors.Errorf("%s \nRun `evergreen list --projects` to see all valid projects", err)
		}
		return nil, err
	}

	// Validate the alias exists
	if p.Alias != "" {
		validAlias := false
		aliases, err := comm.ListAliases(ctx, p.Project)
		if err != nil {
			return nil, errors.Wrap(err, "error contacting API server")
		}
		for _, alias := range aliases {
			if alias.Alias == p.Alias {
				validAlias = true
				break
			}
		}
		if !validAlias {
			return nil, errors.Errorf("%s is not a valid alias", p.Alias)
		}
	}

	if (len(p.Tasks) == 0 || len(p.Variants) == 0) && p.Alias == "" && p.Finalize {
		return ref, errors.Errorf("Need to specify at least one task/variant or alias when finalizing.")
	}

	if p.Description == "" && !p.SkipConfirm {
		p.Description = prompt("Enter a description for this patch (optional):")
	}

	return ref, nil
}

func (p *patchParams) loadProject(conf *ClientSettings) error {
	if p.Project == "" {
		p.Project = conf.FindDefaultProject()
	} else {
		if conf.FindDefaultProject() == "" &&
			!p.SkipConfirm && confirm(fmt.Sprintf("Make %s your default project?", p.Project), true) {
			conf.SetDefaultProject(p.Project)
			if err := conf.Write(""); err != nil {
				grip.Warning(message.WrapError(err, message.Fields{
					"message": "failed to set default project",
					"project": p.Project,
				}))
			}
		}
	}

	if p.Project == "" {
		return errors.New("Need to specify a project")
	}

	return nil
}

// Sets the patch's alias to either the passed in option or the default
func (p *patchParams) loadAlias(conf *ClientSettings) error {
	// If somebody passed an --alias
	if p.Alias != "" {
		// Check if there's an alias as the default, and if not, ask to save the cl one
		defaultAlias := conf.FindDefaultAlias(p.Project)
		if defaultAlias == "" && !p.SkipConfirm &&
			confirm(fmt.Sprintf("Set %v as the default alias for project '%v'?",
				p.Alias, p.Project), false) {
			conf.SetDefaultAlias(p.Project, p.Alias)
			if err := conf.Write(""); err != nil {
				return err
			}
		}
	} else if len(p.Variants) == 0 || len(p.Tasks) == 0 {
		// No --alias or variant/task pair was passed, use the default
		p.Alias = conf.FindDefaultAlias(p.Project)
	}

	return nil
}

func (p *patchParams) loadVariants(conf *ClientSettings) error {
	if len(p.Variants) != 0 {
		defaultVariants := conf.FindDefaultVariants(p.Project)
		if len(defaultVariants) == 0 && !p.SkipConfirm &&
			confirm(fmt.Sprintf("Set %v as the default variants for project '%v'?",
				p.Variants, p.Project), false) {
			conf.SetDefaultVariants(p.Project, p.Variants...)
			if err := conf.Write(""); err != nil {
				return err
			}
		}
	} else if p.Alias == "" {
		p.Variants = conf.FindDefaultVariants(p.Project)
	}

	return nil
}

func (p *patchParams) loadTasks(conf *ClientSettings) error {
	if len(p.Tasks) != 0 {
		defaultTasks := conf.FindDefaultTasks(p.Project)
		if len(defaultTasks) == 0 && !p.SkipConfirm &&
			confirm(fmt.Sprintf("Set %v as the default tasks for project '%v'?",
				p.Tasks, p.Project), false) {
			conf.SetDefaultTasks(p.Project, p.Tasks...)
			if err := conf.Write(""); err != nil {
				return err
			}
		}
	} else if p.Alias == "" {
		p.Tasks = conf.FindDefaultTasks(p.Project)
	}

	return nil
}

// Returns an error if the diff is greater than the system limit, or if it's above the large
// patch threhsold and allowLarge is not set.
func validatePatchSize(diff *localDiff, allowLarge bool) error {
	patchLen := len(diff.fullPatch)
	if patchLen > patch.SizeLimit {
		return errors.Errorf("Patch is greater than the system limit (%v > %v bytes).", patchLen, patch.SizeLimit)
	} else if patchLen > largePatchThreshold && !allowLarge {
		return errors.Errorf("Patch is larger than the default threshold (%v > %v bytes).\n"+
			"To allow submitting this patch, use the --large flag.", patchLen, largePatchThreshold)
	}

	// Patch is small enough and/or allowLarge is true, so no error
	return nil
}

// getPatchDisplay returns a human-readable summary representation of a patch object
// which can be written to the terminal.
func getPatchDisplay(p *patch.Patch, summarize bool, uiHost string) (string, error) {
	var out bytes.Buffer
	var url string
	if p.Activated {
		url = uiHost + "/version/" + p.Id.Hex()
	} else {
		url = uiHost + "/patch/" + p.Id.Hex()
	}

	err := patchDisplayTemplate.Execute(&out, struct {
		Patch         *patch.Patch
		ShowSummary   bool
		ShowFinalized bool
		Link          string
	}{
		Patch:         p,
		ShowSummary:   summarize,
		ShowFinalized: p.Alias != evergreen.CommitQueueAlias,
		Link:          url,
	})
	if err != nil {
		return "", err
	}
	return out.String(), nil
}

func isCommitRange(commits string) bool {
	return strings.Contains(commits, "..")
}

func formatCommitRange(commits string) string {
	if commits == "" {
		return commits
	}
	if isCommitRange(commits) {
		return commits
	}
	return fmt.Sprintf("%s^!", commits)
}

func getFeatureBranch(ref, commits string) string {
	if ref != "" {
		return ref
	}
	if commits != "" {
		// if one commit, this returns just that commit, else the first commit in the range
		return strings.Split(commits, "..")[0]
	}
	return "HEAD"
}

func isValidCommitsFormat(commits string) error {
	errToReturn := errors.New("Invalid commit format: verify input is of the form `<hash1> OR `<hash1>..<hash2>` (where hash1 is an ancestor of hash2)")
	if commits == "" || !isCommitRange(commits) {
		return nil
	}

	commitsList := strings.Split(commits, "..")
	if len(commitsList) != 2 { // extra check
		return errToReturn
	}

	if _, err := gitIsAncestor(commitsList[0], strings.Trim(commitsList[1], ".")); err != nil {
		// suppressing given error bc it's not helpful
		return errToReturn
	}

	return nil
}

// loadGitData inspects the current git working directory and returns a patch and its summary.
// The branch argument is used to determine where to generate the merge base from, and any extra
// arguments supplied are passed directly in as additional args to git diff.
func loadGitData(branch, ref, commits string, format bool, extraArgs ...string) (*localDiff, error) {
	// branch@{upstream} refers to the branch that the branch specified by branchname is set to
	// build on top of. This allows automatically detecting a branch based on the correct remote,
	// if the user's repo is a fork, for example. This also works with a commit hash, if given.
	// In the case a range is passed, we only need one commit to determine the base, so we use the first commit.
	// For details see: https://git-scm.com/docs/gitrevisions

	mergeBase, err := gitMergeBase(branch+"@{upstream}", ref, commits)
	if err != nil {
		return nil, errors.Wrap(err, "Error getting merge base")
	}
	statArgs := []string{"--stat"}
	if len(extraArgs) > 0 {
		statArgs = append(statArgs, extraArgs...)
	}
	stat, err := gitDiff(mergeBase, ref, commits, statArgs...)
	if err != nil {
		return nil, errors.Wrap(err, "Error getting diff summary")
	}
	log, err := gitLog(mergeBase, ref, commits)
	if err != nil {
		return nil, errors.Wrap(err, "git log")
	}

	var fullPatch string
	if format {
		fullPatch, err = gitFormatPatch(mergeBase, ref, commits)
		if err != nil {
			return nil, errors.Wrap(err, "Error getting formatted patch")
		}
	} else {
		if !util.StringSliceContains(extraArgs, "--binary") {
			extraArgs = append(extraArgs, "--binary")
		}
		fullPatch, err = gitDiff(mergeBase, ref, commits, extraArgs...)
		if err != nil {
			return nil, errors.Wrap(err, "Error getting patch")
		}
	}
	return &localDiff{fullPatch, stat, log, mergeBase}, nil
}

// gitMergeBase runs "git merge-base <branch1> <branch2>" (where branch2 can optionally be a githash)
// and returns the resulting githash as string
func gitMergeBase(branch1, ref, commits string) (string, error) {
	branch2 := getFeatureBranch(ref, commits)
	cmd := exec.Command("git", "merge-base", branch1, branch2)
	out, err := cmd.CombinedOutput()
	if err != nil {
		return "", errors.Wrapf(err, "'git merge-base %s %s' failed: %s (%s)", branch1, branch2, out, err)
	}
	return strings.TrimSpace(string(out)), err
}

func gitIsAncestor(commit1, commit2 string) (string, error) {
	args := []string{"--is-ancestor", commit1, commit2}
	return gitCmd("merge-base", args...)
}

// gitDiff runs "git diff <base> <ref> <commits> <diffargs ...>" and returns the output of the command as a string,
// where ref and commits are mutually exclusive (and not required)
func gitDiff(base string, ref, commits string, diffArgs ...string) (string, error) {
	args := []string{base}
	if commits != "" {
		args = []string{formatCommitRange(commits)}
	}
	if ref != "" {
		args = append(args, ref)
	}
	args = append(args, "--no-ext-diff")
	args = append(args, diffArgs...)
	return gitCmd("diff", args...)
}

func gitFormatPatch(base string, ref, commits string) (string, error) {
	revisionRange := fmt.Sprintf("%s..%s", base, ref)
	if commits != "" {
		revisionRange = formatCommitRange(commits)
	}
	return gitCmd("format-patch", "--keep-subject", "--no-signature", "--stdout", "--no-ext-diff", "--summary", "--binary", revisionRange)
}

// getLog runs "git log <base>...<ref> or uses the commit range given
func gitLog(base, ref, commits string) (string, error) {
	revisionRange := fmt.Sprintf("%s...%s", base, ref)
	if commits != "" {
		revisionRange = formatCommitRange(commits)
	}
	return gitCmd("log", revisionRange, "--oneline")
}

<<<<<<< HEAD
func gitCommitMessages(base, ref, commits string) (string, error) {
	input := fmt.Sprintf("%s@{upstream}..%s", base, ref)
	if commits != "" {
		input = formatCommitRange(commits)
	}
	args := []string{"--no-show-signature", "--pretty=format:%B", input}
=======
func gitCommitMessages(base, ref string) (string, error) {
	args := []string{"--no-show-signature", "--pretty=format:%s", "--reverse", fmt.Sprintf("%s@{upstream}..%s", base, ref)}
>>>>>>> 4d336ae9
	msg, err := gitCmd("log", args...)
	if err != nil {
		return "", errors.Wrap(err, "can't get messages")
	}
	// separate multiple commits with <-
	msg = strings.TrimSpace(msg)
	msg = strings.Replace(msg, "\n", " <- ", -1)

	return msg, nil
}

// assumes base includes @{upstream}
func gitLastCommitMessage() (string, error) {
	args := []string{"HEAD", "--no-show-signature", "--pretty=format:%s", "-n 1"}
	return gitCmd("log", args...)
}

func gitBranch() (string, error) {
	args := []string{"--abbrev-ref", "HEAD"}
	return gitCmd("rev-parse", args...)
}

func getDefaultDescription() (string, error) {
	desc, err := gitLastCommitMessage()
	if err != nil {
		return "", errors.Wrap(err, "Couldn't get last commit message")
	}
	branch, err := gitBranch()
	if err != nil {
		return "", errors.Wrap(err, "Couldn't get branch name")
	}

	branch = strings.TrimSpace(branch)
	if strings.HasPrefix(desc, branch) {
		return desc, nil
	}
	return fmt.Sprintf("%s: %s", branch, desc), nil
}

func gitCommitCount(base, ref, commits string) (int, error) {
	input := fmt.Sprintf("%s@{upstream}..%s", base, ref)
	if commits != "" {
		input = formatCommitRange(commits)
	}
	out, err := gitCmd("rev-list", input, "--count")
	if err != nil {
		return 0, errors.Wrap(err, "can't get commit count")
	}

	count, err := strconv.Atoi(strings.TrimSpace(out))
	if err != nil {
		return 0, errors.Wrapf(err, "'%s' is not an integer", out)
	}

	return count, nil
}

func gitUncommittedChanges() (bool, error) {
	args := "--porcelain"
	out, err := gitCmd("status", args)
	if err != nil {
		return false, errors.Wrap(err, "can't run git status")
	}
	return len(out) != 0, nil
}

func gitCmd(cmdName string, gitArgs ...string) (string, error) {
	args := make([]string, 0, 1+len(gitArgs))
	args = append(args, cmdName)
	args = append(args, gitArgs...)
	cmd := exec.Command("git", args...)
	out, err := cmd.CombinedOutput()
	if err != nil {
		return "", errors.Errorf("'git %s' failed with err %s", strings.Join(args, " "), err)
	}
	return string(out), nil
}<|MERGE_RESOLUTION|>--- conflicted
+++ resolved
@@ -487,17 +487,12 @@
 	return gitCmd("log", revisionRange, "--oneline")
 }
 
-<<<<<<< HEAD
 func gitCommitMessages(base, ref, commits string) (string, error) {
 	input := fmt.Sprintf("%s@{upstream}..%s", base, ref)
 	if commits != "" {
 		input = formatCommitRange(commits)
 	}
-	args := []string{"--no-show-signature", "--pretty=format:%B", input}
-=======
-func gitCommitMessages(base, ref string) (string, error) {
-	args := []string{"--no-show-signature", "--pretty=format:%s", "--reverse", fmt.Sprintf("%s@{upstream}..%s", base, ref)}
->>>>>>> 4d336ae9
+	args := []string{"--no-show-signature", "--pretty=format:%s", "--reverse", input}
 	msg, err := gitCmd("log", args...)
 	if err != nil {
 		return "", errors.Wrap(err, "can't get messages")
