--- conflicted
+++ resolved
@@ -94,11 +94,8 @@
 	parameters        []patch.Parameter
 	triggerAliases    []string
 	backportOf        patch.BackportInfo
-<<<<<<< HEAD
 	gitMetadata       patch.GitMetadata
-=======
 	reuseDefinition   bool
->>>>>>> 35e133fc
 }
 
 func (p *patchParams) createPatch(ac *legacyClient, diffData *localDiff) (*patch.Patch, error) {
@@ -118,11 +115,8 @@
 		backportOf:        p.BackportOf,
 		parameters:        p.Parameters,
 		triggerAliases:    p.TriggerAliases,
-<<<<<<< HEAD
 		gitMetadata:       diffData.gitMetadata,
-=======
 		reuseDefinition:   p.ReuseDefinition,
->>>>>>> 35e133fc
 	}
 
 	newPatch, err := ac.PutPatch(patchSub)
