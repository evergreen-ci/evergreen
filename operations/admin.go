--- conflicted
+++ resolved
@@ -484,103 +484,6 @@
 	}
 }
 
-<<<<<<< HEAD
-func adminDistroExecute() cli.Command {
-	const (
-		distroFlagName            = "distro"
-		scriptPathFlagName        = "file"
-		scriptFlagName            = "script"
-		includeSpawnHostsFlagName = "include_spawn_hosts"
-		includeTaskHostsFlagName  = "include_task_hosts"
-		sudoFlagName              = "sudo"
-		sudoUserFlagName          = "sudo_user"
-	)
-	return cli.Command{
-		Name:  "distro-execute",
-		Usage: "run a shell script on selected hosts in a distro",
-		Flags: []cli.Flag{
-			cli.StringFlag{
-				Name:  distroFlagName,
-				Usage: "the distro to run the script on",
-			},
-			cli.StringFlag{
-				Name:  scriptFlagName,
-				Usage: "the script to run",
-			},
-			cli.StringFlag{
-				Name:  scriptPathFlagName,
-				Usage: "the file containing the script to run",
-			},
-			cli.BoolTFlag{
-				Name:  includeTaskHostsFlagName,
-				Usage: "run the script on hosts running tasks",
-			},
-			cli.BoolFlag{
-				Name:  includeSpawnHostsFlagName,
-				Usage: "run the script on spawn hosts",
-			},
-			cli.BoolFlag{
-				Name:  sudoFlagName,
-				Usage: "run the script with sudo",
-			},
-			cli.StringFlag{
-				Name:  sudoUserFlagName,
-				Usage: "run the script as a user",
-			},
-		},
-		Before: mergeBeforeFuncs(
-			requireStringFlag(distroFlagName),
-			mutuallyExclusiveArgs(true, scriptFlagName, scriptPathFlagName),
-		),
-		Action: func(c *cli.Context) error {
-			distro := c.String(distroFlagName)
-			includeTaskHosts := c.BoolT(includeTaskHostsFlagName)
-			includeSpawnHosts := c.Bool(includeSpawnHostsFlagName)
-			script := c.String(scriptFlagName)
-			sudo := c.Bool(sudoFlagName)
-			sudoUser := c.String(sudoUserFlagName)
-			if sudoUser != "" {
-				sudo = true
-			}
-			if script == "" {
-				scriptPath := c.String(scriptPathFlagName)
-				b, err := ioutil.ReadFile(scriptPath)
-				if err != nil {
-					return errors.Wrapf(err, "could not read script file '%s'", scriptPath)
-				}
-				script = string(b)
-			}
-
-			confPath := c.Parent().Parent().String(confFlagName)
-			conf, err := NewClientSettings(confPath)
-			if err != nil {
-				return errors.Wrap(err, "problem loading configuration")
-			}
-			ctx, cancel := context.WithCancel(context.Background())
-			defer cancel()
-			client := conf.setupRestCommunicator(ctx)
-			defer client.Close()
-
-			hostIDs, err := client.ExecuteOnDistro(ctx, distro, model.APIDistroScriptOptions{
-				Script:            script,
-				IncludeTaskHosts:  includeTaskHosts,
-				IncludeSpawnHosts: includeSpawnHosts,
-				Sudo:              sudo,
-				SudoUser:          sudoUser,
-			})
-			if err != nil {
-				return errors.Wrapf(err, "failed to execute script on hosts of distro '%s'", distro)
-			}
-			if len(hostIDs) != 0 {
-				fmt.Printf("Running script on the following hosts:\n%s\n", strings.Join(hostIDs, "\n"))
-			} else {
-				fmt.Println("No hosts matched, so not running script on any hosts.")
-			}
-
-			return nil
-		},
-	}
-=======
 func adminBackup() cli.Command {
 	const (
 		collectionNameFlag = "collection"
@@ -645,6 +548,101 @@
 			return backup.Collection(ctx, env.Client(), opts)
 		},
 	}
-
->>>>>>> 0f4369de
+}
+
+func adminDistroExecute() cli.Command {
+	const (
+		distroFlagName            = "distro"
+		scriptPathFlagName        = "file"
+		scriptFlagName            = "script"
+		includeSpawnHostsFlagName = "include_spawn_hosts"
+		includeTaskHostsFlagName  = "include_task_hosts"
+		sudoFlagName              = "sudo"
+		sudoUserFlagName          = "sudo_user"
+	)
+	return cli.Command{
+		Name:  "distro-execute",
+		Usage: "run a shell script on selected hosts in a distro",
+		Flags: []cli.Flag{
+			cli.StringFlag{
+				Name:  distroFlagName,
+				Usage: "the distro to run the script on",
+			},
+			cli.StringFlag{
+				Name:  scriptFlagName,
+				Usage: "the script to run",
+			},
+			cli.StringFlag{
+				Name:  scriptPathFlagName,
+				Usage: "the file containing the script to run",
+			},
+			cli.BoolTFlag{
+				Name:  includeTaskHostsFlagName,
+				Usage: "run the script on hosts running tasks",
+			},
+			cli.BoolFlag{
+				Name:  includeSpawnHostsFlagName,
+				Usage: "run the script on spawn hosts",
+			},
+			cli.BoolFlag{
+				Name:  sudoFlagName,
+				Usage: "run the script with sudo",
+			},
+			cli.StringFlag{
+				Name:  sudoUserFlagName,
+				Usage: "run the script as a user",
+			},
+		},
+		Before: mergeBeforeFuncs(
+			requireStringFlag(distroFlagName),
+			mutuallyExclusiveArgs(true, scriptFlagName, scriptPathFlagName),
+		),
+		Action: func(c *cli.Context) error {
+			distro := c.String(distroFlagName)
+			includeTaskHosts := c.BoolT(includeTaskHostsFlagName)
+			includeSpawnHosts := c.Bool(includeSpawnHostsFlagName)
+			script := c.String(scriptFlagName)
+			sudo := c.Bool(sudoFlagName)
+			sudoUser := c.String(sudoUserFlagName)
+			if sudoUser != "" {
+				sudo = true
+			}
+			if script == "" {
+				scriptPath := c.String(scriptPathFlagName)
+				b, err := ioutil.ReadFile(scriptPath)
+				if err != nil {
+					return errors.Wrapf(err, "could not read script file '%s'", scriptPath)
+				}
+				script = string(b)
+			}
+
+			confPath := c.Parent().Parent().String(confFlagName)
+			conf, err := NewClientSettings(confPath)
+			if err != nil {
+				return errors.Wrap(err, "problem loading configuration")
+			}
+			ctx, cancel := context.WithCancel(context.Background())
+			defer cancel()
+			client := conf.setupRestCommunicator(ctx)
+			defer client.Close()
+
+			hostIDs, err := client.ExecuteOnDistro(ctx, distro, model.APIDistroScriptOptions{
+				Script:            script,
+				IncludeTaskHosts:  includeTaskHosts,
+				IncludeSpawnHosts: includeSpawnHosts,
+				Sudo:              sudo,
+				SudoUser:          sudoUser,
+			})
+			if err != nil {
+				return errors.Wrapf(err, "failed to execute script on hosts of distro '%s'", distro)
+			}
+			if len(hostIDs) != 0 {
+				fmt.Printf("Running script on the following hosts:\n%s\n", strings.Join(hostIDs, "\n"))
+			} else {
+				fmt.Println("No hosts matched, so not running script on any hosts.")
+			}
+
+			return nil
+		},
+	}
 }