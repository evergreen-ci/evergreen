--- conflicted
+++ resolved
@@ -524,11 +524,8 @@
 		BackportInfo      patch.BackportInfo `json:"backport_info"`
 		TriggerAliases    []string           `json:"trigger_aliases"`
 		Parameters        []patch.Parameter  `json:"parameters"`
-<<<<<<< HEAD
 		GitMetadata       patch.GitMetadata  `json:"git_metadata"`
-=======
 		ReuseDefinition   bool               `json:"reuse_definition"`
->>>>>>> 35e133fc
 	}{
 		Description:       incomingPatch.description,
 		Project:           incomingPatch.projectName,
@@ -545,11 +542,8 @@
 		BackportInfo:      incomingPatch.backportOf,
 		TriggerAliases:    incomingPatch.triggerAliases,
 		Parameters:        incomingPatch.parameters,
-<<<<<<< HEAD
 		GitMetadata:       incomingPatch.gitMetadata,
-=======
 		ReuseDefinition:   incomingPatch.reuseDefinition,
->>>>>>> 35e133fc
 	}
 
 	rPipe, wPipe := io.Pipe()
