--- conflicted
+++ resolved
@@ -322,21 +322,12 @@
 	// Because marshalling a byte slice to JSON will base64 encode it, the patch will be sent over the wire in base64
 	// and non utf-8 characters will be preserved.
 	data := struct {
-<<<<<<< HEAD
-		Module    string `json:"module"`
-		Patch     string `json:"patch"`
-		Githash   string `json:"githash"`
-		Message   string `json:"message"`
-		Formatted bool   `json:"formatted"`
-	}{params.module, params.patch, params.base, params.message, params.formatted}
-=======
 		Module      string `json:"module"`
 		PatchBytes  []byte `json:"patch_bytes"`
 		PatchString string `json:"patch"`
 		Githash     string `json:"githash"`
 		Message     string `json:"message"`
 	}{params.module, []byte(params.patch), params.patch, params.base, params.message}
->>>>>>> 7fd48572
 
 	rPipe, wPipe := io.Pipe()
 	encoder := json.NewEncoder(wPipe)
