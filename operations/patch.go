package operations

import (
	"context"
	"io/ioutil"
	"strings"

	"github.com/evergreen-ci/evergreen"
	"github.com/evergreen-ci/evergreen/model/patch"
	"github.com/evergreen-ci/utility"
	"github.com/mongodb/grip"
	"github.com/pkg/errors"
	"github.com/urfave/cli"
)

const (
	patchDescriptionFlagName   = "description"
	patchVerboseFlagName       = "verbose"
	patchTriggerAliasFlag      = "trigger-alias"
	repeatDefinitionFlag       = "repeat"
	repeatFailedDefinitionFlag = "repeat-failed"
<<<<<<< HEAD
	repeatPatchIdFlag          = "repeat-patch"
	repeatFailedPatchFlag      = "repeat-failed-patch"
=======
	includeModulesFlag         = "include-modules"
>>>>>>> a6794386
)

func getPatchFlags(flags ...cli.Flag) []cli.Flag {
	return mergeFlagSlices(
		addProjectFlag(flags...),
		addPatchFinalizeFlag(),
		addVariantsFlag(),
		addParameterFlag(),
		addPatchBrowseFlag(),
		addSyncBuildVariantsFlag(),
		addSyncTasksFlag(),
		addSyncStatusesFlag(),
		addSyncTimeoutFlag(),
		addLargeFlag(),
		addSkipConfirmFlag(),
		addRefFlag(),
		addUncommittedChangesFlag(),
		addReuseFlags(),
		addPreserveCommitsFlag(
			cli.StringSliceFlag{
				Name:  joinFlagNames(tasksFlagName, "t"),
				Usage: "task names (\"all\" for all tasks)",
			},
			cli.StringFlag{
				Name:  joinFlagNames(patchAliasFlagName, "a"),
				Usage: "patch alias (set by project admin) or local alias (set individually in evergreen.yml)",
			},
			cli.StringFlag{
				Name:  joinFlagNames(patchDescriptionFlagName, "d"),
				Usage: "description for the patch",
			},
			cli.BoolFlag{
				Name:  patchVerboseFlagName,
				Usage: "show patch summary",
			},
			cli.StringSliceFlag{
				Name:  patchTriggerAliasFlag,
				Usage: "patch trigger alias (set by project admin) specifying tasks from other projects",
			},
			cli.StringFlag{
				Name:  pathFlagName,
				Usage: "path to an Evergreen project configuration file",
			},
			cli.StringSliceFlag{
				Name:  joinFlagNames(regexVariantsFlagName, "rv"),
				Usage: "regex variant names",
			},
			cli.StringSliceFlag{
				Name:  joinFlagNames(regexTasksFlagName, "rt"),
				Usage: "regex task names",
			},
		))
}

func Patch() cli.Command {
	return cli.Command{
		Name: "patch",
		Before: mergeBeforeFuncs(
			autoUpdateCLI,
			setPlainLogger,
			mutuallyExclusiveArgs(false, preserveCommitsFlag, uncommittedChangesFlag),
			mutuallyExclusiveArgs(false, repeatDefinitionFlag, repeatPatchIdFlag,
				repeatFailedDefinitionFlag, repeatFailedPatchFlag),
			func(c *cli.Context) error {
				catcher := grip.NewBasicCatcher()
				for _, status := range utility.SplitCommas(c.StringSlice(syncStatusesFlagName)) {
					if !utility.StringSliceContains(evergreen.SyncStatuses, status) {
						catcher.Errorf("invalid sync status '%s'", status)
					}
				}
				return catcher.Resolve()
			},
		),
		Aliases: []string{"create-patch", "submit-patch"},
		Usage:   "submit a new patch to Evergreen",
		Flags: getPatchFlags(
			cli.BoolFlag{
				Name:  includeModulesFlag,
				Usage: "include module diffs using changes from defined module paths",
			},
		),
		Action: func(c *cli.Context) error {
			confPath := c.Parent().String(confFlagName)
			args := c.Args()
			params := &patchParams{
				Project:           c.String(projectFlagName),
				Path:              c.String(pathFlagName),
				Variants:          utility.SplitCommas(c.StringSlice(variantsFlagName)),
				Tasks:             utility.SplitCommas(c.StringSlice(tasksFlagName)),
				RegexVariants:     utility.SplitCommas(c.StringSlice(regexVariantsFlagName)),
				RegexTasks:        utility.SplitCommas(c.StringSlice(regexTasksFlagName)),
				SyncBuildVariants: utility.SplitCommas(c.StringSlice(syncBuildVariantsFlagName)),
				SyncTasks:         utility.SplitCommas(c.StringSlice(syncTasksFlagName)),
				SyncStatuses:      utility.SplitCommas(c.StringSlice(syncStatusesFlagName)),
				SyncTimeout:       c.Duration(syncTimeoutFlagName),
				SkipConfirm:       c.Bool(skipConfirmFlagName),
				Description:       c.String(patchDescriptionFlagName),
				Finalize:          c.Bool(patchFinalizeFlagName),
				Browse:            c.Bool(patchBrowseFlagName),
				ShowSummary:       c.Bool(patchVerboseFlagName),
				Large:             c.Bool(largeFlagName),
				Alias:             c.String(patchAliasFlagName),
				Ref:               c.String(refFlagName),
				Uncommitted:       c.Bool(uncommittedChangesFlag),
				PreserveCommits:   c.Bool(preserveCommitsFlag),
				TriggerAliases:    utility.SplitCommas(c.StringSlice(patchTriggerAliasFlag)),
			}
<<<<<<< HEAD
			params.addReuseFlags(c)

=======
>>>>>>> a6794386
			var err error
			includeModules := c.Bool(includeModulesFlag)
			paramsPairs := c.StringSlice(parameterFlagName)
			params.Parameters, err = getParametersFromInput(paramsPairs)
			if err != nil {
				return err
			}

			ctx, cancel := context.WithCancel(context.Background())
			defer cancel()

			conf, err := NewClientSettings(confPath)
			if err != nil {
				return errors.Wrap(err, "loading configuration")
			}

			params.PreserveCommits = params.PreserveCommits || conf.PreserveCommits
			if !params.SkipConfirm {
				var keepGoing bool
				keepGoing, err = confirmUncommittedChanges("", params.PreserveCommits, params.Uncommitted || conf.UncommittedChanges)
				if err != nil {
					return errors.Wrap(err, "confirming uncommitted changes")
				}
				if keepGoing && utility.StringSliceContains(params.Variants, "all") && utility.StringSliceContains(params.Tasks, "all") {
					keepGoing = confirm(`For some projects, scheduling all tasks/variants may result in a very large patch build. Continue?`, true)
				}
				if !keepGoing {
					return errors.New("patch aborted")
				}
			}

			comm, err := conf.setupRestCommunicator(ctx, true)
			if err != nil {
				return errors.Wrap(err, "setting up REST communicator")
			}
			defer comm.Close()

			ac, rc, err := conf.getLegacyClients()
			if err != nil {
				return errors.Wrap(err, "setting up legacy Evergreen client")
			}

			ref, err := params.validatePatchCommand(ctx, conf, ac, comm)
			if err != nil {
				return err
			}
			params.Description = params.getDescription()

			if err = params.setLocalAliases(conf); err != nil {
				return errors.Wrap(err, "setting local aliases")
			}

			if (params.RepeatDefinition || params.RepeatFailed) && (len(params.Tasks) > 0 || len(params.Variants) > 0) {
				return errors.Errorf("can't define tasks/variants when reusing previous patch's tasks and variants")
			}

			diffData, err := loadGitData("", ref.Branch, params.Ref, "", params.PreserveCommits, args...)
			if err != nil {
				return err
			}

			if err = params.validateSubmission(diffData); err != nil {
				return err
			}
			var originalFinalize bool
			// If including modules, don't finalize the patch until we've checked all modules for changes.
			if includeModules {
				originalFinalize = params.Finalize
				params.Finalize = false
			}
			newPatch, err := params.createPatch(ac, diffData)
			if err != nil {
				return err
			}
			patchId := newPatch.Id.Hex()
			if includeModules {
				proj, err := rc.GetPatchedConfig(patchId)
				if err != nil {
					return err
				}

				for _, module := range proj.Modules {
					modulePath, err := params.getModulePath(conf, module.Name)
					if err != nil {
						grip.Error(err)
						continue
					}
					if err = addModuleToPatch(params, args, conf, newPatch, &module, modulePath); err != nil {
						grip.Errorf("Error adding module '%s' to patch: %s", module.Name, err)
					}
				}
			}

			if originalFinalize {
				if err = ac.FinalizePatch(patchId); err != nil {
					return errors.Wrapf(err, "finalizing patch '%s'", patchId)
				}
			}

			if err = params.displayPatch(newPatch, conf.UIServerHost, false); err != nil {
				grip.Error(err)
			}
			params.setDefaultProject(conf)
			return nil
		},
	}
}

func (p *patchParams) addReuseFlags(c *cli.Context) {
	repeatPatchId := c.String(repeatPatchIdFlag)
	repeatFailedId := c.String(repeatFailedPatchFlag)

	p.RepeatDefinition = c.Bool(repeatDefinitionFlag) || repeatPatchId != ""
	if p.RepeatDefinition {
		p.RepeatPatchId = repeatPatchId
	}
	p.RepeatFailed = c.Bool(repeatFailedDefinitionFlag) || repeatFailedId != ""
	if p.RepeatFailed {
		p.RepeatPatchId = repeatFailedId
	}
}

func getParametersFromInput(params []string) ([]patch.Parameter, error) {
	res := []patch.Parameter{}
	catcher := grip.NewBasicCatcher()
	for _, param := range params {
		pair := strings.Split(param, "=")
		if len(pair) < 2 {
			catcher.Errorf("could not parse parameter '%s' in key=value format", param)
		}
		key := pair[0]
		val := strings.Join(pair[1:], "=")
		res = append(res, patch.Parameter{Key: key, Value: val})
	}
	return res, catcher.Resolve()
}

func PatchFile() cli.Command {
	const (
		baseFlagName     = "base"
		diffPathFlagName = "diff-file"
	)

	return cli.Command{
		Name:  "patch-file",
		Usage: "submit patch using a diff file",
		Flags: getPatchFlags(
			cli.StringFlag{
				Name:  joinFlagNames("base", "b"),
				Usage: "githash of base",
			},
			cli.StringFlag{
				Name:  diffPathFlagName,
				Usage: "path to a file for diff of the patch",
			},
		),
		Before: mergeBeforeFuncs(autoUpdateCLI, requireFileExists(diffPathFlagName)),
		Action: func(c *cli.Context) error {
			confPath := c.Parent().String(confFlagName)
			params := &patchParams{
				Project:     c.String(projectFlagName),
				Variants:    utility.SplitCommas(c.StringSlice(variantsFlagName)),
				Tasks:       utility.SplitCommas(c.StringSlice(tasksFlagName)),
				Alias:       c.String(patchAliasFlagName),
				SkipConfirm: c.Bool(skipConfirmFlagName),
				Description: c.String(patchDescriptionFlagName),
				Finalize:    c.Bool(patchFinalizeFlagName),
				ShowSummary: c.Bool(patchVerboseFlagName),
				Large:       c.Bool(largeFlagName),
				SyncTasks:   utility.SplitCommas(c.StringSlice(syncTasksFlagName)),
			}
			diffPath := c.String(diffPathFlagName)
			base := c.String(baseFlagName)

			ctx, cancel := context.WithCancel(context.Background())
			defer cancel()

			conf, err := NewClientSettings(confPath)
			if err != nil {
				return errors.Wrap(err, "loading configuration")
			}

			comm, err := conf.setupRestCommunicator(ctx, true)
			if err != nil {
				return errors.Wrap(err, "setting up REST communicator")
			}
			defer comm.Close()

			ac, _, err := conf.getLegacyClients()
			if err != nil {
				return errors.Wrap(err, "setting up legacy Evergreen client")
			}

			if _, err = params.validatePatchCommand(ctx, conf, ac, comm); err != nil {
				return err
			}
			params.Description = params.getDescription()

			fullPatch, err := ioutil.ReadFile(diffPath)
			if err != nil {
				return errors.Wrapf(err, "reading diff file '%s'", diffPath)
			}

			diffData := &localDiff{
				fullPatch: string(fullPatch),
				base:      base,
			}

			if err = params.validateSubmission(diffData); err != nil {
				return err
			}
			newPatch, err := params.createPatch(ac, diffData)
			if err != nil {
				return err
			}
			return params.displayPatch(newPatch, conf.UIServerHost, false)
		},
	}
}<|MERGE_RESOLUTION|>--- conflicted
+++ resolved
@@ -19,12 +19,9 @@
 	patchTriggerAliasFlag      = "trigger-alias"
 	repeatDefinitionFlag       = "repeat"
 	repeatFailedDefinitionFlag = "repeat-failed"
-<<<<<<< HEAD
 	repeatPatchIdFlag          = "repeat-patch"
 	repeatFailedPatchFlag      = "repeat-failed-patch"
-=======
 	includeModulesFlag         = "include-modules"
->>>>>>> a6794386
 )
 
 func getPatchFlags(flags ...cli.Flag) []cli.Flag {
@@ -132,11 +129,8 @@
 				PreserveCommits:   c.Bool(preserveCommitsFlag),
 				TriggerAliases:    utility.SplitCommas(c.StringSlice(patchTriggerAliasFlag)),
 			}
-<<<<<<< HEAD
 			params.addReuseFlags(c)
 
-=======
->>>>>>> a6794386
 			var err error
 			includeModules := c.Bool(includeModulesFlag)
 			paramsPairs := c.StringSlice(parameterFlagName)
