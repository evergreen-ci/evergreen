package operations

import (
	"context"
	"io/ioutil"

	"github.com/evergreen-ci/evergreen"
	"github.com/evergreen-ci/utility"
	"github.com/mongodb/grip"
	"github.com/pkg/errors"
	"github.com/urfave/cli"
)

const (
	patchDescriptionFlagName = "description"
	patchVerboseFlagName     = "verbose"
)

func getPatchFlags(flags ...cli.Flag) []cli.Flag {
	return mergeFlagSlices(
		addProjectFlag(flags...),
		addPatchFinalizeFlag(),
		addVariantsFlag(),
		addTasksFlag(),
		addPatchAliasFlag(),
		addPatchBrowseFlag(),
		addSyncBuildVariantsFlag(),
		addSyncTasksFlag(),
		addSyncStatusesFlag(),
		addSyncTimeoutFlag(),
		addLargeFlag(),
		addYesFlag(),
		addRefFlag(),
		addUncommittedChangesFlag(),
<<<<<<< HEAD
		addPreserveCommitsFlag(),
		addEnableEnqueueFlag(
=======
		addPreserveCommitsFlag(
>>>>>>> a39eba18
			cli.StringFlag{
				Name:  joinFlagNames(patchDescriptionFlagName, "d"),
				Usage: "description for the patch",
			},
			cli.BoolFlag{
				Name:  patchVerboseFlagName,
				Usage: "show patch summary",
			},
		))
}

func Patch() cli.Command {
	return cli.Command{
		Name: "patch",
		Before: mergeBeforeFuncs(
			setPlainLogger,
			mutuallyExclusiveArgs(false, preserveCommitsFlag, uncommittedChangesFlag),
			func(c *cli.Context) error {
				catcher := grip.NewBasicCatcher()
				for _, status := range utility.SplitCommas(c.StringSlice(syncStatusesFlagName)) {
					if !utility.StringSliceContains(evergreen.SyncStatuses, status) {
						catcher.Errorf("invalid sync status '%s'", status)
					}
				}
				return catcher.Resolve()
			},
		),
		Aliases: []string{"create-patch", "submit-patch"},
		Usage:   "submit a new patch to evergreen",
		Flags:   getPatchFlags(),
		Action: func(c *cli.Context) error {
			confPath := c.Parent().String(confFlagName)
			args := c.Args()
			params := &patchParams{
				Project:           c.String(projectFlagName),
				Variants:          utility.SplitCommas(c.StringSlice(variantsFlagName)),
				Tasks:             utility.SplitCommas(c.StringSlice(tasksFlagName)),
				SyncBuildVariants: utility.SplitCommas(c.StringSlice(syncBuildVariantsFlagName)),
				SyncTasks:         utility.SplitCommas(c.StringSlice(syncTasksFlagName)),
				SyncStatuses:      utility.SplitCommas(c.StringSlice(syncStatusesFlagName)),
				SyncTimeout:       c.Duration(syncTimeoutFlagName),
				SkipConfirm:       c.Bool(yesFlagName),
				Description:       c.String(patchDescriptionFlagName),
				Finalize:          c.Bool(patchFinalizeFlagName),
				Browse:            c.Bool(patchBrowseFlagName),
				ShowSummary:       c.Bool(patchVerboseFlagName),
				Large:             c.Bool(largeFlagName),
				Alias:             c.String(patchAliasFlagName),
				Ref:               c.String(refFlagName),
				Uncommitted:       c.Bool(uncommittedChangesFlag),
				PreserveCommits:   c.Bool(preserveCommitsFlag),
				EnableEnqueue:     c.Bool(enableEnqueueFlag),
			}

			ctx, cancel := context.WithCancel(context.Background())
			defer cancel()

			conf, err := NewClientSettings(confPath)
			if err != nil {
				return errors.Wrap(err, "problem loading configuration")
			}

			params.PreserveCommits = params.PreserveCommits || conf.PreserveCommits
			keepGoing, err := confirmUncommittedChanges(params.PreserveCommits, params.Uncommitted || conf.UncommittedChanges)
			if err != nil {
				return errors.Wrap(err, "can't test for uncommitted changes")
			}
			if !keepGoing {
				return errors.New("patch aborted")
			}

			comm := conf.setupRestCommunicator(ctx)
			defer comm.Close()

			ac, _, err := conf.getLegacyClients()
			if err != nil {
				return errors.Wrap(err, "problem accessing evergreen service")
			}

			ref, err := params.validatePatchCommand(ctx, conf, ac, comm)
			if err != nil {
				return err
			}
			params.Description = params.getDescription()

			diffData, err := loadGitData(ref.Branch, params.Ref, "", params.PreserveCommits, args...)
			if err != nil {
				return err
			}
			if (params.EnableEnqueue || conf.EnableEnqueue) && !params.PreserveCommits {
				diffData.fullPatch, err = diffToMbox(diffData, params.Description)
				if err != nil {
					return err
				}
			}

			if err = params.validateSubmission(diffData); err != nil {
				return err
			}
			newPatch, err := params.createPatch(ac, diffData)
			if err != nil {
				return err
			}
			return params.displayPatch(conf, newPatch)
		},
	}
}

func PatchFile() cli.Command {
	const (
		baseFlagName     = "base"
		diffPathFlagName = "diff-file"
	)

	return cli.Command{
		Name:  "patch-file",
		Usage: "submit patch using a diff file",
		Flags: getPatchFlags(
			cli.StringFlag{
				Name:  joinFlagNames("base", "b"),
				Usage: "githash of base",
			},
			cli.StringFlag{
				Name:  diffPathFlagName,
				Usage: "path to a file for diff of the patch",
			},
		),
		Before: mergeBeforeFuncs(requireFileExists(diffPathFlagName)),
		Action: func(c *cli.Context) error {
			confPath := c.Parent().String(confFlagName)
			params := &patchParams{
				Project:     c.String(projectFlagName),
				Variants:    utility.SplitCommas(c.StringSlice(variantsFlagName)),
				Tasks:       utility.SplitCommas(c.StringSlice(tasksFlagName)),
				Alias:       c.String(patchAliasFlagName),
				SkipConfirm: c.Bool(yesFlagName),
				Description: c.String(patchDescriptionFlagName),
				Finalize:    c.Bool(patchFinalizeFlagName),
				ShowSummary: c.Bool(patchVerboseFlagName),
				Large:       c.Bool(largeFlagName),
				SyncTasks:   utility.SplitCommas(c.StringSlice(syncTasksFlagName)),
			}
			diffPath := c.String(diffPathFlagName)
			base := c.String(baseFlagName)

			ctx, cancel := context.WithCancel(context.Background())
			defer cancel()

			conf, err := NewClientSettings(confPath)
			if err != nil {
				return errors.Wrap(err, "problem loading configuration")
			}

			comm := conf.setupRestCommunicator(ctx)
			defer comm.Close()

			ac, _, err := conf.getLegacyClients()
			if err != nil {
				return errors.Wrap(err, "problem accessing evergreen service")
			}

			if _, err = params.validatePatchCommand(ctx, conf, ac, comm); err != nil {
				return err
			}
			params.Description = params.getDescription()

			fullPatch, err := ioutil.ReadFile(diffPath)
			if err != nil {
				return errors.Wrap(err, "problem reading diff file")
			}

			diffData := &localDiff{string(fullPatch), "", "", base}

			if err = params.validateSubmission(diffData); err != nil {
				return err
			}
			newPatch, err := params.createPatch(ac, diffData)
			if err != nil {
				return err
			}
			return params.displayPatch(conf, newPatch)
		},
	}
}<|MERGE_RESOLUTION|>--- conflicted
+++ resolved
@@ -32,12 +32,7 @@
 		addYesFlag(),
 		addRefFlag(),
 		addUncommittedChangesFlag(),
-<<<<<<< HEAD
-		addPreserveCommitsFlag(),
-		addEnableEnqueueFlag(
-=======
 		addPreserveCommitsFlag(
->>>>>>> a39eba18
 			cli.StringFlag{
 				Name:  joinFlagNames(patchDescriptionFlagName, "d"),
 				Usage: "description for the patch",
@@ -89,7 +84,6 @@
 				Ref:               c.String(refFlagName),
 				Uncommitted:       c.Bool(uncommittedChangesFlag),
 				PreserveCommits:   c.Bool(preserveCommitsFlag),
-				EnableEnqueue:     c.Bool(enableEnqueueFlag),
 			}
 
 			ctx, cancel := context.WithCancel(context.Background())
@@ -127,7 +121,7 @@
 			if err != nil {
 				return err
 			}
-			if (params.EnableEnqueue || conf.EnableEnqueue) && !params.PreserveCommits {
+			if !params.PreserveCommits {
 				diffData.fullPatch, err = diffToMbox(diffData, params.Description)
 				if err != nil {
 					return err
