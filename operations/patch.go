--- conflicted
+++ resolved
@@ -226,11 +226,7 @@
 			if err = params.validateSubmission(diffData); err != nil {
 				return err
 			}
-<<<<<<< HEAD
-			var originalFinalize bool
-			// If including modules, don't finalize the patch until we've checked all modules for changes.
 			if includeModules {
-				originalFinalize = params.Finalize
 				params.Finalize = false
 
 				localModuleIncludes, err := getLocalModuleIncludes(params, conf, ref.RemotePath)
@@ -240,8 +236,6 @@
 				params.LocalModuleIncludes = localModuleIncludes
 			}
 
-=======
->>>>>>> abfaaab1
 			newPatch, err := params.createPatch(ac, diffData)
 			if err != nil {
 				return err
