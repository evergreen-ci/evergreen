package operations

import (
	"context"
	"fmt"
	"io/ioutil"
	"net"
	"os"
	"os/exec"
	"path/filepath"
	"runtime"
	"strconv"

	"github.com/evergreen-ci/evergreen"
	"github.com/mongodb/grip"
	"github.com/mongodb/grip/send"
	"github.com/mongodb/jasper"
	"github.com/mongodb/jasper/remote"
	"github.com/pkg/errors"
	"github.com/urfave/cli"
	yaml "gopkg.in/yaml.v2"
)

func setupSmokeTest(err error) cli.BeforeFunc {
	return func(c *cli.Context) error {
		if err != nil {
			return errors.Wrap(err, "problem getting working directory")
		}
		grip.GetSender().SetName("evergreen.smoke")
		return nil
	}
}

func startLocalEvergreen() cli.Command {
	return cli.Command{
		Name:  "start-local-evergreen",
		Usage: "start an evergreen for local development",
		Action: func(c *cli.Context) error {
			exit := make(chan error, 1)
			wd, err := os.Getwd()
			if err != nil {
				return errors.Wrap(err, "couldn't get working directory")
			}
			binary := filepath.Join(wd, "clients", runtime.GOOS+"_"+runtime.GOARCH, "evergreen")
			if err := smokeRunBinary(exit, "web.service", wd, binary, "service", "web", "--db", "evergreen_local"); err != nil {
				return errors.Wrap(err, "error running web service")
			}
			<-exit
			return nil
		},
	}
}

func smokeStartEvergreen() cli.Command {
	const (
		binaryFlagName       = "binary"
		agentFlagName        = "agent"
		webFlagName          = "web"
		agentMonitorFlagName = "monitor"
		// The URL of the client for the monitor.
		clientURLFlagName = "client_url"

		// apiPort is the local port the API will listen on.
		apiPort = ":8080"

		hostId     = "localhost"
		hostSecret = "de249183582947721fdfb2ea1796574b"
		statusPort = "2287"

		monitorPort = 2288
		jasperPort  = 2289
	)

	wd, err := os.Getwd()

	binary := filepath.Join(wd, "clients", runtime.GOOS+"_"+runtime.GOARCH, "evergreen")
	confPath := filepath.Join(wd, "testdata", "smoke_config.yml")

	return cli.Command{
		Name:    "start-evergreen",
		Aliases: []string{},
		Usage:   "start evergreen web service for smoke tests",
		Flags: []cli.Flag{
			cli.StringFlag{
				Name:  confFlagName,
				Usage: "path to the (test) service configuration file",
				Value: confPath,
			},
			cli.StringFlag{
				Name:  binaryFlagName,
				Usage: "path to evergreen binary",
				Value: binary,
			},
			cli.BoolFlag{
				Name:  webFlagName,
				Usage: "run the evergreen web service",
			},
			cli.BoolFlag{
				Name:  agentFlagName,
				Usage: "start an evergreen agent",
			},
			cli.BoolFlag{
				Name:  agentMonitorFlagName,
				Usage: "start an evergreen agent monitor",
			},
			cli.StringFlag{
				Name:  clientURLFlagName,
				Usage: "the URL of the client for the monitor to fetch",
			},
		},
		Before: mergeBeforeFuncs(setupSmokeTest(err), requireFileExists(confFlagName), requireAtLeastOneBool(webFlagName, agentFlagName, agentMonitorFlagName)),
		Action: func(c *cli.Context) error {
			confPath := c.String(confFlagName)
			binary := c.String(binaryFlagName)
			startWeb := c.Bool(webFlagName)
			startAgent := c.Bool(agentFlagName)
			startAgentMonitor := c.Bool(agentMonitorFlagName)
			clientURL := c.String(clientURLFlagName)

			exit := make(chan error, 3)

			if startWeb {
				if err := smokeRunBinary(exit, "web.service", wd, binary, "service", "web", "--conf", confPath); err != nil {
					return errors.Wrap(err, "error running web service")
				}
			}

			if startAgent {
				err := smokeRunBinary(exit, "agent",
					wd,
					binary,
					"agent",
					"--host_id", hostId,
					"--host_secret", hostSecret,
					"--api_server", smokeUrlPrefix+apiPort,
					"--log_prefix", evergreen.StandardOutputLoggingOverride,
					"--status_port", statusPort,
					"--working_directory", wd)

				if err != nil {
					return errors.Wrap(err, "error running agent")
				}
			} else if startAgentMonitor {
				if clientURL == "" {
					return errors.New("client URL cannot be empty when starting monitor")
				}
				ctx, cancel := context.WithCancel(context.Background())
				defer cancel()
				manager, err := jasper.NewSynchronizedManager(false)
				if err != nil {
					return errors.Wrap(err, "error setting up Jasper process manager")
				}
				jasperAddr, err := net.ResolveTCPAddr("tcp", fmt.Sprintf("localhost:%d", jasperPort))
				if err != nil {
					return errors.Wrap(err, "error resolving Jasper network address")
				}
				closeServer, err := remote.StartRPCService(ctx, manager, jasperAddr, nil)
				if err != nil {
					return errors.Wrap(err, "error setting up Jasper RPC service")
				}
				defer func() {
					grip.Warning(closeServer())
				}()

				clientFile, err := ioutil.TempFile("", "evergreen")
				if err != nil {
					return errors.Wrap(err, "error setting up monitor client directory")
				}
<<<<<<< HEAD
				if err = clientFile.Close(); err != nil {
					return errors.Wrap(err, "closing evergreen client binary")
				}
=======
				defer func() {
					grip.Error(clientFile.Close())
					grip.Error(os.Remove(clientFile.Name()))
				}()
>>>>>>> a458dd9a

				err = smokeRunBinary(
					exit,
					"monitor",
					wd,
					binary,
					"agent",
					"--host_id", hostId,
					"--host_secret", hostSecret,
					"--api_server", smokeUrlPrefix+apiPort,
					"--log_prefix", evergreen.StandardOutputLoggingOverride,
					"--status_port", statusPort,
					"--working_directory", wd,
					"monitor",
					"--client_url", clientURL,
					"--client_path", clientFile.Name(),
					"--log_prefix", evergreen.StandardOutputLoggingOverride,
					"--port", strconv.Itoa(monitorPort),
					"--jasper_port", strconv.Itoa(jasperPort),
				)
				if err != nil {
					return errors.Wrap(err, "error running monitor")
				}
			}

			<-exit
			return nil

		},
	}
}

func smokeRunBinary(exit chan error, name, wd, bin string, cmdParts ...string) error {
	cmd := exec.Command(bin, cmdParts...)
	cmd.Env = append(os.Environ(), fmt.Sprintf("EVGHOME=%s", wd))
	cmdSender := send.NewWriterSender(send.MakeNative())
	cmdSender.SetName(name)
	cmd.Stdout = cmdSender
	cmd.Stderr = cmdSender
	if err := cmd.Start(); err != nil {
		return errors.Wrap(err, "error starting cmd service")
	}
	go func() {
		exit <- cmd.Wait()
		grip.Errorf("%s service exited", name)
	}()
	return nil
}

func smokeTestEndpoints() cli.Command {
	const (
		testFileFlagName = "test-file"
		userNameFlagName = "username"
		userKeyFlagName  = "key"
		checkBuildName   = "check-build"
	)

	wd, err := os.Getwd()

	return cli.Command{
		Name:    "test-endpoints",
		Aliases: []string{"smoke-test"},
		Usage:   "run smoke tests against ",
		Flags: []cli.Flag{
			cli.StringFlag{
				Name:  testFileFlagName,
				Usage: "file with test endpoints definitions",
				Value: filepath.Join(wd, "scripts", "smoke_test.yml"),
			},
			cli.StringFlag{
				Name:  userNameFlagName,
				Usage: "username to use with the API",
			},
			cli.StringFlag{
				Name:  userKeyFlagName,
				Usage: "key to use with the API",
			},
			cli.BoolFlag{
				Name:  checkBuildName,
				Usage: "verify agent has built latest commit",
			},
		},
		Before: mergeBeforeFuncs(setupSmokeTest(err)),
		Action: func(c *cli.Context) error {
			testFile := c.String(testFileFlagName)
			username := c.String(userNameFlagName)
			key := c.String(userKeyFlagName)

			defs, err := ioutil.ReadFile(testFile)
			if err != nil {
				return errors.Wrap(err, "error opening test file")
			}
			tests := smokeEndpointTestDefinitions{}
			err = yaml.Unmarshal(defs, &tests)
			if err != nil {
				return errors.Wrap(err, "error unmarshalling yaml")
			}

			if c.Bool(checkBuildName) {
				return errors.Wrap(checkTaskByCommit(username, key), "check task failed")
			}
			return errors.WithStack(tests.checkEndpoints(username, key))
		},
	}
}<|MERGE_RESOLUTION|>--- conflicted
+++ resolved
@@ -166,16 +166,10 @@
 				if err != nil {
 					return errors.Wrap(err, "error setting up monitor client directory")
 				}
-<<<<<<< HEAD
-				if err = clientFile.Close(); err != nil {
-					return errors.Wrap(err, "closing evergreen client binary")
-				}
-=======
 				defer func() {
 					grip.Error(clientFile.Close())
 					grip.Error(os.Remove(clientFile.Name()))
 				}()
->>>>>>> a458dd9a
 
 				err = smokeRunBinary(
 					exit,
