package thirdparty

import (
	"context"
	"testing"

	"github.com/evergreen-ci/evergreen/testutil"
	"github.com/stretchr/testify/assert"
	"github.com/stretchr/testify/require"
)

func TestGetImageNames(t *testing.T) {
	ctx, cancel := context.WithCancel(context.Background())
	defer cancel()

	assert := assert.New(t)
	config := testutil.TestConfig()
	testutil.ConfigureIntegrationTest(t, config, "TestGetImageNames")
	c := NewRuntimeEnvironmentsClient(config.RuntimeEnvironments.BaseURL, config.RuntimeEnvironments.APIKey)
	result, err := c.getImageNames(ctx)
	assert.NoError(err)
	assert.NotEmpty(result)
	assert.NotContains(result, "")
}

<<<<<<< HEAD
func TestGetPackages(t *testing.T) {
=======
func TestGetOSInfo(t *testing.T) {
>>>>>>> 71589626
	ctx, cancel := context.WithCancel(context.Background())
	defer cancel()

	assert := assert.New(t)
	config := testutil.TestConfig()
<<<<<<< HEAD
	testutil.ConfigureIntegrationTest(t, config, "TestGetPackages")
	c := NewRuntimeEnvironmentsClient(config.RuntimeEnvironments.BaseURL, config.RuntimeEnvironments.APIKey)

	// Verify that we filter correctly by limit and manager.
	manager := "pip"
	ami := "ami-0e12ef25a5f7712a4"
	limit := 10
	opts := PackageFilterOptions{
		AMIID:   ami,
		Page:    0,
		Limit:   limit,
		Manager: manager,
	}
	result, err := c.getPackages(ctx, opts)
	require.NoError(t, err)
	require.Len(t, result, limit)
	for i := 0; i < limit; i++ {
		assert.Contains(result[i].Manager, manager)
	}

	// Verify that we filter correctly by both manager and name.
	name := "Automat"
	opts = PackageFilterOptions{
		AMIID:   ami,
		Page:    0,
		Limit:   5,
		Name:    "Automat",
		Manager: manager,
	}
	result, err = c.getPackages(ctx, opts)
	require.NoError(t, err)
	require.Len(t, result, 1)
	assert.Equal(result[0].Name, name)
	assert.Contains(result[0].Manager, manager)

	// Verify that there are no results for fake package name.
	opts = PackageFilterOptions{
		AMIID: ami,
		Name:  "blahblahblah",
	}
	result, err = c.getPackages(ctx, opts)
	require.NoError(t, err)
	assert.Empty(result)

	// Verify that there are no errors with PackageFilterOptions only including the AMI.
	_, err = c.getPackages(ctx, PackageFilterOptions{AMIID: ami})
	require.NoError(t, err)

	// Verify that there is an error with no AMI provided.
	_, err = c.getPackages(ctx, PackageFilterOptions{})
	require.Error(t, err)
=======
	testutil.ConfigureIntegrationTest(t, config, "TestGetOSInfo")
	c := NewRuntimeEnvironmentsClient(config.RuntimeEnvironments.BaseURL, config.RuntimeEnvironments.APIKey)
	result, err := c.getOSInfo(ctx, "ami-0e12ef25a5f7712a4", 0, 10)
	require.NoError(t, err)
	assert.Len(result, 10)
>>>>>>> 71589626
}<|MERGE_RESOLUTION|>--- conflicted
+++ resolved
@@ -23,17 +23,25 @@
 	assert.NotContains(result, "")
 }
 
-<<<<<<< HEAD
-func TestGetPackages(t *testing.T) {
-=======
 func TestGetOSInfo(t *testing.T) {
->>>>>>> 71589626
 	ctx, cancel := context.WithCancel(context.Background())
 	defer cancel()
 
 	assert := assert.New(t)
 	config := testutil.TestConfig()
-<<<<<<< HEAD
+	testutil.ConfigureIntegrationTest(t, config, "TestGetOSInfo")
+	c := NewRuntimeEnvironmentsClient(config.RuntimeEnvironments.BaseURL, config.RuntimeEnvironments.APIKey)
+	result, err := c.getOSInfo(ctx, "ami-0e12ef25a5f7712a4", 0, 10)
+	require.NoError(t, err)
+	assert.Len(result, 10)
+}
+
+func TestGetPackages(t *testing.T) {
+	ctx, cancel := context.WithCancel(context.Background())
+	defer cancel()
+
+	assert := assert.New(t)
+	config := testutil.TestConfig()
 	testutil.ConfigureIntegrationTest(t, config, "TestGetPackages")
 	c := NewRuntimeEnvironmentsClient(config.RuntimeEnvironments.BaseURL, config.RuntimeEnvironments.APIKey)
 
@@ -85,11 +93,4 @@
 	// Verify that there is an error with no AMI provided.
 	_, err = c.getPackages(ctx, PackageFilterOptions{})
 	require.Error(t, err)
-=======
-	testutil.ConfigureIntegrationTest(t, config, "TestGetOSInfo")
-	c := NewRuntimeEnvironmentsClient(config.RuntimeEnvironments.BaseURL, config.RuntimeEnvironments.APIKey)
-	result, err := c.getOSInfo(ctx, "ami-0e12ef25a5f7712a4", 0, 10)
-	require.NoError(t, err)
-	assert.Len(result, 10)
->>>>>>> 71589626
 }