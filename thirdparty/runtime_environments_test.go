package thirdparty

import (
	"context"
	"testing"

	"github.com/evergreen-ci/evergreen/testutil"
	"github.com/stretchr/testify/assert"
	"github.com/stretchr/testify/require"
)

func TestGetImageNames(t *testing.T) {
	ctx, cancel := context.WithCancel(context.Background())
	defer cancel()

	assert := assert.New(t)
	config := testutil.TestConfig()
	testutil.ConfigureIntegrationTest(t, config, "TestGetImageNames")
	c := NewRuntimeEnvironmentsClient(config.RuntimeEnvironments.BaseURL, config.RuntimeEnvironments.APIKey)
	result, err := c.GetImageNames(ctx)
	assert.NoError(err)
	assert.NotEmpty(result)
	assert.NotContains(result, "")
}

func TestGetOSInfo(t *testing.T) {
	ctx, cancel := context.WithCancel(context.Background())
	defer cancel()

	assert := assert.New(t)
	config := testutil.TestConfig()
	testutil.ConfigureIntegrationTest(t, config, "TestGetOSInfo")
	c := NewRuntimeEnvironmentsClient(config.RuntimeEnvironments.BaseURL, config.RuntimeEnvironments.APIKey)

	// Verify that providing no AMI produces an error.
	_, err := c.GetOSInfo(ctx, OSInfoFilterOptions{})
	assert.Error(err)

	// Verify that we correctly filter only providing the AMI.
	opts := OSInfoFilterOptions{
		AMI: "ami-0e12ef25a5f7712a4",
	}
	result, err := c.GetOSInfo(ctx, opts)
	require.NoError(t, err)
	assert.NotEmpty(result)

	// Verify that we correctly filter by AMI and limit.
	opts = OSInfoFilterOptions{
		AMI:   "ami-0e12ef25a5f7712a4",
		Page:  0,
		Limit: 10,
	}
	result, err = c.GetOSInfo(ctx, opts)
	require.NoError(t, err)
	assert.Len(result, 10)

	// Verify that we correctly filter by AMI and name.
	opts = OSInfoFilterOptions{
		AMI:  "ami-0f6b89500372d4a06",
		Name: "Kernel",
	}
	result, err = c.GetOSInfo(ctx, opts)
	require.NoError(t, err)
	assert.NotEmpty(result)
}

func TestGetPackages(t *testing.T) {
	ctx, cancel := context.WithCancel(context.Background())
	defer cancel()

	assert := assert.New(t)
	config := testutil.TestConfig()
	testutil.ConfigureIntegrationTest(t, config, "TestGetPackages")
	c := NewRuntimeEnvironmentsClient(config.RuntimeEnvironments.BaseURL, config.RuntimeEnvironments.APIKey)

	// Verify that we filter correctly by limit and manager.
	manager := "pip"
	ami := "ami-0e12ef25a5f7712a4"
	limit := 10
	opts := PackageFilterOptions{
		AMI:     ami,
		Page:    0,
		Limit:   limit,
		Manager: manager,
	}
	result, err := c.getPackages(ctx, opts)
	require.NoError(t, err)
	require.Len(t, result, limit)
	for i := 0; i < limit; i++ {
		assert.Contains(result[i].Manager, manager)
	}

	// Verify that we filter correctly by both manager and name.
	name := "Automat"
	opts = PackageFilterOptions{
		AMI:     ami,
		Page:    0,
		Limit:   5,
		Name:    "Automat",
		Manager: manager,
	}
	result, err = c.getPackages(ctx, opts)
	require.NoError(t, err)
	require.Len(t, result, 1)
	assert.Equal(result[0].Name, name)
	assert.Contains(result[0].Manager, manager)

	// Verify that there are no results for fake package name.
	opts = PackageFilterOptions{
		AMI:  ami,
		Name: "blahblahblah",
	}
	result, err = c.getPackages(ctx, opts)
	require.NoError(t, err)
	assert.Empty(result)

	// Verify that there are no errors with PackageFilterOptions only including the AMI.
	_, err = c.getPackages(ctx, PackageFilterOptions{AMI: ami})
	require.NoError(t, err)

	// Verify that there is an error with no AMI provided.
	_, err = c.getPackages(ctx, PackageFilterOptions{})
	require.Error(t, err)
}

func TestGetImageDiff(t *testing.T) {
	ctx, cancel := context.WithCancel(context.Background())
	defer cancel()

	assert := assert.New(t)
	config := testutil.TestConfig()
	testutil.ConfigureIntegrationTest(t, config, "TestGetImageDiff")
	c := NewRuntimeEnvironmentsClient(config.RuntimeEnvironments.BaseURL, config.RuntimeEnvironments.APIKey)

	// Verify that getImageDiff correctly returns Toolchain/Package changes for a pair of sample AMIs.
	opts := ImageDiffOptions{
		AMIBefore: "ami-029ab576546a58916",
		AMIAfter:  "ami-02b25f680ad574d33",
	}
	result, err := c.getImageDiff(ctx, opts)
	require.NoError(t, err)
	assert.NotEmpty(result)
	for _, change := range result {
		assert.True(change.Type == "Toolchains" || change.Type == "Packages")
	}

	// Verify that getImageDiff finds no differences between the same AMI.
	opts = ImageDiffOptions{
		AMIBefore: "ami-016662ab459a49e9d",
		AMIAfter:  "ami-016662ab459a49e9d",
	}
	result, err = c.getImageDiff(ctx, opts)
	require.NoError(t, err)
	assert.Empty(result)
}

func TestGetToolchains(t *testing.T) {
	ctx, cancel := context.WithCancel(context.Background())
	defer cancel()

	assert := assert.New(t)
	config := testutil.TestConfig()
	testutil.ConfigureIntegrationTest(t, config, "TestGetToolchains")
	c := NewRuntimeEnvironmentsClient(config.RuntimeEnvironments.BaseURL, config.RuntimeEnvironments.APIKey)

	// Verify that there are no errors with ToolchainFilterOptions including the AMI and limit.
	ami := "ami-016662ab459a49e9d"
	opts := ToolchainFilterOptions{
		AMI:   ami,
		Limit: 10,
	}
	result, err := c.getToolchains(ctx, opts)
	require.NoError(t, err)
	assert.Len(result, 10)

	// Verify that we filter correctly by name and version.
	name := "nodejs"
	version := "toolchain_version_v16.17.0"
	opts = ToolchainFilterOptions{
		AMI:     ami,
		Page:    0,
		Limit:   5,
		Name:    name,
		Version: version,
	}
	result, err = c.getToolchains(ctx, opts)
	require.NoError(t, err)
	require.NotEmpty(t, result)
	require.Len(t, result, 1)
	assert.Equal(result[0].Name, name)
	assert.Equal(result[0].Version, version)

	// Verify that we receive no results for a fake toolchain.
	opts = ToolchainFilterOptions{
		AMI:   ami,
		Page:  0,
		Limit: 5,
		Name:  "blahblahblah",
	}
	result, err = c.getToolchains(ctx, opts)
	require.NoError(t, err)
	assert.Empty(result)

	// Verify that we receive an error when an AMI is not provided.
	_, err = c.getToolchains(ctx, ToolchainFilterOptions{})
	require.Error(t, err)
}

func TestGetHistory(t *testing.T) {
	ctx, cancel := context.WithCancel(context.Background())
	defer cancel()

	assert := assert.New(t)
	config := testutil.TestConfig()
	testutil.ConfigureIntegrationTest(t, config, "TestGetHistory")
	c := NewRuntimeEnvironmentsClient(config.RuntimeEnvironments.BaseURL, config.RuntimeEnvironments.APIKey)

	// Verify that getHistory errors when not provided the required distro field.
	_, err := c.getHistory(ctx, DistroHistoryFilterOptions{})
	assert.Error(err)

	// Verify that getHistory provides images for a distribution.
	result, err := c.getHistory(ctx, DistroHistoryFilterOptions{Distro: "ubuntu2204"})
	require.NoError(t, err)
	assert.NotEmpty(t, result)

	// Verify that getHistory functions correctly with page and limit.
	opts := DistroHistoryFilterOptions{
		Distro: "ubuntu2204",
		Page:   0,
		Limit:  15,
	}
	result, err = c.getHistory(ctx, opts)
	require.NoError(t, err)
	assert.NotEmpty(t, result)
	assert.Len(result, 15)
}

<<<<<<< HEAD
func TestGetImageInfo(t *testing.T) {
=======
func TestGetEvents(t *testing.T) {
>>>>>>> 7edbd217
	ctx, cancel := context.WithCancel(context.Background())
	defer cancel()

	assert := assert.New(t)
	config := testutil.TestConfig()
<<<<<<< HEAD
	testutil.ConfigureIntegrationTest(t, config, "TestGetImageInfo")
	c := NewRuntimeEnvironmentsClient(config.RuntimeEnvironments.BaseURL, config.RuntimeEnvironments.APIKey)

	result, err := c.GetImageInfo(ctx, "ubuntu2204")
	require.NoError(t, err)
	require.NotEmpty(t, result)
	assert.NotEmpty(result.Name)
	assert.NotEmpty(result.VersionID)
	assert.NotEmpty(result.Kernel)
	assert.NotEmpty(result.LastDeployed)
	assert.NotEmpty(result.AMI)
=======
	testutil.ConfigureIntegrationTest(t, config, "TestGetEvents")
	c := NewRuntimeEnvironmentsClient(config.RuntimeEnvironments.BaseURL, config.RuntimeEnvironments.APIKey)

	// Verify that getEvents errors when not provided the required distro field.
	_, err := c.getEvents(ctx, EventHistoryOptions{})
	assert.Error(err)

	// Verify that getEvents errors with missing limit.
	_, err = c.getEvents(ctx, EventHistoryOptions{Image: "ubuntu2204"})
	assert.Error(err)

	// Verify that getEvents functions correctly with page and limit and returns in chronological order.
	opts := EventHistoryOptions{
		Image: "ubuntu2204",
		Page:  0,
		Limit: 5,
	}
	result, err := c.getEvents(ctx, opts)
	require.NoError(t, err)
	assert.NotEmpty(t, result)
	assert.Len(result, 5)
	for i := 0; i < len(result)-1; i++ {
		assert.Greater(result[i].Timestamp, result[i+1].Timestamp)
	}
>>>>>>> 7edbd217
}<|MERGE_RESOLUTION|>--- conflicted
+++ resolved
@@ -236,17 +236,12 @@
 	assert.Len(result, 15)
 }
 
-<<<<<<< HEAD
 func TestGetImageInfo(t *testing.T) {
-=======
-func TestGetEvents(t *testing.T) {
->>>>>>> 7edbd217
-	ctx, cancel := context.WithCancel(context.Background())
-	defer cancel()
-
-	assert := assert.New(t)
-	config := testutil.TestConfig()
-<<<<<<< HEAD
+	ctx, cancel := context.WithCancel(context.Background())
+	defer cancel()
+
+	assert := assert.New(t)
+	config := testutil.TestConfig()
 	testutil.ConfigureIntegrationTest(t, config, "TestGetImageInfo")
 	c := NewRuntimeEnvironmentsClient(config.RuntimeEnvironments.BaseURL, config.RuntimeEnvironments.APIKey)
 
@@ -258,7 +253,15 @@
 	assert.NotEmpty(result.Kernel)
 	assert.NotEmpty(result.LastDeployed)
 	assert.NotEmpty(result.AMI)
-=======
+}
+
+func TestGetEvents(t *testing.T) {
+	ctx, cancel := context.WithCancel(context.Background())
+	defer cancel()
+
+	assert := assert.New(t)
+	config := testutil.TestConfig()
+
 	testutil.ConfigureIntegrationTest(t, config, "TestGetEvents")
 	c := NewRuntimeEnvironmentsClient(config.RuntimeEnvironments.BaseURL, config.RuntimeEnvironments.APIKey)
 
@@ -283,5 +286,4 @@
 	for i := 0; i < len(result)-1; i++ {
 		assert.Greater(result[i].Timestamp, result[i+1].Timestamp)
 	}
->>>>>>> 7edbd217
 }