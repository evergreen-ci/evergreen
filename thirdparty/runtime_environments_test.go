package thirdparty

import (
	"context"
	"testing"

	"github.com/evergreen-ci/evergreen/testutil"
	"github.com/stretchr/testify/assert"
	"github.com/stretchr/testify/require"
)

func TestGetImageNames(t *testing.T) {
	ctx, cancel := context.WithCancel(context.Background())
	defer cancel()

	assert := assert.New(t)
	config := testutil.TestConfig()
	testutil.ConfigureIntegrationTest(t, config, "TestGetImageNames")
	c := NewRuntimeEnvironmentsClient(config.RuntimeEnvironments.BaseURL, config.RuntimeEnvironments.APIKey)
	result, err := c.getImageNames(ctx)
	assert.NoError(err)
	assert.NotEmpty(result)
	assert.NotContains(result, "")
}

func TestGetOSInfo(t *testing.T) {
	ctx, cancel := context.WithCancel(context.Background())
	defer cancel()

	assert := assert.New(t)
	config := testutil.TestConfig()
	testutil.ConfigureIntegrationTest(t, config, "TestGetOSInfo")
	c := NewRuntimeEnvironmentsClient(config.RuntimeEnvironments.BaseURL, config.RuntimeEnvironments.APIKey)
	result, err := c.getOSInfo(ctx, "ami-0e12ef25a5f7712a4", 0, 10)
	require.NoError(t, err)
	assert.Len(result, 10)
}

func TestGetPackages(t *testing.T) {
	ctx, cancel := context.WithCancel(context.Background())
	defer cancel()

	assert := assert.New(t)
	config := testutil.TestConfig()
	testutil.ConfigureIntegrationTest(t, config, "TestGetPackages")
	c := NewRuntimeEnvironmentsClient(config.RuntimeEnvironments.BaseURL, config.RuntimeEnvironments.APIKey)

	// Verify that we filter correctly by limit and manager.
	manager := "pip"
	ami := "ami-0e12ef25a5f7712a4"
	limit := 10
	opts := PackageFilterOptions{
		AMI:     ami,
		Page:    0,
		Limit:   limit,
		Manager: manager,
	}
	result, err := c.getPackages(ctx, opts)
	require.NoError(t, err)
	require.Len(t, result, limit)
	for i := 0; i < limit; i++ {
		assert.Contains(result[i].Manager, manager)
	}

	// Verify that we filter correctly by both manager and name.
	name := "Automat"
	opts = PackageFilterOptions{
		AMI:     ami,
		Page:    0,
		Limit:   5,
		Name:    "Automat",
		Manager: manager,
	}
	result, err = c.getPackages(ctx, opts)
	require.NoError(t, err)
	require.Len(t, result, 1)
	assert.Equal(result[0].Name, name)
	assert.Contains(result[0].Manager, manager)

	// Verify that there are no results for fake package name.
	opts = PackageFilterOptions{
		AMI:  ami,
		Name: "blahblahblah",
	}
	result, err = c.getPackages(ctx, opts)
	require.NoError(t, err)
	assert.Empty(result)

	// Verify that there are no errors with PackageFilterOptions only including the AMI.
	_, err = c.getPackages(ctx, PackageFilterOptions{AMI: ami})
	require.NoError(t, err)

	// Verify that there is an error with no AMI provided.
	_, err = c.getPackages(ctx, PackageFilterOptions{})
	require.Error(t, err)
}

func TestGetImageDiff(t *testing.T) {
	ctx, cancel := context.WithCancel(context.Background())
	defer cancel()

	assert := assert.New(t)
	config := testutil.TestConfig()
	testutil.ConfigureIntegrationTest(t, config, "TestGetImageDiff")
	c := NewRuntimeEnvironmentsClient(config.RuntimeEnvironments.BaseURL, config.RuntimeEnvironments.APIKey)

	// Verify that getImageDiff correctly returns Toolchain/Package changes for a pair of sample AMIs.
	opts := ImageDiffOptions{
		BeforeAMI: "ami-029ab576546a58916",
		AfterAMI:  "ami-02b25f680ad574d33",
	}
	result, err := c.getImageDiff(ctx, opts)
	require.NoError(t, err)
	assert.NotEmpty(result)
	for _, change := range result {
		assert.True(change.Type == "Toolchains" || change.Type == "Packages")
	}

	// Verify that getImageDiff finds no differences between the same AMI.
	opts = ImageDiffOptions{
		BeforeAMI: "ami-016662ab459a49e9d",
		AfterAMI:  "ami-016662ab459a49e9d",
	}
	result, err = c.getImageDiff(ctx, opts)
	require.NoError(t, err)
	assert.Empty(result)
}

<<<<<<< HEAD
func TestGetHistory(t *testing.T) {
=======
func TestGetToolchains(t *testing.T) {
>>>>>>> 835f0035
	ctx, cancel := context.WithCancel(context.Background())
	defer cancel()

	assert := assert.New(t)
	config := testutil.TestConfig()
<<<<<<< HEAD
	testutil.ConfigureIntegrationTest(t, config, "TestGetHistory")
	c := NewRuntimeEnvironmentsClient(config.RuntimeEnvironments.BaseURL, config.RuntimeEnvironments.APIKey)

	// Verify that getHistory errors when not provided the required distro field.
	_, err := c.getHistory(ctx, DistroHistoryFilterOptions{})
	assert.Error(err)

	// Verify that getHistory provides images for a distribution.
	result, err := c.getHistory(ctx, DistroHistoryFilterOptions{Distro: "ubuntu2204"})
	require.NoError(t, err)
	assert.NotEmpty(t, result)

	// Verify that getHistory functions correctly with page and limit.
	opts := DistroHistoryFilterOptions{
		Distro: "ubuntu2204",
		Page:   0,
		Limit:  20,
	}
	result, err = c.getHistory(ctx, opts)
	require.NoError(t, err)
	assert.NotEmpty(t, result)
=======
	testutil.ConfigureIntegrationTest(t, config, "TestGetToolchains")
	c := NewRuntimeEnvironmentsClient(config.RuntimeEnvironments.BaseURL, config.RuntimeEnvironments.APIKey)

	// Verify that there are no errors with ToolchainFilterOptions including the AMI and limit.
	ami := "ami-016662ab459a49e9d"
	opts := ToolchainFilterOptions{
		AMI:   ami,
		Limit: 10,
	}
	result, err := c.getToolchains(ctx, opts)
	require.NoError(t, err)
	assert.Len(result, 10)

	// Verify that we filter correctly by name and version.
	name := "nodejs"
	version := "toolchain_version_v16.17.0"
	opts = ToolchainFilterOptions{
		AMI:     ami,
		Page:    0,
		Limit:   5,
		Name:    name,
		Version: version,
	}
	result, err = c.getToolchains(ctx, opts)
	require.NoError(t, err)
	require.NotEmpty(t, result)
	require.Len(t, result, 1)
	assert.Equal(result[0].Name, name)
	assert.Equal(result[0].Version, version)

	// Verify that we receive no results for a fake toolchain.
	opts = ToolchainFilterOptions{
		AMI:   ami,
		Page:  0,
		Limit: 5,
		Name:  "blahblahblah",
	}
	result, err = c.getToolchains(ctx, opts)
	require.NoError(t, err)
	assert.Empty(result)

	// Verify that we receive an error when an AMI is not provided.
	_, err = c.getToolchains(ctx, ToolchainFilterOptions{})
	require.Error(t, err)
>>>>>>> 835f0035
}<|MERGE_RESOLUTION|>--- conflicted
+++ resolved
@@ -126,39 +126,12 @@
 	assert.Empty(result)
 }
 
-<<<<<<< HEAD
-func TestGetHistory(t *testing.T) {
-=======
 func TestGetToolchains(t *testing.T) {
->>>>>>> 835f0035
-	ctx, cancel := context.WithCancel(context.Background())
-	defer cancel()
-
-	assert := assert.New(t)
-	config := testutil.TestConfig()
-<<<<<<< HEAD
-	testutil.ConfigureIntegrationTest(t, config, "TestGetHistory")
-	c := NewRuntimeEnvironmentsClient(config.RuntimeEnvironments.BaseURL, config.RuntimeEnvironments.APIKey)
-
-	// Verify that getHistory errors when not provided the required distro field.
-	_, err := c.getHistory(ctx, DistroHistoryFilterOptions{})
-	assert.Error(err)
-
-	// Verify that getHistory provides images for a distribution.
-	result, err := c.getHistory(ctx, DistroHistoryFilterOptions{Distro: "ubuntu2204"})
-	require.NoError(t, err)
-	assert.NotEmpty(t, result)
-
-	// Verify that getHistory functions correctly with page and limit.
-	opts := DistroHistoryFilterOptions{
-		Distro: "ubuntu2204",
-		Page:   0,
-		Limit:  20,
-	}
-	result, err = c.getHistory(ctx, opts)
-	require.NoError(t, err)
-	assert.NotEmpty(t, result)
-=======
+	ctx, cancel := context.WithCancel(context.Background())
+	defer cancel()
+
+	assert := assert.New(t)
+	config := testutil.TestConfig()
 	testutil.ConfigureIntegrationTest(t, config, "TestGetToolchains")
 	c := NewRuntimeEnvironmentsClient(config.RuntimeEnvironments.BaseURL, config.RuntimeEnvironments.APIKey)
 
@@ -203,5 +176,33 @@
 	// Verify that we receive an error when an AMI is not provided.
 	_, err = c.getToolchains(ctx, ToolchainFilterOptions{})
 	require.Error(t, err)
->>>>>>> 835f0035
+}
+
+func TestGetHistory(t *testing.T) {
+	ctx, cancel := context.WithCancel(context.Background())
+	defer cancel()
+
+	assert := assert.New(t)
+	config := testutil.TestConfig()
+	testutil.ConfigureIntegrationTest(t, config, "TestGetHistory")
+	c := NewRuntimeEnvironmentsClient(config.RuntimeEnvironments.BaseURL, config.RuntimeEnvironments.APIKey)
+
+	// Verify that getHistory errors when not provided the required distro field.
+	_, err := c.getHistory(ctx, DistroHistoryFilterOptions{})
+	assert.Error(err)
+
+	// Verify that getHistory provides images for a distribution.
+	result, err := c.getHistory(ctx, DistroHistoryFilterOptions{Distro: "ubuntu2204"})
+	require.NoError(t, err)
+	assert.NotEmpty(t, result)
+
+	// Verify that getHistory functions correctly with page and limit.
+	opts := DistroHistoryFilterOptions{
+		Distro: "ubuntu2204",
+		Page:   0,
+		Limit:  20,
+	}
+	result, err = c.getHistory(ctx, opts)
+	require.NoError(t, err)
+	assert.NotEmpty(t, result)
 }