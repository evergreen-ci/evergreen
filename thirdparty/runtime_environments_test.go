--- conflicted
+++ resolved
@@ -36,63 +36,12 @@
 	assert.Len(result, 10)
 }
 
-<<<<<<< HEAD
-func TestGetToolchains(t *testing.T) {
-=======
 func TestGetPackages(t *testing.T) {
->>>>>>> 542e3323
 	ctx, cancel := context.WithCancel(context.Background())
 	defer cancel()
 
 	assert := assert.New(t)
 	config := testutil.TestConfig()
-<<<<<<< HEAD
-	testutil.ConfigureIntegrationTest(t, config, "TestGetToolchains")
-	c := NewRuntimeEnvironmentsClient(config.RuntimeEnvironments.BaseURL, config.RuntimeEnvironments.APIKey)
-
-	// Verify that there are no errors with ToolchainFilterOptions including the AMI and limit.
-	ami := "ami-016662ab459a49e9d"
-	opts := ToolchainFilterOptions{
-		AMI:   ami,
-		Limit: 10,
-	}
-	result, err := c.getToolchains(ctx, opts)
-	require.NoError(t, err)
-	assert.Len(result, 10)
-
-	// Verify that we filter correctly by name and version.
-	name := "nodejs"
-	version := "toolchain_version_v16.17.0"
-	opts = ToolchainFilterOptions{
-		AMI:     ami,
-		Page:    0,
-		Limit:   5,
-		Name:    name,
-		Version: version,
-	}
-	result, err = c.getToolchains(ctx, opts)
-	require.NoError(t, err)
-	require.NotEmpty(t, result)
-	assert.Equal(result[0].Name, name)
-	assert.Equal(result[0].Version, version)
-	assert.Len(result, 1)
-
-	// Verify that we receive no results for a fake toolchain
-	name = "blahblahblah"
-	opts = ToolchainFilterOptions{
-		AMI:   ami,
-		Page:  0,
-		Limit: 5,
-		Name:  name,
-	}
-	result, err = c.getToolchains(ctx, opts)
-	require.NoError(t, err)
-	assert.Empty(result)
-
-	// Verify that we receive an error when an AMI is not provided.
-	_, err = c.getToolchains(ctx, ToolchainFilterOptions{})
-	require.Error(t, err)
-=======
 	testutil.ConfigureIntegrationTest(t, config, "TestGetPackages")
 	c := NewRuntimeEnvironmentsClient(config.RuntimeEnvironments.BaseURL, config.RuntimeEnvironments.APIKey)
 
@@ -101,7 +50,7 @@
 	ami := "ami-0e12ef25a5f7712a4"
 	limit := 10
 	opts := PackageFilterOptions{
-		AMIID:   ami,
+		AMI:     ami,
 		Page:    0,
 		Limit:   limit,
 		Manager: manager,
@@ -116,7 +65,7 @@
 	// Verify that we filter correctly by both manager and name.
 	name := "Automat"
 	opts = PackageFilterOptions{
-		AMIID:   ami,
+		AMI:     ami,
 		Page:    0,
 		Limit:   5,
 		Name:    "Automat",
@@ -130,15 +79,15 @@
 
 	// Verify that there are no results for fake package name.
 	opts = PackageFilterOptions{
-		AMIID: ami,
-		Name:  "blahblahblah",
+		AMI:  ami,
+		Name: "blahblahblah",
 	}
 	result, err = c.getPackages(ctx, opts)
 	require.NoError(t, err)
 	assert.Empty(result)
 
 	// Verify that there are no errors with PackageFilterOptions only including the AMI.
-	_, err = c.getPackages(ctx, PackageFilterOptions{AMIID: ami})
+	_, err = c.getPackages(ctx, PackageFilterOptions{AMI: ami})
 	require.NoError(t, err)
 
 	// Verify that there is an error with no AMI provided.
@@ -175,5 +124,56 @@
 	result, err = c.getImageDiff(ctx, opts)
 	require.NoError(t, err)
 	assert.Empty(result)
->>>>>>> 542e3323
+}
+
+func TestGetToolchains(t *testing.T) {
+	ctx, cancel := context.WithCancel(context.Background())
+	defer cancel()
+
+	assert := assert.New(t)
+	config := testutil.TestConfig()
+	testutil.ConfigureIntegrationTest(t, config, "TestGetToolchains")
+	c := NewRuntimeEnvironmentsClient(config.RuntimeEnvironments.BaseURL, config.RuntimeEnvironments.APIKey)
+
+	// Verify that there are no errors with ToolchainFilterOptions including the AMI and limit.
+	ami := "ami-016662ab459a49e9d"
+	opts := ToolchainFilterOptions{
+		AMI:   ami,
+		Limit: 10,
+	}
+	result, err := c.getToolchains(ctx, opts)
+	require.NoError(t, err)
+	assert.Len(result, 10)
+
+	// Verify that we filter correctly by name and version.
+	name := "nodejs"
+	version := "toolchain_version_v16.17.0"
+	opts = ToolchainFilterOptions{
+		AMI:     ami,
+		Page:    0,
+		Limit:   5,
+		Name:    name,
+		Version: version,
+	}
+	result, err = c.getToolchains(ctx, opts)
+	require.NoError(t, err)
+	require.NotEmpty(t, result)
+	require.Len(t, result, 1)
+	assert.Equal(result[0].Name, name)
+	assert.Equal(result[0].Version, version)
+
+	// Verify that we receive no results for a fake toolchain.
+	opts = ToolchainFilterOptions{
+		AMI:   ami,
+		Page:  0,
+		Limit: 5,
+		Name:  "blahblahblah",
+	}
+	result, err = c.getToolchains(ctx, opts)
+	require.NoError(t, err)
+	assert.Empty(result)
+
+	// Verify that we receive an error when an AMI is not provided.
+	_, err = c.getToolchains(ctx, ToolchainFilterOptions{})
+	require.Error(t, err)
 }