--- conflicted
+++ resolved
@@ -36,42 +36,12 @@
 	assert.Len(result, 10)
 }
 
-<<<<<<< HEAD
-func TestGetHistory(t *testing.T) {
-=======
 func TestGetPackages(t *testing.T) {
->>>>>>> 542e3323
 	ctx, cancel := context.WithCancel(context.Background())
 	defer cancel()
 
 	assert := assert.New(t)
 	config := testutil.TestConfig()
-<<<<<<< HEAD
-	testutil.ConfigureIntegrationTest(t, config, "TestGetHistory")
-	c := NewRuntimeEnvironmentsClient(config.RuntimeEnvironments.BaseURL, config.RuntimeEnvironments.APIKey)
-
-	// Verify that getHistory errors when not provided the required distro field.
-	_, err := c.getHistory(ctx, DistroHistoryFilterOptions{})
-	require.Error(t, err)
-
-	// Verify that getHistory provides images for a distribution.
-	imageNames, err := c.getImageNames(ctx)
-	require.NoError(t, err)
-	require.NotEmpty(t, imageNames)
-	result, err := c.getHistory(ctx, DistroHistoryFilterOptions{Distro: imageNames[0]})
-	require.NoError(t, err)
-	assert.NotEmpty(t, result)
-
-	// Verify that getHistory functions correctly with page and limit
-	opts := DistroHistoryFilterOptions{
-		Distro: imageNames[0],
-		Page:   0,
-		Limit:  20,
-	}
-	result, err = c.getHistory(ctx, opts)
-	require.NoError(t, err)
-	assert.NotEmpty(t, result)
-=======
 	testutil.ConfigureIntegrationTest(t, config, "TestGetPackages")
 	c := NewRuntimeEnvironmentsClient(config.RuntimeEnvironments.BaseURL, config.RuntimeEnvironments.APIKey)
 
@@ -154,5 +124,36 @@
 	result, err = c.getImageDiff(ctx, opts)
 	require.NoError(t, err)
 	assert.Empty(result)
->>>>>>> 542e3323
+}
+
+func TestGetHistory(t *testing.T) {
+	ctx, cancel := context.WithCancel(context.Background())
+	defer cancel()
+
+	assert := assert.New(t)
+	config := testutil.TestConfig()
+	testutil.ConfigureIntegrationTest(t, config, "TestGetHistory")
+	c := NewRuntimeEnvironmentsClient(config.RuntimeEnvironments.BaseURL, config.RuntimeEnvironments.APIKey)
+
+	// Verify that getHistory errors when not provided the required distro field.
+	_, err := c.getHistory(ctx, DistroHistoryFilterOptions{})
+	require.Error(t, err)
+
+	// Verify that getHistory provides images for a distribution.
+	imageNames, err := c.getImageNames(ctx)
+	require.NoError(t, err)
+	require.NotEmpty(t, imageNames)
+	result, err := c.getHistory(ctx, DistroHistoryFilterOptions{Distro: imageNames[0]})
+	require.NoError(t, err)
+	assert.NotEmpty(t, result)
+
+	// Verify that getHistory functions correctly with page and limit
+	opts := DistroHistoryFilterOptions{
+		Distro: imageNames[0],
+		Page:   0,
+		Limit:  20,
+	}
+	result, err = c.getHistory(ctx, opts)
+	require.NoError(t, err)
+	assert.NotEmpty(t, result)
 }