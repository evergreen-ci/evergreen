--- conflicted
+++ resolved
@@ -161,13 +161,8 @@
 	s.Len(githubCommits, 4)
 }
 
-<<<<<<< HEAD
-func (s *githubSuite) TestRevokeInstallationToken() {
+func (s *githubSuite) TestGetInstallationTokenCached() {
 	token, err := GetInstallationToken(s.ctx, "evergreen-ci", "sample", nil)
-=======
-func (s *githubSuite) TestGetInstallationTokenCached() {
-	token, err := getInstallationToken(s.ctx, "evergreen-ci", "sample", nil)
->>>>>>> 88c71994
 	s.NoError(err)
 	s.NotZero(token)
 
