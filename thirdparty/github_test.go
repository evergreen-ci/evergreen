package thirdparty

import (
	"context"
	"net/http"
	"strconv"
	"testing"
	"time"

	"github.com/PuerkitoBio/rehttp"
	"github.com/evergreen-ci/evergreen"
	"github.com/evergreen-ci/evergreen/db"
	"github.com/evergreen-ci/evergreen/model/patch"
	"github.com/evergreen-ci/evergreen/testutil"
	"github.com/pkg/errors"
	"github.com/stretchr/testify/assert"
	"github.com/stretchr/testify/suite"
)

func TestGithubSuite(t *testing.T) {
	config := testutil.TestConfig()
	testutil.ConfigureIntegrationTest(t, config, "TestGithubSuite")

	suite.Run(t, &githubSuite{config: config})
}

type githubSuite struct {
	suite.Suite
	config *evergreen.Settings

	token  string
	ctx    context.Context
	cancel func()
}

func (s *githubSuite) SetupSuite() {
	db.SetGlobalSessionProvider(s.config.SessionFactory())
}

func (s *githubSuite) SetupTest() {
	var err error
	s.token, err = s.config.GetGithubOauthToken()
	s.NoError(err)

	s.ctx, s.cancel = context.WithTimeout(context.Background(), 10*time.Second)
	s.Require().NotNil(s.ctx)
	s.Require().NotNil(s.cancel)
}

func (s *githubSuite) TearDownTest() {
	s.NoError(s.ctx.Err())
	s.cancel()
}

func (s *githubSuite) TestGetGithubAPIStatus() {
	status, err := GetGithubAPIStatus(s.ctx)
	s.NoError(err)
	s.Contains([]string{GithubAPIStatusGood, GithubAPIStatusMinor, GithubAPIStatusMajor}, status)
}

func (s *githubSuite) TestCheckGithubAPILimit() {
	rem, err := CheckGithubAPILimit(s.ctx, s.token)
	s.NoError(err)
	s.NotNil(rem)
}

func (s *githubSuite) TestGetGithubCommits() {
	githubCommits, _, err := GetGithubCommits(s.ctx, s.token, "deafgoat", "mci-test", "", 0)
	s.NoError(err)
	s.Len(githubCommits, 3)
}

func (s *githubSuite) TestGetBranchEvent() {
	branch, err := GetBranchEvent(s.ctx, s.token, "evergreen-ci", "evergreen", "master")
	s.NoError(err)
	s.NotPanics(func() {
		s.Equal("master", *branch.Name)
		s.NotNil(*branch.Commit)
	})
}

func (s *githubSuite) TestGithubMergeBaseRevision() {
	rev, err := GetGithubMergeBaseRevision(s.ctx, s.token, "evergreen-ci", "evergreen",
		"105bbb4b34e7da59c42cb93d92954710b1f101ee", "49bb297759edd1284ef6adee665180e7b7bac299")
	s.NoError(err)
	s.Equal("2c282735952d7b15e5af7075f483a896783dc2a4", rev)
}

func (s *githubSuite) TestGetGithubFile() {
	file, err := GetGithubFile(s.ctx, s.token, "evergreen-ci", "evergreen",
		"doesntexist.txt", "105bbb4b34e7da59c42cb93d92954710b1f101ee")
	s.IsType(FileNotFoundError{}, err)
	s.EqualError(err, "Requested file at doesntexist.txt not found")

	file, err = GetGithubFile(s.ctx, s.token, "evergreen-ci", "evergreen",
		"self-tests.yml", "105bbb4b34e7da59c42cb93d92954710b1f101ee")
	s.NoError(err)
	s.NotPanics(func() {
		s.Equal("0fa81053f0f5158c36ca92e347c463e8890f66a1", *file.SHA)
		s.Equal(24075, *file.Size)
		s.Equal("base64", *file.Encoding)
		s.Equal("self-tests.yml", *file.Name)
		s.Equal("self-tests.yml", *file.Path)
		s.Equal("file", *file.Type)
		s.Len(*file.Content, 32635)

		s.NotEmpty(file.URL)
		s.NotEmpty(file.GitURL)
		s.NotEmpty(file.HTMLURL)
		s.NotEmpty(file.DownloadURL)
	})
}

func (s *githubSuite) TestGetCommitEvent() {
	commit, err := GetCommitEvent(s.ctx, s.token, "evergreen-ci", "evergreen", "nope")
	s.Error(err)
	s.Nil(commit)

	commit, err = GetCommitEvent(s.ctx, s.token, "evergreen-ci", "evergreen", "ddf48e044c307e3f8734279be95f2d9d7134410f")
	s.NoError(err)

	s.NotPanics(func() {
		s.Equal("richardsamuels", *commit.Author.Login)
		s.Equal("ddf48e044c307e3f8734279be95f2d9d7134410f", *commit.SHA)
		s.Len(commit.Files, 16)
	})
}

<<<<<<< HEAD
func (s *githubSuite) TestGetGithubUser() {
	user, err := GetGithubUser(s.ctx, s.token, "octocat")
	s.NoError(err)
	s.Require().NotNil(user)
	s.NotPanics(func() {
		s.Equal("octocat", *user.Login)
		s.Equal(583231, *user.ID)
	})
=======
func (s *githubSuite) TestGetPullRequestMergeBase() {
	data := patch.GithubPatch{
		BaseOwner: "evergreen-ci",
		BaseRepo:  "evergreen",
		HeadOwner: "evergreen-ci",
		HeadRepo:  "somebodyoutthere",
		PRNumber:  666,
	}
	hash, err := GetPullRequestMergeBase(s.ctx, s.token, data)
	s.NoError(err)
	s.Equal("61d770097ca0515e46d29add8f9b69e9d9272b94", hash)

	data.BaseRepo = "conifer"
	hash, err = GetPullRequestMergeBase(s.ctx, s.token, data)
	s.Error(err)
	s.Empty(hash)
}

func (s *githubSuite) TestGithubUserInOrganization() {
	isMember, err := GithubUserInOrganization(s.ctx, s.token, "evergreen-ci", "evrg-bot-webhook")
	s.NoError(err)
	s.True(isMember)

	isMember, err = GithubUserInOrganization(s.ctx, s.token, "evergreen-ci", "ocotocat")
	s.NoError(err)
	s.False(isMember)
>>>>>>> 934779a2
}

func TestVerifyGithubAPILimitHeader(t *testing.T) {
	assert := assert.New(t)
	header := http.Header{}

	// header should have both X-Ratelimit-{Remaining,Limit}
	// return an error if both are not present
	header["X-Ratelimit-Remaining"] = []string{"5000"}
	rem, err := verifyGithubAPILimitHeader(header)
	assert.Error(err)
	assert.Equal(int64(0), rem)

	header = http.Header{}
	header["X-Ratelimit-Limit"] = []string{"5000"}
	rem, err = verifyGithubAPILimitHeader(header)
	assert.Error(err)
	assert.Equal(int64(0), rem)

	// Valid rate limit headers should work fine
	header = http.Header{}
	header["X-Ratelimit-Limit"] = []string{"5000"}
	header["X-Ratelimit-Remaining"] = []string{"4000"}
	rem, err = verifyGithubAPILimitHeader(header)
	assert.NoError(err)
	assert.Equal(int64(4000), rem)
}

// verifyGithubAPILimitHeader parses a Github API header to find the number of requests remaining
func verifyGithubAPILimitHeader(header http.Header) (int64, error) {
	h := (map[string][]string)(header)
	limStr, okLim := h["X-Ratelimit-Limit"]
	remStr, okRem := h["X-Ratelimit-Remaining"]

	if !okLim || !okRem || len(limStr) == 0 || len(remStr) == 0 {
		return 0, errors.New("Could not get rate limit data")
	}

	rem, err := strconv.ParseInt(remStr[0], 10, 0)
	if err != nil {
		return 0, errors.Errorf("Could not parse rate limit data: limit=%q, rate=%t", limStr, okLim)
	}

	return rem, nil
}

func TestGithubShouldRetryDoesntPanic(t *testing.T) {
	assert := assert.New(t)
	req, err := http.NewRequest(http.MethodGet, "http://example.com", nil)
	assert.NoError(err)

	assert.NotPanics(func() {
		a := rehttp.Attempt{
			Index:    0,
			Request:  req,
			Response: nil,
			Error:    errors.New("something bad"),
		}

		assert.True(githubShouldRetry(a))

		a.Response = &http.Response{
			Request:    a.Request,
			Status:     http.StatusText(http.StatusOK),
			StatusCode: http.StatusOK,
			Header: http.Header{
				"X-Ratelimit-Limit":     []string{"5000"},
				"X-Ratelimit-Remaining": []string{"4900"},
			},
		}
		a.Error = nil
		assert.False(githubShouldRetry(a))
	})
}<|MERGE_RESOLUTION|>--- conflicted
+++ resolved
@@ -126,7 +126,6 @@
 	})
 }
 
-<<<<<<< HEAD
 func (s *githubSuite) TestGetGithubUser() {
 	user, err := GetGithubUser(s.ctx, s.token, "octocat")
 	s.NoError(err)
@@ -135,7 +134,8 @@
 		s.Equal("octocat", *user.Login)
 		s.Equal(583231, *user.ID)
 	})
-=======
+}
+
 func (s *githubSuite) TestGetPullRequestMergeBase() {
 	data := patch.GithubPatch{
 		BaseOwner: "evergreen-ci",
@@ -162,7 +162,6 @@
 	isMember, err = GithubUserInOrganization(s.ctx, s.token, "evergreen-ci", "ocotocat")
 	s.NoError(err)
 	s.False(isMember)
->>>>>>> 934779a2
 }
 
 func TestVerifyGithubAPILimitHeader(t *testing.T) {
