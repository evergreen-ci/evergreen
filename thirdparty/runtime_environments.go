package thirdparty

import (
	"context"
	"fmt"
	"io"
	"net/http"
	"net/url"
	"strconv"

	"github.com/evergreen-ci/gimlet"
	"github.com/pkg/errors"
)

const (
	PackagesType   = "Packages"
	ToolchainsType = "Toolchains"
	OSType         = "OS"
)

type RuntimeEnvironmentsClient struct {
	Client  *http.Client
	BaseURL string
	APIKey  string
}

func NewRuntimeEnvironmentsClient(baseURL string, apiKey string) *RuntimeEnvironmentsClient {
	c := RuntimeEnvironmentsClient{
		Client:  &http.Client{},
		BaseURL: baseURL,
		APIKey:  apiKey,
	}
	return &c
}

// getImageNames returns a list of strings containing the names of all images from the runtime environments API.
func (c *RuntimeEnvironmentsClient) getImageNames(ctx context.Context) ([]string, error) {
	apiURL := fmt.Sprintf("%s/rest/api/v1/imageList", c.BaseURL)
	request, err := http.NewRequestWithContext(ctx, http.MethodGet, apiURL, nil)
	if err != nil {
		return nil, err
	}
	request.Header.Add("Content-Type", "application/json")
	request.Header.Add("Api-Key", c.APIKey)
	resp, err := c.Client.Do(request)
	if err != nil {
		return nil, errors.WithStack(err)
	}
	defer resp.Body.Close()
	if resp.StatusCode != http.StatusOK {
		msg, _ := io.ReadAll(resp.Body)
		return nil, errors.Errorf("HTTP request returned unexpected status '%s': %s", resp.Status, string(msg))
	}
	var images []string
	if err := gimlet.GetJSON(resp.Body, &images); err != nil {
		return nil, errors.Wrap(err, "decoding http body")
	}
	if len(images) == 0 {
		return nil, errors.New("No corresponding images")
	}
	filteredImages := []string{}
	for _, img := range images {
		if img != "" {
			filteredImages = append(filteredImages, img)
		}
	}
	return filteredImages, nil
}

// Package represents a package's information.
type Package struct {
	Name    string
	Version string
	Manager string
}

// PackageFilterOptions represents the filtering arguments, each of which is optional except the AMI.
type PackageFilterOptions struct {
	AMI     string
	Page    int
	Limit   int
	Name    string // Filter by the name of the package.
	Manager string // Filter by the package manager (ex. pip).
}

// getPackages returns a list of packages from the corresponding AMI and filters in opts.
func (c *RuntimeEnvironmentsClient) getPackages(ctx context.Context, opts PackageFilterOptions) ([]Package, error) {
	if opts.AMI == "" {
		return nil, errors.New("no AMI provided")
	}
	params := url.Values{}
	params.Set("ami", opts.AMI)
	params.Set("page", strconv.Itoa(opts.Page))
	if opts.Limit != 0 {
		params.Set("limit", strconv.Itoa(opts.Limit))
	}
	params.Set("name", opts.Name)
	params.Set("manager", opts.Manager)
	params.Set("type", PackagesType)
	apiURL := fmt.Sprintf("%s/rest/api/v1/image?%s", c.BaseURL, params.Encode())
	request, err := http.NewRequestWithContext(ctx, http.MethodGet, apiURL, nil)
	if err != nil {
		return nil, err
	}
	request.Header.Add("Content-Type", "application/json")
	request.Header.Add("Api-Key", c.APIKey)
	resp, err := c.Client.Do(request)
	if err != nil {
		return nil, errors.WithStack(err)
	}
	defer resp.Body.Close()
	if resp.StatusCode != http.StatusOK {
		msg, _ := io.ReadAll(resp.Body)
		return nil, errors.Errorf("HTTP request returned unexpected status '%s': %s", resp.Status, string(msg))
	}
	packages := []Package{}
	if err := gimlet.GetJSON(resp.Body, &packages); err != nil {
		return nil, errors.Wrap(err, "decoding http body")
	}
	return packages, nil
}

// OSInfo stores operating system information.
type OSInfo struct {
	Version string
	Name    string
}

// getOSInfo returns a list of operating system information for an AMI.
func (c *RuntimeEnvironmentsClient) getOSInfo(ctx context.Context, amiID string, page, limit int) ([]OSInfo, error) {
	params := url.Values{}
	params.Set("ami", amiID)
	params.Set("page", strconv.Itoa(page))
	params.Set("limit", strconv.Itoa(limit))
	params.Set("type", OSType)
	apiURL := fmt.Sprintf("%s/rest/api/v1/image?%s", c.BaseURL, params.Encode())
	request, err := http.NewRequestWithContext(ctx, http.MethodGet, apiURL, nil)
	if err != nil {
		return nil, err
	}
	request.Header.Add("Content-Type", "application/json")
	request.Header.Add("Api-Key", c.APIKey)
	resp, err := c.Client.Do(request)
	if err != nil {
		return nil, errors.WithStack(err)
	}
	defer resp.Body.Close()
	if resp.StatusCode != http.StatusOK {
		msg, _ := io.ReadAll(resp.Body)
		return nil, errors.Errorf("HTTP request returned unexpected status '%s': %s", resp.Status, string(msg))
	}
	osInfo := []OSInfo{}
	if err := gimlet.GetJSON(resp.Body, &osInfo); err != nil {
		return nil, errors.Wrap(err, "decoding http body")
	}
	return osInfo, nil
}

// ImageDiffOptions represents the arguments for getImageDiff. BeforeAMI is the starting AMI, and AfterAMI is the ending AMI.
type ImageDiffOptions struct {
	BeforeAMI string
	AfterAMI  string
}

// ImageDiffChange represents a change between two AMIs.
type ImageDiffChange struct {
	Name    string
	Manager string
	Type    string
	Removed string
	Added   string
}

// getImageDiff returns a list of package and toolchain changes that occurred between the provided AMIs.
func (c *RuntimeEnvironmentsClient) getImageDiff(ctx context.Context, opts ImageDiffOptions) ([]ImageDiffChange, error) {
	params := url.Values{}
	params.Set("ami", opts.BeforeAMI)
	params.Set("ami2", opts.AfterAMI)
	params.Set("limit", "1000000000") // Artificial limit set high because API has default limit of 10.
	apiURL := fmt.Sprintf("%s/rest/api/v1/imageDiffs?%s", c.BaseURL, params.Encode())
	request, err := http.NewRequestWithContext(ctx, http.MethodGet, apiURL, nil)
	if err != nil {
		return nil, err
	}
	request.Header.Add("Content-Type", "application/json")
	request.Header.Add("Api-Key", c.APIKey)
	resp, err := c.Client.Do(request)
	if err != nil {
		return nil, errors.WithStack(err)
	}
	defer resp.Body.Close()
	if resp.StatusCode != http.StatusOK {
		msg, _ := io.ReadAll(resp.Body)
		return nil, errors.Errorf("HTTP request returned unexpected status '%s': %s", resp.Status, string(msg))
	}
	changes := []ImageDiffChange{}
	if err := gimlet.GetJSON(resp.Body, &changes); err != nil {
		return nil, errors.Wrap(err, "decoding http body")
	}
	filteredChanges := []ImageDiffChange{}
	for _, c := range changes {
		if c.Type == PackagesType || c.Type == ToolchainsType {
			filteredChanges = append(filteredChanges, c)
		}
	}
	return filteredChanges, nil
}

<<<<<<< HEAD
// ImageHistoryInfo represents information about an image with its AMI and creation date.
type ImageHistoryInfo struct {
	AMI          string `json:"ami_id"`
	CreationDate string `json:"created_date"`
}

// DistoHistoryFilter represents the filtering arguments for getHistory. The Distro field is required and the other fields are optional.
type DistroHistoryFilterOptions struct {
	Distro string
	Page   int
	Limit  int
}

// getHistory returns a list of images with their AMI and creation date corresponding to the provided distro in the order of most recently
// created.
func (c *RuntimeEnvironmentsClient) getHistory(ctx context.Context, opts DistroHistoryFilterOptions) ([]ImageHistoryInfo, error) {
	if opts.Distro == "" {
		return nil, errors.New("no distro provided")
	}
	params := url.Values{}
	params.Set("distro", opts.Distro)
=======
// Toolchain represents a toolchain's information.
type Toolchain struct {
	Name    string
	Version string
	Manager string
}

// ToolchainFilterOptions represents the filtering arguments, each of which is optional except for the AMI.
type ToolchainFilterOptions struct {
	AMI     string
	Page    int
	Limit   int
	Name    string // Filter by the name of the toolchain (ex. golang).
	Version string // Filter by the version (ex. go1.8.7).
}

// getToolchains returns a list of toolchains from the AMI and filters in the ToolchainFilterOptions.
func (c *RuntimeEnvironmentsClient) getToolchains(ctx context.Context, opts ToolchainFilterOptions) ([]Toolchain, error) {
	if opts.AMI == "" {
		return nil, errors.New("no AMI provided")
	}
	params := url.Values{}
	params.Set("ami", opts.AMI)
>>>>>>> 835f0035
	params.Set("page", strconv.Itoa(opts.Page))
	if opts.Limit != 0 {
		params.Set("limit", strconv.Itoa(opts.Limit))
	}
<<<<<<< HEAD
	apiURL := fmt.Sprintf("%s/rest/api/v1/distroHistory?%s", c.BaseURL, params.Encode())
=======
	params.Set("name", opts.Name)
	params.Set("version", opts.Version)
	params.Set("type", ToolchainsType)
	apiURL := fmt.Sprintf("%s/rest/api/v1/image?%s", c.BaseURL, params.Encode())
>>>>>>> 835f0035
	request, err := http.NewRequestWithContext(ctx, http.MethodGet, apiURL, nil)
	if err != nil {
		return nil, err
	}
	request.Header.Add("Content-Type", "application/json")
	request.Header.Add("Api-Key", c.APIKey)
	resp, err := c.Client.Do(request)
	if err != nil {
		return nil, errors.WithStack(err)
	}
	defer resp.Body.Close()
	if resp.StatusCode != http.StatusOK {
		msg, _ := io.ReadAll(resp.Body)
		return nil, errors.Errorf("HTTP request returned unexpected status '%s': %s", resp.Status, string(msg))
	}
<<<<<<< HEAD
	amiHistory := []ImageHistoryInfo{}
	if err := gimlet.GetJSON(resp.Body, &amiHistory); err != nil {
		return nil, errors.Wrap(err, "decoding http body")
	}
	return amiHistory, nil
=======
	var toolchains []Toolchain
	if err := gimlet.GetJSON(resp.Body, &toolchains); err != nil {
		return nil, errors.Wrap(err, "decoding http body")
	}
	return toolchains, nil
>>>>>>> 835f0035
}<|MERGE_RESOLUTION|>--- conflicted
+++ resolved
@@ -206,29 +206,6 @@
 	return filteredChanges, nil
 }
 
-<<<<<<< HEAD
-// ImageHistoryInfo represents information about an image with its AMI and creation date.
-type ImageHistoryInfo struct {
-	AMI          string `json:"ami_id"`
-	CreationDate string `json:"created_date"`
-}
-
-// DistoHistoryFilter represents the filtering arguments for getHistory. The Distro field is required and the other fields are optional.
-type DistroHistoryFilterOptions struct {
-	Distro string
-	Page   int
-	Limit  int
-}
-
-// getHistory returns a list of images with their AMI and creation date corresponding to the provided distro in the order of most recently
-// created.
-func (c *RuntimeEnvironmentsClient) getHistory(ctx context.Context, opts DistroHistoryFilterOptions) ([]ImageHistoryInfo, error) {
-	if opts.Distro == "" {
-		return nil, errors.New("no distro provided")
-	}
-	params := url.Values{}
-	params.Set("distro", opts.Distro)
-=======
 // Toolchain represents a toolchain's information.
 type Toolchain struct {
 	Name    string
@@ -252,45 +229,80 @@
 	}
 	params := url.Values{}
 	params.Set("ami", opts.AMI)
->>>>>>> 835f0035
 	params.Set("page", strconv.Itoa(opts.Page))
 	if opts.Limit != 0 {
 		params.Set("limit", strconv.Itoa(opts.Limit))
 	}
-<<<<<<< HEAD
-	apiURL := fmt.Sprintf("%s/rest/api/v1/distroHistory?%s", c.BaseURL, params.Encode())
-=======
 	params.Set("name", opts.Name)
 	params.Set("version", opts.Version)
 	params.Set("type", ToolchainsType)
 	apiURL := fmt.Sprintf("%s/rest/api/v1/image?%s", c.BaseURL, params.Encode())
->>>>>>> 835f0035
-	request, err := http.NewRequestWithContext(ctx, http.MethodGet, apiURL, nil)
-	if err != nil {
-		return nil, err
-	}
-	request.Header.Add("Content-Type", "application/json")
-	request.Header.Add("Api-Key", c.APIKey)
-	resp, err := c.Client.Do(request)
-	if err != nil {
-		return nil, errors.WithStack(err)
-	}
-	defer resp.Body.Close()
-	if resp.StatusCode != http.StatusOK {
-		msg, _ := io.ReadAll(resp.Body)
-		return nil, errors.Errorf("HTTP request returned unexpected status '%s': %s", resp.Status, string(msg))
-	}
-<<<<<<< HEAD
+	request, err := http.NewRequestWithContext(ctx, http.MethodGet, apiURL, nil)
+	if err != nil {
+		return nil, err
+	}
+	request.Header.Add("Content-Type", "application/json")
+	request.Header.Add("Api-Key", c.APIKey)
+	resp, err := c.Client.Do(request)
+	if err != nil {
+		return nil, errors.WithStack(err)
+	}
+	defer resp.Body.Close()
+	if resp.StatusCode != http.StatusOK {
+		msg, _ := io.ReadAll(resp.Body)
+		return nil, errors.Errorf("HTTP request returned unexpected status '%s': %s", resp.Status, string(msg))
+	}
+	var toolchains []Toolchain
+	if err := gimlet.GetJSON(resp.Body, &toolchains); err != nil {
+		return nil, errors.Wrap(err, "decoding http body")
+	}
+	return toolchains, nil
+}
+
+// ImageHistoryInfo represents information about an image with its AMI and creation date.
+type ImageHistoryInfo struct {
+	AMI          string `json:"ami_id"`
+	CreationDate string `json:"created_date"`
+}
+
+// DistoHistoryFilter represents the filtering arguments for getHistory. The Distro field is required and the other fields are optional.
+type DistroHistoryFilterOptions struct {
+	Distro string
+	Page   int
+	Limit  int
+}
+
+// getHistory returns a list of images with their AMI and creation date corresponding to the provided distro in the order of most recently
+// created.
+func (c *RuntimeEnvironmentsClient) getHistory(ctx context.Context, opts DistroHistoryFilterOptions) ([]ImageHistoryInfo, error) {
+	if opts.Distro == "" {
+		return nil, errors.New("no distro provided")
+	}
+	params := url.Values{}
+	params.Set("distro", opts.Distro)
+	params.Set("page", strconv.Itoa(opts.Page))
+	if opts.Limit != 0 {
+		params.Set("limit", strconv.Itoa(opts.Limit))
+	}
+	apiURL := fmt.Sprintf("%s/rest/api/v1/distroHistory?%s", c.BaseURL, params.Encode())
+	request, err := http.NewRequestWithContext(ctx, http.MethodGet, apiURL, nil)
+	if err != nil {
+		return nil, err
+	}
+	request.Header.Add("Content-Type", "application/json")
+	request.Header.Add("Api-Key", c.APIKey)
+	resp, err := c.Client.Do(request)
+	if err != nil {
+		return nil, errors.WithStack(err)
+	}
+	defer resp.Body.Close()
+	if resp.StatusCode != http.StatusOK {
+		msg, _ := io.ReadAll(resp.Body)
+		return nil, errors.Errorf("HTTP request returned unexpected status '%s': %s", resp.Status, string(msg))
+	}
 	amiHistory := []ImageHistoryInfo{}
 	if err := gimlet.GetJSON(resp.Body, &amiHistory); err != nil {
 		return nil, errors.Wrap(err, "decoding http body")
 	}
 	return amiHistory, nil
-=======
-	var toolchains []Toolchain
-	if err := gimlet.GetJSON(resp.Body, &toolchains); err != nil {
-		return nil, errors.Wrap(err, "decoding http body")
-	}
-	return toolchains, nil
->>>>>>> 835f0035
 }