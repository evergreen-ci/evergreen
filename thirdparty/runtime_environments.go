package thirdparty

import (
	"context"
	"fmt"
	"io"
	"net/http"
	"net/url"
	"strconv"

	"github.com/evergreen-ci/gimlet"
	"github.com/pkg/errors"
)

const (
	EnvChangeTypePackages   = "Packages"
	EnvChangeTypeToolchains = "Toolchains"
)

type RuntimeEnvironmentsClient struct {
	Client  *http.Client
	BaseURL string
	APIKey  string
}

// OSInfo stores operating system information.
type OSInfo struct {
	Version string
	Name    string
}

func NewRuntimeEnvironmentsClient(baseURL string, apiKey string) *RuntimeEnvironmentsClient {
	c := RuntimeEnvironmentsClient{
		Client:  &http.Client{},
		BaseURL: baseURL,
		APIKey:  apiKey,
	}
	return &c
}

// getImageNames returns a list of strings containing the names of all images from the runtime environments API.
func (c *RuntimeEnvironmentsClient) getImageNames(ctx context.Context) ([]string, error) {
	apiURL := fmt.Sprintf("%s/rest/api/v1/imageList", c.BaseURL)
	request, err := http.NewRequestWithContext(ctx, http.MethodGet, apiURL, nil)
	if err != nil {
		return nil, err
	}
	request.Header.Add("Content-Type", "application/json")
	request.Header.Add("Api-Key", c.APIKey)
	resp, err := c.Client.Do(request)
	if err != nil {
		return nil, errors.WithStack(err)
	}
	defer resp.Body.Close()
	if resp.StatusCode != http.StatusOK {
		msg, _ := io.ReadAll(resp.Body)
		return nil, errors.Errorf("HTTP request returned unexpected status '%s': %s", resp.Status, string(msg))
	}
	var images []string
	if err := gimlet.GetJSON(resp.Body, &images); err != nil {
		return nil, errors.Wrap(err, "decoding http body")
	}
	if len(images) == 0 {
		return nil, errors.New("No corresponding images")
	}
	var filteredImages []string
	for _, img := range images {
		if img != "" {
			filteredImages = append(filteredImages, img)
		}
	}
	return filteredImages, nil
}

// Package represents a package's information.
type Package struct {
	Name    string
	Version string
	Manager string
}

// PackageFilterOptions represents the filtering arguments, each of which is optional except the AMIID.
type PackageFilterOptions struct {
	AMIID   string
	Page    int
	Limit   int
	Name    string // Filter by the name of the package.
	Manager string // Filter by the package manager (ex. pip).
}

// getPackages returns a list of packages from the corresponding AMI and filters in opts.
func (c *RuntimeEnvironmentsClient) getPackages(ctx context.Context, opts PackageFilterOptions) ([]Package, error) {
	params := url.Values{}
	if opts.AMIID == "" {
		return nil, errors.New("no AMI provided")
	}
	params.Set("ami", opts.AMIID)
	params.Set("page", strconv.Itoa(opts.Page))
	if opts.Limit != 0 {
		params.Set("limit", strconv.Itoa(opts.Limit))
	}
	params.Set("name", opts.Name)
	params.Set("manager", opts.Manager)
	params.Set("type", "Packages")
	apiURL := fmt.Sprintf("%s/rest/api/v1/image?%s", c.BaseURL, params.Encode())
	request, err := http.NewRequestWithContext(ctx, http.MethodGet, apiURL, nil)
	if err != nil {
		return nil, err
	}
	request.Header.Add("Content-Type", "application/json")
	request.Header.Add("Api-Key", c.APIKey)
	resp, err := c.Client.Do(request)
	if err != nil {
		return nil, errors.WithStack(err)
	}
	defer resp.Body.Close()
	if resp.StatusCode != http.StatusOK {
		msg, _ := io.ReadAll(resp.Body)
		return nil, errors.Errorf("HTTP request returned unexpected status '%s': %s", resp.Status, string(msg))
	}
	var packages []Package
	if err := gimlet.GetJSON(resp.Body, &packages); err != nil {
		return nil, errors.Wrap(err, "decoding http body")
	}
	return packages, nil
}

// getOSInfo returns a list of operating system information for an AMI.
func (c *RuntimeEnvironmentsClient) getOSInfo(ctx context.Context, amiID string, page, limit int) ([]OSInfo, error) {
	params := url.Values{}
	params.Set("ami", amiID)
	params.Set("page", strconv.Itoa(page))
	params.Set("limit", strconv.Itoa(limit))
	params.Set("type", "OS")
	apiURL := fmt.Sprintf("%s/rest/api/v1/image?%s", c.BaseURL, params.Encode())
	request, err := http.NewRequestWithContext(ctx, http.MethodGet, apiURL, nil)
	if err != nil {
		return nil, err
	}
	request.Header.Add("Content-Type", "application/json")
	request.Header.Add("Api-Key", c.APIKey)
	resp, err := c.Client.Do(request)
	if err != nil {
		return nil, errors.WithStack(err)
	}
	defer resp.Body.Close()
	if resp.StatusCode != http.StatusOK {
		msg, _ := io.ReadAll(resp.Body)
		return nil, errors.Errorf("HTTP request returned unexpected status '%s': %s", resp.Status, string(msg))
	}
	var osInfo []OSInfo
	if err := gimlet.GetJSON(resp.Body, &osInfo); err != nil {
		return nil, errors.Wrap(err, "decoding http body")
	}
	return osInfo, nil
}

<<<<<<< HEAD
// ImageInfo represents information about an image with its AMIID and creation date.
type ImageHistoryInfo struct {
	AMIID        string
	CreationDate string
}

// DistoHistoryFilter represents the filtering arguments for getHistory. The Distro field is required and the other fields are optional.
type DistroHistoryFilterOptions struct {
	Distro string
	Page   int
	Limit  int
}

// getHistory returns a list of images with their AMI and creation date corresponding to the provided distro in the order of most recently
// created first.
func (c *RuntimeEnvironmentsClient) getHistory(ctx context.Context, opts DistroHistoryFilterOptions) ([]ImageHistoryInfo, error) {
	if opts.Distro == "" {
		return nil, errors.New("no distro provided")
	}
	params := url.Values{}
	params.Set("distro", opts.Distro)
	params.Set("page", strconv.Itoa(opts.Page))
	if opts.Limit != 0 {
		params.Set("limit", strconv.Itoa(opts.Limit))
	}
	apiURL := fmt.Sprintf("%s/rest/api/v1/distroHistory?%s", c.BaseURL, params.Encode())
=======
// ImageDiffOptions represents the arguments for getImageDiff. BeforeAMI is the starting AMI, and AfterAMI is the ending AMI.
type ImageDiffOptions struct {
	BeforeAMI string
	AfterAMI  string
}

// ImageDiffChange represents a change between two AMIs.
type ImageDiffChange struct {
	Name    string
	Manager string
	Type    string
	Removed string
	Added   string
}

// getImageDiff returns a list of package and toolchain changes that occurred between the provided AMIs.
func (c *RuntimeEnvironmentsClient) getImageDiff(ctx context.Context, opts ImageDiffOptions) ([]ImageDiffChange, error) {
	params := url.Values{}
	params.Set("ami", opts.BeforeAMI)
	params.Set("ami2", opts.AfterAMI)
	params.Set("limit", "1000000000") // Artificial limit set high because API has default limit of 10.
	apiURL := fmt.Sprintf("%s/rest/api/v1/imageDiffs?%s", c.BaseURL, params.Encode())
>>>>>>> 542e3323
	request, err := http.NewRequestWithContext(ctx, http.MethodGet, apiURL, nil)
	if err != nil {
		return nil, err
	}
	request.Header.Add("Content-Type", "application/json")
	request.Header.Add("Api-Key", c.APIKey)
	resp, err := c.Client.Do(request)
	if err != nil {
		return nil, errors.WithStack(err)
	}
	defer resp.Body.Close()
	if resp.StatusCode != http.StatusOK {
		msg, _ := io.ReadAll(resp.Body)
		return nil, errors.Errorf("HTTP request returned unexpected status '%s': %s", resp.Status, string(msg))
	}
<<<<<<< HEAD
	var amiHistory []ImageHistoryInfo
	if err := gimlet.GetJSON(resp.Body, &amiHistory); err != nil {
		return nil, errors.Wrap(err, "decoding http body")
	}
	return amiHistory, nil
=======
	changes := []ImageDiffChange{}
	if err := gimlet.GetJSON(resp.Body, &changes); err != nil {
		return nil, errors.Wrap(err, "decoding http body")
	}
	filteredChanges := []ImageDiffChange{}
	for _, c := range changes {
		if c.Type == EnvChangeTypePackages || c.Type == EnvChangeTypeToolchains {
			filteredChanges = append(filteredChanges, c)
		}
	}
	return filteredChanges, nil
>>>>>>> 542e3323
}<|MERGE_RESOLUTION|>--- conflicted
+++ resolved
@@ -155,34 +155,6 @@
 	return osInfo, nil
 }
 
-<<<<<<< HEAD
-// ImageInfo represents information about an image with its AMIID and creation date.
-type ImageHistoryInfo struct {
-	AMIID        string
-	CreationDate string
-}
-
-// DistoHistoryFilter represents the filtering arguments for getHistory. The Distro field is required and the other fields are optional.
-type DistroHistoryFilterOptions struct {
-	Distro string
-	Page   int
-	Limit  int
-}
-
-// getHistory returns a list of images with their AMI and creation date corresponding to the provided distro in the order of most recently
-// created first.
-func (c *RuntimeEnvironmentsClient) getHistory(ctx context.Context, opts DistroHistoryFilterOptions) ([]ImageHistoryInfo, error) {
-	if opts.Distro == "" {
-		return nil, errors.New("no distro provided")
-	}
-	params := url.Values{}
-	params.Set("distro", opts.Distro)
-	params.Set("page", strconv.Itoa(opts.Page))
-	if opts.Limit != 0 {
-		params.Set("limit", strconv.Itoa(opts.Limit))
-	}
-	apiURL := fmt.Sprintf("%s/rest/api/v1/distroHistory?%s", c.BaseURL, params.Encode())
-=======
 // ImageDiffOptions represents the arguments for getImageDiff. BeforeAMI is the starting AMI, and AfterAMI is the ending AMI.
 type ImageDiffOptions struct {
 	BeforeAMI string
@@ -205,29 +177,21 @@
 	params.Set("ami2", opts.AfterAMI)
 	params.Set("limit", "1000000000") // Artificial limit set high because API has default limit of 10.
 	apiURL := fmt.Sprintf("%s/rest/api/v1/imageDiffs?%s", c.BaseURL, params.Encode())
->>>>>>> 542e3323
-	request, err := http.NewRequestWithContext(ctx, http.MethodGet, apiURL, nil)
-	if err != nil {
-		return nil, err
-	}
-	request.Header.Add("Content-Type", "application/json")
-	request.Header.Add("Api-Key", c.APIKey)
-	resp, err := c.Client.Do(request)
-	if err != nil {
-		return nil, errors.WithStack(err)
-	}
-	defer resp.Body.Close()
-	if resp.StatusCode != http.StatusOK {
-		msg, _ := io.ReadAll(resp.Body)
-		return nil, errors.Errorf("HTTP request returned unexpected status '%s': %s", resp.Status, string(msg))
-	}
-<<<<<<< HEAD
-	var amiHistory []ImageHistoryInfo
-	if err := gimlet.GetJSON(resp.Body, &amiHistory); err != nil {
-		return nil, errors.Wrap(err, "decoding http body")
-	}
-	return amiHistory, nil
-=======
+	request, err := http.NewRequestWithContext(ctx, http.MethodGet, apiURL, nil)
+	if err != nil {
+		return nil, err
+	}
+	request.Header.Add("Content-Type", "application/json")
+	request.Header.Add("Api-Key", c.APIKey)
+	resp, err := c.Client.Do(request)
+	if err != nil {
+		return nil, errors.WithStack(err)
+	}
+	defer resp.Body.Close()
+	if resp.StatusCode != http.StatusOK {
+		msg, _ := io.ReadAll(resp.Body)
+		return nil, errors.Errorf("HTTP request returned unexpected status '%s': %s", resp.Status, string(msg))
+	}
 	changes := []ImageDiffChange{}
 	if err := gimlet.GetJSON(resp.Body, &changes); err != nil {
 		return nil, errors.Wrap(err, "decoding http body")
@@ -239,5 +203,52 @@
 		}
 	}
 	return filteredChanges, nil
->>>>>>> 542e3323
+}
+
+// ImageInfo represents information about an image with its AMIID and creation date.
+type ImageHistoryInfo struct {
+	AMIID        string
+	CreationDate string
+}
+
+// DistoHistoryFilter represents the filtering arguments for getHistory. The Distro field is required and the other fields are optional.
+type DistroHistoryFilterOptions struct {
+	Distro string
+	Page   int
+	Limit  int
+}
+
+// getHistory returns a list of images with their AMI and creation date corresponding to the provided distro in the order of most recently
+// created first.
+func (c *RuntimeEnvironmentsClient) getHistory(ctx context.Context, opts DistroHistoryFilterOptions) ([]ImageHistoryInfo, error) {
+	if opts.Distro == "" {
+		return nil, errors.New("no distro provided")
+	}
+	params := url.Values{}
+	params.Set("distro", opts.Distro)
+	params.Set("page", strconv.Itoa(opts.Page))
+	if opts.Limit != 0 {
+		params.Set("limit", strconv.Itoa(opts.Limit))
+	}
+	apiURL := fmt.Sprintf("%s/rest/api/v1/distroHistory?%s", c.BaseURL, params.Encode())
+	request, err := http.NewRequestWithContext(ctx, http.MethodGet, apiURL, nil)
+	if err != nil {
+		return nil, err
+	}
+	request.Header.Add("Content-Type", "application/json")
+	request.Header.Add("Api-Key", c.APIKey)
+	resp, err := c.Client.Do(request)
+	if err != nil {
+		return nil, errors.WithStack(err)
+	}
+	defer resp.Body.Close()
+	if resp.StatusCode != http.StatusOK {
+		msg, _ := io.ReadAll(resp.Body)
+		return nil, errors.Errorf("HTTP request returned unexpected status '%s': %s", resp.Status, string(msg))
+	}
+	var amiHistory []ImageHistoryInfo
+	if err := gimlet.GetJSON(resp.Body, &amiHistory); err != nil {
+		return nil, errors.Wrap(err, "decoding http body")
+	}
+	return amiHistory, nil
 }