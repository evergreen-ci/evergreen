package thirdparty

import (
	"context"
	"fmt"
	"io"
	"net/http"
	"net/url"
	"sort"
	"strconv"

	"github.com/evergreen-ci/gimlet"
	"github.com/pkg/errors"
)

const (
	PackagesType   = "Packages"
	ToolchainsType = "Toolchains"
	OSType         = "OS"
)

type RuntimeEnvironmentsClient struct {
	Client  *http.Client
	BaseURL string
	APIKey  string
}

func NewRuntimeEnvironmentsClient(baseURL string, apiKey string) *RuntimeEnvironmentsClient {
	c := RuntimeEnvironmentsClient{
		Client:  &http.Client{},
		BaseURL: baseURL,
		APIKey:  apiKey,
	}
	return &c
}

// GetImageNames returns a list of strings containing the names of all images from the runtime environments API.
func (c *RuntimeEnvironmentsClient) GetImageNames(ctx context.Context) ([]string, error) {
	apiURL := fmt.Sprintf("%s/rest/api/v1/imageList", c.BaseURL)
	request, err := http.NewRequestWithContext(ctx, http.MethodGet, apiURL, nil)
	if err != nil {
		return nil, err
	}
	request.Header.Add("Content-Type", "application/json")
	request.Header.Add("Api-Key", c.APIKey)
	resp, err := c.Client.Do(request)
	if err != nil {
		return nil, errors.WithStack(err)
	}
	defer resp.Body.Close()
	if resp.StatusCode != http.StatusOK {
		msg, _ := io.ReadAll(resp.Body)
		return nil, errors.Errorf("HTTP request returned unexpected status '%s': %s", resp.Status, string(msg))
	}
	var images []string
	if err := gimlet.GetJSON(resp.Body, &images); err != nil {
		return nil, errors.Wrap(err, "decoding http body")
	}
	if len(images) == 0 {
		return nil, errors.New("No corresponding images")
	}
	filteredImages := []string{}
	for _, img := range images {
		if img != "" {
			filteredImages = append(filteredImages, img)
		}
	}
	sort.Strings(filteredImages)
	return filteredImages, nil
}

// Package represents a package's information.
type Package struct {
	Name    string
	Version string
	Manager string
}

// PackageFilterOptions represents the filtering arguments, each of which is optional except the AMI.
type PackageFilterOptions struct {
	AMI     string
	Page    int
	Limit   int
	Name    string // Filter by the name of the package.
	Manager string // Filter by the package manager (ex. pip).
}

// getPackages returns a list of packages from the corresponding AMI and filters in opts.
func (c *RuntimeEnvironmentsClient) getPackages(ctx context.Context, opts PackageFilterOptions) ([]Package, error) {
	if opts.AMI == "" {
		return nil, errors.New("no AMI provided")
	}
	params := url.Values{}
	params.Set("ami", opts.AMI)
	params.Set("page", strconv.Itoa(opts.Page))
	if opts.Limit != 0 {
		params.Set("limit", strconv.Itoa(opts.Limit))
	}
	params.Set("name", opts.Name)
	params.Set("manager", opts.Manager)
	params.Set("type", PackagesType)
	apiURL := fmt.Sprintf("%s/rest/api/v1/image?%s", c.BaseURL, params.Encode())
	request, err := http.NewRequestWithContext(ctx, http.MethodGet, apiURL, nil)
	if err != nil {
		return nil, err
	}
	request.Header.Add("Content-Type", "application/json")
	request.Header.Add("Api-Key", c.APIKey)
	resp, err := c.Client.Do(request)
	if err != nil {
		return nil, errors.WithStack(err)
	}
	defer resp.Body.Close()
	if resp.StatusCode != http.StatusOK {
		msg, _ := io.ReadAll(resp.Body)
		return nil, errors.Errorf("HTTP request returned unexpected status '%s': %s", resp.Status, string(msg))
	}
	packages := []Package{}
	if err := gimlet.GetJSON(resp.Body, &packages); err != nil {
		return nil, errors.Wrap(err, "decoding http body")
	}
	return packages, nil
}

<<<<<<< HEAD
// GetOSInfo returns a list of operating system information for an AMI.
func (c *RuntimeEnvironmentsClient) GetOSInfo(ctx context.Context, amiID string, page, limit int) ([]OSInfo, error) {
=======
// OSInfo stores operating system information.
type OSInfo struct {
	Version string
	Name    string
}

// getOSInfo returns a list of operating system information for an AMI.
func (c *RuntimeEnvironmentsClient) getOSInfo(ctx context.Context, amiID string, page, limit int) ([]OSInfo, error) {
>>>>>>> d8425a0b
	params := url.Values{}
	params.Set("ami", amiID)
	params.Set("page", strconv.Itoa(page))
	params.Set("limit", strconv.Itoa(limit))
	params.Set("type", OSType)
	apiURL := fmt.Sprintf("%s/rest/api/v1/image?%s", c.BaseURL, params.Encode())
	request, err := http.NewRequestWithContext(ctx, http.MethodGet, apiURL, nil)
	if err != nil {
		return nil, err
	}
	request.Header.Add("Content-Type", "application/json")
	request.Header.Add("Api-Key", c.APIKey)
	resp, err := c.Client.Do(request)
	if err != nil {
		return nil, errors.WithStack(err)
	}
	defer resp.Body.Close()
	if resp.StatusCode != http.StatusOK {
		msg, _ := io.ReadAll(resp.Body)
		return nil, errors.Errorf("HTTP request returned unexpected status '%s': %s", resp.Status, string(msg))
	}
	osInfo := []OSInfo{}
	if err := gimlet.GetJSON(resp.Body, &osInfo); err != nil {
		return nil, errors.Wrap(err, "decoding http body")
	}
	return osInfo, nil
}

// ImageDiffOptions represents the arguments for getImageDiff. BeforeAMI is the starting AMI, and AfterAMI is the ending AMI.
type ImageDiffOptions struct {
	BeforeAMI string
	AfterAMI  string
}

// ImageDiffChange represents a change between two AMIs.
type ImageDiffChange struct {
	Name    string
	Manager string
	Type    string
	Removed string
	Added   string
}

// getImageDiff returns a list of package and toolchain changes that occurred between the provided AMIs.
func (c *RuntimeEnvironmentsClient) getImageDiff(ctx context.Context, opts ImageDiffOptions) ([]ImageDiffChange, error) {
	params := url.Values{}
	params.Set("ami", opts.BeforeAMI)
	params.Set("ami2", opts.AfterAMI)
	params.Set("limit", "1000000000") // Artificial limit set high because API has default limit of 10.
	apiURL := fmt.Sprintf("%s/rest/api/v1/imageDiffs?%s", c.BaseURL, params.Encode())
	request, err := http.NewRequestWithContext(ctx, http.MethodGet, apiURL, nil)
	if err != nil {
		return nil, err
	}
	request.Header.Add("Content-Type", "application/json")
	request.Header.Add("Api-Key", c.APIKey)
	resp, err := c.Client.Do(request)
	if err != nil {
		return nil, errors.WithStack(err)
	}
	defer resp.Body.Close()
	if resp.StatusCode != http.StatusOK {
		msg, _ := io.ReadAll(resp.Body)
		return nil, errors.Errorf("HTTP request returned unexpected status '%s': %s", resp.Status, string(msg))
	}
	changes := []ImageDiffChange{}
	if err := gimlet.GetJSON(resp.Body, &changes); err != nil {
		return nil, errors.Wrap(err, "decoding http body")
	}
	filteredChanges := []ImageDiffChange{}
	for _, c := range changes {
		if c.Type == PackagesType || c.Type == ToolchainsType {
			filteredChanges = append(filteredChanges, c)
		}
	}
	return filteredChanges, nil
}

// Toolchain represents a toolchain's information.
type Toolchain struct {
	Name    string
	Version string
	Manager string
}

// ToolchainFilterOptions represents the filtering arguments, each of which is optional except for the AMI.
type ToolchainFilterOptions struct {
	AMI     string
	Page    int
	Limit   int
	Name    string // Filter by the name of the toolchain (ex. golang).
	Version string // Filter by the version (ex. go1.8.7).
}

// getToolchains returns a list of toolchains from the AMI and filters in the ToolchainFilterOptions.
func (c *RuntimeEnvironmentsClient) getToolchains(ctx context.Context, opts ToolchainFilterOptions) ([]Toolchain, error) {
	if opts.AMI == "" {
		return nil, errors.New("no AMI provided")
	}
	params := url.Values{}
	params.Set("ami", opts.AMI)
	params.Set("page", strconv.Itoa(opts.Page))
	if opts.Limit != 0 {
		params.Set("limit", strconv.Itoa(opts.Limit))
	}
	params.Set("name", opts.Name)
	params.Set("version", opts.Version)
	params.Set("type", ToolchainsType)
	apiURL := fmt.Sprintf("%s/rest/api/v1/image?%s", c.BaseURL, params.Encode())
	request, err := http.NewRequestWithContext(ctx, http.MethodGet, apiURL, nil)
	if err != nil {
		return nil, err
	}
	request.Header.Add("Content-Type", "application/json")
	request.Header.Add("Api-Key", c.APIKey)
	resp, err := c.Client.Do(request)
	if err != nil {
		return nil, errors.WithStack(err)
	}
	defer resp.Body.Close()
	if resp.StatusCode != http.StatusOK {
		msg, _ := io.ReadAll(resp.Body)
		return nil, errors.Errorf("HTTP request returned unexpected status '%s': %s", resp.Status, string(msg))
	}
	var toolchains []Toolchain
	if err := gimlet.GetJSON(resp.Body, &toolchains); err != nil {
		return nil, errors.Wrap(err, "decoding http body")
	}
	return toolchains, nil
}

// ImageHistoryInfo represents information about an image with its AMI and creation date.
type ImageHistoryInfo struct {
	AMI          string `json:"ami_id"`
	CreationDate string `json:"created_date"`
}

// DistoHistoryFilter represents the filtering arguments for getHistory. The Distro field is required and the other fields are optional.
type DistroHistoryFilterOptions struct {
	Distro string
	Page   int
	Limit  int
}

// getHistory returns a list of images with their AMI and creation date corresponding to the provided distro in the order of most recently
// created.
func (c *RuntimeEnvironmentsClient) getHistory(ctx context.Context, opts DistroHistoryFilterOptions) ([]ImageHistoryInfo, error) {
	if opts.Distro == "" {
		return nil, errors.New("no distro provided")
	}
	params := url.Values{}
	params.Set("distro", opts.Distro)
	params.Set("page", strconv.Itoa(opts.Page))
	if opts.Limit != 0 {
		params.Set("limit", strconv.Itoa(opts.Limit))
	}
	apiURL := fmt.Sprintf("%s/rest/api/v1/distroHistory?%s", c.BaseURL, params.Encode())
	request, err := http.NewRequestWithContext(ctx, http.MethodGet, apiURL, nil)
	if err != nil {
		return nil, err
	}
	request.Header.Add("Content-Type", "application/json")
	request.Header.Add("Api-Key", c.APIKey)
	resp, err := c.Client.Do(request)
	if err != nil {
		return nil, errors.WithStack(err)
	}
	defer resp.Body.Close()
	if resp.StatusCode != http.StatusOK {
		msg, _ := io.ReadAll(resp.Body)
		return nil, errors.Errorf("HTTP request returned unexpected status '%s': %s", resp.Status, string(msg))
	}
	amiHistory := []ImageHistoryInfo{}
	if err := gimlet.GetJSON(resp.Body, &amiHistory); err != nil {
		return nil, errors.Wrap(err, "decoding http body")
	}
	return amiHistory, nil
}<|MERGE_RESOLUTION|>--- conflicted
+++ resolved
@@ -122,19 +122,14 @@
 	return packages, nil
 }
 
-<<<<<<< HEAD
-// GetOSInfo returns a list of operating system information for an AMI.
-func (c *RuntimeEnvironmentsClient) GetOSInfo(ctx context.Context, amiID string, page, limit int) ([]OSInfo, error) {
-=======
 // OSInfo stores operating system information.
 type OSInfo struct {
 	Version string
 	Name    string
 }
 
-// getOSInfo returns a list of operating system information for an AMI.
-func (c *RuntimeEnvironmentsClient) getOSInfo(ctx context.Context, amiID string, page, limit int) ([]OSInfo, error) {
->>>>>>> d8425a0b
+// GetOSInfo returns a list of operating system information for an AMI.
+func (c *RuntimeEnvironmentsClient) GetOSInfo(ctx context.Context, amiID string, page, limit int) ([]OSInfo, error) {
 	params := url.Values{}
 	params.Set("ami", amiID)
 	params.Set("page", strconv.Itoa(page))
@@ -279,9 +274,9 @@
 	Limit  int
 }
 
-// getHistory returns a list of images with their AMI and creation date corresponding to the provided distro in the order of most recently
+// GetHistory returns a list of images with their AMI and creation date corresponding to the provided distro in the order of most recently
 // created.
-func (c *RuntimeEnvironmentsClient) getHistory(ctx context.Context, opts DistroHistoryFilterOptions) ([]ImageHistoryInfo, error) {
+func (c *RuntimeEnvironmentsClient) GetHistory(ctx context.Context, opts DistroHistoryFilterOptions) ([]ImageHistoryInfo, error) {
 	if opts.Distro == "" {
 		return nil, errors.New("no distro provided")
 	}
