package thirdparty

import (
	"context"
	"fmt"
	"io"
	"net/http"
	"net/url"
	"strconv"

	"github.com/evergreen-ci/gimlet"
	"github.com/pkg/errors"
)

const (
	EnvChangeTypePackages   = "Packages"
	EnvChangeTypeToolchains = "Toolchains"
)

type RuntimeEnvironmentsClient struct {
	Client  *http.Client
	BaseURL string
	APIKey  string
}

// OSInfo stores operating system information.
type OSInfo struct {
	Version string
	Name    string
}

func NewRuntimeEnvironmentsClient(baseURL string, apiKey string) *RuntimeEnvironmentsClient {
	c := RuntimeEnvironmentsClient{
		Client:  &http.Client{},
		BaseURL: baseURL,
		APIKey:  apiKey,
	}
	return &c
}

// getImageNames returns a list of strings containing the names of all images from the runtime environments API.
func (c *RuntimeEnvironmentsClient) getImageNames(ctx context.Context) ([]string, error) {
	apiURL := fmt.Sprintf("%s/rest/api/v1/imageList", c.BaseURL)
	request, err := http.NewRequestWithContext(ctx, http.MethodGet, apiURL, nil)
	if err != nil {
		return nil, err
	}
	request.Header.Add("Content-Type", "application/json")
	request.Header.Add("Api-Key", c.APIKey)
	resp, err := c.Client.Do(request)
	if err != nil {
		return nil, errors.WithStack(err)
	}
	defer resp.Body.Close()
	if resp.StatusCode != http.StatusOK {
		msg, _ := io.ReadAll(resp.Body)
		return nil, errors.Errorf("HTTP request returned unexpected status '%s': %s", resp.Status, string(msg))
	}
	var images []string
	if err := gimlet.GetJSON(resp.Body, &images); err != nil {
		return nil, errors.Wrap(err, "decoding http body")
	}
	if len(images) == 0 {
		return nil, errors.New("No corresponding images")
	}
	var filteredImages []string
	for _, img := range images {
		if img != "" {
			filteredImages = append(filteredImages, img)
		}
	}
	return filteredImages, nil
}

// Package represents a package's information.
type Package struct {
	Name    string
	Version string
	Manager string
}

// PackageFilterOptions represents the filtering arguments, each of which is optional except the AMIID.
type PackageFilterOptions struct {
	AMIID   string
	Page    int
	Limit   int
	Name    string // Filter by the name of the package.
	Manager string // Filter by the package manager (ex. pip).
}

// getPackages returns a list of packages from the corresponding AMI and filters in opts.
func (c *RuntimeEnvironmentsClient) getPackages(ctx context.Context, opts PackageFilterOptions) ([]Package, error) {
	params := url.Values{}
	if opts.AMIID == "" {
		return nil, errors.New("no AMI provided")
	}
	params.Set("ami", opts.AMIID)
	params.Set("page", strconv.Itoa(opts.Page))
	if opts.Limit != 0 {
		params.Set("limit", strconv.Itoa(opts.Limit))
	}
	params.Set("name", opts.Name)
	params.Set("manager", opts.Manager)
	params.Set("type", "Packages")
	apiURL := fmt.Sprintf("%s/rest/api/v1/image?%s", c.BaseURL, params.Encode())
	request, err := http.NewRequestWithContext(ctx, http.MethodGet, apiURL, nil)
	if err != nil {
		return nil, err
	}
	request.Header.Add("Content-Type", "application/json")
	request.Header.Add("Api-Key", c.APIKey)
	resp, err := c.Client.Do(request)
	if err != nil {
		return nil, errors.WithStack(err)
	}
	defer resp.Body.Close()
	if resp.StatusCode != http.StatusOK {
		msg, _ := io.ReadAll(resp.Body)
		return nil, errors.Errorf("HTTP request returned unexpected status '%s': %s", resp.Status, string(msg))
	}
	var packages []Package
	if err := gimlet.GetJSON(resp.Body, &packages); err != nil {
		return nil, errors.Wrap(err, "decoding http body")
	}
	return packages, nil
}

// getOSInfo returns a list of operating system information for an AMI.
func (c *RuntimeEnvironmentsClient) getOSInfo(ctx context.Context, amiID string, page, limit int) ([]OSInfo, error) {
	params := url.Values{}
	params.Set("ami", amiID)
	params.Set("page", strconv.Itoa(page))
	params.Set("limit", strconv.Itoa(limit))
	params.Set("type", "OS")
	apiURL := fmt.Sprintf("%s/rest/api/v1/image?%s", c.BaseURL, params.Encode())
	request, err := http.NewRequestWithContext(ctx, http.MethodGet, apiURL, nil)
	if err != nil {
		return nil, err
	}
	request.Header.Add("Content-Type", "application/json")
	request.Header.Add("Api-Key", c.APIKey)
	resp, err := c.Client.Do(request)
	if err != nil {
		return nil, errors.WithStack(err)
	}
	defer resp.Body.Close()
	if resp.StatusCode != http.StatusOK {
		msg, _ := io.ReadAll(resp.Body)
		return nil, errors.Errorf("HTTP request returned unexpected status '%s': %s", resp.Status, string(msg))
	}
	var osInfo []OSInfo
	if err := gimlet.GetJSON(resp.Body, &osInfo); err != nil {
		return nil, errors.Wrap(err, "decoding http body")
	}
	return osInfo, nil
}

<<<<<<< HEAD
// Toolchain represents a toolchain's information.
type Toolchain struct {
	Name    string
	Version string
	Manager string
}

// ToolchainFilterOptions represents the filtering arguments, each of which is optional except for the AMI.
type ToolchainFilterOptions struct {
	AMI     string
	Page    int
	Limit   int
	Name    string // Filter by the name of the toolchain (ex. golang).
	Version string // Filter by the version (ex. go1.8.7).
}

// getToolchains returns a list of packages from the corresponding AMI id.
func (c *RuntimeEnvironmentsClient) getToolchains(ctx context.Context, opts ToolchainFilterOptions) ([]Toolchain, error) {
	params := url.Values{}
	if opts.AMI == "" {
		return nil, errors.New("no AMI provided")
	}
	params.Set("ami", opts.AMI)
	params.Set("page", strconv.Itoa(opts.Page))
	if opts.Limit != 0 {
		params.Set("limit", strconv.Itoa(opts.Limit))
	}
	params.Set("name", opts.Name)
	params.Set("version", opts.Version)
	params.Set("type", "Toolchains")
	apiURL := fmt.Sprintf("%s/rest/api/v1/image?%s", c.BaseURL, params.Encode())
=======
// ImageDiffOptions represents the arguments for getImageDiff. BeforeAMI is the starting AMI, and AfterAMI is the ending AMI.
type ImageDiffOptions struct {
	BeforeAMI string
	AfterAMI  string
}

// ImageDiffChange represents a change between two AMIs.
type ImageDiffChange struct {
	Name    string
	Manager string
	Type    string
	Removed string
	Added   string
}

// getImageDiff returns a list of package and toolchain changes that occurred between the provided AMIs.
func (c *RuntimeEnvironmentsClient) getImageDiff(ctx context.Context, opts ImageDiffOptions) ([]ImageDiffChange, error) {
	params := url.Values{}
	params.Set("ami", opts.BeforeAMI)
	params.Set("ami2", opts.AfterAMI)
	params.Set("limit", "1000000000") // Artificial limit set high because API has default limit of 10.
	apiURL := fmt.Sprintf("%s/rest/api/v1/imageDiffs?%s", c.BaseURL, params.Encode())
>>>>>>> 542e3323
	request, err := http.NewRequestWithContext(ctx, http.MethodGet, apiURL, nil)
	if err != nil {
		return nil, err
	}
	request.Header.Add("Content-Type", "application/json")
	request.Header.Add("Api-Key", c.APIKey)
	resp, err := c.Client.Do(request)
	if err != nil {
		return nil, errors.WithStack(err)
	}
	defer resp.Body.Close()
	if resp.StatusCode != http.StatusOK {
		msg, _ := io.ReadAll(resp.Body)
		return nil, errors.Errorf("HTTP request returned unexpected status '%s': %s", resp.Status, string(msg))
	}
<<<<<<< HEAD
	var toolchains []Toolchain
	if err := gimlet.GetJSON(resp.Body, &toolchains); err != nil {
		return nil, errors.Wrap(err, "decoding http body")
	}
	return toolchains, nil
=======
	changes := []ImageDiffChange{}
	if err := gimlet.GetJSON(resp.Body, &changes); err != nil {
		return nil, errors.Wrap(err, "decoding http body")
	}
	filteredChanges := []ImageDiffChange{}
	for _, c := range changes {
		if c.Type == EnvChangeTypePackages || c.Type == EnvChangeTypeToolchains {
			filteredChanges = append(filteredChanges, c)
		}
	}
	return filteredChanges, nil
>>>>>>> 542e3323
}<|MERGE_RESOLUTION|>--- conflicted
+++ resolved
@@ -23,12 +23,6 @@
 	APIKey  string
 }
 
-// OSInfo stores operating system information.
-type OSInfo struct {
-	Version string
-	Name    string
-}
-
 func NewRuntimeEnvironmentsClient(baseURL string, apiKey string) *RuntimeEnvironmentsClient {
 	c := RuntimeEnvironmentsClient{
 		Client:  &http.Client{},
@@ -79,9 +73,9 @@
 	Manager string
 }
 
-// PackageFilterOptions represents the filtering arguments, each of which is optional except the AMIID.
+// PackageFilterOptions represents the filtering arguments, each of which is optional except the AMI.
 type PackageFilterOptions struct {
-	AMIID   string
+	AMI     string
 	Page    int
 	Limit   int
 	Name    string // Filter by the name of the package.
@@ -90,11 +84,11 @@
 
 // getPackages returns a list of packages from the corresponding AMI and filters in opts.
 func (c *RuntimeEnvironmentsClient) getPackages(ctx context.Context, opts PackageFilterOptions) ([]Package, error) {
-	params := url.Values{}
-	if opts.AMIID == "" {
+	if opts.AMI == "" {
 		return nil, errors.New("no AMI provided")
 	}
-	params.Set("ami", opts.AMIID)
+	params := url.Values{}
+	params.Set("ami", opts.AMI)
 	params.Set("page", strconv.Itoa(opts.Page))
 	if opts.Limit != 0 {
 		params.Set("limit", strconv.Itoa(opts.Limit))
@@ -123,6 +117,12 @@
 		return nil, errors.Wrap(err, "decoding http body")
 	}
 	return packages, nil
+}
+
+// OSInfo stores operating system information.
+type OSInfo struct {
+	Version string
+	Name    string
 }
 
 // getOSInfo returns a list of operating system information for an AMI.
@@ -155,7 +155,56 @@
 	return osInfo, nil
 }
 
-<<<<<<< HEAD
+// ImageDiffOptions represents the arguments for getImageDiff. BeforeAMI is the starting AMI, and AfterAMI is the ending AMI.
+type ImageDiffOptions struct {
+	BeforeAMI string
+	AfterAMI  string
+}
+
+// ImageDiffChange represents a change between two AMIs.
+type ImageDiffChange struct {
+	Name    string
+	Manager string
+	Type    string
+	Removed string
+	Added   string
+}
+
+// getImageDiff returns a list of package and toolchain changes that occurred between the provided AMIs.
+func (c *RuntimeEnvironmentsClient) getImageDiff(ctx context.Context, opts ImageDiffOptions) ([]ImageDiffChange, error) {
+	params := url.Values{}
+	params.Set("ami", opts.BeforeAMI)
+	params.Set("ami2", opts.AfterAMI)
+	params.Set("limit", "1000000000") // Artificial limit set high because API has default limit of 10.
+	apiURL := fmt.Sprintf("%s/rest/api/v1/imageDiffs?%s", c.BaseURL, params.Encode())
+	request, err := http.NewRequestWithContext(ctx, http.MethodGet, apiURL, nil)
+	if err != nil {
+		return nil, err
+	}
+	request.Header.Add("Content-Type", "application/json")
+	request.Header.Add("Api-Key", c.APIKey)
+	resp, err := c.Client.Do(request)
+	if err != nil {
+		return nil, errors.WithStack(err)
+	}
+	defer resp.Body.Close()
+	if resp.StatusCode != http.StatusOK {
+		msg, _ := io.ReadAll(resp.Body)
+		return nil, errors.Errorf("HTTP request returned unexpected status '%s': %s", resp.Status, string(msg))
+	}
+	changes := []ImageDiffChange{}
+	if err := gimlet.GetJSON(resp.Body, &changes); err != nil {
+		return nil, errors.Wrap(err, "decoding http body")
+	}
+	filteredChanges := []ImageDiffChange{}
+	for _, c := range changes {
+		if c.Type == EnvChangeTypePackages || c.Type == EnvChangeTypeToolchains {
+			filteredChanges = append(filteredChanges, c)
+		}
+	}
+	return filteredChanges, nil
+}
+
 // Toolchain represents a toolchain's information.
 type Toolchain struct {
 	Name    string
@@ -172,12 +221,12 @@
 	Version string // Filter by the version (ex. go1.8.7).
 }
 
-// getToolchains returns a list of packages from the corresponding AMI id.
+// getToolchains returns a list of toolchains from the AMI and filters in the ToolchainFilterOptions.
 func (c *RuntimeEnvironmentsClient) getToolchains(ctx context.Context, opts ToolchainFilterOptions) ([]Toolchain, error) {
-	params := url.Values{}
 	if opts.AMI == "" {
 		return nil, errors.New("no AMI provided")
 	}
+	params := url.Values{}
 	params.Set("ami", opts.AMI)
 	params.Set("page", strconv.Itoa(opts.Page))
 	if opts.Limit != 0 {
@@ -187,62 +236,24 @@
 	params.Set("version", opts.Version)
 	params.Set("type", "Toolchains")
 	apiURL := fmt.Sprintf("%s/rest/api/v1/image?%s", c.BaseURL, params.Encode())
-=======
-// ImageDiffOptions represents the arguments for getImageDiff. BeforeAMI is the starting AMI, and AfterAMI is the ending AMI.
-type ImageDiffOptions struct {
-	BeforeAMI string
-	AfterAMI  string
-}
-
-// ImageDiffChange represents a change between two AMIs.
-type ImageDiffChange struct {
-	Name    string
-	Manager string
-	Type    string
-	Removed string
-	Added   string
-}
-
-// getImageDiff returns a list of package and toolchain changes that occurred between the provided AMIs.
-func (c *RuntimeEnvironmentsClient) getImageDiff(ctx context.Context, opts ImageDiffOptions) ([]ImageDiffChange, error) {
-	params := url.Values{}
-	params.Set("ami", opts.BeforeAMI)
-	params.Set("ami2", opts.AfterAMI)
-	params.Set("limit", "1000000000") // Artificial limit set high because API has default limit of 10.
-	apiURL := fmt.Sprintf("%s/rest/api/v1/imageDiffs?%s", c.BaseURL, params.Encode())
->>>>>>> 542e3323
-	request, err := http.NewRequestWithContext(ctx, http.MethodGet, apiURL, nil)
-	if err != nil {
-		return nil, err
-	}
-	request.Header.Add("Content-Type", "application/json")
-	request.Header.Add("Api-Key", c.APIKey)
-	resp, err := c.Client.Do(request)
-	if err != nil {
-		return nil, errors.WithStack(err)
-	}
-	defer resp.Body.Close()
-	if resp.StatusCode != http.StatusOK {
-		msg, _ := io.ReadAll(resp.Body)
-		return nil, errors.Errorf("HTTP request returned unexpected status '%s': %s", resp.Status, string(msg))
-	}
-<<<<<<< HEAD
+	request, err := http.NewRequestWithContext(ctx, http.MethodGet, apiURL, nil)
+	if err != nil {
+		return nil, err
+	}
+	request.Header.Add("Content-Type", "application/json")
+	request.Header.Add("Api-Key", c.APIKey)
+	resp, err := c.Client.Do(request)
+	if err != nil {
+		return nil, errors.WithStack(err)
+	}
+	defer resp.Body.Close()
+	if resp.StatusCode != http.StatusOK {
+		msg, _ := io.ReadAll(resp.Body)
+		return nil, errors.Errorf("HTTP request returned unexpected status '%s': %s", resp.Status, string(msg))
+	}
 	var toolchains []Toolchain
 	if err := gimlet.GetJSON(resp.Body, &toolchains); err != nil {
 		return nil, errors.Wrap(err, "decoding http body")
 	}
 	return toolchains, nil
-=======
-	changes := []ImageDiffChange{}
-	if err := gimlet.GetJSON(resp.Body, &changes); err != nil {
-		return nil, errors.Wrap(err, "decoding http body")
-	}
-	filteredChanges := []ImageDiffChange{}
-	for _, c := range changes {
-		if c.Type == EnvChangeTypePackages || c.Type == EnvChangeTypeToolchains {
-			filteredChanges = append(filteredChanges, c)
-		}
-	}
-	return filteredChanges, nil
->>>>>>> 542e3323
 }