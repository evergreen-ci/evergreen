--- conflicted
+++ resolved
@@ -25,16 +25,6 @@
 	APIKey  string
 }
 
-<<<<<<< HEAD
-// OSInfo stores operating system information.
-type OSInfo struct {
-	Version string
-	Name    string
-}
-
-// NewRuntimeEnvironmentsClient creates a new client with the API base URL and API key fields.
-=======
->>>>>>> 835f0035
 func NewRuntimeEnvironmentsClient(baseURL string, apiKey string) *RuntimeEnvironmentsClient {
 	c := RuntimeEnvironmentsClient{
 		Client:  &http.Client{},
