package thirdparty

import (
	"bytes"
	"crypto/hmac"
	"crypto/sha1"
	"encoding/base64"
	"encoding/xml"
	"fmt"
	"io"
	"io/ioutil"
	"net/http"
	"net/url"
	"os"
	"sort"
	"strings"
	"time"

	awsSDK "github.com/aws/aws-sdk-go/aws"
	"github.com/aws/aws-sdk-go/aws/credentials"
	"github.com/aws/aws-sdk-go/aws/session"
	awsS3 "github.com/aws/aws-sdk-go/service/s3"
	"github.com/evergreen-ci/evergreen/util"
	"github.com/goamz/goamz/aws"
	"github.com/goamz/goamz/s3"
	"github.com/mongodb/grip"
	"github.com/pkg/errors"
)

var s3ParamsToSign = map[string]bool{
	"acl":                          true,
	"location":                     true,
	"logging":                      true,
	"notification":                 true,
	"partNumber":                   true,
	"policy":                       true,
	"requestPayment":               true,
	"torrent":                      true,
	"uploadId":                     true,
	"uploads":                      true,
	"versionId":                    true,
	"versioning":                   true,
	"versions":                     true,
	"response-content-type":        true,
	"response-content-language":    true,
	"response-expires":             true,
	"response-cache-control":       true,
	"response-content-disposition": true,
	"response-content-encoding":    true,
}

const (
	s3ConnectTimeout = 2 * time.Minute
	s3ReadTimeout    = 10 * time.Minute
	s3WriteTimeout   = 10 * time.Minute
	newCode          = true
	region           = "us-east-1"
	// Minimum 5MB per chunk except for last part http://docs.aws.amazon.com/AmazonS3/latest/API/mpUploadComplete.html
	maxPartSize = 1024 * 1024 * 5
)

// For our S3 copy operations, S3 either returns an CopyObjectResult or
// a CopyObjectError body. In order to determine what kind of response
// was returned we read the body returned from the API call
type CopyObjectResult struct {
	XMLName      xml.Name `xml:"CopyObjectResult"`
	LastModified string   `xml:"LastModified"`
	ETag         string   `xml:"ETag"`
}

type CopyObjectError struct {
	XMLName   xml.Name `xml:"Error"`
	Code      string   `xml:"Code"`
	Message   string   `xml:"Message"`
	Resource  string   `xml:"Resource"`
	RequestId string   `xml:"RequestId"`
	ErrMsg    string
}

func (e CopyObjectError) Error() string {
	return fmt.Sprintf("Code: %v\nMessage: %v\nResource: %v"+
		"\nRequestId: %v\nErrMsg: %v\n",
		e.Code, e.Message, e.Resource, e.RequestId, e.ErrMsg)
}

// NewS3Session returns a configures s3 session.
func NewS3Session(auth *aws.Auth, region aws.Region, client *http.Client) *s3.S3 {
	s3Session := s3.New(*auth, region, client)
	s3Session.ReadTimeout = s3ReadTimeout
	s3Session.WriteTimeout = s3WriteTimeout
	s3Session.ConnectTimeout = s3ConnectTimeout
	return s3Session
}

func S3CopyFile(awsAuth *aws.Auth, fromS3Bucket, fromS3Path, toS3Bucket, toS3Path, permissionACL string) error {
	client := util.GetHTTPClient()
	defer util.PutHTTPClient(client)

	destinationPath := fmt.Sprintf("http://%v.s3.amazonaws.com/%v",
		toS3Bucket, toS3Path)
	req, err := http.NewRequest("PUT", destinationPath, nil)
	if err != nil {
		return errors.Wrapf(err, "PUT request on %v failed", destinationPath)
	}
	req.Header.Add("x-amz-copy-source", fmt.Sprintf("/%v/%v", fromS3Bucket,
		fromS3Path))
	req.Header.Add("x-amz-date", time.Now().Format(time.RFC850))
	if permissionACL != "" {
		req.Header.Add("x-amz-acl", permissionACL)
	}
	signaturePath := fmt.Sprintf("/%v/%v", toS3Bucket, toS3Path)
	SignAWSRequest(*awsAuth, signaturePath, req)

	resp, err := client.Do(req)
	if resp == nil {
		return errors.Wrap(err, "Nil response received")
	}
	defer resp.Body.Close()

	// attempt to read the response body to check for success/error message
	respBody, respBodyErr := ioutil.ReadAll(resp.Body)
	if respBodyErr != nil {
		return errors.Errorf("Error reading s3 copy response body: %v", respBodyErr)
	}

	// Attempt to unmarshall the response body. If there's no errors, it means
	// that the S3 copy was successful. If there's an error, or a non-200
	// response code, it indicates a copy error
	copyObjectResult := CopyObjectResult{}
	xmlErr := xml.Unmarshal(respBody, &copyObjectResult)
	if xmlErr != nil || resp.StatusCode != http.StatusOK {
		var errMsg string
		if xmlErr == nil {
			errMsg = fmt.Sprintf("S3 returned status code: %d", resp.StatusCode)
		} else {
			errMsg = fmt.Sprintf("unmarshalling error: %v", xmlErr)
		}
		// an unmarshalling error or a non-200 status code indicates S3 returned
		// an error so we'll now attempt to unmarshall that error response
		copyObjectError := CopyObjectError{}
		xmlErr = xml.Unmarshal(respBody, &copyObjectError)
		if xmlErr != nil {
			// *This should seldom happen since a non-200 status code or a
			// copyObjectResult unmarshall error on a response from S3 should
			// contain a CopyObjectError. An error here indicates possible
			// backwards incompatible changes in the AWS API
			return errors.Errorf("Unrecognized S3 response: %v: %v", errMsg, xmlErr)
		}
		copyObjectError.ErrMsg = errMsg
		// if we were able to parse out an error response, then we can reliably
		// inform the user of the error
		return copyObjectError
	}
	return err
}

// PutS3File writes the specified file to an s3 bucket using the given permissions and content type.
// The details of where to put the file are included in the s3URL
func legacyPutS3File(pushAuth *aws.Auth, localFilePath, s3URL, contentType, permissionACL string) error {
	urlParsed, err := url.Parse(s3URL)
	if err != nil {
		return err
	}

	if urlParsed.Scheme != "s3" {
		return errors.Errorf("Don't know how to use URL with scheme %v", urlParsed.Scheme)
	}

	fi, err := os.Stat(localFilePath)
	if err != nil {
		return err
	}

	localFileReader, err := os.Open(localFilePath)
	if err != nil {
		return err
	}
	defer localFileReader.Close()

	client := util.GetHTTPClient()
	defer util.PutHTTPClient(client)

	session := NewS3Session(pushAuth, aws.USEast, client)
	bucket := session.Bucket(urlParsed.Host)
	// options for the header
	options := s3.Options{}
	return errors.Wrapf(bucket.PutReader(urlParsed.Path, localFileReader, fi.Size(), contentType, s3.ACL(permissionACL), options),
		"problem putting %s to bucket", localFilePath)
}

func PutS3File(pushAuth *aws.Auth, localFilePath, s3URL, contentType, permissionACL string) error {
	if !newCode {
		return legacyPutS3File(pushAuth, localFilePath, s3URL, contentType, permissionACL)
	}

	urlParsed, err := url.Parse(s3URL)
	if err != nil {
		return errors.Wrapf(err, "Error parsing URL: %s", s3URL)
	}

	if urlParsed.Scheme != "s3" {
		return errors.Errorf("Don't know how to use URL with scheme %v", urlParsed.Scheme)
	}

	config := &awsSDK.Config{
		Credentials: credentials.NewStaticCredentials(pushAuth.AccessKey, pushAuth.SecretKey, pushAuth.Token()),
		Region:      awsSDK.String(region),
	}
	session, err := session.NewSession(config)
	if err != nil {
		return errors.Wrap(err, "error creating new session")
	}
	svc := awsS3.New(session)
<<<<<<< HEAD
	bucket := awsS3.CreateBucketInput{
		Bucket: &urlParsed.Host,
	}
=======
	bucket := &awsS3.CreateBucketInput{
		Bucket: &urlParsed.Host,
	}
	bucket = bucket.SetACL(permissionACL)
>>>>>>> 9cfa883f

	file, err := os.Open(localFilePath)
	if err != nil {
		return errors.Wrapf(err, "Error opening file %s", localFilePath)
	}
	defer file.Close()

	// Get size of file to read into buffer
	fileInfo, err := file.Stat()
	if err != nil {
		return errors.Wrapf(err, "Error getting stats for file %s", localFilePath)
	}
	size := fileInfo.Size()
	buffer, err := ioutil.ReadAll(file)
	if err != nil {
		return errors.Wrapf(err, "Error reading bytes of file %s", localFilePath)
	}

	// Step 1: initiate multipart upload
	resp, err := createPart(svc, bucket, urlParsed.Path, contentType)
	if err != nil {
		return errors.Wrap(err, "Error initiating part")
	}

	// Step 2: upload each part
	completedParts := make([]*awsS3.CompletedPart, 0)
	partNum := int64(1)
	remaining := size
	var partLength int64
	// Keep uploading until there are no many bytes remaining
	for i := int64(0); remaining != 0; i += partLength {
		// Abide by 5MB per part limit
		if remaining < maxPartSize {
			partLength = remaining
		} else {
			partLength = maxPartSize
		}

		uploadedPart, err := uploadPart(svc, resp, buffer[i:i+partLength], partNum)
		if err != nil {
			//  If an error occurs, abort upload to not get charged by Amazon
			abortErr := abortMultipartUpload(svc, resp)
			if abortErr != nil {
				return errors.Wrapf(abortErr, "Error aborting multipart upload for %s", localFilePath)
			}
			return errors.Wrapf(err, "Error uploading part in S3 multipart upload for %s", localFilePath)
		}
		remaining -= partLength
		partNum++
		completedParts = append(completedParts, uploadedPart)
	}

	// Step 3: complete upload by assembling all uploaded parts
	return completeMultipartUpload(svc, resp, completedParts)
}

// createPart initiates a multipart upload
<<<<<<< HEAD
func createPart(svc *awsS3.S3, bucket awsS3.CreateBucketInput, path,
	contentType string) (*awsS3.CreateMultipartUploadOutput, error) {
	creationInput := &awsS3.CreateMultipartUploadInput{
		Bucket:      awsSDK.String(*bucket.Bucket),
=======
func createPart(svc *awsS3.S3, bucket *awsS3.CreateBucketInput, path, contentType string) (*awsS3.CreateMultipartUploadOutput, error) {
	creationInput := &awsS3.CreateMultipartUploadInput{
		ACL:         bucket.ACL,
		Bucket:      bucket.Bucket,
>>>>>>> 9cfa883f
		Key:         awsSDK.String(path),
		ContentType: awsSDK.String(contentType),
	}

	result, err := svc.CreateMultipartUpload(creationInput)
	if err != nil {
		return nil, errors.Wrap(err, "Error creating part for multipart upload")
	}
	return result, nil
}

// uploadPart uploads a part by identifying a partNum and its position within the
// object being created
func uploadPart(svc *awsS3.S3, resp *awsS3.CreateMultipartUploadOutput,
	fileBytes []byte, partNum int64) (*awsS3.CompletedPart, error) {
	uploadInput := &awsS3.UploadPartInput{
		Body:          bytes.NewReader(fileBytes),
		Bucket:        awsSDK.String(*resp.Bucket),
		Key:           awsSDK.String(*resp.Key),
		PartNumber:    awsSDK.Int64(partNum),
		UploadId:      awsSDK.String(*resp.UploadId),
		ContentLength: awsSDK.Int64(int64(len(fileBytes))),
	}
	uploadResult, err := svc.UploadPart(uploadInput)
	if err != nil {
		return nil, errors.Wrap(err, "Error uploading parts to multipart upload")
	}
	uploadedPart := &awsS3.CompletedPart{
		ETag:       awsSDK.String(*uploadResult.ETag),
		PartNumber: awsSDK.Int64(partNum),
	}
	return uploadedPart, nil
}

// completeMultipartUpload completes a multipart upload by assembling previously
// uploaded parts in order of ascending part number
func completeMultipartUpload(svc *awsS3.S3, resp *awsS3.CreateMultipartUploadOutput,
	completedParts []*awsS3.CompletedPart) error {
	completeInput := &awsS3.CompleteMultipartUploadInput{
		Bucket: awsSDK.String(*resp.Bucket),
		Key:    awsSDK.String(*resp.Key),
		MultipartUpload: &awsS3.CompletedMultipartUpload{
			Parts: completedParts,
		},
		UploadId: awsSDK.String(*resp.UploadId),
	}
	_, err := svc.CompleteMultipartUpload(completeInput)
	if err != nil {
		return errors.Wrap(err, "Error completing multipart upload")
	}
	return nil
}

// abortMultipartUpload aborts a multipart upload to stop getting charged for
// storage of the uploaded parts
func abortMultipartUpload(svc *awsS3.S3, resp *awsS3.CreateMultipartUploadOutput) error {
	abortInput := &awsS3.AbortMultipartUploadInput{
		Bucket:   awsSDK.String(*resp.Bucket),
		Key:      awsSDK.String(*resp.Key),
		UploadId: awsSDK.String(*resp.UploadId),
	}
	_, err := svc.AbortMultipartUpload(abortInput)
	if err != nil {
		return errors.Wrap(err, "Error aborting multipart upload")
	}
	return nil
}

func legacyGetS3File(auth *aws.Auth, s3URL string) (io.ReadCloser, error) {
	urlParsed, err := url.Parse(s3URL)
	if err != nil {
		return nil, err
	}
	client := util.GetHTTPClient()
	defer util.PutHTTPClient(client)

	session := NewS3Session(auth, aws.USEast, client)

	bucket := session.Bucket(urlParsed.Host)
	return bucket.GetReader(urlParsed.Path)
}

func GetS3File(auth *aws.Auth, s3URL string) (io.ReadCloser, error) {
	if !newCode {
		return legacyGetS3File(auth, s3URL)
	}

	urlParsed, err := url.Parse(s3URL)
	if err != nil {
		return nil, errors.Wrapf(err, "Error parsing URL: %s", s3URL)
	}

	config := &awsSDK.Config{
		Credentials: credentials.NewStaticCredentials(auth.AccessKey, auth.SecretKey, auth.Token()),
		Region:      awsSDK.String(region),
	}
	session, err := session.NewSession(config)
	if err != nil {
		return nil, errors.Wrap(err, "error creating new session")
	}

	svc := awsS3.New(session)
	bucket := awsS3.CreateBucketInput{
		Bucket: &urlParsed.Host,
	}

	input := &awsS3.GetObjectInput{
		Bucket: bucket.Bucket,
		Key:    awsSDK.String(urlParsed.Path),
	}
	rc, err := svc.GetObject(input)
	if err != nil {
		return nil, errors.Wrap(err, "Error getting s3 file")
	}
	return rc.Body, nil
}

//Taken from https://github.com/mitchellh/goamz/blob/master/s3/sign.go
//Modified to access the headers/params on an HTTP req directly.
func SignAWSRequest(auth aws.Auth, canonicalPath string, req *http.Request) {
	method := req.Method
	headers := req.Header
	params := req.URL.Query()

	var md5, ctype, date, xamz string
	var xamzDate bool
	var sarray []string
	var err error
	for k, v := range headers {
		k = strings.ToLower(k)
		switch k {
		case "content-md5":
			md5 = v[0]
		case "content-type":
			ctype = v[0]
		case "date":
			if !xamzDate {
				date = v[0]
			}
		default:
			if strings.HasPrefix(k, "x-amz-") {
				vall := strings.Join(v, ",")
				sarray = append(sarray, k+":"+vall)
				if k == "x-amz-date" {
					xamzDate = true
					date = ""
				}
			}
		}
	}
	if len(sarray) > 0 {
		sort.StringSlice(sarray).Sort()
		xamz = strings.Join(sarray, "\n") + "\n"
	}

	expires := false
	if v, ok := params["Expires"]; ok {
		// Query string request authentication alternative.
		expires = true
		date = v[0]
		params["AWSAccessKeyId"] = []string{auth.AccessKey}
	}

	sarray = sarray[0:0]
	for k, v := range params {
		if s3ParamsToSign[k] {
			for _, vi := range v {
				if vi == "" {
					sarray = append(sarray, k)
				} else {
					// "When signing you do not encode these values."
					sarray = append(sarray, k+"="+vi)
				}
			}
		}
	}
	if len(sarray) > 0 {
		sort.StringSlice(sarray).Sort()
		canonicalPath = canonicalPath + "?" + strings.Join(sarray, "&")
	}

	payload := method + "\n" + md5 + "\n" + ctype + "\n" + date + "\n" + xamz + canonicalPath
	hash := hmac.New(sha1.New, []byte(auth.SecretKey))
	_, err = hash.Write([]byte(payload))
	grip.Debug(err)

	signature := make([]byte, base64.StdEncoding.EncodedLen(hash.Size()))
	base64.StdEncoding.Encode(signature, hash.Sum(nil))

	if expires {
		params["Signature"] = []string{string(signature)}
	} else {
		headers["Authorization"] = []string{"AWS " + auth.AccessKey + ":" + string(signature)}
	}
}<|MERGE_RESOLUTION|>--- conflicted
+++ resolved
@@ -211,16 +211,9 @@
 		return errors.Wrap(err, "error creating new session")
 	}
 	svc := awsS3.New(session)
-<<<<<<< HEAD
 	bucket := awsS3.CreateBucketInput{
 		Bucket: &urlParsed.Host,
 	}
-=======
-	bucket := &awsS3.CreateBucketInput{
-		Bucket: &urlParsed.Host,
-	}
-	bucket = bucket.SetACL(permissionACL)
->>>>>>> 9cfa883f
 
 	file, err := os.Open(localFilePath)
 	if err != nil {
@@ -234,10 +227,7 @@
 		return errors.Wrapf(err, "Error getting stats for file %s", localFilePath)
 	}
 	size := fileInfo.Size()
-	buffer, err := ioutil.ReadAll(file)
-	if err != nil {
-		return errors.Wrapf(err, "Error reading bytes of file %s", localFilePath)
-	}
+	buffer := make([]byte, maxPartSize*1000000)
 
 	// Step 1: initiate multipart upload
 	resp, err := createPart(svc, bucket, urlParsed.Path, contentType)
@@ -258,6 +248,10 @@
 		} else {
 			partLength = maxPartSize
 		}
+		_, err = file.Read(buffer)
+		if err != nil {
+			return errors.Wrapf(err, "Error reading bytes of file %s", localFilePath)
+		}
 
 		uploadedPart, err := uploadPart(svc, resp, buffer[i:i+partLength], partNum)
 		if err != nil {
@@ -278,17 +272,10 @@
 }
 
 // createPart initiates a multipart upload
-<<<<<<< HEAD
 func createPart(svc *awsS3.S3, bucket awsS3.CreateBucketInput, path,
 	contentType string) (*awsS3.CreateMultipartUploadOutput, error) {
 	creationInput := &awsS3.CreateMultipartUploadInput{
 		Bucket:      awsSDK.String(*bucket.Bucket),
-=======
-func createPart(svc *awsS3.S3, bucket *awsS3.CreateBucketInput, path, contentType string) (*awsS3.CreateMultipartUploadOutput, error) {
-	creationInput := &awsS3.CreateMultipartUploadInput{
-		ACL:         bucket.ACL,
-		Bucket:      bucket.Bucket,
->>>>>>> 9cfa883f
 		Key:         awsSDK.String(path),
 		ContentType: awsSDK.String(contentType),
 	}
