--- conflicted
+++ resolved
@@ -264,11 +264,12 @@
 	return github.NewClient(client)
 }
 
-// GetInstallationToken creates an installation token using Github app auth.
-func GetInstallationToken(ctx context.Context, owner, repo string, opts *github.InstallationTokenOptions) (string, error) {
+// getInstallationToken creates an installation token using Github app auth.
+// If creating a token fails it will return the legacyToken.
+func getInstallationToken(ctx context.Context, legacyToken, owner, repo string, opts *github.InstallationTokenOptions) string {
 	settings, err := evergreen.GetConfig()
 	if err != nil {
-		return "", errors.Wrap(err, "getting evergreen settings")
+		return legacyToken
 	}
 	token, err := settings.CreateInstallationToken(ctx, owner, repo, opts)
 	if err != nil {
@@ -278,21 +279,20 @@
 			"owner":   owner,
 			"repo":    repo,
 		}))
-		return "", errors.Wrap(err, "creating installation token")
-	}
-	return token, nil
-}
-
-func getInstallationTokenWithoutOwnerRepo(ctx context.Context) (string, error) {
-	return GetInstallationToken(ctx, defaultOwner, defaultRepo, nil)
+		return legacyToken
+	}
+	return token
+}
+
+func getInstallationTokenWithoutOwnerRepo(ctx context.Context, legacyToken string) string {
+	return getInstallationToken(ctx, legacyToken, defaultOwner, defaultRepo, nil)
 }
 
 // GetGithubCommits returns a slice of GithubCommit objects from
 // the given commitsURL when provided a valid oauth token
-<<<<<<< HEAD
-func GetGithubCommits(ctx context.Context, oauthToken, owner, repo, ref string, until time.Time, commitPage int) ([]*github.RepositoryCommit, int, error) {
+func GetGithubCommits(ctx context.Context, token, owner, repo, ref string, until time.Time, commitPage int) ([]*github.RepositoryCommit, int, error) {
 	caller := "GetGithubCommits"
-	githubClient := getGithubClient(oauthToken, caller, retryConfig{retry: true})
+	githubClient := getGithubClient(getInstallationToken(ctx, token, owner, repo, nil), caller, retryConfig{retry: true})
 
 	ctx, span := tracer.Start(ctx, caller, trace.WithAttributes(
 		attribute.String(githubEndpointAttribute, caller),
@@ -302,9 +302,6 @@
 	))
 	defer span.End()
 
-=======
-func GetGithubCommits(ctx context.Context, token, owner, repo, ref string, until time.Time, commitPage int) ([]*github.RepositoryCommit, int, error) {
->>>>>>> d7209cb2
 	options := github.CommitsListOptions{
 		SHA: ref,
 		ListOptions: github.ListOptions{
@@ -315,56 +312,12 @@
 		options.Until = until
 	}
 
-<<<<<<< HEAD
 	commits, resp, err := githubClient.Repositories.ListCommits(ctx, owner, repo, &options)
 	if resp != nil {
 		defer resp.Body.Close()
 		span.SetAttributes(attribute.Bool(githubCachedAttribute, respFromCache(resp.Response)))
-=======
-	installationToken, err := GetInstallationToken(ctx, owner, repo, nil)
-	if err != nil {
-		ctx, httpClient, putClient := getGithubClient(ctx, installationToken, "GetGithubCommits", retryConfig{retry: true}, []attribute.KeyValue{
-			attribute.String(githubOwnerAttribute, owner),
-			attribute.String(githubRepoAttribute, repo),
-			attribute.String(githubRefAttribute, ref),
-		})
-		defer putClient()
-		client := github.NewClient(httpClient)
-
-		commits, resp, err := client.Repositories.ListCommits(ctx, owner, repo, &options)
-		if resp != nil {
-			defer resp.Body.Close()
-			if err == nil {
-				return commits, resp.NextPage, nil
-			}
-		}
-
-		grip.Debug(message.WrapError(err, message.Fields{
-			"ticket":  "EVG-19966",
-			"message": "failed to get commits from GitHub",
-			"caller":  "GetGithubCommits",
-			"owner":   owner,
-			"repo":    repo,
-			"options": options,
-			"resp":    resp,
-		}))
-	}
-
-	// Fallback to not using the GitHub app on error.
-	ctx, legacyClient, putLegacyClient := getGithubClient(ctx, token, "GetGithubCommits", retryConfig{retry: true}, []attribute.KeyValue{
-		attribute.String(githubOwnerAttribute, owner),
-		attribute.String(githubRepoAttribute, repo),
-		attribute.String(githubRefAttribute, ref),
-	})
-	defer putLegacyClient()
-	client := github.NewClient(legacyClient)
-
-	commits, newResp, err := client.Repositories.ListCommits(ctx, owner, repo, &options)
-	if newResp != nil {
-		defer newResp.Body.Close()
->>>>>>> d7209cb2
 		if err != nil {
-			return nil, 0, parseGithubErrorResponse(newResp)
+			return nil, 0, parseGithubErrorResponse(resp)
 		}
 	} else {
 		errMsg := fmt.Sprintf("nil response from query for commits in '%s/%s' ref %s : %v", owner, repo, ref, err)
@@ -372,7 +325,7 @@
 		return nil, 0, APIResponseError{errMsg}
 	}
 
-	return commits, newResp.NextPage, nil
+	return commits, resp.NextPage, nil
 }
 
 func parseGithubErrorResponse(resp *github.Response) error {
@@ -389,14 +342,13 @@
 
 // GetGithubFile returns a struct that contains the contents of files within
 // a repository as Base64 encoded content. Ref should be the commit hash or branch (defaults to master).
-<<<<<<< HEAD
-func GetGithubFile(ctx context.Context, oauthToken, owner, repo, path, ref string) (*github.RepositoryContent, error) {
+func GetGithubFile(ctx context.Context, token, owner, repo, path, ref string) (*github.RepositoryContent, error) {
 	if path == "" {
 		return nil, errors.New("remote repository path cannot be empty")
 	}
 
 	caller := "GetGithubFile"
-	githubClient := getGithubClient(oauthToken, caller, retryConfig{retry: true})
+	githubClient := getGithubClient(getInstallationToken(ctx, token, owner, repo, nil), caller, retryConfig{retry: true})
 
 	ctx, span := tracer.Start(ctx, caller, trace.WithAttributes(
 		attribute.String(githubEndpointAttribute, caller),
@@ -407,9 +359,6 @@
 	))
 	defer span.End()
 
-=======
-func GetGithubFile(ctx context.Context, token, owner, repo, path, ref string) (*github.RepositoryContent, error) {
->>>>>>> d7209cb2
 	var opt *github.RepositoryContentGetOptions
 	if len(ref) != 0 {
 		opt = &github.RepositoryContentGetOptions{
@@ -417,66 +366,15 @@
 		}
 	}
 
-<<<<<<< HEAD
 	file, _, resp, err := githubClient.Repositories.GetContents(ctx, owner, repo, path, opt)
 	if resp != nil {
 		defer resp.Body.Close()
 		span.SetAttributes(attribute.Bool(githubCachedAttribute, respFromCache(resp.Response)))
 		if resp.StatusCode == http.StatusNotFound {
-=======
-	installationToken, err := GetInstallationToken(ctx, owner, repo, nil)
-	if err != nil {
-		ctx, httpClient, putClient := getGithubClient(ctx, installationToken, "GetGithubFile", retryConfig{retry: true}, []attribute.KeyValue{
-			attribute.String(githubOwnerAttribute, owner),
-			attribute.String(githubRepoAttribute, repo),
-			attribute.String(githubRefAttribute, ref),
-			attribute.String(githubPathAttribute, path),
-		})
-		defer putClient()
-		client := github.NewClient(httpClient)
-
-		file, _, resp, err := client.Repositories.GetContents(ctx, owner, repo, path, opt)
-		if resp != nil {
-			defer resp.Body.Close()
-			if resp.StatusCode == http.StatusNotFound || file == nil || file.Content == nil {
-				return nil, APIRequestError{Message: "file is nil"}
-			}
-			if err == nil {
-				return file, nil
-			}
-		}
-
-		grip.Debug(message.WrapError(err, message.Fields{
-			"ticket":  "EVG-19966",
-			"message": "failed to get file from GitHub",
-			"caller":  "GetGithubFile",
-			"owner":   owner,
-			"repo":    repo,
-			"path":    path,
-			"options": opt,
-			"resp":    resp,
-		}))
-	}
-
-	// Fallback to not using the GitHub app on error.
-	ctx, httpLegacyClient, putLegacyClient := getGithubClient(ctx, token, "GetGithubFile", retryConfig{retry: true}, []attribute.KeyValue{
-		attribute.String(githubOwnerAttribute, owner),
-		attribute.String(githubRepoAttribute, repo),
-		attribute.String(githubRefAttribute, ref),
-		attribute.String(githubPathAttribute, path),
-	})
-	defer putLegacyClient()
-	client := github.NewClient(httpLegacyClient)
-
-	file, _, newResp, err := client.Repositories.GetContents(ctx, owner, repo, path, opt)
-	if newResp != nil {
-		defer newResp.Body.Close()
-		if newResp.StatusCode == http.StatusNotFound {
->>>>>>> d7209cb2
 			return nil, FileNotFoundError{filepath: path}
 		}
 		if err != nil {
-			return nil, parseGithubErrorResponse(newResp)
+			return nil, parseGithubErrorResponse(resp)
 		}
 	} else {
 		errMsg := fmt.Sprintf("nil response from github for '%s/%s' for '%s': %v", owner, repo, path, err)
@@ -551,72 +449,24 @@
 
 // GetGithubMergeBaseRevision compares baseRevision and currentCommitHash in a
 // GitHub repo and returns the merge base commit's SHA.
-<<<<<<< HEAD
-func GetGithubMergeBaseRevision(ctx context.Context, oauthToken, repoOwner, repo, baseRevision, currentCommitHash string) (string, error) {
+func GetGithubMergeBaseRevision(ctx context.Context, token, owner, repo, baseRevision, currentCommitHash string) (string, error) {
 	caller := "GetGithubMergeBaseRevision"
-	githubClient := getGithubClient(oauthToken, caller, retryConfig{retry: true})
-
-	ctx, span := tracer.Start(ctx, caller, trace.WithAttributes(
-		attribute.String(githubEndpointAttribute, caller),
-		attribute.String(githubOwnerAttribute, repoOwner),
-		attribute.String(githubRepoAttribute, repo),
-	))
-	defer span.End()
-
-	compare, resp, err := githubClient.Repositories.CompareCommits(ctx,
-		repoOwner, repo, baseRevision, currentCommitHash, nil)
-	if resp != nil {
-		defer resp.Body.Close()
-		span.SetAttributes(attribute.Bool(githubCachedAttribute, respFromCache(resp.Response)))
-=======
-func GetGithubMergeBaseRevision(ctx context.Context, token, owner, repo, baseRevision, currentCommitHash string) (string, error) {
-	installationToken, err := GetInstallationToken(ctx, owner, repo, nil)
-	if err != nil {
-
-		ctx, httpClient, putClient := getGithubClient(ctx, installationToken, "GetGithubMergeBaseRevision", retryConfig{retry: true}, []attribute.KeyValue{
-			attribute.String(githubOwnerAttribute, owner),
-			attribute.String(githubRepoAttribute, repo),
-		})
-		defer putClient()
-		client := github.NewClient(httpClient)
-
-		compare, resp, err := client.Repositories.CompareCommits(ctx, owner, repo, baseRevision, currentCommitHash, nil)
-		if resp != nil {
-			defer resp.Body.Close()
-			if compare == nil || compare.MergeBaseCommit == nil || compare.MergeBaseCommit.SHA == nil {
-				return "", APIRequestError{Message: "missing data from GitHub compare response"}
-			}
-			if err == nil {
-				return compare.GetMergeBaseCommit().GetSHA(), nil
-			}
-		}
-
-		grip.Debug(message.WrapError(err, message.Fields{
-			"ticket":  "EVG-19966",
-			"message": "failed to get github merge base revision",
-			"caller":  "GetGithubMergeBaseRevision",
-			"owner":   owner,
-			"repo":    repo,
-			"base":    baseRevision,
-			"current": currentCommitHash,
-			"resp":    resp,
-		}))
-	}
-
-	// Fallback to not using the GitHub app on error.
-	ctx, legacyClient, putLegacyClient := getGithubClient(ctx, token, "GetGithubMergeBaseRevision", retryConfig{retry: true}, []attribute.KeyValue{
+	githubClient := getGithubClient(getInstallationToken(ctx, token, owner, repo, nil), caller, retryConfig{retry: true})
+
+	ctx, span := tracer.Start(ctx, caller, trace.WithAttributes(
+		attribute.String(githubEndpointAttribute, caller),
 		attribute.String(githubOwnerAttribute, owner),
 		attribute.String(githubRepoAttribute, repo),
-	})
-	defer putLegacyClient()
-	client := github.NewClient(legacyClient)
-
-	compare, newResp, err := client.Repositories.CompareCommits(ctx, owner, repo, baseRevision, currentCommitHash, nil)
-	if newResp != nil {
-		defer newResp.Body.Close()
->>>>>>> d7209cb2
+	))
+	defer span.End()
+
+	compare, resp, err := githubClient.Repositories.CompareCommits(ctx,
+		owner, repo, baseRevision, currentCommitHash, nil)
+	if resp != nil {
+		defer resp.Body.Close()
+		span.SetAttributes(attribute.Bool(githubCachedAttribute, respFromCache(resp.Response)))
 		if err != nil {
-			return "", parseGithubErrorResponse(newResp)
+			return "", parseGithubErrorResponse(resp)
 		}
 	} else {
 		apiErr := errors.Errorf("nil response from merge base commit response for '%s/%s'@%s..%s: %v", owner, repo, baseRevision, currentCommitHash, err)
@@ -638,58 +488,17 @@
 	return *compare.MergeBaseCommit.SHA, nil
 }
 
-<<<<<<< HEAD
-func GetCommitEvent(ctx context.Context, oauthToken, repoOwner, repo, githash string) (*github.RepositoryCommit, error) {
+func GetCommitEvent(ctx context.Context, token, owner, repo, githash string) (*github.RepositoryCommit, error) {
 	caller := "GetCommitEvent"
-	githubClient := getGithubClient(oauthToken, caller, retryConfig{retry: true})
-
-	ctx, span := tracer.Start(ctx, caller, trace.WithAttributes(
-		attribute.String(githubEndpointAttribute, caller),
-		attribute.String(githubOwnerAttribute, repoOwner),
-		attribute.String(githubRepoAttribute, repo),
-		attribute.String(githubRefAttribute, githash),
-	))
-	defer span.End()
-=======
-func GetCommitEvent(ctx context.Context, token, owner, repo, githash string) (*github.RepositoryCommit, error) {
-	installationToken, err := GetInstallationToken(ctx, owner, repo, nil)
-	if err != nil {
-		ctx, httpClient, putClient := getGithubClient(ctx, installationToken, "GetCommitEvent", retryConfig{retry: true}, []attribute.KeyValue{
-			attribute.String(githubOwnerAttribute, owner),
-			attribute.String(githubRepoAttribute, repo),
-			attribute.String(githubRefAttribute, githash),
-		})
-		defer putClient()
-		client := github.NewClient(httpClient)
-
-		commit, resp, err := client.Repositories.GetCommit(ctx, owner, repo, githash, nil)
-		if resp != nil {
-			defer resp.Body.Close()
-			if err == nil && commit != nil {
-				return commit, nil
-			}
-		}
-
-		grip.Debug(message.WrapError(err, message.Fields{
-			"ticket":  "EVG-19966",
-			"message": "failed to get github commit",
-			"caller":  "GetCommitEvent",
-			"owner":   owner,
-			"repo":    repo,
-			"commit":  githash,
-			"resp":    resp,
-		}))
-	}
-
-	// Fallback to not using the GitHub app on error.
-	ctx, legacyClient, putLegacyClient := getGithubClient(ctx, token, "GetCommitEvent", retryConfig{retry: true}, []attribute.KeyValue{
+	githubClient := getGithubClient(getInstallationToken(ctx, token, owner, repo, nil), caller, retryConfig{retry: true})
+
+	ctx, span := tracer.Start(ctx, caller, trace.WithAttributes(
+		attribute.String(githubEndpointAttribute, caller),
 		attribute.String(githubOwnerAttribute, owner),
 		attribute.String(githubRepoAttribute, repo),
 		attribute.String(githubRefAttribute, githash),
-	})
-	defer putLegacyClient()
-	client := github.NewClient(legacyClient)
->>>>>>> d7209cb2
+	))
+	defer span.End()
 
 	grip.Info(message.Fields{
 		"message": "requesting commit from github",
@@ -697,18 +506,12 @@
 		"repo":    owner + "/" + repo,
 	})
 
-<<<<<<< HEAD
-	commit, resp, err := githubClient.Repositories.GetCommit(ctx, repoOwner, repo, githash, nil)
-	if resp != nil {
-		defer resp.Body.Close()
-		span.SetAttributes(attribute.Bool(githubCachedAttribute, respFromCache(resp.Response)))
-=======
-	commit, newResp, err := client.Repositories.GetCommit(ctx, owner, repo, githash, nil)
-	if newResp != nil {
-		defer newResp.Body.Close()
->>>>>>> d7209cb2
+	commit, resp, err := githubClient.Repositories.GetCommit(ctx, owner, repo, githash, nil)
+	if resp != nil {
+		defer resp.Body.Close()
+		span.SetAttributes(attribute.Bool(githubCachedAttribute, respFromCache(resp.Response)))
 		if err != nil {
-			return nil, parseGithubErrorResponse(newResp)
+			return nil, parseGithubErrorResponse(resp)
 		}
 	} else {
 		err = errors.Wrapf(err, "nil response from repo %s/%s for %s", owner, repo, githash)
@@ -722,8 +525,8 @@
 
 	msg := message.Fields{
 		"operation": "github api query",
-		"size":      newResp.ContentLength,
-		"status":    newResp.Status,
+		"size":      resp.ContentLength,
+		"status":    resp.Status,
 		"query":     githash,
 		"repo":      owner + "/" + repo,
 	}
@@ -740,69 +543,24 @@
 }
 
 // GetCommitDiff gets the diff of the specified commit via an API call to GitHub
-<<<<<<< HEAD
-func GetCommitDiff(ctx context.Context, oauthToken, repoOwner, repo, sha string) (string, error) {
+func GetCommitDiff(ctx context.Context, token, owner, repo, sha string) (string, error) {
 	caller := "GetCommitDiff"
-	githubClient := getGithubClient(oauthToken, caller, retryConfig{retry: true})
-
-	ctx, span := tracer.Start(ctx, caller, trace.WithAttributes(
-		attribute.String(githubEndpointAttribute, caller),
-		attribute.String(githubOwnerAttribute, repoOwner),
-		attribute.String(githubRepoAttribute, repo),
-		attribute.String(githubRefAttribute, sha),
-	))
-	defer span.End()
-
-	commit, resp, err := githubClient.Repositories.GetCommitRaw(ctx, repoOwner, repo, sha, github.RawOptions{Type: github.Diff})
-	if resp != nil {
-		defer resp.Body.Close()
-		span.SetAttributes(attribute.Bool(githubCachedAttribute, respFromCache(resp.Response)))
-=======
-func GetCommitDiff(ctx context.Context, token, owner, repo, sha string) (string, error) {
-	installationToken, err := GetInstallationToken(ctx, owner, repo, nil)
-	if err != nil {
-		ctx, httpClient, putClient := getGithubClient(ctx, installationToken, "GetCommitDiff", retryConfig{retry: true}, []attribute.KeyValue{
-			attribute.String(githubOwnerAttribute, owner),
-			attribute.String(githubRepoAttribute, repo),
-			attribute.String(githubRefAttribute, sha),
-		})
-		defer putClient()
-		client := github.NewClient(httpClient)
-
-		commit, resp, err := client.Repositories.GetCommitRaw(ctx, owner, repo, sha, github.RawOptions{Type: github.Diff})
-		if resp != nil {
-			defer resp.Body.Close()
-			if err == nil {
-				return commit, nil
-			}
-		}
-
-		grip.Debug(message.WrapError(err, message.Fields{
-			"ticket":  "EVG-19966",
-			"message": "failed to get commit diff",
-			"caller":  "GetCommitDiff",
-			"owner":   owner,
-			"repo":    repo,
-			"commit":  sha,
-			"resp":    resp,
-		}))
-	}
-
-	// Fallback to not using the GitHub app on error.
-	ctx, legacyClient, putLegacyClient := getGithubClient(ctx, token, "GetCommitDiff", retryConfig{retry: true}, []attribute.KeyValue{
+	githubClient := getGithubClient(getInstallationToken(ctx, token, owner, repo, nil), caller, retryConfig{retry: true})
+
+	ctx, span := tracer.Start(ctx, caller, trace.WithAttributes(
+		attribute.String(githubEndpointAttribute, caller),
 		attribute.String(githubOwnerAttribute, owner),
 		attribute.String(githubRepoAttribute, repo),
 		attribute.String(githubRefAttribute, sha),
-	})
-	defer putLegacyClient()
-	client := github.NewClient(legacyClient)
-
-	commit, newResp, err := client.Repositories.GetCommitRaw(ctx, owner, repo, sha, github.RawOptions{Type: github.Diff})
-	if newResp != nil {
-		defer newResp.Body.Close()
->>>>>>> d7209cb2
+	))
+	defer span.End()
+
+	commit, resp, err := githubClient.Repositories.GetCommitRaw(ctx, owner, repo, sha, github.RawOptions{Type: github.Diff})
+	if resp != nil {
+		defer resp.Body.Close()
+		span.SetAttributes(attribute.Bool(githubCachedAttribute, respFromCache(resp.Response)))
 		if err != nil {
-			return "", parseGithubErrorResponse(newResp)
+			return "", parseGithubErrorResponse(resp)
 		}
 	} else {
 		errMsg := fmt.Sprintf("nil response from '%s/%s': sha: '%s': %v", owner, repo, sha, err)
@@ -819,73 +577,26 @@
 }
 
 // GetBranchEvent gets the head of the a given branch via an API call to GitHub
-<<<<<<< HEAD
-func GetBranchEvent(ctx context.Context, oauthToken, repoOwner, repo, branch string) (*github.Branch, error) {
+func GetBranchEvent(ctx context.Context, token, owner, repo, branch string) (*github.Branch, error) {
 	caller := "GetBranchEvent"
-	githubClient := getGithubClient(oauthToken, caller, retryConfig{retry: true})
-
-	ctx, span := tracer.Start(ctx, caller, trace.WithAttributes(
-		attribute.String(githubEndpointAttribute, caller),
-		attribute.String(githubOwnerAttribute, repoOwner),
-		attribute.String(githubRepoAttribute, repo),
-		attribute.String(githubRefAttribute, branch),
-	))
-	defer span.End()
-=======
-func GetBranchEvent(ctx context.Context, token, owner, repo, branch string) (*github.Branch, error) {
-	installationToken, err := GetInstallationToken(ctx, owner, repo, nil)
-	if err != nil {
-		ctx, httpClient, putClient := getGithubClient(ctx, installationToken, "GetBranchEvent", retryConfig{retry: true}, []attribute.KeyValue{
-			attribute.String(githubOwnerAttribute, owner),
-			attribute.String(githubRepoAttribute, repo),
-			attribute.String(githubRefAttribute, branch),
-		})
-		defer putClient()
-		client := github.NewClient(httpClient)
-
-		branchEvent, resp, err := client.Repositories.GetBranch(ctx, owner, repo, branch, false)
-		if resp != nil {
-			defer resp.Body.Close()
-			if err == nil {
-				return branchEvent, nil
-			}
-		}
-
-		grip.Debug(message.WrapError(err, message.Fields{
-			"ticket":  "EVG-19966",
-			"message": "failed to get github branch",
-			"caller":  "GetBranchEvent",
-			"owner":   owner,
-			"repo":    repo,
-			"branch":  branch,
-			"resp":    resp,
-		}))
-	}
-
-	// Fallback to not using the GitHub app on error.
-	ctx, legacyClient, putLegacyClient := getGithubClient(ctx, token, "GetBranchEvent", retryConfig{retry: true}, []attribute.KeyValue{
+	githubClient := getGithubClient(getInstallationToken(ctx, token, owner, repo, nil), caller, retryConfig{retry: true})
+
+	ctx, span := tracer.Start(ctx, caller, trace.WithAttributes(
+		attribute.String(githubEndpointAttribute, caller),
 		attribute.String(githubOwnerAttribute, owner),
 		attribute.String(githubRepoAttribute, repo),
 		attribute.String(githubRefAttribute, branch),
-	})
-	defer putLegacyClient()
-	client := github.NewClient(legacyClient)
->>>>>>> d7209cb2
+	))
+	defer span.End()
 
 	grip.Debugf("requesting github commit for '%s/%s': branch: %s\n", owner, repo, branch)
 
-<<<<<<< HEAD
-	branchEvent, resp, err := githubClient.Repositories.GetBranch(ctx, repoOwner, repo, branch, false)
-	if resp != nil {
-		defer resp.Body.Close()
-		span.SetAttributes(attribute.Bool(githubCachedAttribute, respFromCache(resp.Response)))
-=======
-	branchEvent, newResp, err := client.Repositories.GetBranch(ctx, owner, repo, branch, false)
-	if newResp != nil {
-		defer newResp.Body.Close()
->>>>>>> d7209cb2
+	branchEvent, resp, err := githubClient.Repositories.GetBranch(ctx, owner, repo, branch, false)
+	if resp != nil {
+		defer resp.Body.Close()
+		span.SetAttributes(attribute.Bool(githubCachedAttribute, respFromCache(resp.Response)))
 		if err != nil {
-			return nil, parseGithubErrorResponse(newResp)
+			return nil, parseGithubErrorResponse(resp)
 		}
 	} else {
 		errMsg := fmt.Sprintf("nil response from github for '%s/%s': branch: '%s': %v", owner, repo, branch, err)
@@ -1036,10 +747,9 @@
 }
 
 // GetTaggedCommitFromGithub gets the commit SHA for the given tag name.
-<<<<<<< HEAD
-func GetTaggedCommitFromGithub(ctx context.Context, oauthToken, owner, repo, tag string) (string, error) {
+func GetTaggedCommitFromGithub(ctx context.Context, token, owner, repo, tag string) (string, error) {
 	caller := "GetTaggedCommitFromGithub"
-	githubClient := getGithubClient(oauthToken, caller, retryConfig{retry: true})
+	githubClient := getGithubClient(getInstallationToken(ctx, token, owner, repo, nil), caller, retryConfig{retry: true})
 
 	ctx, span := tracer.Start(ctx, caller, trace.WithAttributes(
 		attribute.String(githubEndpointAttribute, caller),
@@ -1054,61 +764,15 @@
 	if resp != nil {
 		defer resp.Body.Close()
 		span.SetAttributes(attribute.Bool(githubCachedAttribute, respFromCache(resp)))
-=======
-func GetTaggedCommitFromGithub(ctx context.Context, token, owner, repo, tag string) (string, error) {
-	installationToken, err := GetInstallationToken(ctx, owner, repo, nil)
-	if err != nil {
-		ctx, httpClient, putClient := getGithubClient(ctx, installationToken, "GetTaggedCommitFromGithub", retryConfig{retry: true}, []attribute.KeyValue{
-			attribute.String(githubOwnerAttribute, owner),
-			attribute.String(githubRepoAttribute, repo),
-			attribute.String(githubRefAttribute, tag),
-		})
-		defer putClient()
-		client := github.NewClient(httpClient)
-
-		tags, resp, err := client.Repositories.ListTags(ctx, owner, repo, nil)
-		if resp != nil {
-			defer resp.Body.Close()
-		}
-
-		for _, t := range tags {
-			if t.GetName() == tag {
-				return t.GetCommit().GetSHA(), nil
-			}
-		}
-
-		grip.Debug(message.WrapError(err, message.Fields{
-			"ticket":  "EVG-19966",
-			"message": "failed to get tagged commit from github",
-			"caller":  "GetTaggedCommitFromGithub",
-			"owner":   owner,
-			"repo":    repo,
-			"resp":    resp,
-		}))
-	}
-
-	// Fallback to not using the GitHub app on error.
-	ctx, legacyClient, putLegacyClient := getGithubClient(ctx, token, "GetTaggedCommitFromGithub", retryConfig{retry: true}, []attribute.KeyValue{
-		attribute.String(githubOwnerAttribute, owner),
-		attribute.String(githubRepoAttribute, repo),
-		attribute.String(githubRefAttribute, tag),
-	})
-	defer putLegacyClient()
-
-	url := fmt.Sprintf("https://api.github.com/repos/%s/%s/git/refs/tags/%s", owner, repo, tag)
-	newResp, err := legacyClient.Get(url)
-	if newResp != nil {
-		defer newResp.Body.Close()
->>>>>>> d7209cb2
 	}
 	if err != nil {
 		return "", errors.Wrap(err, "failed to get tag information from GitHub")
 	}
-	if newResp == nil {
+	if resp == nil {
 		return "", errors.New("invalid github response")
 	}
 
-	respBody, err := io.ReadAll(newResp.Body)
+	respBody, err := io.ReadAll(resp.Body)
 	if err != nil {
 		return "", ResponseReadError{err.Error()}
 	}
@@ -1124,12 +788,7 @@
 		// lightweight tags are pointers to the commit itself
 		sha = tagSha
 	case tagObjectType:
-<<<<<<< HEAD
-		annotatedTag, err := getObjectTag(ctx, oauthToken, owner, repo, tagSha)
-=======
-		githubClient := github.NewClient(legacyClient)
-		annotatedTagResp, _, err = githubClient.Git.GetTag(ctx, owner, repo, tagSha)
->>>>>>> d7209cb2
+		annotatedTag, err := getObjectTag(ctx, token, owner, repo, tagSha)
 		if err != nil {
 			return "", errors.Wrapf(err, "error getting tag '%s' with SHA '%s'", tag, tagSha)
 		}
@@ -1145,10 +804,9 @@
 	return sha, nil
 }
 
-<<<<<<< HEAD
-func getObjectTag(ctx context.Context, oauthToken, owner, repo, sha string) (*github.Tag, error) {
+func getObjectTag(ctx context.Context, token, owner, repo, sha string) (*github.Tag, error) {
 	caller := "getObjectTag"
-	githubClient := getGithubClient(oauthToken, caller, retryConfig{retry: true})
+	githubClient := getGithubClient(getInstallationToken(ctx, token, owner, repo, nil), caller, retryConfig{retry: true})
 
 	ctx, span := tracer.Start(ctx, caller, trace.WithAttributes(
 		attribute.String(githubEndpointAttribute, caller),
@@ -1173,53 +831,14 @@
 	return tag, nil
 }
 
-func IsUserInGithubTeam(ctx context.Context, teams []string, org, user, oauthToken string) bool {
+func IsUserInGithubTeam(ctx context.Context, teams []string, org, user, token, owner, repo string) bool {
 	caller := "IsUserInGithubTeam"
-	githubClient := getGithubClient(oauthToken, caller, retryConfig{retry: true})
-
-	ctx, span := tracer.Start(ctx, caller, trace.WithAttributes(
-		attribute.String(githubEndpointAttribute, caller),
-	))
-	defer span.End()
-=======
-func IsUserInGithubTeam(ctx context.Context, teams []string, org, user, oauthToken, owner, repo string) bool {
-	installationToken, err := GetInstallationToken(ctx, owner, repo, nil)
-	if err != nil {
-		ctx, httpClient, putClient := getGithubClient(ctx, installationToken, "IsUserInGithubTeam", retryConfig{retry: true}, nil)
-		defer putClient()
-		client := github.NewClient(httpClient)
-
-		catcher := grip.NewBasicCatcher()
-		for _, team := range teams {
-			//suppress error because it's not informative
-			membership, _, err := client.Teams.GetTeamMembershipBySlug(ctx, org, team, user)
-			if err != nil {
-				catcher.Add(err)
-				break
-			}
-			if membership != nil && membership.GetState() == "active" {
-				return true
-			}
-		}
-
-		grip.Debug(message.WrapError(catcher.Resolve(), message.Fields{
-			"ticket":  "EVG-19966",
-			"message": "failed to get github team membership",
-			"caller":  "IsUserInGithubTeam",
-			"owner":   owner,
-			"repo":    repo,
-			"org":     org,
-			"user":    user,
-			"teams":   teams,
-		}))
-
-	}
-
-	// Fallback to not using the GitHub app on error.
-	ctx, legacyClient, putLegacyClient := getGithubClient(ctx, oauthToken, "IsUserInGithubTeam", retryConfig{retry: true}, nil)
-	defer putLegacyClient()
-	client := github.NewClient(legacyClient)
->>>>>>> d7209cb2
+	githubClient := getGithubClient(getInstallationToken(ctx, token, owner, repo, nil), caller, retryConfig{retry: true})
+
+	ctx, span := tracer.Start(ctx, caller, trace.WithAttributes(
+		attribute.String(githubEndpointAttribute, caller),
+	))
+	defer span.End()
 
 	grip.Info(message.Fields{
 		"ticket":  GithubInvestigation,
@@ -1288,10 +907,9 @@
 }
 
 // CheckGithubAPILimit queries Github for the number of API requests remaining
-<<<<<<< HEAD
-func CheckGithubAPILimit(ctx context.Context, oauthToken string) (int64, error) {
+func CheckGithubAPILimit(ctx context.Context, token string) (int64, error) {
 	caller := "CheckGithubAPILimit"
-	githubClient := getGithubClient(oauthToken, caller, retryConfig{retry: true})
+	githubClient := getGithubClient(getInstallationTokenWithoutOwnerRepo(ctx, token), caller, retryConfig{retry: true})
 
 	ctx, span := tracer.Start(ctx, caller, trace.WithAttributes(
 		attribute.String(githubEndpointAttribute, caller),
@@ -1302,33 +920,7 @@
 	if resp != nil {
 		defer resp.Body.Close()
 		span.SetAttributes(attribute.Bool(githubCachedAttribute, respFromCache(resp.Response)))
-=======
-func CheckGithubAPILimit(ctx context.Context, token string) (int64, error) {
-	installationToken, err := getInstallationTokenWithoutOwnerRepo(ctx)
-	if err != nil {
-		ctx, httpClient, putClient := getGithubClient(ctx, installationToken, "CheckGithubAPILimit", retryConfig{retry: true}, nil)
-		defer putClient()
-		client := github.NewClient(httpClient)
-
-		limits, _, err := client.RateLimits(ctx)
-		if err == nil && limits.Core != nil && limits.Core.Remaining >= 0 {
-			return int64(limits.Core.Remaining), nil
-		}
-
-		grip.Debug(message.WrapError(err, message.Fields{
-			"ticket":  "EVG-19966",
-			"message": "failed to check github limit",
-			"caller":  "CheckGithubAPILimit",
-		}))
->>>>>>> d7209cb2
-	}
-
-	// Fallback to not using the GitHub app on error.
-	ctx, legacyClient, putLegacyClient := getGithubClient(ctx, token, "CheckGithubAPILimit", retryConfig{retry: true}, nil)
-	defer putLegacyClient()
-	client := github.NewClient(legacyClient)
-
-	limits, _, err := client.RateLimits(ctx)
+	}
 	if err != nil {
 		grip.Errorf("github GET rate limit failed: %+v", err)
 		return 0, err
@@ -1345,41 +937,14 @@
 }
 
 // GetGithubUser fetches the github user with the given login name
-<<<<<<< HEAD
-func GetGithubUser(ctx context.Context, oauthToken, loginName string) (*github.User, error) {
+func GetGithubUser(ctx context.Context, token, loginName string) (*github.User, error) {
 	caller := "GetGithubUser"
-	githubClient := getGithubClient(oauthToken, caller, retryConfig{retry: true})
-
-	ctx, span := tracer.Start(ctx, caller, trace.WithAttributes(
-		attribute.String(githubEndpointAttribute, caller),
-	))
-	defer span.End()
-=======
-func GetGithubUser(ctx context.Context, token, loginName string) (*github.User, error) {
-	installationToken, err := getInstallationTokenWithoutOwnerRepo(ctx)
-	if err != nil {
-		ctx, httpClient, putClient := getGithubClient(ctx, installationToken, "GetGithubUser", retryConfig{retry: true}, nil)
-		defer putClient()
-		client := github.NewClient(httpClient)
-
-		user, _, err := client.Users.Get(ctx, loginName)
-		if err == nil && user != nil && user.ID != nil && user.Login != nil {
-			return user, nil
-		}
-
-		grip.Debug(message.WrapError(err, message.Fields{
-			"ticket":     "EVG-19966",
-			"message":    "failed to github user",
-			"caller":     "GetGithubUser",
-			"login_name": loginName,
-		}))
-	}
-
-	// Fallback to not using the GitHub app on error.
-	ctx, legacyClient, putLegacyClient := getGithubClient(ctx, token, "GetGithubUser", retryConfig{retry: true}, nil)
-	defer putLegacyClient()
-	client := github.NewClient(legacyClient)
->>>>>>> d7209cb2
+	githubClient := getGithubClient(getInstallationTokenWithoutOwnerRepo(ctx, token), caller, retryConfig{retry: true})
+
+	ctx, span := tracer.Start(ctx, caller, trace.WithAttributes(
+		attribute.String(githubEndpointAttribute, caller),
+	))
+	defer span.End()
 
 	user, resp, err := githubClient.Users.Get(ctx, loginName)
 	if resp != nil {
@@ -1401,99 +966,32 @@
 // given organization. The user with the attached token must have
 // visibility into organization membership, including private members
 func GithubUserInOrganization(ctx context.Context, token, requiredOrganization, username string) (bool, error) {
-<<<<<<< HEAD
 	caller := "GithubUserInOrganization"
-	githubClient := getGithubClient(token, caller, retryConfig{retry: true})
-
-	ctx, span := tracer.Start(ctx, caller, trace.WithAttributes(
-		attribute.String(githubEndpointAttribute, caller),
-	))
-	defer span.End()
-=======
-	installationToken, err := getInstallationTokenWithoutOwnerRepo(ctx)
-	if err != nil {
-		ctx, httpClient, putClient := getGithubClient(ctx, installationToken, "GithubUserInOrganization", retryConfig{retry: true}, nil)
-		defer putClient()
-		client := github.NewClient(httpClient)
-
-		isMember, resp, err := client.Organizations.IsMember(ctx, requiredOrganization, username)
-		if err == nil {
-			return isMember, nil
-		}
-
-		grip.Debug(message.WrapError(err, message.Fields{
-			"ticket":   "EVG-19966",
-			"message":  "failed to check if user is in github organization",
-			"caller":   "GithubUserInOrganization",
-			"org":      requiredOrganization,
-			"username": username,
-			"response": resp,
-		}))
-	}
-
-	// Fallback to not using the GitHub app on error.
-	ctx, legacyClient, putLegacyClient := getGithubClient(ctx, token, "GithubUserInOrganization", retryConfig{retry: true}, nil)
-	defer putLegacyClient()
-	client := github.NewClient(legacyClient)
->>>>>>> d7209cb2
-
-	// doesn't count against API limits
-	limits, resp, err := githubClient.RateLimits(ctx)
-	if resp != nil {
-		defer resp.Body.Close()
-		span.SetAttributes(attribute.Bool(githubCachedAttribute, respFromCache(resp.Response)))
-	}
-	if err != nil {
-		return false, err
-	}
-	if limits == nil || limits.Core == nil {
-		return false, errors.New("rate limits response was empty")
-	}
-	if limits.Core.Remaining < 3 {
-		return false, errors.New("github rate limit would be exceeded")
-	}
-
-	isMember, _, err := githubClient.Organizations.IsMember(context.Background(), requiredOrganization, username)
+	githubClient := getGithubClient(getInstallationTokenWithoutOwnerRepo(ctx, token), caller, retryConfig{retry: true})
+
+	ctx, span := tracer.Start(ctx, caller, trace.WithAttributes(
+		attribute.String(githubEndpointAttribute, caller),
+	))
+	defer span.End()
+
+	isMember, resp, err := githubClient.Organizations.IsMember(context.Background(), requiredOrganization, username)
+	if resp != nil {
+		defer resp.Body.Close()
+		span.SetAttributes(attribute.Bool(githubCachedAttribute, respFromCache(resp.Response)))
+	}
 	return isMember, err
 }
 
 // AppAuthorizedForOrg returns true if the given app name exists in the org's installation list,
 // and has permission to write to pull requests. Returns an error if the app name exists but doesn't have permission.
 func AppAuthorizedForOrg(ctx context.Context, token, requiredOrganization, name string) (bool, error) {
-<<<<<<< HEAD
 	caller := "AppAuthorizedForOrg"
-	githubClient := getGithubClient(token, caller, retryConfig{retry: true})
-
-	ctx, span := tracer.Start(ctx, caller, trace.WithAttributes(
-		attribute.String(githubEndpointAttribute, caller),
-	))
-	defer span.End()
-=======
-	installationToken, err := getInstallationTokenWithoutOwnerRepo(ctx)
-	if err != nil {
-		ctx, httpClient, putClient := getGithubClient(ctx, installationToken, "AppAuthorizedForOrg", retryConfig{retry: true}, nil)
-		defer putClient()
-		client := github.NewClient(httpClient)
-
-		isMember, _, err := client.Organizations.IsMember(ctx, requiredOrganization, name)
-		if err == nil {
-			return isMember, nil
-		}
-
-		grip.Debug(message.WrapError(err, message.Fields{
-			"ticket":  "EVG-19966",
-			"message": "failed to check if app is authorized for org",
-			"caller":  "AppAuthorizedForOrg",
-			"org":     requiredOrganization,
-			"app":     name,
-		}))
-	}
-
-	// Fallback to not using the GitHub app on error.
-	ctx, legacyClient, putLegacyClient := getGithubClient(ctx, token, "AppAuthorizedForOrg", retryConfig{retry: true}, nil)
-	defer putLegacyClient()
-	client := github.NewClient(legacyClient)
->>>>>>> d7209cb2
+	githubClient := getGithubClient(getInstallationTokenWithoutOwnerRepo(ctx, token), caller, retryConfig{retry: true})
+
+	ctx, span := tracer.Start(ctx, caller, trace.WithAttributes(
+		attribute.String(githubEndpointAttribute, caller),
+	))
+	defer span.End()
 
 	opts := &github.ListOptions{PerPage: 100}
 	for {
@@ -1526,9 +1024,8 @@
 }
 
 func GitHubUserPermissionLevel(ctx context.Context, token, owner, repo, username string) (string, error) {
-<<<<<<< HEAD
 	caller := "GithubUserPermissionLevel"
-	githubClient := getGithubClient(token, caller, retryConfig{retry404: true})
+	githubClient := getGithubClient(getInstallationToken(ctx, token, owner, repo, nil), caller, retryConfig{retry404: true})
 
 	ctx, span := tracer.Start(ctx, caller, trace.WithAttributes(
 		attribute.String(githubEndpointAttribute, caller),
@@ -1542,41 +1039,6 @@
 		defer resp.Body.Close()
 		span.SetAttributes(attribute.Bool(githubCachedAttribute, respFromCache(resp.Response)))
 	}
-=======
-	installationToken, err := GetInstallationToken(ctx, owner, repo, nil)
-	if err != nil {
-		ctx, httpClient, putClient := getGithubClient(ctx, installationToken, "GithubUserPermissionLevel", retryConfig{retry404: true}, []attribute.KeyValue{
-			attribute.String(githubOwnerAttribute, owner),
-			attribute.String(githubRepoAttribute, repo),
-		})
-		defer putClient()
-		client := github.NewClient(httpClient)
-
-		permissionLevel, _, err := client.Repositories.GetPermissionLevel(ctx, owner, repo, username)
-		if err == nil && permissionLevel != nil && permissionLevel.Permission != nil {
-			return permissionLevel.GetPermission(), nil
-		}
-
-		grip.Debug(message.WrapError(err, message.Fields{
-			"ticket":  "EVG-19966",
-			"message": "failed to get permissions from GitHub",
-			"caller":  "GithubUserPermissionLevel",
-			"owner":   owner,
-			"repo":    repo,
-			"user":    username,
-		}))
-	}
-
-	// Fallback to not using the GitHub app on error.
-	ctx, legacyClient, putLegacyClient := getGithubClient(ctx, token, "GithubUserPermissionLevel", retryConfig{retry404: true}, []attribute.KeyValue{
-		attribute.String(githubOwnerAttribute, owner),
-		attribute.String(githubRepoAttribute, repo),
-	})
-	defer putLegacyClient()
-	client := github.NewClient(legacyClient)
-
-	permissionLevel, _, err := client.Repositories.GetPermissionLevel(ctx, owner, repo, username)
->>>>>>> d7209cb2
 	if err != nil {
 		return "", errors.Wrap(err, "can't get permissions from GitHub")
 	}
@@ -1592,9 +1054,8 @@
 // This function will retry up to 5 times, regardless of error response (unless
 // error is the result of hitting an api limit)
 func GetPullRequestMergeBase(ctx context.Context, token string, data GithubPatch) (string, error) {
-<<<<<<< HEAD
 	caller := "GetPullRequestMergeBase"
-	githubClient := getGithubClient(token, caller, retryConfig{retry404: true})
+	githubClient := getGithubClient(getInstallationToken(ctx, token, data.BaseOwner, data.BaseRepo, nil), caller, retryConfig{retry404: true})
 
 	ctx, span := tracer.Start(ctx, caller, trace.WithAttributes(
 		attribute.String(githubEndpointAttribute, caller),
@@ -1608,41 +1069,6 @@
 		defer resp.Body.Close()
 		span.SetAttributes(attribute.Bool(githubCachedAttribute, respFromCache(resp.Response)))
 	}
-=======
-	var commits []*github.RepositoryCommit
-	installationToken, err := GetInstallationToken(ctx, data.BaseOwner, data.BaseRepo, nil)
-	if err != nil {
-		ctx, httpClient, putClient := getGithubClient(ctx, installationToken, "GetPullRequestMergeBase", retryConfig{retry404: true}, nil)
-		defer putClient()
-		client := github.NewClient(httpClient)
-
-		commits, _, err := client.PullRequests.ListCommits(ctx, data.BaseOwner, data.BaseRepo, data.PRNumber, nil)
-
-		if err == nil && len(commits) != 0 && commits[0].GetSHA() != "" {
-			commit, resp, err := client.Repositories.GetCommit(ctx, data.BaseOwner, data.BaseRepo, commits[0].GetSHA(), nil)
-			if resp != nil {
-				defer resp.Body.Close()
-			}
-			if err == nil && commit != nil && len(commit.Parents) != 0 && commit.Parents[0].GetSHA() != "" {
-				return commit.Parents[0].GetSHA(), nil
-			}
-		}
-		grip.Debug(message.WrapError(err, message.Fields{
-			"ticket":    "EVG-19966",
-			"message":   "failed to get commits from GitHub",
-			"caller":    "GetPullRequestMergeBase",
-			"owner":     data.BaseOwner,
-			"repo":      data.BaseRepo,
-			"pr_number": data.PRNumber,
-		}))
-	}
-	// Fallback to not using the GitHub app on error.
-	ctx, legacyClient, putLegacyClient := getGithubClient(ctx, token, "GetPullRequestMergeBase", retryConfig{retry404: true}, nil)
-	defer putLegacyClient()
-	client := github.NewClient(legacyClient)
-
-	commits, _, err = client.PullRequests.ListCommits(ctx, data.BaseOwner, data.BaseRepo, data.PRNumber, nil)
->>>>>>> d7209cb2
 	if err != nil {
 		return "", err
 	}
@@ -1654,19 +1080,9 @@
 		return "", errors.New("hash is missing from pull request commit list")
 	}
 
-<<<<<<< HEAD
 	commit, err := getCommit(ctx, token, data.BaseOwner, data.BaseRepo, *commits[0].SHA)
 	if err != nil {
 		return "", errors.Wrapf(err, "getting commit on %s/%s with SHA '%s'", data.BaseOwner, data.BaseRepo, *commits[0].SHA)
-=======
-	commit, _, err := client.Repositories.GetCommit(ctx, data.BaseOwner, data.BaseRepo, commits[0].GetSHA(), nil)
-	if err != nil {
-		return "", err
-	}
-
-	if commit == nil {
-		return "", errors.New("couldn't find commit")
->>>>>>> d7209cb2
 	}
 	if len(commit.Parents) == 0 {
 		return "", errors.New("can't find pull request branch point")
@@ -1680,7 +1096,7 @@
 
 func getCommit(ctx context.Context, token, owner, repo, sha string) (*github.RepositoryCommit, error) {
 	caller := "getCommit"
-	githubClient := getGithubClient(token, caller, retryConfig{retry404: true})
+	githubClient := getGithubClient(getInstallationToken(ctx, token, owner, repo, nil), caller, retryConfig{retry404: true})
 
 	ctx, span := tracer.Start(ctx, caller, trace.WithAttributes(
 		attribute.String(githubEndpointAttribute, caller),
@@ -1706,9 +1122,8 @@
 }
 
 func GetGithubPullRequest(ctx context.Context, token, baseOwner, baseRepo string, prNumber int) (*github.PullRequest, error) {
-<<<<<<< HEAD
 	caller := "GetGithubPullRequest"
-	githubClient := getGithubClient(token, caller, retryConfig{retry404: true})
+	githubClient := getGithubClient(getInstallationToken(ctx, token, baseOwner, baseRepo, nil), caller, retryConfig{retry404: true})
 
 	ctx, span := tracer.Start(ctx, caller, trace.WithAttributes(
 		attribute.String(githubEndpointAttribute, caller),
@@ -1716,39 +1131,6 @@
 		attribute.String(githubRepoAttribute, baseRepo),
 	))
 	defer span.End()
-=======
-	installationToken, err := GetInstallationToken(ctx, baseOwner, baseRepo, nil)
-	if err != nil {
-		ctx, httpClient, putClient := getGithubClient(ctx, installationToken, "GetGithubPullRequest", retryConfig{retry404: true}, []attribute.KeyValue{
-			attribute.String(githubOwnerAttribute, baseOwner),
-			attribute.String(githubRepoAttribute, baseRepo),
-		})
-		defer putClient()
-		client := github.NewClient(httpClient)
-
-		pr, _, err := client.PullRequests.Get(ctx, baseOwner, baseRepo, prNumber)
-		if err == nil {
-			return pr, nil
-		}
-
-		grip.Debug(message.WrapError(err, message.Fields{
-			"ticket":    "EVG-19966",
-			"message":   "failed to get pull request from GitHub",
-			"caller":    "GetGithubPullRequest",
-			"owner":     baseOwner,
-			"repo":      baseRepo,
-			"pr_number": prNumber,
-		}))
-	}
-
-	// Fallback to not using the GitHub app on error.
-	ctx, legacyClient, putLegacyClient := getGithubClient(ctx, token, "GetGithubPullRequest", retryConfig{retry404: true}, []attribute.KeyValue{
-		attribute.String(githubOwnerAttribute, baseOwner),
-		attribute.String(githubRepoAttribute, baseRepo),
-	})
-	defer putLegacyClient()
-	client := github.NewClient(legacyClient)
->>>>>>> d7209cb2
 
 	pr, resp, err := githubClient.PullRequests.Get(ctx, baseOwner, baseRepo, prNumber)
 	if resp != nil {
@@ -1764,38 +1146,8 @@
 
 // GetGithubPullRequestDiff downloads a diff from a Github Pull Request diff
 func GetGithubPullRequestDiff(ctx context.Context, token string, gh GithubPatch) (string, []Summary, error) {
-<<<<<<< HEAD
 	caller := "GetGithubPullRequestDiff"
-	githubClient := getGithubClient(token, caller, retryConfig{retry404: true})
-=======
-	installationToken, err := GetInstallationToken(ctx, gh.BaseOwner, gh.BaseRepo, nil)
-	if err != nil {
-		ctx, httpClient, putClient := getGithubClient(ctx, installationToken, "GetGithubPullRequestDiff", retryConfig{retry404: true}, nil)
-		defer putClient()
-		client := github.NewClient(httpClient)
-
-		diff, _, err := client.PullRequests.GetRaw(ctx, gh.BaseOwner, gh.BaseRepo, gh.PRNumber, github.RawOptions{Type: github.Diff})
-		if err == nil {
-			summaries, err := GetPatchSummaries(diff)
-			if err == nil {
-				return diff, summaries, nil
-			}
-		}
-		grip.Debug(message.WrapError(err, message.Fields{
-			"ticket":    "EVG-19966",
-			"message":   "failed to get pull request diff from GitHub",
-			"caller":    "GetGithubPullRequestDiff",
-			"owner":     gh.BaseOwner,
-			"repo":      gh.BaseRepo,
-			"pr_number": gh.PRNumber,
-		}))
-	}
-
-	// Fallback to not using the GitHub app on error.
-	ctx, legacyClient, putLegacyClient := getGithubClient(ctx, token, "GetGithubPullRequestDiff", retryConfig{retry404: true}, nil)
-	defer putLegacyClient()
-	client := github.NewClient(legacyClient)
->>>>>>> d7209cb2
+	githubClient := getGithubClient(getInstallationToken(ctx, token, gh.BaseOwner, gh.BaseRepo, nil), caller, retryConfig{retry404: true})
 
 	ctx, span := tracer.Start(ctx, caller, trace.WithAttributes(
 		attribute.String(githubEndpointAttribute, caller),
@@ -1948,15 +1300,17 @@
 
 // CreateGithubHook creates a new GitHub webhook for a repo.
 func CreateGithubHook(ctx context.Context, settings evergreen.Settings, owner, repo string) (*github.Hook, error) {
-	installationToken, _ := settings.CreateInstallationToken(ctx, owner, repo, nil)
-
 	if settings.Api.GithubWebhookSecret == "" {
 		return nil, errors.New("Evergreen is not configured for GitHub Webhooks")
 	}
 
-<<<<<<< HEAD
 	caller := "CreateGithubHook"
-	githubClient := getGithubClient(token, caller, retryConfig{})
+
+	legacyToken, err := settings.GetGithubOauthToken()
+	if err != nil {
+		return nil, errors.Wrap(err, "getting github oauth token")
+	}
+	githubClient := getGithubClient(getInstallationToken(ctx, legacyToken, owner, repo, nil), caller, retryConfig{})
 
 	ctx, span := tracer.Start(ctx, caller, trace.WithAttributes(
 		attribute.String(githubEndpointAttribute, caller),
@@ -1965,8 +1319,6 @@
 	))
 	defer span.End()
 
-=======
->>>>>>> d7209cb2
 	hookObj := github.Hook{
 		Active: github.Bool(true),
 		Events: []string{"*"},
@@ -1978,7 +1330,6 @@
 		},
 	}
 
-<<<<<<< HEAD
 	respHook, resp, err := githubClient.Repositories.CreateHook(ctx, owner, repo, &hookObj)
 	if resp != nil {
 		defer resp.Body.Close()
@@ -1987,53 +1338,6 @@
 	if err != nil {
 		return nil, err
 	}
-=======
-	if installationToken != "" {
-		ctx, httpClient, putClient := getGithubClient(ctx, installationToken, "CreateGithubHook", retryConfig{}, []attribute.KeyValue{
-			attribute.String(githubOwnerAttribute, owner),
-			attribute.String(githubRepoAttribute, repo),
-		})
-		defer putClient()
-		client := github.NewClient(httpClient)
-
-		respHook, resp, err := client.Repositories.CreateHook(ctx, owner, repo, &hookObj)
-		if resp != nil {
-			defer resp.Body.Close()
-			if err == nil && resp.StatusCode == http.StatusCreated && respHook != nil && respHook.ID != nil {
-				return respHook, nil
-			}
-		}
-		grip.Debug(message.WrapError(err, message.Fields{
-			"ticket":  "EVG-19966",
-			"message": "failed to create hook",
-			"caller":  "CreateGithubHook",
-			"owner":   owner,
-			"repo":    repo,
-			"error":   err.Error(),
-			"hook":    hookObj,
-		}))
-	}
-
-	// Fallback to not using the GitHub app on error.
-	token, err := settings.GetGithubOauthToken()
-	if err != nil {
-		return nil, errors.Wrap(err, "getting github oauth token")
-	}
-
-	ctx, legacyClient, putLegacyClient := getGithubClient(ctx, token, "CreateGithubHook", retryConfig{}, []attribute.KeyValue{
-		attribute.String(githubOwnerAttribute, owner),
-		attribute.String(githubRepoAttribute, repo),
-	})
-	defer putLegacyClient()
-	client := github.NewClient(legacyClient)
-
-	respHook, resp, err := client.Repositories.CreateHook(ctx, owner, repo, &hookObj)
-	if err != nil {
-		return nil, err
-	}
-
-	defer resp.Body.Close()
->>>>>>> d7209cb2
 	if resp.StatusCode != http.StatusCreated || respHook == nil || respHook.ID == nil {
 		return nil, errors.New("unexpected data from GitHub")
 	}
@@ -2043,42 +1347,13 @@
 // GetExistingGithubHook gets information from GitHub about an existing webhook
 // for a repo.
 func GetExistingGithubHook(ctx context.Context, settings evergreen.Settings, owner, repo string) (*github.Hook, error) {
-	installationToken, _ := settings.CreateInstallationToken(ctx, owner, repo, nil)
-	if installationToken != "" {
-		ctx, httpClient, putClient := getGithubClient(ctx, installationToken, "ListGithubHooks", retryConfig{}, []attribute.KeyValue{
-			attribute.String(githubOwnerAttribute, owner),
-			attribute.String(githubRepoAttribute, repo),
-		})
-		defer putClient()
-		client := github.NewClient(httpClient)
-
-		respHooks, _, err := client.Repositories.ListHooks(ctx, owner, repo, nil)
-		if err == nil {
-			url := fmt.Sprintf(githubHookURL, settings.ApiUrl)
-			for _, hook := range respHooks {
-				if hook.Config["url"] == url {
-					return hook, nil
-				}
-			}
-		}
-		grip.Debug(message.WrapError(err, message.Fields{
-			"ticket":  "EVG-19966",
-			"message": "failed to get existing hook",
-			"caller":  "GetExistingGithubHook",
-			"owner":   owner,
-			"repo":    repo,
-		}))
-	}
-
-	// Fallback to not using the GitHub app on error.
-	token, err := settings.GetGithubOauthToken()
+	caller := "ListGithubHooks"
+
+	legacyToken, err := settings.GetGithubOauthToken()
 	if err != nil {
 		return nil, errors.Wrap(err, "getting github oauth token")
 	}
-
-<<<<<<< HEAD
-	caller := "ListGithubHooks"
-	githubClient := getGithubClient(token, caller, retryConfig{})
+	githubClient := getGithubClient(getInstallationToken(ctx, legacyToken, owner, repo, nil), caller, retryConfig{})
 
 	ctx, span := tracer.Start(ctx, caller, trace.WithAttributes(
 		attribute.String(githubEndpointAttribute, caller),
@@ -2086,14 +1361,6 @@
 		attribute.String(githubRepoAttribute, repo),
 	))
 	defer span.End()
-=======
-	ctx, legacyClient, putLegacyClient := getGithubClient(ctx, token, "ListGithubHooks", retryConfig{}, []attribute.KeyValue{
-		attribute.String(githubOwnerAttribute, owner),
-		attribute.String(githubRepoAttribute, repo),
-	})
-	defer putLegacyClient()
-	client := github.NewClient(legacyClient)
->>>>>>> d7209cb2
 
 	respHooks, resp, err := githubClient.Repositories.ListHooks(ctx, owner, repo, nil)
 	if resp != nil {
@@ -2116,9 +1383,13 @@
 
 // MergePullRequest attempts to merge the given pull request. If commits are merged one after another, Github may
 // not have updated that this can be merged, so we allow retries.
-<<<<<<< HEAD
-func MergePullRequest(ctx context.Context, token, owner, repo, commitMessage string, prNum int, mergeOpts *github.PullRequestOptions) error {
+func MergePullRequest(ctx context.Context, token, appToken, owner, repo, commitMessage string, prNum int, mergeOpts *github.PullRequestOptions) error {
 	caller := "MergePullRequest"
+
+	if appToken != "" {
+		token = appToken
+	}
+
 	githubClient := getGithubClient(token, caller, retryConfig{})
 
 	ctx, span := tracer.Start(ctx, caller, trace.WithAttributes(
@@ -2129,67 +1400,30 @@
 	defer span.End()
 
 	res, resp, err := githubClient.PullRequests.Merge(ctx, owner, repo,
-=======
-func MergePullRequest(ctx context.Context, token, appToken, owner, repo, commitMessage string, prNum int, mergeOpts *github.PullRequestOptions) error {
-	if appToken != "" {
-		ctx, httpClient, putClient := getGithubClient(ctx, appToken, "MergePullRequest", retryConfig{}, []attribute.KeyValue{
-			attribute.String(githubOwnerAttribute, owner),
-			attribute.String(githubRepoAttribute, repo),
-		})
-		defer putClient()
-		client := github.NewClient(httpClient)
-
-		res, _, err := client.PullRequests.Merge(ctx, owner, repo, prNum, commitMessage, mergeOpts)
-		if err == nil && res.GetMerged() {
-			return nil
-		}
-
-		grip.Debug(message.WrapError(err, message.Fields{
-			"ticket":         "EVG-19966",
-			"message":        "failed to merge pull request",
-			"caller":         "MergePullRequest",
-			"owner":          owner,
-			"repo":           repo,
-			"pr_number":      prNum,
-			"commit_message": commitMessage,
-		}))
-	}
-
-	// Fallback to not using the GitHub app on error.
-	ctx, legacyClient, putLegacyClient := getGithubClient(ctx, token, "MergePullRequest", retryConfig{}, []attribute.KeyValue{
+		prNum, commitMessage, mergeOpts)
+	if resp != nil {
+		defer resp.Body.Close()
+		span.SetAttributes(attribute.Bool(githubCachedAttribute, respFromCache(resp.Response)))
+	}
+	if err != nil {
+		return errors.Wrap(err, "accessing GitHub merge API")
+	}
+
+	if !res.GetMerged() {
+		return errors.Errorf("GitHub refused to merge PR '%s/%s:%d': '%s'", owner, repo, prNum, res.GetMessage())
+	}
+	return nil
+}
+
+// PostCommentToPullRequest posts the given comment to the associated PR.
+func PostCommentToPullRequest(ctx context.Context, token, owner, repo string, prNum int, comment string) error {
+	caller := "PostCommentToPullRequest"
+	githubClient := getGithubClient(getInstallationToken(ctx, token, owner, repo, nil), caller, retryConfig{})
+
+	ctx, span := tracer.Start(ctx, caller, trace.WithAttributes(
+		attribute.String(githubEndpointAttribute, caller),
 		attribute.String(githubOwnerAttribute, owner),
 		attribute.String(githubRepoAttribute, repo),
-	})
-	defer putLegacyClient()
-	client := github.NewClient(legacyClient)
-
-	res, _, err := client.PullRequests.Merge(ctx, owner, repo,
->>>>>>> d7209cb2
-		prNum, commitMessage, mergeOpts)
-	if resp != nil {
-		defer resp.Body.Close()
-		span.SetAttributes(attribute.Bool(githubCachedAttribute, respFromCache(resp.Response)))
-	}
-	if err != nil {
-		return errors.Wrap(err, "accessing GitHub merge API")
-	}
-
-	if !res.GetMerged() {
-		return errors.Errorf("GitHub refused to merge PR '%s/%s:%d': '%s'", owner, repo, prNum, res.GetMessage())
-	}
-	return nil
-}
-
-// PostCommentToPullRequest posts the given comment to the associated PR.
-func PostCommentToPullRequest(ctx context.Context, token, owner, repo string, prNum int, comment string) error {
-<<<<<<< HEAD
-	caller := "PostCommentToPullRequest"
-	githubClient := getGithubClient(token, caller, retryConfig{})
-
-	ctx, span := tracer.Start(ctx, caller, trace.WithAttributes(
-		attribute.String(githubEndpointAttribute, caller),
-		attribute.String(githubOwnerAttribute, owner),
-		attribute.String(githubRepoAttribute, repo),
 	))
 	defer span.End()
 
@@ -2205,54 +1439,6 @@
 		return errors.Wrap(err, "can't access GitHub merge API")
 	}
 	if resp.StatusCode != http.StatusCreated || respComment == nil || respComment.ID == nil {
-=======
-	githubComment := &github.IssueComment{
-		Body: &comment,
-	}
-
-	installationToken, err := GetInstallationToken(ctx, owner, repo, nil)
-	if err != nil {
-		ctx, httpClient, putClient := getGithubClient(ctx, installationToken, "PostCommentToPullRequest", retryConfig{}, []attribute.KeyValue{
-			attribute.String(githubOwnerAttribute, owner),
-			attribute.String(githubRepoAttribute, repo),
-		})
-		defer putClient()
-		client := github.NewClient(httpClient)
-
-		respComment, resp, err := client.Issues.CreateComment(ctx, owner, repo, prNum, githubComment)
-		if resp != nil {
-			defer resp.Body.Close()
-			if err == nil && resp.StatusCode == http.StatusCreated && respComment != nil && respComment.ID != nil {
-				return nil
-			}
-		}
-		grip.Debug(message.WrapError(err, message.Fields{
-			"ticket":         "EVG-19966",
-			"message":        "failed to create comment",
-			"caller":         "PostCommentToPullRequest",
-			"owner":          owner,
-			"repo":           repo,
-			"pr_number":      prNum,
-			"github_comment": githubComment,
-		}))
-	}
-
-	// Fallback to not using the GitHub app on error.
-	ctx, legacyClient, putLegacyClient := getGithubClient(ctx, token, "PostCommentToPullRequest", retryConfig{}, []attribute.KeyValue{
-		attribute.String(githubOwnerAttribute, owner),
-		attribute.String(githubRepoAttribute, repo),
-	})
-	defer putLegacyClient()
-	client := github.NewClient(legacyClient)
-
-	respComment, newResp, err := client.Issues.CreateComment(ctx, owner, repo, prNum, githubComment)
-	if err != nil {
-		return errors.Wrap(err, "can't access GitHub merge API")
-	}
-
-	defer newResp.Body.Close()
-	if newResp.StatusCode != http.StatusCreated || respComment == nil || respComment.ID == nil {
->>>>>>> d7209cb2
 		return errors.New("unexpected data from GitHub")
 	}
 	return nil
