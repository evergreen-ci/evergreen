--- conflicted
+++ resolved
@@ -270,18 +270,7 @@
 
 // GetGithubCommits returns a slice of GithubCommit objects from
 // the given commitsURL when provided a valid oauth token
-<<<<<<< HEAD
 func GetGithubCommits(ctx context.Context, token, owner, repo, ref string, until time.Time, commitPage int) ([]*github.RepositoryCommit, int, error) {
-=======
-func GetGithubCommits(ctx context.Context, oauthToken, owner, repo, ref string, until time.Time, commitPage int) ([]*github.RepositoryCommit, int, error) {
-	ctx, httpClient, putClient := getGithubClient(ctx, oauthToken, "GetGithubCommits", retryConfig{retry: true}, []attribute.KeyValue{
-		attribute.String(githubOwnerAttribute, owner),
-		attribute.String(githubRepoAttribute, repo),
-		attribute.String(githubRefAttribute, ref),
-	})
-	defer putClient()
-	client := github.NewClient(httpClient)
->>>>>>> 86a2e50c
 	options := github.CommitsListOptions{
 		SHA: ref,
 		ListOptions: github.ListOptions{
@@ -294,8 +283,12 @@
 
 	installationToken, err := GetInstallationToken(ctx, owner, repo, nil)
 	if err != nil {
-		httpClient := getGithubClientRetry(installationToken, "GetGithubCommits")
-		defer utility.PutHTTPClient(httpClient)
+		ctx, httpClient, putClient := getGithubClient(ctx, installationToken, "GetGithubCommits", retryConfig{retry: true}, []attribute.KeyValue{
+			attribute.String(githubOwnerAttribute, owner),
+			attribute.String(githubRepoAttribute, repo),
+			attribute.String(githubRefAttribute, ref),
+		})
+		defer putClient()
 		client := github.NewClient(httpClient)
 
 		commits, resp, err := client.Repositories.ListCommits(ctx, owner, repo, &options)
@@ -318,6 +311,14 @@
 	}
 
 	// Fallback to not using the GitHub app on error.
+	ctx, legacyClient, putLegacyClient := getGithubClient(ctx, oauthToken, "GetGithubCommits", retryConfig{retry: true}, []attribute.KeyValue{
+		attribute.String(githubOwnerAttribute, owner),
+		attribute.String(githubRepoAttribute, repo),
+		attribute.String(githubRefAttribute, ref),
+	})
+	defer putLegacyClient()
+	client := github.NewClient(legacyClient)
+
 	legacyClient := getGithubClientRetry(token, "GetGithubCommits")
 	defer utility.PutHTTPClient(legacyClient)
 	client := github.NewClient(legacyClient)
@@ -351,24 +352,7 @@
 
 // GetGithubFile returns a struct that contains the contents of files within
 // a repository as Base64 encoded content. Ref should be the commit hash or branch (defaults to master).
-<<<<<<< HEAD
 func GetGithubFile(ctx context.Context, token, owner, repo, path, ref string) (*github.RepositoryContent, error) {
-=======
-func GetGithubFile(ctx context.Context, oauthToken, owner, repo, path, ref string) (*github.RepositoryContent, error) {
-	if path == "" {
-		return nil, errors.New("remote repository path cannot be empty")
-	}
-	ctx, httpClient, putClient := getGithubClient(ctx, oauthToken, "GetGithubFile", retryConfig{retry: true}, []attribute.KeyValue{
-		attribute.String(githubOwnerAttribute, owner),
-		attribute.String(githubRepoAttribute, repo),
-		attribute.String(githubRefAttribute, ref),
-		attribute.String(githubPathAttribute, path),
-	})
-	defer putClient()
-
-	client := github.NewClient(httpClient)
-
->>>>>>> 86a2e50c
 	var opt *github.RepositoryContentGetOptions
 	if len(ref) != 0 {
 		opt = &github.RepositoryContentGetOptions{
@@ -378,8 +362,13 @@
 
 	installationToken, err := GetInstallationToken(ctx, owner, repo, nil)
 	if err != nil {
-		httpClient := getGithubClientRetry(installationToken, "GetGithubFile")
-		defer utility.PutHTTPClient(httpClient)
+		ctx, httpClient, putClient := getGithubClient(ctx, installationToken, "GetGithubFile", retryConfig{retry: true}, []attribute.KeyValue{
+			attribute.String(githubOwnerAttribute, owner),
+			attribute.String(githubRepoAttribute, repo),
+			attribute.String(githubRefAttribute, ref),
+			attribute.String(githubPathAttribute, path),
+		})
+		defer putClient()
 		client := github.NewClient(httpClient)
 
 		file, _, resp, err := client.Repositories.GetContents(ctx, owner, repo, path, opt)
@@ -406,9 +395,14 @@
 	}
 
 	// Fallback to not using the GitHub app on error.
-	legacyClient := getGithubClientRetry(token, "GetGithubFile")
-	defer utility.PutHTTPClient(legacyClient)
-	client := github.NewClient(legacyClient)
+	ctx, httpLegacyClient, putLegacyClient := getGithubClient(ctx, token, "GetGithubFile", retryConfig{retry: true}, []attribute.KeyValue{
+		attribute.String(githubOwnerAttribute, owner),
+		attribute.String(githubRepoAttribute, repo),
+		attribute.String(githubRefAttribute, ref),
+		attribute.String(githubPathAttribute, path),
+	})
+	defer putLegacyClient()
+	client := github.NewClient(httpLegacyClient)
 
 	file, _, newResp, err := client.Repositories.GetContents(ctx, owner, repo, path, opt)
 	if newResp != nil {
@@ -490,22 +484,16 @@
 
 // GetGithubMergeBaseRevision compares baseRevision and currentCommitHash in a
 // GitHub repo and returns the merge base commit's SHA.
-<<<<<<< HEAD
 func GetGithubMergeBaseRevision(ctx context.Context, token, owner, repo, baseRevision, currentCommitHash string) (string, error) {
 	installationToken, err := GetInstallationToken(ctx, owner, repo, nil)
 	if err != nil {
-		httpClient := getGithubClientRetry(installationToken, "GetGithubMergeBaseRevision")
-		defer utility.PutHTTPClient(httpClient)
-		client := github.NewClient(httpClient)
-=======
-func GetGithubMergeBaseRevision(ctx context.Context, oauthToken, repoOwner, repo, baseRevision, currentCommitHash string) (string, error) {
-	ctx, httpClient, putClient := getGithubClient(ctx, oauthToken, "GetGithubMergeBaseRevision", retryConfig{retry: true}, []attribute.KeyValue{
-		attribute.String(githubOwnerAttribute, repoOwner),
-		attribute.String(githubRepoAttribute, repo),
-	})
-	defer putClient()
-	client := github.NewClient(httpClient)
->>>>>>> 86a2e50c
+
+		ctx, httpClient, putClient := getGithubClient(ctx, installationToken, "GetGithubMergeBaseRevision", retryConfig{retry: true}, []attribute.KeyValue{
+			attribute.String(githubOwnerAttribute, repoOwner),
+			attribute.String(githubRepoAttribute, repo),
+		})
+		defer putClient()
+		client := github.NewClient(httpClient)
 
 		compare, resp, err := client.Repositories.CompareCommits(ctx, owner, repo, baseRevision, currentCommitHash, nil)
 		if resp != nil {
@@ -531,8 +519,11 @@
 	}
 
 	// Fallback to not using the GitHub app on error.
-	legacyClient := getGithubClientRetry(token, "GetGithubMergeBaseRevision")
-	defer utility.PutHTTPClient(legacyClient)
+	ctx, legacyClient, putLegacyClient := getGithubClient(ctx, token, "GetGithubMergeBaseRevision", retryConfig{retry: true}, []attribute.KeyValue{
+		attribute.String(githubOwnerAttribute, repoOwner),
+		attribute.String(githubRepoAttribute, repo),
+	})
+	defer putLegacyClient()
 	client := github.NewClient(legacyClient)
 
 	compare, newResp, err := client.Repositories.CompareCommits(ctx, owner, repo, baseRevision, currentCommitHash, nil)
@@ -561,12 +552,15 @@
 	return *compare.MergeBaseCommit.SHA, nil
 }
 
-<<<<<<< HEAD
 func GetCommitEvent(ctx context.Context, token, owner, repo, githash string) (*github.RepositoryCommit, error) {
 	installationToken, err := GetInstallationToken(ctx, owner, repo, nil)
 	if err != nil {
-		httpClient := getGithubClientRetry(installationToken, "GetCommitEvent")
-		defer utility.PutHTTPClient(httpClient)
+		ctx, httpClient, putClient := getGithubClient(ctx, installationToken, "GetCommitEvent", retryConfig{retry: true}, []attribute.KeyValue{
+			attribute.String(githubOwnerAttribute, repoOwner),
+			attribute.String(githubRepoAttribute, repo),
+			attribute.String(githubRefAttribute, githash),
+		})
+		defer putClient()
 		client := github.NewClient(httpClient)
 
 		commit, resp, err := client.Repositories.GetCommit(ctx, owner, repo, githash, nil)
@@ -589,19 +583,13 @@
 	}
 
 	// Fallback to not using the GitHub app on error.
-	legacyClient := getGithubClientRetry(token, "GetCommitEvent")
-	defer utility.PutHTTPClient(legacyClient)
-	client := github.NewClient(legacyClient)
-=======
-func GetCommitEvent(ctx context.Context, oauthToken, repoOwner, repo, githash string) (*github.RepositoryCommit, error) {
-	ctx, httpClient, putClient := getGithubClient(ctx, oauthToken, "GetCommitEvent", retryConfig{retry: true}, []attribute.KeyValue{
+	ctx, legacyClient, putLegacyClient := getGithubClient(ctx, oauthToken, "GetCommitEvent", retryConfig{retry: true}, []attribute.KeyValue{
 		attribute.String(githubOwnerAttribute, repoOwner),
 		attribute.String(githubRepoAttribute, repo),
 		attribute.String(githubRefAttribute, githash),
 	})
-	defer putClient()
-	client := github.NewClient(httpClient)
->>>>>>> 86a2e50c
+	defer putLegacyClient()
+	client := github.NewClient(legacyClient)
 
 	grip.Info(message.Fields{
 		"message": "requesting commit from github",
@@ -645,23 +633,16 @@
 }
 
 // GetCommitDiff gets the diff of the specified commit via an API call to GitHub
-<<<<<<< HEAD
 func GetCommitDiff(ctx context.Context, token, owner, repo, sha string) (string, error) {
 	installationToken, err := GetInstallationToken(ctx, owner, repo, nil)
 	if err != nil {
-		httpClient := getGithubClientRetry(installationToken, "GetCommitDiff")
-		defer utility.PutHTTPClient(httpClient)
-		client := github.NewClient(httpClient)
-=======
-func GetCommitDiff(ctx context.Context, oauthToken, repoOwner, repo, sha string) (string, error) {
-	ctx, httpClient, putClient := getGithubClient(ctx, oauthToken, "GetCommitDiff", retryConfig{retry: true}, []attribute.KeyValue{
-		attribute.String(githubOwnerAttribute, repoOwner),
-		attribute.String(githubRepoAttribute, repo),
-		attribute.String(githubRefAttribute, sha),
-	})
-	defer putClient()
-	client := github.NewClient(httpClient)
->>>>>>> 86a2e50c
+		ctx, httpClient, putClient := getGithubClient(ctx, installationToken, "GetCommitDiff", retryConfig{retry: true}, []attribute.KeyValue{
+			attribute.String(githubOwnerAttribute, repoOwner),
+			attribute.String(githubRepoAttribute, repo),
+			attribute.String(githubRefAttribute, sha),
+		})
+		defer putClient()
+		client := github.NewClient(httpClient)
 
 		commit, resp, err := client.Repositories.GetCommitRaw(ctx, owner, repo, sha, github.RawOptions{Type: github.Diff})
 		if resp != nil {
@@ -683,8 +664,12 @@
 	}
 
 	// Fallback to not using the GitHub app on error.
-	legacyClient := getGithubClientRetry(token, "GetCommitDiff")
-	defer utility.PutHTTPClient(legacyClient)
+	ctx, legacyClient, putLegacyClient := getGithubClient(ctx, token, "GetCommitDiff", retryConfig{retry: true}, []attribute.KeyValue{
+		attribute.String(githubOwnerAttribute, repoOwner),
+		attribute.String(githubRepoAttribute, repo),
+		attribute.String(githubRefAttribute, sha),
+	})
+	defer putLegacyClient()
 	client := github.NewClient(legacyClient)
 
 	commit, newResp, err := client.Repositories.GetCommitRaw(ctx, owner, repo, sha, github.RawOptions{Type: github.Diff})
@@ -708,23 +693,16 @@
 }
 
 // GetBranchEvent gets the head of the a given branch via an API call to GitHub
-<<<<<<< HEAD
 func GetBranchEvent(ctx context.Context, token, owner, repo, branch string) (*github.Branch, error) {
 	installationToken, err := GetInstallationToken(ctx, owner, repo, nil)
 	if err != nil {
-		httpClient := getGithubClientRetry(installationToken, "GetBranchEvent")
-		defer utility.PutHTTPClient(httpClient)
-		client := github.NewClient(httpClient)
-=======
-func GetBranchEvent(ctx context.Context, oauthToken, repoOwner, repo, branch string) (*github.Branch, error) {
-	ctx, httpClient, putClient := getGithubClient(ctx, oauthToken, "GetBranchEvent", retryConfig{retry: true}, []attribute.KeyValue{
-		attribute.String(githubOwnerAttribute, repoOwner),
-		attribute.String(githubRepoAttribute, repo),
-		attribute.String(githubRefAttribute, branch),
-	})
-	defer putClient()
-	client := github.NewClient(httpClient)
->>>>>>> 86a2e50c
+		ctx, httpClient, putClient := getGithubClient(ctx, installationToken, "GetBranchEvent", retryConfig{retry: true}, []attribute.KeyValue{
+			attribute.String(githubOwnerAttribute, repoOwner),
+			attribute.String(githubRepoAttribute, repo),
+			attribute.String(githubRefAttribute, branch),
+		})
+		defer putClient()
+		client := github.NewClient(httpClient)
 
 		branchEvent, resp, err := client.Repositories.GetBranch(ctx, owner, repo, branch, false)
 		if resp != nil {
@@ -746,8 +724,12 @@
 	}
 
 	// Fallback to not using the GitHub app on error.
-	legacyClient := getGithubClientRetry(token, "GetBranchEvent")
-	defer utility.PutHTTPClient(legacyClient)
+	ctx, legacyClient, putLegacyClient := getGithubClient(ctx, installationToken, "GetBranchEvent", retryConfig{retry: true}, []attribute.KeyValue{
+		attribute.String(githubOwnerAttribute, repoOwner),
+		attribute.String(githubRepoAttribute, repo),
+		attribute.String(githubRefAttribute, branch),
+	})
+	defer putLegacyClient()
 	client := github.NewClient(legacyClient)
 
 	grip.Debugf("requesting github commit for '%s/%s': branch: %s\n", owner, repo, branch)
@@ -907,12 +889,15 @@
 }
 
 // GetTaggedCommitFromGithub gets the commit SHA for the given tag name.
-<<<<<<< HEAD
 func GetTaggedCommitFromGithub(ctx context.Context, token, owner, repo, tag string) (string, error) {
 	installationToken, err := GetInstallationToken(ctx, owner, repo, nil)
 	if err != nil {
-		httpClient := getGithubClientRetry(installationToken, "GetTaggedCommitFromGithub")
-		defer utility.PutHTTPClient(httpClient)
+		ctx, client, putClient := getGithubClient(ctx, installationToken, "GetTaggedCommitFromGithub", retryConfig{retry: true}, []attribute.KeyValue{
+			attribute.String(githubOwnerAttribute, owner),
+			attribute.String(githubRepoAttribute, repo),
+			attribute.String(githubRefAttribute, tag),
+		})
+		defer putClient()
 		client := github.NewClient(httpClient)
 
 		tags, resp, err := client.Repositories.ListTags(ctx, owner, repo, nil)
@@ -939,15 +924,12 @@
 	// Fallback to not using the GitHub app on error.
 	legacyClient := getGithubClientRetry(token, "GetTaggedCommitFromGithub")
 	defer utility.PutHTTPClient(legacyClient)
-=======
-func GetTaggedCommitFromGithub(ctx context.Context, oauthToken, owner, repo, tag string) (string, error) {
-	ctx, client, putClient := getGithubClient(ctx, oauthToken, "GetTaggedCommitFromGithub", retryConfig{retry: true}, []attribute.KeyValue{
+	ctx, legacyClient, putLegacyClient := getGithubClient(ctx, oauthToken, "GetTaggedCommitFromGithub", retryConfig{retry: true}, []attribute.KeyValue{
 		attribute.String(githubOwnerAttribute, owner),
 		attribute.String(githubRepoAttribute, repo),
 		attribute.String(githubRefAttribute, tag),
 	})
-	defer putClient()
->>>>>>> 86a2e50c
+	defer putLegacyClient()
 
 	url := fmt.Sprintf("https://api.github.com/repos/%s/%s/git/refs/tags/%s", owner, repo, tag)
 	newResp, err := legacyClient.Get(url)
@@ -995,12 +977,11 @@
 	return sha, nil
 }
 
-<<<<<<< HEAD
 func IsUserInGithubTeam(ctx context.Context, teams []string, org, user, oauthToken, owner, repo string) bool {
 	installationToken, err := GetInstallationToken(ctx, owner, repo, nil)
 	if err != nil {
-		httpClient := getGithubClientRetry(installationToken, "IsUserInGithubTeam")
-		defer utility.PutHTTPClient(httpClient)
+		ctx, httpClient, putClient := getGithubClient(ctx, installationToken, "IsUserInGithubTeam", retryConfig{retry: true}, nil)
+		defer putClient()
 		client := github.NewClient(httpClient)
 
 		catcher := grip.NewBasicCatcher()
@@ -1030,15 +1011,9 @@
 	}
 
 	// Fallback to not using the GitHub app on error.
-	legacyClient := getGithubClientRetry(oauthToken, "IsUserInGithubTeam")
-	defer utility.PutHTTPClient(legacyClient)
+	ctx, legacyClient, putLegacyClient := getGithubClient(ctx, oauthToken, "IsUserInGithubTeam", retryConfig{retry: true}, nil)
+	defer putLegacyClient()
 	client := github.NewClient(legacyClient)
-=======
-func IsUserInGithubTeam(ctx context.Context, teams []string, org, user, oauthToken string) bool {
-	ctx, httpClient, putClient := getGithubClient(ctx, oauthToken, "IsUserInGithubTeam", retryConfig{retry: true}, nil)
-	defer putClient()
-	client := github.NewClient(httpClient)
->>>>>>> 86a2e50c
 
 	grip.Info(message.Fields{
 		"ticket":  GithubInvestigation,
@@ -1103,24 +1078,17 @@
 }
 
 // CheckGithubAPILimit queries Github for the number of API requests remaining
-<<<<<<< HEAD
 func CheckGithubAPILimit(ctx context.Context, token string) (int64, error) {
 	installationToken, err := getInstallationTokenWithoutOwnerRepo(ctx)
 	if installationToken != "" {
-		httpClient := getGithubClientRetry(installationToken, "CheckGithubAPILimit")
-		defer utility.PutHTTPClient(httpClient)
+		ctx, httpClient, putClient := getGithubClient(ctx, installationToken, "CheckGithubAPILimit", retryConfig{retry: true}, nil)
+		defer putClient()
 		client := github.NewClient(httpClient)
 
 		limits, _, err := client.RateLimits(ctx)
 		if err == nil && limits.Core != nil && limits.Core.Remaining >= 0 {
 			return int64(limits.Core.Remaining), nil
 		}
-=======
-func CheckGithubAPILimit(ctx context.Context, oauthToken string) (int64, error) {
-	ctx, httpClient, putClient := getGithubClient(ctx, oauthToken, "CheckGithubAPILimit", retryConfig{retry: true}, nil)
-	defer putClient()
-	client := github.NewClient(httpClient)
->>>>>>> 86a2e50c
 
 		grip.Debug(message.WrapError(err, message.Fields{
 			"ticket":  "EVG-19966",
@@ -1130,8 +1098,8 @@
 	}
 
 	// Fallback to not using the GitHub app on error.
-	legacyClient := getGithubClientRetry(token, "CheckGithubAPILimit")
-	defer utility.PutHTTPClient(legacyClient)
+	ctx, legacyClient, putLegacyClient := getGithubClient(ctx, oauthToken, "CheckGithubAPILimit", retryConfig{retry: true}, nil)
+	defer putLegacyClient()
 	client := github.NewClient(legacyClient)
 
 	limits, _, err := client.RateLimits(ctx)
@@ -1151,12 +1119,11 @@
 }
 
 // GetGithubUser fetches the github user with the given login name
-<<<<<<< HEAD
 func GetGithubUser(ctx context.Context, token, loginName string) (*github.User, error) {
 	installationToken, err := getInstallationTokenWithoutOwnerRepo(ctx)
 	if err != nil {
-		httpClient := getGithubClientRetry(installationToken, "GetGithubUser")
-		defer utility.PutHTTPClient(httpClient)
+		ctx, httpClient, putClient := getGithubClient(ctx, installationToken, "GetGithubUser", retryConfig{retry: true}, nil)
+		defer putClient()
 		client := github.NewClient(httpClient)
 
 		user, _, err := client.Users.Get(ctx, loginName)
@@ -1173,15 +1140,9 @@
 	}
 
 	// Fallback to not using the GitHub app on error.
-	legacyClient := getGithubClientRetry(token, "GetGithubUser")
-	defer utility.PutHTTPClient(legacyClient)
+	ctx, legacyClient, putLegacyClient := getGithubClient(ctx, token, "GetGithubUser", retryConfig{retry: true}, nil)
+	defer putLegacyClient()
 	client := github.NewClient(legacyClient)
-=======
-func GetGithubUser(ctx context.Context, oauthToken, loginName string) (*github.User, error) {
-	ctx, httpClient, putClient := getGithubClient(ctx, oauthToken, "GetGithubUser", retryConfig{retry: true}, nil)
-	defer putClient()
-	client := github.NewClient(httpClient)
->>>>>>> 86a2e50c
 
 	user, _, err := client.Users.Get(ctx, loginName)
 	if err != nil {
@@ -1199,16 +1160,11 @@
 // given organization. The user with the attached token must have
 // visibility into organization membership, including private members
 func GithubUserInOrganization(ctx context.Context, token, requiredOrganization, username string) (bool, error) {
-<<<<<<< HEAD
 	installationToken, err := getInstallationTokenWithoutOwnerRepo(ctx)
 	if err != nil {
-		httpClient := getGithubClientRetry(installationToken, "GithubUserInOrganization")
-		defer utility.PutHTTPClient(httpClient)
-		client := github.NewClient(httpClient)
-=======
-	ctx, httpClient, putClient := getGithubClient(ctx, token, "GithubUserInOrganization", retryConfig{retry: true}, nil)
-	defer putClient()
->>>>>>> 86a2e50c
+		ctx, httpClient, putClient := getGithubClient(ctx, installationToken, "GithubUserInOrganization", retryConfig{retry: true}, nil)
+		defer putClient()
+		client := github.NewClient(httpClient)
 
 		isMember, resp, err := client.Organizations.IsMember(context.Background(), requiredOrganization, username)
 		if err == nil {
@@ -1226,8 +1182,8 @@
 	}
 
 	// Fallback to not using the GitHub app on error.
-	legacyClient := getGithubClientRetry(token, "GithubUserInOrganization")
-	defer utility.PutHTTPClient(legacyClient)
+	ctx, legacyClient, putLegacyClient := getGithubClient(ctx, token, "GithubUserInOrganization", retryConfig{retry: true}, nil)
+	defer putLegacyClient()
 	client := github.NewClient(legacyClient)
 
 	// doesn't count against API limits
@@ -1249,11 +1205,10 @@
 // AppAuthorizedForOrg returns true if the given app name exists in the org's installation list,
 // and has permission to write to pull requests. Returns an error if the app name exists but doesn't have permission.
 func AppAuthorizedForOrg(ctx context.Context, token, requiredOrganization, name string) (bool, error) {
-<<<<<<< HEAD
 	installationToken, err := getInstallationTokenWithoutOwnerRepo(ctx)
 	if err != nil {
-		httpClient := getGithubClientRetry(installationToken, "AppAuthorizedForOrg")
-		defer utility.PutHTTPClient(httpClient)
+		ctx, httpClient, putClient := getGithubClient(ctx, installationToken, "AppAuthorizedForOrg", retryConfig{retry: true}, nil)
+		defer putClient()
 		client := github.NewClient(httpClient)
 
 		isMember, _, err := client.Organizations.IsMember(context.Background(), requiredOrganization, name)
@@ -1271,13 +1226,9 @@
 	}
 
 	// Fallback to not using the GitHub app on error.
-	legacyClient := getGithubClientRetry(token, "AppAuthorizedForOrg")
-	defer utility.PutHTTPClient(legacyClient)
+	ctx, legacyClient, putLegacyClient := getGithubClient(ctx, token, "AppAuthorizedForOrg", retryConfig{retry: true}, nil)
+	defer putLegacyClient()
 	client := github.NewClient(legacyClient)
-=======
-	ctx, httpClient, putClient := getGithubClient(ctx, token, "AppAuthorizedForOrg", retryConfig{retry: true}, nil)
-	defer putClient()
->>>>>>> 86a2e50c
 
 	opts := &github.ListOptions{PerPage: 100}
 	for {
@@ -1310,19 +1261,14 @@
 }
 
 func GitHubUserPermissionLevel(ctx context.Context, token, owner, repo, username string) (string, error) {
-<<<<<<< HEAD
 	installationToken, err := GetInstallationToken(ctx, owner, repo, nil)
 	if err != nil {
-		httpClient := getGithubClientRetryWith404s(installationToken, "GithubUserPermissionLevel")
-		defer utility.PutHTTPClient(httpClient)
-		client := github.NewClient(httpClient)
-=======
-	ctx, httpClient, putClient := getGithubClient(ctx, token, "GithubUserPermissionLevel", retryConfig{retry404: true}, []attribute.KeyValue{
-		attribute.String(githubOwnerAttribute, owner),
-		attribute.String(githubRepoAttribute, repo),
-	})
-	defer putClient()
->>>>>>> 86a2e50c
+		ctx, httpClient, putClient := getGithubClient(ctx, installationToken, "GithubUserPermissionLevel", retryConfig{retry404: true}, []attribute.KeyValue{
+			attribute.String(githubOwnerAttribute, owner),
+			attribute.String(githubRepoAttribute, repo),
+		})
+		defer putClient()
+		client := github.NewClient(httpClient)
 
 		permissionLevel, _, err := client.Repositories.GetPermissionLevel(ctx, owner, repo, username)
 		if err == nil && permissionLevel != nil && permissionLevel.Permission != nil {
@@ -1340,8 +1286,11 @@
 	}
 
 	// Fallback to not using the GitHub app on error.
-	legacyClient := getGithubClientRetryWith404s(token, "GithubUserPermissionLevel")
-	defer utility.PutHTTPClient(legacyClient)
+	ctx, legacyClient, putLegacyClient := getGithubClient(ctx, token, "GithubUserPermissionLevel", retryConfig{retry404: true}, []attribute.KeyValue{
+		attribute.String(githubOwnerAttribute, owner),
+		attribute.String(githubRepoAttribute, repo),
+	})
+	defer putLegacyClient()
 	client := github.NewClient(legacyClient)
 
 	permissionLevel, _, err := client.Repositories.GetPermissionLevel(ctx, owner, repo, username)
@@ -1360,17 +1309,12 @@
 // This function will retry up to 5 times, regardless of error response (unless
 // error is the result of hitting an api limit)
 func GetPullRequestMergeBase(ctx context.Context, token string, data GithubPatch) (string, error) {
-<<<<<<< HEAD
 	var commits []*github.RepositoryCommit
 	installationToken, err := GetInstallationToken(ctx, data.BaseOwner, data.BaseRepo, nil)
 	if err != nil {
-		httpClient := getGithubClientRetryWith404s(installationToken, "GetPullRequestMergeBase")
-		defer utility.PutHTTPClient(httpClient)
-		client := github.NewClient(httpClient)
-=======
-	ctx, httpClient, putClient := getGithubClient(ctx, token, "GetPullRequestMergeBase", retryConfig{retry404: true}, nil)
-	defer putClient()
->>>>>>> 86a2e50c
+		ctx, httpClient, putClient := getGithubClient(ctx, token, "GetPullRequestMergeBase", retryConfig{retry404: true}, nil)
+		defer putClient()
+		client := github.NewClient(httpClient)
 
 		commits, _, err := client.PullRequests.ListCommits(ctx, data.BaseOwner, data.BaseRepo, data.PRNumber, nil)
 
@@ -1393,8 +1337,8 @@
 		}))
 	}
 	// Fallback to not using the GitHub app on error.
-	legacyClient := getGithubClientRetryWith404s(token, "GetPullRequestMergeBase")
-	defer utility.PutHTTPClient(legacyClient)
+	ctx, legacyClient, putLegacyClient := getGithubClient(ctx, token, "GetPullRequestMergeBase", retryConfig{retry404: true}, nil)
+	defer putLegacyClient()
 	client := github.NewClient(legacyClient)
 
 	commits, _, err = client.PullRequests.ListCommits(ctx, data.BaseOwner, data.BaseRepo, data.PRNumber, nil)
@@ -1428,19 +1372,14 @@
 }
 
 func GetGithubPullRequest(ctx context.Context, token, baseOwner, baseRepo string, prNumber int) (*github.PullRequest, error) {
-<<<<<<< HEAD
 	installationToken, err := GetInstallationToken(ctx, baseOwner, baseRepo, nil)
 	if err != nil {
-		httpClient := getGithubClientRetryWith404s(installationToken, "GetGithubPullRequest")
-		defer utility.PutHTTPClient(httpClient)
-		client := github.NewClient(httpClient)
-=======
-	ctx, httpClient, putClient := getGithubClient(ctx, token, "GetGithubPullRequest", retryConfig{retry404: true}, []attribute.KeyValue{
-		attribute.String(githubOwnerAttribute, baseOwner),
-		attribute.String(githubRepoAttribute, baseRepo),
-	})
-	defer putClient()
->>>>>>> 86a2e50c
+		ctx, httpClient, putClient := getGithubClient(ctx, installationToken, "GetGithubPullRequest", retryConfig{retry404: true}, []attribute.KeyValue{
+			attribute.String(githubOwnerAttribute, baseOwner),
+			attribute.String(githubRepoAttribute, baseRepo),
+		})
+		defer putClient()
+		client := github.NewClient(httpClient)
 
 		pr, _, err := client.PullRequests.Get(ctx, baseOwner, baseRepo, prNumber)
 		if err == nil {
@@ -1458,8 +1397,11 @@
 	}
 
 	// Fallback to not using the GitHub app on error.
-	legacyClient := getGithubClientRetryWith404s(token, "GetGithubPullRequest")
-	defer utility.PutHTTPClient(legacyClient)
+	ctx, legacyClient, putLegacyClient := getGithubClient(ctx, token, "GetGithubPullRequest", retryConfig{retry404: true}, []attribute.KeyValue{
+		attribute.String(githubOwnerAttribute, baseOwner),
+		attribute.String(githubRepoAttribute, baseRepo),
+	})
+	defer putLegacyClient()
 	client := github.NewClient(legacyClient)
 
 	pr, _, err := client.PullRequests.Get(ctx, baseOwner, baseRepo, prNumber)
@@ -1472,11 +1414,10 @@
 
 // GetGithubPullRequestDiff downloads a diff from a Github Pull Request diff
 func GetGithubPullRequestDiff(ctx context.Context, token string, gh GithubPatch) (string, []Summary, error) {
-<<<<<<< HEAD
 	installationToken, err := GetInstallationToken(ctx, gh.BaseOwner, gh.BaseRepo, nil)
 	if err != nil {
-		httpClient := getGithubClientRetryWith404s(installationToken, "GetGithubPullRequestDiff")
-		defer utility.PutHTTPClient(httpClient)
+		ctx, httpClient, putClient := getGithubClient(ctx, installationToken, "GetGithubPullRequestDiff", retryConfig{retry404: true}, nil)
+		defer putClient()
 		client := github.NewClient(httpClient)
 
 		diff, _, err := client.PullRequests.GetRaw(ctx, gh.BaseOwner, gh.BaseRepo, gh.PRNumber, github.RawOptions{Type: github.Diff})
@@ -1497,14 +1438,9 @@
 	}
 
 	// Fallback to not using the GitHub app on error.
-	legacyClient := getGithubClientRetryWith404s(token, "GetGithubPullRequestDiff")
-	defer utility.PutHTTPClient(legacyClient)
+	ctx, legacyClient, putLegacyClient := getGithubClient(ctx, token, "GetGithubPullRequestDiff", retryConfig{retry404: true}, nil)
+	defer putLegacyClient()
 	client := github.NewClient(legacyClient)
-=======
-	ctx, httpClient, putClient := getGithubClient(ctx, token, "GetGithubPullRequestDiff", retryConfig{retry404: true}, nil)
-	defer putClient()
-	client := github.NewClient(httpClient)
->>>>>>> 86a2e50c
 
 	diff, _, err := client.PullRequests.GetRaw(ctx, gh.BaseOwner, gh.BaseRepo, gh.PRNumber, github.RawOptions{Type: github.Diff})
 	if err != nil {
@@ -1652,15 +1588,6 @@
 		return nil, errors.New("Evergreen is not configured for GitHub Webhooks")
 	}
 
-<<<<<<< HEAD
-=======
-	ctx, httpClient, putClient := getGithubClient(ctx, token, "CreateGithubHook", retryConfig{}, []attribute.KeyValue{
-		attribute.String(githubOwnerAttribute, owner),
-		attribute.String(githubRepoAttribute, repo),
-	})
-	defer putClient()
-	client := github.NewClient(httpClient)
->>>>>>> 86a2e50c
 	hookObj := github.Hook{
 		Active: github.Bool(true),
 		Events: []string{"*"},
@@ -1673,8 +1600,11 @@
 	}
 
 	if installationToken != "" {
-		httpClient := getGithubClient(installationToken, "CreateGithubHook")
-		defer utility.PutHTTPClient(httpClient)
+		ctx, httpClient, putClient := getGithubClient(ctx, installationToken, "CreateGithubHook", retryConfig{}, []attribute.KeyValue{
+			attribute.String(githubOwnerAttribute, owner),
+			attribute.String(githubRepoAttribute, repo),
+		})
+		defer putClient()
 		client := github.NewClient(httpClient)
 
 		respHook, resp, err := client.Repositories.CreateHook(ctx, owner, repo, &hookObj)
@@ -1701,8 +1631,11 @@
 		return nil, errors.Wrap(err, "getting github oauth token")
 	}
 
-	legacyClient := getGithubClient(token, "CreateGithubHook")
-	defer utility.PutHTTPClient(legacyClient)
+	ctx, legacyClient, putLegacyClient := getGithubClient(ctx, token, "CreateGithubHook", retryConfig{}, []attribute.KeyValue{
+		attribute.String(githubOwnerAttribute, owner),
+		attribute.String(githubRepoAttribute, repo),
+	})
+	defer putLegacyClient()
 	client := github.NewClient(legacyClient)
 
 	respHook, resp, err := client.Repositories.CreateHook(ctx, owner, repo, &hookObj)
@@ -1722,8 +1655,11 @@
 func GetExistingGithubHook(ctx context.Context, settings evergreen.Settings, owner, repo string) (*github.Hook, error) {
 	installationToken, _ := settings.CreateInstallationToken(ctx, owner, repo, nil)
 	if installationToken != "" {
-		httpClient := getGithubClient(installationToken, "GetExistingGithubHook")
-		defer utility.PutHTTPClient(httpClient)
+		ctx, httpClient, putClient := getGithubClient(ctx, installationToken, "ListGithubHooks", retryConfig{}, []attribute.KeyValue{
+			attribute.String(githubOwnerAttribute, owner),
+			attribute.String(githubRepoAttribute, repo),
+		})
+		defer putClient()
 		client := github.NewClient(httpClient)
 
 		respHooks, _, err := client.Repositories.ListHooks(ctx, owner, repo, nil)
@@ -1750,18 +1686,12 @@
 		return nil, errors.Wrap(err, "getting github oauth token")
 	}
 
-<<<<<<< HEAD
-	legacyClient := getGithubClient(token, "GetExistingGithubHook")
-	defer utility.PutHTTPClient(legacyClient)
-	client := github.NewClient(legacyClient)
-=======
-	ctx, httpClient, putClient := getGithubClient(ctx, token, "ListGithubHooks", retryConfig{}, []attribute.KeyValue{
+	ctx, legacyClient, putLegacyClient := getGithubClient(ctx, token, "ListGithubHooks", retryConfig{}, []attribute.KeyValue{
 		attribute.String(githubOwnerAttribute, owner),
 		attribute.String(githubRepoAttribute, repo),
 	})
-	defer putClient()
-	client := github.NewClient(httpClient)
->>>>>>> 86a2e50c
+	defer putLegacyClient()
+	client := github.NewClient(legacyClient)
 
 	respHooks, _, err := client.Repositories.ListHooks(ctx, owner, repo, nil)
 	if err != nil {
@@ -1780,11 +1710,13 @@
 
 // MergePullRequest attempts to merge the given pull request. If commits are merged one after another, Github may
 // not have updated that this can be merged, so we allow retries.
-<<<<<<< HEAD
 func MergePullRequest(ctx context.Context, token, appToken, owner, repo, commitMessage string, prNum int, mergeOpts *github.PullRequestOptions) error {
 	if appToken != "" {
-		httpClient := getGithubClient(appToken, "MergePullRequest")
-		defer utility.PutHTTPClient(httpClient)
+		ctx, httpClient, putClient := getGithubClient(ctx, appToken, "MergePullRequest", retryConfig{}, []attribute.KeyValue{
+			attribute.String(githubOwnerAttribute, owner),
+			attribute.String(githubRepoAttribute, repo),
+		})
+		defer putClient()
 		client := github.NewClient(httpClient)
 
 		res, _, err := client.PullRequests.Merge(ctx, owner, repo, prNum, commitMessage, mergeOpts)
@@ -1804,21 +1736,14 @@
 	}
 
 	// Fallback to not using the GitHub app on error.
-	legacyClient := getGithubClient(token, "MergePullRequest")
-	defer utility.PutHTTPClient(legacyClient)
-	client := github.NewClient(legacyClient)
-
-	res, _, err := client.PullRequests.Merge(ctx, owner, repo,
-=======
-func MergePullRequest(ctx context.Context, token, owner, repo, commitMessage string, prNum int, mergeOpts *github.PullRequestOptions) error {
-	ctx, httpClient, putClient := getGithubClient(ctx, token, "MergePullRequest", retryConfig{}, []attribute.KeyValue{
+	ctx, legacyClient, putLegacyClient := getGithubClient(ctx, token, "MergePullRequest", retryConfig{}, []attribute.KeyValue{
 		attribute.String(githubOwnerAttribute, owner),
 		attribute.String(githubRepoAttribute, repo),
 	})
-	defer putClient()
-	githubClient := github.NewClient(httpClient)
-	res, _, err := githubClient.PullRequests.Merge(ctx, owner, repo,
->>>>>>> 86a2e50c
+	defer putLegacyClient()
+	client := github.NewClient(legacyClient)
+
+	res, _, err := client.PullRequests.Merge(ctx, owner, repo,
 		prNum, commitMessage, mergeOpts)
 	if err != nil {
 		return errors.Wrap(err, "accessing GitHub merge API")
@@ -1832,24 +1757,17 @@
 
 // PostCommentToPullRequest posts the given comment to the associated PR.
 func PostCommentToPullRequest(ctx context.Context, token, owner, repo string, prNum int, comment string) error {
-<<<<<<< HEAD
-=======
-	ctx, httpClient, putClient := getGithubClient(ctx, token, "PostCommentToPullRequest", retryConfig{}, []attribute.KeyValue{
-		attribute.String(githubOwnerAttribute, owner),
-		attribute.String(githubRepoAttribute, repo),
-	})
-	defer putClient()
-	githubClient := github.NewClient(httpClient)
-
->>>>>>> 86a2e50c
 	githubComment := &github.IssueComment{
 		Body: &comment,
 	}
 
 	installationToken, err := GetInstallationToken(ctx, owner, repo, nil)
 	if err != nil {
-		httpClient := getGithubClient(installationToken, "PostCommentToPullRequest")
-		defer utility.PutHTTPClient(httpClient)
+		ctx, httpClient, putClient := getGithubClient(ctx, installationToken, "PostCommentToPullRequest", retryConfig{}, []attribute.KeyValue{
+			attribute.String(githubOwnerAttribute, owner),
+			attribute.String(githubRepoAttribute, repo),
+		})
+		defer putClient()
 		client := github.NewClient(httpClient)
 
 		respComment, resp, err := client.Issues.CreateComment(ctx, owner, repo, prNum, githubComment)
@@ -1871,8 +1789,11 @@
 	}
 
 	// Fallback to not using the GitHub app on error.
-	legacyClient := getGithubClient(token, "PostCommentToPullRequest")
-	defer utility.PutHTTPClient(legacyClient)
+	ctx, legacyClient, putLegacyClient := getGithubClient(ctx, token, "PostCommentToPullRequest", retryConfig{}, []attribute.KeyValue{
+		attribute.String(githubOwnerAttribute, owner),
+		attribute.String(githubRepoAttribute, repo),
+	})
+	defer putLegacyClient()
 	client := github.NewClient(legacyClient)
 
 	respComment, newResp, err := client.Issues.CreateComment(ctx, owner, repo, prNum, githubComment)
