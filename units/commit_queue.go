package units

import (
	"context"
	"fmt"
	"strconv"
	"strings"

	"github.com/evergreen-ci/evergreen"
	"github.com/evergreen-ci/evergreen/db"
	"github.com/evergreen-ci/evergreen/model"
	"github.com/evergreen-ci/evergreen/model/commitqueue"
	"github.com/evergreen-ci/evergreen/model/event"
	"github.com/evergreen-ci/evergreen/model/patch"
	"github.com/evergreen-ci/evergreen/model/user"
	"github.com/evergreen-ci/evergreen/thirdparty"
	"github.com/evergreen-ci/evergreen/validator"
	"github.com/google/go-github/github"
	"github.com/mongodb/amboy"
	"github.com/mongodb/amboy/dependency"
	"github.com/mongodb/amboy/job"
	"github.com/mongodb/amboy/registry"
	"github.com/mongodb/grip"
	"github.com/mongodb/grip/level"
	"github.com/mongodb/grip/message"
	"github.com/mongodb/grip/sometimes"
	"github.com/pkg/errors"
	yaml "gopkg.in/yaml.v2"
)

const (
	commitQueueJobName = "commit-queue"
)

func init() {
	registry.AddJobType(commitQueueJobName, func() amboy.Job { return makeCommitQueueJob() })
}

type commitQueueJob struct {
	job.Base `bson:"job_base" json:"job_base" yaml:"job_base"`
	QueueID  string `bson:"queue_id" json:"queue_id" yaml:"queue_id"`
	env      evergreen.Environment
}

func makeCommitQueueJob() *commitQueueJob {
	job := &commitQueueJob{
		Base: job.Base{
			JobType: amboy.JobType{
				Name:    commitQueueJobName,
				Version: 0,
			},
		},
	}
	job.SetDependency(dependency.NewAlways())

	return job
}

func NewCommitQueueJob(env evergreen.Environment, queueID string, id string) amboy.Job {
	job := makeCommitQueueJob()
	job.QueueID = queueID
	job.env = env
	job.SetID(fmt.Sprintf("%s:%s_%s", commitQueueJobName, queueID, id))

	return job
}

func (j *commitQueueJob) Run(ctx context.Context) {
	defer j.MarkComplete()

	// reconstitute the environment because it's not stored in the database
	if j.env == nil {
		j.env = evergreen.GetEnvironment()
	}

	if err := initializeSenders(j.env); err != nil {
		j.AddError(errors.Wrap(err, "can't initialize senders"))
	}

	// stop if degraded
	flags, err := evergreen.GetServiceFlags()
	if err != nil {
		j.AddError(errors.New("can't get degraded mode flags"))
		return
	}
	if flags.CommitQueueDisabled {
		grip.InfoWhen(sometimes.Percent(evergreen.DegradedLoggingPercent), message.Fields{
			"job":     commitQueueJobName,
			"message": "commit queue processing is disabled",
		})
		return
	}

	// stop if project is disabled
	projectRef, err := model.FindOneProjectRef(j.QueueID)
	if err != nil {
		j.AddError(errors.Wrapf(err, "can't find project for queue id %s", j.QueueID))
		return
	}
	if !projectRef.CommitQueue.Enabled {
		grip.Info(message.Fields{
			"source":  "commit queue",
			"job_id":  j.ID(),
			"message": "project has commit queue disabled",
		})
		return
	}

	// pull the next item off the queue
	cq, err := commitqueue.FindOneId(j.QueueID)
	if err != nil {
		j.AddError(errors.Wrapf(err, "can't find commit queue for id %s", j.QueueID))
		return
	}
	nextItem := cq.Next()
	if nextItem == nil {
		return
	}
	j.AddError(errors.Wrap(cq.SetProcessing(true), "can't set processing to true"))

	conf := j.env.Settings()
	githubToken, err := conf.GetGithubOauthToken()
	if err != nil {
		j.AddError(errors.Wrap(err, "can't get github token"))
		j.AddError(errors.Wrap(cq.SetProcessing(false), "can't set processing to false"))
		return
	}

	// create a version with the item and subscribe to its completion
	if projectRef.CommitQueue.PatchType == commitqueue.PRPatchType {
		j.processGitHubPRItem(ctx, cq, nextItem, projectRef, githubToken)
	}
	if projectRef.CommitQueue.PatchType == commitqueue.CLIPatchType {
		j.processCLIPatchItem(ctx, cq, nextItem, projectRef, githubToken)
	}

	grip.Info(message.Fields{
		"source":  "commit queue",
		"job_id":  j.ID(),
		"item":    nextItem,
		"message": "finished processing item",
	})
}

func (j *commitQueueJob) processGitHubPRItem(ctx context.Context, cq *commitqueue.CommitQueue, nextItem *commitqueue.CommitQueueItem, projectRef *model.ProjectRef, githubToken string) {
	pr, dequeue, err := checkPR(ctx, githubToken, nextItem.Issue, projectRef.Owner, projectRef.Repo)
	if err != nil {
		j.logError(err, "PR not valid for merge", nextItem)
		if dequeue {
			if pr != nil {
				j.AddError(sendCommitQueueGithubStatus(j.env, pr, message.GithubStateFailure, "PR not valid for merge", ""))
			}
			j.dequeue(cq, nextItem)
		} else {
			j.logError(cq.SetProcessing(false), "can't set processing to false", nextItem)
		}
		return
	}

	patchDoc, err := patch.MakeMergePatch(pr, projectRef.Identifier, evergreen.CommitQueueAlias)
	if err != nil {
		j.logError(err, "can't make patch", nextItem)
		j.AddError(sendCommitQueueGithubStatus(j.env, pr, message.GithubStateFailure, "can't make patch", ""))
		j.dequeue(cq, nextItem)
		return
	}

	patch, patchSummaries, projectConfig, err := getPatchInfo(ctx, githubToken, patchDoc)
	if err != nil {
		j.logError(err, "can't get patch info", nextItem)
		j.AddError(sendCommitQueueGithubStatus(j.env, pr, message.GithubStateFailure, "can't make patch", ""))
		j.dequeue(cq, nextItem)
		return
	}

	errs := validator.CheckProjectSyntax(projectConfig)
	if len(errs) != 0 {
		update := NewGithubStatusUpdateJobForBadConfig(projectRef, pr.Head.GetRef(), j.ID())
		update.Run(ctx)
		j.AddError(update.Error())
		j.logError(errors.New(errs.String()), "invalid config file", nextItem)
		j.AddError(sendCommitQueueGithubStatus(j.env, pr, message.GithubStateFailure, "can't make patch", ""))
		j.dequeue(cq, nextItem)
		return
	}

	if err = writePatchInfo(patchDoc, patchSummaries, patch); err != nil {
		j.logError(err, "can't make patch", nextItem)
		j.AddError(sendCommitQueueGithubStatus(j.env, pr, message.GithubStateFailure, "can't make patch", ""))
		j.dequeue(cq, nextItem)
		return
	}

	modulePRs, modulePatches, dequeue, err := getModules(ctx, githubToken, nextItem, projectConfig)
	if err != nil {
		j.logError(err, "can't get modules", nextItem)
		if dequeue {
			j.AddError(sendCommitQueueGithubStatus(j.env, pr, message.GithubStateFailure, "can't get modules", ""))
			j.dequeue(cq, nextItem)
		} else {
			j.logError(cq.SetProcessing(false), "can't set processing to false", nextItem)
		}
		return
	}
	patchDoc.Patches = append(patchDoc.Patches, modulePatches...)

	// populate tasks/variants matching the commitqueue alias
	projectConfig.BuildProjectTVPairs(patchDoc, patchDoc.Alias)

	if err = patchDoc.Insert(); err != nil {
		j.logError(err, "can't insert patch", nextItem)
		j.dequeue(cq, nextItem)
		j.AddError(sendCommitQueueGithubStatus(j.env, pr, message.GithubStateFailure, "can't make patch", ""))
	}

	v, err := model.FinalizePatch(ctx, patchDoc, evergreen.MergeTestRequester, githubToken)
	if err != nil {
		j.logError(err, "can't finalize patch", nextItem)
		j.dequeue(cq, nextItem)
		j.AddError(sendCommitQueueGithubStatus(j.env, pr, message.GithubStateFailure, "can't finalize patch", ""))
	}

	dequeue, err = subscribeGitHubPRs(pr, modulePRs, projectRef, v.Id)
	if err != nil {
		j.logError(err, "can't subscribe for PR merge", nextItem)
		if dequeue {
			j.dequeue(cq, nextItem)
			j.AddError(sendCommitQueueGithubStatus(j.env, pr, message.GithubStateFailure, "can't sign up merge", v.Id))
		}
	}

	j.AddError(sendCommitQueueGithubStatus(j.env, pr, message.GithubStatePending, "preparing to test merge", v.Id))
	for _, modulePR := range modulePRs {
		j.AddError(sendCommitQueueGithubStatus(j.env, modulePR, message.GithubStatePending, "preparing to test merge", v.Id))
	}

	event.LogCommitQueueStartTestEvent(v.Id)
}

func (j *commitQueueJob) processCLIPatchItem(ctx context.Context, cq *commitqueue.CommitQueue, nextItem *commitqueue.CommitQueueItem, projectRef *model.ProjectRef, githubToken string) {
	patchDoc, err := patch.FindOne(patch.ById(patch.NewId(nextItem.Issue)))
	if err != nil {
		j.logError(err, "can't find patch", nextItem)
		j.dequeue(cq, nextItem)
		return
	}

	branch, err := thirdparty.GetBranchEvent(ctx, githubToken, projectRef.Owner, projectRef.Repo, projectRef.Branch)
	if err != nil {
		j.logError(err, "can't get branch", nextItem)
		j.dequeue(cq, nextItem)
		return
	}

	if err = validateBranch(branch); err != nil {
		j.logError(err, "GitHub returned invalid branch", nextItem)
		j.dequeue(cq, nextItem)
		return
	}

	sha := *branch.Commit.SHA
	patchDoc.Githash = sha

	project, err := model.GetPatchedProject(ctx, patchDoc, githubToken)
	if err != nil {
		j.logError(err, "can't get updated project config", nextItem)
		j.dequeue(cq, nextItem)
		return
	}

	if err = addMergeTaskAndVariant(patchDoc, project); err != nil {
		j.logError(err, "can't set patch project config", nextItem)
		j.dequeue(cq, nextItem)
		return
	}

	project.BuildProjectTVPairs(patchDoc, patchDoc.Alias)

	if err = patchDoc.UpdateGithashProjectAndTasks(); err != nil {
		j.logError(err, "can't update patch in db", nextItem)
		j.dequeue(cq, nextItem)
		return
	}

	v, err := model.FinalizePatch(ctx, patchDoc, evergreen.MergeTestRequester, githubToken)
	if err != nil {
		j.logError(err, "can't finalize patch", nextItem)
		j.dequeue(cq, nextItem)
		return
	}

	subscriber := event.NewCommitQueueDequeueSubscriber()

	patchSub := event.NewPatchOutcomeSubscription(nextItem.Issue, subscriber)
	if err = patchSub.Upsert(); err != nil {
		j.logError(err, "failed to insert patch subscription", nextItem)
		j.dequeue(cq, nextItem)
	}

	if err = setDefaultNotification(patchDoc.Author); err != nil {
		j.logError(err, "failed to set default notification", nextItem)
	}
	event.LogCommitQueueStartTestEvent(v.Id)
}

func (j *commitQueueJob) logError(err error, msg string, item *commitqueue.CommitQueueItem) {
	if err == nil {
		return
	}
	j.AddError(errors.Wrap(err, msg))
	grip.Error(message.WrapError(err, message.Fields{
		"job_id":  j.ID(),
		"source":  "commit queue",
		"project": j.QueueID,
		"item":    item,
		"message": msg,
	}))
}

func (j *commitQueueJob) dequeue(cq *commitqueue.CommitQueue, item *commitqueue.CommitQueueItem) {
	_, err := cq.Remove(item.Issue)
	j.logError(err, fmt.Sprintf("error dequeuing item '%s'", item.Issue), item)
}

func checkPR(ctx context.Context, githubToken, issue, owner, repo string) (*github.PullRequest, bool, error) {
	issueInt, err := strconv.Atoi(issue)
	if err != nil {
		return nil, true, errors.Wrapf(err, "can't parse issue '%s' as int", issue)
	}

	pr, err := thirdparty.GetGithubPullRequest(ctx, githubToken, owner, repo, issueInt)
	if err != nil {
		return nil, false, errors.Wrap(err, "can't get PR from GitHub")
	}

	if err = thirdparty.ValidatePR(pr); err != nil {
		return nil, true, errors.Wrap(err, "GitHub returned an incomplete PR")
	}

	if pr.Mergeable == nil {
		if *pr.Merged {
			return pr, true, errors.New("PR is already merged")
		}
		// GitHub hasn't yet tested if the PR is mergeable.
		// Check back later
		// See: https://developer.github.com/v3/pulls/#response-1
		return pr, false, errors.New("GitHub hasn't yet generated a merge commit")
	}

	if !*pr.Mergeable {
		return pr, true, errors.New("PR is not mergeable")
	}

	return pr, false, nil
}

func getModules(ctx context.Context, githubToken string, nextItem *commitqueue.CommitQueueItem, projectConfig *model.Project) ([]*github.PullRequest, []patch.ModulePatch, bool, error) {
	var modulePRs []*github.PullRequest
	var modulePatches []patch.ModulePatch
	for _, mod := range nextItem.Modules {
		module, err := projectConfig.GetModuleByName(mod.Module)
		if err != nil {
			return nil, nil, true, errors.Wrapf(err, "can't get module for module name '%s'", mod.Module)
		}
		owner, repo, err := thirdparty.ParseGitUrl(module.Repo)
		if err != nil {
			return nil, nil, true, errors.Wrapf(err, "module '%s' misconfigured (malformed URL)", mod.Module)
		}

		pr, dequeue, err := checkPR(ctx, githubToken, mod.Issue, owner, repo)
		if err != nil {
			return nil, nil, dequeue, errors.Wrap(err, "PR not valid for merge")
		}
		modulePRs = append(modulePRs, pr)
		githash := pr.GetMergeCommitSHA()

		modulePatches = append(modulePatches, patch.ModulePatch{
			ModuleName: mod.Module,
			Githash:    githash,
			PatchSet: patch.PatchSet{
				Patch: mod.Issue,
			},
		})
	}

	return modulePRs, modulePatches, false, nil
}

func getPatchInfo(ctx context.Context, githubToken string, patchDoc *patch.Patch) (string, []patch.Summary, *model.Project, error) {
	patchContent, summaries, err := thirdparty.GetGithubPullRequestDiff(ctx, githubToken, patchDoc.GithubPatchData)
	if err != nil {
		return "", nil, nil, errors.Wrap(err, "can't get diff")
	}

	// fetch the latest config file
	config, err := model.GetPatchedProject(ctx, patchDoc, githubToken)
	if err != nil {
		return "", nil, nil, errors.Wrap(err, "can't get remote config file")
	}

	yamlBytes, err := yaml.Marshal(config)
	if err != nil {
		return "", nil, nil, errors.Wrap(err, "can't marshall remote config file")
	}
	patchDoc.PatchedConfig = string(yamlBytes)

	return patchContent, summaries, config, nil
}

func writePatchInfo(patchDoc *patch.Patch, patchSummaries []patch.Summary, patchContent string) error {
	patchFileID := fmt.Sprintf("%s_%s", patchDoc.Id.Hex(), patchDoc.Githash)
	if err := db.WriteGridFile(patch.GridFSPrefix, patchFileID, strings.NewReader(patchContent)); err != nil {
		return errors.Wrap(err, "failed to write patch file to db")
	}

	// no name for the main patch
	patchDoc.Patches = append(patchDoc.Patches, patch.ModulePatch{
		Githash: patchDoc.Githash,
		PatchSet: patch.PatchSet{
			PatchFileId: patchFileID,
			Summary:     patchSummaries,
		},
	})

	return nil
}

func sendCommitQueueGithubStatus(env evergreen.Environment, pr *github.PullRequest, state message.GithubState, description, versionID string) error {
	sender, err := env.GetSender(evergreen.SenderGithubStatus)
	if err != nil {
		return errors.Wrap(err, "can't get GitHub status sender")
	}

	var url string
	if versionID != "" {
		uiConfig := evergreen.UIConfig{}
		if err := uiConfig.Get(env); err == nil {
			urlBase := uiConfig.Url
			url = fmt.Sprintf("%s/version/%s", urlBase, versionID)
		}
	}

	msg := message.GithubStatus{
		Owner:       *pr.Base.Repo.Owner.Login,
		Repo:        *pr.Base.Repo.Name,
		Ref:         *pr.Head.SHA,
		Context:     commitqueue.Context,
		State:       state,
		Description: description,
		URL:         url,
	}

	c := message.NewGithubStatusMessageWithRepo(level.Notice, msg)
	sender.Send(c)

	return nil
}

func subscribeMerge(projectID, owner, repo, mergeMethod, patchID string, pr *github.PullRequest) error {
	mergeSubscriber := event.NewGithubMergeSubscriber(event.GithubMergeSubscriber{
		Owner:       owner,
		Repo:        repo,
		PRNumber:    *pr.Number,
		Ref:         *pr.Head.SHA,
		MergeMethod: mergeMethod,
		CommitTitle: *pr.Title,
	})
	patchSub := event.NewPatchOutcomeSubscription(patchID, mergeSubscriber)
	if err := patchSub.Upsert(); err != nil {
		return errors.Wrapf(err, "failed to insert patch subscription for commit queue merge on PR %d", *pr.Number)
	}

	return nil
}

func subscribeGitHubPRs(pr *github.PullRequest, modulePRs []*github.PullRequest, projectRef *model.ProjectRef, versionID string) (bool, error) {
	err := subscribeMerge(projectRef.Identifier, projectRef.Owner, projectRef.Repo, projectRef.CommitQueue.MergeMethod, versionID, pr)
	if err != nil {
		return true, errors.Wrapf(err, "can't subscribe to merge main pr")
	}

	for _, modulePR := range modulePRs {
		err = subscribeMerge("", modulePR.Base.Repo.Owner.GetLogin(), *modulePR.Base.Repo.Name, projectRef.CommitQueue.MergeMethod, versionID, modulePR)
		if err != nil {
			return false, errors.Wrapf(err, "can't subscribe to merge module %s pr", *modulePR.Base.Repo.Name)
		}
	}

	return false, nil
}

func validateBranch(branch *github.Branch) error {
	if branch == nil {
		return errors.New("branch is nil")
	}
	if branch.Commit == nil {
		return errors.New("commit is nil")
	}
	if branch.Commit.SHA == nil {
		return errors.New("SHA is nil")
	}
	return nil
}

func addMergeTaskAndVariant(patchDoc *patch.Patch, project *model.Project) error {
	settings, err := evergreen.GetConfig()
	if err != nil {
		return errors.Wrap(err, "error retrieving Evergreen config")
	}

	mergeBuildVariant := model.BuildVariant{
		Name:        "commit-queue-merge",
		DisplayName: "Commit Queue Merge",
		RunOn:       []string{settings.CommitQueue.MergeTaskDistro},
		Tasks: []model.BuildVariantTaskUnit{
			{Name: "merge-patch"},
		},
	}

	// Merge task depends on all commit queue tasks matching the alias
	// (protect against a user removing tasks from the patch)
	execPairs, _, err := project.BuildProjectTVPairsWithAlias(evergreen.CommitQueueAlias)
	if err != nil {
		return errors.Wrap(err, "can't get alias pairs")
	}
	dependencies := make([]model.TaskUnitDependency, 0, len(execPairs))
	for _, pair := range execPairs {
		dependencies = append(dependencies, model.TaskUnitDependency{
			Name:    pair.TaskName,
			Variant: pair.Variant,
		})
	}

	mergeTask := model.ProjectTask{
		Name: "merge-patch",
		Commands: []model.PluginCommandConf{
			{
				Command: "git.get_project",
				Type:    evergreen.CommandTypeSetup,
				Params: map[string]interface{}{
					"directory": "${workdir}/src",
				},
			},
			{
				Command: "git.push",
				Params: map[string]interface{}{
					"directory":       "${workdir}/src",
					"committer_name":  settings.CommitQueue.CommitterName,
					"committer_email": settings.CommitQueue.CommitterEmail,
				},
			},
		},
		DependsOn: dependencies,
	}

	project.BuildVariants = append(project.BuildVariants, mergeBuildVariant)
	project.Tasks = append(project.Tasks, mergeTask)

	validationErrors := validator.CheckProjectSyntax(project)
	if len(validationErrors) != 0 {
		return errors.Errorf("project validation failed: %s", validationErrors)
	}

	yamlBytes, err := yaml.Marshal(project)
	if err != nil {
		return errors.Wrap(err, "can't marshall remote config file")
	}

	patchDoc.PatchedConfig = string(yamlBytes)
	patchDoc.BuildVariants = append(patchDoc.BuildVariants, "commit-queue-merge")
	patchDoc.Tasks = append(patchDoc.Tasks, "merge-patch")

	return nil
}

<<<<<<< HEAD
func initializeSenders(env evergreen.Environment) error {
	_, err := env.GetSender(evergreen.SenderCommitQueueDequeue)
	if err == nil {
		return nil
	}

	return errors.Wrap(commitqueue.SetupEnv(env), "can't setup commit queue senders")
=======
func setDefaultNotification(username string) error {
	u, err := user.FindOneById(username)
	if err != nil {
		return errors.Wrap(err, "can't get user")
	}
	if u == nil {
		return errors.Errorf("no matching user for %s", username)
	}

	// The user has never saved their notification settings
	if u.Settings.Notifications.CommitQueue == "" {
		u.Settings.Notifications.CommitQueue = user.PreferenceEmail
		commitQueueSubscriber := event.NewEmailSubscriber(u.Email())
		commitQueueSubscription, err := event.CreateOrUpdateImplicitSubscription(event.ImplicitSubscriptionCommitQueue,
			"", commitQueueSubscriber, u.Id)
		if err != nil {
			return errors.Wrap(err, "can't create default email subscription")
		}
		u.Settings.Notifications.CommitQueueID = commitQueueSubscription.ID

		return model.SaveUserSettings(u.Id, u.Settings)
	}

	return nil
>>>>>>> 49683140
}<|MERGE_RESOLUTION|>--- conflicted
+++ resolved
@@ -573,7 +573,6 @@
 	return nil
 }
 
-<<<<<<< HEAD
 func initializeSenders(env evergreen.Environment) error {
 	_, err := env.GetSender(evergreen.SenderCommitQueueDequeue)
 	if err == nil {
@@ -581,7 +580,8 @@
 	}
 
 	return errors.Wrap(commitqueue.SetupEnv(env), "can't setup commit queue senders")
-=======
+}
+
 func setDefaultNotification(username string) error {
 	u, err := user.FindOneById(username)
 	if err != nil {
@@ -606,5 +606,4 @@
 	}
 
 	return nil
->>>>>>> 49683140
 }