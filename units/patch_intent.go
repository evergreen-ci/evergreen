package units

import (
	"context"
	"fmt"
	"regexp"
	"strings"
	"time"

	"github.com/evergreen-ci/evergreen"
	"github.com/evergreen-ci/evergreen/db"
	mgobson "github.com/evergreen-ci/evergreen/db/mgo/bson"
	"github.com/evergreen-ci/evergreen/model"
	"github.com/evergreen-ci/evergreen/model/event"
	"github.com/evergreen-ci/evergreen/model/patch"
	"github.com/evergreen-ci/evergreen/model/task"
	"github.com/evergreen-ci/evergreen/model/user"
	"github.com/evergreen-ci/evergreen/thirdparty"
	"github.com/evergreen-ci/evergreen/validator"
	"github.com/evergreen-ci/utility"
	"github.com/mongodb/amboy"
	"github.com/mongodb/amboy/job"
	"github.com/mongodb/amboy/registry"
	"github.com/mongodb/grip"
	"github.com/mongodb/grip/message"
	"github.com/mongodb/grip/sometimes"
	"github.com/pkg/errors"
	"gopkg.in/20210107192922/yaml.v3"
)

const (
	patchIntentJobName   = "patch-intent-processor"
	githubDependabotUser = "dependabot[bot]"
)

func init() {
	registry.AddJobType(patchIntentJobName,
		func() amboy.Job { return makePatchIntentProcessor() })
}

type patchIntentProcessor struct {
	job.Base `bson:"job_base" json:"job_base" yaml:"job_base"`
	env      evergreen.Environment

	IntentID   string           `bson:"intent_id" json:"intent_id" yaml:"intent_id"`
	IntentType string           `bson:"intent_type" json:"intent_type" yaml:"intent_type"`
	PatchID    mgobson.ObjectId `bson:"patch_id,omitempty" json:"patch_id" yaml:"patch_id"`

	user   *user.DBUser
	intent patch.Intent

	gitHubError string
}

// NewPatchIntentProcessor creates an amboy job to create a patch from the
// given patch intent with the given object ID for the patch
func NewPatchIntentProcessor(patchID mgobson.ObjectId, intent patch.Intent) amboy.Job {
	j := makePatchIntentProcessor()
	j.IntentID = intent.ID()
	j.IntentType = intent.GetType()
	j.PatchID = patchID
	j.intent = intent

	j.SetID(fmt.Sprintf("%s-%s-%s", patchIntentJobName, j.IntentType, j.IntentID))
	return j
}

func makePatchIntentProcessor() *patchIntentProcessor {
	j := &patchIntentProcessor{
		Base: job.Base{
			JobType: amboy.JobType{
				Name:    patchIntentJobName,
				Version: 1,
			},
		},
	}
	return j
}

func (j *patchIntentProcessor) Run(ctx context.Context) {
	var cancel context.CancelFunc
	ctx, cancel = context.WithCancel(ctx)
	defer cancel()
	defer j.MarkComplete()

	if j.env == nil {
		j.env = evergreen.GetEnvironment()
	}

	githubOauthToken, err := j.env.Settings().GetGithubOauthToken()
	if err != nil {
		j.AddError(errors.Wrap(err, "getting global GitHub OAuth token"))
		return
	}

	if j.intent == nil {
		j.intent, err = patch.FindIntent(j.IntentID, j.IntentType)
		if err != nil {
			j.AddError(errors.Wrapf(err, "finding patch intent '%s'", j.IntentID))
			return
		}
		j.IntentType = j.intent.GetType()
	}

	patchDoc := j.intent.NewPatch()

	if err = j.finishPatch(ctx, patchDoc, githubOauthToken); err != nil {
		if j.IntentType == patch.GithubIntentType {
			if j.gitHubError == "" {
				j.gitHubError = OtherErrors
			}
			j.sendGitHubErrorStatus(patchDoc)
			grip.Error(message.WrapError(err, message.Fields{
				"job":          j.ID(),
				"message":      "sent GitHub status error",
				"github_error": j.gitHubError,
				"owner":        patchDoc.GithubPatchData.BaseOwner,
				"repo":         patchDoc.GithubPatchData.BaseRepo,
				"pr_number":    patchDoc.GithubPatchData.PRNumber,
				"commit":       patchDoc.GithubPatchData.HeadHash,
				"project":      patchDoc.Project,
				"alias":        patchDoc.Alias,
				"patch_id":     patchDoc.Id.Hex(),
				"config_size":  len(patchDoc.PatchedParserProject) + len(patchDoc.PatchedProjectConfig),
				"num_modules":  len(patchDoc.Patches),
			}))
		}
		j.AddError(err)
		return
	}

	if j.IntentType == patch.GithubIntentType {
		var update amboy.Job
		if len(patchDoc.Version) == 0 {
			update = NewGithubStatusUpdateJobForExternalPatch(patchDoc.Id.Hex())

		} else {
			update = NewGithubStatusUpdateJobForNewPatch(patchDoc.Id.Hex())
		}
		update.Run(ctx)
		j.AddError(update.Error())
		grip.Error(message.WrapError(update.Error(), message.Fields{
			"message":            "failed to queue status update",
			"job":                j.ID(),
			"patch_id":           j.PatchID,
			"update_id":          update.ID(),
			"update_for_version": patchDoc.Version,
			"intent_type":        j.IntentType,
			"intent_id":          j.IntentID,
			"source":             "patch intents",
		}))

		j.AddError(model.AbortPatchesWithGithubPatchData(patchDoc.CreateTime,
			false, patchDoc.Id.Hex(), patchDoc.GithubPatchData.BaseOwner,
			patchDoc.GithubPatchData.BaseRepo, patchDoc.GithubPatchData.PRNumber))
	}
}

func (j *patchIntentProcessor) finishPatch(ctx context.Context, patchDoc *patch.Patch, githubOauthToken string) error {
	catcher := grip.NewBasicCatcher()

	var err error
	canFinalize := true
	switch j.IntentType {
	case patch.CliIntentType:
		catcher.Add(j.buildCliPatchDoc(ctx, patchDoc, githubOauthToken))

	case patch.GithubIntentType:
		canFinalize, err = j.buildGithubPatchDoc(ctx, patchDoc, githubOauthToken)
		if err != nil {
			if strings.Contains(err.Error(), thirdparty.Github502Error) {
				j.gitHubError = GitHubInternalError
			}
		}
		catcher.Add(err)

	case patch.TriggerIntentType:
		catcher.Add(j.buildTriggerPatchDoc(ctx, patchDoc))
	default:
		return errors.Errorf("intent type '%s' is unknown", j.IntentType)
	}

	if err = catcher.Resolve(); err != nil {
		grip.Error(message.WrapError(err, message.Fields{
			"message":     "failed to build patch document",
			"job":         j.ID(),
			"patch_id":    j.PatchID,
			"intent_type": j.IntentType,
			"intent_id":   j.IntentID,
			"source":      "patch intents",
		}))

		return err
	}

	if j.user == nil {
		j.user, err = user.FindOne(user.ById(patchDoc.Author))
		if err != nil {
			return errors.Wrapf(err, "finding patch author '%s'", patchDoc.Author)
		}
		if j.user == nil {
			return errors.Errorf("patch author '%s' not found", patchDoc.Author)
		}
	}

	if j.user.Settings.UseSpruceOptions.SpruceV1 {
		patchDoc.DisplayNewUI = true
	}

	pref, err := model.FindMergedProjectRef(patchDoc.Project, patchDoc.Version, true)
	if err != nil {
		return errors.Wrap(err, "finding project for patch")
	}
	if pref == nil {
		return errors.Errorf("project ref '%s' not found", patchDoc.Project)
	}

	// hidden projects can only run PR patches
	if !pref.IsEnabled() && (j.IntentType != patch.GithubIntentType || !pref.IsHidden()) {
		j.gitHubError = ProjectDisabled
		return errors.New("project is disabled")
	}

	if pref.IsPatchingDisabled() {
		j.gitHubError = PatchingDisabled
		return errors.New("patching is disabled for project")
	}

	if patchDoc.IsBackport() && !pref.CommitQueue.IsEnabled() {
		return errors.New("commit queue is disabled for project")
	}

	if !pref.TaskSync.IsPatchEnabled() && (len(patchDoc.SyncAtEndOpts.Tasks) != 0 || len(patchDoc.SyncAtEndOpts.BuildVariants) != 0) {
		j.gitHubError = PatchTaskSyncDisabled
		return errors.New("task sync at the end of a patched task is disabled by project settings")
	}

	validationCatcher := grip.NewBasicCatcher()
	// Get and validate patched config
	project, patchConfig, err := model.GetPatchedProject(ctx, patchDoc, githubOauthToken)
	if err != nil {
		if strings.Contains(err.Error(), model.EmptyConfigurationError) {
			j.gitHubError = EmptyConfig
		}
		if strings.Contains(err.Error(), thirdparty.Github502Error) {
			j.gitHubError = GitHubInternalError
		}
		if strings.Contains(err.Error(), model.LoadProjectError) {
			j.gitHubError = InvalidConfig
		}
		return errors.Wrap(err, "getting patched project config")
	}
	if errs := validator.CheckProjectErrors(project, false); len(errs) != 0 {
		if errs = errs.AtLevel(validator.Error); len(errs) != 0 {
			validationCatcher.Errorf("invalid patched config syntax: %s", validator.ValidationErrorsToString(errs))
		}
	}
	if errs := validator.CheckProjectSettings(project, pref, false); len(errs) != 0 {
		if errs = errs.AtLevel(validator.Error); len(errs) != 0 {
			validationCatcher.Errorf("invalid patched config for current project settings: %s", validator.ValidationErrorsToString(errs))
		}
	}
	if errs := validator.CheckPatchedProjectConfigErrors(patchConfig.PatchedProjectConfig); len(errs) != 0 {
		if errs = errs.AtLevel(validator.Error); len(errs) != 0 {
			validationCatcher.Errorf("invalid patched project config syntax: %s", validator.ValidationErrorsToString(errs))
		}
	}
	if validationCatcher.HasErrors() {
		j.gitHubError = ProjectFailsValidation
		return errors.Wrapf(validationCatcher.Resolve(), "invalid patched project config")
	}
	// Don't create patches for github PRs if the only changes are in ignored files.
	if patchDoc.IsGithubPRPatch() && project.IgnoresAllFiles(patchDoc.FilesChanged()) {
		grip.Debug(message.Fields{
			"message":       "not creating patch because all files are being ignored",
			"files_changed": patchDoc.FilesChanged(),
			"files_ignored": project.Ignore,
			"patch_id":      patchDoc.Id,
			"intent_id":     j.intent.ID(),
		})
		return nil
	}

	patchDoc.PatchedParserProject = patchConfig.PatchedParserProject
	patchDoc.PatchedProjectConfig = patchConfig.PatchedProjectConfig

	if err = updatePatchDocPatches(ctx, patchDoc, project, githubOauthToken); err != nil {
		return errors.Wrap(err, "updating patches")
	}
	if err = j.verifyValidAlias(pref.Id, patchDoc); err != nil {
		return err
	}

	if err = j.buildTasksandVariants(patchDoc, project); err != nil {
		return err
	}

	if (j.intent.ShouldFinalizePatch() || patchDoc.IsCommitQueuePatch()) &&
		len(patchDoc.VariantsTasks) == 0 {
		j.gitHubError = NoTasksOrVariants
		return errors.New("patch has no build variants or tasks")
	}

	if shouldTaskSync := len(patchDoc.SyncAtEndOpts.BuildVariants) != 0 || len(patchDoc.SyncAtEndOpts.Tasks) != 0; shouldTaskSync {
		patchDoc.SyncAtEndOpts.VariantsTasks = patchDoc.ResolveSyncVariantTasks(project.GetAllVariantTasks())
		// If the user requested task sync in their patch, it should match at least
		// one valid task in a build variant.
		if len(patchDoc.SyncAtEndOpts.VariantsTasks) == 0 {
			j.gitHubError = NoSyncTasksOrVariants
			return errors.Errorf("patch requests task sync for tasks '%s' in build variants '%s'"+
				" but did not match any tasks within any of the specified build variants",
				patchDoc.SyncAtEndOpts.Tasks, patchDoc.SyncAtEndOpts.BuildVariants)
		}
	}

	if patchDoc.IsCommitQueuePatch() {
		patchDoc.Description = model.MakeCommitQueueDescription(patchDoc.Patches, pref, project)
	}
	if patchDoc.IsBackport() {
		patchDoc.Description, err = patchDoc.MakeBackportDescription()
		if err != nil {
			return errors.Wrap(err, "making backport patch description")
		}
	}

	// set the patch number based on patch author
	patchDoc.PatchNumber, err = j.user.IncPatchNumber()
	if err != nil {
		return errors.Wrap(err, "computing patch number")
	}

	if patchDoc.CreateTime.IsZero() {
		patchDoc.CreateTime = time.Now()
	}
	patchDoc.Id = j.PatchID

	if err = patchDoc.Insert(); err != nil {
		return err
	}

	if err = ProcessTriggerAliases(ctx, patchDoc, pref, j.env, patchDoc.Triggers.Aliases); err != nil {
		return errors.Wrap(err, "processing trigger aliases")
	}

	if patchDoc.IsGithubPRPatch() {
		ghSub := event.NewGithubStatusAPISubscriber(event.GithubPullRequestSubscriber{
			Owner:    patchDoc.GithubPatchData.BaseOwner,
			Repo:     patchDoc.GithubPatchData.BaseRepo,
			PRNumber: patchDoc.GithubPatchData.PRNumber,
			Ref:      patchDoc.GithubPatchData.HeadHash,
		})
		patchSub := event.NewExpiringPatchOutcomeSubscription(j.PatchID.Hex(), ghSub)
		if err = patchSub.Upsert(); err != nil {
			catcher.Wrap(err, "inserting patch subscription for GitHub PR")
		}
		buildSub := event.NewExpiringBuildOutcomeSubscriptionByVersion(j.PatchID.Hex(), ghSub)
		if err = buildSub.Upsert(); err != nil {
			catcher.Wrap(err, "inserting build subscription for GitHub PR")
		}
		waitOnChilSub := event.NewGithubStatusAPISubscriber(event.GithubPullRequestSubscriber{
			Owner:    patchDoc.GithubPatchData.BaseOwner,
			Repo:     patchDoc.GithubPatchData.BaseRepo,
			PRNumber: patchDoc.GithubPatchData.PRNumber,
			Ref:      patchDoc.GithubPatchData.HeadHash,
			Type:     event.WaitOnChild,
		})
		if patchDoc.IsParent() {
			// add a subscription on each child patch to report it's status to github when it's done.
			for _, childPatch := range patchDoc.Triggers.ChildPatches {
				childGhStatusSub := event.NewGithubStatusAPISubscriber(event.GithubPullRequestSubscriber{
					Owner:    patchDoc.GithubPatchData.BaseOwner,
					Repo:     patchDoc.GithubPatchData.BaseRepo,
					PRNumber: patchDoc.GithubPatchData.PRNumber,
					Ref:      patchDoc.GithubPatchData.HeadHash,
					ChildId:  childPatch,
					Type:     event.SendChildPatchOutcome,
				})
				patchSub := event.NewExpiringPatchOutcomeSubscription(childPatch, childGhStatusSub)
				if err = patchSub.Upsert(); err != nil {
					catcher.Wrap(err, "isnerting child patch subscription for GitHub PR")
				}
				// add subscription so that the parent can wait on the children
				patchSub = event.NewExpiringPatchOutcomeSubscription(childPatch, waitOnChilSub)
				if err = patchSub.Upsert(); err != nil {
					catcher.Wrap(err, "inserting patch subscription for GitHub PR")
				}

			}
		}
	}
	if patchDoc.IsBackport() {
		backportSubscription := event.NewExpiringPatchSuccessSubscription(j.PatchID.Hex(), event.NewEnqueuePatchSubscriber())
		if err = backportSubscription.Upsert(); err != nil {
			catcher.Wrap(err, "inserting backport subscription")
		}
	}

	if catcher.HasErrors() {
		grip.Error(message.WrapError(catcher.Resolve(), message.Fields{
			"message":     "failed to save subscription, patch will not notify",
			"job":         j.ID(),
			"patch_id":    j.PatchID,
			"intent_type": j.IntentType,
			"intent_id":   j.IntentID,
			"source":      "patch intents",
		}))
	}
	event.LogPatchStateChangeEvent(patchDoc.Id.Hex(), patchDoc.Status)

	if canFinalize && j.intent.ShouldFinalizePatch() {
		if _, err = model.FinalizePatch(ctx, patchDoc, j.intent.RequesterIdentity(), githubOauthToken); err != nil {
			if strings.Contains(err.Error(), thirdparty.Github502Error) {
				j.gitHubError = GitHubInternalError
			}
			grip.Error(message.WrapError(err, message.Fields{
				"message":     "failed to finalize patch document",
				"job":         j.ID(),
				"patch_id":    j.PatchID,
				"intent_type": j.IntentType,
				"intent_id":   j.IntentID,
				"source":      "patch intents",
			}))
			return err
		}
		if j.IntentType == patch.CliIntentType {
			grip.Info(message.Fields{
				"operation":     "patch creation",
				"message":       "finalized patch at time of patch creation",
				"from":          "CLI",
				"job":           j.ID(),
				"patch_id":      patchDoc.Id,
				"variants":      patchDoc.BuildVariants,
				"tasks":         patchDoc.Tasks,
				"variant_tasks": patchDoc.VariantsTasks,
				"alias":         patchDoc.Alias,
			})
		}
	}

	return catcher.Resolve()
}

func (j *patchIntentProcessor) buildTasksandVariants(patchDoc *patch.Patch, project *model.Project) error {
	var previousPatchStatus string
	var err error

	failedOnly := j.intent.RepeatFailedTasksAndVariants()

	if j.intent.ReusePreviousPatchDefinition() || failedOnly {
		previousPatchStatus, err = j.setToPreviousPatchDefinition(patchDoc, project, failedOnly)
		if err != nil {
			return err
		}
	}

	// verify that all variants exists
	for _, buildVariant := range patchDoc.BuildVariants {
		if buildVariant == "all" || buildVariant == "" {
			continue
		}
		bv := project.FindBuildVariant(buildVariant)
		if bv == nil {
			return errors.Errorf("no such buildvariant matching '%s'", buildVariant)
		}
	}

	for _, bv := range patchDoc.RegexBuildVariants {
		_, err := regexp.Compile(bv)
		if err != nil {
			return errors.Wrapf(err, "compiling buildvariant regex '%s'", bv)
		}
	}
	for _, t := range patchDoc.RegexTasks {
		_, err := regexp.Compile(t)
		if err != nil {
			return errors.Wrapf(err, "compiling task regex '%s'", t)
		}
	}

	// If the user only wants failed tasks but the previous patch has no failed tasks, there is nothing to build
	skipForFailed := failedOnly && previousPatchStatus != evergreen.PatchFailed

	if len(patchDoc.VariantsTasks) == 0 && !skipForFailed {
		project.BuildProjectTVPairs(patchDoc, j.intent.GetAlias())
	}
	return nil
}

func setTasksToPreviousFailed(patchDoc, previousPatch *patch.Patch, project *model.Project) error {
	var failedTasks []string
	for _, vt := range previousPatch.VariantsTasks {
		tasks, err := getPreviousFailedTasksAndDisplayTasks(project, vt, previousPatch.Version)
		if err != nil {
			return err
		}
		failedTasks = append(failedTasks, tasks...)
	}

	patchDoc.Tasks = failedTasks
	return nil
}

func (j *patchIntentProcessor) setToPreviousPatchDefinition(patchDoc *patch.Patch, project *model.Project, failedOnly bool) (string, error) {
	previousPatch, err := patch.FindOne(patch.MostRecentPatchByUserAndProject(j.user.Username(), project.Identifier))
	if err != nil {
		return "", errors.Wrap(err, "querying for most recent patch")
	}
	if previousPatch == nil {
		return "", errors.Errorf("no previous patch available")
	}

	patchDoc.BuildVariants = previousPatch.BuildVariants

	if failedOnly {
		if err = setTasksToPreviousFailed(patchDoc, previousPatch, project); err != nil {
			return "", errors.Wrap(err, "settings tasks to previous failed")
		}
	} else {
		patchDoc.Tasks = previousPatch.Tasks
	}

	return previousPatch.Status, nil
}

<<<<<<< HEAD
// updatePatchDocPatches updates the commit sha for existing patch modules and adds new modules to the patch for modules
// that exist in the project but not in the patch. This is necessary so that the manifest load endpoint will include the
// updated commit sha in the response's module overrides field.
func updatePatchDocPatches(ctx context.Context, patchDoc *patch.Patch, project *model.Project, token string) error {
	for _, mod := range project.Modules {
		sha, err := thirdparty.GetBranchCommitHash(ctx, mod.Repo, mod.Branch, token)
		if err != nil {
			return errors.Wrapf(err, "getting branch for module '%s'", mod.Branch)
		}
		moduleExists := false
		for i := range patchDoc.Patches {
			patchModuleName := patchDoc.Patches[i].ModuleName
			if patchModuleName == mod.Name {
				patchDoc.Patches[i].Githash = sha
				moduleExists = true
				break
			}
		}
		if !moduleExists {
			patchDoc.Patches = append(patchDoc.Patches, patch.ModulePatch{
				Githash:    sha,
				ModuleName: mod.Name,
			})
		}

	}
	return nil
}

func getPreviousFailedTasksAndDisplayTasks(tasksInProjectVariant []string, vt patch.VariantTasks, version string) ([]string, error) {
=======
func getPreviousFailedTasksAndDisplayTasks(project *model.Project, vt patch.VariantTasks, version string) ([]string, error) {
	tasksInProjectVariant := project.FindTasksForVariant(vt.Variant)
>>>>>>> 19ad5b71
	failedTasks, err := task.FindAll(db.Query(task.FailedTasksByVersionAndBV(version, vt.Variant)))
	if err != nil {
		return nil, errors.Wrapf(err, "finding failed tasks in build variant '%s' from previous patch '%s'", vt.Variant, version)
	}
	// Verify that the task group or task is in the current project definition and in the previous run.
	allFailedTasks := []string{}
	for _, failedTask := range failedTasks {
		if utility.StringSliceContains(vt.Tasks, failedTask.DisplayName) {
			if failedTask.TaskGroup != "" &&
				utility.StringSliceContains(tasksInProjectVariant, failedTask.TaskGroup) {
				// Schedule all tasks in a single host task group because they may need to execute together to order to succeed.
				if failedTask.IsPartOfSingleHostTaskGroup() {
					taskGroup := project.FindTaskGroup(failedTask.TaskGroup)
					allFailedTasks = append(allFailedTasks, taskGroup.Tasks...)
				} else {
					allFailedTasks = append(allFailedTasks, failedTask.DisplayName)
				}
			} else if !failedTask.DisplayOnly &&
				utility.StringSliceContains(tasksInProjectVariant, failedTask.DisplayName) {
				allFailedTasks = append(allFailedTasks, failedTask.DisplayName)
			}
		}
	}
	return allFailedTasks, nil
}

func ProcessTriggerAliases(ctx context.Context, p *patch.Patch, projectRef *model.ProjectRef, env evergreen.Environment, aliasNames []string) error {
	if len(aliasNames) == 0 {
		return nil
	}

	type aliasGroup struct {
		project        string
		status         string
		parentAsModule string
	}
	aliasGroups := make(map[aliasGroup][]patch.PatchTriggerDefinition)
	for _, aliasName := range aliasNames {
		alias, found := projectRef.GetPatchTriggerAlias(aliasName)
		if !found {
			return errors.Errorf("patch trigger alias '%s' is not defined", aliasName)
		}
		// group patches on project, status, parentAsModule
		group := aliasGroup{
			project:        alias.ChildProject,
			status:         alias.Status,
			parentAsModule: alias.ParentAsModule,
		}
		aliasGroups[group] = append(aliasGroups[group], alias)
	}

	triggerIntents := make([]patch.Intent, 0, len(aliasGroups))
	for group, definitions := range aliasGroups {
		triggerIntent := patch.NewTriggerIntent(patch.TriggerIntentOptions{
			ParentID:       p.Id.Hex(),
			ParentStatus:   group.status,
			ProjectID:      group.project,
			ParentAsModule: group.parentAsModule,
			Requester:      p.GetRequester(),
			Author:         p.Author,
			Definitions:    definitions,
		})

		if err := triggerIntent.Insert(); err != nil {
			return errors.Wrap(err, "inserting trigger intent")
		}

		triggerIntents = append(triggerIntents, triggerIntent)
		p.Triggers.ChildPatches = append(p.Triggers.ChildPatches, triggerIntent.ID())
	}
	if err := p.SetChildPatches(); err != nil {
		return errors.Wrap(err, "setting child patch IDs")
	}

	for _, intent := range triggerIntents {
		triggerIntent, ok := intent.(*patch.TriggerIntent)
		if !ok {
			return errors.Errorf("intent '%s' didn't not have expected type '%T'", intent.ID(), intent)
		}

		job := NewPatchIntentProcessor(mgobson.ObjectIdHex(intent.ID()), intent)
		if triggerIntent.ParentStatus == "" {
			// In order to be able to finalize a patch from the CLI,
			// we need the child patch intents to exist when the parent patch is finalized.
			job.Run(ctx)
			if err := job.Error(); err != nil {
				return errors.Wrap(err, "processing child patch")
			}
		} else {
			if err := env.RemoteQueue().Put(ctx, job); err != nil {
				return errors.Wrap(err, "enqueueing child patch processing")
			}
		}
	}

	return nil
}

func (j *patchIntentProcessor) buildCliPatchDoc(ctx context.Context, patchDoc *patch.Patch, githubOauthToken string) error {
	defer func() {
		grip.Error(message.WrapError(j.intent.SetProcessed(), message.Fields{
			"message":     "could not mark patch intent as processed",
			"intent_id":   j.IntentID,
			"intent_type": j.IntentType,
			"patch_id":    j.PatchID,
			"source":      "patch intents",
			"job":         j.ID(),
		}))
	}()

	projectRef, err := model.FindMergedProjectRef(patchDoc.Project, patchDoc.Version, true)
	if err != nil {
		return errors.Wrapf(err, "finding project ref '%s'", patchDoc.Project)
	}
	if projectRef == nil {
		return errors.Errorf("project ref '%s' not found", patchDoc.Project)
	}

	if patchDoc.IsBackport() {
		return j.buildBackportPatchDoc(ctx, projectRef, patchDoc)
	}

	ctx, cancel := context.WithTimeout(ctx, 30*time.Second)
	defer cancel()

	commit, err := thirdparty.GetCommitEvent(ctx, githubOauthToken, projectRef.Owner,
		projectRef.Repo, patchDoc.Githash)
	if err != nil {
		return errors.Wrapf(err, "finding base revision '%s' for project '%s'",
			patchDoc.Githash, projectRef.Id)
	}
	// With `evergreen patch-file`, a user can pass a branch name or tag instead of a hash. We
	// must normalize this to a hash before storing the patch doc.
	if commit != nil && commit.SHA != nil && patchDoc.Githash != *commit.SHA {
		patchDoc.Githash = *commit.SHA
	}

	if len(patchDoc.Patches) > 0 {
		if patchDoc.Patches[0], err = getModulePatch(patchDoc.Patches[0]); err != nil {
			return errors.Wrap(err, "getting module patch from GridFS")
		}
	}

	return nil
}

// getModulePatch reads the patch from GridFS, processes it, and
// stores the resulting summaries in the returned ModulePatch
func getModulePatch(modulePatch patch.ModulePatch) (patch.ModulePatch, error) {
	patchContents, err := patch.FetchPatchContents(modulePatch.PatchSet.PatchFileId)
	if err != nil {
		return modulePatch, errors.Wrap(err, "fetching patch contents")
	}

	var summaries []thirdparty.Summary
	if patch.IsMailboxDiff(patchContents) {
		var commitMessages []string
		summaries, commitMessages, err = thirdparty.GetPatchSummariesFromMboxPatch(patchContents)
		if err != nil {
			return modulePatch, errors.Wrapf(err, "getting patch summaries by commit")
		}
		modulePatch.PatchSet.CommitMessages = commitMessages
	} else {
		summaries, err = thirdparty.GetPatchSummaries(patchContents)
		if err != nil {
			return modulePatch, errors.Wrap(err, "getting patch summaries")
		}
	}

	modulePatch.IsMbox = len(patchContents) == 0 || patch.IsMailboxDiff(patchContents)
	modulePatch.ModuleName = ""
	modulePatch.PatchSet.Summary = summaries
	return modulePatch, nil
}

func (j *patchIntentProcessor) buildBackportPatchDoc(ctx context.Context, projectRef *model.ProjectRef, patchDoc *patch.Patch) error {
	if len(patchDoc.BackportOf.PatchID) > 0 {
		existingMergePatch, err := patch.FindOneId(patchDoc.BackportOf.PatchID)
		if err != nil {
			return errors.Wrap(err, "getting existing merge patch")
		}
		if existingMergePatch == nil {
			return errors.Errorf("patch '%s' not found", patchDoc.BackportOf.PatchID)
		}
		if !existingMergePatch.IsCommitQueuePatch() {
			return errors.Errorf("can only backport commit queue patches")
		}

		for _, p := range existingMergePatch.Patches {
			if p.ModuleName == "" {
				p.Githash = patchDoc.Githash
			}
			patchDoc.Patches = append(patchDoc.Patches, p)
		}
		return nil
	}

	patchSet, err := patch.CreatePatchSetForSHA(ctx, j.env.Settings(), projectRef.Owner, projectRef.Repo, patchDoc.BackportOf.SHA)
	if err != nil {
		return errors.Wrapf(err, "creating a patch set for SHA '%s'", patchDoc.BackportOf.SHA)
	}
	patchDoc.Patches = []patch.ModulePatch{{
		ModuleName: "",
		IsMbox:     true,
		PatchSet:   patchSet,
		Githash:    patchDoc.Githash,
	}}

	return nil
}

func (j *patchIntentProcessor) buildGithubPatchDoc(ctx context.Context, patchDoc *patch.Patch, githubOauthToken string) (bool, error) {
	flags, err := evergreen.GetServiceFlags()
	if err != nil {
		return false, errors.Wrap(err, "checking if GitHub PR testing is disabled")
	}
	if flags.GithubPRTestingDisabled {
		grip.InfoWhen(sometimes.Percent(evergreen.DegradedLoggingPercent), message.Fields{
			"job":     patchIntentJobName,
			"message": "GitHub PR testing is disabled, not processing pull request",

			"intent_type": j.IntentType,
			"intent_id":   j.IntentID,
		})
		return false, errors.New("not processing PR because GitHub PR testing is disabled")
	}
	defer func() {
		grip.Error(message.WrapError(j.intent.SetProcessed(), message.Fields{
			"message":     "could not mark patch intent as processed",
			"intent_id":   j.IntentID,
			"intent_type": j.IntentType,
			"patch_id":    j.PatchID,
			"source":      "patch intents",
			"job":         j.ID(),
		}))
	}()

	mustBeMemberOfOrg := j.env.Settings().GithubPRCreatorOrg
	if mustBeMemberOfOrg == "" {
		return false, errors.New("GitHub PR testing is not configured correctly because it requires a GitHub org to authenticate against")
	}

	projectRef, err := model.FindOneProjectRefByRepoAndBranchWithPRTesting(patchDoc.GithubPatchData.BaseOwner,
		patchDoc.GithubPatchData.BaseRepo, patchDoc.GithubPatchData.BaseBranch, j.intent.GetCalledBy())
	if err != nil {
		return false, errors.Wrapf(err, "fetching project ref for repo '%s/%s' with branch '%s'",
			patchDoc.GithubPatchData.BaseOwner, patchDoc.GithubPatchData.BaseRepo,
			patchDoc.GithubPatchData.BaseBranch)
	}
	if projectRef == nil {
		return false, errors.Errorf("project ref for repo '%s/%s' with branch '%s' not found",
			patchDoc.GithubPatchData.BaseOwner, patchDoc.GithubPatchData.BaseRepo,
			patchDoc.GithubPatchData.BaseBranch)
	}

	if len(projectRef.GithubTriggerAliases) > 0 {
		patchDoc.Triggers = patch.TriggerInfo{Aliases: projectRef.GithubTriggerAliases}
	}

	isMember, err := j.isUserAuthorized(ctx, patchDoc, mustBeMemberOfOrg,
		patchDoc.GithubPatchData.Author, githubOauthToken)
	if err != nil {
		grip.Error(message.WrapError(err, message.Fields{
			"message":     "GitHub API failure",
			"source":      "patch intents",
			"job":         j.ID(),
			"patch_id":    j.PatchID,
			"base_repo":   fmt.Sprintf("%s/%s", patchDoc.GithubPatchData.BaseOwner, patchDoc.GithubPatchData.BaseRepo),
			"head_repo":   fmt.Sprintf("%s/%s", patchDoc.GithubPatchData.HeadOwner, patchDoc.GithubPatchData.HeadRepo),
			"pr_number":   patchDoc.GithubPatchData.PRNumber,
			"intent_type": j.IntentType,
			"intent_id":   j.IntentID,
		}))
		return false, err
	}

	patchContent, summaries, err := thirdparty.GetGithubPullRequestDiff(ctx, githubOauthToken, patchDoc.GithubPatchData)
	if err != nil {
		return isMember, err
	}

	patchFileID := fmt.Sprintf("%s_%s", patchDoc.Id.Hex(), patchDoc.Githash)
	patchDoc.Patches = append(patchDoc.Patches, patch.ModulePatch{
		ModuleName: "",
		Githash:    patchDoc.Githash,
		PatchSet: patch.PatchSet{
			PatchFileId: patchFileID,
			Summary:     summaries,
		},
	})
	patchDoc.Project = projectRef.Id

	if err = db.WriteGridFile(patch.GridFSPrefix, patchFileID, strings.NewReader(patchContent)); err != nil {
		return isMember, errors.Wrap(err, "writing patch file to DB")
	}

	j.user, err = findEvergreenUserForPR(patchDoc.GithubPatchData.AuthorUID)
	if err != nil {
		return isMember, errors.Wrapf(err, "finding user associated with GitHub UID '%d'", patchDoc.GithubPatchData.AuthorUID)
	}
	patchDoc.Author = j.user.Id

	return isMember, nil
}

func (j *patchIntentProcessor) buildTriggerPatchDoc(ctx context.Context, patchDoc *patch.Patch) error {
	defer func() {
		grip.Error(message.WrapError(j.intent.SetProcessed(), message.Fields{
			"message":     "could not mark patch intent as processed",
			"intent_id":   j.IntentID,
			"intent_type": j.IntentType,
			"patch_id":    j.PatchID,
			"source":      "patch intents",
			"job":         j.ID(),
		}))
	}()

	intent, ok := j.intent.(*patch.TriggerIntent)
	if !ok {
		return errors.Errorf("programmatic error: expected intent '%s' to be a trigger intent type but instead got '%T'", j.IntentID, j.intent)
	}

	v, project, err := model.FindLatestVersionWithValidProject(patchDoc.Project)
	if err != nil {
		return errors.Wrapf(err, "getting last known project '%s'", patchDoc.Project)
	}

	matchingTasks, err := project.VariantTasksForSelectors(intent.Definitions, patchDoc.GetRequester())
	if err != nil {
		return errors.Wrap(err, "matching tasks to alias definitions")
	}
	if len(matchingTasks) == 0 {
		return nil
	}

	yamlBytes, err := yaml.Marshal(project)
	if err != nil {
		return errors.Wrap(err, "marshalling child project")
	}

	patchDoc.Githash = v.Revision
	patchDoc.PatchedParserProject = string(yamlBytes)
	patchDoc.VariantsTasks = matchingTasks

	if intent.ParentAsModule != "" {
		parentPatch, err := patch.FindOneId(patchDoc.Triggers.ParentPatch)
		if err != nil {
			return errors.Wrapf(err, "getting parent patch '%s'", patchDoc.Triggers.ParentPatch)
		}
		if parentPatch == nil {
			return errors.Errorf("parent patch '%s' not found", patchDoc.Triggers.ParentPatch)
		}
		for _, p := range parentPatch.Patches {
			if p.ModuleName == "" {
				patchDoc.Patches = append(patchDoc.Patches, patch.ModulePatch{
					ModuleName: intent.ParentAsModule,
					PatchSet:   p.PatchSet,
					Githash:    parentPatch.Githash,
				})
				break
			}
		}
	}
	return nil
}

func (j *patchIntentProcessor) verifyValidAlias(projectId string, patchDoc *patch.Patch) error {
	alias := j.intent.GetAlias()
	if alias == "" {
		return nil
	}
	var projectConfig *model.ProjectConfig
	if patchDoc.PatchedProjectConfig != "" {
		var err error
		projectConfig, err = model.CreateProjectConfig([]byte(patchDoc.PatchedProjectConfig), "")
		if err != nil {
			return errors.Wrap(err, "creating project config")
		}
	}
	aliases, err := model.FindAliasInProjectRepoOrProjectConfig(projectId, alias, projectConfig)
	if err != nil {
		return errors.Wrapf(err, "retrieving aliases for project '%s'", projectId)
	}
	for _, a := range aliases {
		if a.Alias == alias {
			return nil
		}
	}
	return errors.Errorf("alias '%s' could not be found on project '%s'", alias, projectId)
}

func findEvergreenUserForPR(githubUID int) (*user.DBUser, error) {
	// try and find a user by GitHub UID
	u, err := user.FindByGithubUID(githubUID)
	if err != nil {
		return nil, err
	}
	if u != nil {
		return u, nil
	}

	// Otherwise, use the GitHub patch user
	u, err = user.FindOne(user.ById(evergreen.GithubPatchUser))
	if err != nil {
		return u, errors.Wrap(err, "finding GitHub patch user")
	}
	// and if that user doesn't exist, make it
	if u == nil {
		u = &user.DBUser{
			Id:       evergreen.GithubPatchUser,
			DispName: "GitHub Pull Requests",
			APIKey:   utility.RandomString(),
		}
		if err = u.Insert(); err != nil {
			return nil, errors.Wrap(err, "inserting GitHub patch user")
		}
	}

	return u, err
}

func (j *patchIntentProcessor) isUserAuthorized(ctx context.Context, patchDoc *patch.Patch, requiredOrganization, githubUser, githubOauthToken string) (bool, error) {
	ctx, cancel := context.WithTimeout(ctx, 10*time.Second)
	defer cancel()

	var err error
	// GitHub Dependabot patches should be automatically authorized.
	if githubUser == githubDependabotUser {
		grip.Info(message.Fields{
			"job":       j.ID(),
			"message":   fmt.Sprintf("authorizing patch from special user '%s'", githubDependabotUser),
			"source":    "patch intents",
			"base_repo": fmt.Sprintf("%s/%s", patchDoc.GithubPatchData.BaseOwner, patchDoc.GithubPatchData.BaseRepo),
			"head_repo": fmt.Sprintf("%s/%s", patchDoc.GithubPatchData.HeadOwner, patchDoc.GithubPatchData.HeadRepo),
			"pr_number": patchDoc.GithubPatchData.PRNumber,
		})
		return true, nil
	}
	isMember, err := thirdparty.GithubUserInOrganization(ctx, githubOauthToken, requiredOrganization, githubUser)
	if err != nil {
		grip.Error(message.WrapError(err, message.Fields{
			"job":          j.ID(),
			"message":      "failed to authenticate GitHub PR",
			"source":       "patch intents",
			"creator":      githubUser,
			"required_org": requiredOrganization,
			"base_repo":    fmt.Sprintf("%s/%s", patchDoc.GithubPatchData.BaseOwner, patchDoc.GithubPatchData.BaseRepo),
			"head_repo":    fmt.Sprintf("%s/%s", patchDoc.GithubPatchData.HeadOwner, patchDoc.GithubPatchData.HeadRepo),
			"pr_number":    patchDoc.GithubPatchData.PRNumber,
		}))
		return false, err
	}
	return isMember, nil
}

func (j *patchIntentProcessor) sendGitHubErrorStatus(patchDoc *patch.Patch) {
	update := NewGithubStatusUpdateJobForProcessingError(
		evergreenContext,
		patchDoc.GithubPatchData.BaseOwner,
		patchDoc.GithubPatchData.BaseRepo,
		patchDoc.GithubPatchData.HeadHash,
		j.gitHubError,
	)
	update.Run(nil)

	j.AddError(update.Error())
}<|MERGE_RESOLUTION|>--- conflicted
+++ resolved
@@ -522,7 +522,6 @@
 	return previousPatch.Status, nil
 }
 
-<<<<<<< HEAD
 // updatePatchDocPatches updates the commit sha for existing patch modules and adds new modules to the patch for modules
 // that exist in the project but not in the patch. This is necessary so that the manifest load endpoint will include the
 // updated commit sha in the response's module overrides field.
@@ -552,11 +551,8 @@
 	return nil
 }
 
-func getPreviousFailedTasksAndDisplayTasks(tasksInProjectVariant []string, vt patch.VariantTasks, version string) ([]string, error) {
-=======
 func getPreviousFailedTasksAndDisplayTasks(project *model.Project, vt patch.VariantTasks, version string) ([]string, error) {
 	tasksInProjectVariant := project.FindTasksForVariant(vt.Variant)
->>>>>>> 19ad5b71
 	failedTasks, err := task.FindAll(db.Query(task.FailedTasksByVersionAndBV(version, vt.Variant)))
 	if err != nil {
 		return nil, errors.Wrapf(err, "finding failed tasks in build variant '%s' from previous patch '%s'", vt.Variant, version)
