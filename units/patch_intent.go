package units

import (
	"context"
	"fmt"
	"regexp"
	"strings"
	"time"

	"github.com/evergreen-ci/evergreen"
	"github.com/evergreen-ci/evergreen/db"
	"github.com/evergreen-ci/evergreen/db/mgo/bson"
	mgobson "github.com/evergreen-ci/evergreen/db/mgo/bson"
	"github.com/evergreen-ci/evergreen/model"
	"github.com/evergreen-ci/evergreen/model/event"
	"github.com/evergreen-ci/evergreen/model/patch"
	"github.com/evergreen-ci/evergreen/model/task"
	"github.com/evergreen-ci/evergreen/model/user"
	"github.com/evergreen-ci/evergreen/thirdparty"
	"github.com/evergreen-ci/evergreen/validator"
	"github.com/evergreen-ci/utility"
	"github.com/mongodb/amboy"
	"github.com/mongodb/amboy/job"
	"github.com/mongodb/amboy/registry"
	"github.com/mongodb/grip"
	"github.com/mongodb/grip/message"
	"github.com/mongodb/grip/sometimes"
	"github.com/pkg/errors"
)

const (
	patchIntentJobName   = "patch-intent-processor"
	githubDependabotUser = "dependabot[bot]"
)

func init() {
	registry.AddJobType(patchIntentJobName,
		func() amboy.Job { return makePatchIntentProcessor() })
}

type patchIntentProcessor struct {
	job.Base `bson:"job_base" json:"job_base" yaml:"job_base"`
	env      evergreen.Environment

	IntentID   string           `bson:"intent_id" json:"intent_id" yaml:"intent_id"`
	IntentType string           `bson:"intent_type" json:"intent_type" yaml:"intent_type"`
	PatchID    mgobson.ObjectId `bson:"patch_id,omitempty" json:"patch_id" yaml:"patch_id"`

	user   *user.DBUser
	intent patch.Intent

	gitHubError string
}

// NewPatchIntentProcessor creates an amboy job to create a patch from the
// given patch intent. The patch ID is the new ID for the patch to be created,
// not the patch intent.
func NewPatchIntentProcessor(patchID mgobson.ObjectId, intent patch.Intent) amboy.Job {
	j := makePatchIntentProcessor()
	j.IntentID = intent.ID()
	j.IntentType = intent.GetType()
	j.PatchID = patchID
	j.intent = intent

	j.SetID(fmt.Sprintf("%s-%s-%s", patchIntentJobName, j.IntentType, j.IntentID))
	return j
}

func makePatchIntentProcessor() *patchIntentProcessor {
	j := &patchIntentProcessor{
		Base: job.Base{
			JobType: amboy.JobType{
				Name:    patchIntentJobName,
				Version: 1,
			},
		},
	}
	return j
}

func (j *patchIntentProcessor) Run(ctx context.Context) {
	var cancel context.CancelFunc
	ctx, cancel = context.WithCancel(ctx)
	defer cancel()
	defer j.MarkComplete()

	if j.env == nil {
		j.env = evergreen.GetEnvironment()
	}

	var err error
	if j.intent == nil {
		j.intent, err = patch.FindIntent(j.IntentID, j.IntentType)
		if err != nil {
			j.AddError(errors.Wrapf(err, "finding patch intent '%s'", j.IntentID))
			return
		}
		j.IntentType = j.intent.GetType()
	}

	patchDoc := j.intent.NewPatch()

	if err = j.finishPatch(ctx, patchDoc); err != nil {
		if j.IntentType == patch.GithubIntentType {
			if j.gitHubError == "" {
				j.gitHubError = OtherErrors
			}
			j.sendGitHubErrorStatus(ctx, patchDoc)
			grip.Error(message.WrapError(err, message.Fields{
				"job":          j.ID(),
				"message":      "sent GitHub status error",
				"github_error": j.gitHubError,
				"owner":        patchDoc.GithubPatchData.BaseOwner,
				"repo":         patchDoc.GithubPatchData.BaseRepo,
				"pr_number":    patchDoc.GithubPatchData.PRNumber,
				"commit":       patchDoc.GithubPatchData.HeadHash,
				"project":      patchDoc.Project,
				"alias":        patchDoc.Alias,
				"patch_id":     patchDoc.Id.Hex(),
				"num_modules":  len(patchDoc.Patches),
			}))
		}
		j.AddError(err)
		return
	}

	if j.IntentType == patch.GithubIntentType {
		var update amboy.Job
		if len(patchDoc.Version) == 0 {
			update = NewGithubStatusUpdateJobForExternalPatch(patchDoc.Id.Hex())

		} else {
			update = NewGithubStatusUpdateJobForNewPatch(patchDoc.Id.Hex())
		}
		update.Run(ctx)
		j.AddError(update.Error())
		grip.Error(message.WrapError(update.Error(), message.Fields{
			"message":            "failed to queue status update",
			"job":                j.ID(),
			"patch_id":           j.PatchID,
			"update_id":          update.ID(),
			"update_for_version": patchDoc.Version,
			"intent_type":        j.IntentType,
			"intent_id":          j.IntentID,
			"source":             "patch intents",
		}))

		j.AddError(model.AbortPatchesWithGithubPatchData(patchDoc.CreateTime,
			false, patchDoc.Id.Hex(), patchDoc.GithubPatchData.BaseOwner,
			patchDoc.GithubPatchData.BaseRepo, patchDoc.GithubPatchData.PRNumber))
	}
}

func (j *patchIntentProcessor) finishPatch(ctx context.Context, patchDoc *patch.Patch) error {
	githubOauthToken, err := j.env.Settings().GetGithubOauthToken()
	if err != nil {
		return errors.Wrap(err, "getting GitHub OAuth token")
	}

	catcher := grip.NewBasicCatcher()

	canFinalize := true
	var patchedProject *model.Project
	var patchedParserProject *model.ParserProject
	switch j.IntentType {
	case patch.CliIntentType:
		catcher.Wrap(j.buildCliPatchDoc(ctx, patchDoc, githubOauthToken), "building CLI patch document")
	case patch.GithubIntentType:
		canFinalize, err = j.buildGithubPatchDoc(ctx, patchDoc, githubOauthToken)
		if err != nil {
			if strings.Contains(err.Error(), thirdparty.Github502Error) {
				j.gitHubError = GitHubInternalError
			}
		}
		catcher.Wrap(err, "building GitHub patch document")
	case patch.TriggerIntentType:
		patchedProject, patchedParserProject, err = j.buildTriggerPatchDoc(patchDoc)
		catcher.Wrap(err, "building trigger patch document")
	default:
		return errors.Errorf("intent type '%s' is unknown", j.IntentType)
	}

	if err = catcher.Resolve(); err != nil {
		grip.Error(message.WrapError(err, message.Fields{
			"message":     "failed to build patch document",
			"job":         j.ID(),
			"patch_id":    j.PatchID,
			"intent_type": j.IntentType,
			"intent_id":   j.IntentID,
			"source":      "patch intents",
		}))

		return err
	}

	if j.user == nil {
		j.user, err = user.FindOne(user.ById(patchDoc.Author))
		if err != nil {
			return errors.Wrapf(err, "finding patch author '%s'", patchDoc.Author)
		}
		if j.user == nil {
			return errors.Errorf("patch author '%s' not found", patchDoc.Author)
		}
	}

	if j.user.Settings.UseSpruceOptions.SpruceV1 {
		patchDoc.DisplayNewUI = true
	}

	pref, err := model.FindMergedProjectRef(patchDoc.Project, patchDoc.Version, true)
	if err != nil {
		return errors.Wrap(err, "finding project for patch")
	}
	if pref == nil {
		return errors.Errorf("project ref '%s' not found", patchDoc.Project)
	}

	// hidden projects can only run PR patches
	if !pref.IsEnabled() && (j.IntentType != patch.GithubIntentType || !pref.IsHidden()) {
		j.gitHubError = ProjectDisabled
		return errors.New("project is disabled")
	}

	if pref.IsPatchingDisabled() {
		j.gitHubError = PatchingDisabled
		return errors.New("patching is disabled for project")
	}

	if patchDoc.IsBackport() && !pref.CommitQueue.IsEnabled() {
		j.gitHubError = commitQueueDisabled
		return errors.New("commit queue is disabled for project")
	}

	if !pref.TaskSync.IsPatchEnabled() && (len(patchDoc.SyncAtEndOpts.Tasks) != 0 || len(patchDoc.SyncAtEndOpts.BuildVariants) != 0) {
		j.gitHubError = PatchTaskSyncDisabled
		return errors.New("task sync at the end of a patched task is disabled by project settings")
	}

	validationCatcher := grip.NewBasicCatcher()
	// Get and validate patched config
	var patchedProjectConfig string
	if patchedParserProject != nil {
		patchedProjectConfig, err = model.GetPatchedProjectConfig(ctx, j.env.Settings(), patchDoc, githubOauthToken)
		if err != nil {
			return errors.Wrap(j.setGitHubPatchingError(err), "getting patched project config")
		}
	} else {
		var patchConfig *model.PatchConfig
		patchedProject, patchConfig, err = model.GetPatchedProject(ctx, j.env.Settings(), patchDoc, githubOauthToken)
		if err != nil {
			return errors.Wrap(j.setGitHubPatchingError(err), "getting patched project")
		}
		patchedParserProject = patchConfig.PatchedParserProject
		patchedProjectConfig = patchConfig.PatchedProjectConfig
	}
<<<<<<< HEAD

	if errs := validator.CheckProjectErrors(patchedProject, false); len(errs) != 0 {
		if errs = errs.AtLevel(validator.Error); len(errs) != 0 {
			validationCatcher.Errorf("invalid patched config syntax: %s", validator.ValidationErrorsToString(errs))
		}
	}
	if errs := validator.CheckProjectSettings(patchedProject, pref, false); len(errs) != 0 {
		if errs = errs.AtLevel(validator.Error); len(errs) != 0 {
			validationCatcher.Errorf("invalid patched config for current project settings: %s", validator.ValidationErrorsToString(errs))
		}
	}
	if errs := validator.CheckPatchedProjectConfigErrors(patchedProjectConfig); len(errs) != 0 {
		if errs = errs.AtLevel(validator.Error); len(errs) != 0 {
			validationCatcher.Errorf("invalid patched project config syntax: %s", validator.ValidationErrorsToString(errs))
		}
=======
	if errs := validator.CheckProjectErrors(project, false); len(errs.AtLevel(validator.Error)) != 0 {
		validationCatcher.Errorf("invalid patched config syntax: %s", validator.ValidationErrorsToString(errs))
	}
	if errs := validator.CheckProjectSettings(project, pref, false); len(errs.AtLevel(validator.Error)) != 0 {
		validationCatcher.Errorf("invalid patched config for current project settings: %s", validator.ValidationErrorsToString(errs))
	}
	if errs := validator.CheckPatchedProjectConfigErrors(patchConfig.PatchedProjectConfig); len(errs.AtLevel(validator.Error)) != 0 {
		validationCatcher.Errorf("invalid patched project config syntax: %s", validator.ValidationErrorsToString(errs))
>>>>>>> 710c192f
	}
	if validationCatcher.HasErrors() {
		j.gitHubError = ProjectFailsValidation
		return errors.Wrapf(validationCatcher.Resolve(), "invalid patched project config")
	}
	// Don't create patches for github PRs if the only changes are in ignored files.
<<<<<<< HEAD
	if patchDoc.IsGithubPRPatch() && patchedProject.IgnoresAllFiles(patchDoc.FilesChanged()) {
		grip.Debug(message.Fields{
			"message":       "not creating patch because all files are being ignored",
			"files_changed": patchDoc.FilesChanged(),
			"files_ignored": patchedProject.Ignore,
			"patch_id":      patchDoc.Id,
			"intent_id":     j.intent.ID(),
		})
=======
	if patchDoc.IsGithubPRPatch() && project.IgnoresAllFiles(patchDoc.FilesChanged()) {
		j.sendGitHubSuccessMessage(ctx, patchDoc, ignoredFiles)
>>>>>>> 710c192f
		return nil
	}

	patchDoc.PatchedProjectConfig = patchedProjectConfig

	for _, modulePatch := range patchDoc.Patches {
		if modulePatch.ModuleName != "" {
			// validate the module exists
			var module *model.Module
			module, err = patchedProject.GetModuleByName(modulePatch.ModuleName)
			if err != nil {
				return errors.Wrapf(err, "finding module '%s'", modulePatch.ModuleName)
			}
			if module == nil {
				return errors.Errorf("module '%s' not found", modulePatch.ModuleName)
			}
		}
	}
	if err = j.verifyValidAlias(pref.Id, patchDoc.PatchedProjectConfig); err != nil {
		j.gitHubError = invalidAlias
		return err
	}

	if err = j.buildTasksAndVariants(patchDoc, patchedProject); err != nil {
		return err
	}

	if (j.intent.ShouldFinalizePatch() || patchDoc.IsCommitQueuePatch()) &&
		len(patchDoc.VariantsTasks) == 0 {
		j.gitHubError = NoTasksOrVariants
		return errors.New("patch has no build variants or tasks")
	}

	if shouldTaskSync := len(patchDoc.SyncAtEndOpts.BuildVariants) != 0 || len(patchDoc.SyncAtEndOpts.Tasks) != 0; shouldTaskSync {
		patchDoc.SyncAtEndOpts.VariantsTasks = patchDoc.ResolveSyncVariantTasks(patchedProject.GetAllVariantTasks())
		// If the user requested task sync in their patch, it should match at least
		// one valid task in a build variant.
		if len(patchDoc.SyncAtEndOpts.VariantsTasks) == 0 {
			j.gitHubError = NoSyncTasksOrVariants
			return errors.Errorf("patch requests task sync for tasks '%s' in build variants '%s'"+
				" but did not match any tasks within any of the specified build variants",
				patchDoc.SyncAtEndOpts.Tasks, patchDoc.SyncAtEndOpts.BuildVariants)
		}
	}

	if patchDoc.IsCommitQueuePatch() {
		patchDoc.Description = model.MakeCommitQueueDescription(patchDoc.Patches, pref, patchedProject)
	}
	if patchDoc.IsBackport() {
		patchDoc.Description, err = patchDoc.MakeBackportDescription()
		if err != nil {
			return errors.Wrap(err, "making backport patch description")
		}
	}

	// set the patch number based on patch author
	patchDoc.PatchNumber, err = j.user.IncPatchNumber()
	if err != nil {
		return errors.Wrap(err, "computing patch number")
	}

	if patchDoc.CreateTime.IsZero() {
		patchDoc.CreateTime = time.Now()
	}
	// Set the new patch ID here because the ID for the patch created in this
	// job differs from the patch intent ID. Presumably, this is because the
	// patch intent and the actual patch are separate documents.
	patchDoc.Id = j.PatchID

	patchedParserProject.CreateTime = patchDoc.CreateTime
	// Ensure that the patched parser project's ID agrees with the patch that's
	// about to be created, rather than the patch intent.
	patchedParserProject.Id = j.PatchID.Hex()
	ppStorageMethod, err := model.ParserProjectUpsertOneWithS3Fallback(ctx, j.env.Settings(), evergreen.ProjectStorageMethodDB, patchedParserProject)
	if err != nil {
		return errors.Wrapf(err, "upserting parser project '%s' for patch", patchedParserProject.Id)
	}
	patchDoc.ProjectStorageMethod = ppStorageMethod

	if err = patchDoc.Insert(); err != nil {
		return errors.Wrapf(err, "inserting patch '%s'", patchDoc.Id.Hex())
	}

	if err = ProcessTriggerAliases(ctx, patchDoc, pref, j.env, patchDoc.Triggers.Aliases); err != nil {
		return errors.Wrap(err, "processing trigger aliases")
	}

	if patchDoc.IsGithubPRPatch() {
<<<<<<< HEAD
		catcher.Wrap(j.createGitHubSubscriptions(patchDoc), "creating GitHub PR patch subscriptions")
=======
		ghSub := event.NewGithubStatusAPISubscriber(event.GithubPullRequestSubscriber{
			Owner:    patchDoc.GithubPatchData.BaseOwner,
			Repo:     patchDoc.GithubPatchData.BaseRepo,
			PRNumber: patchDoc.GithubPatchData.PRNumber,
			Ref:      patchDoc.GithubPatchData.HeadHash,
		})
		patchSub := event.NewExpiringPatchOutcomeSubscription(j.PatchID.Hex(), ghSub)
		if err = patchSub.Upsert(); err != nil {
			catcher.Wrap(err, "inserting patch subscription for GitHub PR")
		}
		buildSub := event.NewExpiringBuildOutcomeSubscriptionByVersion(j.PatchID.Hex(), ghSub)
		if err = buildSub.Upsert(); err != nil {
			catcher.Wrap(err, "inserting build subscription for GitHub PR")
		}
		if patchDoc.IsParent() {
			// add a subscription on each child patch to report its status to Github when it's done.
			for _, childPatch := range patchDoc.Triggers.ChildPatches {
				childGhStatusSub := event.NewGithubStatusAPISubscriber(event.GithubPullRequestSubscriber{
					Owner:    patchDoc.GithubPatchData.BaseOwner,
					Repo:     patchDoc.GithubPatchData.BaseRepo,
					PRNumber: patchDoc.GithubPatchData.PRNumber,
					Ref:      patchDoc.GithubPatchData.HeadHash,
					ChildId:  childPatch,
				})
				patchSub := event.NewExpiringPatchChildOutcomeSubscription(childPatch, childGhStatusSub)
				if err = patchSub.Upsert(); err != nil {
					catcher.Wrap(err, "isnerting child patch subscription for GitHub PR")
				}
			}
		}
>>>>>>> 710c192f
	}
	if patchDoc.IsBackport() {
		backportSubscription := event.NewExpiringPatchSuccessSubscription(j.PatchID.Hex(), event.NewEnqueuePatchSubscriber())
		if err = backportSubscription.Upsert(); err != nil {
			catcher.Wrap(err, "inserting backport subscription")
		}
	}

	if catcher.HasErrors() {
		grip.Error(message.WrapError(catcher.Resolve(), message.Fields{
			"message":     "failed to save subscription, patch will not notify",
			"job":         j.ID(),
			"patch_id":    j.PatchID,
			"intent_type": j.IntentType,
			"intent_id":   j.IntentID,
			"source":      "patch intents",
		}))
	}
	event.LogPatchStateChangeEvent(patchDoc.Id.Hex(), patchDoc.Status)

	if canFinalize && j.intent.ShouldFinalizePatch() {
		if _, err = model.FinalizePatch(ctx, patchDoc, j.intent.RequesterIdentity(), githubOauthToken); err != nil {
			if strings.Contains(err.Error(), thirdparty.Github502Error) {
				j.gitHubError = GitHubInternalError
			}
			grip.Error(message.WrapError(err, message.Fields{
				"message":     "failed to finalize patch document",
				"job":         j.ID(),
				"patch_id":    j.PatchID,
				"intent_type": j.IntentType,
				"intent_id":   j.IntentID,
				"source":      "patch intents",
			}))
			return err
		}
		if j.IntentType == patch.CliIntentType {
			grip.Info(message.Fields{
				"operation":     "patch creation",
				"message":       "finalized patch at time of patch creation",
				"from":          "CLI",
				"job":           j.ID(),
				"patch_id":      patchDoc.Id,
				"variants":      patchDoc.BuildVariants,
				"tasks":         patchDoc.Tasks,
				"variant_tasks": patchDoc.VariantsTasks,
				"alias":         patchDoc.Alias,
			})
		}
	}

	return catcher.Resolve()
}

// setGitHubPatchingError sets the GitHub error message and returns it if
// loading the patched project errored.
func (j *patchIntentProcessor) setGitHubPatchingError(err error) error {
	if err == nil {
		return nil
	}

	if strings.Contains(err.Error(), model.EmptyConfigurationError) {
		j.gitHubError = EmptyConfig
	}
	if strings.Contains(err.Error(), thirdparty.Github502Error) {
		j.gitHubError = GitHubInternalError
	}
	if strings.Contains(err.Error(), model.LoadProjectError) {
		j.gitHubError = InvalidConfig
	}
	return err
}

// createGitHubSubscriptions creates subscriptions for notifications related to
// GitHub PR patches.
func (j *patchIntentProcessor) createGitHubSubscriptions(p *patch.Patch) error {
	catcher := grip.NewBasicCatcher()
	ghSub := event.NewGithubStatusAPISubscriber(event.GithubPullRequestSubscriber{
		Owner:    p.GithubPatchData.BaseOwner,
		Repo:     p.GithubPatchData.BaseRepo,
		PRNumber: p.GithubPatchData.PRNumber,
		Ref:      p.GithubPatchData.HeadHash,
	})
	patchSub := event.NewExpiringPatchOutcomeSubscription(j.PatchID.Hex(), ghSub)
	catcher.Wrap(patchSub.Upsert(), "inserting patch subscription for GitHub PR")
	buildSub := event.NewExpiringBuildOutcomeSubscriptionByVersion(j.PatchID.Hex(), ghSub)
	catcher.Wrap(buildSub.Upsert(), "inserting build subscription for GitHub PR")
	if p.IsParent() {
		// add a subscription on each child patch to report it's status to github when it's done.
		for _, childPatch := range p.Triggers.ChildPatches {
			childGhStatusSub := event.NewGithubStatusAPISubscriber(event.GithubPullRequestSubscriber{
				Owner:    p.GithubPatchData.BaseOwner,
				Repo:     p.GithubPatchData.BaseRepo,
				PRNumber: p.GithubPatchData.PRNumber,
				Ref:      p.GithubPatchData.HeadHash,
				ChildId:  childPatch,
			})
			patchSub := event.NewExpiringPatchChildOutcomeSubscription(childPatch, childGhStatusSub)
			catcher.Wrap(patchSub.Upsert(), "inserting child patch subscription for GitHub PR")
		}
	}
	return catcher.Resolve()
}

func (j *patchIntentProcessor) buildTasksAndVariants(patchDoc *patch.Patch, project *model.Project) error {
	var previousPatchStatus string
	var err error
	var reuseDef bool
	reusePatchId, failedOnly := j.intent.RepeatFailedTasksAndVariants()
	if !failedOnly {
		reusePatchId, reuseDef = j.intent.RepeatPreviousPatchDefinition()
	}

	if reuseDef || failedOnly {
		previousPatchStatus, err = j.setToPreviousPatchDefinition(patchDoc, project, reusePatchId, failedOnly)
		if err != nil {
			return err
		}
	}

	// Verify that all variants exists
	for _, buildVariant := range patchDoc.BuildVariants {
		if buildVariant == "all" || buildVariant == "" {
			continue
		}
		bv := project.FindBuildVariant(buildVariant)
		if bv == nil {
			return errors.Errorf("no such buildvariant matching '%s'", buildVariant)
		}
	}

	for _, bv := range patchDoc.RegexBuildVariants {
		_, err := regexp.Compile(bv)
		if err != nil {
			return errors.Wrapf(err, "compiling buildvariant regex '%s'", bv)
		}
	}
	for _, t := range patchDoc.RegexTasks {
		_, err := regexp.Compile(t)
		if err != nil {
			return errors.Wrapf(err, "compiling task regex '%s'", t)
		}
	}

	// If the user only wants failed tasks but the previous patch has no failed tasks, there is nothing to build
	skipForFailed := failedOnly && previousPatchStatus != evergreen.PatchFailed

	if len(patchDoc.VariantsTasks) == 0 && !skipForFailed {
		project.BuildProjectTVPairs(patchDoc, j.intent.GetAlias())
	}
	return nil
}

func setTasksToPreviousFailed(patchDoc, previousPatch *patch.Patch, project *model.Project) error {
	var failedTasks []string
	for _, vt := range previousPatch.VariantsTasks {
		tasks, err := getPreviousFailedTasksAndDisplayTasks(project, vt, previousPatch.Version)
		if err != nil {
			return err
		}
		failedTasks = append(failedTasks, tasks...)
	}

	patchDoc.Tasks = failedTasks
	return nil
}

// setToPreviousPatchDefinition sets the tasks/variants based on a previous patch.
// If failedOnly is set, we only use the tasks/variants that failed.
// If patchId isn't set, we just use the most recent patch for the project.
func (j *patchIntentProcessor) setToPreviousPatchDefinition(patchDoc *patch.Patch,
	project *model.Project, patchId string, failedOnly bool) (string, error) {
	var reusePatch *patch.Patch
	var err error
	if patchId == "" {
		reusePatch, err = patch.FindOne(patch.MostRecentPatchByUserAndProject(j.user.Username(), project.Identifier))
		if err != nil {
			return "", errors.Wrap(err, "querying for most recent patch")
		}
		if reusePatch == nil {
			return "", errors.Errorf("no previous patch available")
		}
	} else {
		reusePatch, err = patch.FindOneId(patchId)
		if err != nil {
			return "", errors.Wrapf(err, "querying for patch '%s'", patchId)
		}
		if reusePatch == nil {
			return "", errors.Errorf("patch '%s' not found", patchId)
		}
	}

	patchDoc.BuildVariants = reusePatch.BuildVariants
	if failedOnly {
		if err = setTasksToPreviousFailed(patchDoc, reusePatch, project); err != nil {
			return "", errors.Wrap(err, "settings tasks to previous failed")
		}
	} else {
		// Only add activated tasks from previous patch
		query := db.Query(bson.M{
			task.VersionKey:     reusePatch.Version,
			task.DisplayNameKey: bson.M{"$in": reusePatch.Tasks},
			task.ActivatedKey:   true,
			task.DisplayOnlyKey: bson.M{"$ne": true},
		}).WithFields(task.DisplayNameKey)
		allActivatedTasks, err := task.FindAll(query)
		if err != nil {
			return "", errors.Wrap(err, "getting previous patch tasks")
		}
		activatedTasks := []string{}
		for _, t := range allActivatedTasks {
			activatedTasks = append(activatedTasks, t.DisplayName)
		}
		patchDoc.Tasks = utility.StringSliceIntersection(activatedTasks, reusePatch.Tasks)
	}

	return reusePatch.Status, nil
}

func getPreviousFailedTasksAndDisplayTasks(project *model.Project, vt patch.VariantTasks, version string) ([]string, error) {
	tasksInProjectVariant := project.FindTasksForVariant(vt.Variant)
	failedTasks, err := task.FindAll(db.Query(task.FailedTasksByVersionAndBV(version, vt.Variant)))
	if err != nil {
		return nil, errors.Wrapf(err, "finding failed tasks in build variant '%s' from previous patch '%s'", vt.Variant, version)
	}
	// Verify that the task group or task is in the current project definition and in the previous run.
	allFailedTasks := []string{}
	for _, failedTask := range failedTasks {
		if utility.StringSliceContains(vt.Tasks, failedTask.DisplayName) {
			if failedTask.TaskGroup != "" &&
				utility.StringSliceContains(tasksInProjectVariant, failedTask.TaskGroup) {
				// Schedule all tasks in a single host task group because they may need to execute together to order to succeed.
				if failedTask.IsPartOfSingleHostTaskGroup() {
					taskGroup := project.FindTaskGroup(failedTask.TaskGroup)
					allFailedTasks = append(allFailedTasks, taskGroup.Tasks...)
				} else {
					allFailedTasks = append(allFailedTasks, failedTask.DisplayName)
				}
			} else if !failedTask.DisplayOnly &&
				utility.StringSliceContains(tasksInProjectVariant, failedTask.DisplayName) {
				allFailedTasks = append(allFailedTasks, failedTask.DisplayName)
			}
		}
	}
	return allFailedTasks, nil
}

func ProcessTriggerAliases(ctx context.Context, p *patch.Patch, projectRef *model.ProjectRef, env evergreen.Environment, aliasNames []string) error {
	if len(aliasNames) == 0 {
		return nil
	}

	type aliasGroup struct {
		project        string
		status         string
		parentAsModule string
	}
	aliasGroups := make(map[aliasGroup][]patch.PatchTriggerDefinition)
	for _, aliasName := range aliasNames {
		alias, found := projectRef.GetPatchTriggerAlias(aliasName)
		if !found {
			return errors.Errorf("patch trigger alias '%s' is not defined", aliasName)
		}
		// group patches on project, status, parentAsModule
		group := aliasGroup{
			project:        alias.ChildProject,
			status:         alias.Status,
			parentAsModule: alias.ParentAsModule,
		}
		aliasGroups[group] = append(aliasGroups[group], alias)
	}

	triggerIntents := make([]patch.Intent, 0, len(aliasGroups))
	for group, definitions := range aliasGroups {
		triggerIntent := patch.NewTriggerIntent(patch.TriggerIntentOptions{
			ParentID:       p.Id.Hex(),
			ParentStatus:   group.status,
			ProjectID:      group.project,
			ParentAsModule: group.parentAsModule,
			Requester:      p.GetRequester(),
			Author:         p.Author,
			Definitions:    definitions,
		})

		if err := triggerIntent.Insert(); err != nil {
			return errors.Wrap(err, "inserting trigger intent")
		}

		triggerIntents = append(triggerIntents, triggerIntent)
		p.Triggers.ChildPatches = append(p.Triggers.ChildPatches, triggerIntent.ID())
	}
	if err := p.SetChildPatches(); err != nil {
		return errors.Wrap(err, "setting child patch IDs")
	}

	for _, intent := range triggerIntents {
		triggerIntent, ok := intent.(*patch.TriggerIntent)
		if !ok {
			return errors.Errorf("intent '%s' didn't not have expected type '%T'", intent.ID(), intent)
		}

		job := NewPatchIntentProcessor(mgobson.ObjectIdHex(intent.ID()), intent)
		if triggerIntent.ParentStatus == "" {
			// In order to be able to finalize a patch from the CLI,
			// we need the child patch intents to exist when the parent patch is finalized.
			job.Run(ctx)
			if err := job.Error(); err != nil {
				return errors.Wrap(err, "processing child patch")
			}
		} else {
			if err := env.RemoteQueue().Put(ctx, job); err != nil {
				return errors.Wrap(err, "enqueueing child patch processing")
			}
		}
	}

	return nil
}

func (j *patchIntentProcessor) buildCliPatchDoc(ctx context.Context, patchDoc *patch.Patch, githubOauthToken string) error {
	defer func() {
		grip.Error(message.WrapError(j.intent.SetProcessed(), message.Fields{
			"message":     "could not mark patch intent as processed",
			"intent_id":   j.IntentID,
			"intent_type": j.IntentType,
			"patch_id":    j.PatchID,
			"source":      "patch intents",
			"job":         j.ID(),
		}))
	}()

	projectRef, err := model.FindMergedProjectRef(patchDoc.Project, patchDoc.Version, true)
	if err != nil {
		return errors.Wrapf(err, "finding project ref '%s'", patchDoc.Project)
	}
	if projectRef == nil {
		return errors.Errorf("project ref '%s' not found", patchDoc.Project)
	}

	if patchDoc.IsBackport() {
		return j.buildBackportPatchDoc(ctx, projectRef, patchDoc)
	}

	ctx, cancel := context.WithTimeout(ctx, 30*time.Second)
	defer cancel()

	commit, err := thirdparty.GetCommitEvent(ctx, githubOauthToken, projectRef.Owner,
		projectRef.Repo, patchDoc.Githash)
	if err != nil {
		return errors.Wrapf(err, "finding base revision '%s' for project '%s'",
			patchDoc.Githash, projectRef.Id)
	}
	// With `evergreen patch-file`, a user can pass a branch name or tag instead of a hash. We
	// must normalize this to a hash before storing the patch doc.
	if commit != nil && commit.SHA != nil && patchDoc.Githash != *commit.SHA {
		patchDoc.Githash = *commit.SHA
	}

	if len(patchDoc.Patches) > 0 {
		if patchDoc.Patches[0], err = getModulePatch(patchDoc.Patches[0]); err != nil {
			return errors.Wrap(err, "getting module patch from GridFS")
		}
	}

	return nil
}

// getModulePatch reads the patch from GridFS, processes it, and
// stores the resulting summaries in the returned ModulePatch
func getModulePatch(modulePatch patch.ModulePatch) (patch.ModulePatch, error) {
	patchContents, err := patch.FetchPatchContents(modulePatch.PatchSet.PatchFileId)
	if err != nil {
		return modulePatch, errors.Wrap(err, "fetching patch contents")
	}

	var summaries []thirdparty.Summary
	if patch.IsMailboxDiff(patchContents) {
		var commitMessages []string
		summaries, commitMessages, err = thirdparty.GetPatchSummariesFromMboxPatch(patchContents)
		if err != nil {
			return modulePatch, errors.Wrapf(err, "getting patch summaries by commit")
		}
		modulePatch.PatchSet.CommitMessages = commitMessages
	} else {
		summaries, err = thirdparty.GetPatchSummaries(patchContents)
		if err != nil {
			return modulePatch, errors.Wrap(err, "getting patch summaries")
		}
	}

	modulePatch.IsMbox = len(patchContents) == 0 || patch.IsMailboxDiff(patchContents)
	modulePatch.ModuleName = ""
	modulePatch.PatchSet.Summary = summaries
	return modulePatch, nil
}

func (j *patchIntentProcessor) buildBackportPatchDoc(ctx context.Context, projectRef *model.ProjectRef, patchDoc *patch.Patch) error {
	if len(patchDoc.BackportOf.PatchID) > 0 {
		existingMergePatch, err := patch.FindOneId(patchDoc.BackportOf.PatchID)
		if err != nil {
			return errors.Wrap(err, "getting existing merge patch")
		}
		if existingMergePatch == nil {
			return errors.Errorf("patch '%s' not found", patchDoc.BackportOf.PatchID)
		}
		if !existingMergePatch.IsCommitQueuePatch() {
			return errors.Errorf("can only backport commit queue patches")
		}

		for _, p := range existingMergePatch.Patches {
			if p.ModuleName == "" {
				p.Githash = patchDoc.Githash
			}
			patchDoc.Patches = append(patchDoc.Patches, p)
		}
		return nil
	}

	patchSet, err := patch.CreatePatchSetForSHA(ctx, j.env.Settings(), projectRef.Owner, projectRef.Repo, patchDoc.BackportOf.SHA)
	if err != nil {
		return errors.Wrapf(err, "creating a patch set for SHA '%s'", patchDoc.BackportOf.SHA)
	}
	patchDoc.Patches = []patch.ModulePatch{{
		ModuleName: "",
		IsMbox:     true,
		PatchSet:   patchSet,
		Githash:    patchDoc.Githash,
	}}

	return nil
}

func (j *patchIntentProcessor) buildGithubPatchDoc(ctx context.Context, patchDoc *patch.Patch, githubOauthToken string) (bool, error) {
	flags, err := evergreen.GetServiceFlags()
	if err != nil {
		return false, errors.Wrap(err, "checking if GitHub PR testing is disabled")
	}
	if flags.GithubPRTestingDisabled {
		grip.InfoWhen(sometimes.Percent(evergreen.DegradedLoggingPercent), message.Fields{
			"job":     patchIntentJobName,
			"message": "GitHub PR testing is disabled, not processing pull request",

			"intent_type": j.IntentType,
			"intent_id":   j.IntentID,
		})
		return false, errors.New("not processing PR because GitHub PR testing is disabled")
	}
	defer func() {
		grip.Error(message.WrapError(j.intent.SetProcessed(), message.Fields{
			"message":     "could not mark patch intent as processed",
			"intent_id":   j.IntentID,
			"intent_type": j.IntentType,
			"patch_id":    j.PatchID,
			"source":      "patch intents",
			"job":         j.ID(),
		}))
	}()

	mustBeMemberOfOrg := j.env.Settings().GithubPRCreatorOrg
	if mustBeMemberOfOrg == "" {
		return false, errors.New("GitHub PR testing is not configured correctly because it requires a GitHub org to authenticate against")
	}

	projectRef, err := model.FindOneProjectRefByRepoAndBranchWithPRTesting(patchDoc.GithubPatchData.BaseOwner,
		patchDoc.GithubPatchData.BaseRepo, patchDoc.GithubPatchData.BaseBranch, j.intent.GetCalledBy())
	if err != nil {
		return false, errors.Wrapf(err, "fetching project ref for repo '%s/%s' with branch '%s'",
			patchDoc.GithubPatchData.BaseOwner, patchDoc.GithubPatchData.BaseRepo,
			patchDoc.GithubPatchData.BaseBranch)
	}
	if projectRef == nil {
		return false, errors.Errorf("project ref for repo '%s/%s' with branch '%s' not found",
			patchDoc.GithubPatchData.BaseOwner, patchDoc.GithubPatchData.BaseRepo,
			patchDoc.GithubPatchData.BaseBranch)
	}

	if len(projectRef.GithubTriggerAliases) > 0 {
		patchDoc.Triggers = patch.TriggerInfo{Aliases: projectRef.GithubTriggerAliases}
	}

	isMember, err := j.isUserAuthorized(ctx, patchDoc, mustBeMemberOfOrg,
		patchDoc.GithubPatchData.Author, githubOauthToken)
	if err != nil {
		grip.Error(message.WrapError(err, message.Fields{
			"message":     "GitHub API failure",
			"source":      "patch intents",
			"job":         j.ID(),
			"patch_id":    j.PatchID,
			"base_repo":   fmt.Sprintf("%s/%s", patchDoc.GithubPatchData.BaseOwner, patchDoc.GithubPatchData.BaseRepo),
			"head_repo":   fmt.Sprintf("%s/%s", patchDoc.GithubPatchData.HeadOwner, patchDoc.GithubPatchData.HeadRepo),
			"pr_number":   patchDoc.GithubPatchData.PRNumber,
			"intent_type": j.IntentType,
			"intent_id":   j.IntentID,
		}))
		return false, err
	}

	patchContent, summaries, err := thirdparty.GetGithubPullRequestDiff(ctx, githubOauthToken, patchDoc.GithubPatchData)
	if err != nil {
		return isMember, err
	}

	patchFileID := fmt.Sprintf("%s_%s", patchDoc.Id.Hex(), patchDoc.Githash)
	patchDoc.Patches = append(patchDoc.Patches, patch.ModulePatch{
		ModuleName: "",
		Githash:    patchDoc.Githash,
		PatchSet: patch.PatchSet{
			PatchFileId: patchFileID,
			Summary:     summaries,
		},
	})
	patchDoc.Project = projectRef.Id

	if err = db.WriteGridFile(patch.GridFSPrefix, patchFileID, strings.NewReader(patchContent)); err != nil {
		return isMember, errors.Wrap(err, "writing patch file to DB")
	}

	j.user, err = findEvergreenUserForPR(patchDoc.GithubPatchData.AuthorUID)
	if err != nil {
		return isMember, errors.Wrapf(err, "finding user associated with GitHub UID '%d'", patchDoc.GithubPatchData.AuthorUID)
	}
	patchDoc.Author = j.user.Id

	return isMember, nil
}

func (j *patchIntentProcessor) buildTriggerPatchDoc(patchDoc *patch.Patch) (*model.Project, *model.ParserProject, error) {
	defer func() {
		grip.Error(message.WrapError(j.intent.SetProcessed(), message.Fields{
			"message":     "could not mark patch intent as processed",
			"intent_id":   j.IntentID,
			"intent_type": j.IntentType,
			"patch_id":    j.PatchID,
			"source":      "patch intents",
			"job":         j.ID(),
		}))
	}()

	intent, ok := j.intent.(*patch.TriggerIntent)
	if !ok {
		return nil, nil, errors.Errorf("programmatic error: expected intent '%s' to be a trigger intent type but instead got '%T'", j.IntentID, j.intent)
	}

	v, project, pp, err := model.FindLatestVersionWithValidProject(patchDoc.Project)
	if err != nil {
		return nil, nil, errors.Wrapf(err, "getting latest version for project '%s'", patchDoc.Project)
	}

	matchingTasks, err := project.VariantTasksForSelectors(intent.Definitions, patchDoc.GetRequester())
	if err != nil {
		return nil, nil, errors.Wrap(err, "matching tasks to alias definitions")
	}
	if len(matchingTasks) == 0 {
		return nil, nil, nil
	}

	patchDoc.Githash = v.Revision
	patchDoc.VariantsTasks = matchingTasks

	if intent.ParentAsModule != "" {
		parentPatch, err := patch.FindOneId(patchDoc.Triggers.ParentPatch)
		if err != nil {
			return nil, nil, errors.Wrapf(err, "getting parent patch '%s'", patchDoc.Triggers.ParentPatch)
		}
		if parentPatch == nil {
			return nil, nil, errors.Errorf("parent patch '%s' not found", patchDoc.Triggers.ParentPatch)
		}
		for _, p := range parentPatch.Patches {
			if p.ModuleName == "" {
				patchDoc.Patches = append(patchDoc.Patches, patch.ModulePatch{
					ModuleName: intent.ParentAsModule,
					PatchSet:   p.PatchSet,
					Githash:    parentPatch.Githash,
				})
				break
			}
		}
	}
	return project, pp, nil
}

func (j *patchIntentProcessor) verifyValidAlias(projectId string, configStr string) error {
	alias := j.intent.GetAlias()
	if alias == "" {
		return nil
	}
	var projectConfig *model.ProjectConfig
	if configStr != "" {
		var err error
		projectConfig, err = model.CreateProjectConfig([]byte(configStr), "")
		if err != nil {
			return errors.Wrap(err, "creating project config")
		}
	}
	aliases, err := model.FindAliasInProjectRepoOrProjectConfig(projectId, alias, projectConfig)
	if err != nil {
		return errors.Wrapf(err, "retrieving aliases for project '%s'", projectId)
	}
	if len(aliases) > 0 {
		return nil
	}
	return errors.Errorf("alias '%s' could not be found on project '%s'", alias, projectId)
}

func findEvergreenUserForPR(githubUID int) (*user.DBUser, error) {
	// try and find a user by GitHub UID
	u, err := user.FindByGithubUID(githubUID)
	if err != nil {
		return nil, err
	}
	if u != nil {
		return u, nil
	}

	// Otherwise, use the GitHub patch user
	u, err = user.FindOne(user.ById(evergreen.GithubPatchUser))
	if err != nil {
		return u, errors.Wrap(err, "finding GitHub patch user")
	}
	// and if that user doesn't exist, make it
	if u == nil {
		u = &user.DBUser{
			Id:       evergreen.GithubPatchUser,
			DispName: "GitHub Pull Requests",
			APIKey:   utility.RandomString(),
		}
		if err = u.Insert(); err != nil {
			return nil, errors.Wrap(err, "inserting GitHub patch user")
		}
	}

	return u, err
}

func (j *patchIntentProcessor) isUserAuthorized(ctx context.Context, patchDoc *patch.Patch, requiredOrganization, githubUser, githubOauthToken string) (bool, error) {
	ctx, cancel := context.WithTimeout(ctx, 10*time.Second)
	defer cancel()

	var err error
	// GitHub Dependabot patches should be automatically authorized.
	if githubUser == githubDependabotUser {
		grip.Info(message.Fields{
			"job":       j.ID(),
			"message":   fmt.Sprintf("authorizing patch from special user '%s'", githubDependabotUser),
			"source":    "patch intents",
			"base_repo": fmt.Sprintf("%s/%s", patchDoc.GithubPatchData.BaseOwner, patchDoc.GithubPatchData.BaseRepo),
			"head_repo": fmt.Sprintf("%s/%s", patchDoc.GithubPatchData.HeadOwner, patchDoc.GithubPatchData.HeadRepo),
			"pr_number": patchDoc.GithubPatchData.PRNumber,
		})
		return true, nil
	}
	isMember, err := thirdparty.GithubUserInOrganization(ctx, githubOauthToken, requiredOrganization, githubUser)
	if err != nil {
		grip.Error(message.WrapError(err, message.Fields{
			"job":          j.ID(),
			"message":      "failed to authenticate GitHub PR",
			"source":       "patch intents",
			"creator":      githubUser,
			"required_org": requiredOrganization,
			"base_repo":    fmt.Sprintf("%s/%s", patchDoc.GithubPatchData.BaseOwner, patchDoc.GithubPatchData.BaseRepo),
			"head_repo":    fmt.Sprintf("%s/%s", patchDoc.GithubPatchData.HeadOwner, patchDoc.GithubPatchData.HeadRepo),
			"pr_number":    patchDoc.GithubPatchData.PRNumber,
		}))
		return false, err
	}
	return isMember, nil
}

func (j *patchIntentProcessor) sendGitHubErrorStatus(ctx context.Context, patchDoc *patch.Patch) {
	update := NewGithubStatusUpdateJobForProcessingError(
		evergreenContext,
		patchDoc.GithubPatchData.BaseOwner,
		patchDoc.GithubPatchData.BaseRepo,
		patchDoc.GithubPatchData.HeadHash,
		j.gitHubError,
	)
	update.Run(ctx)

	j.AddError(update.Error())
}

// sendGitHubSuccessMessage sends a successful status to Github with the given message.
func (j *patchIntentProcessor) sendGitHubSuccessMessage(ctx context.Context, patchDoc *patch.Patch, msg string) {
	update := NewGithubStatusUpdateJobWithSuccessMessage(
		evergreenContext,
		patchDoc.GithubPatchData.BaseOwner,
		patchDoc.GithubPatchData.BaseRepo,
		patchDoc.GithubPatchData.HeadHash,
		msg,
	)
	update.Run(ctx)

	j.AddError(update.Error())
}<|MERGE_RESOLUTION|>--- conflicted
+++ resolved
@@ -253,51 +253,22 @@
 		patchedParserProject = patchConfig.PatchedParserProject
 		patchedProjectConfig = patchConfig.PatchedProjectConfig
 	}
-<<<<<<< HEAD
-
-	if errs := validator.CheckProjectErrors(patchedProject, false); len(errs) != 0 {
-		if errs = errs.AtLevel(validator.Error); len(errs) != 0 {
-			validationCatcher.Errorf("invalid patched config syntax: %s", validator.ValidationErrorsToString(errs))
-		}
-	}
-	if errs := validator.CheckProjectSettings(patchedProject, pref, false); len(errs) != 0 {
-		if errs = errs.AtLevel(validator.Error); len(errs) != 0 {
-			validationCatcher.Errorf("invalid patched config for current project settings: %s", validator.ValidationErrorsToString(errs))
-		}
-	}
-	if errs := validator.CheckPatchedProjectConfigErrors(patchedProjectConfig); len(errs) != 0 {
-		if errs = errs.AtLevel(validator.Error); len(errs) != 0 {
-			validationCatcher.Errorf("invalid patched project config syntax: %s", validator.ValidationErrorsToString(errs))
-		}
-=======
-	if errs := validator.CheckProjectErrors(project, false); len(errs.AtLevel(validator.Error)) != 0 {
+	if errs := validator.CheckProjectErrors(patchedProject, false); len(errs.AtLevel(validator.Error)) != 0 {
 		validationCatcher.Errorf("invalid patched config syntax: %s", validator.ValidationErrorsToString(errs))
 	}
-	if errs := validator.CheckProjectSettings(project, pref, false); len(errs.AtLevel(validator.Error)) != 0 {
+	if errs := validator.CheckProjectSettings(patchedProject, pref, false); len(errs.AtLevel(validator.Error)) != 0 {
 		validationCatcher.Errorf("invalid patched config for current project settings: %s", validator.ValidationErrorsToString(errs))
 	}
-	if errs := validator.CheckPatchedProjectConfigErrors(patchConfig.PatchedProjectConfig); len(errs.AtLevel(validator.Error)) != 0 {
+	if errs := validator.CheckPatchedProjectConfigErrors(patchedProjectConfig); len(errs.AtLevel(validator.Error)) != 0 {
 		validationCatcher.Errorf("invalid patched project config syntax: %s", validator.ValidationErrorsToString(errs))
->>>>>>> 710c192f
 	}
 	if validationCatcher.HasErrors() {
 		j.gitHubError = ProjectFailsValidation
 		return errors.Wrapf(validationCatcher.Resolve(), "invalid patched project config")
 	}
 	// Don't create patches for github PRs if the only changes are in ignored files.
-<<<<<<< HEAD
 	if patchDoc.IsGithubPRPatch() && patchedProject.IgnoresAllFiles(patchDoc.FilesChanged()) {
-		grip.Debug(message.Fields{
-			"message":       "not creating patch because all files are being ignored",
-			"files_changed": patchDoc.FilesChanged(),
-			"files_ignored": patchedProject.Ignore,
-			"patch_id":      patchDoc.Id,
-			"intent_id":     j.intent.ID(),
-		})
-=======
-	if patchDoc.IsGithubPRPatch() && project.IgnoresAllFiles(patchDoc.FilesChanged()) {
 		j.sendGitHubSuccessMessage(ctx, patchDoc, ignoredFiles)
->>>>>>> 710c192f
 		return nil
 	}
 
@@ -386,40 +357,7 @@
 	}
 
 	if patchDoc.IsGithubPRPatch() {
-<<<<<<< HEAD
 		catcher.Wrap(j.createGitHubSubscriptions(patchDoc), "creating GitHub PR patch subscriptions")
-=======
-		ghSub := event.NewGithubStatusAPISubscriber(event.GithubPullRequestSubscriber{
-			Owner:    patchDoc.GithubPatchData.BaseOwner,
-			Repo:     patchDoc.GithubPatchData.BaseRepo,
-			PRNumber: patchDoc.GithubPatchData.PRNumber,
-			Ref:      patchDoc.GithubPatchData.HeadHash,
-		})
-		patchSub := event.NewExpiringPatchOutcomeSubscription(j.PatchID.Hex(), ghSub)
-		if err = patchSub.Upsert(); err != nil {
-			catcher.Wrap(err, "inserting patch subscription for GitHub PR")
-		}
-		buildSub := event.NewExpiringBuildOutcomeSubscriptionByVersion(j.PatchID.Hex(), ghSub)
-		if err = buildSub.Upsert(); err != nil {
-			catcher.Wrap(err, "inserting build subscription for GitHub PR")
-		}
-		if patchDoc.IsParent() {
-			// add a subscription on each child patch to report its status to Github when it's done.
-			for _, childPatch := range patchDoc.Triggers.ChildPatches {
-				childGhStatusSub := event.NewGithubStatusAPISubscriber(event.GithubPullRequestSubscriber{
-					Owner:    patchDoc.GithubPatchData.BaseOwner,
-					Repo:     patchDoc.GithubPatchData.BaseRepo,
-					PRNumber: patchDoc.GithubPatchData.PRNumber,
-					Ref:      patchDoc.GithubPatchData.HeadHash,
-					ChildId:  childPatch,
-				})
-				patchSub := event.NewExpiringPatchChildOutcomeSubscription(childPatch, childGhStatusSub)
-				if err = patchSub.Upsert(); err != nil {
-					catcher.Wrap(err, "isnerting child patch subscription for GitHub PR")
-				}
-			}
-		}
->>>>>>> 710c192f
 	}
 	if patchDoc.IsBackport() {
 		backportSubscription := event.NewExpiringPatchSuccessSubscription(j.PatchID.Hex(), event.NewEnqueuePatchSubscriber())
