package units

import (
	"context"
	"fmt"
	"net/http"
	"strings"
	"time"

	"github.com/evergreen-ci/evergreen"
	"github.com/evergreen-ci/evergreen/model"
	"github.com/evergreen-ci/evergreen/model/build"
	"github.com/evergreen-ci/evergreen/model/patch"
	"github.com/evergreen-ci/evergreen/util"
	"github.com/google/go-github/github"
	"github.com/mongodb/amboy"
	"github.com/mongodb/amboy/dependency"
	"github.com/mongodb/amboy/job"
	"github.com/mongodb/amboy/registry"
	"github.com/mongodb/grip"
	"github.com/mongodb/grip/message"
	"github.com/mongodb/grip/sometimes"
	"github.com/pkg/errors"
	"gopkg.in/mgo.v2/bson"
)

const (
	githubStatusUpdateJobName = "github-status-update"

	githubStatusError   = "error"
	githubStatusFailure = "failure"
	githubStatusPending = "pending"
	githubStatusSuccess = "success"

	githubUpdateTypeBuild            = "build"
	githubUpdateTypePatchWithVersion = "patch-with-version"
<<<<<<< HEAD
	githubUpdateTypeBadConfig        = "bad-config"
=======
	githubUpdateTypeRequestAuth      = "request-auth"
>>>>>>> 5d24b291
)

func init() {
	registry.AddJobType(githubStatusUpdateJobName, func() amboy.Job { return makeGithubStatusUpdateJob() })
}

type githubStatus struct {
	Owner    string `json:"owner"`
	Repo     string `json:"repo"`
	PRNumber int    `json:"pr_number"`
	Ref      string `json:"ref"`
	URLPath  string `json:"url_path"`

	Description string `json:"description"`
	Context     string `json:"context"`
	State       string `json:"state"`
}

func (status *githubStatus) Valid() bool {
	if status.Owner == "" || status.Repo == "" || status.PRNumber == 0 ||
		status.Ref == "" || status.URLPath == "" || status.Context == "" ||
		!strings.HasPrefix(status.URLPath, "/") {
		return false
	}

	switch status.State {
	case githubStatusError, githubStatusFailure, githubStatusPending, githubStatusSuccess:
		return true
	}

	return false
}

type githubStatusUpdateJob struct {
	job.Base `bson:"job_base" json:"job_base" yaml:"job_base"`
	env      evergreen.Environment

	FetchID    string `bson:"fetch_id" json:"fetch_id" yaml:"fetch_id"`
	UpdateType string `bson:"update_type" json:"update_type" yaml:"update_type"`
}

func makeGithubStatusUpdateJob() *githubStatusUpdateJob {
	j := &githubStatusUpdateJob{
		Base: job.Base{
			JobType: amboy.JobType{
				Name:    githubStatusUpdateJobName,
				Version: 0,
			},
		},
	}
	j.SetDependency(dependency.NewAlways())
	return j
}

// NewGithubStatusUpdateJobForBuild creates a job to update github's API from a Build.
// Status will be reported as 'evergreen-[build variant name]'
func NewGithubStatusUpdateJobForBuild(buildID string) amboy.Job {
	job := makeGithubStatusUpdateJob()
	job.FetchID = buildID
	job.UpdateType = githubUpdateTypeBuild

	job.SetID(fmt.Sprintf("%s:%s-%s-%s", githubStatusUpdateJobName, job.UpdateType, buildID, time.Now().String()))
	return job
}

// NewGithubStatusUpdateForPatchWithVersion creates a job to update github's API
// from a Patch with specified version. Status will be reported as 'evergreen'
func NewGithubStatusUpdateJobForPatchWithVersion(version string) amboy.Job {
	job := makeGithubStatusUpdateJob()
	job.FetchID = version
	job.UpdateType = githubUpdateTypePatchWithVersion

	job.SetID(fmt.Sprintf("%s:%s-%s-%s", githubStatusUpdateJobName, job.UpdateType, version, time.Now().String()))

	return job
}

<<<<<<< HEAD
func NewGithubStatusUpdateJobForBadConfig(intentID string) amboy.Job {
	job := makeGithubStatusUpdateJob()
	job.FetchID = intentID
	job.UpdateType = githubUpdateTypeBadConfig

	job.SetID(fmt.Sprintf("%s:%s-%s-%s", githubStatusUpdateJobName, job.UpdateType, intentID, time.Now().String()))

=======
// NewGithubStatusUpdateJobForExternalPatch prompts on Github for a user to
// manually authorize this patch
func NewGithubStatusUpdateJobForExternalPatch(patchID string) amboy.Job {
	job := makeGithubStatusUpdateJob()
	job.FetchID = patchID
	job.UpdateType = githubUpdateTypeRequestAuth

	job.SetID(fmt.Sprintf("%s:%s-%s-%s", githubStatusUpdateJobName, job.UpdateType, patchID, time.Now().String()))
>>>>>>> 5d24b291
	return job
}

func (j *githubStatusUpdateJob) sendStatusUpdate(ctx context.Context, status *githubStatus) error {
	catcher := grip.NewBasicCatcher()

	if !status.Valid() {
		catcher.Add(errors.New("status is invalid"))
	}

	if j.env == nil {
		j.env = evergreen.GetEnvironment()
	}

	if j.env.Settings() == nil || j.env.Settings().Ui.Url == "" {
		catcher.Add(errors.New("ui not configured"))
	}
	evergreenBaseURL := j.env.Settings().Ui.Url

	githubOauthToken, err := j.env.Settings().GetGithubOauthToken()
	if err != nil {
		catcher.Add(err)
	}

	err = catcher.Resolve()
	if err != nil {
		return err
	}

	httpClient, err := util.GetHttpClientForOauth2(githubOauthToken)
	if err != nil {
		return err
	}
	defer util.PutHttpClientForOauth2(httpClient)
	client := github.NewClient(httpClient)

	newStatus := github.RepoStatus{
		TargetURL:   github.String(fmt.Sprintf("%s%s", evergreenBaseURL, status.URLPath)),
		Context:     github.String(status.Context),
		Description: github.String(status.Description),
		State:       github.String(status.State),
	}

	var cancel context.CancelFunc
	ctx, cancel = context.WithTimeout(ctx, 10*time.Second)
	defer cancel()

	respStatus, resp, err := client.Repositories.CreateStatus(ctx, status.Owner, status.Repo, status.Ref, &newStatus)
	if err != nil {
		return err
	}
	defer resp.Body.Close()
	if resp.StatusCode != http.StatusCreated {
		repo := repoReference(status.Owner, status.Repo, status.PRNumber, status.Ref)
		return errors.Errorf("Github status creation for %s: expected http Status code: 201 Created, got %s", repo, http.StatusText(http.StatusCreated))
	}
	if respStatus == nil {
		return errors.New("nil response from github")
	}

	return nil
}

func (j *githubStatusUpdateJob) fetch(status *githubStatus) (err error) {
	var patchDoc *patch.Patch
	patchVersion := j.FetchID

	if j.UpdateType == githubUpdateTypeBadConfig {
		intent, err := patch.FindIntent(j.FetchID, patch.GithubIntentType)
		if err != nil {
			return errors.Wrap(err, "can't fetch patch intent")
		}
		patchDoc = intent.NewPatch()
		if patchDoc == nil {
			return errors.New("patch is missing")
		}

		projectRef, err := model.FindOneProjectRefByRepoAndBranchWithPRTesting(patchDoc.GithubPatchData.BaseOwner,
			patchDoc.GithubPatchData.BaseRepo, patchDoc.GithubPatchData.BaseBranch)
		if err != nil {
			return errors.Wrap(err, "can't fetch project ref")
		}
		if projectRef == nil {
			return errors.New("can't find project ref")
		}

		status.URLPath = fmt.Sprintf("/waterfall/%s", projectRef.Identifier)
		status.Context = "evergreen"
		status.State = githubStatusFailure
		status.Description = "project config was invalid"

	} else if j.UpdateType == githubUpdateTypeBuild {
		b, err := build.FindOne(build.ById(j.FetchID))
		if err != nil {
			return err
		}
		if b == nil {
			return errors.New("can't find build")
		}

		patchVersion = b.Version
		status.Context = fmt.Sprintf("evergreen/%s", b.BuildVariant)
		status.Description = taskStatusToDesc(b)
		status.URLPath = fmt.Sprintf("/build/%s", b.Id)

		switch b.Status {
		case evergreen.BuildSucceeded:
			status.State = githubStatusSuccess

		case evergreen.BuildFailed:
			status.State = githubStatusFailure

		default:
			return errors.New("build status is pending; refusing to update status")
		}
	}

<<<<<<< HEAD
=======
	patchDoc, err := patch.FindOne(patch.ById(bson.ObjectIdHex(patchVersion)))
	if err != nil {
		return err
	}
>>>>>>> 5d24b291
	if patchDoc == nil {
		patchDoc, err = patch.FindOne(patch.ByVersion(patchVersion))
		if err != nil {
			return err
		}
		if patchDoc == nil {
			return errors.New("can't find patch")
		}
	}

	if j.UpdateType == githubUpdateTypePatchWithVersion {
		status.URLPath = fmt.Sprintf("/version/%s", patchVersion)
		status.Context = "evergreen"

		switch patchDoc.Status {
		case evergreen.PatchSucceeded:
			status.State = githubStatusSuccess
			status.Description = fmt.Sprintf("patch finished in %s", patchDoc.FinishTime.Sub(patchDoc.StartTime).String())

		case evergreen.PatchFailed:
			status.State = githubStatusFailure
			status.Description = fmt.Sprintf("patch finished in %s", patchDoc.FinishTime.Sub(patchDoc.StartTime).String())

		case evergreen.PatchCreated:
			status.State = githubStatusPending
			status.Description = "preparing to run tasks"

		case evergreen.PatchStarted:
			status.State = githubStatusPending
			status.Description = "tasks are running"

		default:
			return errors.New("unknown patch status")
		}

	} else if j.UpdateType == githubUpdateTypeRequestAuth {
		status.URLPath = fmt.Sprintf("/patch/%s", patchVersion)
		status.Context = "evergreen"
		status.Description = "patch must be manually authorized"
		status.State = githubStatusFailure
	}

	status.Owner = patchDoc.GithubPatchData.BaseOwner
	status.Repo = patchDoc.GithubPatchData.BaseRepo
	status.PRNumber = patchDoc.GithubPatchData.PRNumber
	status.Ref = patchDoc.GithubPatchData.HeadHash
	return nil
}

func (j *githubStatusUpdateJob) Run() {
	defer j.MarkComplete()
	ctx, cancel := context.WithCancel(context.Background())
	defer cancel()

	adminSettings, err := evergreen.GetConfig()
	if err != nil {
		j.AddError(errors.Wrap(err, "error retrieving admin settings"))
		return
	}
	if adminSettings.ServiceFlags.GithubStatusAPIDisabled {
		grip.InfoWhen(sometimes.Percent(evergreen.DegradedLoggingPercent), message.Fields{
			"job":     githubStatusUpdateJobName,
			"message": "github status updates are disabled, not updating status",
		})
		j.AddError(errors.New("github status updates are disabled, not updating status"))
		return
	}

	status := githubStatus{}
	if err := j.fetch(&status); err != nil {
		j.AddError(err)
		return
	}

	if err := j.sendStatusUpdate(ctx, &status); err != nil {
		grip.Alert(message.WrapError(err, message.Fields{
			"message":     "github API failure",
			"source":      "status updates",
			"job":         j.ID(),
			"status":      status,
			"fetch_id":    j.FetchID,
			"update_type": j.UpdateType,
		}))
		j.AddError(err)
	}
}

func taskStatusToDesc(b *build.Build) string {
	success := 0
	failed := 0
	systemError := 0
	other := 0
	noReport := 0
	for _, task := range b.Tasks {
		switch task.Status {
		case evergreen.TaskSucceeded:
			success++

		case evergreen.TaskFailed:
			failed++

		case evergreen.TaskSystemFailed, evergreen.TaskTimedOut,
			evergreen.TaskSystemUnresponse, evergreen.TaskSystemTimedOut,
			evergreen.TaskTestTimedOut:
			systemError++

		case evergreen.TaskStarted, evergreen.TaskUnstarted,
			evergreen.TaskUndispatched, evergreen.TaskDispatched,
			evergreen.TaskConflict, evergreen.TaskInactive:
			noReport++

		default:
			other++
		}
	}

	grip.ErrorWhen(other > 0, message.Fields{
		"source":   "status updates",
		"message":  "unknown task status",
		"build_id": b.Id,
	})
	grip.ErrorWhen(noReport > 0, message.Fields{
		"source":   "status updates",
		"message":  "updating status for incomplete build",
		"build_id": b.Id,
	})

	if success == 0 && failed == 0 && systemError == 0 && other == 0 {
		return "no tasks were run"
	}

	desc := fmt.Sprintf("%s, %s", taskStatusSubformat(success, "succeeded"),
		taskStatusSubformat(failed, "failed"))
	if systemError > 0 {
		desc += fmt.Sprintf(", %d internal errors", systemError)
	}
	if other > 0 {
		desc += fmt.Sprintf(", %d other", other)
	}

	return appendTime(b, desc)
}

func taskStatusSubformat(n int, verb string) string {
	if n == 0 {
		return fmt.Sprintf("none %s", verb)
	}
	return fmt.Sprintf("%d %s", n, verb)
}

func repoReference(owner, repo string, prNumber int, ref string) string {
	return fmt.Sprintf("%s/%s#%d@%s", owner, repo, prNumber, ref)
}

func appendTime(b *build.Build, txt string) string {
	return fmt.Sprintf("%s in %s", txt, b.FinishTime.Sub(b.StartTime).String())
}<|MERGE_RESOLUTION|>--- conflicted
+++ resolved
@@ -34,11 +34,8 @@
 
 	githubUpdateTypeBuild            = "build"
 	githubUpdateTypePatchWithVersion = "patch-with-version"
-<<<<<<< HEAD
+	githubUpdateTypeRequestAuth      = "request-auth"
 	githubUpdateTypeBadConfig        = "bad-config"
-=======
-	githubUpdateTypeRequestAuth      = "request-auth"
->>>>>>> 5d24b291
 )
 
 func init() {
@@ -116,15 +113,6 @@
 	return job
 }
 
-<<<<<<< HEAD
-func NewGithubStatusUpdateJobForBadConfig(intentID string) amboy.Job {
-	job := makeGithubStatusUpdateJob()
-	job.FetchID = intentID
-	job.UpdateType = githubUpdateTypeBadConfig
-
-	job.SetID(fmt.Sprintf("%s:%s-%s-%s", githubStatusUpdateJobName, job.UpdateType, intentID, time.Now().String()))
-
-=======
 // NewGithubStatusUpdateJobForExternalPatch prompts on Github for a user to
 // manually authorize this patch
 func NewGithubStatusUpdateJobForExternalPatch(patchID string) amboy.Job {
@@ -133,7 +121,16 @@
 	job.UpdateType = githubUpdateTypeRequestAuth
 
 	job.SetID(fmt.Sprintf("%s:%s-%s-%s", githubStatusUpdateJobName, job.UpdateType, patchID, time.Now().String()))
->>>>>>> 5d24b291
+	return job
+}
+
+func NewGithubStatusUpdateJobForBadConfig(intentID string) amboy.Job {
+	job := makeGithubStatusUpdateJob()
+	job.FetchID = intentID
+	job.UpdateType = githubUpdateTypeBadConfig
+
+	job.SetID(fmt.Sprintf("%s:%s-%s-%s", githubStatusUpdateJobName, job.UpdateType, intentID, time.Now().String()))
+
 	return job
 }
 
@@ -251,13 +248,10 @@
 		}
 	}
 
-<<<<<<< HEAD
-=======
 	patchDoc, err := patch.FindOne(patch.ById(bson.ObjectIdHex(patchVersion)))
 	if err != nil {
 		return err
 	}
->>>>>>> 5d24b291
 	if patchDoc == nil {
 		patchDoc, err = patch.FindOne(patch.ByVersion(patchVersion))
 		if err != nil {
