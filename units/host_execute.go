--- conflicted
+++ resolved
@@ -82,30 +82,6 @@
 		return
 	}
 
-<<<<<<< HEAD
-	sshOptions, err := j.host.GetSSHOptions(j.env.Settings())
-	if err != nil {
-		grip.Error(message.WrapError(err, message.Fields{
-			"message": "could not get ssh options",
-			"host_id": j.host.Id,
-			"distro":  j.host.Distro.Id,
-=======
-	logs, err := j.host.RunSSHShellScript(ctx, j.Script)
-	if err != nil {
-		event.LogHostScriptExecuteFailed(j.host.Id, err)
-		grip.Error(message.WrapError(err, message.Fields{
-			"message": "script failed during execution",
-			"host_id": j.host.Id,
-			"distro":  j.host.Distro.Id,
-			"logs":    logs,
->>>>>>> 0f4369de
-			"job":     j.ID(),
-		}))
-		j.AddError(err)
-		return
-<<<<<<< HEAD
-	}
-
 	var logs string
 	if !j.host.Distro.LegacyBootstrap() {
 		var args []string
@@ -117,7 +93,7 @@
 		}
 		args = append(args, j.host.Distro.ShellBinary(), "-l", "-c", j.Script)
 		var output []string
-		output, err = j.host.RunJasperProcess(ctx, j.env, &options.Create{
+		output, err := j.host.RunJasperProcess(ctx, j.env, &options.Create{
 			Args: args,
 		})
 		if err != nil {
@@ -134,7 +110,8 @@
 		}
 		logs = strings.Join(output, "\n")
 	} else {
-		logs, err = j.host.RunSSHShellScript(ctx, j.Script, j.Sudo, j.SudoUser, sshOptions)
+		var err error
+		logs, err = j.host.RunSSHShellScript(ctx, j.Script, j.Sudo, j.SudoUser)
 		if err != nil {
 			event.LogHostScriptExecuteFailed(j.host.Id, err)
 			grip.Error(message.WrapError(err, message.Fields{
@@ -147,8 +124,6 @@
 			j.AddError(err)
 			return
 		}
-=======
->>>>>>> 0f4369de
 	}
 
 	event.LogHostScriptExecuted(j.host.Id, logs)
