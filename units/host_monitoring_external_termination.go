package units

import (
	"context"
	"fmt"

	"github.com/evergreen-ci/evergreen"
	"github.com/evergreen-ci/evergreen/cloud"
	"github.com/evergreen-ci/evergreen/model/distro"
	"github.com/evergreen-ci/evergreen/model/event"
	"github.com/evergreen-ci/evergreen/model/host"
	"github.com/evergreen-ci/evergreen/model/task"
	"github.com/mongodb/amboy"
	"github.com/mongodb/amboy/dependency"
	"github.com/mongodb/amboy/job"
	"github.com/mongodb/amboy/registry"
	"github.com/mongodb/grip"
	"github.com/mongodb/grip/message"
	"github.com/pkg/errors"
)

const hostMonitorExternalStateCheckName = "host-monitoring-external-state-check"

func init() {
	registry.AddJobType(hostMonitorExternalStateCheckName, func() amboy.Job {
		return makeHostMonitorExternalState()
	})
}

type hostMonitorExternalStateCheckJob struct {
	HostID   string `bson:"host_id" json:"host_id" yaml:"host_id"`
	job.Base `bson:"base" json:"base" yaml:"base"`

	// cache
	host *host.Host
	env  evergreen.Environment
}

func makeHostMonitorExternalState() *hostMonitorExternalStateCheckJob {
	j := &hostMonitorExternalStateCheckJob{
		Base: job.Base{
			JobType: amboy.JobType{
				Name:    hostMonitorExternalStateCheckName,
				Version: 0,
			},
		},
	}

	j.SetDependency(dependency.NewAlways())
	return j
}

func NewHostMonitorExternalStateJob(env evergreen.Environment, h *host.Host, id string) amboy.Job {
	job := makeHostMonitorExternalState()

	job.host = h
	job.HostID = h.Id

	job.env = env

	job.SetID(fmt.Sprintf("%s.%s.%s", hostMonitorExternalStateCheckName, job.HostID, id))

	return job
}

func (j *hostMonitorExternalStateCheckJob) Run(ctx context.Context) {
	var cancel context.CancelFunc

	ctx, cancel = context.WithCancel(ctx)
	defer cancel()
	defer j.MarkComplete()

	flags, err := evergreen.GetServiceFlags()
	if err != nil {
		j.AddError(errors.Wrap(err, "error retrieving admin settings"))
		return
	}
	if flags.MonitorDisabled {
		j.AddError(errors.New("monitor is disabled"))
		return
	}

	if j.host == nil {
		j.host, err = host.FindOneId(j.HostID)
		if err != nil {
			j.AddError(err)
			return
		} else if j.host == nil {
			j.AddError(errors.Errorf("unable to retrieve host %s", j.HostID))
			return
		}
	}

	if j.env == nil {
		j.env = evergreen.GetEnvironment()
	}

	_, err = handleExternallyTerminatedHost(ctx, j.ID(), j.env, j.host)
	j.AddError(err)
}

// handleExternallyTerminatedHost will check if a host from a dynamic provider
// has been terminated or stopped by a source external to Evergreen itself. If
// so, clean up the host. Returns true if the host has been externally terminated
// or stopped.
func handleExternallyTerminatedHost(ctx context.Context, id string, env evergreen.Environment, h *host.Host) (bool, error) {
	if h.Provider == evergreen.ProviderNameStatic {
		return false, nil
	}

	cloudHost, err := cloud.GetCloudHost(ctx, h, env)
	if err != nil {
		return false, errors.Wrapf(err, "error getting cloud host for host %s", h.Id)
	}
	cloudStatus, err := cloudHost.GetInstanceStatus(ctx)
	if err != nil {
		return false, errors.Wrapf(err, "error getting cloud status for host %s", h.Id)
	}

	switch cloudStatus {
	case cloud.StatusRunning:
		userDataProvisioning := h.Distro.BootstrapSettings.Method == distro.BootstrapMethodUserData && h.Status == evergreen.HostStarting
		if h.Status != evergreen.HostRunning && !userDataProvisioning {
			grip.Info(message.Fields{
				"op_id":   id,
				"message": "found running host with incorrect status",
				"status":  h.Status,
				"host_id": h.Id,
				"distro":  h.Distro.Id,
			})
			return false, errors.Wrapf(h.MarkReachable(), "error updating reachability for host %s", h.Id)
		}
		return false, nil
	case cloud.StatusStopping, cloud.StatusStopped, cloud.StatusTerminated:
		// Avoid accidentally terminating non-agent hosts that are stopped (e.g.
		// spawn hosts).
		if cloudStatus != cloud.StatusTerminated && (h.UserHost || h.StartedBy != evergreen.User) {
			return false, errors.New("non-agent host is not already terminated and should not be terminated")
		}
		if h.RunningTask != "" {
<<<<<<< HEAD
			if err := task.AddHostCreateDetails(h.RunningTask, h.Id, errors.New("error adding host create error details")); err != nil {
=======
			if err := task.AddHostCreateDetails(h.RunningTask, h.Id, errors.New("host was externally terminated")); err != nil {
>>>>>>> 03a1e11f
				grip.Error(message.WrapError(err, message.Fields{
					"message":      "error adding host create error details",
					"cloud_status": cloudStatus.String(),
					"host_id":      h.Id,
					"task_id":      h.StartedBy,
				}))
			}
		}
		event.LogHostTerminatedExternally(h.Id, h.Status)

		err = amboy.EnqueueUniqueJob(ctx, env.RemoteQueue(), NewHostTerminationJob(env, h, true, fmt.Sprintf("host was found in %s state", cloudStatus.String())))
		grip.Error(message.WrapError(err, message.Fields{
			"message":      "could not enqueue job to terminate externally-modified host",
			"cloud_status": cloudStatus.String(),
			"host_id":      h.Id,
			"distro":       h.Distro.Id,
			"op_id":        id,
		}))
		return true, err
	default:
		grip.Warning(message.Fields{
			"message":      "host found with unexpected status",
			"op_id":        id,
			"host_id":      h.Id,
			"distro":       h.Distro.Id,
			"host_status":  h.Status,
			"cloud_status": cloudStatus.String(),
		})
		return false, errors.Errorf("unexpected host status '%s'", cloudStatus)
	}
}<|MERGE_RESOLUTION|>--- conflicted
+++ resolved
@@ -138,11 +138,7 @@
 			return false, errors.New("non-agent host is not already terminated and should not be terminated")
 		}
 		if h.RunningTask != "" {
-<<<<<<< HEAD
-			if err := task.AddHostCreateDetails(h.RunningTask, h.Id, errors.New("error adding host create error details")); err != nil {
-=======
 			if err := task.AddHostCreateDetails(h.RunningTask, h.Id, errors.New("host was externally terminated")); err != nil {
->>>>>>> 03a1e11f
 				grip.Error(message.WrapError(err, message.Fields{
 					"message":      "error adding host create error details",
 					"cloud_status": cloudStatus.String(),
