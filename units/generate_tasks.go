--- conflicted
+++ resolved
@@ -276,7 +276,6 @@
 	}
 }
 
-<<<<<<< HEAD
 // GetGenerateTasksJobAndQueue returns a job and generate.tasks queue for the given task.
 func GetGenerateTasksJobAndQueue(ctx context.Context, env evergreen.Environment, t task.Task, ts string) (amboy.Job, amboy.Queue, error) {
 	j := NewGenerateTasksJob(t.Version, t.Id, ts)
@@ -288,12 +287,9 @@
 	return j, queue, nil
 }
 
-func parseProjectsAsString(jsonStrings []string) ([]model.GeneratedProject, error) {
-=======
 func parseProjectsAsString(ctx context.Context, jsonStrings []string) ([]model.GeneratedProject, error) {
 	_, span := tracer.Start(ctx, "parse-projects")
 	defer span.End()
->>>>>>> 6d2d2cd8
 	catcher := grip.NewBasicCatcher()
 	var projects []model.GeneratedProject
 	for _, f := range jsonStrings {
