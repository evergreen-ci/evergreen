--- conflicted
+++ resolved
@@ -168,15 +168,7 @@
 
 	idleThreshold := d.HostAllocatorSettings.AcceptableHostIdleTime
 	if idleThreshold == 0 {
-<<<<<<< HEAD
-		conf, err := evergreen.GetConfig(ctx)
-		if err != nil {
-			return errors.Wrap(err, "getting evergreen configuration")
-		}
-		idleThreshold = time.Duration(conf.Scheduler.AcceptableHostIdleTimeSeconds) * time.Second
-=======
 		idleThreshold = time.Duration(schedulerConfig.AcceptableHostIdleTimeSeconds) * time.Second
->>>>>>> 0e74482f
 	}
 	if h.RunningTaskGroup != "" {
 		idleThreshold = idleThreshold * 2
