package units

import (
	"context"
	"fmt"
	"strings"
	"time"

	"github.com/evergreen-ci/evergreen"
	"github.com/evergreen-ci/evergreen/cloud"
	"github.com/evergreen-ci/evergreen/db"
	"github.com/evergreen-ci/evergreen/model/distro"
	"github.com/evergreen-ci/evergreen/model/host"
	"github.com/evergreen-ci/evergreen/util"
	"github.com/mongodb/amboy"
	"github.com/mongodb/amboy/dependency"
	"github.com/mongodb/amboy/job"
	"github.com/mongodb/amboy/registry"
	"github.com/mongodb/grip"
	"github.com/mongodb/grip/message"
	"github.com/mongodb/grip/sometimes"
	"github.com/pkg/errors"
)

const (
	idleHostJobName = "idle-host-termination"

	// idleTimeCutoff is the amount of time we wait for an idle host to be marked as idle.
	idleTimeCutoff            = 4 * time.Minute
	idleWaitingForAgentCutoff = 10 * time.Minute
	idleTaskGroupHostCutoff   = 10 * time.Minute

	// MaxTimeNextPayment is the amount of time we wait to have left before marking a host as idle
	maxTimeTilNextPayment = 5 * time.Minute
)

func init() {
	registry.AddJobType(idleHostJobName, func() amboy.Job {
		return makeIdleHostJob()
	})
}

type idleHostJob struct {
	job.Base        `bson:"metadata" json:"metadata" yaml:"metadata"`
	Terminated      int      `bson:"terminated" json:"terminated" yaml:"terminated"`
	TerminatedHosts []string `bson:"terminated_hosts" json:"terminated_hosts" yaml:"terminated_hosts"`

	env      evergreen.Environment
	settings *evergreen.Settings
	host     *host.Host
}

func makeIdleHostJob() *idleHostJob {
	j := &idleHostJob{
		Base: job.Base{
			JobType: amboy.JobType{
				Name:    idleHostJobName,
				Version: 0,
			},
		},
	}
	j.SetDependency(dependency.NewAlways())
	j.SetPriority(2)

	return j
}

func NewIdleHostTerminationJob(env evergreen.Environment, id string) amboy.Job {
	j := makeIdleHostJob()
	j.env = env
	j.SetID(fmt.Sprintf("%s.%s", idleHostJobName, id))
	return j
}

func (j *idleHostJob) Run(ctx context.Context) {
	defer j.MarkComplete()

	if j.env == nil {
		j.env = evergreen.GetEnvironment()
	}

	if j.settings == nil {
		j.settings = j.env.Settings()
	}

	if j.HasErrors() {
		return
	}

	// Each DistroID's idleHosts are sorted from oldest to newest CreationTime.
	distroHosts, err := host.IdleEphemeralGroupedByDistroID()
	if err != nil {
		j.AddError(errors.Wrap(err, "database error grouping idle hosts by Distro.Id"))
		return
	}

	distroIDsToFind := make([]string, 0, len(distroHosts))
	for _, info := range distroHosts {
		distroIDsToFind = append(distroIDsToFind, info.DistroID)
	}
	distrosFound, err := distro.Find(distro.ByIds(distroIDsToFind))
	if err != nil {
		j.AddError(errors.Wrapf(err, "database error for find() by distro ids in [%s]", strings.Join(distroIDsToFind, ",")))
		return
	}

	if len(distroIDsToFind) > len(distrosFound) {
		distroIDsFound := make([]string, 0, len(distrosFound))
		for _, d := range distrosFound {
			distroIDsFound = append(distroIDsFound, d.Id)
		}
		missingDistroIDs := util.GetSetDifference(distroIDsToFind, distroIDsFound)
		hosts, err := host.Find(db.Query(host.ByDistroIDs(missingDistroIDs...)))
		if err != nil {
			j.AddError(errors.Wrapf(err, "could not find hosts in missing distros: %s", strings.Join(missingDistroIDs, ", ")))
			return
		}
		for _, h := range hosts {
			j.AddError(errors.Wrapf(h.SetDecommissioned(evergreen.User, "distro is missing"), "could not set host '%s' as decommissioned", h.Id))
		}

		if j.HasErrors() {
			return
		}
	}

	distrosMap := make(map[string]distro.Distro, len(distrosFound))
	for i := range distrosFound {
		d := distrosFound[i]
		distrosMap[d.Id] = d
	}

	for _, info := range distroHosts {
		totalRunningHosts := info.RunningHostsCount
		minimumHosts := distrosMap[info.DistroID].HostAllocatorSettings.MinimumHosts
		nIdleHosts := len(info.IdleHosts)

		maxHostsToTerminate := totalRunningHosts - minimumHosts
		if maxHostsToTerminate <= 0 {
			continue
		}
		nHostsToEvaluateForTermination := nIdleHosts
		if nIdleHosts > maxHostsToTerminate {
			nHostsToEvaluateForTermination = maxHostsToTerminate
		}

		hostsToEvaluateForTermination := make([]host.Host, 0, nHostsToEvaluateForTermination)
		for i := 0; i < nHostsToEvaluateForTermination; i++ {
			hostsToEvaluateForTermination = append(hostsToEvaluateForTermination, info.IdleHosts[i])
			j.AddError(j.checkAndTerminateHost(ctx, &info.IdleHosts[i]))
		}

		grip.InfoWhen(sometimes.Percent(10), message.Fields{
			"id":                         j.ID(),
			"job_type":                   idleHostJobName,
			"runner":                     "monitor",
			"op":                         "dispatcher",
			"distro_id":                  info.DistroID,
			"minimum_hosts":              minimumHosts,
			"num_running_hosts":          totalRunningHosts,
			"num_idle_hosts":             nIdleHosts,
			"num_idle_hosts_to_evaluate": nHostsToEvaluateForTermination,
			"idle_hosts_to_evaluate":     hostsToEvaluateForTermination,
		})
	}
}

func (j *idleHostJob) checkAndTerminateHost(ctx context.Context, h *host.Host) error {

	exitEarly, err := j.checkTerminationExemptions(ctx, h)
	if exitEarly {
		return err
	}

	idleTime := h.IdleTime()
	communicationTime := h.GetElapsedCommunicationTime()

	idleThreshold := idleTimeCutoff
	if h.RunningTaskGroup != "" {
		idleThreshold = idleTaskGroupHostCutoff
	}

	// if we haven't heard from the host or it's been idle for longer than the cutoff, we should terminate
	terminateReason := ""

	if communicationTime >= idleThreshold {
		terminateReason = fmt.Sprintf("host is idle or unreachable, communication time %d over threshold minutes %d", communicationTime, idleThreshold)
	} else if idleTime >= idleThreshold {
		terminateReason = fmt.Sprintf("host is idle or unreachable, idleTime %d over threshold minutes %d", idleTime, idleThreshold)
	}
	if terminateReason != "" {
		j.Terminated++
		j.TerminatedHosts = append(j.TerminatedHosts, h.Id)
		return j.env.RemoteQueue().Put(ctx, NewHostTerminationJob(j.env, h, false, terminateReason))
	}
	return nil
}

//checkTerminationExemptions checks if some conditions apply where we shouldn't terminate an idle host,
//and returns true if some exemption applies
func (j *idleHostJob) checkTerminationExemptions(ctx context.Context, h *host.Host) (bool, error) {
	if !h.IsEphemeral() {
		grip.Notice(message.Fields{
			"job":      j.ID(),
			"host_id":  h.Id,
			"job_type": j.Type().Name,
			"status":   h.Status,
			"provider": h.Distro.Provider,
			"message":  "host termination for a non-ephemeral distro",
			"cause":    "programmer error",
		})
		return true, fmt.Errorf("attempted to terminate non-ephemeral host '%s'", h.Id)
	}

	// ask the host how long it has been idle
	idleTime := h.IdleTime()

	// if the communication time is > 10 mins then there may not be an agent on the host.
	communicationTime := h.GetElapsedCommunicationTime()

	if h.IsWaitingForAgent() && (communicationTime < idleWaitingForAgentCutoff || idleTime < idleWaitingForAgentCutoff) {
		grip.Notice(message.Fields{
			"op":                j.Type().Name,
			"id":                j.ID(),
			"message":           "not flagging idle host, waiting for an agent",
			"host_id":           h.Id,
			"distro":            h.Distro.Id,
			"idle":              idleTime.String(),
			"last_communicated": communicationTime.String(),
		})
		return true, nil
	}

	// get a cloud manager for the host
	mgrOpts, err := cloud.GetManagerOptions(h.Distro)
	if err != nil {
		return true, errors.Wrapf(err, "can't get ManagerOpts for host '%s'", h.Id)
	}
	manager, err := cloud.GetManager(ctx, j.env, mgrOpts)
	if err != nil {
		return true, errors.Wrapf(err, "error getting cloud manager for host %v", h.Id)
	}

	// ask how long until the next payment for the host
	tilNextPayment := manager.TimeTilNextPayment(h)

<<<<<<< HEAD
	if tilNextPayment > maxTimeTilNextPayment {
		return true, nil
=======
	if communicationTime >= idleThreshold {
		terminateReason = fmt.Sprintf("host is idle or unreachable, communication time %d over threshold minutes %d", communicationTime, idleThreshold)
	} else if idleTime >= idleThreshold {
		terminateReason = fmt.Sprintf("host is idle or unreachable, idleTime %d over threshold minutes %d", idleTime, idleThreshold)
	}
	if terminateReason != "" {
		j.Terminated++
		j.TerminatedHosts = append(j.TerminatedHosts, h.Id)
		return amboy.EnqueueUniqueJob(ctx, j.env.RemoteQueue(), NewHostTerminationJob(j.env, h, false, terminateReason))
>>>>>>> 4d2364f4
	}

	return false, nil
}<|MERGE_RESOLUTION|>--- conflicted
+++ resolved
@@ -45,9 +45,8 @@
 	Terminated      int      `bson:"terminated" json:"terminated" yaml:"terminated"`
 	TerminatedHosts []string `bson:"terminated_hosts" json:"terminated_hosts" yaml:"terminated_hosts"`
 
-	env      evergreen.Environment
-	settings *evergreen.Settings
-	host     *host.Host
+	env  evergreen.Environment
+	host *host.Host
 }
 
 func makeIdleHostJob() *idleHostJob {
@@ -77,10 +76,6 @@
 
 	if j.env == nil {
 		j.env = evergreen.GetEnvironment()
-	}
-
-	if j.settings == nil {
-		j.settings = j.env.Settings()
 	}
 
 	if j.HasErrors() {
@@ -191,8 +186,9 @@
 	if terminateReason != "" {
 		j.Terminated++
 		j.TerminatedHosts = append(j.TerminatedHosts, h.Id)
-		return j.env.RemoteQueue().Put(ctx, NewHostTerminationJob(j.env, h, false, terminateReason))
-	}
+		return amboy.EnqueueUniqueJob(ctx, j.env.RemoteQueue(), NewHostTerminationJob(j.env, h, false, terminateReason))
+	}
+
 	return nil
 }
 
@@ -209,7 +205,7 @@
 			"message":  "host termination for a non-ephemeral distro",
 			"cause":    "programmer error",
 		})
-		return true, fmt.Errorf("attempted to terminate non-ephemeral host '%s'", h.Id)
+		return true, errors.Errorf("attempted to terminate non-ephemeral host '%s'", h.Id)
 	}
 
 	// ask the host how long it has been idle
@@ -244,20 +240,8 @@
 	// ask how long until the next payment for the host
 	tilNextPayment := manager.TimeTilNextPayment(h)
 
-<<<<<<< HEAD
 	if tilNextPayment > maxTimeTilNextPayment {
 		return true, nil
-=======
-	if communicationTime >= idleThreshold {
-		terminateReason = fmt.Sprintf("host is idle or unreachable, communication time %d over threshold minutes %d", communicationTime, idleThreshold)
-	} else if idleTime >= idleThreshold {
-		terminateReason = fmt.Sprintf("host is idle or unreachable, idleTime %d over threshold minutes %d", idleTime, idleThreshold)
-	}
-	if terminateReason != "" {
-		j.Terminated++
-		j.TerminatedHosts = append(j.TerminatedHosts, h.Id)
-		return amboy.EnqueueUniqueJob(ctx, j.env.RemoteQueue(), NewHostTerminationJob(j.env, h, false, terminateReason))
->>>>>>> 4d2364f4
 	}
 
 	return false, nil
