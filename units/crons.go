--- conflicted
+++ resolved
@@ -187,14 +187,15 @@
 	}
 }
 
-<<<<<<< HEAD
 func EventMetaJobQueueOperation() amboy.QueueOperation {
 	return func(q amboy.Queue) error {
 		t := time.Now().Truncate(EventProcessingInterval / 2)
 		err := q.Put(NewEventMetaJob(q, t.Format(tsFormat)))
 
 		return errors.Wrap(err, "failed to queue event-metajob")
-=======
+	}
+}
+
 func PopulateTaskMonitoring() amboy.QueueOperation {
 	return func(queue amboy.Queue) error {
 		flags, err := evergreen.GetServiceFlags()
@@ -215,6 +216,5 @@
 		j := NewTaskExecutionMonitorJob(ts)
 
 		return queue.Put(j)
->>>>>>> 99a1f0b3
 	}
 }