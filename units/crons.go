--- conflicted
+++ resolved
@@ -1337,7 +1337,7 @@
 }
 
 func PopulatePodCreationJobs() amboy.QueueOperation {
-	return func(ctx context.Context, podCreationQueue amboy.Queue) error {
+	return func(ctx context.Context, queue amboy.Queue) error {
 		pods, err := pod.FindByInitializing()
 		if err != nil {
 			return errors.Wrap(err, "finding initializing pods")
@@ -1345,11 +1345,7 @@
 
 		catcher := grip.NewBasicCatcher()
 		for _, p := range pods {
-<<<<<<< HEAD
-			catcher.Wrapf(amboy.EnqueueUniqueJob(ctx, podCreationQueue, NewPodCreationJob(p.ID, utility.RoundPartOfMinute(0).Format(TSFormat))), "enqueueing job to create pod %s", p.ID)
-=======
 			catcher.Wrapf(amboy.EnqueueUniqueJob(ctx, queue, NewPodCreationJob(p.ID, utility.RoundPartOfMinute(0).Format(TSFormat))), "enqueueing pod creation job for pod '%s'", p.ID)
->>>>>>> 1f0db33d
 		}
 
 		return catcher.Resolve()
@@ -1359,7 +1355,7 @@
 // PopulatePodDefinitionCreationJobs populates the jobs to create pod
 // definitions.
 func PopulatePodDefinitionCreationJobs(env evergreen.Environment) amboy.QueueOperation {
-	return func(ctx context.Context, podDefCreationQueue amboy.Queue) error {
+	return func(ctx context.Context, queue amboy.Queue) error {
 		pods, err := pod.FindByInitializing()
 		if err != nil {
 			return errors.Wrap(err, "finding initializing pods")
@@ -1367,7 +1363,7 @@
 
 		catcher := grip.NewBasicCatcher()
 		for _, p := range pods {
-			catcher.Wrapf(amboy.EnqueueUniqueJob(ctx, podDefCreationQueue, NewPodDefinitionCreationJob(env.Settings().Providers.AWS.Pod.ECS, p.TaskContainerCreationOpts, utility.RoundPartOfMinute(0).Format(TSFormat))), "pod '%s'", p.ID)
+			catcher.Wrapf(amboy.EnqueueUniqueJob(ctx, queue, NewPodDefinitionCreationJob(env.Settings().Providers.AWS.Pod.ECS, p.TaskContainerCreationOpts, utility.RoundPartOfMinute(0).Format(TSFormat))), "pod '%s'", p.ID)
 		}
 
 		return errors.Wrap(catcher.Resolve(), "enqueueing pod definition creation jobs")
