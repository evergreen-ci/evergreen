--- conflicted
+++ resolved
@@ -486,14 +486,9 @@
 			}))
 		}
 		if j.host.ProvisionOptions != nil && j.host.ProvisionOptions.SetupScript != "" {
-<<<<<<< HEAD
 			// Asynchronously run the task data setup script, since the task
 			// data setup script must wait for all task data to be loaded.
-			j.AddError(amboy.EnqueueUniqueJob(ctx, j.env.RemoteQueue(), NewHostSetupScriptJob(j.env, j.host, 0)))
-=======
-			// Don't wait on setup script to finish, particularly for hosts waiting on task data.
-			j.AddError(j.env.RemoteQueue().Put(ctx, NewHostSetupScriptJob(j.env, j.host)))
->>>>>>> d32f0412
+			j.AddError(amboy.EnqueueUniqueJob(ctx, j.env.RemoteQueue(), NewHostSetupScriptJob(j.env, j.host)))
 		}
 	}
 
