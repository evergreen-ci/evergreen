package units

import (
	"bytes"
	"context"
	"encoding/json"
	"fmt"
	"io"
	"io/ioutil"
	"os"
	"path/filepath"
	"time"

	"github.com/evergreen-ci/evergreen"
	"github.com/evergreen-ci/evergreen/cloud"
	"github.com/evergreen-ci/evergreen/model/distro"
	"github.com/evergreen-ci/evergreen/model/event"
	"github.com/evergreen-ci/evergreen/model/host"
	"github.com/evergreen-ci/evergreen/model/user"
	"github.com/evergreen-ci/evergreen/subprocess"
	"github.com/evergreen-ci/evergreen/util"
	"github.com/mongodb/amboy"
	"github.com/mongodb/amboy/dependency"
	"github.com/mongodb/amboy/job"
	"github.com/mongodb/amboy/registry"
	"github.com/mongodb/grip"
	"github.com/mongodb/grip/level"
	"github.com/mongodb/grip/message"
	"github.com/pkg/errors"
)

const (
	provisionRetryLimit     = 15
	setupHostJobName        = "provisioning-setup-host"
	scpTimeout              = time.Minute
	provisionFailurePreface = "[PROVISION-FAILURE]"
)

func init() {
	registry.AddJobType(setupHostJobName, func() amboy.Job {
		return makeSetupHostJob()
	})
}

type setupHostJob struct {
	HostID   string `bson:"host_id" json:"host_id" yaml:"host_id"`
	job.Base `bson:"metadata" json:"metadata" yaml:"metadata"`

	host *host.Host
	env  evergreen.Environment
}

func makeSetupHostJob() *setupHostJob {
	j := &setupHostJob{
		Base: job.Base{
			JobType: amboy.JobType{
				Name:    setupHostJobName,
				Version: 0,
			},
		},
	}

	j.SetDependency(dependency.NewAlways())
	return j
}

func NewHostSetupJob(env evergreen.Environment, h host.Host, id string) amboy.Job {
	j := makeSetupHostJob()
	j.host = &h
	j.HostID = h.Id
	j.env = env
	j.SetPriority(1)
	j.SetID(fmt.Sprintf("%s.%s.%s", setupHostJobName, j.HostID, id))
	return j
}

func (j *setupHostJob) Run(ctx context.Context) {
	var err error
	defer j.MarkComplete()

	if j.host == nil {
		j.host, err = host.FindOneId(j.HostID)
		if err != nil {
			j.AddError(err)
			return
		}
		if j.host == nil {
			j.AddError(fmt.Errorf("could not find host %s for job %s", j.HostID, j.TaskID))
			return
		}
	}
	if j.host.Status == evergreen.HostRunning {
		grip.Info(message.Fields{
			"job":     j.ID(),
			"host":    j.host.Id,
			"message": "skipping setup because host is already set up",
		})
		return
	}

	if j.env == nil {
		j.env = evergreen.GetEnvironment()
	}
	defer j.tryRequeue()

	settings := j.env.Settings()

	j.AddError(j.setupHost(ctx, j.host, settings))
}

var (
	errIgnorableCreateHost = errors.New("host.create encountered internal error")
)

func (j *setupHostJob) setupHost(ctx context.Context, h *host.Host, settings *evergreen.Settings) error {
	grip.Info(message.Fields{
		"message": "attempting to setup host",
		"distro":  h.Distro.Id,
		"hostid":  h.Id,
		"DNS":     h.Host,
		"job":     j.ID(),
	})

	if err := ctx.Err(); err != nil {
		return errors.Wrapf(err, "hostinit canceled during setup for host %s", h.Id)
	}

	setupStartTime := time.Now()
	grip.Info(message.Fields{
		"message": "provisioning host",
		"job":     j.ID(),
		"distro":  h.Distro.Id,
		"hostid":  h.Id,
	})

	if err := j.provisionHost(ctx, h, settings); err != nil {
		event.LogHostProvisionError(h.Id)

		grip.Error(message.WrapError(err, message.Fields{
			"message": "provisioning host encountered error",
			"job":     j.ID(),
			"distro":  h.Distro.Id,
			"hostid":  h.Id,
		}))

		mailer, err := j.env.GetSender(evergreen.SenderEmail)
		if err != nil {
			return errors.Wrapf(err, "problem sending host init error email for host %s", h.Id)
		}
		mailer.Send(message.NewEmailMessage(level.Error, message.Email{
			From:       settings.Notify.SMTP.From,
			Recipients: settings.Notify.SMTP.AdminEmail,
			Subject: fmt.Sprintf("%v Evergreen provisioning failure on %v",
				provisionFailurePreface, h.Distro.Id),
			Body: fmt.Sprintf("Provisioning failed on %s host -- %s: see %s/host/%s",
				h.Distro.Id, h.Id, settings.Ui.Url, h.Id),
		}))

	}

	// ProvisionHost allows hosts to fail provisioning a few
	// times during host start up, to account for the fact
	// that hosts often need extra time to come up.
	//
	// In these cases, ProvisionHost returns a nil error but
	// does not change the host status.
	if h.Status == evergreen.HostProvisioning {
		grip.Info(message.Fields{
			"attempts": h.ProvisionAttempts,
			"host_id":  h.Id,
			"job":      j.ID(),
			"message":  "retrying provisioning",
		})
		return nil
	}

	grip.Info(message.Fields{
		"message":  "successfully finished provisioning host",
		"hostid":   h.Id,
		"DNS":      h.Host,
		"distro":   h.Distro.Id,
		"job":      j.ID(),
		"attempts": h.ProvisionAttempts,
		"runtime":  time.Since(setupStartTime),
	})

	return nil
}

func (j *setupHostJob) setDNSName(ctx context.Context, host *host.Host, cloudMgr cloud.Manager, settings *evergreen.Settings) error {
	if host.Host != "" {
		return nil
	}

	// get the DNS name for the host
	hostDNS, err := cloudMgr.GetDNSName(ctx, host)
	if err != nil {
		return errors.Wrapf(err, "error checking DNS name for host %s", host.Id)
	}

	// sanity check for the host DNS name
	if hostDNS == "" {
		return errors.Errorf("instance %s is running but not returning a DNS name", host.Id)
	}

	// update the host's DNS name
	if err = host.SetDNSName(hostDNS); err != nil {
		return errors.Wrapf(err, "error setting DNS name for host %s", host.Id)
	}

	return nil
}

// runHostSetup runs the specified setup script for an individual host. Returns
// the output from running the script remotely, as well as any error that
// occurs. If the script exits with a non-zero exit code, the error will be non-nil.
func (j *setupHostJob) runHostSetup(ctx context.Context, targetHost *host.Host, settings *evergreen.Settings) error {
	// fetch the appropriate cloud provider for the host
	cloudMgr, err := cloud.GetManager(ctx, targetHost.Provider, settings)
	if err != nil {
		return errors.Wrapf(err,
			"failed to get cloud manager for host %s with provider %s",
			targetHost.Id, targetHost.Provider)
	}

	if err := j.setDNSName(ctx, targetHost, cloudMgr, settings); err != nil {
		return errors.Wrap(err, "error settings DNS name")
	}

	// run the function scheduled for when the host is up
	if err = cloudMgr.OnUp(ctx, targetHost); err != nil {
		err = errors.Wrapf(err, "OnUp callback failed for host %s", targetHost.Id)
		return err
	}

	// Do not copy setup scripts to task-spawned hosts
	if targetHost.SpawnOptions.SpawnedByTask {
		return nil
	}

	// get expansions mapping using settings
	if targetHost.Distro.Setup == "" {
		exp := util.NewExpansions(settings.Expansions)
		targetHost.Distro.Setup, err = exp.ExpandString(targetHost.Distro.Setup)
		if err != nil {
			return errors.Wrap(err, "expansions error")
		}
	}

	if targetHost.Distro.Setup != "" {
		err = j.copyScript(ctx, settings, targetHost, evergreen.SetupScriptName, targetHost.Distro.Setup)
		if err != nil {
			return errors.Wrapf(err, "error copying setup script %v to host %v",
				evergreen.SetupScriptName, targetHost.Id)
		}
	}

	if targetHost.Distro.Teardown != "" {
		err = j.copyScript(ctx, settings, targetHost, evergreen.TeardownScriptName, targetHost.Distro.Teardown)
		if err != nil {
			return errors.Wrapf(err, "error copying teardown script %v to host %v",
				evergreen.TeardownScriptName, targetHost.Id)
		}
	}

	return nil
}

// copyScript writes a given script as file "name" to the target host. This works
// by creating a local copy of the script on the runner's machine, scping it over
// then removing the local copy.
func (j *setupHostJob) copyScript(ctx context.Context, settings *evergreen.Settings, target *host.Host, name, script string) error {
	// parse the hostname into the user, host and port
	startAt := time.Now()
	hostInfo, err := util.ParseSSHInfo(target.Host)
	if err != nil {
		return err
	}
	user := target.Distro.User
	if hostInfo.User != "" {
		user = hostInfo.User
	}

	// create a temp file for the script
	file, err := ioutil.TempFile("", name)
	if err != nil {
		return errors.Wrap(err, "error creating temporary script file")
	}
	if err = os.Chmod(file.Name(), 0700); err != nil {
		return errors.Wrap(err, "error setting file permissions")
	}
	defer func() {
		errCtx := message.Fields{
			"job":       j.ID(),
			"operation": "cleaning up after script copy",
			"file":      file.Name(),
			"distro":    target.Distro.Id,
			"host":      target.Host,
			"name":      name,
		}
		grip.Error(message.WrapError(file.Close(), errCtx))
		grip.Error(message.WrapError(os.Remove(file.Name()), errCtx))
		grip.Debug(message.Fields{
			"job":           j.ID(),
			"operation":     "copy script",
			"file":          file.Name(),
			"distro":        target.Distro.Id,
			"host":          target.Host,
			"name":          name,
			"duration_secs": time.Since(startAt).Seconds(),
		})
	}()

	expanded, err := j.expandScript(script, settings)
	if err != nil {
		return errors.Wrapf(err, "error expanding script for host %s", target.Id)
	}
	if _, err = io.WriteString(file, expanded); err != nil {
		return errors.Wrap(err, "error writing local script")
	}

	cloudHost, err := cloud.GetCloudHost(ctx, target, settings)
	if err != nil {
		return errors.Wrapf(err, "failed to get cloud host for %s", target.Id)
	}
	sshOptions, err := cloudHost.GetSSHOptions()
	if err != nil {
		return errors.Wrapf(err, "error getting ssh options for host %v", target.Id)
	}

	scpCmdOut := &bytes.Buffer{}

	output := subprocess.OutputOptions{Output: scpCmdOut, SendErrorToOutput: true}
	scpCmd := subprocess.NewSCPCommand(
		file.Name(),
		filepath.Join("~", name),
		hostInfo.Hostname,
		user,
		append([]string{"-vvv", "-P", hostInfo.Port}, sshOptions...))

	if err = scpCmd.SetOutput(output); err != nil {
		grip.Alert(message.WrapError(err, message.Fields{
			"job":       j.ID(),
			"operation": "setting up copy script command",
			"distro":    target.Distro.Id,
			"host":      target.Host,
			"output":    output,
			"cause":     "programmer error",
		}))
		return errors.Wrap(err, "problem configuring output")
	}

	// run the command to scp the script with a timeout
	var cancel context.CancelFunc
	ctx, cancel = context.WithTimeout(ctx, scpTimeout)
	defer cancel()
	if err = scpCmd.Run(ctx); err != nil {
		grip.Notice(message.WrapError(err, message.Fields{
			"message": "problem copying script to host",
			"job":     j.ID(),
			"command": scpCmd,
			"distro":  target.Distro.Id,
			"host":    target.Host,
			"output":  scpCmdOut.String(),
		}))

		return errors.Wrapf(err, "error (%v) copying script to remote machine",
			scpCmdOut.String())
	}
	return nil
}

// Build the setup script that will need to be run on the specified host.
func (j *setupHostJob) expandScript(s string, settings *evergreen.Settings) (string, error) {
	// replace expansions in the script
	exp := util.NewExpansions(settings.Expansions)
	script, err := exp.ExpandString(s)
	if err != nil {
		return "", errors.Wrap(err, "expansions error")
	}
	return script, err
}

// Provision the host, and update the database accordingly.
func (j *setupHostJob) provisionHost(ctx context.Context, h *host.Host, settings *evergreen.Settings) error {
	grip.Infoln(message.Fields{
		"job":     j.ID(),
		"host":    h.Id,
		"distro":  h.Distro.Id,
		"message": "setting up host",
	})

	incErr := h.IncProvisionAttempts()
	grip.Critical(message.WrapError(incErr, message.Fields{
		"job":           j.ID(),
		"host":          h.Id,
		"attempt_value": h.ProvisionAttempts,
		"distro":        h.Distro.Id,
		"operation":     "increment provisioning errors failed",
	}))

<<<<<<< HEAD
	err := j.runHostSetup(ctx, h, settings)
	if err != nil {
		if shouldRetryProvisioning(h) {
			grip.Debug(message.Fields{
				"host":     h.Id,
				"attempts": h.ProvisionAttempts,
				"distro":   h.Distro.Id,
				"job":      j.ID(),
				"error":    err.Error(),
				"message":  "provisioning failed, but will retry",
			})
			return nil
		}
=======
	// If this is not a task-spawned host
	if !h.SpawnOptions.SpawnedByTask {
		output, err := j.runHostSetup(ctx, h, settings)
		if err != nil {
			if shouldRetryProvisioning(h) {
				grip.Debug(message.Fields{
					"host":     h.Id,
					"attempts": h.ProvisionAttempts,
					"output":   output,
					"distro":   h.Distro.Id,
					"job":      j.ID(),
					"error":    err.Error(),
					"message":  "provisioning failed, but will retry",
				})
				return nil
			}

			event.LogProvisionFailed(h.Id, output)
>>>>>>> 5cee2c8a

		grip.Warning(message.WrapError(alerts.RunHostProvisionFailTriggers(h), message.Fields{
			"operation": "running host provisioning alert trigger",
			"job":       j.ID(),
			"host":      h.Id,
			"attempts":  h.ProvisionAttempts,
		}))
		event.LogProvisionFailed(h.Id, "")

		// mark the host's provisioning as failed
		grip.Error(message.WrapError(h.SetUnprovisioned(), message.Fields{
			"operation": "setting host unprovisioned",
			"attempts":  h.ProvisionAttempts,
			"distro":    h.Distro.Id,
			"job":       j.ID(),
			"host":      h.Id,
		}))

		return errors.Wrapf(err, "error initializing host %s", h.Id)
	}

	// If this is a spawn host
	if h.ProvisionOptions != nil && h.ProvisionOptions.LoadCLI {
		grip.Infof("Uploading client binary to host %s", h.Id)
		lcr, err := j.loadClient(ctx, h, settings)
		if err != nil {
			grip.Error(message.WrapError(err, message.Fields{
				"message": "failed to load client binary onto host",
				"job":     j.ID(),
				"host":    h.Id,
				"distro":  h.Distro.Id,
			}))

			grip.Error(message.WrapError(h.SetUnprovisioned(), message.Fields{
				"operation": "setting host unprovisioned",
				"job":       j.ID(),
				"distro":    h.Distro.Id,
				"host":      h.Id,
			}))
			return errors.Wrapf(err, "Failed to load client binary onto host %s: %+v", h.Id, err)
		}

		cloudHost, err := cloud.GetCloudHost(ctx, h, settings)
		if err != nil {
			grip.Error(message.WrapError(h.SetUnprovisioned(), message.Fields{
				"operation": "setting host unprovisioned",
				"job":       j.ID(),
				"distro":    h.Distro.Id,
				"host":      h.Id,
			}))

			return errors.Wrapf(err, "Failed to get cloud host for %s", h.Id)
		}
		sshOptions, err := cloudHost.GetSSHOptions()
		if err != nil {
			grip.Error(message.WrapError(h.SetUnprovisioned(), message.Fields{
				"operation": "setting host unprovisioned",
				"distro":    h.Distro.Id,
				"job":       j.ID(),
				"host":      h.Id,
			}))
			return errors.Wrapf(err, "Error getting ssh options for host %s", h.Id)
		}

		d, err := distro.FindOne(distro.ById(h.Distro.Id))
		if err != nil {
			grip.Error(message.WrapError(h.SetUnprovisioned(), message.Fields{
				"operation": "setting host unprovisioned",
				"distro":    h.Distro.Id,
				"job":       j.ID(),
				"host":      h.Id,
			}))

		}
		h.Distro = d

		grip.Infof("Running setup script for spawn host %s", h.Id)
		// run the setup script with the agent
		if logs, err := h.RunSSHCommand(ctx, h.SetupCommand(), sshOptions); err != nil {
			grip.Error(message.WrapError(h.SetUnprovisioned(), message.Fields{
				"operation": "setting host unprovisioned",
				"host":      h.Id,
				"distro":    h.Distro.Id,
				"job":       j.ID(),
			}))
			event.LogProvisionFailed(h.Id, logs)
			return errors.Wrapf(err, "error running setup script on remote host: %s", logs)
		}

		if h.ProvisionOptions.OwnerId != "" && len(h.ProvisionOptions.TaskId) > 0 {
			grip.Info(message.Fields{
				"message": "fetching data for task on host",
				"task":    h.ProvisionOptions.TaskId,
				"distro":  h.Distro.Id,
				"host":    h.Id,
				"job":     j.ID(),
			})

			grip.Error(message.WrapError(j.fetchRemoteTaskData(ctx, h.ProvisionOptions.TaskId, lcr.BinaryPath, lcr.ConfigPath, h, settings),
				message.Fields{
					"message": "failed to fetch data onto host",
					"task":    h.ProvisionOptions.TaskId,
					"host":    h.Id,
					"job":     j.ID(),
				}))
		}
	}

	grip.Info(message.Fields{
		"message": "setup complete for host",
		"host":    h.Id,
		"job":     j.ID(),
		"distro":  h.Distro.Id,
	})

	// the setup was successful. update the host accordingly in the database
	if err := h.MarkAsProvisioned(); err != nil {
		return errors.Wrapf(err, "error marking host %s as provisioned", h.Id)
	}

	grip.Info(message.Fields{
		"host":                    h.Id,
		"distro":                  h.Distro.Id,
		"provider":                h.Provider,
		"attempts":                h.ProvisionAttempts,
		"job":                     j.ID(),
		"message":                 "host successfully provisioned",
		"provision_duration_secs": h.ProvisionTime.Sub(h.CreationTime).Seconds(),
	})

	return nil
}

// loadClientResult indicates the locations on a target host where the CLI binary and it's config
// file have been written to.
type loadClientResult struct {
	BinaryPath string
	ConfigPath string
}

// loadClient places the evergreen command line client on the host, places a copy of the user's
// settings onto the host, and makes the binary appear in the $PATH when the user logs in.
// If successful, returns an instance of loadClientResult which contains the paths where the
// binary and config file were written to.
func (j *setupHostJob) loadClient(ctx context.Context, target *host.Host, settings *evergreen.Settings) (*loadClientResult, error) {
	if target.ProvisionOptions == nil {
		return nil, errors.New("ProvisionOptions is nil")
	}
	if target.ProvisionOptions.OwnerId == "" {
		return nil, errors.New("OwnerId not set")
	}

	// get the information about the owner of the host
	owner, err := user.FindOne(user.ById(target.ProvisionOptions.OwnerId))
	if err != nil {
		return nil, errors.Wrapf(err, "couldn't fetch owner %v for host", target.ProvisionOptions.OwnerId)
	}

	// 1. mkdir the destination directory on the host,
	//    and modify ~/.profile so the target binary will be on the $PATH
	targetDir := "cli_bin"
	hostSSHInfo, err := util.ParseSSHInfo(target.Host)
	if err != nil {
		return nil, errors.Wrapf(err, "error parsing ssh info %s", target.Host)
	}

	cloudHost, err := cloud.GetCloudHost(ctx, target, settings)
	if err != nil {
		return nil, errors.Wrapf(err, "Failed to get cloud host for %s", target.Id)
	}
	sshOptions, err := cloudHost.GetSSHOptions()
	if err != nil {
		return nil, errors.Wrapf(err, "Error getting ssh options for host %v", target.Id)
	}
	sshOptions = append(sshOptions, "-o", "UserKnownHostsFile=/dev/null")

	mkdirOutput := &util.CappedWriter{&bytes.Buffer{}, 1024 * 1024}
	opts := subprocess.OutputOptions{Output: mkdirOutput, SendErrorToOutput: true}
	makeShellCmd := subprocess.NewRemoteCommand(
		fmt.Sprintf("mkdir -m 777 -p ~/%s && (echo 'PATH=$PATH:~/%s' >> ~/.profile || true; echo 'PATH=$PATH:~/%s' >> ~/.bash_profile || true)", targetDir, targetDir, targetDir),
		hostSSHInfo.Hostname,
		target.User,
		nil,   // env
		false, // background
		append([]string{"-p", hostSSHInfo.Port}, sshOptions...),
		false, // disable logging
	)

	if err = makeShellCmd.SetOutput(opts); err != nil {
		return nil, errors.Wrap(err, "problem setting up output")
	}

	// Create the directory for the binary to be uploaded into.
	// Also, make a best effort to add the binary's location to $PATH upon login. If we can't do
	// this successfully, the command will still succeed, it just means that the user will have to
	// use an absolute path (or manually set $PATH in their shell) to execute it.

	// run the make shell command with a timeout
	var cancel context.CancelFunc
	ctx, cancel = context.WithTimeout(ctx, 30*time.Second)
	defer cancel()
	if err = makeShellCmd.Run(ctx); err != nil {
		return nil, errors.Wrapf(err, "error running setup command for cli, %v",
			mkdirOutput.Buffer.String())
	}

	curlOut := &util.CappedWriter{&bytes.Buffer{}, 1024 * 1024}
	opts.Output = curlOut

	// place the binary into the directory
	curlSetupCmd := subprocess.NewRemoteCommand(
		target.CurlCommand(settings.Ui.Url),
		hostSSHInfo.Hostname,
		target.User,
		nil,   // env
		false, // background
		append([]string{"-p", hostSSHInfo.Port}, sshOptions...),
		false, // disable logging
	)

	if err = curlSetupCmd.SetOutput(opts); err != nil {
		grip.Alert(message.WrapError(err, message.Fields{
			"job":       j.ID(),
			"operation": "command to fetch the evergreen binary on the host",
			"distro":    target.Distro.Id,
			"host":      target.Host,
			"output":    opts,
			"cause":     "programmer error",
		}))

		return nil, errors.Wrap(err, "problem setting up output")
	}

	// run the command to curl the agent
	ctx, cancel = context.WithTimeout(ctx, 3*time.Minute)
	defer cancel()
	if err = curlSetupCmd.Run(ctx); err != nil {
		return nil, errors.Wrapf(err, "error running curl command for cli, %v: '%v'", curlOut.Buffer.String())
	}

	// 4. Write a settings file for the user that owns the host, and scp it to the directory
	outputStruct := struct {
		APIKey        string `json:"api_key"`
		APIServerHost string `json:"api_server_host"`
		UIServerHost  string `json:"ui_server_host"`
		User          string `json:"user"`
	}{
		APIKey:        owner.APIKey,
		APIServerHost: settings.ApiUrl + "/api",
		UIServerHost:  settings.Ui.Url,
		User:          owner.Id,
	}
	outputJSON, err := json.Marshal(outputStruct)
	if err != nil {
		return nil, errors.WithStack(err)
	}

	tempFileName, err := util.WriteTempFile("", outputJSON)
	if err != nil {
		return nil, errors.WithStack(err)
	}
	defer os.Remove(tempFileName)

	scpOut := &util.CappedWriter{&bytes.Buffer{}, 1024 * 1024}

	output := subprocess.OutputOptions{Output: scpOut, SendErrorToOutput: true}

	scpYmlCommand := subprocess.NewSCPCommand(
		tempFileName,
		fmt.Sprintf("~/%s/.evergreen.yml", targetDir),
		hostSSHInfo.Hostname,
		target.User,
		append([]string{"-P", hostSSHInfo.Port}, sshOptions...))

	if err = scpYmlCommand.SetOutput(output); err != nil {
		grip.Alert(message.WrapError(err, message.Fields{
			"job":       j.ID(),
			"operation": "setting up copy cli config command",
			"distro":    target.Distro.Id,
			"host":      target.Host,
			"output":    output,
			"cause":     "programmer error",
		}))

		return nil, errors.Wrap(err, "problem configuring output")
	}

	ctx, cancel = context.WithTimeout(ctx, 30*time.Second)
	defer cancel()

	if err = scpYmlCommand.Run(ctx); err != nil {
		return nil, errors.Wrapf(err, "error running SCP command for evergreen.yml, %v", scpOut.Buffer.String())
	}

	return &loadClientResult{
		BinaryPath: filepath.Join("~", "evergreen"),
		ConfigPath: fmt.Sprintf("%s/.evergreen.yml", targetDir),
	}, nil
}

func (j *setupHostJob) fetchRemoteTaskData(ctx context.Context, taskId, cliPath, confPath string, target *host.Host, settings *evergreen.Settings) error {
	hostSSHInfo, err := util.ParseSSHInfo(target.Host)
	if err != nil {
		return errors.Wrapf(err, "error parsing ssh info %s", target.Host)
	}

	cloudHost, err := cloud.GetCloudHost(ctx, target, settings)
	if err != nil {
		return errors.Wrapf(err, "Failed to get cloud host for %v", target.Id)
	}
	sshOptions, err := cloudHost.GetSSHOptions()
	if err != nil {
		return errors.Wrapf(err, "Error getting ssh options for host %v", target.Id)
	}
	sshOptions = append(sshOptions, "-o", "UserKnownHostsFile=/dev/null")

	cmdOutput := &util.CappedWriter{&bytes.Buffer{}, 1024 * 1024}
	fetchCmd := fmt.Sprintf("%s -c %s fetch -t %s --source --artifacts --dir='%s'", cliPath, confPath, taskId, target.Distro.WorkDir)
	makeShellCmd := subprocess.NewRemoteCommand(
		fetchCmd,
		hostSSHInfo.Hostname,
		target.User,
		nil,   // env
		false, // background
		append([]string{"-p", hostSSHInfo.Port}, sshOptions...),
		false, // disable logging
	)

	output := subprocess.OutputOptions{Output: cmdOutput, SendErrorToOutput: true}
	if err := makeShellCmd.SetOutput(output); err != nil {
		grip.Alert(message.WrapError(err, message.Fields{
			"operation": "fetch command",
			"message":   "configuring output for fetch command",
			"hostname":  hostSSHInfo.Hostname,
			"distro":    target.Distro.Id,
			"host_id":   target.Id,
			"cause":     "programmer error",
			"output":    output,
		}))

		return errors.Wrap(err, "problem configuring output for fetch command")
	}

	// run the make shell command with a timeout
	var cancel context.CancelFunc
	ctx, cancel = context.WithTimeout(ctx, 15*time.Minute)
	defer cancel()

	if err := makeShellCmd.Run(ctx); err != nil {
		grip.Error(message.WrapError(err, message.Fields{
			"message": fmt.Sprintf("fetch-artifacts-%s", taskId),
			"host":    hostSSHInfo.Hostname,
			"cmd":     fetchCmd,
			"job":     j.ID(),
			"output":  cmdOutput.Buffer.String(),
		}))
		return err
	}
	return nil
}

func (j *setupHostJob) tryRequeue() {
	if shouldRetryProvisioning(j.host) && j.env.RemoteQueue().Started() {
		job := NewHostSetupJob(j.env, *j.host, fmt.Sprintf("attempt-%d", j.host.ProvisionAttempts))
		job.UpdateTimeInfo(amboy.JobTimeInfo{
			WaitUntil: time.Now().Add(time.Minute),
		})
		err := j.env.RemoteQueue().Put(job)
		grip.Critical(message.WrapError(err, message.Fields{
			"message":  "failed to requeue setup job",
			"host":     j.host.Id,
			"job":      j.ID(),
			"distro":   j.host.Distro.Id,
			"attempts": j.host.ProvisionAttempts,
		}))
		j.AddError(err)
	}
}

func shouldRetryProvisioning(h *host.Host) bool {
	return h.ProvisionAttempts <= provisionRetryLimit && h.Status == evergreen.HostProvisioning
}<|MERGE_RESOLUTION|>--- conflicted
+++ resolved
@@ -399,7 +399,6 @@
 		"operation":     "increment provisioning errors failed",
 	}))
 
-<<<<<<< HEAD
 	err := j.runHostSetup(ctx, h, settings)
 	if err != nil {
 		if shouldRetryProvisioning(h) {
@@ -413,26 +412,6 @@
 			})
 			return nil
 		}
-=======
-	// If this is not a task-spawned host
-	if !h.SpawnOptions.SpawnedByTask {
-		output, err := j.runHostSetup(ctx, h, settings)
-		if err != nil {
-			if shouldRetryProvisioning(h) {
-				grip.Debug(message.Fields{
-					"host":     h.Id,
-					"attempts": h.ProvisionAttempts,
-					"output":   output,
-					"distro":   h.Distro.Id,
-					"job":      j.ID(),
-					"error":    err.Error(),
-					"message":  "provisioning failed, but will retry",
-				})
-				return nil
-			}
-
-			event.LogProvisionFailed(h.Id, output)
->>>>>>> 5cee2c8a
 
 		grip.Warning(message.WrapError(alerts.RunHostProvisionFailTriggers(h), message.Fields{
 			"operation": "running host provisioning alert trigger",
