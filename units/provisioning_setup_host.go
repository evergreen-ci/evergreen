--- conflicted
+++ resolved
@@ -655,13 +655,9 @@
 		return errors.Wrap(curlCtx.Err(), "timed out curling evergreen binary")
 	}
 
-<<<<<<< HEAD
-	if output, err := j.host.RunSSHShellScriptWithTimeout(ctx, script, false, "", sshOpts, 30*time.Second); err != nil {
-=======
 	spawnHostSetupCtx, cancel := context.WithTimeout(ctx, 30*time.Second)
 	defer cancel()
-	if output, err := j.host.RunSSHShellScript(spawnHostSetupCtx, script); err != nil {
->>>>>>> 0f4369de
+	if output, err := j.host.RunSSHShellScript(spawnHostSetupCtx, script, false, ""); err != nil {
 		return errors.Wrapf(err, "error running command to set up spawn host: %s", output)
 	}
 
