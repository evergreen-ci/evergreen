--- conflicted
+++ resolved
@@ -222,12 +222,8 @@
 	opts := &options.Create{
 		Args: []string{j.host.Distro.ShellBinary(), "-l", "-c", j.host.CurlCommand(settings)},
 	}
-<<<<<<< HEAD
 	var cancel context.CancelFunc
 	ctx, cancel = context.WithTimeout(ctx, evergreenCurlTimeout)
-=======
-	ctx, cancel := context.WithTimeout(ctx, 61*time.Second)
->>>>>>> 8665f330
 	defer cancel()
 	output, err := j.host.RunJasperProcess(ctx, j.env, opts)
 	if err != nil {
@@ -241,14 +237,8 @@
 		}))
 		return errors.WithStack(err)
 	}
-<<<<<<< HEAD
 	if ctx.Err() != nil {
 		return errors.Wrap(ctx.Err(), "timed out curling evergreen binary")
-=======
-	if err = ctx.Err(); err != nil {
-		return errors.Wrap(err, "timed out curling agent monitor")
->>>>>>> 8665f330
-	}
 
 	return nil
 }
