--- conflicted
+++ resolved
@@ -299,7 +299,6 @@
 		Status:            evergreen.TaskFailed,
 	}
 	s.NoError(t1.Insert())
-<<<<<<< HEAD
 	t2 := task.Task{
 		Id:           "t2",
 		DisplayName:  "t2",
@@ -318,10 +317,8 @@
 		Activated:    false,
 	}
 	s.NoError(notActivated.Insert())
-=======
 	s.NoError(tgt1.Insert())
 	s.NoError(tgt2.Insert())
->>>>>>> 90a4cab2
 	patchId := "aabbccddeeff001122334455"
 	previousPatchDoc := &patch.Patch{
 		Id:         patch.NewId(patchId),
@@ -334,11 +331,7 @@
 		VariantsTasks: []patch.VariantTasks{
 			{
 				Variant: "bv1",
-<<<<<<< HEAD
-				Tasks:   []string{"t1", "t2", "not_activated"},
-=======
-				Tasks:   []string{"t1", "t2", "tgt1", "tgt2"},
->>>>>>> 90a4cab2
+				Tasks:   []string{"t1", "t2", "tgt1", "tgt2", "not_activated"},
 			},
 			{
 				Variant:      "bv_only_dt",
@@ -349,11 +342,7 @@
 				DisplayTasks: []patch.DisplayTask{{Name: "dt2"}},
 			},
 		},
-<<<<<<< HEAD
-		Tasks:              []string{"t1", "t2", "not_activated"},
-=======
-		Tasks:              []string{"t1", "t2", "tgt1", "tgt2"},
->>>>>>> 90a4cab2
+		Tasks:              []string{"t1", "t2", "tgt1", "tgt2", "not_activated"},
 		BuildVariants:      []string{"bv_only_dt", "bv_different_dt"},
 		RegexBuildVariants: []string{"bv_$"},
 		RegexTasks:         []string{"1$"},
