package plugin

import (
	"fmt"
	"html/template"
	"net/url"

	"github.com/evergreen-ci/evergreen"
	"github.com/evergreen-ci/evergreen/model"
	"github.com/mitchellh/mapstructure"
	"github.com/mongodb/grip"
	"github.com/mongodb/grip/message"
	"github.com/pkg/errors"
)

func init() {
	Publish(&BuildBaronPlugin{})
}

type bbPluginOptions struct {
	Projects map[string]evergreen.BuildBaronProject
}

type BuildBaronPlugin struct {
	opts *bbPluginOptions
}

func (bbp *BuildBaronPlugin) Name() string { return "buildbaron" }

func (bbp *BuildBaronPlugin) Configure(conf map[string]interface{}) error {
	// pull out options needed from config file (JIRA authentication info, and list of projects)
	bbpOptions := &bbPluginOptions{}
	validatedBbOptions := &bbPluginOptions{}
	validatedBbOptions.Projects = make(map[string]evergreen.BuildBaronProject)

	err := mapstructure.Decode(conf, bbpOptions)
	if err != nil {
		return err
	}

	for projName, proj := range bbpOptions.Projects {
		hasValidationError := false
		webHook := proj.TaskAnnotationSettings.FileTicketWebHook
		flags, err := evergreen.GetServiceFlags()
		if err != nil {
			return errors.Wrap(err, "error getting service flags")
		}
		if flags.PluginAdminPageDisabled {
			webHook, _, _ = IsWebhookConfigured(projName, "")
		}
		webhookConfigured := webHook.Endpoint != ""
		if !webhookConfigured && proj.TicketCreateProject == "" {
			grip.Critical(message.Fields{
				"message":      "ticket_create_project and taskAnnotationSettings.FileTicketWebHook endpoint cannot both be blank",
				"project_name": projName,
			})
			hasValidationError = true
		}
		if !webhookConfigured && len(proj.TicketSearchProjects) == 0 {
			grip.Critical(message.Fields{
				"message":      "ticket_search_projects cannot be empty",
				"project_name": projName,
			})
			hasValidationError = true
		}
		if proj.BFSuggestionServer != "" {
			if _, err := url.Parse(proj.BFSuggestionServer); err != nil {
				grip.Critical(message.WrapError(err, message.Fields{
					"message":      fmt.Sprintf(`Failed to parse bf_suggestion_server for project "%s"`, projName),
					"project_name": projName,
				}))
				hasValidationError = true
			}
			if proj.BFSuggestionUsername == "" && proj.BFSuggestionPassword != "" {
				grip.Critical(message.Fields{
					"message": fmt.Sprintf(`Failed validating configuration for project "%s": `+
						"bf_suggestion_password must be blank if bf_suggestion_username is blank", projName),
					"project_name": projName,
				})
				hasValidationError = true
			}
			if proj.BFSuggestionTimeoutSecs <= 0 {
				grip.Critical(message.Fields{
					"message": fmt.Sprintf(`Failed validating configuration for project "%s": `+
						"bf_suggestion_timeout_secs must be positive", projName),
					"project_name": projName,
				})
				hasValidationError = true
			}
		} else if proj.BFSuggestionUsername != "" || proj.BFSuggestionPassword != "" {
			grip.Critical(message.Fields{
				"message": fmt.Sprintf(`Failed validating configuration for project "%s": `+
					"bf_suggestion_username and bf_suggestion_password must be blank alt_endpoint_url is blank", projName),
				"project_name": projName,
			})
			hasValidationError = true
		} else if proj.BFSuggestionTimeoutSecs != 0 {
			grip.Critical(message.Fields{
				"message": fmt.Sprintf(`Failed validating configuration for project "%s": `+
					"bf_suggestion_timeout_secs must be zero when bf_suggestion_url is blank", projName),
				"project_name": projName,
			})
			hasValidationError = true
		}
		// the webhook cannot be used if the default build baron creation and search is configurd
		if webhookConfigured {
			if len(proj.TicketCreateProject) != 0 {
				grip.Critical(message.Fields{
					"message":      "The custom file ticket webhook and the build baron TicketCreateProject should not both be configured",
					"project_name": projName})
				hasValidationError = true
			}
			if _, err := url.Parse(webHook.Endpoint); err != nil {
				grip.Critical(message.WrapError(err, message.Fields{
					"message":      "Failed to parse webhook endpoint for project",
					"project_name": projName}))
				hasValidationError = true
			}
		}
		if !hasValidationError {
			validatedBbOptions.Projects[projName] = proj
		}
	}
	bbp.opts = validatedBbOptions

	return nil
}

func (bbp *BuildBaronPlugin) GetPanelConfig() (*PanelConfig, error) {
	return &PanelConfig{
		Panels: []UIPanel{
			{
				Page:      TaskPage,
				Position:  PageRight,
				PanelHTML: template.HTML(`<div ng-include="'/static/plugins/buildbaron/partials/task_build_baron.html'"></div>`),
				Includes: []template.HTML{
					template.HTML(`<link href="/static/plugins/buildbaron/css/task_build_baron.css" rel="stylesheet"/>`),
					template.HTML(`<script type="text/javascript" src="/static/plugins/buildbaron/js/task_build_baron.js"></script>`),
				},
				DataFunc: func(context UIContext) (interface{}, error) {
					enabled := len(bbp.opts.Projects[context.ProjectRef.Id].TicketSearchProjects) > 0
					if !enabled {
						enabled = len(bbp.opts.Projects[context.ProjectRef.Identifier].TicketSearchProjects) > 0
					}
					return struct {
						Enabled bool `json:"enabled"`
					}{enabled}, nil
				},
			},
		},
	}, nil
}

// IsWebhookConfigured webhook will can be retrieved from project or admin config depending on PluginAdminPageDisabled flag
// if deriving from project config, we first try to retrieve webhook config prom project parser config, otherwise we fallback to project page settings
// version is needed to retrieve last good project config, if version is not available/empty when calling this function we must first retrieve it
func IsWebhookConfigured(project string, version string) (evergreen.WebHook, bool, error) {
	var webHook evergreen.WebHook
	flags, err := evergreen.GetServiceFlags()
	if err != nil {
		return evergreen.WebHook{}, false, err
	}
	if flags.PluginAdminPageDisabled {
<<<<<<< HEAD
		if version == "" {
			lastGoodVersion, err := model.FindVersionByLastKnownGoodConfig(project, -1)
			if err != nil || lastGoodVersion == nil {
				return evergreen.WebHook{}, false, errors.Errorf("Unable to find last good version for project %s", project)
			}
			version = lastGoodVersion.Id
		}
		parserProject, err := model.ParserProjectFindOneById(version)
=======
		parserProject, err := model.ParserProjectFindOneByVersion(project, version)
>>>>>>> 6d4ab577
		if err != nil {
			return evergreen.WebHook{}, false, err
		}
		if parserProject != nil && parserProject.TaskAnnotationSettings != nil {
			webHook = parserProject.TaskAnnotationSettings.FileTicketWebHook
		} else {
			projectRef, err := model.FindMergedProjectRef(project)
			if err != nil || projectRef == nil {
				return evergreen.WebHook{}, false, errors.Errorf("Unable to find merged project ref for project %s", project)
			}
			webHook = projectRef.TaskAnnotationSettings.FileTicketWebHook
		}
	} else {
		bbProject, _ := BbGetProject(evergreen.GetEnvironment().Settings(), project)
		webHook = bbProject.TaskAnnotationSettings.FileTicketWebHook
		if webHook.Endpoint != "" && bbProject.TicketCreateProject != "" {
			return evergreen.WebHook{}, false, errors.Errorf("The custom file ticket webhook and the build baron TicketCreateProject should not both be configured")
		}
	}
	if webHook.Endpoint != "" {
		return webHook, true, nil
	} else {
		return evergreen.WebHook{}, false, nil
	}
}

func BbGetConfig(settings *evergreen.Settings) map[string]evergreen.BuildBaronProject {
	bbconf, ok := settings.Plugins["buildbaron"]
	if !ok {
		return nil
	}

	projectConfig, ok := bbconf["projects"]
	if !ok {
		grip.Error("no build baron projects configured")
		return nil
	}

	projects := map[string]evergreen.BuildBaronProject{}
	err := mapstructure.Decode(projectConfig, &projects)
	if err != nil {
		grip.Critical(errors.Wrap(err, "unable to parse bb project config"))
	}

	return projects
}

func BbGetProject(settings *evergreen.Settings, projectId string) (evergreen.BuildBaronProject, bool) {
	buildBaronProjects := BbGetConfig(settings)
	bbProject, ok := buildBaronProjects[projectId]
	if !ok {
		// project may be stored under the identifier rather than the ID
		identifier, err := model.GetIdentifierForProject(projectId)
		if err == nil && identifier != "" {
			bbProject, ok = buildBaronProjects[identifier]
		}
	}
	return bbProject, ok
}<|MERGE_RESOLUTION|>--- conflicted
+++ resolved
@@ -161,18 +161,7 @@
 		return evergreen.WebHook{}, false, err
 	}
 	if flags.PluginAdminPageDisabled {
-<<<<<<< HEAD
-		if version == "" {
-			lastGoodVersion, err := model.FindVersionByLastKnownGoodConfig(project, -1)
-			if err != nil || lastGoodVersion == nil {
-				return evergreen.WebHook{}, false, errors.Errorf("Unable to find last good version for project %s", project)
-			}
-			version = lastGoodVersion.Id
-		}
-		parserProject, err := model.ParserProjectFindOneById(version)
-=======
 		parserProject, err := model.ParserProjectFindOneByVersion(project, version)
->>>>>>> 6d4ab577
 		if err != nil {
 			return evergreen.WebHook{}, false, err
 		}
