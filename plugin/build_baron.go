--- conflicted
+++ resolved
@@ -6,7 +6,6 @@
 	"net/url"
 
 	"github.com/evergreen-ci/evergreen"
-	"github.com/evergreen-ci/evergreen/model"
 	"github.com/mitchellh/mapstructure"
 	"github.com/mongodb/grip"
 	"github.com/mongodb/grip/message"
@@ -43,15 +42,7 @@
 			return errors.Wrap(err, "error getting service flags")
 		}
 		if flags.PluginAdminPageDisabled {
-<<<<<<< HEAD
-			wh, ok := IsWebhookConfigured(projName, "")
-			if !ok {
-				return errors.Wrap(err, "error retrieving webook config")
-			}
-			webHook = wh
-=======
 			webHook, _ = IsWebhookConfigured(projName, "")
->>>>>>> e73fb95d
 		}
 		webhookConfigured := webHook.Endpoint != ""
 		if !webhookConfigured && proj.TicketCreateProject == "" {
@@ -79,14 +70,14 @@
 			return errors.Errorf(`Failed validating configuration for project "%s": `+
 				"bf_suggestion_timeout_secs must be zero when bf_suggestion_url is blank", projName)
 		}
-		// the webhook cannot be used if the default build baron creation and search is configured
+		// the webhook cannot be used if the default build baron creation and search is configurd
 		if webhookConfigured {
 			if len(proj.TicketCreateProject) != 0 {
 				grip.Error(message.Fields{
 					"message":      "The custom file ticket webhook and the build baron TicketCreateProject should not both be configured",
 					"project_name": projName})
 			}
-			if _, err := url.Parse(webHook.Endpoint); err != nil {
+			if _, err := url.Parse(proj.TaskAnnotationSettings.FileTicketWebHook.Endpoint); err != nil {
 				grip.Error(message.WrapError(err, message.Fields{
 					"message":      "Failed to parse webhook endpoint for project",
 					"project_name": projName}))
@@ -110,20 +101,10 @@
 					template.HTML(`<script type="text/javascript" src="/static/plugins/buildbaron/js/task_build_baron.js"></script>`),
 				},
 				DataFunc: func(context UIContext) (interface{}, error) {
-					enabled := false
-					flags, err := evergreen.GetServiceFlags()
-					if err != nil {
-						return nil, err
+					enabled := len(bbp.opts.Projects[context.ProjectRef.Id].TicketSearchProjects) > 0
+					if !enabled {
+						enabled = len(bbp.opts.Projects[context.ProjectRef.Identifier].TicketSearchProjects) > 0
 					}
-					if flags.PluginAdminPageDisabled {
-						enabled = len(context.ProjectRef.BuildBaronProject.TicketSearchProjects) > 0
-					} else {
-						enabled = len(bbp.opts.Projects[context.ProjectRef.Id].TicketSearchProjects) > 0
-						if !enabled {
-							enabled = len(bbp.opts.Projects[context.ProjectRef.Identifier].TicketSearchProjects) > 0
-						}
-					}
-
 					return struct {
 						Enabled bool `json:"enabled"`
 					}{enabled}, nil
@@ -133,12 +114,9 @@
 	}, nil
 }
 
-<<<<<<< HEAD
-=======
 // IsWebhookConfigured webhook will can be retrieved from project or admin config depending on PluginAdminPageDisabled flag
 // if deriving from project config, we first try to retrieve webhook config prom project parser config, otherwise we fallback to project page settings
 // version is needed to retrieve last good project config, if version is not available/empty when calling this function we must first retrieve it
->>>>>>> e73fb95d
 func IsWebhookConfigured(project string, version string) (evergreen.WebHook, bool) {
 	var webHook evergreen.WebHook
 	flags, err := evergreen.GetServiceFlags()
@@ -199,7 +177,6 @@
 }
 
 func BbGetProject(settings *evergreen.Settings, projectId string) (evergreen.BuildBaronProject, bool) {
-<<<<<<< HEAD
 	flags, err := evergreen.GetServiceFlags()
 	if err != nil {
 		return evergreen.BuildBaronProject{}, false
@@ -223,8 +200,6 @@
 			return projectRef.BuildBaronProject, true
 		}
 	}
-=======
->>>>>>> e73fb95d
 	buildBaronProjects := BbGetConfig(settings)
 	bbProject, ok := buildBaronProjects[projectId]
 	if !ok {
