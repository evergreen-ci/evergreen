--- conflicted
+++ resolved
@@ -163,15 +163,7 @@
 		if err != nil || projectRef == nil {
 			return evergreen.WebHook{}, false, errors.Errorf("Unable to find merged project ref for project %s", project)
 		}
-<<<<<<< HEAD
-		err = projectRef.MergeWithParserProject(version)
-		if err != nil {
-			return evergreen.WebHook{}, false, errors.Errorf("Unable to merge parser project with project ref %s", project)
-		}
-		webHook = projectRef.TaskAnnotationSettings.FileTicketWebhook
-=======
 		webHook = projectRef.TaskAnnotationSettings.FileTicketWebHook
->>>>>>> 8b3bcc36
 	} else {
 		bbProject, _ := BbGetProject(evergreen.GetEnvironment().Settings(), project, "")
 		webHook = bbProject.TaskAnnotationSettings.FileTicketWebhook
