--- conflicted
+++ resolved
@@ -6,7 +6,7 @@
 	"net/url"
 
 	"github.com/evergreen-ci/evergreen"
-	"github.com/evergreen-ci/evergreen/model"
+	"github.com/evergreen-ci/evergreen/graphql"
 	"github.com/mitchellh/mapstructure"
 	"github.com/mongodb/grip"
 	"github.com/mongodb/grip/message"
@@ -75,7 +75,7 @@
 			return errors.Errorf(`Failed validating configuration for project "%s": `+
 				"bf_suggestion_timeout_secs must be zero when bf_suggestion_url is blank", projName)
 		}
-		// the webhook cannot be used if the default build baron creation and search is configured
+		// the webhook cannot be used if the default build baron creation and search is configurd
 		if webhookConfigured {
 			if len(proj.TicketCreateProject) != 0 {
 				grip.Error(message.Fields{
@@ -106,32 +106,10 @@
 					template.HTML(`<script type="text/javascript" src="/static/plugins/buildbaron/js/task_build_baron.js"></script>`),
 				},
 				DataFunc: func(context UIContext) (interface{}, error) {
-					enabled := false
-					flags, err := evergreen.GetServiceFlags()
-					if err != nil {
-						return nil, err
-<<<<<<< HEAD
+					enabled := len(bbp.opts.Projects[context.ProjectRef.Id].TicketSearchProjects) > 0
+					if !enabled {
+						enabled = len(bbp.opts.Projects[context.ProjectRef.Identifier].TicketSearchProjects) > 0
 					}
-					if flags.PluginAdminPageDisabled {
-						enabled = len(context.ProjectRef.BuildBaronProject.TicketSearchProjects) > 0
-					} else {
-						enabled = len(bbp.opts.Projects[context.ProjectRef.Id].TicketSearchProjects) > 0
-						if !enabled {
-							enabled = len(bbp.opts.Projects[context.ProjectRef.Identifier].TicketSearchProjects) > 0
-						}
-					}
-=======
-					}
-					if flags.PluginAdminPageDisabled {
-						enabled = len(context.ProjectRef.BuildBaronProject.TicketSearchProjects) > 0
-					} else {
-						enabled = len(bbp.opts.Projects[context.ProjectRef.Id].TicketSearchProjects) > 0
-						if !enabled {
-							enabled = len(bbp.opts.Projects[context.ProjectRef.Identifier].TicketSearchProjects) > 0
-						}
-					}
->>>>>>> 228704b1
-
 					return struct {
 						Enabled bool `json:"enabled"`
 					}{enabled}, nil
@@ -139,99 +117,4 @@
 			},
 		},
 	}, nil
-}
-
-func IsWebhookConfigured(project string, version string) (evergreen.WebHook, bool) {
-	var webHook evergreen.WebHook
-	flags, err := evergreen.GetServiceFlags()
-	if err != nil {
-		return evergreen.WebHook{}, false
-	}
-	if flags.PluginAdminPageDisabled {
-		if version == "" {
-			lastGoodVersion, err := model.FindVersionByLastKnownGoodConfig(project, -1)
-			if err != nil || lastGoodVersion == nil {
-				return evergreen.WebHook{}, false
-			}
-			version = lastGoodVersion.Id
-		}
-		parserProject, err := model.ParserProjectFindOneById(version)
-		if err != nil {
-			return evergreen.WebHook{}, false
-		}
-		if parserProject != nil && parserProject.TaskAnnotationSettings != nil {
-			webHook = parserProject.TaskAnnotationSettings.FileTicketWebHook
-		} else {
-			projectRef, err := model.FindMergedProjectRef(project)
-			if err != nil || projectRef == nil {
-				return evergreen.WebHook{}, false
-			}
-			webHook = projectRef.TaskAnnotationSettings.FileTicketWebHook
-		}
-	} else {
-		bbProject, _ := BbGetProject(evergreen.GetEnvironment().Settings(), project)
-		webHook = bbProject.TaskAnnotationSettings.FileTicketWebHook
-	}
-	if webHook.Endpoint != "" {
-		return webHook, true
-	} else {
-		return evergreen.WebHook{}, false
-	}
-}
-
-func BbGetConfig(settings *evergreen.Settings) map[string]evergreen.BuildBaronProject {
-	bbconf, ok := settings.Plugins["buildbaron"]
-	if !ok {
-		return nil
-	}
-
-	projectConfig, ok := bbconf["projects"]
-	if !ok {
-		grip.Error("no build baron projects configured")
-		return nil
-	}
-
-	projects := map[string]evergreen.BuildBaronProject{}
-	err := mapstructure.Decode(projectConfig, &projects)
-	if err != nil {
-		grip.Critical(errors.Wrap(err, "unable to parse bb project config"))
-	}
-
-	return projects
-}
-
-func BbGetProject(settings *evergreen.Settings, projectId string) (evergreen.BuildBaronProject, bool) {
-	flags, err := evergreen.GetServiceFlags()
-	if err != nil {
-		return evergreen.BuildBaronProject{}, false
-	}
-	if flags.PluginAdminPageDisabled {
-		lastGoodVersion, err := model.FindVersionByLastKnownGoodConfig(projectId, -1)
-		if err != nil || lastGoodVersion == nil {
-			return evergreen.BuildBaronProject{}, false
-		}
-		parserProject, err := model.ParserProjectFindOneById(lastGoodVersion.Id)
-		if err != nil {
-			return evergreen.BuildBaronProject{}, false
-		}
-		if parserProject != nil && parserProject.BuildBaronProject != nil {
-			return *parserProject.BuildBaronProject, true
-		} else {
-			projectRef, err := model.FindMergedProjectRef(projectId)
-			if err != nil || projectRef == nil {
-				return evergreen.BuildBaronProject{}, false
-			}
-			return projectRef.BuildBaronProject, true
-		}
-	}
-	buildBaronProjects := BbGetConfig(settings)
-	bbProject, ok := buildBaronProjects[projectId]
-	if !ok {
-		// project may be stored under the identifier rather than the ID
-		identifier, err := model.GetIdentifierForProject(projectId)
-		if err == nil && identifier != "" {
-			bbProject, ok = buildBaronProjects[identifier]
-		}
-	}
-	return bbProject, ok
 }