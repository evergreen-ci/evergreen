package plugin

import (
	"testing"

	"github.com/evergreen-ci/evergreen"
	"github.com/evergreen-ci/evergreen/db"
	"github.com/evergreen-ci/evergreen/model"
	"github.com/evergreen-ci/evergreen/model/task"
	"github.com/stretchr/testify/assert"
	"github.com/stretchr/testify/require"
)

func TestBbGetProject(t *testing.T) {
	require.NoError(t, db.ClearCollections(task.Collection, model.ProjectRefCollection, model.ParserProjectCollection),
		"Error clearing task collections")

	myProject := model.ProjectRef{
		Id: "proj",
		BuildBaronSettings: evergreen.BuildBaronSettings{
			TicketCreateProject:  "BFG",
			TicketSearchProjects: []string{"EVG"},
		},
	}
	myProject2 := model.ProjectRef{
		Id: "proj2",
		BuildBaronSettings: evergreen.BuildBaronSettings{
			TicketCreateProject:  "123",
			TicketSearchProjects: []string{"EVG"},
		},
	}
	myProjectConfig := model.ProjectConfig{
		Id: "proj2",
		BuildBaronSettings: &evergreen.BuildBaronSettings{
			TicketCreateProject:  "ABC",
<<<<<<< HEAD
			TicketSearchProjects: []string{"ABC"},
=======
			TicketSearchProjects: []string{"EVG"},
>>>>>>> d3e2f442
		},
	}
	testTask := task.Task{
		Id:        "testone",
		Activated: true,
		Project:   "proj",
		Version:   "v1",
	}
	testTask2 := task.Task{
		Id:        "testtwo",
		Activated: true,
		Project:   "proj2",
		Version:   "proj2",
	}

	assert.NoError(t, testTask.Insert())
	assert.NoError(t, myProject.Insert())
	assert.NoError(t, myProject2.Insert())
	assert.NoError(t, myProjectConfig.Insert())

	bbProj, ok1 := model.GetBuildBaronSettings(testTask.Project, testTask.Version)
	bbProj2, ok2 := model.GetBuildBaronSettings(testTask2.Project, testTask2.Version)
	assert.True(t, ok1)
	assert.True(t, ok2)
	assert.Equal(t, bbProj.TicketCreateProject, "BFG")
	assert.Equal(t, bbProj2.TicketCreateProject, "123")
<<<<<<< HEAD
	assert.Equal(t, bbProj2.TicketSearchProjects, []string{"ABC"})
=======
>>>>>>> d3e2f442
}<|MERGE_RESOLUTION|>--- conflicted
+++ resolved
@@ -33,11 +33,7 @@
 		Id: "proj2",
 		BuildBaronSettings: &evergreen.BuildBaronSettings{
 			TicketCreateProject:  "ABC",
-<<<<<<< HEAD
-			TicketSearchProjects: []string{"ABC"},
-=======
 			TicketSearchProjects: []string{"EVG"},
->>>>>>> d3e2f442
 		},
 	}
 	testTask := task.Task{
@@ -64,8 +60,5 @@
 	assert.True(t, ok2)
 	assert.Equal(t, bbProj.TicketCreateProject, "BFG")
 	assert.Equal(t, bbProj2.TicketCreateProject, "123")
-<<<<<<< HEAD
 	assert.Equal(t, bbProj2.TicketSearchProjects, []string{"ABC"})
-=======
->>>>>>> d3e2f442
 }