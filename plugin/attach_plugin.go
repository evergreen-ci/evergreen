package plugin

import (
	"log"
	"time"

	"github.com/aws/aws-sdk-go/aws"
	"github.com/aws/aws-sdk-go/aws/credentials"
	"github.com/aws/aws-sdk-go/aws/session"
	"github.com/aws/aws-sdk-go/service/s3"
	"github.com/evergreen-ci/evergreen/model/artifact"
	"github.com/evergreen-ci/evergreen/model/task"
<<<<<<< HEAD
	"github.com/evergreen-ci/gimlet"
	"github.com/mongodb/grip"
=======
>>>>>>> 5e823e1f
	"github.com/pkg/errors"
)

func init() {
	Publish(&AttachPlugin{})
}

const (
	AttachPluginName      = "attach"
	AttachResultsCmd      = "results"
	AttachXunitResultsCmd = "xunit_results"

	AttachResultsAPIEndpoint = "results"
	AttachLogsAPIEndpoint    = "test_logs"

	AttachResultsPostRetries   = 5
	AttachResultsRetrySleepSec = 10 * time.Second
	PresignExpireTime          = 15 * time.Minute
)

// AttachPlugin has commands for uploading task results and links to files,
// for display and easy access in the UI.
type AttachPlugin struct{}

type displayTaskFiles struct {
	Name  string
	Files []artifact.File
}

// Name returns the name of this plugin - it serves to satisfy
// the 'Plugin' interface
func (self *AttachPlugin) Name() string                           { return AttachPluginName }
func (self *AttachPlugin) Configure(map[string]interface{}) error { return nil }

<<<<<<< HEAD
// stripHiddenFiles is a helper for only showing users the files they are allowed to see.
func stripHiddenFiles(files []artifact.File, pluginUser gimlet.User) []artifact.File {
	publicFiles := []artifact.File{}
	for _, file := range files {
		switch {
		case file.Visibility == artifact.None:
			continue
		case file.Visibility == artifact.Private && pluginUser == nil:
			continue
		default:
			publicFiles = append(publicFiles, file)
		}
	}
	return publicFiles
}

func getAllArtifacts(tasks []artifact.TaskIDAndExecution) ([]artifact.File, error) {
	artifacts, err := artifact.FindAll(artifact.ByTaskIdsAndExecutions(tasks))
	if err != nil {
		return nil, errors.Wrap(err, "error finding artifact files for task")
	}
	if artifacts == nil {
		taskIds := []string{}
		for _, t := range tasks {
			taskIds = append(taskIds, t.TaskID)
		}
		artifacts, err = artifact.FindAll(artifact.ByTaskIds(taskIds))
		if err != nil {
			return nil, errors.Wrap(err, "error finding artifact files for task without execution number")
		}
		if artifacts == nil {
			return []artifact.File{}, nil
		}
	}
	files := []artifact.File{}
	catcher := grip.NewBasicCatcher()
	for _, artifact := range artifacts {
		for i := range artifact.Files {
			if artifact.Files[i].Visibility == "signed" {
				if artifact.Files[i].AwsSecret == "" || artifact.Files[i].AwsKey == "" || artifact.Files[i].Bucket == "" || artifact.Files[i].FileKey == "" {
					err = errors.New("error presigning the url for artifact")
					catcher.Add(err)
				}

				sess, err := session.NewSession(&aws.Config{
					Region: aws.String("us-east-1"),
					Credentials: credentials.NewStaticCredentialsFromCreds(credentials.Value{
						AccessKeyID:     artifact.Files[i].AwsKey,
						SecretAccessKey: artifact.Files[i].AwsSecret,
					}),
				})
				if err != nil {
					log.Fatalf("problem creating session: %s", err.Error())
				}
				svc := s3.New(sess)

				req, _ := svc.GetObjectRequest(&s3.GetObjectInput{
					Bucket: aws.String(artifact.Files[i].Bucket),
					Key:    aws.String(artifact.Files[i].FileKey),
				})

				urlStr, err := req.Presign(PresignExpireTime)
				if err != nil {
					log.Fatalf("problem signing request: %s", err.Error())
				}
				artifact.Files[i].Link = urlStr
			}
		}
		files = append(files, artifact.Files...)
	}
	return files, nil
}

=======
>>>>>>> 5e823e1f
// GetPanelConfig returns a plugin.PanelConfig struct representing panels
// that will be added to the Task and Build pages.
func (self *AttachPlugin) GetPanelConfig() (*PanelConfig, error) {
	return &PanelConfig{
		Panels: []UIPanel{
			{
				Page:     TaskPage,
				Position: PageLeft,
				PanelHTML: "<div ng-include=\"'/static/plugins/attach/partials/task_files_panel.html'\" " +
					"ng-init='entries=plugins.attach' ng-show='plugins.attach.length'></div>",
				DataFunc: func(context UIContext) (interface{}, error) {
					if context.Task == nil {
						return nil, nil
					}
					var err error
					taskId := context.Task.Id
					t := context.Task
					if context.Task.OldTaskId != "" {
						taskId = context.Task.OldTaskId
						t, err = task.FindOneId(taskId)
						if err != nil {
							return nil, errors.Wrap(err, "error retrieving task")
						}
					}

					if t.DisplayOnly {
						files := []displayTaskFiles{}
						for _, execTaskID := range t.ExecutionTasks {
							var execTaskFiles []artifact.File
							execTaskFiles, err = artifact.GetAllArtifacts([]artifact.TaskIDAndExecution{{TaskID: execTaskID, Execution: context.Task.Execution}})
							if err != nil {
								return nil, err
							}
							hasUser := context.User != nil
							strippedFiles := artifact.StripHiddenFiles(execTaskFiles, hasUser)

							var execTask *task.Task
							execTask, err = task.FindOne(task.ById(execTaskID))
							if err != nil {
								return nil, err
							}
							if execTask == nil {
								continue
							}
							if len(strippedFiles) > 0 {
								files = append(files, displayTaskFiles{
									Name:  execTask.DisplayName,
									Files: strippedFiles,
								})
							}
						}

						return files, nil
					}

					files, err := artifact.GetAllArtifacts([]artifact.TaskIDAndExecution{{TaskID: taskId, Execution: context.Task.Execution}})
					if err != nil {
						return nil, err
					}
					hasUser := context.User != nil
					return artifact.StripHiddenFiles(files, hasUser), nil
				},
			},
			{
				Page:     BuildPage,
				Position: PageLeft,
				PanelHTML: "<div ng-include=\"'/static/plugins/attach/partials/build_files_panel.html'\" " +
					"ng-init='filesByTask=plugins.attach' ng-show='plugins.attach.length'></div>",
				DataFunc: func(context UIContext) (interface{}, error) {
					if context.Build == nil {
						return nil, nil
					}
					taskArtifactFiles, err := artifact.FindAll(artifact.ByBuildId(context.Build.Id))
					if err != nil {
						return nil, errors.Wrap(err, "error finding artifact files for build")
					}
					for i := range taskArtifactFiles {
						// remove hidden files if the user isn't logged in
						hasUser := context.User != nil
						taskArtifactFiles[i].Files = artifact.StripHiddenFiles(taskArtifactFiles[i].Files, hasUser)
					}
					return taskArtifactFiles, nil
				},
			},
		},
	}, nil
}<|MERGE_RESOLUTION|>--- conflicted
+++ resolved
@@ -1,20 +1,10 @@
 package plugin
 
 import (
-	"log"
 	"time"
 
-	"github.com/aws/aws-sdk-go/aws"
-	"github.com/aws/aws-sdk-go/aws/credentials"
-	"github.com/aws/aws-sdk-go/aws/session"
-	"github.com/aws/aws-sdk-go/service/s3"
 	"github.com/evergreen-ci/evergreen/model/artifact"
 	"github.com/evergreen-ci/evergreen/model/task"
-<<<<<<< HEAD
-	"github.com/evergreen-ci/gimlet"
-	"github.com/mongodb/grip"
-=======
->>>>>>> 5e823e1f
 	"github.com/pkg/errors"
 )
 
@@ -49,82 +39,6 @@
 func (self *AttachPlugin) Name() string                           { return AttachPluginName }
 func (self *AttachPlugin) Configure(map[string]interface{}) error { return nil }
 
-<<<<<<< HEAD
-// stripHiddenFiles is a helper for only showing users the files they are allowed to see.
-func stripHiddenFiles(files []artifact.File, pluginUser gimlet.User) []artifact.File {
-	publicFiles := []artifact.File{}
-	for _, file := range files {
-		switch {
-		case file.Visibility == artifact.None:
-			continue
-		case file.Visibility == artifact.Private && pluginUser == nil:
-			continue
-		default:
-			publicFiles = append(publicFiles, file)
-		}
-	}
-	return publicFiles
-}
-
-func getAllArtifacts(tasks []artifact.TaskIDAndExecution) ([]artifact.File, error) {
-	artifacts, err := artifact.FindAll(artifact.ByTaskIdsAndExecutions(tasks))
-	if err != nil {
-		return nil, errors.Wrap(err, "error finding artifact files for task")
-	}
-	if artifacts == nil {
-		taskIds := []string{}
-		for _, t := range tasks {
-			taskIds = append(taskIds, t.TaskID)
-		}
-		artifacts, err = artifact.FindAll(artifact.ByTaskIds(taskIds))
-		if err != nil {
-			return nil, errors.Wrap(err, "error finding artifact files for task without execution number")
-		}
-		if artifacts == nil {
-			return []artifact.File{}, nil
-		}
-	}
-	files := []artifact.File{}
-	catcher := grip.NewBasicCatcher()
-	for _, artifact := range artifacts {
-		for i := range artifact.Files {
-			if artifact.Files[i].Visibility == "signed" {
-				if artifact.Files[i].AwsSecret == "" || artifact.Files[i].AwsKey == "" || artifact.Files[i].Bucket == "" || artifact.Files[i].FileKey == "" {
-					err = errors.New("error presigning the url for artifact")
-					catcher.Add(err)
-				}
-
-				sess, err := session.NewSession(&aws.Config{
-					Region: aws.String("us-east-1"),
-					Credentials: credentials.NewStaticCredentialsFromCreds(credentials.Value{
-						AccessKeyID:     artifact.Files[i].AwsKey,
-						SecretAccessKey: artifact.Files[i].AwsSecret,
-					}),
-				})
-				if err != nil {
-					log.Fatalf("problem creating session: %s", err.Error())
-				}
-				svc := s3.New(sess)
-
-				req, _ := svc.GetObjectRequest(&s3.GetObjectInput{
-					Bucket: aws.String(artifact.Files[i].Bucket),
-					Key:    aws.String(artifact.Files[i].FileKey),
-				})
-
-				urlStr, err := req.Presign(PresignExpireTime)
-				if err != nil {
-					log.Fatalf("problem signing request: %s", err.Error())
-				}
-				artifact.Files[i].Link = urlStr
-			}
-		}
-		files = append(files, artifact.Files...)
-	}
-	return files, nil
-}
-
-=======
->>>>>>> 5e823e1f
 // GetPanelConfig returns a plugin.PanelConfig struct representing panels
 // that will be added to the Task and Build pages.
 func (self *AttachPlugin) GetPanelConfig() (*PanelConfig, error) {
