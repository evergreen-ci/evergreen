mciModule.controller('ProjectCtrl', function($scope, $window, $http, $location, $mdDialog) {

  $scope.availableTriggers = $window.availableTriggers
  $scope.userId = $window.user.Id;
  $scope.isAdmin = $window.isSuperUser || $window.isAdmin;
  $scope.isSuperUser = $window.isSuperUser;


  $scope.projectVars = {};
  $scope.patchVariants = [];
  $scope.projectRef = {};
  $scope.displayName = "";

  $scope.projectView = false;

  $scope.settingsFormData = {};
  $scope.saveMessage = "";

  $scope.modalTitle = 'New Project';
  $scope.modalOpen = false;
  $scope.newProject = {};
  $scope.newProjectMessage="";

  $scope.isDirty = false;
  $scope.triggers = [
      {
          trigger: "outcome",
<<<<<<< HEAD
          resource_type: "BUILD",
          label: "any build finishes",
      },
      {
          trigger: "failure",
          resource_type: "BUILD",
          label: "any build fails",
      }
=======
          resource_type: "VERSION",
          label: "any version finishes"
      },
>>>>>>> 8d3a6685
      // TODO uncomment as we implement these
      //{
      //    trigger: "failure",
      //    resource_type: "TASK",
      //    label: "any task fails",
      //},
      //{
      //    trigger: "first-failure-by-variant",
      //    resource_type: "TASK",
      //    label: "the first task failure occurs",
      //},
      //{
      //    trigger: "first-failure-by-variant",
      //    resource_type: "BUILD",
      //    label: "the first failure within each variant occurs",
      //},
      //{
      //    trigger: "first-failure-by-name",
      //    resource_type: "TASK",
      //    label: "the first failure for each task name occurs",
      //},
      //{
      //    trigger: "regression",
      //    resource_type: "TASK",
      //    label: "a previously passing task fails",
      //},
  ];

  // refreshTrackedProjects will populate the list of projects that should be displayed
  // depending on the user.
  $scope.refreshTrackedProjects = function(trackedProjects) {
    $scope.trackedProjects = trackedProjects
    $scope.enabledProjects = _.filter($scope.trackedProjects, _.property('enabled'));
    $scope.disabledProjects = _.filter($scope.trackedProjects, _.negate(_.property('enabled')));
  };


  $scope.refreshTrackedProjects($window.allTrackedProjects);

  $scope.showProject = function(project) {
    return !(project.length == 0);
  }

  $scope.isBatchTimeValid = function(t){
    if(t==''){
      return true
    }
    return !isNaN(Number(t)) && Number(t) >= 0
  }

  $scope.isValidAlertDefinition = function(spec) {
    if (!spec) { return false; }
    if (spec.startsWith("JIRA:") && spec.split(":").length < 3) {
        return false
    }
    if (spec.startsWith("SLACK:") && spec.split(":").length < 2) {
        return false
    }
    return true
  }

  $scope.addAlert = function(obj, trigger){
    if(!$scope.settingsFormData.alert_config) {
      $scope.settingsFormData.alert_config = {}
    }
    if(!$scope.settingsFormData.alert_config[trigger.id]){
      $scope.settingsFormData.alert_config[trigger.id] = []
    }
    $scope.settingsFormData.alert_config[trigger.id].push(NewAlert(obj.email))
    obj.editing = false
  }

  $scope.getProjectAlertConfig = function(t){
    if(!$scope.settingsFormData.alert_config || !$scope.settingsFormData.alert_config[t]){
      return []
    }
    return $scope.settingsFormData.alert_config[t]
  }

  $scope.findProject = function(identifier){
    return _.find($scope.trackedProjects, function(project){
      return project.identifier == identifier;
    })
  }

  $scope.openAlertModal = function(){
    var modal = $('#alert-modal').modal('show');
  }

  $scope.openAdminModal = function(opt) {
    var modal = $('#admin-modal').modal('show');
    $scope.newProjectMessage = "";
    if (opt === 'newProject') {
      $('#project-name').focus();
      modal.on('shown.bs.modal', function() {
          $scope.modalOpen = true;
      });

      modal.on('hide.bs.modal', function() {
        $scope.modalOpen = false;
      });
    }
  };

  // addAdmin adds an admin name to the settingsFormData's list of admins
  $scope.addAdmin = function(){
    $scope.settingsFormData.admins.push($scope.admin_name);
    $scope.admin_name = "";
  }

  // removeAdmin removes the username located at index
  $scope.removeAdmin = function(index){
    $scope.settingsFormData.admins.splice(index, 1);
    $scope.isDirty = true;
  }


  $scope.addProject = function() {
    $scope.modalOpen = false;
    $('#admin-modal').modal('hide');

    if ($scope.findProject($scope.newProject.identifier)) {
      console.log("project identifier already exists");
      $scope.newProjectMessage = "Project name already exists.";
      $scope.newProject = {};
      return;
    }

    // if copyProject is set, copy the current project
    if ($scope.newProject.copyProject) {
      $scope.settingsFormData.batch_time = parseInt($scope.settingsFormData.batch_time);
      $http.put('/project/' + $scope.newProject.identifier, $scope.newProject).then(
        function(resp) {
          var data_put = resp.data;
          item = Object.assign({}, $scope.settingsFormData);
          item.setup_github_hook = false;
          item.pr_testing_enabled = false;
          item.enabled = false;
          $http.post('/project/' + $scope.newProject.identifier, item).then(
            function(resp) {
              $scope.refreshTrackedProjects(data_put.AllProjects);
              $scope.loadProject(data_put.ProjectId);
              $scope.newProject = {};
            },
            function(resp) {
              console.log("error saving data for new project: " + resp.status);
            });
        },
        function(resp) {
          console.log("error creating new project: " + resp.status);
        });

    // otherwise, create a blank project
    } else {
      $http.put('/project/' + $scope.newProject.identifier, $scope.newProject).then(
        function(resp) {
          var data = resp.data;
          $scope.refreshTrackedProjects(data.AllProjects);
          $scope.loadProject(data.ProjectId);
          $scope.newProject = {};
          $scope.settingsFormData.setup_github_hook = true;
          $scope.settingsFormData.tracks_push_events = true;
        },
        function(resp){
          console.log("error creating project: " + resp.status);
        });
    }
  };

  $scope.loadProject = function(projectId) {
    $http.get('/project/' + projectId).then(
      function(resp){
        var data = resp.data;
        $scope.projectView = true;
        $scope.projectRef = data.ProjectRef;
        if(data.ProjectVars === null) {
            data.ProjectVars = {}
        }
        if(data.ProjectRef === null) {
            data.ProjectRef = {}
        }
        $scope.projectVars = data.ProjectVars.vars || {};
        $scope.privateVars = data.ProjectVars.private_vars || {};
        $scope.githubHookID = data.github_hook.hook_id || 0;
        $scope.prTestingConflicts = data.pr_testing_conflicting_refs || [];
        $scope.prTestingEnabled = data.ProjectRef.pr_testing_enabled || false;

        $scope.aliases = data.aliases || [];
        $scope.aliases = _.sortBy($scope.aliases, function(v) {
          return v.alias + v.variant + v.task;
        });

        $scope.github_aliases = _.filter($scope.aliases, function(patch) {
          return patch.alias == "__github";
        });
        $scope.patch_aliases = _.filter($scope.aliases, function(patch) {
          return patch.alias != "__github";
        });
        for (var i = 0; i < $scope.patch_aliases.length; i++) {
          var alias = $scope.patch_aliases[i];
          if (alias.tags) {
            alias.tags_temp = alias.tags.join(',');
          }
        }

        $scope.settingsFormData = {
          identifier : $scope.projectRef.identifier,
          project_vars: $scope.projectVars,
          private_vars: $scope.privateVars,
          display_name : $scope.projectRef.display_name,
          remote_path:$scope.projectRef.remote_path,
          batch_time: parseInt($scope.projectRef.batch_time),
          deactivate_previous: $scope.projectRef.deactivate_previous,
          relative_url: $scope.projectRef.relative_url,
          branch_name: $scope.projectRef.branch_name || "master",
          owner_name: $scope.projectRef.owner_name,
          repo_name: $scope.projectRef.repo_name,
          enabled: $scope.projectRef.enabled,
          private: $scope.projectRef.private,
          patching_disabled: $scope.projectRef.patching_disabled,
          alert_config: $scope.projectRef.alert_config || {},
          repotracker_error: $scope.projectRef.repotracker_error || {},
          admins : $scope.projectRef.admins || [],
          setup_github_hook: $scope.githubHookID != 0,
          tracks_push_events: data.ProjectRef.tracks_push_events || false,
          pr_testing_enabled: data.ProjectRef.pr_testing_enabled || false,
          force_repotracker_run: false,
          delete_aliases: [],
          delete_subscriptions: [],
        };

        $scope.subscriptions = _.map(data.subscriptions || [], function(v) {
          t = lookupTrigger($scope.triggers, v.trigger, v.resource_type);
          v.trigger_label = t.label;
          v.subscriber.label = subscriberLabel(v.subscriber);
          return v;
        });

        $scope.displayName = $scope.projectRef.display_name ? $scope.projectRef.display_name : $scope.projectRef.identifier;
        $location.hash($scope.projectRef.identifier);
        $scope.$emit('loadProject', $scope.projectRef.identifier, $scope.displayName);
      },
      function(resp) {
        console.log(resp.status);
      });
  };

  $scope.$on('$locationChangeStart', function(event) {
    $scope.hashLoad();
  });

  $scope.hashLoad = function() {
    var projectHash = $location.hash();
    if (projectHash) {
      // If the project in the hash exists and is not the current project, load it.
      if ( _.contains(_.pluck($scope.trackedProjects, "identifier"), projectHash) && ($scope.projectRef.identifier != projectHash)) {
        $scope.loadProject(projectHash);
      }
    }
  }

  $scope.valueString = function(name,value) {
    if($scope.privateVars[name]){
      return '{REDACTED}';
    }
    return value;
  }

  $scope.shouldHighlight = function(project) {
    if ($scope.projectRef) {
      return project.identifier == $scope.projectRef.identifier;
    }
    return false;
  }

  $scope.saveProject = function() {
    $scope.settingsFormData.batch_time = parseInt($scope.settingsFormData.batch_time);
    if ($scope.proj_var) {
      $scope.addProjectVar();
    }
    if ($scope.github_alias) {
      $scope.addGithubAlias();
      if($scope.github_alias) {
        if($scope.github_alias.variant) {
          $scope.invalidPatchDefinitionMessage = "Missing task regex";
        }else if($scope.github_alias_task) {
          $scope.invalidPatchDefinitionMessage = "Missing variant regex";
        }
        return;
      }
    }
    if ($scope.patch_alias) {
      $scope.addPatchAlias();
    }
    for (var i = 0; i < $scope.patch_aliases.length; i++) {
      var alias = $scope.patch_aliases[i];
      if (alias.tags_temp) {
        alias.tags = alias.tags_temp.split(',');
      }
    }

    $scope.settingsFormData.subscriptions = _.filter($scope.subscriptions, function(d) {
        return d.changed;
    });

    $scope.settingsFormData.project_aliases = $scope.github_aliases.concat($scope.patch_aliases);
    if ($scope.admin_name) {
      $scope.addAdmin();
    }
    $http.post('/project/' + $scope.settingsFormData.identifier, $scope.settingsFormData).then(
      function(resp) {
        var data = resp.data;
        $scope.saveMessage = "Settings Saved.";
        $scope.refreshTrackedProjects(data.AllProjects);
        $scope.settingsForm.$setPristine();
        $scope.settingsFormData.force_repotracker_run = false;
        $scope.loadProject($scope.settingsFormData.identifier)
        $scope.isDirty = false;
      },
      function(resp) {
        $scope.saveMessage = "Couldn't save project: " + resp.data.error;
        console.log(resp.status);
      });
  };

  $scope.addProjectVar = function() {
    if ($scope.proj_var.name && $scope.proj_var.value) {
      $scope.settingsFormData.project_vars[$scope.proj_var.name] = $scope.proj_var.value;
      if ($scope.proj_var.is_private) {
       $scope.settingsFormData.private_vars[$scope.proj_var.name] = true;
      }

      $scope.proj_var.name="";
      $scope.proj_var.value="";
      $scope.proj_var.is_private=false;
    }
  };

  $scope.addGithubAlias = function() {
    if ($scope.github_alias.variant && $scope.github_alias.task) {
      item = Object.assign({}, $scope.github_alias)
      item["alias"] = "__github"
      $scope.github_aliases = $scope.github_aliases.concat([item]);
      delete $scope.github_alias
      $scope.invalidPatchDefinitionMessage = "";
    }
  };

  $scope.addPatchAlias = function() {
    if ($scope.patch_alias.alias && $scope.patch_alias.variant && ($scope.patch_alias.task || $scope.patch_alias.tags_temp)) {
      item = Object.assign({}, $scope.patch_alias)
      if ($scope.patch_alias.tags) {
        item.tags = $scope.patch_alias.tags.split(',');
      }
      $scope.patch_aliases = $scope.patch_aliases.concat([item]);
      delete $scope.patch_alias
    }
  };

  $scope.removeProjectVar = function(name) {
    delete $scope.settingsFormData.project_vars[name];
    delete $scope.settingsFormData.private_vars[name];
    $scope.isDirty = true;
  };

  $scope.removeGithubAlias = function(i) {
    if ($scope.github_aliases[i]["_id"]) {
      $scope.settingsFormData.delete_aliases = $scope.settingsFormData.delete_aliases.concat([$scope.github_aliases[i]["_id"]])
    }
    $scope.github_aliases.splice(i, 1);
    $scope.isDirty = true;
  };

  $scope.removePatchAlias = function(i) {
    if ($scope.patch_aliases[i]["_id"]) {
      $scope.settingsFormData.delete_aliases = $scope.settingsFormData.delete_aliases.concat([$scope.patch_aliases[i]["_id"]])
    }
    $scope.patch_aliases.splice(i, 1);
    $scope.isDirty = true;
  };

  $scope.$watch("settingsForm.$dirty", function(dirty) {
    if (dirty){
      $scope.saveMessage = "You have unsaved changes.";
      $scope.isDirty = true;
    }
  });

  $scope.getAlertDisplay =function(alertObj){
    if(alertObj.provider=='email'){
      return "Send an e-mail to " + alertObj.settings.recipient
    }
    if (alertObj.provider=='jira'){
      return "File a "+alertObj.settings.issue+" JIRA ticket in "+ alertObj.settings.project
    }
    if (alertObj.provider=='slack'){
      return "Send a slack message to "+alertObj.settings.channel
    }
    return 'unknown'
  }

  $scope.removeAlert = function(triggerId, index){
    $scope.settingsFormData.alert_config[triggerId].splice(index, 1)
    $scope.isDirty = true;
  }

  $scope.isValidMergeBaseRevision = function(revision){
    return revision && revision.length >= 40;
  }

  $scope.setLastRevision = function() {
    if ($scope.settingsFormData.repotracker_error.exists) {
      var revisionUrl = '/project/' + $scope.settingsFormData.identifier + "/repo_revision";
      if (!$scope.isValidMergeBaseRevision($scope.settingsFormData.repotracker_error.merge_base_revision)){
        console.log("bad revision");
        return;
      }
      $http.put(revisionUrl, $scope.settingsFormData.repotracker_error.merge_base_revision).then(
        function(data) {
          $scope.settingsFormData.repotracker_error.exists = false;
        },
        function(resp){
          console.log(resp.status);
        });
    }
  }

  $scope.validKeyValue = function(keyName, value){
    if (!(keyName)){
        $scope.invalidKeyMessage = "";
      return false;
    }

    if (keyName.indexOf(".") != -1){
      $scope.invalidKeyMessage = "Project variable keys cannot have dots in them";
      return false;
    };

    if (!(value)){
      $scope.invalidKeyMessage = "";
      return false;
    }
    return true;
  }

  $scope.validPatchDefinition = function(variantRegex, taskRegex){
    if (!variantRegex || !taskRegex){
      return false;
    }

    return true;
  };

  $scope.validPatchAlias = function(alias, variantRegex, taskRegex, taskTags){
    if (!alias || !variantRegex || (!taskRegex && !taskTags)){
      return false;
    }

    return true;
  };

  $scope.addSubscription = function() {
      promise = addSubscriber($mdDialog, $scope.triggers);

      $mdDialog.show(promise).then(function(data){
          data.changed = true;
          $scope.isDirty = true;
          $scope.subscriptions.push(data);
      });
  };

  $scope.editSubscription = function(index) {
      promise = editSubscriber($mdDialog, $scope.triggers, $scope.subscriptions[index]);

      $mdDialog.show(promise).then(function(data){
          data.changed = true;
          $scope.isDirty = true;
          $scope.subscriptions[index] = data;
      });
  };

  $scope.removeSubscription = function(index) {
      if ($scope.subscriptions[index] && $scope.subscriptions[index].id) {
          $scope.settingsFormData.delete_subscriptions.push($scope.subscriptions[index].id);
      }
      $scope.subscriptions = _.filter($scope.subscriptions, function(s, i) {
          return index !== i;
      });
      $scope.isDirty = true;
  };
  $scope.show_build_break = true;

});

mciModule.directive('adminNewProject', function() {
    return {
        restrict: 'E',
        template:
    '<div class="row">' +
      '<div class="col-lg-12">' +
        'Enter project name ' +
        '<form style="display: inline" ng-submit="addProject()">' +
          '<input type="text" id="project-name" placeholder="project name" ng-model="newProject.identifier">' +
          ' <input type="checkbox" id="copy-project" ng-model="newProject.copyProject">' +
        ' Duplicate current project' +
        '</form>' +
        '<button type="submit" class="btn btn-primary" style="float: right; margin-left: 10px;" ng-click="addProject()">Create Project</button>' +
      '</div>' +
    '</div>'
  };
});

mciModule.directive('adminNewAlert', function() {
    return {
      restrict: 'E',
      templateUrl:'/static/partials/alert_modal_form.html',
      link: function(scope, element, attrs){
        scope.availableTriggers= [
          {id:"task_failed", display:"Any task fails..."},
          {id:"first_task_failed", display:"The first failure in a version occurs..."},
          {id:"task_fail_transition", display:"A task that had passed in a previous run fails"},
        ]
        scope.availableActions= [
          {id:"email", display:"Send an e-mail"},
        ]
        scope.setTrigger = function(index){
          scope.currentTrigger = scope.availableTriggers[index]
        }
        scope.currentTrigger = scope.availableTriggers[0]
      }
  };
});<|MERGE_RESOLUTION|>--- conflicted
+++ resolved
@@ -25,7 +25,6 @@
   $scope.triggers = [
       {
           trigger: "outcome",
-<<<<<<< HEAD
           resource_type: "BUILD",
           label: "any build finishes",
       },
@@ -33,12 +32,12 @@
           trigger: "failure",
           resource_type: "BUILD",
           label: "any build fails",
-      }
-=======
+      },
+      {
+          trigger: "outcome",
           resource_type: "VERSION",
           label: "any version finishes"
       },
->>>>>>> 8d3a6685
       // TODO uncomment as we implement these
       //{
       //    trigger: "failure",
