--- conflicted
+++ resolved
@@ -1,17 +1,6 @@
-<<<<<<< HEAD
-mciModule.controller("ProjectCtrl", function(
-  $scope,
-  $window,
-  $http,
-  $location,
-  $mdDialog
-) {
-  $scope.availableTriggers = $window.availableTriggers;
-=======
 mciModule.controller('ProjectCtrl', function ($scope, $window, $http, $location, $mdDialog) {
 
   $scope.availableTriggers = $window.availableTriggers
->>>>>>> 5f90a943
   $scope.userId = $window.user.Id;
   $scope.isAdmin = $window.isSuperUser || $window.isAdmin;
   $scope.create =
@@ -47,11 +36,6 @@
     text: "Failure type",
     key: "failure-type",
     type: "select",
-<<<<<<< HEAD
-    options: { any: "Any", test: "Test", system: "System", setup: "Setup" },
-    default: "any"
-  };
-=======
     options: {
       "any": "Any",
       "test": "Test",
@@ -60,24 +44,11 @@
     },
     default: "any"
   }
->>>>>>> 5f90a943
   const requesterSubscriberConfig = {
     text: "Build initiator",
     key: "requester",
     type: "select",
     options: {
-<<<<<<< HEAD
-      gitter_request: "Commit",
-      patch_request: "Patch",
-      github_pull_request: "Pull Request",
-      merge_test: "Commit Queue",
-      ad_hoc: "Periodic Build"
-    },
-    default: "gitter_request"
-  };
-  $scope.triggers = [
-    {
-=======
       "gitter_request": "Commit",
       "patch_request": "Patch",
       "github_pull_request": "Pull Request",
@@ -87,7 +58,6 @@
     default: "gitter_request"
   }
   $scope.triggers = [{
->>>>>>> 5f90a943
       trigger: "outcome",
       resource_type: "VERSION",
       label: "any version finishes",
@@ -153,12 +123,7 @@
       resource_type: "TASK",
       label: "a previously passing task fails",
       regex_selectors: taskRegexSelectors(),
-<<<<<<< HEAD
-      extraFields: [
-        {
-=======
       extraFields: [{
->>>>>>> 5f90a943
           text: "Re-notify after how many hours",
           key: "renotify-interval",
           validator: validateDuration,
@@ -172,12 +137,7 @@
       resource_type: "TASK",
       label: "a previously passing test in a task fails",
       regex_selectors: taskRegexSelectors(),
-<<<<<<< HEAD
-      extraFields: [
-        {
-=======
       extraFields: [{
->>>>>>> 5f90a943
           text: "Test names matching regex",
           key: "test-regex",
           validator: null
@@ -196,64 +156,31 @@
       resource_type: "TASK",
       label: "the runtime for a task exceeds some duration",
       regex_selectors: taskRegexSelectors(),
-<<<<<<< HEAD
-      extraFields: [
-        {
-          text: "Task duration (seconds)",
-          key: "task-duration-secs",
-          validator: validateDuration
-        }
-      ]
-=======
       extraFields: [{
         text: "Task duration (seconds)",
         key: "task-duration-secs",
         validator: validateDuration
       }]
->>>>>>> 5f90a943
     },
     {
       trigger: "runtime-change",
       resource_type: "TASK",
       label: "the runtime for a successful task changes by some percentage",
       regex_selectors: taskRegexSelectors(),
-<<<<<<< HEAD
-      extraFields: [
-        {
-          text: "Percent change",
-          key: "task-percent-change",
-          validator: validatePercentage
-        }
-      ]
-=======
       extraFields: [{
         text: "Percent change",
         key: "task-percent-change",
         validator: validatePercentage
       }]
->>>>>>> 5f90a943
     }
   ];
 
   // refreshTrackedProjects will populate the list of projects that should be displayed
   // depending on the user.
-<<<<<<< HEAD
-  $scope.refreshTrackedProjects = function(trackedProjects) {
-    $scope.trackedProjects = trackedProjects;
-    $scope.enabledProjects = _.filter(
-      $scope.trackedProjects,
-      _.property("enabled")
-    );
-    $scope.disabledProjects = _.filter(
-      $scope.trackedProjects,
-      _.negate(_.property("enabled"))
-    );
-=======
   $scope.refreshTrackedProjects = function (trackedProjects) {
     $scope.trackedProjects = trackedProjects
     $scope.enabledProjects = _.filter($scope.trackedProjects, _.property('enabled'));
     $scope.disabledProjects = _.filter($scope.trackedProjects, _.negate(_.property('enabled')));
->>>>>>> 5f90a943
   };
 
   $scope.refreshTrackedProjects($window.allTrackedProjects);
@@ -262,46 +189,19 @@
     return !(project.length == 0);
   };
 
-<<<<<<< HEAD
-  $scope.isBatchTimeValid = function(t) {
-    if (t == "") {
-      return true;
-=======
   $scope.isBatchTimeValid = function (t) {
     if (t == '') {
       return true
->>>>>>> 5f90a943
     }
     return !isNaN(Number(t)) && Number(t) >= 0;
   };
 
-<<<<<<< HEAD
-  $scope.findProject = function(identifier) {
-    return _.find($scope.trackedProjects, function(project) {
-=======
   $scope.findProject = function (identifier) {
     return _.find($scope.trackedProjects, function (project) {
->>>>>>> 5f90a943
       return project.identifier == identifier;
     });
   };
 
-<<<<<<< HEAD
-  $scope.openAlertModal = function() {
-    var modal = $("#alert-modal").modal("show");
-  };
-
-  $scope.openAdminModal = function(opt) {
-    var modal = $("#admin-modal").modal("show");
-    $scope.newProjectMessage = "";
-    if (opt === "newProject") {
-      $("#project-name").focus();
-      modal.on("shown.bs.modal", function() {
-        $scope.modalOpen = true;
-      });
-
-      modal.on("hide.bs.modal", function() {
-=======
   $scope.openAlertModal = function () {
     var modal = $('#alert-modal').modal('show');
   }
@@ -316,38 +216,25 @@
       });
 
       modal.on('hide.bs.modal', function () {
->>>>>>> 5f90a943
         $scope.modalOpen = false;
       });
     }
   };
 
   // addAdmin adds an admin name to the settingsFormData's list of admins
-<<<<<<< HEAD
-  $scope.addAdmin = function() {
-=======
   $scope.addAdmin = function () {
->>>>>>> 5f90a943
     $scope.settingsFormData.admins.push($scope.admin_name);
     $scope.admin_name = "";
   };
 
   // removeAdmin removes the username located at index
-<<<<<<< HEAD
-  $scope.removeAdmin = function(index) {
-=======
   $scope.removeAdmin = function (index) {
->>>>>>> 5f90a943
     $scope.settingsFormData.admins.splice(index, 1);
     $scope.isDirty = true;
   };
 
   // addCacheIgnoreFile adds a file pattern to the settingsFormData's list of ignored cache files
-<<<<<<< HEAD
-  $scope.addCacheIgnoreFile = function() {
-=======
   $scope.addCacheIgnoreFile = function () {
->>>>>>> 5f90a943
     if (!$scope.settingsFormData.files_ignored_from_cache) {
       $scope.settingsFormData.files_ignored_from_cache = [];
     }
@@ -358,11 +245,7 @@
   };
 
   // removeCacheIgnoreFile removes the file pattern located at index
-<<<<<<< HEAD
-  $scope.removeCacheIgnoreFile = function(index) {
-=======
   $scope.removeCacheIgnoreFile = function (index) {
->>>>>>> 5f90a943
     $scope.settingsFormData.files_ignored_from_cache.splice(index, 1);
     $scope.isDirty = true;
   };
@@ -380,63 +263,6 @@
 
     // if copyProject is set, copy the current project
     if ($scope.newProject.copyProject) {
-<<<<<<< HEAD
-      $scope.settingsFormData.batch_time = parseInt(
-        $scope.settingsFormData.batch_time
-      );
-      $http
-        .put("/project/" + $scope.newProject.identifier, $scope.newProject)
-        .then(
-          function(resp) {
-            var data_put = resp.data;
-            item = Object.assign({}, $scope.settingsFormData);
-            item.pr_testing_enabled = false;
-            item.commit_queue.enabled = false;
-            item.enabled = false;
-            item.subscriptions = _.filter($scope.subscriptions, function(d) {
-              return !d.changed;
-            });
-            $http.post("/project/" + $scope.newProject.identifier, item).then(
-              function(resp) {
-                $scope.refreshTrackedProjects(data_put.AllProjects);
-                $scope.loadProject(data_put.ProjectId);
-                $scope.newProject = {};
-              },
-              function(resp) {
-                console.log(
-                  "error saving data for new project: " + resp.status
-                );
-              }
-            );
-          },
-          function(resp) {
-            console.log("error creating new project: " + resp.status);
-          }
-        );
-
-      // otherwise, create a blank project
-    } else {
-      $http
-        .put("/project/" + $scope.newProject.identifier, $scope.newProject)
-        .then(
-          function(resp) {
-            var data = resp.data;
-            $scope.refreshTrackedProjects(data.AllProjects);
-            $scope.loadProject(data.ProjectId);
-            $scope.newProject = {};
-            $scope.settingsFormData.tracks_push_events = true;
-          },
-          function(resp) {
-            console.log("error creating project: " + resp.status);
-          }
-        );
-    }
-  };
-
-  $scope.loadProject = function(projectId) {
-    $http.get("/project/" + projectId).then(
-      function(resp) {
-=======
       $scope.settingsFormData.batch_time = parseInt($scope.settingsFormData.batch_time);
       $http.put('/project/' + $scope.newProject.identifier, $scope.newProject).then(
         function (resp) {
@@ -481,22 +307,14 @@
   $scope.loadProject = function (projectId) {
     $http.get('/project/' + projectId).then(
       function (resp) {
->>>>>>> 5f90a943
         var data = resp.data;
         $scope.projectView = true;
         $scope.projectRef = data.ProjectRef;
         if (data.ProjectVars === null) {
-<<<<<<< HEAD
-          data.ProjectVars = {};
-        }
-        if (data.ProjectRef === null) {
-          data.ProjectRef = {};
-=======
           data.ProjectVars = {}
         }
         if (data.ProjectRef === null) {
           data.ProjectRef = {}
->>>>>>> 5f90a943
         }
         $scope.projectVars = data.ProjectVars.vars || {};
         $scope.privateVars = data.ProjectVars.private_vars || {};
@@ -523,10 +341,7 @@
           project_vars: $scope.projectVars,
           private_vars: $scope.privateVars,
           display_name: $scope.projectRef.display_name,
-<<<<<<< HEAD
           default_logger: $scope.projectRef.default_logger,
-=======
->>>>>>> 5f90a943
           remote_path: $scope.projectRef.remote_path,
           batch_time: parseInt($scope.projectRef.batch_time),
           deactivate_previous: $scope.projectRef.deactivate_previous,
@@ -555,32 +370,6 @@
         };
 
         // Divide aliases into three categories (patch, github, and commit queue aliases)
-<<<<<<< HEAD
-        $scope.settingsFormData.github_aliases = $scope.aliases.filter(function(
-          d
-        ) {
-          return d.alias == "__github";
-        });
-        $scope.settingsFormData.commit_queue_aliases = $scope.aliases.filter(
-          function(d) {
-            return d.alias == "__commit_queue";
-          }
-        );
-        $scope.settingsFormData.patch_aliases = $scope.aliases.filter(function(
-          d
-        ) {
-          return d.alias !== "__github" && d.alias !== "__commit_queue";
-        });
-
-        // Set commit queue defaults
-        if (!$scope.settingsFormData.commit_queue.merge_method) {
-          $scope.settingsFormData.commit_queue.merge_method =
-            $scope.validMergeMethods[0];
-        }
-        if (!$scope.settingsFormData.commit_queue.patch_type) {
-          $scope.settingsFormData.commit_queue.patch_type =
-            $scope.validPatchTypes[0];
-=======
         $scope.settingsFormData.github_aliases = $scope.aliases.filter(
           function (d) {
             return d.alias == '__github'
@@ -603,7 +392,6 @@
         }
         if (!$scope.settingsFormData.commit_queue.patch_type) {
           $scope.settingsFormData.commit_queue.patch_type = $scope.validPatchTypes[0];
->>>>>>> 5f90a943
         }
 
         $scope.subscriptions = _.map(data.subscriptions || [], function (v) {
@@ -632,11 +420,7 @@
     );
   };
 
-<<<<<<< HEAD
-  $scope.$on("$locationChangeStart", function(event) {
-=======
   $scope.$on('$locationChangeStart', function (event) {
->>>>>>> 5f90a943
     $scope.hashLoad();
   });
 
@@ -644,31 +428,15 @@
     var projectHash = $location.hash();
     if (projectHash) {
       // If the project in the hash exists and is not the current project, load it.
-<<<<<<< HEAD
-      if (
-        _.contains(
-          _.pluck($scope.trackedProjects, "identifier"),
-          projectHash
-        ) &&
-        $scope.projectRef.identifier != projectHash
-      ) {
-=======
       if (_.contains(_.pluck($scope.trackedProjects, "identifier"), projectHash) && ($scope.projectRef.identifier != projectHash)) {
->>>>>>> 5f90a943
         $scope.loadProject(projectHash);
       }
     }
   };
 
-<<<<<<< HEAD
-  $scope.valueString = function(name, value) {
-    if ($scope.privateVars[name]) {
-      return "{REDACTED}";
-=======
   $scope.valueString = function (name, value) {
     if ($scope.privateVars[name]) {
       return '{REDACTED}';
->>>>>>> 5f90a943
     }
     return value;
   };
@@ -680,15 +448,8 @@
     return false;
   };
 
-<<<<<<< HEAD
-  $scope.saveProject = function() {
-    $scope.settingsFormData.batch_time = parseInt(
-      $scope.settingsFormData.batch_time
-    );
-=======
   $scope.saveProject = function () {
     $scope.settingsFormData.batch_time = parseInt($scope.settingsFormData.batch_time);
->>>>>>> 5f90a943
     $scope.settingsFormData.triggers = $scope.project_triggers;
     _.each($scope.settingsFormData.triggers, function (trigger) {
       if (trigger.command) {
@@ -715,45 +476,14 @@
       $scope.addPatchAlias();
     }
 
-<<<<<<< HEAD
-    $scope.settingsFormData.subscriptions = _.filter(
-      $scope.subscriptions,
-      function(d) {
-        return d.changed;
-      }
-    );
-=======
     $scope.settingsFormData.subscriptions = _.filter($scope.subscriptions, function (d) {
       return d.changed;
     });
->>>>>>> 5f90a943
 
     if ($scope.admin_name) {
       $scope.addAdmin();
     }
 
-<<<<<<< HEAD
-    $http
-      .post(
-        "/project/" + $scope.settingsFormData.identifier,
-        $scope.settingsFormData
-      )
-      .then(
-        function(resp) {
-          var data = resp.data;
-          $scope.saveMessage = "Settings Saved.";
-          $scope.refreshTrackedProjects(data.AllProjects);
-          $scope.settingsForm.$setPristine();
-          $scope.settingsFormData.force_repotracker_run = false;
-          $scope.loadProject($scope.settingsFormData.identifier);
-          $scope.isDirty = false;
-        },
-        function(resp) {
-          $scope.saveMessage = "Couldn't save project: " + resp.data.error;
-          console.log(resp.status);
-        }
-      );
-=======
     $http.post('/project/' + $scope.settingsFormData.identifier, $scope.settingsFormData).then(
       function (resp) {
         var data = resp.data;
@@ -768,7 +498,6 @@
         $scope.saveMessage = "Couldn't save project: " + resp.data.error;
         console.log(resp.status);
       });
->>>>>>> 5f90a943
   };
 
   $scope.addProjectVar = function () {
@@ -815,18 +544,10 @@
     $scope.invalidCommitQueuePatchDefinitionMessage = "";
   };
 
-<<<<<<< HEAD
-  $scope.addPatchAlias = function() {
-    if (!$scope.validPatchAlias($scope.patch_alias)) {
-      $scope.invalidPatchAliasMessage =
-        "A patch alias must have an alias name, exactly one of variant regex or tag, and exactly one of task regex or tag";
-      return;
-=======
   $scope.addPatchAlias = function () {
     if (!$scope.validPatchAlias($scope.patch_alias)) {
       $scope.invalidPatchAliasMessage = "A patch alias must have an alias name, exactly one of variant regex or tag, and exactly one of task regex or tag"
       return
->>>>>>> 5f90a943
     }
     item = Object.assign({}, $scope.patch_alias);
     $scope.settingsFormData.patch_aliases = $scope.settingsFormData.patch_aliases.concat(
@@ -885,15 +606,8 @@
     }
   };
 
-<<<<<<< HEAD
-  $scope.addPeriodicBuild = function() {
-    $scope.invalidPeriodicBuildMsg = $scope.periodicBuildErrors(
-      $scope.periodic_build
-    );
-=======
   $scope.addPeriodicBuild = function () {
     $scope.invalidPeriodicBuildMsg = $scope.periodicBuildErrors($scope.periodic_build);
->>>>>>> 5f90a943
     if ($scope.invalidPeriodicBuildMsg !== "") {
       return;
     }
@@ -941,33 +655,13 @@
     return out;
   };
 
-<<<<<<< HEAD
-  $scope.$watch("settingsForm.$dirty", function(dirty) {
-=======
   $scope.$watch("settingsForm.$dirty", function (dirty) {
->>>>>>> 5f90a943
     if (dirty) {
       $scope.saveMessage = "You have unsaved changes.";
       $scope.isDirty = true;
     }
   });
 
-<<<<<<< HEAD
-  $scope.getAlertDisplay = function(alertObj) {
-    if (alertObj.provider == "email") {
-      return "Send an e-mail to " + alertObj.settings.recipient;
-    }
-    if (alertObj.provider == "jira") {
-      return (
-        "File a " +
-        alertObj.settings.issue +
-        " JIRA ticket in " +
-        alertObj.settings.project
-      );
-    }
-    if (alertObj.provider == "slack") {
-      return "Send a slack message to " + alertObj.settings.channel;
-=======
   $scope.getAlertDisplay = function (alertObj) {
     if (alertObj.provider == 'email') {
       return "Send an e-mail to " + alertObj.settings.recipient
@@ -977,44 +671,23 @@
     }
     if (alertObj.provider == 'slack') {
       return "Send a slack message to " + alertObj.settings.channel
->>>>>>> 5f90a943
     }
     return "unknown";
   };
 
-<<<<<<< HEAD
-  $scope.removeAlert = function(triggerId, index) {
-    $scope.settingsFormData.alert_config[triggerId].splice(index, 1);
-=======
   $scope.removeAlert = function (triggerId, index) {
     $scope.settingsFormData.alert_config[triggerId].splice(index, 1)
->>>>>>> 5f90a943
     $scope.isDirty = true;
   };
 
-<<<<<<< HEAD
-  $scope.isValidMergeBaseRevision = function(revision) {
-=======
   $scope.isValidMergeBaseRevision = function (revision) {
->>>>>>> 5f90a943
     return revision && revision.length >= 40;
   };
 
-<<<<<<< HEAD
-  $scope.isValidGithubOrg = function(org) {
-    // no orgs specified
-    if (
-      $scope.github_valid_orgs === null ||
-      $scope.github_valid_orgs === undefined ||
-      $scope.github_valid_orgs.length === 0
-    ) {
-      return true;
-=======
   $scope.isValidGithubOrg = function (org) {
     // no orgs specified
     if ($scope.github_valid_orgs === null || $scope.github_valid_orgs === undefined || $scope.github_valid_orgs.length === 0) {
       return true
->>>>>>> 5f90a943
     }
     for (var i = 0; i < $scope.github_valid_orgs.length; i++) {
       if (org === $scope.github_valid_orgs[i]) {
@@ -1026,31 +699,6 @@
 
   $scope.setLastRevision = function () {
     if ($scope.settingsFormData.repotracker_error.exists) {
-<<<<<<< HEAD
-      var revisionUrl =
-        "/project/" + $scope.settingsFormData.identifier + "/repo_revision";
-      if (
-        !$scope.isValidMergeBaseRevision(
-          $scope.settingsFormData.repotracker_error.merge_base_revision
-        )
-      ) {
-        console.log("bad revision");
-        return;
-      }
-      $http
-        .put(
-          revisionUrl,
-          $scope.settingsFormData.repotracker_error.merge_base_revision
-        )
-        .then(
-          function(data) {
-            $scope.settingsFormData.repotracker_error.exists = false;
-          },
-          function(resp) {
-            console.log(resp.status);
-          }
-        );
-=======
       var revisionUrl = '/project/' + $scope.settingsFormData.identifier + "/repo_revision";
       if (!$scope.isValidMergeBaseRevision($scope.settingsFormData.repotracker_error.merge_base_revision)) {
         console.log("bad revision");
@@ -1063,47 +711,28 @@
         function (resp) {
           console.log(resp.status);
         });
->>>>>>> 5f90a943
-    }
-  };
-
-<<<<<<< HEAD
-  $scope.validKeyValue = function(keyName, value) {
-    if (!keyName) {
-=======
+    }
+  };
+
   $scope.validKeyValue = function (keyName, value) {
     if (!(keyName)) {
->>>>>>> 5f90a943
       $scope.invalidKeyMessage = "";
       return false;
     }
 
     if (keyName.indexOf(".") != -1) {
-<<<<<<< HEAD
-      $scope.invalidKeyMessage =
-        "Project variable keys cannot have dots in them";
-=======
       $scope.invalidKeyMessage = "Project variable keys cannot have dots in them";
->>>>>>> 5f90a943
       return false;
     }
 
-<<<<<<< HEAD
-    if (!value) {
-=======
     if (!(value)) {
->>>>>>> 5f90a943
       $scope.invalidKeyMessage = "";
       return false;
     }
     return true;
   };
 
-<<<<<<< HEAD
-  $scope.validPatchDefinition = function(alias) {
-=======
   $scope.validPatchDefinition = function (alias) {
->>>>>>> 5f90a943
     // (variant XOR variant_tags) AND (task XOR tags)
     return (
       alias &&
@@ -1112,11 +741,7 @@
     );
   };
 
-<<<<<<< HEAD
-  $scope.validPatchAlias = function(alias) {
-=======
   $scope.validPatchAlias = function (alias) {
->>>>>>> 5f90a943
     // Same as GitHub alias, but with alias required
     return $scope.validPatchDefinition(alias) && alias.alias;
   };
@@ -1161,18 +786,12 @@
       $scope.trigger = $scope.data.toEdit;
       $scope.index = $scope.data.index;
     } else {
-<<<<<<< HEAD
-      $scope.trigger = { level: "task", status: "all" };
-    }
-    $scope.closeDialog = function(save) {
-=======
       $scope.trigger = {
         level: "task",
         status: "all"
       };
     }
     $scope.closeDialog = function (save) {
->>>>>>> 5f90a943
       if (save) {
         if (!$scope.validProjectTrigger()) {
           return;
@@ -1181,30 +800,14 @@
           // workaround for https://github.com/angular/material/issues/9178
           $scope.trigger.status = "";
         }
-<<<<<<< HEAD
-        $mdDialog.hide({ trigger: $scope.trigger, index: $scope.index });
-=======
         $mdDialog.hide({
           "trigger": $scope.trigger,
           "index": $scope.index
         });
->>>>>>> 5f90a943
       }
       $mdDialog.cancel();
     };
 
-<<<<<<< HEAD
-    $scope.deleteTrigger = function() {
-      $mdDialog.hide({ delete: true, index: $scope.index });
-    };
-
-    $scope.validProjectTrigger = function() {
-      if (
-        !$scope.trigger.project ||
-        !$scope.trigger.level ||
-        !$scope.trigger.file
-      ) {
-=======
     $scope.deleteTrigger = function () {
       $mdDialog.hide({
         "delete": true,
@@ -1214,7 +817,6 @@
 
     $scope.validProjectTrigger = function () {
       if (!$scope.trigger.project || !$scope.trigger.level || !$scope.trigger.file) {
->>>>>>> 5f90a943
         return false;
       }
 
@@ -1230,59 +832,31 @@
     };
   }
 
-<<<<<<< HEAD
-  $scope.addSubscription = function() {
-    promise = addSubscriber($mdDialog, $scope.triggers);
-
-    $mdDialog.show(promise).then(function(data) {
-=======
   $scope.addSubscription = function () {
     promise = addSubscriber($mdDialog, $scope.triggers);
 
     $mdDialog.show(promise).then(function (data) {
->>>>>>> 5f90a943
       data.changed = true;
       $scope.isDirty = true;
       $scope.subscriptions.push(data);
     });
   };
 
-<<<<<<< HEAD
-  $scope.editSubscription = function(index) {
-    promise = editSubscriber(
-      $mdDialog,
-      $scope.triggers,
-      $scope.subscriptions[index]
-    );
-
-    $mdDialog.show(promise).then(function(data) {
-=======
   $scope.editSubscription = function (index) {
     promise = editSubscriber($mdDialog, $scope.triggers, $scope.subscriptions[index]);
 
     $mdDialog.show(promise).then(function (data) {
->>>>>>> 5f90a943
       data.changed = true;
       $scope.isDirty = true;
       $scope.subscriptions[index] = data;
     });
   };
 
-<<<<<<< HEAD
-  $scope.removeSubscription = function(index) {
-    if ($scope.subscriptions[index] && $scope.subscriptions[index].id) {
-      $scope.settingsFormData.delete_subscriptions.push(
-        $scope.subscriptions[index].id
-      );
-    }
-    $scope.subscriptions = _.filter($scope.subscriptions, function(s, i) {
-=======
   $scope.removeSubscription = function (index) {
     if ($scope.subscriptions[index] && $scope.subscriptions[index].id) {
       $scope.settingsFormData.delete_subscriptions.push($scope.subscriptions[index].id);
     }
     $scope.subscriptions = _.filter($scope.subscriptions, function (s, i) {
->>>>>>> 5f90a943
       return index !== i;
     });
     $scope.isDirty = true;
@@ -1293,23 +867,6 @@
   $scope.validPatchTypes = ["PR", "CLI"];
 });
 
-<<<<<<< HEAD
-mciModule.directive("adminNewProject", function() {
-  return {
-    restrict: "E",
-    template:
-      '<div class="row">' +
-      '<div class="col-lg-12">' +
-      "Enter project name " +
-      '<form style="display: inline" ng-submit="addProject()">' +
-      '<input type="text" id="project-name" placeholder="project name" ng-model="newProject.identifier">' +
-      ' <input type="checkbox" id="copy-project" ng-model="newProject.copyProject">' +
-      " Duplicate current project" +
-      "</form>" +
-      '<button type="submit" class="btn btn-primary" style="float: right; margin-left: 10px;" ng-click="addProject()">Create Project</button>' +
-      "</div>" +
-      "</div>"
-=======
 mciModule.directive('adminNewProject', function () {
   return {
     restrict: 'E',
@@ -1324,6 +881,5 @@
       '<button type="submit" class="btn btn-primary" style="float: right; margin-left: 10px;" ng-click="addProject()">Create Project</button>' +
       '</div>' +
       '</div>'
->>>>>>> 5f90a943
   };
 });