mciModule.controller('ProjectCtrl', function($scope, $window, $http, $location, $mdDialog) {

  $scope.availableTriggers = $window.availableTriggers
  $scope.userId = $window.user.Id;
  $scope.isAdmin = $window.isSuperUser || $window.isAdmin;
  $scope.isSuperUser = $window.isSuperUser;
  $scope.acl_enabled = $window.acl_enabled; // TODO PM-1355 remove this

  $scope.projectVars = {};
  $scope.patchVariants = [];
  $scope.projectRef = {};
  $scope.displayName = "";

  $scope.projectView = false;

  $scope.settingsFormData = {};
  $scope.saveMessage = "";

  $scope.modalTitle = 'New Project';
  $scope.modalOpen = false;
  $scope.newProject = {};
  $scope.newProjectMessage="";

  $scope.repoChanged = false;
  $scope.repoChange = function() {
    if ($scope.repoChanged == false) {
      $scope.repoChanged = true;
    }
  };

  $scope.isDirty = false;
  const failureTypeSubscriberConfig = {text: "Failure type", key:"failure-type", type:"select", options:{"any":"Any","test":"Test","system":"System","setup":"Setup"}, default: "any"}
  const requesterSubscriberConfig = {text: "Build initiator", key:"requester", type:"select", options:{
    "gitter_request":"Commit",
    "patch_request":"Patch",
    "github_pull_request":"Pull Request",
    "merge_test":"Commit Queue",
    "ad_hoc":"Periodic Build"
  }, default: "gitter_request"} 
  $scope.triggers = [
    {
      trigger: "outcome",
      resource_type: "VERSION",
      label: "any version finishes",
      extraFields: [ requesterSubscriberConfig ]
    },
    {
      trigger: "failure",
      resource_type: "VERSION",
      label: "any version fails",
      extraFields: [ requesterSubscriberConfig ]
    },
    {
      trigger: "outcome",
      resource_type: "BUILD",
      label: "any build finishes",
      regex_selectors: buildRegexSelectors(),
      extraFields: [ requesterSubscriberConfig ]
    },
    {
      trigger: "failure",
      resource_type: "BUILD",
      label: "any build fails",
      regex_selectors: buildRegexSelectors(),
      extraFields: [ requesterSubscriberConfig ]
    },
    {
      trigger: "outcome",
      resource_type: "TASK",
      label: "any task finishes",
      regex_selectors: taskRegexSelectors(),
      extraFields: [ requesterSubscriberConfig ]
    },
    {
      trigger: "failure",
      resource_type: "TASK",
      label: "any task fails",
      regex_selectors: taskRegexSelectors(),
      extraFields: [ failureTypeSubscriberConfig, requesterSubscriberConfig ]
    },
    {
      trigger: "first-failure-in-version",
      resource_type: "TASK",
      label: "the first failure in a version occurs",
      regex_selectors: taskRegexSelectors(),
      extraFields: [ requesterSubscriberConfig ]
    },
    {
      trigger: "first-failure-in-build",
      resource_type: "TASK",
      label: "the first failure in each build occurs",
      regex_selectors: taskRegexSelectors(),
      extraFields: [ requesterSubscriberConfig ]
    },
    {
      trigger: "first-failure-in-version-with-name",
      resource_type: "TASK",
      label: "the first failure in each version for each task name occurs",
      regex_selectors: taskRegexSelectors(),
      extraFields: [ requesterSubscriberConfig ]
    },
    {
      trigger: "regression",
      resource_type: "TASK",
      label: "a previously passing task fails",
      regex_selectors: taskRegexSelectors(),
      extraFields: [
        {text: "Re-notify after how many hours", key: "renotify-interval", validator: validateDuration, default: "48"},
        failureTypeSubscriberConfig
      ]
    },
    {
      trigger: "regression-by-test",
      resource_type: "TASK",
      label: "a previously passing test in a task fails",
      regex_selectors: taskRegexSelectors(),
      extraFields: [
        {text: "Test names matching regex", key: "test-regex", validator: null},
        {text: "Re-notify after how many hours", key: "renotify-interval", validator: validateDuration, default: "48"},
        failureTypeSubscriberConfig
      ]
    },
    {
      trigger: "exceeds-duration",
      resource_type: "TASK",
      label: "the runtime for a task exceeds some duration",
      regex_selectors: taskRegexSelectors(),
      extraFields: [
        {text: "Task duration (seconds)", key: "task-duration-secs", validator: validateDuration}
      ]
    },
    {
      trigger: "runtime-change",
      resource_type: "TASK",
      label: "the runtime for a successful task changes by some percentage",
      regex_selectors: taskRegexSelectors(),
      extraFields: [
        {text: "Percent change", key: "task-percent-change", validator: validatePercentage}
      ]
    }
  ];

  // refreshTrackedProjects will populate the list of projects that should be displayed
  // depending on the user.
  $scope.refreshTrackedProjects = function(trackedProjects) {
    $scope.trackedProjects = trackedProjects
    $scope.enabledProjects = _.filter($scope.trackedProjects, _.property('enabled'));
    $scope.disabledProjects = _.filter($scope.trackedProjects, _.negate(_.property('enabled')));
  };


  $scope.refreshTrackedProjects($window.allTrackedProjects);

  $scope.showProject = function(project) {
    return !(project.length == 0);
  }

  $scope.isBatchTimeValid = function(t){
    if(t==''){
      return true
    }
    return !isNaN(Number(t)) && Number(t) >= 0
  }

  $scope.findProject = function(identifier){
    return _.find($scope.trackedProjects, function(project){
      return project.identifier == identifier;
    })
  }

  $scope.openAlertModal = function(){
    var modal = $('#alert-modal').modal('show');
  }

  $scope.openAdminModal = function(opt) {
    var modal = $('#admin-modal').modal('show');
    $scope.newProjectMessage = "";
    if (opt === 'newProject') {
      $('#project-name').focus();
      modal.on('shown.bs.modal', function() {
          $scope.modalOpen = true;
      });

      modal.on('hide.bs.modal', function() {
        $scope.modalOpen = false;
      });
    }
  };

  // addAdmin adds an admin name to the settingsFormData's list of admins
  $scope.addAdmin = function(){
    $scope.settingsFormData.admins.push($scope.admin_name);
    $scope.admin_name = "";
  };

  // removeAdmin removes the username located at index
  $scope.removeAdmin = function(index){
    $scope.settingsFormData.admins.splice(index, 1);
    $scope.isDirty = true;
  };

  // addCacheIgnoreFile adds a file pattern to the settingsFormData's list of ignored cache files
  $scope.addCacheIgnoreFile = function(){
    if (!$scope.settingsFormData.files_ignored_from_cache) {
      $scope.settingsFormData.files_ignored_from_cache = [];
    }
    $scope.settingsFormData.files_ignored_from_cache.push($scope.cache_ignore_file_pattern);
    $scope.cache_ignore_file_pattern = "";
  };

  // removeCacheIgnoreFile removes the file pattern located at index
  $scope.removeCacheIgnoreFile = function(index){
    $scope.settingsFormData.files_ignored_from_cache.splice(index, 1);
    $scope.isDirty = true;
  };

  $scope.addProject = function() {
    $scope.modalOpen = false;
    $('#admin-modal').modal('hide');

    if ($scope.findProject($scope.newProject.identifier)) {
      console.log("project identifier already exists");
      $scope.newProjectMessage = "Project name already exists.";
      $scope.newProject = {};
      return;
    }

    // if copyProject is set, copy the current project
    if ($scope.newProject.copyProject) {
      $scope.settingsFormData.batch_time = parseInt($scope.settingsFormData.batch_time);
      $http.put('/project/' + $scope.newProject.identifier, $scope.newProject).then(
        function(resp) {
          var data_put = resp.data;
          item = Object.assign({}, $scope.settingsFormData);
          item.pr_testing_enabled = false;
          item.commit_queue.enabled = false;
          item.enabled = false;
          item.subscriptions = _.filter($scope.subscriptions, function(d) {
                return !d.changed;
            });
          $http.post('/project/' + $scope.newProject.identifier, item).then(
            function(resp) {
              $scope.refreshTrackedProjects(data_put.AllProjects);
              $scope.loadProject(data_put.ProjectId);
              $scope.newProject = {};
            },
            function(resp) {
              console.log("error saving data for new project: " + resp.status);
            });
        },
        function(resp) {
          console.log("error creating new project: " + resp.status);
        });

    // otherwise, create a blank project
    } else {
      $http.put('/project/' + $scope.newProject.identifier, $scope.newProject).then(
        function(resp) {
          var data = resp.data;
          $scope.refreshTrackedProjects(data.AllProjects);
          $scope.loadProject(data.ProjectId);
          $scope.newProject = {};
          $scope.settingsFormData.tracks_push_events = true;
        },
        function(resp){
          console.log("error creating project: " + resp.status);
        });
    }
  };

  $scope.loadProject = function(projectId) {
    $http.get('/project/' + projectId).then(
      function(resp){
        var data = resp.data;
        $scope.projectView = true;
        $scope.projectRef = data.ProjectRef;
        if(data.ProjectVars === null) {
            data.ProjectVars = {}
        }
        if(data.ProjectRef === null) {
            data.ProjectRef = {}
        }
        $scope.projectVars = data.ProjectVars.vars || {};
        $scope.privateVars = data.ProjectVars.private_vars || {};
        $scope.github_webhooks_enabled = data.github_webhooks_enabled;
        $scope.prTestingConflicts = data.pr_testing_conflicting_refs || [];
        $scope.prTestingEnabled = data.ProjectRef.pr_testing_enabled || false;
        $scope.commitQueueConflicts = data.commit_queue_conflicting_refs || [];
        $scope.project_triggers = data.ProjectRef.triggers || [];
<<<<<<< HEAD
        $scope.permissions = data.permissions || {};
=======
        $scope.github_valid_orgs = data.github_valid_orgs;
>>>>>>> a5dce7da
        _.each($scope.project_triggers, function(trigger) {
          if (trigger.command) {
            trigger.file = trigger.generate_file;
          } else {
            trigger.file = trigger.config_file;
          }
        })

        $scope.aliases = _.sortBy(data.aliases || [], function(v) {
          return v.alias + v.variant + v.task;
        });

        $scope.settingsFormData = {
          identifier : $scope.projectRef.identifier,
          project_vars: $scope.projectVars,
          private_vars: $scope.privateVars,
          display_name : $scope.projectRef.display_name,
          remote_path:$scope.projectRef.remote_path,
          batch_time: parseInt($scope.projectRef.batch_time),
          deactivate_previous: $scope.projectRef.deactivate_previous,
          relative_url: $scope.projectRef.relative_url,
          branch_name: $scope.projectRef.branch_name || "master",
          owner_name: $scope.projectRef.owner_name,
          repo_name: $scope.projectRef.repo_name,
          enabled: $scope.projectRef.enabled,
          private: $scope.projectRef.private,
          patching_disabled: $scope.projectRef.patching_disabled,
          alert_config: $scope.projectRef.alert_config || {},
          repotracker_error: $scope.projectRef.repotracker_error || {},
          admins : $scope.projectRef.admins || [],
          tracks_push_events: data.ProjectRef.tracks_push_events || false,
          pr_testing_enabled: data.ProjectRef.pr_testing_enabled || false,
          commit_queue: data.ProjectRef.commit_queue || {},
          notify_on_failure: $scope.projectRef.notify_on_failure,
          force_repotracker_run: false,
          delete_aliases: [],
          delete_subscriptions: [],
          files_ignored_from_cache: data.ProjectRef.files_ignored_from_cache,
          disabled_stats_cache: data.ProjectRef.disabled_stats_cache,
          periodic_builds: data.ProjectRef.periodic_builds,
        };

        // Divide aliases into three categories (patch, github, and commit queue aliases)
        $scope.settingsFormData.github_aliases = $scope.aliases.filter(
          function(d) { return d.alias == '__github' }
        )
        $scope.settingsFormData.commit_queue_aliases = $scope.aliases.filter(
          function(d) { return d.alias == '__commit_queue' }
        )
        $scope.settingsFormData.patch_aliases = $scope.aliases.filter(
          function(d) { return d.alias !== '__github' && d.alias !== '__commit_queue' }
        )

        // Set commit queue defaults
        if(!$scope.settingsFormData.commit_queue.merge_method) {
          $scope.settingsFormData.commit_queue.merge_method = $scope.validMergeMethods[0];
        }
        if(!$scope.settingsFormData.commit_queue.patch_type) {
          $scope.settingsFormData.commit_queue.patch_type = $scope.validPatchTypes[0];
        }

        $scope.subscriptions = _.map(data.subscriptions || [], function(v) {
          t = lookupTrigger($scope.triggers, v.trigger, v.resource_type);
          if (!t) {
            return v;
          }
          v.trigger_label = t.label;
          v.subscriber.label = subscriberLabel(v.subscriber);
          return v;
        });

        $scope.displayName = $scope.projectRef.display_name ? $scope.projectRef.display_name : $scope.projectRef.identifier;
        $location.hash($scope.projectRef.identifier);
        $scope.$emit('loadProject', $scope.projectRef.identifier, $scope.displayName);
      },
      function(resp) {
        console.log(resp.status);
      });
  };

  $scope.$on('$locationChangeStart', function(event) {
    $scope.hashLoad();
  });

  $scope.hashLoad = function() {
    var projectHash = $location.hash();
    if (projectHash) {
      // If the project in the hash exists and is not the current project, load it.
      if ( _.contains(_.pluck($scope.trackedProjects, "identifier"), projectHash) && ($scope.projectRef.identifier != projectHash)) {
        $scope.loadProject(projectHash);
      }
    }
  }

  $scope.valueString = function(name,value) {
    if($scope.privateVars[name]){
      return '{REDACTED}';
    }
    return value;
  }

  $scope.shouldHighlight = function(project) {
    if ($scope.projectRef) {
      return project.identifier == $scope.projectRef.identifier;
    }
    return false;
  }

  $scope.saveProject = function() {
    $scope.settingsFormData.batch_time = parseInt($scope.settingsFormData.batch_time);
    $scope.settingsFormData.triggers = $scope.project_triggers;
    _.each($scope.settingsFormData.triggers, function(trigger) {
      if (trigger.command) {
        trigger.generate_file = trigger.file;
      } else {
        trigger.config_file = trigger.file;
      }
      if (trigger.level === "build") {
        delete(trigger.task_regex);
      }
    });
    if ($scope.proj_var) {
      $scope.addProjectVar();
    }
    if ($scope.github_alias) {
      $scope.addGithubAlias();
    }

    if ($scope.commit_queue_alias) {
      $scope.addCommitQueueAlias();
    }

    if ($scope.patch_alias) {
      $scope.addPatchAlias();
    }

    $scope.settingsFormData.subscriptions = _.filter($scope.subscriptions, function(d) {
      return d.changed;
    });

    if ($scope.admin_name) {
      $scope.addAdmin();
    }

    $http.post('/project/' + $scope.settingsFormData.identifier, $scope.settingsFormData).then(
      function(resp) {
        var data = resp.data;
        $scope.saveMessage = "Settings Saved.";
        $scope.refreshTrackedProjects(data.AllProjects);
        $scope.settingsForm.$setPristine();
        $scope.settingsFormData.force_repotracker_run = false;
        $scope.loadProject($scope.settingsFormData.identifier)
        $scope.isDirty = false;
      },
      function(resp) {
        $scope.saveMessage = "Couldn't save project: " + resp.data.error;
        console.log(resp.status);
      });
  };

  $scope.addProjectVar = function() {
    if ($scope.proj_var.name && $scope.proj_var.value) {
      $scope.settingsFormData.project_vars[$scope.proj_var.name] = $scope.proj_var.value;
      if ($scope.proj_var.is_private) {
       $scope.settingsFormData.private_vars[$scope.proj_var.name] = true;
      }

      $scope.proj_var.name="";
      $scope.proj_var.value="";
      $scope.proj_var.is_private=false;
    }
  };

  $scope.addGithubAlias = function() {
    if (!$scope.validPatchDefinition($scope.github_alias)) {
      $scope.invalidPatchDefinitionMessage = "A patch alias must have variant regex, and exactly one of task regex or tag"
      return
    }
    item = Object.assign({}, $scope.github_alias)
    item["alias"] = "__github"
    $scope.settingsFormData.github_aliases = $scope.settingsFormData.github_aliases.concat([item]);
    delete $scope.github_alias
    $scope.invalidGitHubPatchDefinitionMessage = "";
  };

  $scope.addCommitQueueAlias = function() {
    if (!$scope.validPatchDefinition($scope.commit_queue_alias)) {
      $scope.invalidCommitQueuePatchDefinitionMessage = "A patch alias must have variant regex, and exactly one of task regex or tag"
      return
    }
    item = Object.assign({}, $scope.commit_queue_alias);
    item["alias"] = "__commit_queue";
    $scope.settingsFormData.commit_queue_aliases = $scope.settingsFormData.commit_queue_aliases.concat([item]);
    delete $scope.commit_queue_alias;
    $scope.invalidCommitQueuePatchDefinitionMessage = "";

  };

  $scope.addPatchAlias = function() {
    if (!$scope.validPatchAlias($scope.patch_alias)){
      $scope.invalidPatchAliasMessage = "A patch alias must have an alias name, exactly one of variant regex or tag, and exactly one of task regex or tag"
      return
    }
    item = Object.assign({}, $scope.patch_alias)
    $scope.settingsFormData.patch_aliases = $scope.settingsFormData.patch_aliases.concat([item]);
    delete $scope.patch_alias
  };

  $scope.removeProjectVar = function(name) {
    delete $scope.settingsFormData.project_vars[name];
    delete $scope.settingsFormData.private_vars[name];
    $scope.isDirty = true;
  };

  $scope.removeGithubAlias = function(i) {
    if ($scope.settingsFormData.github_aliases[i]["_id"]) {
      $scope.settingsFormData.delete_aliases = $scope.settingsFormData.delete_aliases.concat([$scope.settingsFormData.github_aliases[i]["_id"]])
    }
    $scope.settingsFormData.github_aliases.splice(i, 1);
    $scope.isDirty = true;
  };

  $scope.removeCommitQueueAlias = function(i) {
    if ($scope.settingsFormData.commit_queue_aliases[i]["_id"]) {
      $scope.settingsFormData.delete_aliases = $scope.settingsFormData.delete_aliases.concat([$scope.settingsFormData.commit_queue_aliases[i]["_id"]])
    }
    $scope.settingsFormData.commit_queue_aliases.splice(i, 1);
    $scope.isDirty = true;
  };

  $scope.removePatchAlias = function(i) {
    if ($scope.settingsFormData.patch_aliases[i]["_id"]) {
      $scope.settingsFormData.delete_aliases = $scope.settingsFormData.delete_aliases.concat([$scope.settingsFormData.patch_aliases[i]["_id"]])
    }
    $scope.settingsFormData.patch_aliases.splice(i, 1);
    $scope.isDirty = true;
  };

  $scope.removeProjectTrigger = function(i) {
    if ($scope.project_triggers[i]) {
      $scope.project_triggers.splice(i, 1);
      $scope.isDirty = true;
    }
  };

  $scope.removePeriodicBuild = function(i) {
    if ($scope.settingsFormData.periodic_builds[i]) {
      $scope.settingsFormData.periodic_builds.splice(i, 1);
      $scope.isDirty = true;
    }
  }

  $scope.addPeriodicBuild = function() {
    $scope.invalidPeriodicBuildMsg = $scope.periodicBuildErrors($scope.periodic_build);
    if ($scope.invalidPeriodicBuildMsg !== "") {
      return;
    }
    if (!$scope.settingsFormData.periodic_builds) {
      $scope.settingsFormData.periodic_builds = [];
    }
    $scope.settingsFormData.periodic_builds = $scope.settingsFormData.periodic_builds.concat($scope.periodic_build);
    $scope.periodic_build = {};
  }

  $scope.periodicBuildErrors = function() {
    if (!$scope.periodic_build) {
      return "";
    }
    if ($scope.periodic_build.interval_hours <= 0) {
      return "Interval must be a positive integer";
    }
    if ($scope.periodic_build.config_file === "") {
      return "Config file must be defined";
    }
    if ($scope.periodic_build.alias === "") {
      return "Alias file must be defined";
    }
    return "";
  }

  $scope.triggerLabel = function(trigger) {
    if (!trigger || !trigger.project) {
      return "";
    }
    var out = "When a " + trigger.level;
    out = out + " matching variant '" + (trigger.variant_regex || "*") + "'";
    out = out + " and task '" + (trigger.task_regex || "*") + "'";
    out = out + " in project '" + trigger.project + "'";
    out = out + " finishes with status '" + (trigger.status || "*") + "'";
    out = out + ", run the tasks defined in '" + trigger.file + "'";
    if (trigger.command) {
      out = out + " generated by '" + trigger.command + "'";
    }
    if (trigger.alias) {
      out = out + " filtered to alias '" + trigger.alias + "'";
    }
    return out;
  }

  $scope.$watch("settingsForm.$dirty", function(dirty) {
    if (dirty){
      $scope.saveMessage = "You have unsaved changes.";
      $scope.isDirty = true;
    }
  });

  $scope.getAlertDisplay =function(alertObj){
    if(alertObj.provider=='email'){
      return "Send an e-mail to " + alertObj.settings.recipient
    }
    if (alertObj.provider=='jira'){
      return "File a "+alertObj.settings.issue+" JIRA ticket in "+ alertObj.settings.project
    }
    if (alertObj.provider=='slack'){
      return "Send a slack message to "+alertObj.settings.channel
    }
    return 'unknown'
  }

  $scope.removeAlert = function(triggerId, index){
    $scope.settingsFormData.alert_config[triggerId].splice(index, 1)
    $scope.isDirty = true;
  }

  $scope.isValidMergeBaseRevision = function(revision){
    return revision && revision.length >= 40;
  }

  $scope.isValidGithubOrg = function(org){
    // no orgs specified
    if ($scope.github_valid_orgs === null || $scope.github_valid_orgs === undefined|| $scope.github_valid_orgs.length === 0) {
      return true
    }
    for (var i = 0; i < $scope.github_valid_orgs.length; i++) {
      if (org === $scope.github_valid_orgs[i]) {
        return true
      }
    }
    return false
  }

  $scope.setLastRevision = function() {
    if ($scope.settingsFormData.repotracker_error.exists) {
      var revisionUrl = '/project/' + $scope.settingsFormData.identifier + "/repo_revision";
      if (!$scope.isValidMergeBaseRevision($scope.settingsFormData.repotracker_error.merge_base_revision)){
        console.log("bad revision");
        return;
      }
      $http.put(revisionUrl, $scope.settingsFormData.repotracker_error.merge_base_revision).then(
        function(data) {
          $scope.settingsFormData.repotracker_error.exists = false;
        },
        function(resp){
          console.log(resp.status);
        });
    }
  }

  $scope.validKeyValue = function(keyName, value){
    if (!(keyName)){
        $scope.invalidKeyMessage = "";
      return false;
    }

    if (keyName.indexOf(".") != -1){
      $scope.invalidKeyMessage = "Project variable keys cannot have dots in them";
      return false;
    };

    if (!(value)){
      $scope.invalidKeyMessage = "";
      return false;
    }
    return true;
  }

  $scope.validPatchDefinition = function(alias){
    // (variant XOR variant_tags) AND (task XOR tags)
    return alias && (Boolean(alias.variant) != !_.isEmpty(alias.variant_tags)) && (Boolean(alias.task) != !_.isEmpty(alias.tags))
  }

  $scope.validPatchAlias = function(alias){
    // Same as GitHub alias, but with alias required
    return $scope.validPatchDefinition(alias) && alias.alias
  }

  $scope.showTriggerModal = function(index) {
    if (index != undefined) {
      var toEdit = $scope.project_triggers[index];
      if (!toEdit.status) {
        toEdit.status="all";
      }
    }
    var modal = $mdDialog.confirm({
      title:"New Trigger",
      templateUrl: "/static/partials/project_trigger_modal.html",
      controllerAs: "data",
      controller: newTriggerController,
      bindToController: true,
      locals: {
        "toEdit": toEdit,
        "index": index
      },
    });

    $mdDialog.show(modal).then(function(update) {
      if (update.index != undefined) {
        if (update.delete) {
          $scope.project_triggers.splice(update.index, 1);
        } else {
          $scope.project_triggers[update.index] = update.trigger;
        }
      } else {
        $scope.project_triggers = $scope.project_triggers.concat([update.trigger]);
      }
      $scope.isDirty = true;
    });
  };

  function newTriggerController($scope, $mdDialog) {
    if ($scope.data.toEdit) {
      $scope.trigger = $scope.data.toEdit;
      $scope.index = $scope.data.index;
    } else {
      $scope.trigger = {level: "task", status: "all"};
    }
    $scope.closeDialog = function(save) {
      if(save) {
        if (!$scope.validProjectTrigger()) {
          return;
        }
        if ($scope.trigger.status === "all") {
          // workaround for https://github.com/angular/material/issues/9178
          $scope.trigger.status = "";
        }
        $mdDialog.hide({"trigger": $scope.trigger, "index": $scope.index});
      }
      $mdDialog.cancel();
    };

    $scope.deleteTrigger = function() {
      $mdDialog.hide({"delete": true, "index": $scope.index});
    };

    $scope.validProjectTrigger = function() {
      if (!$scope.trigger.project || !$scope.trigger.level || !$scope.trigger.file) {
        return false;
      }

      return true;
    };

    $scope.modalTitle = function() {
      if ($scope.data.toEdit) {
        return "Edit Trigger";
      } else {
        return "New Trigger";
      }
    };
  }

  $scope.addSubscription = function() {
      promise = addSubscriber($mdDialog, $scope.triggers);

      $mdDialog.show(promise).then(function(data){
          data.changed = true;
          $scope.isDirty = true;
          $scope.subscriptions.push(data);
      });
  };

  $scope.editSubscription = function(index) {
      promise = editSubscriber($mdDialog, $scope.triggers, $scope.subscriptions[index]);

      $mdDialog.show(promise).then(function(data){
          data.changed = true;
          $scope.isDirty = true;
          $scope.subscriptions[index] = data;
      });
  };

  $scope.removeSubscription = function(index) {
      if ($scope.subscriptions[index] && $scope.subscriptions[index].id) {
          $scope.settingsFormData.delete_subscriptions.push($scope.subscriptions[index].id);
      }
      $scope.subscriptions = _.filter($scope.subscriptions, function(s, i) {
          return index !== i;
      });
      $scope.isDirty = true;
  };

  $scope.show_build_break = true;
  $scope.validMergeMethods = ["squash", "merge", "rebase"];
  $scope.validPatchTypes = ["PR", "CLI"];
});

mciModule.directive('adminNewProject', function() {
    return {
        restrict: 'E',
        template:
    '<div class="row">' +
      '<div class="col-lg-12">' +
        'Enter project name ' +
        '<form style="display: inline" ng-submit="addProject()">' +
          '<input type="text" id="project-name" placeholder="project name" ng-model="newProject.identifier">' +
          ' <input type="checkbox" id="copy-project" ng-model="newProject.copyProject">' +
        ' Duplicate current project' +
        '</form>' +
        '<button type="submit" class="btn btn-primary" style="float: right; margin-left: 10px;" ng-click="addProject()">Create Project</button>' +
      '</div>' +
    '</div>'
  };
});<|MERGE_RESOLUTION|>--- conflicted
+++ resolved
@@ -287,11 +287,8 @@
         $scope.prTestingEnabled = data.ProjectRef.pr_testing_enabled || false;
         $scope.commitQueueConflicts = data.commit_queue_conflicting_refs || [];
         $scope.project_triggers = data.ProjectRef.triggers || [];
-<<<<<<< HEAD
         $scope.permissions = data.permissions || {};
-=======
         $scope.github_valid_orgs = data.github_valid_orgs;
->>>>>>> a5dce7da
         _.each($scope.project_triggers, function(trigger) {
           if (trigger.command) {
             trigger.file = trigger.generate_file;
