mciModule.controller('TaskHistoryDrawerCtrl', function($scope, $window, $location, $filter, $timeout, historyDrawerService) {
  // cache the task being displayed on the page
  $scope.task = $window.task_data;

  // cache the element for the content of the drawer
  var drawerContentsEl = $('#drawer-contents');

  // is the specified revision the one with the current task in it?
  $scope.isCurrent = function(revision) {
    return revision.revision === $scope.task.gitspec;
  }

  if (window.hasBanner && !isDismissed(bannerText())) {
    $("#drawer").addClass("bannerMargin");
    $("#page-content").addClass("bannerMargin");
    $("#content").addClass("bannerMargin");
  }

  // helper to convert the history fetched from the backend into revisions,
  // grouped by date, for front-end display
  function groupHistory(history) {

    // group the revisions by date, ordered backwards by date
    var groupedRevisions = [];
    var datesSeen = {}; // to avoid double-entering dates
    history.forEach(function(revision) {
      var date = revision.create_time.substring(0, 10);

      // if we haven't seen the date, add a new entry for it
      if (!datesSeen[date]) {
        groupedRevisions.push({
          date: date,
          revisions: [],
        });
        datesSeen[date] = true;
      }

      // push the revision onto its appropriate date group (always the
      // last in the list)
      groupedRevisions[groupedRevisions.length - 1].revisions.push(revision);
    });

    return groupedRevisions;

  }

  // make a backend call to get the drawer contents
  function fetchHistory() {
    historyDrawerService.fetchTaskHistory($scope.task.id, 'surround', 20, {
      success: function(resp) {
        var data = resp.data;

        // save the revisions as a list
        $scope.revisions = data.revisions;

        // group the history by revision, and save it
        $scope.groupedRevisions = groupHistory(data.revisions);

        // scroll to the relevant element
        $timeout(
          function() {
            var currentRevisionDomEl = $('.drawer-item-highlighted')[0];
            if (!currentRevisionDomEl) {
              return;
            }
            var offsetTop = $(currentRevisionDomEl).position().top;
            var drawerContentsHeight = drawerContentsEl.height();
            if (offsetTop >= drawerContentsHeight) {
              drawerContentsEl.scrollTop(offsetTop);
            }
          }, 500)
        },
        error: function(resp) {
          console.log('error fetching history: ' + JSON.stringify(resp.data));
        }
      });

    }

    // function fired when scrolling up hits the top of the frame,
    // loads more revisions asynchronously
    var fetchLaterRevisions = _.debounce(
      function() {
        // get the most recent revision in the history
        var mostRecentRevision = ($scope.revisions && $scope.revisions[0]);

        // no history
        if (!mostRecentRevision) {
          return
        }

        // get a task id from it
        var anchorId = mostRecentRevision.task.id;

        historyDrawerService.fetchTaskHistory(anchorId, 'after', 20, {
          success: function(resp) {
            var data = resp.data;
            // no computation necessary
            if (!data) {
              return
            }

            // place on the beginning of the stored revisions
            $scope.revisions = data.revisions.concat($scope.revisions);

            // regroup
            $scope.groupedRevisions = groupHistory($scope.revisions);

          },
          error: function(data) {
            console.log('error fetching later revisions: ' + JSON.stringify(data));
          }
        })
      }, 500, true);

      // function fired when scrolling down hits the bottom of the frame,
      // loads more revisions asynchronously
      var fetchEarlierRevisions = _.debounce(

        function() {
          // get the least recent revision in the history
          var leastRecentRevision = ($scope.revisions &&
            $scope.revisions[$scope.revisions.length - 1]);

            // no history
            if (!leastRecentRevision) {
              return
            }

            // get a task id from it
            var anchorId = leastRecentRevision.task.id;

            historyDrawerService.fetchTaskHistory(
              anchorId,
              'before',
              20, {
                success: function(resp) {
                  var data = resp.data;
                  // no computation necessary
                  if (!data) {
                    return
                  }

                  // place on the end of the stored revisions
                  $scope.revisions = $scope.revisions.concat(data.revisions);

                  // regroup
                  $scope.groupedRevisions = groupHistory($scope.revisions);

                },
                error: function(data) {
                  console.log('error fetching earlier revisions: ' + JSON.stringify(data));
                }
              }
            )

          },
          500,
          true
        );

        // make the initial call to fetch the history
        fetchHistory();

        /* infinite scroll stuff */

        // the drawer header element
        var drawerHeaderEl = $('#drawer-header');

        // the filled part of the drawer
        var drawerFilledEl = $('#drawer-filled');

        // scrolling function to fire if the element is not actually scrollable
        // (does not overflow its div)
        var loadMoreSmall = _.debounce(
          function(e) {
            var evt = window.event || e;
            if (evt.wheelDelta) {
              if (evt.wheelDelta < 0) {
                fetchEarlierRevisions();
              } else {
                fetchLaterRevisions();
              }
            }

            // firefox
            else if (evt.detail && evt.detail.wheelDelta) {
              if (evt.detail.wheelDelta < 0) {
                fetchLaterRevisions();
              } else {
                fetchEarlierRevisions();
              }
            }
          },
          500,
          true
        );

        // activates infinite scrolling if the drawer contents are not large enough
        // to be normally scrollable
        var smallScrollFunc = function(e) {
          if (drawerFilledEl.height() < drawerContentsEl.height()) {
            loadMoreSmall(e);
          }
        }

        drawerContentsEl.on('mousewheel DOMMouseScroll onmousewheel', smallScrollFunc);

        // scrolling function to fire if the element is scrollable (it overflows
        // its div)
        var bigScrollFunc = function() {
          if (drawerContentsEl.scrollTop() === 0) {
            // we hit the top of the drawer
            fetchLaterRevisions();

          } else if (drawerContentsEl.scrollTop() + 10 >=
          drawerContentsEl[0].scrollHeight - drawerContentsEl.height()) {

            // we hit the bottom of the drawer
            fetchEarlierRevisions();

          }
        }

        // set up infinite scrolling on the drawer element
        drawerContentsEl.scroll(bigScrollFunc);

        var eopFilter = $filter('endOfPath');
        $scope.failuresTooltip = function(failures) {
          return _.map(failures, function(failure) {
            return eopFilter(failure);
          }).join('\n');
        }

      });

      mciModule.controller('TaskCtrl', function($scope, $rootScope, $now, $timeout, $interval, md5, $filter, $window, $http, $locationHash) {
        $scope.userTz = $window.userTz;
        $scope.haveUser = $window.have_user;
        $scope.taskHost = $window.taskHost;
        $scope.jiraHost = $window.jiraHost;


        // Returns true if 'testResult' represents a test failure, and returns false otherwise.
        $scope.hasTestFailureStatus = function hasTestFailureStatus(testResult) {
          var failureStatuses = ['fail', 'silentfail'];
          return failureStatuses.indexOf(testResult.test_result.status) >= 0;
        };

        $scope.isSuccessful = function(testResult) {
          return testResult.test_result.status === 'pass';
        };

        $scope.getURL = function(testResult, isRaw) {
          var url = (isRaw) ? testResult.url_raw : testResult.url;

          if (url != '') {
            return url;
          }

          var logid = testResult.log_id;
          var linenum = testResult.line_num || 0;

          url = '/test_log/' + logid + '#L' + linenum;
          if (isRaw) {
            url = '/test_log/' + logid + '?raw=1';
          }

          return url;
        };

        $scope.execTaskUrl = function(taskId) {
          return '/task/' + taskId;
        };

        $scope.hideURL = function(testResult, isRaw) {
          var url = isRaw ? testResult.url_raw : testResult.url;
          return !((url != '') || (testResult.log_id));
        };

        $scope.hasBothURL = function(testResult) {
          return !($scope.hideURL(testResult) || $scope.hideURL(testResult,'raw'))
        };

        var hash = $locationHash.get();
        $scope.hash = hash;

        $scope.getSpawnLink = function(){
          if(!$scope.haveUser) { // user is not logged in, so we won't provide a link.
          return ""
        }
        if(!$scope.taskHost || $scope.taskHost.distro.provider == "static" || !$scope.taskHost.distro.spawn_allowed){
          return ""
        }
        return "/spawn?distro_id=" + $scope.taskHost.distro._id + "&task_id=" + $scope.task.id
      }

      $scope.setSortBy = function(order) {
        $scope.sortBy = order;
        hash.sort = order.name;
        $locationHash.set(hash);
      };

      $scope.linkToTest = function(testName) {
        if (hash.test === testName) {
          delete hash.test;
          $locationHash.set(hash);
        } else {
          hash.test = testName;
          $locationHash.set(hash);
        }
      };


      $scope.setTask = function(task) {
        $scope.task = task;
        $scope.md5 = md5;
        $scope.maxTests = 1;

        /**
        * Defines the sort order for a test's status.
        */
        function ordinalForTestStatus(task) {
          var orderedTestStatuses = ['fail', 'silentfail', 'pass', 'skip'];
          return orderedTestStatuses.indexOf(task.test_result.status);
        }

        $scope.sortOrders = [{
          name: 'Status',
          by: [ordinalForTestStatus, 'test_result.display_name'],
          reverse: false
        }, {
          name: 'Name',
          by: ['test_result.display_name'],
          reverse: false
        }, {
          name: 'Time Taken',
          by: ['test_result.time_taken', 'test_result.display_name'],
          reverse: true
        }, {
          name: 'Sequence',
          by: ['test_result'],
          reverse: false
        }];

        var totalTestTime = 0;
        (task.test_results || []).forEach(function(t) {
          var testResult = t.test_result;
          testResult.time_taken = testResult.end - testResult.start;
          totalTestTime += testResult.time_taken;
          testResult.display_name = $filter('endOfPath')(testResult.test_file);
        });
        $scope.totalTestTimeNano = totalTestTime * 1000 * 1000 * 1000;

        if (hash.sort) {
          var index = _.indexOf(_.pluck($scope.sortOrders, 'name'), hash.sort);
          if (index != -1) {
            $scope.sortBy = $scope.sortOrders[index];
          }
        }

        if (task.execution > 0 || task.archived) {
          $scope.otherExecutions = _.range(task.total_executions + 1)
        }

        $scope.sortBy = $scope.sortOrders[0];

        $scope.isMet = function(dependency) {
          // check if a dependency is met, unmet, or in progress
          if (dependency.task_waiting == "blocked") {
            return "unmet";
          }
          if (dependency.status != "failed" && dependency.status != "success") {
            // if we didn't succeed or fail, don't report anything
            return "";
          }
          if (dependency.status == dependency.required || dependency.required == "*") {
            return "met";
          }
          return "unmet";
        };

        $scope.timeTaken = $scope.task.time_taken

        if ($scope.task.patch_info) {
          $scope.baseTimeTaken = $scope.task.patch_info.base_time_taken;
        }

        if ($scope.task.status != 'failed' && $scope.task.status != 'success') {
          updateFunc = function() {
            $scope.task.current_time += 1000000000; // 1 second
            $scope.timeTaken = $scope.task.current_time - $scope.task.start_time;
            $scope.timeToCompletion = $scope.task.expected_duration - ($scope.task.current_time - $scope.task.start_time);
            if ($scope.timeToCompletion < 0) {
              $scope.timeToCompletion = 'unknown';
            }
            if ($scope.task.status === 'undispatched'){
              $scope.timeToCompletion = $scope.task.expected_duration;
            }
          }
          updateFunc();
          var updateTimers = $interval(updateFunc, 1000);
        }
      };

      $rootScope.$on("task_updated", function(e, newTask){
        newTask.version_id = $scope.task.version_id;
        newTask.message = $scope.task.message;
        newTask.author = $scope.task.author;
        newTask.author_email = $scope.task.author_email;
        newTask.min_queue_pos = $scope.task.min_queue_pos;
        newTask.patch_info = $scope.task.patch_info;
        newTask.build_variant_display = $scope.task.build_variant_display;
        newTask.depends_on = $scope.task.depends_on;
        $scope.setTask(newTask);
      })

      $scope.setTask($window.task_data);
      $scope.plugins = $window.plugins

      $scope.maxTestTime = 1;

      $scope.lastUpdate = $now.now();

      $scope.githubLink = function() {
        if (!$scope.task) {
          return '#';
        }
        var projectComponents = $scope.task.project.split('-');
        if (projectComponents[projectComponents.length - 1] === 'master') {
          projectComponents = projectComponents.slice(0, projectComponents.length - 1);
        }
        return '//github.com/' + projectComponents.join('/') + '/commit/' + $scope.task.gitspec;
      };

      // Returns URL to task history page with a filter on the particular test
      // and test status enabled.
      $scope.getTestHistoryUrl = function(project, task, test, taskName) {
        if (!taskName || taskName === "") {
          taskName = task.display_name;
        }
        var url = '/task_history/' +
        encodeURIComponent(project) + '/' +
        encodeURIComponent(taskName) + '?revision=' +
        encodeURIComponent(task.gitspec);
        if (test) {
          url += '#' + encodeURIComponent(test.display_name) + '=' +
          encodeURIComponent(test.status);
        }
        return url
      };

    });

    mciModule.directive('testsResultsBar', function($filter) {
      return {
        scope: true,
        link: function(scope, element, attrs) {
          scope.$watch(attrs.testsResultsBar, function(testResults) {
            if (testResults) {
              var numSuccess = 0;
              var numFailed = 0;
              var successTimeTaken = 0;
              var failureTimeTaken = 0;
              _.each(testResults, function(result) {
                switch (result.status) {
                  case 'pass':
                  numSuccess++;
                  successTimeTaken += (result.end - result.start);
                  break;
                  case 'fail':
                  case 'silentfail':
                  numFailed++;
                  failureTimeTaken += (result.end - result.start);
                  break;
                }
              });

              successTimeTaken = $filter('nanoToSeconds')(successTimeTaken)
              failureTimeTaken = $filter('nanoToSeconds')(failureTimeTaken)
              var successTitle = numSuccess + ' test' + (numSuccess == 1 ? '' : 's') + ' succeeded in ' + $filter('stringifyNanoseconds')(successTimeTaken);
              var failedTitle = numFailed + ' test' + (numFailed == 1 ? '' : 's') + ' failed in ' + $filter('stringifyNanoseconds')(failureTimeTaken);
              element.html('<div class="progress-bar progress-bar-success" role="progressbar" style="width: ' + (numSuccess / testResults.length * 100) + '%" data-animation="" data-toggle="tooltip" title="' + successTitle + '"></div>' +
              '<div class="progress-bar progress-bar-danger" role="progressbar" style="width: ' + (numFailed / testResults.length * 100) + '%"  data-animation="" data-toggle="tooltip" title="' + failedTitle + '"></div>')

              $(element.children('*[data-toggle="tooltip"]')).each(function(i, el) {
                $(el).tooltip();
              });

              scope.barWidth = testResults.length / scope.maxTests * 90;
            }
          });
        }
      }
    });

    mciModule.directive('testResults', function() {
      return {
        scope: true,
        link: function(scope, element, attrs) {
          scope.maxTestTime = 1;
          scope.$watch(attrs.testResults, function(testResults) {
            if (testResults) {
              for (var i = 0; i < testResults.length; i++) {
                var timeTaken = testResults[i].test_result.end - testResults[i].test_result.start;
                if (scope.maxTestTime < timeTaken) {
                  scope.maxTestTime = timeTaken;
                }
              }
            }
          });
        }
      }
    });

    mciModule.directive('testResultBar', function($filter) {
      return {
        scope: true,
        link: function(scope, element, attrs) {
          scope.$watch(attrs.testResultBar, function(testResult) {
            var timeTaken = testResult.end - testResult.start;
            scope.timeTaken = timeTaken;

            switch (testResult.status) {
              case 'pass':
              scope.progressBarClass = 'progress-bar-success';
              break;
              case 'fail':
              scope.progressBarClass = 'progress-bar-danger';
              break;
              case 'silentfail':
              scope.progressBarClass = 'progress-bar-silently-failed';
              break;
              default:
              scope.progressBarClass = 'progress-bar-default';
            }

            var timeInNano = scope.timeTaken * 1000 * 1000 * 1000;
            $(element).tooltip({
              title: $filter('stringifyNanoseconds')(timeInNano),
              animation: false,
            });
          });

          scope.$watch('maxTestTime', function(maxTestTime) {
            scope.barWidth = scope.timeTaken / maxTestTime * 90;
            if (scope.barWidth < 5) {
              scope.barWidth = 5;
            }
          });
        }
      }
    });

    mciModule.controller('TaskLogCtrl', ['$scope', '$timeout', '$http', '$location', '$window', '$filter', 'notificationService', function($scope, $timeout, $http, $location, $window, $filter, notifier) {
      $scope.logs = 'Loading...';
      $scope.task = {};
      $scope.eventLogs = 'EV';
      $scope.systemLogs = 'S';
      $scope.agentLogs = 'E';
      $scope.taskLogs = 'T';
      $scope.allLogs = 'ALL';
      $scope.userTz = $window.userTz;

      var logSpec = $location.path().split('/');
      $scope.currentLogs = logSpec[2] || $scope.taskLogs;

      $scope.$watch('currentLogs', function() {
        $scope.getLogs();
      });

      $scope.setCurrentLogs = function(currentLogs) {
        $scope.logs = 'Loading...';
        $scope.currentLogs = currentLogs;
        $location.path('log/' + currentLogs);
      };

      $scope.formatTimestamp = function(logEntry, minVersion) {
        if (!logEntry.version || logEntry.version < minVersion) {
          return '';
        }

        var converter = $filter('convertDateToUserTimezone');
        var format = 'YYYY/MM/DD HH:mm:ss.SSS';
        var timestamp = converter(logEntry.timestamp, $scope.userTz, format);
        return '[' + timestamp + '] '
      }

<<<<<<< HEAD
      $scope.getLogs = function() {
        $http.get('/json/task_log/' + $scope.taskId + '/' + $scope.task.execution + '?type=' + $scope.currentLogs).then(
          function(resp) {
            var taskScheduledStatus = "TASK_SCHEDULED";
            var data = resp.data;
            if ($scope.currentLogs == $scope.eventLogs) {
              // remove any scheduled events other than the most recent one
              var tmp = data.reverse();
              var foundScheduled = false;
              for (var i = tmp.length-1; i >=0; i--) {
                var event = tmp[i];
                if (foundScheduled && event.event_type === taskScheduledStatus) {
                  removeFromArray(tmp, i, i);
                  continue;
                }
                if (event.event_type === taskScheduledStatus) {
                  foundScheduled = true;
                }
              }
              $scope.eventLogData = tmp;
            } else {
              if (data && data.LogMessages) {
                //read the log messages out, and reverse their order (since they are returned backwards)
                $scope.logs = _.map(data.LogMessages, function(entry) {
                  var msg = entry.m.replace(/&#34;/g, '"');
                  var date = new Date(entry.ts);
                  return {
                    message: msg,
                    severity: entry.s,
                    timestamp: date,
                    version: entry.v
                  };
                });
              } else {
                $scope.logs = [];
              }
            }
          },
          function(resp) {
            notifier.pushNotification('Error retrieving logs: ' + resp.Data, 'errorHeader');
=======
  var isFinished = function(status) {
    switch (status) {
      case "success":
        return true;
      case "failed":
        return true;
      default:
        return false;
    }
  }

  $scope.getLogs = function() {
    if (isFinished($scope.task.status)) {
      return;
    }
    $http.get('/json/task_log/' + $scope.taskId + '/' + $scope.task.execution + '?type=' + $scope.currentLogs).then(
    function(resp) {
      var data = resp.data;
      if ($scope.currentLogs == $scope.eventLogs) {
        $scope.eventLogData = data.reverse()
      } else {
        if (data && data.LogMessages) {
          //read the log messages out, and reverse their order (since they are returned backwards)
          $scope.logs = _.map(data.LogMessages, function(entry) {
            var msg = entry.m.replace(/&#34;/g, '"');
            var date = new Date(entry.ts);
            return {
              message: msg,
              severity: entry.s,
              timestamp: date,
              version: entry.v
            };
>>>>>>> af901fd8
          });

          // If we already have an outstanding timeout, cancel it
          if ($scope.getLogsTimeout) {
            $timeout.cancel($scope.getLogsTimeout);
          }

          $scope.getLogsTimeout = $timeout(function() {
            $scope.getLogs();
          }, 5000);
        };

        var removeFromArray = function(source, from, to) {
          var rest = source.slice((to || from) + 1 || source.length);
          source.length = from < 0 ? source.length + from : from;
          return source.push.apply(source, rest);
        };

        $scope.getRawLogLink = function(isRaw) {
          if ($scope.currentLogs === $scope.eventLogs) {
            return '/event_log/task/' + $scope.taskId;
          } else {
            var raw = isRaw ? '&text=true' : '';
            return '/task_log_raw/' + $scope.taskId + '/' + $scope.task.execution + '?type=' + $scope.currentLogs + raw;
          }
        };

        $scope.setTask = function(task) {
          $scope.task = task;
          $scope.taskId = task.id;
        };

        $scope.setTask($window.task_data);

      }]);<|MERGE_RESOLUTION|>--- conflicted
+++ resolved
@@ -585,9 +585,22 @@
         var timestamp = converter(logEntry.timestamp, $scope.userTz, format);
         return '[' + timestamp + '] '
       }
-
-<<<<<<< HEAD
+      
+        var isFinished = function(status) {
+          switch (status) {
+            case "success":
+              return true;
+            case "failed":
+              return true;
+            default:
+              return false;
+          }
+        }
+
       $scope.getLogs = function() {
+        if (isFinished($scope.task.status)) {
+          return;
+        }
         $http.get('/json/task_log/' + $scope.taskId + '/' + $scope.task.execution + '?type=' + $scope.currentLogs).then(
           function(resp) {
             var taskScheduledStatus = "TASK_SCHEDULED";
@@ -627,40 +640,6 @@
           },
           function(resp) {
             notifier.pushNotification('Error retrieving logs: ' + resp.Data, 'errorHeader');
-=======
-  var isFinished = function(status) {
-    switch (status) {
-      case "success":
-        return true;
-      case "failed":
-        return true;
-      default:
-        return false;
-    }
-  }
-
-  $scope.getLogs = function() {
-    if (isFinished($scope.task.status)) {
-      return;
-    }
-    $http.get('/json/task_log/' + $scope.taskId + '/' + $scope.task.execution + '?type=' + $scope.currentLogs).then(
-    function(resp) {
-      var data = resp.data;
-      if ($scope.currentLogs == $scope.eventLogs) {
-        $scope.eventLogData = data.reverse()
-      } else {
-        if (data && data.LogMessages) {
-          //read the log messages out, and reverse their order (since they are returned backwards)
-          $scope.logs = _.map(data.LogMessages, function(entry) {
-            var msg = entry.m.replace(/&#34;/g, '"');
-            var date = new Date(entry.ts);
-            return {
-              message: msg,
-              severity: entry.s,
-              timestamp: date,
-              version: entry.v
-            };
->>>>>>> af901fd8
           });
 
           // If we already have an outstanding timeout, cancel it
