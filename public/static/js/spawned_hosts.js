mciModule.controller('SpawnedHostsCtrl', ['$scope', '$window', '$timeout', '$q', '$location', 'mciSpawnRestService', 'notificationService', function ($scope, $window, $timeout, $q, $location, mciSpawnRestService, notificationService) {
    $scope.userTz = $window.userTz;
    $scope.defaultRegion = $window.defaultRegion;
    $scope.hosts = [];
    $scope.modalOpen = false;
    $scope.spawnTask = $window.spawnTask;
    $scope.spawnDistro = $window.spawnDistro;

    // variables for spawning a new host
    $scope.spawnableDistros = [];
    $scope.selectedDistro = {};
    $scope.userKeys = [];
    $scope.selectedKey = {};
    $scope.spawnInfo = {};
    $scope.curHostData;
    $scope.curVolumeData;
    $scope.maxHostsPerUser = $window.maxHostsPerUser;
    $scope.maxUnexpirableHostsPerUser = $window.maxUnexpirableHostsPerUser;
<<<<<<< HEAD
    $scope.maxUnexpirableVolumesPerUser = $window.maxUnexpirableVolumesPerUser;
=======
    $scope.maxVolumeSizePerUser = $window.maxVolumeSizePerUser;
>>>>>>> 8b70262c
    $scope.spawnReqSent = false;
    $scope.volumeReqSent = false;
    $scope.useTaskConfig = false;
    $scope.isVirtualWorkstation = false;
    $scope.noExpiration = false;
    $scope.volumeSizeDefault = 500;
    $scope.homeVolumeSize = $scope.volumeSizeDefault;
    $scope.homeVolumeID;
    $scope.volumeAttachHost;
    $scope.createVolumeInfo = {
        'type': 'gp2',
        'zone': 'us-east-1a',
    };
    $scope.allowedInstanceTypes = [];
    $scope.volumes = [];

    // max of 7 days time to expiration
    $scope.maxHoursToExpiration = 24 * 7;
    $scope.saveKey = false;
    $scope.currKeyName = '';
    $scope.newKey = {
      'name': '',
      'key': '',
    };

    $scope.resourceTypes = ["hosts", "volumes"];

    $scope.currentResourceType = function() {
      var params = $location.search()
      if ($scope.resourceTypes.includes(params["resourcetype"])) {
        return params["resourcetype"];
      }

      $location.search("resourcetype", $scope.resourceTypes[0])
      return $scope.resourceTypes[0];
    }()

    var epochTime = moment('Jan 1, 1970');

    $scope.hostSortOrders = [{
        name: 'Status',
        by: 'status'
      },
      {
        name: 'Uptime',
        by: 'uptime'
      },
      {
        name: 'Create Time',
        by: 'creation_time',
        reverse: false
      },
      {
        name: 'Distro',
        by: 'distro'
      }
    ];

    $scope.hostSortBy = $scope.hostSortOrders[0];

    $scope.setHostSortBy = function (order) {
      $scope.hostSortBy = order;
    };

    $scope.volumeSortOrders = [{
      name: 'Status',
      by: 'status'
    },
    {
      name: 'Expires In',
      by: 'expiration',
      reverse: false
    }
    ];

    $scope.volumeSortBy = $scope.volumeSortOrders[0];

    $scope.setVolumeSortBy = function (order) {
      $scope.volumeSortBy = order;
    };

    $scope.setResourceType = function (rtype) {
      $location.search("resourcetype", rtype);
      var id = null;
      if (rtype == "hosts" && $scope.curHostData) {
        id = $scope.curHostData.id;
      }
      if (rtype == "volumes" && $scope.curVolumeData) {
        id = $scope.curVolumeData.volume_id;
      }
      $location.search("id", id);

      $scope.currentResourceType = rtype;
    }

    $scope.isHomeVolume = function(volume) {
      for (var i = 0; i < $scope.hosts.length; i++) {
        if ($scope.hosts[i].home_volume_id === volume.volume_id) {
          return true;
        }
      }
      return false;
    };

    // Spawn REST API calls
    $scope.fetchSpawnedHosts = function () {
      mciSpawnRestService.getSpawnedHosts(
        'hosts', {}, {
          success: function (resp) {
            var hosts = resp.data;
            _.each(hosts, function (host) {
              $scope.computeUptime(host);
              $scope.computeHostExpirationTimes(host);
              host.selectedInstanceType = host.instance_type;
              if (host.display_name == "") {
                host.display_name = host.id;
              }
              host.originalDisplayName = host.display_name;
              if ($location.search()["id"] == host.id) {
                $scope.setSelectedHost(host)
              }
            });
            $scope.hosts = hosts
          },
          error: function (resp) {
            // Avoid errors when leaving the page because of a background refresh
            if ($scope.hosts == null && !$scope.errorFetchingHosts) {
              notificationService.pushNotification('Error fetching spawned hosts: ' + resp.data.error, 'errorHeader');
              $scope.errorFetchingHosts = true;
            }
          }
        }
      );
    };

    $scope.updateSpawnedHosts = function () {
      mciSpawnRestService.getSpawnedHosts(
        'hosts', {}, {
          success: function (resp) {
            var hosts = resp.data;
            _.each(hosts, function (host) {
              for (var i = 0; i < $scope.hosts.length; i++) {
                if ($scope.hosts[i].id !== host.id && $scope.hosts[i].id !== host.tag) {
                  continue;
                }
                $scope.computeUptime(host);
                $scope.computeHostExpirationTimes(host);
                $scope.hosts[i].uptime = host.uptime;
                $scope.hosts[i].expires_in = host.expires_in;
                $scope.hosts[i].status = host.status;
                $scope.hosts[i].id = host.id;
                $scope.hosts[i].host = host.host;
                $scope.hosts[i].start_time = host.start_time;
                $scope.hosts[i].home_volume_id = host.home_volume_id;
                if ($scope.hosts[i].instance_type === undefined || $scope.hosts[i].instance_type === "") {
                  $scope.hosts[i].instance_type = host.instance_type;
                }
                if ($scope.hosts[i].selectedInstanceType === undefined || $scope.hosts[i].selectedInstanceType === "") {
                  $scope.hosts[i].selectedInstanceType = host.instance_type;
                }
              }
            });
          }
        }
      )
    }

    $scope.fetchVolumes = function () {
      mciSpawnRestService.getVolumes(
        {
          success: function (resp) {
            var volumes = resp.data;
            _.each(volumes, function (volume) {
              $scope.computeVolumeExpirationTimes(volume);
              if (volume.display_name == "") {
                volume.display_name = volume.volume_id;
              }
              volume.originalDisplayName = volume.display_name;
              if (volume.host_id) {
                volume.status = "mounted";
              } else {
                volume.status = "free";
              }

              if ($location.search()["id"] == volume.volume_id) {
                $scope.setSelectedVolume(volume)
              }
            });
            $scope.volumes = volumes;
            $scope.homeVolumeSize = Math.min($scope.volumeSizeDefault, $scope.availableVolumeSize());
            $scope.createVolumeInfo.size = $scope.homeVolumeSize;
          },
          error: function (resp) {
            // Avoid errors when leaving the page because of a background refresh
            if ($scope.volumes == null && !$scope.errorFetchingVolumes) {
              notificationService.pushNotification('Error fetching volumes: ' + resp.data.error, 'errorHeader');
              $scope.errorFetchingVolumes = true;
            }
          }
        }
      );
    };

    $scope.computeHostExpirationTimes = function (host) {
      if (!host.isTerminated && new Date(host.expiration_time) > new Date("0001-01-01T00:00:00Z")) {
        if (host.no_expiration) {
          host.expires_in = "never";
          host.original_expiration = null;
          host.current_expiration = null;
          host.modified_expiration = new Date();
        } else {
          var expiretime = moment().diff(host.expiration_time, 'seconds');
          host.expires_in = moment.duration(expiretime, 'seconds').humanize();

          host.original_expiration = new Date(host.expiration_time);
          host.current_expiration = new Date(host.expiration_time);
          host.modified_expiration = new Date(host.expiration_time);
        }
      }
    }

    $scope.computeVolumeExpirationTimes = function (volume) {
      if (volume.no_expiration) {
        volume.expires_in = "never";
      } else {
        var expiretime = moment().diff(volume.expiration, 'seconds');
        volume.expires_in = moment.duration(expiretime, 'seconds').humanize();
      }

      volume.original_expiration = new Date(volume.expiration);
      volume.current_expiration = new Date(volume.expiration);
      volume.original_no_expiration = volume.no_expiration;
    }

    $scope.computeUptime = function (host) {
      host.isTerminated = host.status === 'terminated';
      host.isStarted = true;
      const terminateTime = moment(host.termination_time);
      const startTime = moment(host.start_time);
      // check if the host is terminated to determine uptime
      if (host.isTerminated && terminateTime > epochTime) {
        const uptime = terminateTime.diff(startTime, 'seconds');
        host.uptime = moment.duration(uptime, 'seconds').humanize();
      } else if (host.status === 'stopped' || host.start_time == "0001-01-01T00:00:00Z") {
        host.uptime = "";
        host.isStarted = false;
      } else {
        const uptime = moment().diff(startTime, 'seconds');
        host.uptime = moment.duration(uptime, 'seconds').humanize();
      }
    }

    $scope.setCurrentExpirationOnClick = function () {
      // host previously had an expiration
      if ($scope.curHostData.current_expiration != null) {
        $scope.curHostData.modified_expiration = new Date($scope.curHostData.current_expiration);
        $scope.curHostData.current_expiration = null;
      } else {
        $scope.curHostData.current_expiration = new Date($scope.curHostData.modified_expiration);
      }
    }

    // Load immediately, load again in 5 seconds to pick up any slow
    // spawns / terminates from the previous post since they are async, and
    // every 60 seconds after that to pick up changes.
    $timeout($scope.fetchSpawnedHosts, 1);

    $timeout($scope.updateSpawnedHosts, 5000);
    setInterval(function () {
      $scope.updateSpawnedHosts();
    }, 60000);

    $timeout($scope.fetchVolumes, 1);
    // Returns true if the user can spawn another host. If hosts have not been initialized it
    // assumes true.
    $scope.availableHosts = function () {
      return ($scope.hosts == null) || ($scope.hosts.length < $scope.maxHostsPerUser)
    };

    $scope.availableUnexpirableHosts = function () {
      return $scope.maxUnexpirableHostsPerUser - _.where($scope.hosts, {
        original_expiration: null
      }).length;
    }

    $scope.unexpirableHostEnabled = function () {
      return $scope.availableUnexpirableHosts() > 0 || $scope.curHostData && ($scope.curHostData.no_expiration || $scope.curHostData.original_expiration == null)
    };

    $scope.availableVolumeSize = function () {
      var totalSize = $scope.maxVolumeSizePerUser;
      return _.reduce($scope.volumes, function(availableSize, v){ return availableSize - v.size;}, totalSize);
    };

    $scope.invalidHostOptions = function() {
      if ($scope.isVirtualWorkstation && ($scope.homeVolumeID === undefined || $scope.homeVolumeID === "")) {
        return $scope.invalidVolumeSize($scope.homeVolumeSize);
      }
      return false;
    };

    $scope.invalidVolumeSize = function(size) {
        return $scope.availableVolumeSize() - size < 0;
    };

    $scope.availableUnexpirableVolumes = function () {
      return $scope.maxUnexpirableVolumesPerUser - _.where($scope.volumes, {
        no_expiration: true
      }).length;
    }

    $scope.unexpirableVolumeEnabled = function () {
      return $scope.availableUnexpirableVolumes() > 0 || ($scope.curVolumeData && $scope.curVolumeData.no_expiration)
    }

    $scope.generatePassword = function () {
      $scope.curHostData.password = _.shuffle(
        SHA1(document.cookie + _.now()).slice(0, 9).concat(
          _.take(
            _.shuffle('~!@#$%^&*_-+=:,.?/'),
            3
          ).join('')
        )
      ).join('')
    }

    $scope.copyPassword = function () {
      var el = $('#password-input');
      el.focus();
      el.select();
      document.execCommand('copy');
    }

    $scope.fetchSpawnableDistros = function (selectDistro, cb) {
      mciSpawnRestService.getSpawnableDistros(
        'distros', {}, {
          success: function (resp) {
            var distros = resp.data;
            $scope.setSpawnableDistros(distros, selectDistro);
            // If there is a callback to run after the distros were fetched,
            // execute it.
            if (cb) {
              cb();
            }
          },
          error: function (resp) {
            notificationService.pushNotification('Error fetching spawnable distros: ' + resp.data.error, 'errorHeader');
          }
        }
      );
    };

    $scope.fetchAllowedInstanceTypes = function () {
      mciSpawnRestService.getAllowedInstanceTypes(
        'types', $scope.curHostData.host_type, {}, {
          success: function (resp) {
            $scope.allowedInstanceTypes = resp.data;
          },
          error: function (resp) {
            notificationService.pushNotification('Error fetching allowed instance types: ' + resp.data.error, 'errorHeader')
          }
        }
      )
    }

    $scope.fetchUserKeys = function () {
      mciSpawnRestService.getUserKeys(
        'keys', {}, {
          success: function (resp) {
            $scope.setUserKeys(resp.data);
          },
          error: function (resp) {
            notificationService.pushNotification('Error fetching user keys: ' + resp.data.error, 'errorHeader');
          }
        }
      );
    };

    $scope.setHostDisplayName = function (host) {
      mciSpawnRestService.updateHostDisplayName(host.id, host.display_name,
        {
          success: function (resp) {
            host.originalDisplayName = host.display_name;
          },
          error: function (resp) {
            notificationService.pushNotification('Error setting host display name: ' + resp.data.error, 'errorHeader');
          }
        }
      );
    };

    $scope.resetHostDisplayName = function (host) {
      host.display_name = host.originalDisplayName;
    };

    $scope.setVolumeDisplayName = function (volume) {
      mciSpawnRestService.updateVolume("changeVolumeDisplayName", volume.volume_id, {"new_name": volume.display_name},
        {
          success: function (resp) {
            volume.originalDisplayName = volume.display_name;
          },
          error: function (resp) {
            notificationService.pushNotification('Error setting volume display name: ' + resp.data.error, 'errorHeader');
          }
        }
      );
    };

    $scope.resetVolumeDisplayName = function (volume) {
      volume.display_name = volume.originalDisplayName;
    };

    $scope.getHomeVolumeDisplayName = function () {
      if (!$scope.homeVolumeID) {
        return "New Volume";
      }

      return $scope.getVolumeDisplayName($scope.homeVolumeID);
    }

    $scope.getVolumeDisplayName = function(volumeID) {
      volume = $scope.volumes.find(volume => {return volume.volume_id == volumeID})
      if (volume) {
        return $scope.concatName(volume.volume_id, volume.display_name);
      }

      return volumeID;
    }

    $scope.getHostDisplayName = function(hostID) {
      host = $scope.hosts.find(host => {return host.id == hostID})
      if (host) {
        return $scope.concatName(host.id, host.display_name);
      }

      return hostID;
    }

    $scope.concatName = function(id, displayName) {
      var name = id;
      if (displayName && displayName != id) {
        name += " (" + displayName + ")";
      }

      return name;
    };

    $scope.setHomeVolume = function (volume) {
      if (volume) {
        $scope.homeVolumeID = volume.volume_id;
      } else {
        $scope.homeVolumeID = "";
      }
    }

    $scope.setAttachToHost = function (host) {
      $scope.volumeAttachHost = host;
    }

    $scope.spawnHost = function () {
      $scope.spawnReqSent = true;
      $scope.spawnInfo.spawnKey = $scope.selectedKey;
      $scope.spawnInfo.saveKey = $scope.saveKey;
      $scope.spawnInfo.userData = $scope.userdata;
      $scope.spawnInfo.is_virtual_workstation = $scope.isVirtualWorkstation;
      if ($scope.isVirtualWorkstation) {
          $scope.spawnInfo.no_expiration = $scope.noExpiration;
          $scope.spawnInfo.home_volume_size = $scope.homeVolumeSize;
          $scope.spawnInfo.home_volume_id = $scope.homeVolumeID;
      }
      $scope.spawnInfo.useTaskConfig = $scope.useTaskConfig;
      $scope.spawnInfo.region = $scope.selectedRegion;
      if ($scope.spawnTaskChecked && !!$scope.spawnTask) {
        $scope.spawnInfo.task_id = $scope.spawnTask.id;
      }
      if ($scope.spawnTask && $scope.spawnTaskSyncChecked) {
        $scope.spawnInfo.task_sync = true;
      } 
      mciSpawnRestService.spawnHost(
        $scope.spawnInfo, {}, {
          success: function (resp) {
            // we don't use reload here because we need to clear query parameters
            // in the case of spawning a host from a task
            $window.location.href = "/spawn";
          },
          error: function (resp) {
            $scope.spawnReqSent = false;
            notificationService.pushNotification('Error spawning host: ' + resp.data.error, 'errorHeader');
          }
        }
      );
    };

    $scope.createVolume = function () {
      $scope.volumeReqSent = true;
      mciSpawnRestService.createVolume(
        $scope.createVolumeInfo, {}, {
          success: function (resp) {
            $window.location.reload();
          },
          error: function (resp) {
              $scope.volumeReqSent = false;
            notificationService.pushNotification('Error creating volume: ' + resp.data.error, 'errorHeader');
          }
        }
      );
    };

    $scope.updateRDPPassword = function () {
      mciSpawnRestService.updateRDPPassword(
        'updateRDPPassword',
        $scope.curHostData.id,
        $scope.curHostData.password, {}, {
          success: function (resp) {
            $window.location.reload();
          },
          error: function (resp) {
            notificationService.pushNotification('Error setting host RDP password: ' + resp.data.error, 'errorHeader');
          }
        }
      );
    };

    $scope.updateHost = function () {
      let promises = [];
      // update expiration if it changed
      if (!moment($scope.curHostData.original_expiration).startOf("second").isSame(moment($scope.curHostData.current_expiration).startOf("second"))) {
        let new_expiration = null;
        if (!$scope.curHostData.no_expiration) {
          new_expiration = new Date($scope.curHostData.current_expiration);
        }

        promises.push(mciSpawnRestService.extendHostExpiration(
          'extendHostExpiration',
          $scope.curHostData.id, new_expiration, {}, {
            error: function (resp) {
              notificationService.pushNotification('Error extending host expiration: ' + resp.data.error, 'errorHeader');
            }
          }
        ));
      }

      // update tags if they changed
      if (($scope.curHostData.tags_to_add && Object.entries($scope.curHostData.tags_to_add).length > 0) || ($scope.curHostData.tags_to_delete && $scope.curHostData.tags_to_delete.length > 0)) {
        let tags_to_add = [];
        for (key in $scope.curHostData.tags_to_add) {
          let new_tag = key + "=" + $scope.curHostData.tags_to_add[key];
          tags_to_add.push(new_tag);
        }
        promises.push(mciSpawnRestService.updateHostTags(
          'updateHostTags',
          $scope.curHostData.id, tags_to_add, $scope.curHostData.tags_to_delete, {}, {
            error: function (resp) {
              notificationService.pushNotification('Error updating host tags: ' + resp.data, 'errorHeader');
            }
          }
        ));
      }

      // update instance type if it changed
      if ($scope.curHostData.selectedInstanceType && $scope.curHostData.instance_type !== $scope.curHostData.selectedInstanceType) {
        // Do nothing if host is not stopped
        if ($scope.curHostData.status != "stopped") {
          notificationService.pushNotification('Host must be stopped before modifying instance type', 'errorHeader');
          return
        }
        promises.push(mciSpawnRestService.updateInstanceType(
          'updateInstanceType',
          $scope.curHostData.id, $scope.curHostData.selectedInstanceType, {}, {
            error: function (resp) {
              notificationService.pushNotification('Error setting new instance type: ' + resp.data, 'errorHeader')
            }
          }
        ));
      }

      $q.all(promises).then(() => {
        $window.location.reload();
      })
    }

    $scope.updateHostStatus = function (action) {
      mciSpawnRestService.updateHostStatus(
        action,
        $scope.curHostData.id, {}, {
          success: function (resp) {
            $window.location.reload();
          },
          error: function (resp) {
            notificationService.pushNotification('Error changing host status: ' + resp.data.error, 'errorHeader');
          }
        }
      );
    };

    $scope.updateVolume = function (action) {
      data = {};
      if (action === "attachVolume" && $scope.volumeAttachHost) {
        data.host_id = $scope.volumeAttachHost.id;
      }
<<<<<<< HEAD
      if (action === "extendVolumeExpiration") {
        if ($scope.curVolumeData.no_expiration != $scope.curVolumeData.original_no_expiration) {
          action = $scope.curVolumeData.no_expiration? "setVolumeNoExpiration" : "setVolumeHasExpiration";
        } else if (!$scope.curVolumeData.no_expiration && $scope.curVolumeData.current_expiration != $scope.curVolumeData.original_expiration) {
          data.expiration = $scope.curVolumeData.current_expiration;
        }
      }
    
      mciSpawnRestService.updateVolume(action, $scope.curVolumeData.volume_id, data,
      {
=======
      mciSpawnRestService.updateVolume(
        action,
        $scope.curVolumeData.volume_id, data, {
>>>>>>> 8b70262c
          success: function (resp) {
            $window.location.reload();
          },
          error: function (resp) {
            notificationService.pushNotification('Error editing volume: ' + resp.data.error, 'errorHeader');
          }
        }
      );
    };

    $scope.updateVolumeExpirationEnabled = function() {
      if (!$scope.curVolumeData) {
        return false;
      }

      if ($scope.curVolumeData.no_expiration != $scope.curVolumeData.original_no_expiration) {
        return true;
      }
      if (!$scope.curVolumeData.no_expiration && moment($scope.curVolumeData.original_expiration).startOf("second").isBefore(moment($scope.curVolumeData.current_expiration).startOf("second"))) {
        return true;
      }

      return false;
    }

    // API helper methods
    $scope.setSpawnableDistros = function (distros, selectDistroId) {
      if (distros.length == 0) {
        distros = [];
      }
      distros.forEach(function (spawnableDistro) {
        $scope.spawnableDistros.push({
          'distro': spawnableDistro
        });
      });
      if (distros.length > 0) {
        $scope.spawnableDistros.sort(function (a, b) {
          if (a.distro.name < b.distro.name) return -1;
          if (a.distro.name > b.distro.name) return 1;
          return 0;
        });
        $scope.setSpawnableDistro($scope.spawnableDistros[0].distro);
        $scope.spawnInfo.spawnKey = $scope.newKey;
        if (selectDistroId) {
          var selectedIndex = _.findIndex($scope.spawnableDistros,
            function (x) {
              return x.distro.name == selectDistroId
            }
          )
          if (selectedIndex >= 0) {
            $scope.setSpawnableDistro($scope.spawnableDistros[selectedIndex].distro);
          }
        }
      };
    };

    $scope.setUserKeys = function (publicKeys) {
      if (publicKeys == 'null') {
        publicKeys = [];
      }
      $scope.userKeys = [];
      _.each(publicKeys, function (publicKey) {
        $scope.userKeys.push({
          'name': publicKey.name,
          'key': publicKey.key
        });
      });
      if (publicKeys.length > 0) {
        $scope.userKeys.sort(function (a, b) {
          if (a.name < b.name) return -1;
          if (a.name > b.name) return 1;
          return 0;
        });
        $scope.updateSelectedKey($scope.userKeys[0]);
      } else {
        $scope.updateSelectedKey($scope.newKey);
      }
      // disable key name text field by default
      $('#input-key-name').attr('disabled', true);
    };


    // User Interface helper functions
    // set the spawn request distro based on user selection
    $scope.setSpawnableDistro = function (spawnableDistro) {
      $scope.selectedDistro = spawnableDistro;
      $scope.spawnInfo.distroId = spawnableDistro.name;
      $scope.selectedRegion = "us-east-1";
      // if multiple regions, preference the user region
      if ($scope.selectedDistro.regions.length > 1) {
        if ($scope.defaultRegion !== "") {
          for (let i=0; i < $scope.selectedDistro.regions.length; i++) {
            // valid region
            if ($scope.defaultRegion === $scope.selectedDistro.regions[i]) {
              $scope.selectedRegion = $scope.defaultRegion;
              break;
            }
          }
        }
      }
      // if preferred region not configured for this distro, default to the first region in this list
      if ($scope.selectedRegion === "" && $scope.selectedDistro.regions.length === 1) {
        $scope.selectedRegion = $scope.selectedDistro.regions[0];
      }

      // clear home volume settings when switching between distros
      $scope.isVirtualWorkstation = $scope.selectedDistro.virtual_workstation_allowed && !$scope.spawnTaskChecked && !$scope.spawnTaskSyncChecked;
      $scope.noExpiration = $scope.selectedDistro.virtual_workstation_allowed && ($scope.availableUnexpirableHosts() > 0);
      $scope.homeVolumeSize = Math.min($scope.volumeSizeDefault, $scope.availableVolumeSize());
    };

    $scope.setRegion = function(region) {
      $scope.selectedRegion = region;
    }

    // set the spawn host update instance type based on user selection
    $scope.setInstanceType = function (instanceType) {
      $scope.curHostData.selectedInstanceType = instanceType
    }

    // toggle spawn key based on user selection
    $scope.updateSelectedKey = function (selectedKey) {
      $scope.selectedKey.name = selectedKey.name;
      $scope.selectedKey.key = selectedKey.key;
      $scope.currKeyName = $scope.selectedKey.name;
    };

    // indicates if user wishes to save this key
    $scope.toggleSaveKey = function () {
      $scope.saveKey = !$scope.saveKey;
    }

    $scope.getSpawnStatusLabel = function (host) {
      if (host) {
        switch (host.status) {
          case 'running':
            return 'label success';
            break;
          case 'initializing':
          case 'provisioning':
          case 'building':
          case 'starting':
          case 'stopping':
          case 'stopped':
            return 'label block-status-started';
            break;
          case 'decommissioned':
          case 'unreachable':
          case 'quarantined':
          case 'provision failed':
            return 'block-status-cancelled';
            break;
          case 'terminated':
            return 'block-status-failed';
            break;
          default:
            return '';
        }
      }
    }

    $scope.getVolumeStatusLabel = function (volume) {
      if (volume && !volume.host_id) {
        return 'label block-status-inactive'
      }
      if (volume && volume.host_id) {
        return 'label success'
      }
      return ''
    }

    // populate for selected host; highlight selected host
    $scope.setSelectedHost = function (host) {
      if ($scope.lastSelectedHost) {
        $scope.lastSelectedHost.selected = '';
      }
      host.selected = 'active-host';
      host.password = '';
      $scope.lastSelectedHost = host;
      $location.search("id", host.id);
      $scope.curHostData = host;
      // check if this is a windows host
      $scope.curHostData.isWinHost = false;
      // XXX: if this is-windows check is updated, make sure to also update
      // model/distro/distro.go as well
      if (host.distro.arch.indexOf('win') != -1) {
        $scope.curHostData.isWinHost = true;
      }
      $scope.getTags();
      $scope.fetchAllowedInstanceTypes();
    };

    // populate for selected volume; highlight selected volume
    $scope.setSelectedVolume = function (volume) {
      if ($scope.lastSelectedVolume) {
        $scope.lastSelectedVolume.selected = '';
      }
      volume.selected = 'active-host';
      $scope.lastSelectedVolume = volume;
      $location.search("id", volume.volume_id);

      $scope.curVolumeData = volume;
    };

    $scope.invalidDelete = function () {
      if ($scope.curHostData && $scope.curHostData.no_expiration && $scope.curHostData.checkDelete !== "delete") {
        return true;
      };
      return false;
    };

    $scope.getTags = function () {
      $scope.curHostData.tags_to_delete = [];
      $scope.curHostData.tags_to_add = {};
      $scope.curHostData.userTags = {};
      if ($scope.curHostData.instance_tags === undefined) {
        return;
      }
      for (var i = 0; i < $scope.curHostData.instance_tags.length; i++) {
        let curTag = $scope.curHostData.instance_tags[i];
        if (curTag.can_be_modified) {
          $scope.curHostData.userTags[curTag.key] = curTag.value;
        }
      }
    }

    $scope.removeTag = function (key) {
      delete $scope.curHostData.userTags[key];
      // only add to delete list if key isn't dirty
      if ($scope.curHostData.instance_tags !== undefined) {
        for (var i = 0; i < $scope.curHostData.instance_tags.length; i++) {
          if ($scope.curHostData.instance_tags[i].key === key) {
            $scope.curHostData.tags_to_delete.push(key);
            return;
          }
        }
      }
    }

    $scope.addTag = function () {
      if ($scope.new_tag.key && $scope.new_tag.value) {
        $scope.curHostData.tags_to_add[$scope.new_tag.key] = $scope.new_tag.value;
        $scope.curHostData.userTags[$scope.new_tag.key] = $scope.new_tag.value;
        $scope.new_tag = {};
      }
    }

    $scope.validTag = function (key, value) {
      if (!key) {
        return false;
      }

      if (!value) {
        return false;
      }

      return true;
    }

    $scope.goToVolume = function (volume_id) {
      _.each($scope.volumes, function (volume) {
        if (volume.volume_id == volume_id) {
          $scope.setSelectedVolume(volume);
          $scope.setResourceType("volumes");
        }
      });
    }

    $scope.goToHost = function (host_id) {
      _.each($scope.hosts, function (host) {
        if (host.id == host_id) {
          $scope.setSelectedHost(host);
          $scope.setResourceType("hosts");
        }
      });
    }

    initializeModal = function (modal, title, action) {
      $scope.modalTitle = title;
      modal.on('shown.bs.modal', function () {
        $scope.modalOpen = true;
      });

      modal.on('hide.bs.modal', function () {
        $scope.modalOpen = false;
      });
    }

    attachEnterHandler = function (action) {
      $(document).keyup(function (ev) {
        if ($scope.modalOpen && ev.keyCode === 13) {
          if ($scope.currentResourceType == "hosts") {
            $scope.updateHostStatus(action);
          } else {
            $scope.updateVolume(action);
          }

          $('#spawn-modal').modal('hide');
        }
      });
    }

    $scope.openSpawnModal = function (opt) {
      $scope.modalOption = opt;
      $scope.modalOpen = true;

      var modal = $('#spawn-modal').modal('show');
      switch (opt) {
        case 'spawnHost':
          $scope.fetchUserKeys();
          if ($scope.spawnableDistros.length == 0) {
            $scope.fetchSpawnableDistros();
          }
          initializeModal(modal, 'Spawn Host');
          break;
        case 'terminateHost':
          $scope.curHostData.checkDelete = "";
          initializeModal(modal, 'Terminate Host');
          break;
        case 'stopHost':
          initializeModal(modal, 'Stop Host');
          attachEnterHandler('stop');
          break;
        case 'startHost':
          initializeModal(modal, 'Start Host');
          attachEnterHandler('start');
          break;
        case 'updateRDPPassword':
          initializeModal(modal, 'Set RDP Password')
          modal.on('shown.bs.modal', function () {
            $('#password-input').focus();
          })
          break;
      }
    };

    $scope.openVolumeModal = function (opt) {
      $scope.modalOption = opt;
      $scope.modalOpen = true;
      var modal = $('#spawn-modal').modal('show');
      switch (opt) {
        case 'createVolume':
          initializeModal(modal, 'Create Volume');
          break;
        case 'deleteVolume':
          initializeModal(modal, 'Delete Volume');
          attachEnterHandler('deleteVolume');
          break;
        case 'attachVolume':
          if ($scope.hosts.length > 0) {
            $scope.setAttachToHost($scope.hosts[0])
          }
          initializeModal(modal, 'Attach Volume');
          attachEnterHandler('attachVolume');
          break;
        case 'detachVolume':
          initializeModal(modal, 'Detach Volume');
          attachEnterHandler('detachVolume');
          break;
      }
    };

    if ($scope.spawnTask && $scope.spawnDistro) {
      // find the spawn distro in the spawnable distros list, if it's there,
      // pre-select it in the modal.
      $scope.spawnTaskChecked = true
      $scope.spawnTaskSyncChecked = $scope.spawnTask.can_sync;
      setTimeout(function () {
        $scope.fetchSpawnableDistros($scope.spawnDistro._id, function () {
          $scope.openSpawnModal('spawnHost')
        });
      }, 0)
    }
  }

]);<|MERGE_RESOLUTION|>--- conflicted
+++ resolved
@@ -16,11 +16,8 @@
     $scope.curVolumeData;
     $scope.maxHostsPerUser = $window.maxHostsPerUser;
     $scope.maxUnexpirableHostsPerUser = $window.maxUnexpirableHostsPerUser;
-<<<<<<< HEAD
     $scope.maxUnexpirableVolumesPerUser = $window.maxUnexpirableVolumesPerUser;
-=======
     $scope.maxVolumeSizePerUser = $window.maxVolumeSizePerUser;
->>>>>>> 8b70262c
     $scope.spawnReqSent = false;
     $scope.volumeReqSent = false;
     $scope.useTaskConfig = false;
@@ -621,7 +618,6 @@
       if (action === "attachVolume" && $scope.volumeAttachHost) {
         data.host_id = $scope.volumeAttachHost.id;
       }
-<<<<<<< HEAD
       if (action === "extendVolumeExpiration") {
         if ($scope.curVolumeData.no_expiration != $scope.curVolumeData.original_no_expiration) {
           action = $scope.curVolumeData.no_expiration? "setVolumeNoExpiration" : "setVolumeHasExpiration";
@@ -630,13 +626,9 @@
         }
       }
     
-      mciSpawnRestService.updateVolume(action, $scope.curVolumeData.volume_id, data,
-      {
-=======
       mciSpawnRestService.updateVolume(
         action,
         $scope.curVolumeData.volume_id, data, {
->>>>>>> 8b70262c
           success: function (resp) {
             $window.location.reload();
           },
