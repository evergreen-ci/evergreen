--- conflicted
+++ resolved
@@ -33,11 +33,7 @@
   }
 
   $scope.plannerVersions = [{
-<<<<<<< HEAD
-   'id': "legacy",
-=======
-    'id': "legacy",
->>>>>>> 57f5b7e3
+    'id': "legacy"
     'display': 'Legacy '
   }, {
     'id': "revised",
@@ -547,15 +543,12 @@
 mciModule.filter("versionDisplay", function() {
   return function(version, scope) {
     return scope.getKeyDisplay('plannerVersions', version);
-<<<<<<< HEAD
   }
 });
 
 mciModule.filter('taskOrderingDisplay', function() {
   return function(taskOrdering, scope) {
     return scope.getKeyDisplay('taskOrderings', taskOrdering);
-=======
->>>>>>> 57f5b7e3
   }
 });
 
