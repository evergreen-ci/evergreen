mciModule.controller('DistrosCtrl', function($scope, $window, $location, $anchorScroll, $filter, mciDistroRestService) {

  $scope.readOnly = !$window.isSuperUser;

  $scope.distros = $window.distros;
  $scope.containerPoolDistros = $window.containerPoolDistros;
  $scope.containerPoolIds = $window.containerPoolIds;

  for (var i = 0; i < $scope.distros.length; i++) {
    $scope.distros[i].pool_size = $scope.distros[i].pool_size || 0;
    $scope.distros[i].finder_settings = $scope.distros[i].finder_settings || {};
    $scope.distros[i].finder_settings.version = $scope.distros[i].finder_settings.version || "legacy";
    $scope.distros[i].planner_settings = $scope.distros[i].planner_settings || {};
    $scope.distros[i].planner_settings.minimum_hosts = $scope.distros[i].planner_settings.minimum_hosts || 0;
    $scope.distros[i].planner_settings.version = $scope.distros[i].planner_settings.version || "legacy";
    $scope.distros[i].bootstrap_method = $scope.distros[i].bootstrap_method || 'legacy-ssh';
<<<<<<< HEAD
    $scope.distros[i].communication_method = $scope.distros[i].communication_method || 'legacy-ssh';
=======
>>>>>>> c2a86f46
  }

  $scope.planner_versions = [{
   'id': "legacy",
    'display': 'Legacy '
  }, {
    'id': "tunable",
    'display': 'Tunable '
  }];

  $scope.providers = [{
    'id': 'ec2-auto',
    'display': 'EC2 Auto'
  }, {
    'id': 'ec2-ondemand',
    'display': 'EC2 On-Demand'
  }, {
    'id': 'ec2-spot',
    'display': 'EC2 Spot'
  }, {
    'id': 'static',
    'display': 'Static IP/VM'
  }, {
    'id': 'docker',
    'display': 'Docker'
  }, {
    'id': 'openstack',
    'display': 'OpenStack'
  }, {
    'id': 'gce',
    'display': 'Google Compute'
  }, {
    'id': 'vsphere',
    'display': 'VMware vSphere'
  }];

  $scope.architectures = [{
    'id': 'windows_amd64',
    'display': 'Windows 64-bit'
  }, {
    'id': 'linux_ppc64le',
    'display': 'Linux PowerPC 64-bit'
  }, {
    'id': 'linux_s390x',
    'display': 'Linux zSeries'
  }, {
    'id': 'linux_arm64',
    'display': 'Linux ARM 64-bit'
  }, {
    'id': 'windows_386',
    'display': 'Windows 32-bit'
  }, {
    'id': 'darwin_amd64',
    'display': 'OSX 64-bit'
  }, {
    'id': 'linux_amd64',
    'display': 'Linux 64-bit'
  }, {
    'id': 'linux_386',
    'display': 'Linux 32-bit'
  }];

  $scope.bootstrapMethods = [{
      'id': 'legacy-ssh',
      'display': 'Legacy SSH'
    }, {
      'id': 'ssh',
      'display': 'SSH'
    }, {
      'id': 'preconfigured-image',
      'display': 'Preconfigured Image'
    }, {
      'id': 'user-data',
      'display': 'User Data'
    }, {
  }];

  $scope.communicationMethods = [{
      'id': 'legacy-ssh',
      'display': 'Legacy SSH'
  }, {
      'id': 'ssh',
      'display': 'SSH'
  }, {
      'id': 'rpc',
      'display': 'RPC'
  }]

  $scope.ids = [];

  $scope.keys = [];

  $scope.modalOpen = false;

  $scope.$on('$locationChangeStart', function(event) {
    $scope.hashLoad();
  });

  $scope.hashLoad = function() {
    var distroHash = $location.hash();
    if (distroHash) {
      // If the distro exists, load it.
      var distro = $scope.getDistroById(distroHash);
      if (distro) {
    $scope.activeDistro = distro;
    return;
      }
    }
    // Default to the first distro.
    $scope.setActiveDistro($scope.distros[0]);
  };

  $scope.setActiveDistro = function(distro) {
    $scope.activeDistro = distro;
    $location.hash(distro._id);
  };

  $scope.getDistroById = function(id) {
    return _.find($scope.distros, function(distro) {
    return distro._id === id;
    });
  };

  $scope.initOptions = function() {
    var keys = [];

    if ($window.keys !== null) {
      keys = Object.keys($window.keys);
    }

    for (var i = 0; i < $scope.distros.length; i++) {
      $scope.ids.push($scope.distros[i]._id);
    }

    for (var i = 0; i < keys.length; i++) {
      $scope.keys.push({
    name: keys[i],
    location: $window.keys[keys[i]],
      });
    }
  };

  $scope.isUnique = function(id) {
    return $scope.ids.indexOf(id) == -1;
  };

  $scope.setKeyValue = function(key, value) {
    $scope.activeDistro[key] = value;
  };

  $scope.getKeyDisplay = function(key, display) {
    for (var i = 0; i < $scope[key].length; i++) {
      if ($scope[key][i].id === display) {
    return $scope[key][i].display;
      }
    }
    return display;
  };

  $scope.addHost = function() {
    if ($scope.activeDistro.settings == null) {
      $scope.activeDistro.settings = {};
    }
    if ($scope.activeDistro.settings.hosts == null) {
      $scope.activeDistro.settings.hosts = [];
    }
    $scope.activeDistro.settings.hosts.push({});
    $scope.scrollElement('#hosts-table');
  }

  $scope.removeHost = function(host) {
    var index = $scope.activeDistro.settings.hosts.indexOf(host);
    $scope.activeDistro.settings.hosts.splice(index, 1);
  }

  $scope.addMount = function(mount_point) {
    if ($scope.activeDistro.settings == null) {
      $scope.activeDistro.settings = {};
    }
    if ($scope.activeDistro.settings.mount_points == null) {
      $scope.activeDistro.settings.mount_points = [];
    }
    $scope.activeDistro.settings.mount_points.push({});
    $scope.scrollElement('#mounts-table');
  }

  $scope.scrollElement = function(elt) {
    $(elt).animate({
      scrollTop: $(elt)[0].scrollHeight
    }, 'slow');
  }

  $scope.removeMount = function(mount_point) {
    var index = $scope.activeDistro.settings.mount_points.indexOf(mount_point);
    $scope.activeDistro.settings.mount_points.splice(index, 1);
  }

  $scope.addInstanceSSHKey = function(ssh_key) {
    if ($scope.activeDistro.settings == null) {
      $scope.activeDistro.settings = {};
    }
    if ($scope.activeDistro.settings.ssh_keys == null) {
      $scope.activeDistro.settings.ssh_keys = [];
    }
    $scope.activeDistro.settings.ssh_keys.push({});
    $scope.scrollElement('#ssh-keys-table');
  }

  $scope.removeInstanceSSHKey = function(ssh_key) {
    var index = $scope.activeDistro.settings.ssh_keys.indexOf(ssh_key);
    $scope.activeDistro.settings.ssh_keys.splice(index, 1);
  }

  $scope.addNetworkTag = function(tag) {
    if ($scope.activeDistro.settings == null) {
      $scope.activeDistro.settings = {};
    }
    if ($scope.activeDistro.settings.network_tags == null) {
      $scope.activeDistro.settings.network_tags = [];
    }
    $scope.activeDistro.settings.network_tags.push('');
    $scope.scrollElement('#network-tags-table');
  }

  $scope.removeNetworkTag = function(tag) {
    var index = $scope.activeDistro.settings.network_tags.indexOf(tag);
    $scope.activeDistro.settings.network_tags.splice(index, 1);
  }

  $scope.addSSHOption = function() {
    if ($scope.activeDistro.ssh_options == null) {
      $scope.activeDistro.ssh_options = [];
    }
    $scope.activeDistro.ssh_options.push('');
    $scope.scrollElement('#ssh-options-table');
  }

  $scope.removeSSHOption = function(ssh_option) {
    var index = $scope.activeDistro.ssh_options.indexOf(ssh_option);
    $scope.activeDistro.ssh_options.splice(index, 1);
  }

  $scope.addExpansion = function(expansion) {
    if ($scope.activeDistro.expansions == null) {
      $scope.activeDistro.expansions = [];
    }
    $scope.activeDistro.expansions.push({});
    $scope.scrollElement('#expansions-table');
  }

  $scope.removeExpansion = function(expansion) {
    var index = $scope.activeDistro.expansions.indexOf(expansion);
    $scope.activeDistro.expansions.splice(index, 1);
  }

  $scope.saveConfiguration = function() {
    if ($scope.activeDistro.new) {
      mciDistroRestService.addDistro(
    $scope.activeDistro, {
      success: function(resp) {
        $window.location.reload(true);
      },
      error: function(resp) {
        $window.location.reload(true);
        console.log(resp.data.error);
      }
    }
      );
    } else {
      mciDistroRestService.modifyDistro(
      $scope.activeDistro._id,
      $scope.activeDistro,
      $scope.shouldDeco,
    {
      success: function(resp) {
        $window.location.reload(true);
      },
      error: function(resp) {
        $window.location.reload(true);
        console.log(resp.data.error);
      }
    }
      );
    }
    // this will reset the location hash to the new one in case the _id is changed.
    $scope.setActiveDistro($scope.activeDistro)
  };

  $scope.removeConfiguration = function() {
    mciDistroRestService.removeDistro(
      $scope.activeDistro._id,
      $scope.shouldDeco,
      {
    success: function(resp) {
      $window.location.reload(true);
    },
    error: function(resp) {
      $window.location.reload(true);
      console.log(resp.data.error);
    }
      }
    );
  };

  $scope.newDistro = function() {
    if (!$scope.hasNew) {
      var defaultOptions = {
        '_id': 'new distro',
        'arch': 'linux_amd64',
        'provider': 'ec2',
        'bootstrap_method': 'legacy-ssh',
        'communication_method': 'legacy-ssh',
        'settings': {},
        'new': true,
      };

      if ($scope.keys.length != 0) {
    defaultOptions.ssh_key = $scope.keys[0].name;
      }
      $scope.distros.unshift(defaultOptions);
      $scope.hasNew = true;
    }
    $scope.setActiveDistro($scope.distros[0]);
    $('#distros-list-container').animate({ scrollTop: 0 }, 'slow');
    $anchorScroll();
  };

  $scope.copyDistro = function(){
    if (!$scope.hasNew) {
      var newDistro = {
        'arch': $scope.activeDistro.arch,
        'work_dir': $scope.activeDistro.work_dir,
        'provider': $scope.activeDistro.provider,
        'new': true,
        'user': $scope.activeDistro.user,
        'ssh_key': $scope.activeDistro.ssh_key,
        'ssh_options': $scope.activeDistro.ssh_options,
        'setup': $scope.activeDistro.setup,
        'setup': $scope.activeDistro.teardown,
        'setup': $scope.activeDistro.user_data,
        'pool_size': $scope.activeDistro.pool_size,
        'setup_as_sudo' : $scope.activeDistro.setup_as_sudo,
        'bootstrap_method': $scope.activeDistro.bootstrap_method,
        'communication_method': $scope.activeDistro.communication_method,
      };
      newDistro.settings = _.clone($scope.activeDistro.settings);
      newDistro.expansions = _.clone($scope.activeDistro.expansions);
      newDistro.planner_settings = _.clone($scope.activeDistro.planner_settings);

      $scope.distros.unshift(newDistro);
      $scope.hasNew = true;
      $scope.setActiveDistro($scope.distros[0]);
      $('#distros-list-container').animate({ scrollTop: 0 }, 'slow');
      $anchorScroll();
      }
    }


  $scope.openConfirmationModal = function(option) {
    $scope.confirmationOption = option;
    $scope.modalTitle = 'Configuration';
    var modal = $('#admin-modal').modal('show');

    if (option === 'removeDistro') {
      if (modal.data('bs.modal').isShown) {
    $scope.modalOpen = true;
      } else {
    $scope.modalOpen = false;
      }
    }

    $(document).keyup(function(ev) {
      if ($scope.modalOpen && ev.keyCode === 13) {
    if ($scope.confirmationOption === 'removeDistro') {
      $scope.removeConfiguration();
      $('#admin-modal').modal('hide');
    }
      }
    });
  }

  $scope.checkPortRange = function(min, max) {
    if ($scope.form.portRange.minPort.$invalid || $scope.form.portRange.maxPort.$invalid) {
    return false
    }
    return (!min && !max) || (min >= 0 && min <= max);
  }

  $scope.checkPoolID = function(id) {
    if ($scope.form.poolID.$invalid) {
      return false
    }
    return $scope.containerPoolIds.includes(id)
  }

  $scope.displayContainerPool = function(id){
    return ($filter('filter')($window.containerPools, {'id':id}))[0];
  };

  // checks that the form is valid for the given active distro
  $scope.validForm = function() {
    if ($scope.activeDistro.provider.startsWith('ec2')) {
      return $scope.validSecurityGroup() && $scope.validSubnetId;
    }
    return true;
  }

  // if a security group is in a vpc it needs to be the id which starts with 'sg-'
  $scope.validSecurityGroup = function(){
    if ($scope.activeDistro){
      if ($scope.activeDistro.settings.is_vpc && $scope.activeDistro.settings.security_group_ids){
        for (var i = 0; i < $scope.activeDistro.settings.security_group_ids.length; i++) {
          if ($scope.activeDistro.settings.security_group_ids[i].substring(0,3) !== "sg-") {
            return false
          }
        }
     }
   }
   return true
 };

    // if a security group is in a vpc it needs to be the id which starts with 'subnet-'
    $scope.validSubnetId = function(){
      if ($scope.activeDistro){
    if ($scope.activeDistro.settings.is_vpc) {
      return $scope.activeDistro.settings.subnet_id.substring(0,7) == 'subnet-';
    }
      }
      return true
    };

  // scroll to top of window on page reload
  $(window).on('beforeunload', function() {
    $(window).scrollTop(0);
  });

});

mciModule.directive('removeDistro', function() {
  return {
    restrict: 'E',
    template: '<div class="row">' +
      ' <div class="col-lg-12">' +
      '   <div>' +
      '     Are you sure you want to remove [[activeDistro._id]]?' +
      '     <div style="float:right">' +
      '       <button type="button" class="btn btn-danger" style="float: right;" data-dismiss="modal">Cancel</button>' +
      '       <button type="button" class="btn btn-primary" style="float: right; margin-right: 10px;" ng-click="removeConfiguration()">Yes</button>' +
      '     </div>' +
      '   </div>' +
      ' </div>' +
      '</div>'
  }
});

mciModule.filter("providerDisplay", function() {
  return function(provider, scope) {
    return scope.getKeyDisplay('providers', provider);
  }
});

mciModule.filter("archDisplay", function() {
  return function(arch, scope) {
    return scope.getKeyDisplay('architectures', arch);
  }
});

mciModule.filter("versionDisplay", function() {
  return function(version, scope) {
    return scope.getKeyDisplay('planner_versions', version);
  }
});

mciModule.filter('bootstrapMethodDisplay', function() {
  return function(bootstrapMethod, scope) {
    return scope.getKeyDisplay('bootstrapMethods', bootstrapMethod);
  }
});

mciModule.filter('communicationMethodDisplay', function() {
  return function(communicationMethod, scope) {
    return scope.getKeyDisplay('communicationMethods', communicationMethod);
  }
});

mciModule.directive('unique', function() {
  return {
    require: 'ngModel',
    link: function(scope, elm, attrs, ctrl) {
      ctrl.$parsers.unshift(function(value) {
    var valid = scope.isUnique(value);
    ctrl.$setValidity('unique', valid);
    return value;
      });
      ctrl.$formatters.unshift(function(value) {
    var valid = scope.isUnique(value);
    ctrl.$setValidity('unique', valid);
    return value;
      });
    }
  };
});<|MERGE_RESOLUTION|>--- conflicted
+++ resolved
@@ -14,10 +14,7 @@
     $scope.distros[i].planner_settings.minimum_hosts = $scope.distros[i].planner_settings.minimum_hosts || 0;
     $scope.distros[i].planner_settings.version = $scope.distros[i].planner_settings.version || "legacy";
     $scope.distros[i].bootstrap_method = $scope.distros[i].bootstrap_method || 'legacy-ssh';
-<<<<<<< HEAD
     $scope.distros[i].communication_method = $scope.distros[i].communication_method || 'legacy-ssh';
-=======
->>>>>>> c2a86f46
   }
 
   $scope.planner_versions = [{
