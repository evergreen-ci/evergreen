mciModule.controller('DistrosCtrl', function($scope, $window, $http, $location, $anchorScroll, $filter, mciDistroRestService) {

  $scope.superUser = $window.isSuperUser;
  $scope.distroIds = $window.distroIds;
  $scope.containerPoolDistros = $window.containerPoolDistros;
  $scope.containerPoolIds = $window.containerPoolIds;
<<<<<<< HEAD
  newId = "new distro"
=======

  for (var i = 0; i < $scope.distros.length; i++) {
    // Host Allocator Settings
    $scope.distros[i].host_allocator_settings = $scope.distros[i].host_allocator_settings || {};
    $scope.distros[i].host_allocator_settings.version = $scope.distros[i].host_allocator_settings.version || 'utilization';
    $scope.distros[i].host_allocator_settings.minimum_hosts = $scope.distros[i].host_allocator_settings.minimum_hosts || 0;
    $scope.distros[i].host_allocator_settings.maximum_hosts = $scope.distros[i].host_allocator_settings.maximum_hosts || 0;
    $scope.distros[i].host_allocator_settings.acceptable_host_idle_time = $scope.distros[i].host_allocator_settings.acceptable_host_idle_time || 0;
    // Convert from nanoseconds (time.Duration) to seconds (UI display units) for the relevant host_allocator_settings' fields.
    if ($scope.distros[i].host_allocator_settings.acceptable_host_idle_time > 0) {
      $scope.distros[i].host_allocator_settings.acceptable_host_idle_time /= 1e9;

    }
    // Planner Settings
    $scope.distros[i].planner_settings = $scope.distros[i].planner_settings || {};
    $scope.distros[i].planner_settings.version = $scope.distros[i].planner_settings.version || 'legacy';
    $scope.distros[i].planner_settings.target_time = $scope.distros[i].planner_settings.target_time || 0;
    $scope.distros[i].planner_settings.patch_factor = $scope.distros[i].planner_settings.patch_factor || 0;
    $scope.distros[i].planner_settings.time_in_queue_factor = $scope.distros[i].planner_settings.time_in_queue_factor || 0;
    $scope.distros[i].planner_settings.expected_runtime_factor = $scope.distros[i].planner_settings.expected_runtime_factor || 0;
    // Convert from nanoseconds (time.Duration) to seconds (UI display units) for the relevant planner_settings' fields.
    if ($scope.distros[i].planner_settings.target_time > 0) {
      $scope.distros[i].planner_settings.target_time /= 1e9;
    }
    $scope.distros[i].planner_settings.group_versions = $scope.distros[i].planner_settings.group_versions;
    $scope.distros[i].planner_settings.task_ordering = $scope.distros[i].planner_settings.task_ordering || 'interleave';
    // Finder Settings
    $scope.distros[i].finder_settings = $scope.distros[i].finder_settings || {};
    $scope.distros[i].finder_settings.version = $scope.distros[i].finder_settings.version || 'legacy';
    // Dispatcher Settings
    $scope.distros[i].dispatcher_settings = $scope.distros[i].dispatcher_settings || {};
    $scope.distros[i].dispatcher_settings.version = $scope.distros[i].dispatcher_settings.version || 'revised';
    $scope.distros[i].bootstrap_settings.method = $scope.distros[i].bootstrap_settings.method || 'legacy-ssh';
    $scope.distros[i].bootstrap_settings.communication = $scope.distros[i].bootstrap_settings.communication || 'legacy-ssh';
    $scope.distros[i].clone_method = $scope.distros[i].clone_method || 'legacy-ssh';
  }
>>>>>>> 551d279c

  $scope.hostAllocatorVersions = [{
    'id': 'utilization',
    'display': 'Utilization '
  }];

  $scope.finderVersions = [{
    'id': 'legacy',
    'display': 'Legacy '
  }, {
    'id': 'parallel',
    'display': 'Parallel '
  }, {
    'id': 'pipeline',
    'display': 'Pipeline '
  }, {
    'id': 'alternate',
    'display': 'Alternate '
  }];

  $scope.plannerVersions = [{
    'id': 'legacy',
    'display': 'Legacy '
  }, {
    'id': 'tunable',
    'display': 'Tunable '
  }];

  $scope.dispatcherVersions = [{
    'id': 'revised',
    'display': 'Revised '
  }, {
    'id': 'revised-with-dependencies',
    'display': 'Revised w/Dependencies '
  }];

  $scope.taskOrderings = [{
    'id': '',
    'display': ' '
  }, {
   'id': 'interleave',
    'display': 'Interleave '
  }, {
    'id': 'mainlinefirst',
    'display': 'Mainline First '
  }, {
    'id': 'patchfirst',
    'display': 'Patch First '
  }];

  $scope.providers = [{
    'id': 'ec2-auto',
    'display': 'EC2 Auto'
  }, {
    'id': 'ec2-ondemand',
    'display': 'EC2 On-Demand'
  }, {
    'id': 'ec2-spot',
    'display': 'EC2 Spot'
  }, {
    'id': 'ec2-fleet',
    'display': 'EC2 Fleet'
  }, {
    'id': 'static',
    'display': 'Static IP/VM'
  }, {
    'id': 'docker',
    'display': 'Docker'
  }, {
    'id': 'openstack',
    'display': 'OpenStack'
  }, {
    'id': 'gce',
    'display': 'Google Compute'
  }, {
    'id': 'vsphere',
    'display': 'VMware vSphere'
  }];

  $scope.architectures = [{
    'id': 'windows_amd64',
    'display': 'Windows 64-bit'
  }, {
    'id': 'linux_ppc64le',
    'display': 'Linux PowerPC 64-bit'
  }, {
    'id': 'linux_s390x',
    'display': 'Linux zSeries'
  }, {
    'id': 'linux_arm64',
    'display': 'Linux ARM 64-bit'
  }, {
    'id': 'windows_386',
    'display': 'Windows 32-bit'
  }, {
    'id': 'darwin_amd64',
    'display': 'OSX 64-bit'
  }, {
    'id': 'linux_amd64',
    'display': 'Linux 64-bit'
  }, {
    'id': 'linux_386',
    'display': 'Linux 32-bit'
  }];

  $scope.bootstrapMethods = [{
      'id': 'legacy-ssh',
      'display': 'Legacy SSH'
    }, {
      'id': 'ssh',
      'display': 'SSH'
    }, {
      'id': 'preconfigured-image',
      'display': 'Preconfigured Image'
    }, {
      'id': 'user-data',
      'display': 'User Data'
    }, {
  }];

  $scope.communicationMethods = [{
      'id': 'legacy-ssh',
      'display': 'Legacy SSH'
  }, {
      'id': 'ssh',
      'display': 'SSH'
  }, {
      'id': 'rpc',
      'display': 'RPC'
  }]

    $scope.cloneMethods = [{
      'id': 'legacy-ssh',
      'display': 'Legacy SSH'
    }, {
      'id':  'oauth',
      'display': 'OAuth Token'
    }]

  $scope.ids = [];

  $scope.keys = [];

  $scope.modalOpen = false;

  $scope.$on('$locationChangeStart', function(event) {
    $scope.hashLoad();
  });

  $scope.hashLoad = function() {
    var distroHash = $location.hash();
    if (distroHash) {
      // If the distro exists, load it.
      if (distroHash == newId && $scope.tempDistro) {
          $scope.activeDistro = $scope.tempDistro;
      } else if (distroHash != newId) {
        $scope.getDistroById(distroHash).then(function(distro) {
          if (distro) {
            $scope.readOnly = (!$window.aclEnabled && !$window.isSuperUser) || ($window.aclEnabled && distro.permissions.distro_settings < 20)
            $scope.activeDistro = distro.distro;
          }
        });
      }
    } else {
      // default to first id
      $scope.setActiveDistroId($scope.distroIds[0]);
    }
  };

  $scope.setActiveDistroId = function(id) {
    $location.hash(id);
  };

  $scope.getDistroById = function(id) {
    if ($scope.tempDistro && $scope.tempDistro._id == id) {
        return
    }
    return $http.get('/distros/' + id).then(
      function(resp){
        var distro = resp.data
        if (distro.distro) {
          distro.distro.pool_size = distro.distro.pool_size || 0;
          // Host Allocator Settings
          distro.distro.host_allocator_settings = distro.distro.host_allocator_settings || {};
          distro.distro.host_allocator_settings.version = distro.distro.host_allocator_settings.version || 'utilization';
          distro.distro.host_allocator_settings.minimum_hosts = distro.distro.host_allocator_settings.minimum_hosts || 0;
          distro.distro.host_allocator_settings.maximum_hosts = distro.distro.host_allocator_settings.maximum_hosts || 0;
          distro.distro.host_allocator_settings.acceptable_host_idle_time = distro.distro.host_allocator_settings.acceptable_host_idle_time || 0;
          // Convert from nanoseconds (time.Duration) to seconds (UI display units) for the relevant host_allocator_settings' fields.
          if (distro.distro.host_allocator_settings.acceptable_host_idle_time > 0) {
            distro.distro.host_allocator_settings.acceptable_host_idle_time /= 1e9;

          }
          // Planner Settings
          distro.distro.planner_settings = distro.distro.planner_settings || {};
          distro.distro.planner_settings.version = distro.distro.planner_settings.version || 'legacy';
          distro.distro.planner_settings.target_time = distro.distro.planner_settings.target_time || 0;
          distro.distro.planner_settings.patch_factor = distro.distro.planner_settings.patch_factor || 0;
          distro.distro.planner_settings.time_in_queue_factor = distro.distro.planner_settings.time_in_queue_factor || 0;
          distro.distro.planner_settings.expected_runtime_factor = distro.distro.planner_settings.expected_runtime_factor || 0;
          // Convert from nanoseconds (time.Duration) to seconds (UI display units) for the relevant planner_settings' fields.
          if (distro.distro.planner_settings.target_time > 0) {
            distro.distro.planner_settings.target_time /= 1e9;
          }
          distro.distro.planner_settings.group_versions = distro.distro.planner_settings.group_versions;
          distro.distro.planner_settings.task_ordering = distro.distro.planner_settings.task_ordering || 'interleave';
          // Finder Settings
          distro.distro.finder_settings = distro.distro.finder_settings || {};
          distro.distro.finder_settings.version = distro.distro.finder_settings.version || 'legacy';
          // Dispatcher Settings
          distro.distro.dispatcher_settings = distro.distro.dispatcher_settings || {};
          distro.distro.dispatcher_settings.version = distro.distro.dispatcher_settings.version || 'revised';
          distro.distro.bootstrap_settings.method = distro.distro.bootstrap_settings.method || 'legacy-ssh';
          distro.distro.bootstrap_settings.communication = distro.distro.bootstrap_settings.communication || 'legacy-ssh';
          distro.distro.clone_method = distro.distro.clone_method || 'legacy-ssh';
        }
        return distro
    },
    function(resp){
      console.log(resp.status)
    });
  };

  $scope.initOptions = function() {
    var keys = [];

    if ($window.keys !== null) {
      keys = Object.keys($window.keys);
    }

    for (var i = 0; i < $scope.distroIds.length; i++) {
      $scope.ids.push($scope.distroIds[i]);
    }

    for (var i = 0; i < keys.length; i++) {
      $scope.keys.push({
    name: keys[i],
    location: $window.keys[keys[i]],
      });
    }
  };

  $scope.isUnique = function(id) {
    return $scope.ids.indexOf(id) == -1;
  };

  $scope.setKeyValue = function(key, value) {
    $scope.activeDistro[key] = value;
  };

  $scope.getKeyDisplay = function(key, display) {
    for (var i = 0; i < $scope[key].length; i++) {
      if ($scope[key][i].id === display) {
        return $scope[key][i].display;
      }
    }
    return display;
  };

  $scope.addHost = function() {
    if ($scope.activeDistro.settings == null) {
      $scope.activeDistro.settings = {};
    }
    if ($scope.activeDistro.settings.hosts == null) {
      $scope.activeDistro.settings.hosts = [];
    }
    $scope.activeDistro.settings.hosts.push({});
    $scope.scrollElement('#hosts-table');
  }

  $scope.removeHost = function(host) {
    var index = $scope.activeDistro.settings.hosts.indexOf(host);
    $scope.activeDistro.settings.hosts.splice(index, 1);
  }

  $scope.addMount = function(mount_point) {
    if ($scope.activeDistro.settings == null) {
      $scope.activeDistro.settings = {};
    }
    if ($scope.activeDistro.settings.mount_points == null) {
      $scope.activeDistro.settings.mount_points = [];
    }
    $scope.activeDistro.settings.mount_points.push({});
    $scope.scrollElement('#mounts-table');
  }

  $scope.scrollElement = function(elt) {
    $(elt).animate({
      scrollTop: $(elt)[0].scrollHeight
    }, 'slow');
  }

  $scope.removeMount = function(mount_point) {
    var index = $scope.activeDistro.settings.mount_points.indexOf(mount_point);
    $scope.activeDistro.settings.mount_points.splice(index, 1);
  }

  $scope.addInstanceSSHKey = function(ssh_key) {
    if ($scope.activeDistro.settings == null) {
      $scope.activeDistro.settings = {};
    }
    if ($scope.activeDistro.settings.ssh_keys == null) {
      $scope.activeDistro.settings.ssh_keys = [];
    }
    $scope.activeDistro.settings.ssh_keys.push({});
    $scope.scrollElement('#ssh-keys-table');
  }

  $scope.removeInstanceSSHKey = function(ssh_key) {
    var index = $scope.activeDistro.settings.ssh_keys.indexOf(ssh_key);
    $scope.activeDistro.settings.ssh_keys.splice(index, 1);
  }

  $scope.addNetworkTag = function(tag) {
    if ($scope.activeDistro.settings == null) {
      $scope.activeDistro.settings = {};
    }
    if ($scope.activeDistro.settings.network_tags == null) {
      $scope.activeDistro.settings.network_tags = [];
    }
    $scope.activeDistro.settings.network_tags.push('');
    $scope.scrollElement('#network-tags-table');
  }

  $scope.removeNetworkTag = function(tag) {
    var index = $scope.activeDistro.settings.network_tags.indexOf(tag);
    $scope.activeDistro.settings.network_tags.splice(index, 1);
  }

  $scope.addSSHOption = function() {
    if ($scope.activeDistro.ssh_options == null) {
      $scope.activeDistro.ssh_options = [];
    }
    $scope.activeDistro.ssh_options.push('');
    $scope.scrollElement('#ssh-options-table');
  }

  $scope.addDistroAlias = function() {
    if ($scope.activeDistro.aliases == null) {
      $scope.activeDistro.aliases = [];
    }
    $scope.activeDistro.aliases.push('');
    $scope.scrollElement('#distro-aliases-table');
  }

  $scope.removeDistroAlias = function(alias_name) {
    var index = $scope.activeDistro.aliases.indexOf(alias_name);
    $scope.activeDistro.aliases.splice(index, 1);
  }

  $scope.removeSSHOption = function(ssh_option) {
    var index = $scope.activeDistro.ssh_options.indexOf(ssh_option);
    $scope.activeDistro.ssh_options.splice(index, 1);
  }

  $scope.addExpansion = function(expansion) {
    if ($scope.activeDistro.expansions == null) {
      $scope.activeDistro.expansions = [];
    }
    $scope.activeDistro.expansions.push({});
    $scope.scrollElement('#expansions-table');
  }

  $scope.removeExpansion = function(expansion) {
    var index = $scope.activeDistro.expansions.indexOf(expansion);
    $scope.activeDistro.expansions.splice(index, 1);
  }

  $scope.saveConfiguration = function() {
    // Convert from UI display units (seconds) to nanoseconds (time.Duration) for relevant *_settings' fields.
    if($scope.activeDistro.planner_settings.target_time > 0) {
      $scope.activeDistro.planner_settings.target_time *= 1e9
    }
    if($scope.activeDistro.host_allocator_settings.acceptable_host_idle_time > 0) {
      $scope.activeDistro.host_allocator_settings.acceptable_host_idle_time *= 1e9
    }
    if ($scope.activeDistro.new) {
      mciDistroRestService.addDistro(
      $scope.activeDistro, {
      success: function(resp) {
        $window.location.reload(true);
      },
      error: function(resp) {
        $window.location.reload(true);
        console.log(resp.data.error);
        }
      }
      );
    } else {
      mciDistroRestService.modifyDistro(
      $scope.activeDistro._id,
      $scope.activeDistro,
      $scope.shouldDeco,
    {
      success: function(resp) {
        $window.location.reload(true);
      },
      error: function(resp) {
        $window.location.reload(true);
        console.log(resp.data.error);
      }
    }
      );
    }
    // this will reset the location hash to the new one in case the _id is changed.
    $scope.setActiveDistroId($scope.activeDistro._id)
  };

  $scope.removeConfiguration = function() {
    mciDistroRestService.removeDistro(
      $scope.activeDistro._id,
      $scope.shouldDeco,
      {
    success: function(resp) {
      $window.location.reload(true);
    },
    error: function(resp) {
      $window.location.reload(true);
      console.log(resp.data.error);
    }
      }
    );
  };

  $scope.newDistro = function() {
    if (!$scope.tempDistro) {
      var defaultOptions = {
        '_id': newId,
        'arch': 'linux_amd64',
        'provider': 'ec2',
        'bootstrap_settings': {
            'method': 'legacy-ssh',
            'communication': 'legacy-ssh'
        },
        'clone_method': 'legacy-ssh',
        'settings': {},
        'finder_settings': {
          'version': 'legacy'
        },
        'planner_settings': {
          'version': 'legacy',
        },
        'dispatcher_settings': {
          'version': 'revised'
        },
        'host_allocator_settings': {
          'version': 'utilization'
        },
        'new': true,
      };

      if ($scope.keys.length != 0) {
        defaultOptions.ssh_key = $scope.keys[0].name;
      }
      $scope.tempDistro = defaultOptions;
      $scope.distroIds.unshift(defaultOptions._id);
      $scope.setActiveDistroId(defaultOptions._id);
    }
    $scope.setActiveDistroId($scope.distroIds[0]);
    $('#distros-list-container').animate({ scrollTop: 0 }, 'slow');
    $anchorScroll();
  };

  $scope.copyDistro = function(){
    if (!$scope.tempDistro) {
      var newDistro = {
        '_id': newId,
        'arch': $scope.activeDistro.arch,
        'work_dir': $scope.activeDistro.work_dir,
        'provider': $scope.activeDistro.provider,
        'new': true,
        'user': $scope.activeDistro.user,
        'ssh_key': $scope.activeDistro.ssh_key,
        'ssh_options': $scope.activeDistro.ssh_options,
        'setup': $scope.activeDistro.setup,
        'setup': $scope.activeDistro.teardown,
        'setup': $scope.activeDistro.user_data,
        'setup_as_sudo' : $scope.activeDistro.setup_as_sudo,
        'bootstrap_settings': $scope.activeDistro.bootstrap_settings,
        'clone_method': $scope.activeDistro.clone_method,
      };
      newDistro.settings = _.clone($scope.activeDistro.settings);
      newDistro.expansions = _.clone($scope.activeDistro.expansions);
      newDistro.planner_settings = _.clone($scope.activeDistro.planner_settings);
      newDistro.finder_settings = _.clone($scope.activeDistro.finder_settings);
      newDistro.dispatcher_settings = _.clone($scope.activeDistro.dispatcher_settings);
      newDistro.host_allocator_settings = _.clone($scope.activeDistro.host_allocator_setting);

      $scope.distroIds.unshift(newDistro._id);
      $scope.tempDistro = newDistro;
      $scope.setActiveDistroId(newDistro._id);
      $('#distros-list-container').animate({ scrollTop: 0 }, 'slow');
      $anchorScroll();
    }
  }

  $scope.openConfirmationModal = function(option) {
    $scope.confirmationOption = option;
    $scope.modalTitle = 'Configuration';
    var modal = $('#admin-modal').modal('show');

    if (option === 'removeDistro') {
      if (modal.data('bs.modal').isShown) {
    $scope.modalOpen = true;
      } else {
    $scope.modalOpen = false;
      }
    }

    $(document).keyup(function(ev) {
      if ($scope.modalOpen && ev.keyCode === 13) {
    if ($scope.confirmationOption === 'removeDistro') {
      $scope.removeConfiguration();
      $('#admin-modal').modal('hide');
    }
      }
    });
  }

  $scope.checkPortRange = function(min, max) {
    if ($scope.form.portRange.minPort.$invalid || $scope.form.portRange.maxPort.$invalid) {
    return false
    }
    return (!min && !max) || (min >= 0 && min <= max);
  }

  $scope.checkPoolID = function(id) {
    if ($scope.form.poolID.$invalid) {
      return false
    }
    return $scope.containerPoolIds.includes(id)
  }

  $scope.displayContainerPool = function(id){
    return ($filter('filter')($window.containerPools, {'id':id}))[0];
  };

  // checks that the form is valid for the given active distro
  $scope.validForm = function() {
    if (!$scope.validBootstrapAndCommunication()) {
      return false;
    }
    if ($scope.activeDistro.provider.startsWith('ec2')) {
      return $scope.validSecurityGroup() && $scope.validSubnetId();
    }
    return true;
  }

  $scope.isWindows = function() {
    if ($scope.activeDistro) {
      return $scope.activeDistro.arch.includes('windows');
    }
    return false
  }

  $scope.isLinux = function() {
    if ($scope.activeDistro) {
      return $scope.activeDistro.arch.includes('linux');
    }
    return false;
  }

  $scope.isNonLegacyProvisioning = function() {
      if ($scope.activeDistro) {
        return $scope.activeDistro.bootstrap_settings.method != 'legacy-ssh' ||
        $scope.activeDistro.bootstrap_settings.communication != 'legacy-ssh'
      }
      return false;
  }

  $scope.validBootstrapAndCommunication = function() {
    if ($scope.activeDistro) {
      return ($scope.activeDistro.bootstrap_settings.method == 'legacy-ssh' && $scope.activeDistro.bootstrap_settings.communication == 'legacy-ssh') ||
             ($scope.activeDistro.bootstrap_settings.method != 'legacy-ssh' && $scope.activeDistro.bootstrap_settings.communication != 'legacy-ssh');
    }
    return true;
  };


  // if a security group is in a vpc it needs to be the id which starts with 'sg-'
  $scope.validSecurityGroup = function(){
    if ($scope.activeDistro){
      if ($scope.activeDistro.settings.is_vpc && $scope.activeDistro.settings.security_group_ids){
        for (var i = 0; i < $scope.activeDistro.settings.security_group_ids.length; i++) {
          if ($scope.activeDistro.settings.security_group_ids[i].substring(0,3) !== "sg-") {
            return false
          }
        }
     }
   }
   return true
 };

    // if a security group is in a vpc it needs to be the id which starts with 'subnet-'
    $scope.validSubnetId = function(){
      if ($scope.activeDistro){
    if ($scope.activeDistro.settings.is_vpc) {
      return $scope.activeDistro.settings.subnet_id.substring(0,7) == 'subnet-';
    }
      }
      return true
    };

  // scroll to top of window on page reload
  $(window).on('beforeunload', function() {
    $(window).scrollTop(0);
  });

});

mciModule.directive('removeDistro', function() {
  return {
    restrict: 'E',
    template: '<div class="row">' +
      ' <div class="col-lg-12">' +
      '   <div>' +
      '     Are you sure you want to remove [[activeDistro._id]]?' +
      '     <div style="float:right">' +
      '       <button type="button" class="btn btn-danger" style="float: right;" data-dismiss="modal">Cancel</button>' +
      '       <button type="button" class="btn btn-primary" style="float: right; margin-right: 10px;" ng-click="removeConfiguration()">Yes</button>' +
      '     </div>' +
      '   </div>' +
      ' </div>' +
      '</div>'
  }
});

mciModule.filter("providerDisplay", function() {
  return function(provider, scope) {
    return scope.getKeyDisplay('providers', provider);
  }
});

mciModule.filter("archDisplay", function() {
  return function(arch, scope) {
    return scope.getKeyDisplay('architectures', arch);
  }
});

mciModule.filter("finderVersionDisplay", function() {
  return function(version, scope) {
    return scope.getKeyDisplay('finderVersions', version);
  }
});

mciModule.filter("plannerVersionDisplay", function() {
  return function(version, scope) {
    return scope.getKeyDisplay('plannerVersions', version);
  }
});

mciModule.filter("hostAllocatorVersionDisplay", function() {
  return function(version, scope) {
    return scope.getKeyDisplay('hostAllocatorVersions', version);
  }
});

mciModule.filter("dispatcherVersionDisplay", function() {
  return function(version, scope) {
    return scope.getKeyDisplay('dispatcherVersions', version);
  }
});

mciModule.filter('taskOrderingDisplay', function() {
  return function(taskOrdering, scope) {
    return scope.getKeyDisplay('taskOrderings', taskOrdering);
  }
});

mciModule.filter('bootstrapMethodDisplay', function() {
  return function(bootstrapMethod, scope) {
    return scope.getKeyDisplay('bootstrapMethods', bootstrapMethod);
  }
});

mciModule.filter('communicationMethodDisplay', function() {
  return function(communicationMethod, scope) {
    return scope.getKeyDisplay('communicationMethods', communicationMethod);
  }
});

mciModule.filter('cloneMethodDisplay', function() {
  return function(cloneMethod, scope) {
    return scope.getKeyDisplay('cloneMethods', cloneMethod);
  }
})

mciModule.directive('unique', function() {
  return {
    require: 'ngModel',
    link: function(scope, elm, attrs, ctrl) {
      ctrl.$parsers.unshift(function(value) {
    var valid = scope.isUnique(value);
    ctrl.$setValidity('unique', valid);
    return value;
      });
      ctrl.$formatters.unshift(function(value) {
    var valid = scope.isUnique(value);
    ctrl.$setValidity('unique', valid);
    return value;
      });
    }
  };
});<|MERGE_RESOLUTION|>--- conflicted
+++ resolved
@@ -4,46 +4,7 @@
   $scope.distroIds = $window.distroIds;
   $scope.containerPoolDistros = $window.containerPoolDistros;
   $scope.containerPoolIds = $window.containerPoolIds;
-<<<<<<< HEAD
   newId = "new distro"
-=======
-
-  for (var i = 0; i < $scope.distros.length; i++) {
-    // Host Allocator Settings
-    $scope.distros[i].host_allocator_settings = $scope.distros[i].host_allocator_settings || {};
-    $scope.distros[i].host_allocator_settings.version = $scope.distros[i].host_allocator_settings.version || 'utilization';
-    $scope.distros[i].host_allocator_settings.minimum_hosts = $scope.distros[i].host_allocator_settings.minimum_hosts || 0;
-    $scope.distros[i].host_allocator_settings.maximum_hosts = $scope.distros[i].host_allocator_settings.maximum_hosts || 0;
-    $scope.distros[i].host_allocator_settings.acceptable_host_idle_time = $scope.distros[i].host_allocator_settings.acceptable_host_idle_time || 0;
-    // Convert from nanoseconds (time.Duration) to seconds (UI display units) for the relevant host_allocator_settings' fields.
-    if ($scope.distros[i].host_allocator_settings.acceptable_host_idle_time > 0) {
-      $scope.distros[i].host_allocator_settings.acceptable_host_idle_time /= 1e9;
-
-    }
-    // Planner Settings
-    $scope.distros[i].planner_settings = $scope.distros[i].planner_settings || {};
-    $scope.distros[i].planner_settings.version = $scope.distros[i].planner_settings.version || 'legacy';
-    $scope.distros[i].planner_settings.target_time = $scope.distros[i].planner_settings.target_time || 0;
-    $scope.distros[i].planner_settings.patch_factor = $scope.distros[i].planner_settings.patch_factor || 0;
-    $scope.distros[i].planner_settings.time_in_queue_factor = $scope.distros[i].planner_settings.time_in_queue_factor || 0;
-    $scope.distros[i].planner_settings.expected_runtime_factor = $scope.distros[i].planner_settings.expected_runtime_factor || 0;
-    // Convert from nanoseconds (time.Duration) to seconds (UI display units) for the relevant planner_settings' fields.
-    if ($scope.distros[i].planner_settings.target_time > 0) {
-      $scope.distros[i].planner_settings.target_time /= 1e9;
-    }
-    $scope.distros[i].planner_settings.group_versions = $scope.distros[i].planner_settings.group_versions;
-    $scope.distros[i].planner_settings.task_ordering = $scope.distros[i].planner_settings.task_ordering || 'interleave';
-    // Finder Settings
-    $scope.distros[i].finder_settings = $scope.distros[i].finder_settings || {};
-    $scope.distros[i].finder_settings.version = $scope.distros[i].finder_settings.version || 'legacy';
-    // Dispatcher Settings
-    $scope.distros[i].dispatcher_settings = $scope.distros[i].dispatcher_settings || {};
-    $scope.distros[i].dispatcher_settings.version = $scope.distros[i].dispatcher_settings.version || 'revised';
-    $scope.distros[i].bootstrap_settings.method = $scope.distros[i].bootstrap_settings.method || 'legacy-ssh';
-    $scope.distros[i].bootstrap_settings.communication = $scope.distros[i].bootstrap_settings.communication || 'legacy-ssh';
-    $scope.distros[i].clone_method = $scope.distros[i].clone_method || 'legacy-ssh';
-  }
->>>>>>> 551d279c
 
   $scope.hostAllocatorVersions = [{
     'id': 'utilization',
@@ -225,7 +186,6 @@
       function(resp){
         var distro = resp.data
         if (distro.distro) {
-          distro.distro.pool_size = distro.distro.pool_size || 0;
           // Host Allocator Settings
           distro.distro.host_allocator_settings = distro.distro.host_allocator_settings || {};
           distro.distro.host_allocator_settings.version = distro.distro.host_allocator_settings.version || 'utilization';
