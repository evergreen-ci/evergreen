mciModule.controller('DistrosCtrl', function($scope, $window, $http, $location, $anchorScroll, $filter, mciDistroRestService) {

  $scope.superUser = $window.isSuperUser;
  $scope.distroIds = $window.distroIds;
  $scope.containerPoolDistros = $window.containerPoolDistros;
  $scope.containerPoolIds = $window.containerPoolIds;
<<<<<<< HEAD
  $scope.newId = "new distro"
=======

  for (var i = 0; i < $scope.distros.length; i++) {
    $scope.distros[i].pool_size = $scope.distros[i].pool_size || 0;
    // Host Allocator Settings
    $scope.distros[i].host_allocator_settings = $scope.distros[i].host_allocator_settings || {};
    $scope.distros[i].host_allocator_settings.version = $scope.distros[i].host_allocator_settings.version || 'utilization';
    $scope.distros[i].host_allocator_settings.minimum_hosts = $scope.distros[i].host_allocator_settings.minimum_hosts || 0;
    $scope.distros[i].host_allocator_settings.maximum_hosts = $scope.distros[i].host_allocator_settings.maximum_hosts || 0;
    $scope.distros[i].host_allocator_settings.acceptable_host_idle_time = $scope.distros[i].host_allocator_settings.acceptable_host_idle_time || 0;
    // Convert from nanoseconds (time.Duration) to seconds (UI display units) for the relevant host_allocator_settings' fields.
    if ($scope.distros[i].host_allocator_settings.acceptable_host_idle_time > 0) {
      $scope.distros[i].host_allocator_settings.acceptable_host_idle_time /= 1e9;

    }
    // Planner Settings
    $scope.distros[i].planner_settings = $scope.distros[i].planner_settings || {};
    $scope.distros[i].planner_settings.version = $scope.distros[i].planner_settings.version || 'legacy';
    $scope.distros[i].planner_settings.target_time = $scope.distros[i].planner_settings.target_time || 0;
    $scope.distros[i].planner_settings.patch_factor = $scope.distros[i].planner_settings.patch_factor || 0;
    $scope.distros[i].planner_settings.time_in_queue_factor = $scope.distros[i].planner_settings.time_in_queue_factor || 0;
    $scope.distros[i].planner_settings.expected_runtime_factor = $scope.distros[i].planner_settings.expected_runtime_factor || 0;
    // Convert from nanoseconds (time.Duration) to seconds (UI display units) for the relevant planner_settings' fields.
    if ($scope.distros[i].planner_settings.target_time > 0) {
      $scope.distros[i].planner_settings.target_time /= 1e9;
    }
    $scope.distros[i].planner_settings.group_versions = $scope.distros[i].planner_settings.group_versions;
    $scope.distros[i].planner_settings.task_ordering = $scope.distros[i].planner_settings.task_ordering || 'interleave';
    // Finder Settings
    $scope.distros[i].finder_settings = $scope.distros[i].finder_settings || {};
    $scope.distros[i].finder_settings.version = $scope.distros[i].finder_settings.version || 'legacy';
    // Dispatcher Settings
    $scope.distros[i].dispatcher_settings = $scope.distros[i].dispatcher_settings || {};
    $scope.distros[i].dispatcher_settings.version = $scope.distros[i].dispatcher_settings.version || 'revised';
    $scope.distros[i].planner_settings.minimum_hosts = $scope.distros[i].planner_settings.minimum_hosts || 0;
    $scope.distros[i].planner_settings.maximum_hosts = $scope.distros[i].planner_settings.maximum_hosts || 0;
    $scope.distros[i].planner_settings.acceptable_host_idle_time = $scope.distros[i].planner_settings.acceptable_host_idle_time || 0;
    if ($scope.distros[i].planner_settings.acceptable_host_idle_time > 0) {
      $scope.distros[i].planner_settings.acceptable_host_idle_time /= 1e9;
    }
    $scope.distros[i].bootstrap_settings.method = $scope.distros[i].bootstrap_settings.method || 'legacy-ssh';
    $scope.distros[i].bootstrap_settings.communication = $scope.distros[i].bootstrap_settings.communication || 'legacy-ssh';
    $scope.distros[i].clone_method = $scope.distros[i].clone_method || 'legacy-ssh';
  }
>>>>>>> 1f992b0c

  $scope.hostAllocatorVersions = [{
    'id': 'utilization',
    'display': 'Utilization '
  }];

  $scope.finderVersions = [{
    'id': 'legacy',
    'display': 'Legacy '
  }, {
    'id': 'parallel',
    'display': 'Parallel '
  }, {
    'id': 'pipeline',
    'display': 'Pipeline '
  }, {
    'id': 'alternate',
    'display': 'Alternate '
  }];

  $scope.plannerVersions = [{
    'id': 'legacy',
    'display': 'Legacy '
  }, {
    'id': 'revised',
    'display': 'Revised '
  }, {
    'id': 'tunable',
    'display': 'Tunable '
  }];

  $scope.dispatcherVersions = [{
    'id': 'revised',
    'display': 'Revised '
  }, {
    'id': 'revised-with-dependencies',
    'display': 'Revised w/Dependencies '
  }];

  $scope.taskOrderings = [{
    'id': '',
    'display': ' '
  }, {
   'id': 'interleave',
    'display': 'Interleave '
  }, {
    'id': 'mainlinefirst',
    'display': 'Mainline First '
  }, {
    'id': 'patchfirst',
    'display': 'Patch First '
  }];

  $scope.providers = [{
    'id': 'ec2-auto',
    'display': 'EC2 Auto'
  }, {
    'id': 'ec2-ondemand',
    'display': 'EC2 On-Demand'
  }, {
    'id': 'ec2-spot',
    'display': 'EC2 Spot'
  }, {
    'id': 'ec2-fleet',
    'display': 'EC2 Fleet'
  }, {
    'id': 'static',
    'display': 'Static IP/VM'
  }, {
    'id': 'docker',
    'display': 'Docker'
  }, {
    'id': 'openstack',
    'display': 'OpenStack'
  }, {
    'id': 'gce',
    'display': 'Google Compute'
  }, {
    'id': 'vsphere',
    'display': 'VMware vSphere'
  }];

  $scope.architectures = [{
    'id': 'windows_amd64',
    'display': 'Windows 64-bit'
  }, {
    'id': 'linux_ppc64le',
    'display': 'Linux PowerPC 64-bit'
  }, {
    'id': 'linux_s390x',
    'display': 'Linux zSeries'
  }, {
    'id': 'linux_arm64',
    'display': 'Linux ARM 64-bit'
  }, {
    'id': 'windows_386',
    'display': 'Windows 32-bit'
  }, {
    'id': 'darwin_amd64',
    'display': 'OSX 64-bit'
  }, {
    'id': 'linux_amd64',
    'display': 'Linux 64-bit'
  }, {
    'id': 'linux_386',
    'display': 'Linux 32-bit'
  }];

  $scope.bootstrapMethods = [{
      'id': 'legacy-ssh',
      'display': 'Legacy SSH'
    }, {
      'id': 'ssh',
      'display': 'SSH'
    }, {
      'id': 'preconfigured-image',
      'display': 'Preconfigured Image'
    }, {
      'id': 'user-data',
      'display': 'User Data'
    }, {
  }];

  $scope.communicationMethods = [{
      'id': 'legacy-ssh',
      'display': 'Legacy SSH'
  }, {
      'id': 'ssh',
      'display': 'SSH'
  }, {
      'id': 'rpc',
      'display': 'RPC'
  }]

    $scope.cloneMethods = [{
      'id': 'legacy-ssh',
      'display': 'Legacy SSH'
    }, {
      'id':  'oauth',
      'display': 'OAuth Token'
    }]

  $scope.ids = [];

  $scope.keys = [];

  $scope.modalOpen = false;

  $scope.$on('$locationChangeStart', function(event) {
    $scope.hashLoad();
  });

  $scope.hashLoad = function() {
    var distroHash = $location.hash();
    if (distroHash) {
      // If the distro exists, load it.
      if (distroHash == $scope.newId && $scope.tempDistro) {
          $scope.activeDistro = $scope.tempDistro;
      } else if (distroHash != $scope.newId) {
        $scope.getDistroById(distroHash).then(function(distro) {
          if (distro) {
            $scope.readOnly = (!$window.aclEnabled && !$window.isSuperUser) || ($window.aclEnabled && distro.permissions.distro_settings < 20)
            $scope.activeDistro = distro.distro;
          } else {
            $scope.setActiveDistroId($scope.distroIds[0]);
          }
        });
      }
    } else {
      // default to first id
      $scope.setActiveDistroId($scope.distroIds[0]);
    }
  };

  $scope.setActiveDistroId = function(id) {
    $location.hash(id);
  };

  $scope.getDistroById = function(id) {
    if ($scope.tempDistro && $scope.tempDistro._id == id) {
        return new Promise(function(resolve) {
            resolve({'distro': $scope.tempDistro})
        });
    }
    return $http.get('/distros/' + id).then(
      function(resp){
        var distro = resp.data
        if (distro.distro) {
          distro.distro.pool_size = distro.distro.pool_size || 0;
          distro.distro.planner_settings = distro.distro.planner_settings || {};
          distro.distro.planner_settings.version = distro.distro.planner_settings.version || 'legacy';
          distro.distro.planner_settings.minimum_hosts = distro.distro.planner_settings.minimum_hosts || 0;
          distro.distro.planner_settings.maximum_hosts = distro.distro.planner_settings.maximum_hosts || 0;
          distro.distro.planner_settings.target_time = distro.distro.planner_settings.target_time || 0;
          distro.distro.planner_settings.acceptable_host_idle_time = distro.distro.planner_settings.acceptable_host_idle_time || 0;
          distro.distro.planner_settings.patch_factor = distro.distro.planner_settings.patch_factor || 0;
          distro.distro.planner_settings.time_in_queue_factor = distro.distro.planner_settings.time_in_queue_factor || 0;
          distro.distro.planner_settings.expected_runtime_factor = distro.distro.planner_settings.expected_runtime_factor || 0;
          // Convert from nanoseconds (time.Duration) to seconds (UI display units) for the relevant planner_settings' fields.
          if (distro.distro.planner_settings.target_time > 0) {
            distro.distro.planner_settings.target_time /= 1e9;
          }
          if (distro.distro.planner_settings.acceptable_host_idle_time > 0) {
            distro.distro.planner_settings.acceptable_host_idle_time /= 1e9;
          }
          distro.distro.planner_settings.group_versions = distro.distro.planner_settings.group_versions;
          distro.distro.planner_settings.task_ordering = distro.distro.planner_settings.task_ordering || 'interleave';
          distro.distro.finder_settings = distro.distro.finder_settings || {};
          distro.distro.finder_settings.version = distro.distro.finder_settings.version || 'legacy';
          distro.distro.bootstrap_settings.method = distro.distro.bootstrap_settings.method || 'legacy-ssh';
          distro.distro.bootstrap_settings.communication = distro.distro.bootstrap_settings.communication || 'legacy-ssh';
          distro.distro.clone_method = distro.distro.clone_method || 'legacy-ssh';
        }
        return distro
    },
    function(resp){
      console.log(resp.status)
    });
  };

  $scope.initOptions = function() {
    var keys = [];

    if ($window.keys !== null) {
      keys = Object.keys($window.keys);
    }

    for (var i = 0; i < $scope.distroIds.length; i++) {
      $scope.ids.push($scope.distroIds[i]);
    }

    for (var i = 0; i < keys.length; i++) {
      $scope.keys.push({
    name: keys[i],
    location: $window.keys[keys[i]],
      });
    }
  };

  $scope.isUnique = function(id) {
    return $scope.ids.indexOf(id) == -1;
  };

  $scope.setKeyValue = function(key, value) {
    $scope.activeDistro[key] = value;
  };

  $scope.getKeyDisplay = function(key, display) {
    for (var i = 0; i < $scope[key].length; i++) {
      if ($scope[key][i].id === display) {
        return $scope[key][i].display;
      }
    }
    return display;
  };

  $scope.addHost = function() {
    if ($scope.activeDistro.settings == null) {
      $scope.activeDistro.settings = {};
    }
    if ($scope.activeDistro.settings.hosts == null) {
      $scope.activeDistro.settings.hosts = [];
    }
    $scope.activeDistro.settings.hosts.push({});
    $scope.scrollElement('#hosts-table');
  }

  $scope.removeHost = function(host) {
    var index = $scope.activeDistro.settings.hosts.indexOf(host);
    $scope.activeDistro.settings.hosts.splice(index, 1);
  }

  $scope.addMount = function(mount_point) {
    if ($scope.activeDistro.settings == null) {
      $scope.activeDistro.settings = {};
    }
    if ($scope.activeDistro.settings.mount_points == null) {
      $scope.activeDistro.settings.mount_points = [];
    }
    $scope.activeDistro.settings.mount_points.push({});
    $scope.scrollElement('#mounts-table');
  }

  $scope.scrollElement = function(elt) {
    $(elt).animate({
      scrollTop: $(elt)[0].scrollHeight
    }, 'slow');
  }

  $scope.removeMount = function(mount_point) {
    var index = $scope.activeDistro.settings.mount_points.indexOf(mount_point);
    $scope.activeDistro.settings.mount_points.splice(index, 1);
  }

  $scope.addInstanceSSHKey = function(ssh_key) {
    if ($scope.activeDistro.settings == null) {
      $scope.activeDistro.settings = {};
    }
    if ($scope.activeDistro.settings.ssh_keys == null) {
      $scope.activeDistro.settings.ssh_keys = [];
    }
    $scope.activeDistro.settings.ssh_keys.push({});
    $scope.scrollElement('#ssh-keys-table');
  }

  $scope.removeInstanceSSHKey = function(ssh_key) {
    var index = $scope.activeDistro.settings.ssh_keys.indexOf(ssh_key);
    $scope.activeDistro.settings.ssh_keys.splice(index, 1);
  }

  $scope.addNetworkTag = function(tag) {
    if ($scope.activeDistro.settings == null) {
      $scope.activeDistro.settings = {};
    }
    if ($scope.activeDistro.settings.network_tags == null) {
      $scope.activeDistro.settings.network_tags = [];
    }
    $scope.activeDistro.settings.network_tags.push('');
    $scope.scrollElement('#network-tags-table');
  }

  $scope.removeNetworkTag = function(tag) {
    var index = $scope.activeDistro.settings.network_tags.indexOf(tag);
    $scope.activeDistro.settings.network_tags.splice(index, 1);
  }

  $scope.addSSHOption = function() {
    if ($scope.activeDistro.ssh_options == null) {
      $scope.activeDistro.ssh_options = [];
    }
    $scope.activeDistro.ssh_options.push('');
    $scope.scrollElement('#ssh-options-table');
  }

  $scope.addDistroAlias = function() {
    if ($scope.activeDistro.aliases == null) {
      $scope.activeDistro.aliases = [];
    }
    $scope.activeDistro.aliases.push('');
    $scope.scrollElement('#distro-aliases-table');
  }

  $scope.removeDistroAlias = function(alias_name) {
    var index = $scope.activeDistro.aliases.indexOf(alias_name);
    $scope.activeDistro.aliases.splice(index, 1);
  }

  $scope.removeSSHOption = function(ssh_option) {
    var index = $scope.activeDistro.ssh_options.indexOf(ssh_option);
    $scope.activeDistro.ssh_options.splice(index, 1);
  }

  $scope.addExpansion = function(expansion) {
    if ($scope.activeDistro.expansions == null) {
      $scope.activeDistro.expansions = [];
    }
    $scope.activeDistro.expansions.push({});
    $scope.scrollElement('#expansions-table');
  }

  $scope.removeExpansion = function(expansion) {
    var index = $scope.activeDistro.expansions.indexOf(expansion);
    $scope.activeDistro.expansions.splice(index, 1);
  }

  $scope.saveConfiguration = function() {
    // Convert from UI display units (seconds) to nanoseconds (time.Duration) for relevant *_settings' fields.
    if($scope.activeDistro.planner_settings.target_time > 0) {
      $scope.activeDistro.planner_settings.target_time *= 1e9
    }
    if($scope.activeDistro.planner_settings.acceptable_host_idle_time > 0) {
      $scope.activeDistro.planner_settings.acceptable_host_idle_time *= 1e9
    }
    if($scope.activeDistro.host_allocator_settings.acceptable_host_idle_time > 0) {
      $scope.activeDistro.host_allocator_settings.acceptable_host_idle_time *= 1e9
    }
    if ($scope.activeDistro.new) {
      mciDistroRestService.addDistro(
      $scope.activeDistro, {
      success: function(resp) {
        $window.location.reload(true);
      },
      error: function(resp) {
        $window.location.reload(true);
        console.log(resp.data.error);
        }
      }
      );
    } else {
      mciDistroRestService.modifyDistro(
      $scope.activeDistro._id,
      $scope.activeDistro,
      $scope.shouldDeco,
    {
      success: function(resp) {
        $window.location.reload(true);
      },
      error: function(resp) {
        $window.location.reload(true);
        console.log(resp.data.error);
      }
    }
      );
    }
    // this will reset the location hash to the new one in case the _id is changed.
    $scope.setActiveDistroId($scope.activeDistro._id)
  };

  $scope.removeConfiguration = function() {
    mciDistroRestService.removeDistro(
      $scope.activeDistro._id,
      $scope.shouldDeco,
      {
    success: function(resp) {
      $window.location.reload(true);
    },
    error: function(resp) {
      $window.location.reload(true);
      console.log(resp.data.error);
    }
      }
    );
  };

  $scope.newDistro = function() {
    if (!$scope.tempDistro) {
      var defaultOptions = {
        '_id': $scope.newId,
        'arch': 'linux_amd64',
        'provider': 'ec2',
        'bootstrap_settings': {
            'method': 'legacy-ssh',
            'communication': 'legacy-ssh'
        },
        'clone_method': 'legacy-ssh',
        'settings': {},
        'finder_settings': {
          'version': 'legacy'
        },
        'planner_settings': {
          'version': 'legacy',
        },
        'dispatcher_settings': {
          'version': 'revised'
        },
        'host_allocator_settings': {
          'version': 'utilization'
        },
        'new': true,
      };

      if ($scope.keys.length != 0) {
        defaultOptions.ssh_key = $scope.keys[0].name;
      }
      $scope.tempDistro = defaultOptions;
      $scope.distroIds.unshift(defaultOptions._id);
      $scope.setActiveDistroId(defaultOptions._id);
    }
    $scope.setActiveDistroId($scope.distroIds[0]);
    $('#distros-list-container').animate({ scrollTop: 0 }, 'slow');
    $anchorScroll();
  };

  $scope.copyDistro = function(){
    if (!$scope.tempDistro) {
      var newDistro = {
        '_id': $scope.newId,
        'arch': $scope.activeDistro.arch,
        'work_dir': $scope.activeDistro.work_dir,
        'provider': $scope.activeDistro.provider,
        'new': true,
        'user': $scope.activeDistro.user,
        'ssh_key': $scope.activeDistro.ssh_key,
        'ssh_options': $scope.activeDistro.ssh_options,
        'setup': $scope.activeDistro.setup,
        'setup': $scope.activeDistro.teardown,
        'setup': $scope.activeDistro.user_data,
        'pool_size': $scope.activeDistro.pool_size,
        'setup_as_sudo' : $scope.activeDistro.setup_as_sudo,
        'bootstrap_settings': $scope.activeDistro.bootstrap_settings,
        'clone_method': $scope.activeDistro.clone_method,
      };
      newDistro.settings = _.clone($scope.activeDistro.settings);
      newDistro.expansions = _.clone($scope.activeDistro.expansions);
      newDistro.planner_settings = _.clone($scope.activeDistro.planner_settings);
      newDistro.finder_settings = _.clone($scope.activeDistro.finder_settings);
<<<<<<< HEAD
      $scope.distroIds.unshift(newDistro._id);
      $scope.tempDistro = newDistro;
      $scope.setActiveDistroId(newDistro._id);
=======
      newDistro.dispatcher_settings = _.clone($scope.activeDistro.dispatcher_settings);
      newDistro.host_allocator_settings = _.clone($scope.activeDistro.host_allocator_setting);

      $scope.distros.unshift(newDistro);
      $scope.hasNew = true;
      $scope.setActiveDistro($scope.distros[0]);
>>>>>>> 1f992b0c
      $('#distros-list-container').animate({ scrollTop: 0 }, 'slow');
      $anchorScroll();
      }
    }

  $scope.openConfirmationModal = function(option) {
    $scope.confirmationOption = option;
    $scope.modalTitle = 'Configuration';
    var modal = $('#admin-modal').modal('show');

    if (option === 'removeDistro') {
      if (modal.data('bs.modal').isShown) {
    $scope.modalOpen = true;
      } else {
    $scope.modalOpen = false;
      }
    }

    $(document).keyup(function(ev) {
      if ($scope.modalOpen && ev.keyCode === 13) {
    if ($scope.confirmationOption === 'removeDistro') {
      $scope.removeConfiguration();
      $('#admin-modal').modal('hide');
    }
      }
    });
  }

  $scope.checkPortRange = function(min, max) {
    if ($scope.form.portRange.minPort.$invalid || $scope.form.portRange.maxPort.$invalid) {
    return false
    }
    return (!min && !max) || (min >= 0 && min <= max);
  }

  $scope.checkPoolID = function(id) {
    if ($scope.form.poolID.$invalid) {
      return false
    }
    return $scope.containerPoolIds.includes(id)
  }

  $scope.displayContainerPool = function(id){
    return ($filter('filter')($window.containerPools, {'id':id}))[0];
  };

  // checks that the form is valid for the given active distro
  $scope.validForm = function() {
    if (!$scope.validBootstrapAndCommunication()) {
      return false;
    }
    if ($scope.activeDistro.provider.startsWith('ec2')) {
      return $scope.validSecurityGroup() && $scope.validSubnetId();
    }
    return true;
  }

  $scope.isWindows = function() {
    if ($scope.activeDistro) {
      return $scope.activeDistro.arch.includes('windows');
    }
    return false
  }

  $scope.isLinux = function() {
    if ($scope.activeDistro) {
      return $scope.activeDistro.arch.includes('linux');
    }
    return false;
  }

  $scope.isNonLegacyProvisioning = function() {
      if ($scope.activeDistro) {
        return $scope.activeDistro.bootstrap_settings.method != 'legacy-ssh' ||
        $scope.activeDistro.bootstrap_settings.communication != 'legacy-ssh'
      }
      return false;
  }

  $scope.validBootstrapAndCommunication = function() {
    if ($scope.activeDistro) {
      return ($scope.activeDistro.bootstrap_settings.method == 'legacy-ssh' && $scope.activeDistro.bootstrap_settings.communication == 'legacy-ssh') ||
             ($scope.activeDistro.bootstrap_settings.method != 'legacy-ssh' && $scope.activeDistro.bootstrap_settings.communication != 'legacy-ssh');
    }
    return true;
  };


  // if a security group is in a vpc it needs to be the id which starts with 'sg-'
  $scope.validSecurityGroup = function(){
    if ($scope.activeDistro){
      if ($scope.activeDistro.settings.is_vpc && $scope.activeDistro.settings.security_group_ids){
        for (var i = 0; i < $scope.activeDistro.settings.security_group_ids.length; i++) {
          if ($scope.activeDistro.settings.security_group_ids[i].substring(0,3) !== "sg-") {
            return false
          }
        }
     }
   }
   return true
 };

    // if a security group is in a vpc it needs to be the id which starts with 'subnet-'
    $scope.validSubnetId = function(){
      if ($scope.activeDistro){
    if ($scope.activeDistro.settings.is_vpc) {
      return $scope.activeDistro.settings.subnet_id.substring(0,7) == 'subnet-';
    }
      }
      return true
    };

  // scroll to top of window on page reload
  $(window).on('beforeunload', function() {
    $(window).scrollTop(0);
  });

});

mciModule.directive('removeDistro', function() {
  return {
    restrict: 'E',
    template: '<div class="row">' +
      ' <div class="col-lg-12">' +
      '   <div>' +
      '     Are you sure you want to remove [[activeDistro._id]]?' +
      '     <div style="float:right">' +
      '       <button type="button" class="btn btn-danger" style="float: right;" data-dismiss="modal">Cancel</button>' +
      '       <button type="button" class="btn btn-primary" style="float: right; margin-right: 10px;" ng-click="removeConfiguration()">Yes</button>' +
      '     </div>' +
      '   </div>' +
      ' </div>' +
      '</div>'
  }
});

mciModule.filter("providerDisplay", function() {
  return function(provider, scope) {
    return scope.getKeyDisplay('providers', provider);
  }
});

mciModule.filter("archDisplay", function() {
  return function(arch, scope) {
    return scope.getKeyDisplay('architectures', arch);
  }
});

mciModule.filter("finderVersionDisplay", function() {
  return function(version, scope) {
    return scope.getKeyDisplay('finderVersions', version);
  }
});

mciModule.filter("plannerVersionDisplay", function() {
  return function(version, scope) {
    return scope.getKeyDisplay('plannerVersions', version);
  }
});

mciModule.filter("hostAllocatorVersionDisplay", function() {
  return function(version, scope) {
    return scope.getKeyDisplay('hostAllocatorVersions', version);
  }
});

mciModule.filter("dispatcherVersionDisplay", function() {
  return function(version, scope) {
    return scope.getKeyDisplay('dispatcherVersions', version);
  }
});

mciModule.filter('taskOrderingDisplay', function() {
  return function(taskOrdering, scope) {
    return scope.getKeyDisplay('taskOrderings', taskOrdering);
  }
});

mciModule.filter('bootstrapMethodDisplay', function() {
  return function(bootstrapMethod, scope) {
    return scope.getKeyDisplay('bootstrapMethods', bootstrapMethod);
  }
});

mciModule.filter('communicationMethodDisplay', function() {
  return function(communicationMethod, scope) {
    return scope.getKeyDisplay('communicationMethods', communicationMethod);
  }
});

mciModule.filter('cloneMethodDisplay', function() {
  return function(cloneMethod, scope) {
    return scope.getKeyDisplay('cloneMethods', cloneMethod);
  }
})

mciModule.directive('unique', function() {
  return {
    require: 'ngModel',
    link: function(scope, elm, attrs, ctrl) {
      ctrl.$parsers.unshift(function(value) {
    var valid = scope.isUnique(value);
    ctrl.$setValidity('unique', valid);
    return value;
      });
      ctrl.$formatters.unshift(function(value) {
    var valid = scope.isUnique(value);
    ctrl.$setValidity('unique', valid);
    return value;
      });
    }
  };
});<|MERGE_RESOLUTION|>--- conflicted
+++ resolved
@@ -4,53 +4,7 @@
   $scope.distroIds = $window.distroIds;
   $scope.containerPoolDistros = $window.containerPoolDistros;
   $scope.containerPoolIds = $window.containerPoolIds;
-<<<<<<< HEAD
   $scope.newId = "new distro"
-=======
-
-  for (var i = 0; i < $scope.distros.length; i++) {
-    $scope.distros[i].pool_size = $scope.distros[i].pool_size || 0;
-    // Host Allocator Settings
-    $scope.distros[i].host_allocator_settings = $scope.distros[i].host_allocator_settings || {};
-    $scope.distros[i].host_allocator_settings.version = $scope.distros[i].host_allocator_settings.version || 'utilization';
-    $scope.distros[i].host_allocator_settings.minimum_hosts = $scope.distros[i].host_allocator_settings.minimum_hosts || 0;
-    $scope.distros[i].host_allocator_settings.maximum_hosts = $scope.distros[i].host_allocator_settings.maximum_hosts || 0;
-    $scope.distros[i].host_allocator_settings.acceptable_host_idle_time = $scope.distros[i].host_allocator_settings.acceptable_host_idle_time || 0;
-    // Convert from nanoseconds (time.Duration) to seconds (UI display units) for the relevant host_allocator_settings' fields.
-    if ($scope.distros[i].host_allocator_settings.acceptable_host_idle_time > 0) {
-      $scope.distros[i].host_allocator_settings.acceptable_host_idle_time /= 1e9;
-
-    }
-    // Planner Settings
-    $scope.distros[i].planner_settings = $scope.distros[i].planner_settings || {};
-    $scope.distros[i].planner_settings.version = $scope.distros[i].planner_settings.version || 'legacy';
-    $scope.distros[i].planner_settings.target_time = $scope.distros[i].planner_settings.target_time || 0;
-    $scope.distros[i].planner_settings.patch_factor = $scope.distros[i].planner_settings.patch_factor || 0;
-    $scope.distros[i].planner_settings.time_in_queue_factor = $scope.distros[i].planner_settings.time_in_queue_factor || 0;
-    $scope.distros[i].planner_settings.expected_runtime_factor = $scope.distros[i].planner_settings.expected_runtime_factor || 0;
-    // Convert from nanoseconds (time.Duration) to seconds (UI display units) for the relevant planner_settings' fields.
-    if ($scope.distros[i].planner_settings.target_time > 0) {
-      $scope.distros[i].planner_settings.target_time /= 1e9;
-    }
-    $scope.distros[i].planner_settings.group_versions = $scope.distros[i].planner_settings.group_versions;
-    $scope.distros[i].planner_settings.task_ordering = $scope.distros[i].planner_settings.task_ordering || 'interleave';
-    // Finder Settings
-    $scope.distros[i].finder_settings = $scope.distros[i].finder_settings || {};
-    $scope.distros[i].finder_settings.version = $scope.distros[i].finder_settings.version || 'legacy';
-    // Dispatcher Settings
-    $scope.distros[i].dispatcher_settings = $scope.distros[i].dispatcher_settings || {};
-    $scope.distros[i].dispatcher_settings.version = $scope.distros[i].dispatcher_settings.version || 'revised';
-    $scope.distros[i].planner_settings.minimum_hosts = $scope.distros[i].planner_settings.minimum_hosts || 0;
-    $scope.distros[i].planner_settings.maximum_hosts = $scope.distros[i].planner_settings.maximum_hosts || 0;
-    $scope.distros[i].planner_settings.acceptable_host_idle_time = $scope.distros[i].planner_settings.acceptable_host_idle_time || 0;
-    if ($scope.distros[i].planner_settings.acceptable_host_idle_time > 0) {
-      $scope.distros[i].planner_settings.acceptable_host_idle_time /= 1e9;
-    }
-    $scope.distros[i].bootstrap_settings.method = $scope.distros[i].bootstrap_settings.method || 'legacy-ssh';
-    $scope.distros[i].bootstrap_settings.communication = $scope.distros[i].bootstrap_settings.communication || 'legacy-ssh';
-    $scope.distros[i].clone_method = $scope.distros[i].clone_method || 'legacy-ssh';
-  }
->>>>>>> 1f992b0c
 
   $scope.hostAllocatorVersions = [{
     'id': 'utilization',
@@ -239,30 +193,46 @@
       function(resp){
         var distro = resp.data
         if (distro.distro) {
-          distro.distro.pool_size = distro.distro.pool_size || 0;
-          distro.distro.planner_settings = distro.distro.planner_settings || {};
-          distro.distro.planner_settings.version = distro.distro.planner_settings.version || 'legacy';
-          distro.distro.planner_settings.minimum_hosts = distro.distro.planner_settings.minimum_hosts || 0;
-          distro.distro.planner_settings.maximum_hosts = distro.distro.planner_settings.maximum_hosts || 0;
-          distro.distro.planner_settings.target_time = distro.distro.planner_settings.target_time || 0;
-          distro.distro.planner_settings.acceptable_host_idle_time = distro.distro.planner_settings.acceptable_host_idle_time || 0;
-          distro.distro.planner_settings.patch_factor = distro.distro.planner_settings.patch_factor || 0;
-          distro.distro.planner_settings.time_in_queue_factor = distro.distro.planner_settings.time_in_queue_factor || 0;
-          distro.distro.planner_settings.expected_runtime_factor = distro.distro.planner_settings.expected_runtime_factor || 0;
+          $scope.distros[i].pool_size = $scope.distros[i].pool_size || 0;
+          // Host Allocator Settings
+          $scope.distros[i].host_allocator_settings = $scope.distros[i].host_allocator_settings || {};
+          $scope.distros[i].host_allocator_settings.version = $scope.distros[i].host_allocator_settings.version || 'utilization';
+          $scope.distros[i].host_allocator_settings.minimum_hosts = $scope.distros[i].host_allocator_settings.minimum_hosts || 0;
+          $scope.distros[i].host_allocator_settings.maximum_hosts = $scope.distros[i].host_allocator_settings.maximum_hosts || 0;
+          $scope.distros[i].host_allocator_settings.acceptable_host_idle_time = $scope.distros[i].host_allocator_settings.acceptable_host_idle_time || 0;
+          // Convert from nanoseconds (time.Duration) to seconds (UI display units) for the relevant host_allocator_settings' fields.
+          if ($scope.distros[i].host_allocator_settings.acceptable_host_idle_time > 0) {
+            $scope.distros[i].host_allocator_settings.acceptable_host_idle_time /= 1e9;
+
+          }
+          // Planner Settings
+          $scope.distros[i].planner_settings = $scope.distros[i].planner_settings || {};
+          $scope.distros[i].planner_settings.version = $scope.distros[i].planner_settings.version || 'legacy';
+          $scope.distros[i].planner_settings.target_time = $scope.distros[i].planner_settings.target_time || 0;
+          $scope.distros[i].planner_settings.patch_factor = $scope.distros[i].planner_settings.patch_factor || 0;
+          $scope.distros[i].planner_settings.time_in_queue_factor = $scope.distros[i].planner_settings.time_in_queue_factor || 0;
+          $scope.distros[i].planner_settings.expected_runtime_factor = $scope.distros[i].planner_settings.expected_runtime_factor || 0;
           // Convert from nanoseconds (time.Duration) to seconds (UI display units) for the relevant planner_settings' fields.
-          if (distro.distro.planner_settings.target_time > 0) {
-            distro.distro.planner_settings.target_time /= 1e9;
+          if ($scope.distros[i].planner_settings.target_time > 0) {
+            $scope.distros[i].planner_settings.target_time /= 1e9;
           }
-          if (distro.distro.planner_settings.acceptable_host_idle_time > 0) {
-            distro.distro.planner_settings.acceptable_host_idle_time /= 1e9;
+          $scope.distros[i].planner_settings.group_versions = $scope.distros[i].planner_settings.group_versions;
+          $scope.distros[i].planner_settings.task_ordering = $scope.distros[i].planner_settings.task_ordering || 'interleave';
+          // Finder Settings
+          $scope.distros[i].finder_settings = $scope.distros[i].finder_settings || {};
+          $scope.distros[i].finder_settings.version = $scope.distros[i].finder_settings.version || 'legacy';
+          // Dispatcher Settings
+          $scope.distros[i].dispatcher_settings = $scope.distros[i].dispatcher_settings || {};
+          $scope.distros[i].dispatcher_settings.version = $scope.distros[i].dispatcher_settings.version || 'revised';
+          $scope.distros[i].planner_settings.minimum_hosts = $scope.distros[i].planner_settings.minimum_hosts || 0;
+          $scope.distros[i].planner_settings.maximum_hosts = $scope.distros[i].planner_settings.maximum_hosts || 0;
+          $scope.distros[i].planner_settings.acceptable_host_idle_time = $scope.distros[i].planner_settings.acceptable_host_idle_time || 0;
+          if ($scope.distros[i].planner_settings.acceptable_host_idle_time > 0) {
+            $scope.distros[i].planner_settings.acceptable_host_idle_time /= 1e9;
           }
-          distro.distro.planner_settings.group_versions = distro.distro.planner_settings.group_versions;
-          distro.distro.planner_settings.task_ordering = distro.distro.planner_settings.task_ordering || 'interleave';
-          distro.distro.finder_settings = distro.distro.finder_settings || {};
-          distro.distro.finder_settings.version = distro.distro.finder_settings.version || 'legacy';
-          distro.distro.bootstrap_settings.method = distro.distro.bootstrap_settings.method || 'legacy-ssh';
-          distro.distro.bootstrap_settings.communication = distro.distro.bootstrap_settings.communication || 'legacy-ssh';
-          distro.distro.clone_method = distro.distro.clone_method || 'legacy-ssh';
+          $scope.distros[i].bootstrap_settings.method = $scope.distros[i].bootstrap_settings.method || 'legacy-ssh';
+          $scope.distros[i].bootstrap_settings.communication = $scope.distros[i].bootstrap_settings.communication || 'legacy-ssh';
+          $scope.distros[i].clone_method = $scope.distros[i].clone_method || 'legacy-ssh';
         }
         return distro
     },
@@ -537,22 +507,16 @@
       newDistro.expansions = _.clone($scope.activeDistro.expansions);
       newDistro.planner_settings = _.clone($scope.activeDistro.planner_settings);
       newDistro.finder_settings = _.clone($scope.activeDistro.finder_settings);
-<<<<<<< HEAD
+      newDistro.dispatcher_settings = _.clone($scope.activeDistro.dispatcher_settings);
+      newDistro.host_allocator_settings = _.clone($scope.activeDistro.host_allocator_setting);
+
       $scope.distroIds.unshift(newDistro._id);
       $scope.tempDistro = newDistro;
       $scope.setActiveDistroId(newDistro._id);
-=======
-      newDistro.dispatcher_settings = _.clone($scope.activeDistro.dispatcher_settings);
-      newDistro.host_allocator_settings = _.clone($scope.activeDistro.host_allocator_setting);
-
-      $scope.distros.unshift(newDistro);
-      $scope.hasNew = true;
-      $scope.setActiveDistro($scope.distros[0]);
->>>>>>> 1f992b0c
       $('#distros-list-container').animate({ scrollTop: 0 }, 'slow');
       $anchorScroll();
-      }
-    }
+    }
+  }
 
   $scope.openConfirmationModal = function(option) {
     $scope.confirmationOption = option;
