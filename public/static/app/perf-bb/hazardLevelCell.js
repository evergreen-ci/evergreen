// TODO Jim: should be moved to python layer (PERF-1546)
mciModule.directive('hazardLevelCell', function() {

  function renderFoldedItem(scope, row) {
    scope.points = _.map(scope.row.treeNode.children, (d) => d.row.entity)
  }

  function ratio(a, b) {
    return 100 * ((a/b) - 1);
  }

  function renderUnfoldedItem(scope, row) {
    var a = scope.row.entity.statistics.next.mean;
    var b = scope.row.entity.statistics.previous.mean;
<<<<<<< HEAD
    // Check mode (ops/sec or latency)
    scope.ratio = a > 0 ? ratio(a, b) : ratio(b, a);
=======
    scope.ratio = ratio(a, b);
    // a < 0 is a latency change, ensure ratio correct.
    if (a < 0) {
      scope.ratio = scope.ratio * -1
    }
>>>>>>> f513306f
    scope.color = (
      scope.ratio > 0 ? 'green' :
      scope.ratio < 0 ? 'red' :
      'black'
    );
  }

  return {
    restrict: 'E',
    scope: {
      row: '=',
      ctx: '=',
    },
    templateUrl: 'hazard-level-cell',
    link: function(scope) {
      scope.$watch('row', function(row) {
        // TODO It could be devided into two separate directives
        //      with a meta component on top of it
        //      not immediately urgent though
        if (scope.row.groupHeader) {
          renderFoldedItem(scope, row)
        } else {
          renderUnfoldedItem(scope, row)
        }
      })
    }
  }
});<|MERGE_RESOLUTION|>--- conflicted
+++ resolved
@@ -12,16 +12,11 @@
   function renderUnfoldedItem(scope, row) {
     var a = scope.row.entity.statistics.next.mean;
     var b = scope.row.entity.statistics.previous.mean;
-<<<<<<< HEAD
-    // Check mode (ops/sec or latency)
-    scope.ratio = a > 0 ? ratio(a, b) : ratio(b, a);
-=======
     scope.ratio = ratio(a, b);
     // a < 0 is a latency change, ensure ratio correct.
     if (a < 0) {
       scope.ratio = scope.ratio * -1
     }
->>>>>>> f513306f
     scope.color = (
       scope.ratio > 0 ? 'green' :
       scope.ratio < 0 ? 'red' :
