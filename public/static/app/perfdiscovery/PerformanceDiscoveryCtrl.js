mciModule.controller('PerformanceDiscoveryCtrl', function(
  $q, $scope, $window, ApiTaskdata, ApiV1, EvgUiGridUtil,
  PERF_DISCOVERY, PerfDiscoveryService, uiGridConstants
) {
  var vm = this;
  var gridUtil = EvgUiGridUtil

  vm.revisionSelect = {
    options: [],
    selected: null,
  }

  vm.tagSelect = {
    options: [],
    selected: null,
  }

  var projectId = $window.project

  // This function is used to make possible to type arbitrary
  // version revision into version drop down
  vm.getVersionOptions = function(query) {
    var opts = vm.revisionSelect.options
    // 40 is githash length; don't allow user type invalid githash
    if (query.length == 40 && opts.indexOf(query) == -1) {
      return opts.concat(query)
    }
    return opts
  }

  var whenQueryRevisions = ApiV1.getWaterfallVersionsRows(projectId).then(function(res) {
    vm.versions = _.map(
      _.where(
        res.data.versions, {rolled_up: false} // Filter versions with data
      ),
      function(d) { return {revision: d.revisions[0]} } // Transform
    )

    vm.revisionSelect.options = _.map(vm.versions, function(d) {
      return d.revision
    })
    vm.revisionSelect.selected = _.first(vm.revisionSelect.options)
  })

  var whenQueryTags = ApiTaskdata.getProjectTags(projectId).then(function(res){
    vm.tags = res.data
    vm.tagSelect.options = _.map(res.data, function(d, i) {
      return {id: d.obj.revision, name: d.name}
    })
    vm.tagSelect.selected = _.first(vm.tagSelect.options)
  })

  $q.all([whenQueryRevisions, whenQueryTags]).then(function() {
    // Load grid data once revisions and tags loaded
    vm.updateData()
  })

  vm.updateData = function() {
    var revision = vm.revisionSelect.selected
    var baselineTag = vm.tagSelect.selected.name

    ApiV1.getVersionByRevision(projectId, revision).then(function(res) {
      var version = res.data
      PerfDiscoveryService.getData(
        version, baselineTag
      ).then(function(res) {
        vm.gridOptions.data = res

        // Apply options data to filter drop downs
        gridUtil.applyMultiselectOptions(
          res,
          ['build', 'storageEngine', 'task', 'threads'],
          vm.gridOptions
        )
      })
    })
  }

  vm.gridOptions = {
    minRowsToShow: 18,
    enableFiltering: true,
    columnDefs: [
      {
        name: 'Link',
        field: 'link',
        enableFiltering: false,
        width: 60,
      },
      gridUtil.multiselectColDefMixin({
        name: 'Build',
        field: 'build',
      }),
      gridUtil.multiselectColDefMixin({
        name: 'Storage Engine',
        field: 'storageEngine',
      }),
      gridUtil.multiselectColDefMixin({
        name: 'Task',
        field: 'task',
      }),
      {
        name: 'Test',
        field: 'test',
      },
      gridUtil.multiselectColDefMixin({
        name: 'Threads',
        field: 'threads',
        width: 130,
      }),
      {
        name: 'Ratio, %',
        field: 'ratio',
        cellFilter: 'percentage | number:0',
        enableFiltering: false,
<<<<<<< HEAD
        sort: {
          direction: uiGridConstants.DESC,
        },
        width: 70,
=======
        width: 80,
>>>>>>> 4f0b75af
      },
      {
        name: 'Trend',
        field: 'trendData',
        width: PERF_DISCOVERY.TREND_COL_WIDTH,
        enableSorting: false,
        enableFiltering: false,
      },
      {
        name: 'Avg and Self',
        field: 'avgVsSelf',
        enableSorting: false,
        enableFiltering: false,
      },
      {
        name: 'ops/sec',
        field: 'speed',
        cellFilter: 'number:2',
        enableFiltering: false,
        width: 100,
      },
      {
        name: 'Baseline',
        field: 'baseSpeed',
        cellFilter: 'number:2',
        enableFiltering: false,
        width: 120,
      },
    ]
  }
})<|MERGE_RESOLUTION|>--- conflicted
+++ resolved
@@ -112,14 +112,10 @@
         field: 'ratio',
         cellFilter: 'percentage | number:0',
         enableFiltering: false,
-<<<<<<< HEAD
         sort: {
           direction: uiGridConstants.DESC,
         },
-        width: 70,
-=======
         width: 80,
->>>>>>> 4f0b75af
       },
       {
         name: 'Trend',
