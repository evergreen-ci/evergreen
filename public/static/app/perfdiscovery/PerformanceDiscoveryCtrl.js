--- conflicted
+++ resolved
@@ -111,12 +111,8 @@
       {
         name: 'Ratio, %',
         field: 'ratio',
-<<<<<<< HEAD
-        cellFilter: 'number:2',
         type: 'number',
-=======
         cellFilter: 'percentage | number:0',
->>>>>>> 4f0b75af
         enableFiltering: false,
         width: 80,
       },
