--- conflicted
+++ resolved
@@ -33,11 +33,8 @@
   .constant('API_V2', {
     BASE: '/rest/v2',
     PATCH_BY_ID: _.template('{base}/patches/{patch_id}'),
-<<<<<<< HEAD
     VERSION_BY_ID: _.template('{base}/versions/{version_id}'),
-=======
     RECENT_VERSIONS: _.template('{base}/projects/{project_id}/recent_versions'),
->>>>>>> 41701917
   })
 
   .constant('API_TASKDATA', {
