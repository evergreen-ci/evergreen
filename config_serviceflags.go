--- conflicted
+++ resolved
@@ -95,16 +95,9 @@
 			sleepScheduleBetaTestDisabledKey:   c.SleepScheduleBetaTestDisabled,
 			systemFailedTaskRestartDisabledKey: c.SystemFailedTaskRestartDisabled,
 			cpuDegradedModeDisabledKey:         c.CPUDegradedModeDisabled,
-<<<<<<< HEAD
+			parameterStoreDisabledKey:          c.ParameterStoreDisabled,
 		}}), "updating config section '%s'", c.SectionId(),
 	)
-=======
-			parameterStoreDisabledKey:          c.ParameterStoreDisabled,
-		},
-	}, options.Update().SetUpsert(true))
-
-	return errors.Wrapf(err, "updating config section '%s'", c.SectionId())
->>>>>>> 779a9c73
 }
 
 func (c *ServiceFlags) ValidateAndDefault() error { return nil }