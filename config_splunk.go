package evergreen

import (
	"github.com/mongodb/grip/send"
	"github.com/pkg/errors"
	"go.mongodb.org/mongo-driver/bson"
	"go.mongodb.org/mongo-driver/mongo"
	"go.mongodb.org/mongo-driver/mongo/options"
)

type SplunkConfig struct {
	SplunkConnectionInfo send.SplunkConnectionInfo `bson:",inline" json:"splunk_connection_info" yaml:"splunk_connection_info"`
}

func (c *SplunkConfig) SectionId() string { return "splunk" }

func (c *SplunkConfig) Get(env Environment) error {
	ctx, cancel := env.Context()
	defer cancel()
	coll := env.DB().Collection(ConfigCollection)

	res := coll.FindOne(ctx, byId(c.SectionId()))
	if err := res.Err(); err != nil {
		if err != mongo.ErrNoDocuments {
			return errors.Wrapf(err, "getting config section '%s'", c.SectionId())
		}
<<<<<<< HEAD
		*c = SplunkConfig{}
=======
		// TODO EVG-17353: remove retrieving settings from global
		globalConfig := coll.FindOne(ctx, byId(ConfigDocID))
		if err := globalConfig.Err(); err != nil {
			if err != mongo.ErrNoDocuments {
				return errors.Wrap(err, "getting global config")
			}
			c = &SplunkConfig{}
			return nil
		}
		s := Settings{}
		if err := globalConfig.Decode(&s); err != nil {
			return errors.Wrap(err, "decoding global config")
		}
		c.SplunkConnectionInfo = s.Splunk.SplunkConnectionInfo
>>>>>>> c21837a8
		return nil
	}

	if err := res.Decode(c); err != nil {
		return errors.Wrapf(err, "decoding config section '%s'", c.SectionId())
	}

	return nil
}

func (c *SplunkConfig) Set() error {
	env := GetEnvironment()
	ctx, cancel := env.Context()
	defer cancel()
	coll := env.DB().Collection(ConfigCollection)

	_, err := coll.UpdateOne(ctx, byId(c.SectionId()), bson.M{
		"$set": bson.M{
			"url":     c.SplunkConnectionInfo.ServerURL,
			"token":   c.SplunkConnectionInfo.Token,
			"channel": c.SplunkConnectionInfo.Channel,
		},
	}, options.Update().SetUpsert(true))

	return errors.Wrapf(err, "updating config section '%s'", c.SectionId())
}

func (c *SplunkConfig) ValidateAndDefault() error { return nil }<|MERGE_RESOLUTION|>--- conflicted
+++ resolved
@@ -24,24 +24,7 @@
 		if err != mongo.ErrNoDocuments {
 			return errors.Wrapf(err, "getting config section '%s'", c.SectionId())
 		}
-<<<<<<< HEAD
 		*c = SplunkConfig{}
-=======
-		// TODO EVG-17353: remove retrieving settings from global
-		globalConfig := coll.FindOne(ctx, byId(ConfigDocID))
-		if err := globalConfig.Err(); err != nil {
-			if err != mongo.ErrNoDocuments {
-				return errors.Wrap(err, "getting global config")
-			}
-			c = &SplunkConfig{}
-			return nil
-		}
-		s := Settings{}
-		if err := globalConfig.Decode(&s); err != nil {
-			return errors.Wrap(err, "decoding global config")
-		}
-		c.SplunkConnectionInfo = s.Splunk.SplunkConnectionInfo
->>>>>>> c21837a8
 		return nil
 	}
 
