package service

import (
	"fmt"
	"net/http"
	"strconv"

	"github.com/evergreen-ci/gimlet"
)

func (uis *UIServer) legacyWaterfallPage(w http.ResponseWriter, r *http.Request) {
	projCtx := MustHaveProjectContext(r)
	project, err := projCtx.GetProject(r.Context())

	if err != nil || project == nil {
		http.Redirect(w, r, uis.Settings.Ui.UIv2Url, http.StatusMovedPermanently)
		return
	}

	newUIURL := fmt.Sprintf("%s/project/%s/waterfall", uis.Settings.Ui.UIv2Url, project.Identifier)
	http.Redirect(w, r, newUIURL, http.StatusMovedPermanently)
}

func (uis *UIServer) legacyDistrosPage(w http.ResponseWriter, r *http.Request) {
	spruceLink := fmt.Sprintf("%s/distros", uis.Settings.Ui.UIv2Url)
	http.Redirect(w, r, spruceLink, http.StatusPermanentRedirect)
}

func (uis *UIServer) legacyTaskQueue(w http.ResponseWriter, r *http.Request) {
	distro := gimlet.GetVars(r)["distro"]
	taskId := gimlet.GetVars(r)["task_id"]
	newUILink := ""
	if len(uis.Settings.Ui.UIv2Url) > 0 {
		newUILink = fmt.Sprintf("%s/task-queue/%s/%s", uis.Settings.Ui.UIv2Url, distro, taskId)
	}

	http.Redirect(w, r, newUILink, http.StatusTemporaryRedirect)
}

func (uis *UIServer) legacyTaskHistoryPage(w http.ResponseWriter, r *http.Request) {
	projCtx := MustHaveProjectContext(r)
	project, err := projCtx.GetProject(r.Context())

	if err != nil || project == nil {
		http.Error(w, "not found", http.StatusNotFound)
		return
	}
	// There's no longer an equivalent Task History page on Spruce, so we have to link to a different page. Waterfall is used since
	// it is the most relevant.
	http.Redirect(w, r, fmt.Sprintf("%s/project/%s/waterfall", uis.Settings.Ui.UIv2Url, project.Identifier), http.StatusPermanentRedirect)
}

func (uis *UIServer) legacyTaskPage(w http.ResponseWriter, r *http.Request) {
	projCtx := MustHaveProjectContext(r)
	executionStr := gimlet.GetVars(r)["execution"]
	var execution int
	var err error

	if executionStr != "" {
		execution, err = strconv.Atoi(executionStr)
		if err != nil {
			http.Error(w, fmt.Sprintf("Bad execution number: %v", executionStr), http.StatusBadRequest)
			return
		}
	}
	if projCtx.Task == nil {
		http.Error(w, "Not found", http.StatusNotFound)
		return
	}
	spruceLink := fmt.Sprintf("%s/task/%s?execution=%d", uis.Settings.Ui.UIv2Url, projCtx.Task.Id, execution)
	http.Redirect(w, r, spruceLink, http.StatusPermanentRedirect)
}

func (uis *UIServer) legacyProjectsPage(w http.ResponseWriter, r *http.Request) {
	projectId := gimlet.GetVars(r)["project_id"]
	newUIProjectsLink := fmt.Sprintf("%s/project/%s/settings", uis.Settings.Ui.UIv2Url, projectId)
	http.Redirect(w, r, newUIProjectsLink, http.StatusPermanentRedirect)
}

func (uis *UIServer) legacyUserSettingsPage(w http.ResponseWriter, r *http.Request) {
	newUILink := fmt.Sprintf("%s/preferences/profile", uis.Settings.Ui.UIv2Url)
	http.Redirect(w, r, newUILink, http.StatusPermanentRedirect)
}

func (uis *UIServer) legacyNotificationsPage(w http.ResponseWriter, r *http.Request) {
	newUILink := fmt.Sprintf("%s/preferences/notifications", uis.Settings.Ui.UIv2Url)
	http.Redirect(w, r, newUILink, http.StatusPermanentRedirect)
}

func (uis *UIServer) legacyHostsPage(w http.ResponseWriter, r *http.Request) {
	spruceLink := fmt.Sprintf("%s/hosts", uis.Settings.Ui.UIv2Url)
	http.Redirect(w, r, spruceLink, http.StatusPermanentRedirect)
}

func (uis *UIServer) legacyHostPage(w http.ResponseWriter, r *http.Request) {
	hostId := gimlet.GetVars(r)["host_id"]
	spruceLink := fmt.Sprintf("%s/host/%s", uis.Settings.Ui.UIv2Url, hostId)
	http.Redirect(w, r, spruceLink, http.StatusPermanentRedirect)
}

func (uis *UIServer) legacyUserPatchesPage(w http.ResponseWriter, r *http.Request) {
	userId := gimlet.GetVars(r)["user_id"]
	spruceLink := fmt.Sprintf("%s/user/%s/patches", uis.Settings.Ui.UIv2Url, userId)
	http.Redirect(w, r, spruceLink, http.StatusPermanentRedirect)
}

func (uis *UIServer) legacyMyPatchesPage(w http.ResponseWriter, r *http.Request) {
	user := MustHaveUser(r)
	spruceLink := fmt.Sprintf("%s/user/%s/patches", uis.Settings.Ui.UIv2Url, user.Username())
	http.Redirect(w, r, spruceLink, http.StatusPermanentRedirect)
}

func (uis *UIServer) legacyProjectPatchesPage(w http.ResponseWriter, r *http.Request) {
	projCtx := MustHaveProjectContext(r)
	project, err := projCtx.GetProject(r.Context())
	if err != nil || project == nil {
		http.Redirect(w, r, uis.Settings.Ui.UIv2Url, http.StatusPermanentRedirect)
		return
	}
	spruceLink := fmt.Sprintf("%s/project/%s/patches", uis.Settings.Ui.UIv2Url, project.Identifier)
	http.Redirect(w, r, spruceLink, http.StatusPermanentRedirect)
}

func (uis *UIServer) legacyPatchesPage(w http.ResponseWriter, r *http.Request) {
	user := MustHaveUser(r)
	// There's no equivalent /patches page on Spruce, so just redirect to user patches.
	spruceLink := fmt.Sprintf("%s/user/%s/patches", uis.Settings.Ui.UIv2Url, user.Username())
	http.Redirect(w, r, spruceLink, http.StatusPermanentRedirect)
}

func (uis *UIServer) legacySpawnHostPage(w http.ResponseWriter, r *http.Request) {
	spruceLink := fmt.Sprintf("%s/spawn/host", uis.Settings.Ui.UIv2Url)
	http.Redirect(w, r, spruceLink, http.StatusPermanentRedirect)
}

func (uis *UIServer) legacySpawnVolumePage(w http.ResponseWriter, r *http.Request) {
	spruceLink := fmt.Sprintf("%s/spawn/volume", uis.Settings.Ui.UIv2Url)
	http.Redirect(w, r, spruceLink, http.StatusPermanentRedirect)
}

func (uis *UIServer) legacyVersionPage(w http.ResponseWriter, r *http.Request) {
	versionId := gimlet.GetVars(r)["version_id"]
	spruceLink := fmt.Sprintf("%s/version/%s", uis.Settings.Ui.UIv2Url, versionId)
	http.Redirect(w, r, spruceLink, http.StatusPermanentRedirect)
}

func (uis *UIServer) legacyPatchPage(w http.ResponseWriter, r *http.Request) {
	patchId := gimlet.GetVars(r)["patch_id"]
	// Spruce is able to determine if a /patch link should redirect to the configure or version page
	spruceLink := fmt.Sprintf("%s/patch/%s", uis.Settings.Ui.UIv2Url, patchId)
	http.Redirect(w, r, spruceLink, http.StatusPermanentRedirect)
}

<<<<<<< HEAD
func (uis *UIServer) legacyBuildBaronPage(w http.ResponseWriter, r *http.Request) {
	vars := gimlet.GetVars(r)
	taskId := vars["task_id"]
	executionStr := vars["execution"]

	// Default to execution 0 if not specified
	execution := 0
	if executionStr != "" {
		var err error
		execution, err = strconv.Atoi(executionStr)
		if err != nil {
			execution = 0
		}
	}

	spruceLink := fmt.Sprintf("%s/task/%s?execution=%d", uis.Settings.Ui.UIv2Url, taskId, execution)
	http.Redirect(w, r, spruceLink, http.StatusPermanentRedirect)
=======
func (uis *UIServer) legacyVariantHistory(w http.ResponseWriter, r *http.Request) {
	projCtx := MustHaveProjectContext(r)
	project, err := projCtx.GetProject(r.Context())
	variant := gimlet.GetVars(r)["variant"]

	if err != nil || project == nil {
		http.Error(w, "not found", http.StatusNotFound)
		return
	}
	http.Redirect(w, r, fmt.Sprintf("%s/variant-history/%s/%s", uis.Settings.Ui.UIv2Url, project.Identifier, variant), http.StatusPermanentRedirect)
>>>>>>> 830764c1
}<|MERGE_RESOLUTION|>--- conflicted
+++ resolved
@@ -151,7 +151,18 @@
 	http.Redirect(w, r, spruceLink, http.StatusPermanentRedirect)
 }
 
-<<<<<<< HEAD
+func (uis *UIServer) legacyVariantHistory(w http.ResponseWriter, r *http.Request) {
+	projCtx := MustHaveProjectContext(r)
+	project, err := projCtx.GetProject(r.Context())
+	variant := gimlet.GetVars(r)["variant"]
+
+	if err != nil || project == nil {
+		http.Error(w, "not found", http.StatusNotFound)
+		return
+	}
+	http.Redirect(w, r, fmt.Sprintf("%s/variant-history/%s/%s", uis.Settings.Ui.UIv2Url, project.Identifier, variant), http.StatusPermanentRedirect)
+}
+
 func (uis *UIServer) legacyBuildBaronPage(w http.ResponseWriter, r *http.Request) {
 	vars := gimlet.GetVars(r)
 	taskId := vars["task_id"]
@@ -169,16 +180,4 @@
 
 	spruceLink := fmt.Sprintf("%s/task/%s?execution=%d", uis.Settings.Ui.UIv2Url, taskId, execution)
 	http.Redirect(w, r, spruceLink, http.StatusPermanentRedirect)
-=======
-func (uis *UIServer) legacyVariantHistory(w http.ResponseWriter, r *http.Request) {
-	projCtx := MustHaveProjectContext(r)
-	project, err := projCtx.GetProject(r.Context())
-	variant := gimlet.GetVars(r)["variant"]
-
-	if err != nil || project == nil {
-		http.Error(w, "not found", http.StatusNotFound)
-		return
-	}
-	http.Redirect(w, r, fmt.Sprintf("%s/variant-history/%s/%s", uis.Settings.Ui.UIv2Url, project.Identifier, variant), http.StatusPermanentRedirect)
->>>>>>> 830764c1
 }