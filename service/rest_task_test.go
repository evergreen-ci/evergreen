--- conflicted
+++ resolved
@@ -75,10 +75,6 @@
 	}
 
 	if len(testResults) > 0 {
-<<<<<<< HEAD
-		tsk.ResultsService = task.TestResultsServiceLocal
-		if err := svc.AppendTestResults(ctx, testresult.DbTaskTestResults{Results: testResults}); err != nil {
-=======
 		tsk.ResultsService = task.TestResultsServiceEvergreen
 		info := testresult.TestResultsInfo{TaskID: taskId, Execution: 0}
 		tr := &testresult.DbTaskTestResults{
@@ -136,7 +132,6 @@
 			return nil, err
 		}
 		if err := svc.AppendTestResults(ctx, testResults); err != nil {
->>>>>>> 9ee4e3cd
 			return nil, err
 		}
 	}
@@ -387,13 +382,8 @@
 			TestStartTime: time.Now().Add(-9 * time.Minute),
 			TestEndTime:   time.Now().Add(-1 * time.Minute),
 		}
-<<<<<<< HEAD
-		require.NoError(t, testTask.Insert(t.Context()))
-		require.NoError(t, svc.AppendTestResults(ctx, testresult.DbTaskTestResults{Results: []testresult.TestResult{testResult}}))
-=======
 		_, err = insertTaskForTesting(ctx, env, taskId, testTask.Version, testTask.Project, []testresult.TestResult{testResult}, t.TempDir())
 		require.NoError(t, err)
->>>>>>> 9ee4e3cd
 
 		url := "/rest/v1/tasks/" + taskId + "/status"
 
