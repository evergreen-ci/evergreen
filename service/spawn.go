package service

import (
	"context"
	"fmt"
	"net/http"
	"time"

	"github.com/evergreen-ci/evergreen"
	"github.com/evergreen-ci/evergreen/cloud"
	"github.com/evergreen-ci/evergreen/model/distro"
	"github.com/evergreen-ci/evergreen/model/host"
	"github.com/evergreen-ci/evergreen/model/task"
	"github.com/evergreen-ci/evergreen/rest/data"
	restModel "github.com/evergreen-ci/evergreen/rest/model"
	"github.com/evergreen-ci/evergreen/rest/route"
	"github.com/evergreen-ci/evergreen/units"
	"github.com/evergreen-ci/evergreen/util"
	"github.com/evergreen-ci/gimlet"
	"github.com/evergreen-ci/utility"
	"github.com/mongodb/grip"
	"github.com/mongodb/grip/message"
	"github.com/pkg/errors"
)

var (
	HostRename                 = "changeHostDisplayName"
	HostPasswordUpdate         = "updateRDPPassword"
	HostInstanceTypeUpdate     = "updateInstanceType"
	HostTagUpdate              = "updateHostTags"
	HostExpirationExtension    = "extendHostExpiration"
	HostTerminate              = "terminate"
	HostStop                   = "stop"
	HostStart                  = "start"
	VolumeRename               = "changeVolumeDisplayName"
	VolumeExtendExpiration     = "extendVolumeExpiration"
	VolumeSetNoExpiration      = "setVolumeNoExpiration"
	VolumeSetHasExpiration     = "setVolumeHasExpiration"
	VolumeAttach               = "attachVolume"
	VolumeDetach               = "detachVolume"
	VolumeDelete               = "deleteVolume"
	MaxExpirationDurationHours = 24 * 7 // 7 days
)

func (uis *UIServer) spawnPage(w http.ResponseWriter, r *http.Request) {
	var spawnDistro distro.Distro
	var spawnTask *task.Task
	var err error
	if len(r.FormValue("distro_id")) > 0 {
		var dat distro.AliasLookupTable
		dat, err = distro.NewDistroAliasesLookupTable()
		if err != nil {
			uis.LoggedError(w, r, http.StatusInternalServerError,
				errors.Wrapf(err, "Error getting distro lookup table"))
			return
		}
		// Make a best-effort attempt to find a matching distro, but don't error
		// if we can't find one.
		for _, distroID := range dat.Expand([]string{r.FormValue("distro_id")}) {
			spawnDistro, err = distro.FindOne(distro.ById(distroID))
			if err == nil {
				break
			}
		}
	}
	if len(r.FormValue("task_id")) > 0 {
		spawnTask, err = task.FindOne(task.ById(r.FormValue("task_id")))
		if err != nil {
			uis.LoggedError(w, r, http.StatusBadRequest,
				errors.Wrapf(err, "Error finding task %v", r.FormValue("task_id")))
			return
		}
	}
	maxHosts := evergreen.DefaultMaxSpawnHostsPerUser
	settings, err := evergreen.GetConfig()
	if err != nil {
		uis.LoggedError(w, r, http.StatusInternalServerError, errors.Wrap(err, "Error retrieving settings"))
		return
	}
	if settings.Spawnhost.SpawnHostsPerUser >= 0 {
		maxHosts = settings.Spawnhost.SpawnHostsPerUser
	}

	uis.render.WriteResponse(w, http.StatusOK, struct {
<<<<<<< HEAD
		Distro                       distro.Distro
		Task                         *task.Task
		MaxHostsPerUser              int
		MaxUnexpirableHostsPerUser   int
		MaxUnexpirableVolumesPerUser int
		ViewData
	}{spawnDistro, spawnTask, maxHosts, settings.Spawnhost.UnexpirableHostsPerUser, settings.Spawnhost.UnexpirableVolumesPerUser, uis.GetCommonViewData(w, r, false, true)}, "base", "spawned_hosts.html", "base_angular.html", "menu.html")
=======
		Distro                     distro.Distro
		Task                       *task.Task
		MaxHostsPerUser            int
		MaxUnexpirableHostsPerUser int
		MaxVolumeSizePerUser       int
		ViewData
	}{spawnDistro, spawnTask, maxHosts,
		settings.UnexpirableHostsPerUser, settings.Providers.AWS.MaxVolumeSizePerUser,
		uis.GetCommonViewData(w, r, false, true)}, "base", "spawned_hosts.html", "base_angular.html", "menu.html")
>>>>>>> 8b70262c
}

func (uis *UIServer) getSpawnedHosts(w http.ResponseWriter, r *http.Request) {
	user := MustHaveUser(r)

	hosts, err := host.Find(host.ByUserWithRunningStatus(user.Username()))
	if err != nil {
		uis.LoggedError(w, r, http.StatusInternalServerError,
			errors.Wrapf(err, "Error finding running hosts for user %v", user.Username()))
		return
	}

	gimlet.WriteJSON(w, hosts)
}

func (uis *UIServer) getUserPublicKeys(w http.ResponseWriter, r *http.Request) {
	user := MustHaveUser(r)
	gimlet.WriteJSON(w, user.PublicKeys())
}

func (uis *UIServer) getAllowedInstanceTypes(w http.ResponseWriter, r *http.Request) {
	provider := r.FormValue("provider")
	if len(provider) > 0 {
		if cloud.IsEc2Provider(provider) {
			gimlet.WriteJSON(w, uis.Settings.Providers.AWS.AllowedInstanceTypes)
			return
		}
	}
	gimlet.WriteJSON(w, []string{})
}

func (uis *UIServer) listSpawnableDistros(w http.ResponseWriter, r *http.Request) {
	// load in the distros
	distros, err := distro.Find(distro.BySpawnAllowed().WithFields(distro.IdKey, distro.IsVirtualWorkstationKey, distro.ProviderSettingsListKey))
	if err != nil {
		uis.LoggedError(w, r, http.StatusInternalServerError, errors.Wrap(err, "Error loading distros"))
		return
	}

	distroList := []map[string]interface{}{}
	for _, d := range distros {
		regions := d.GetRegionsList()
		distroList = append(distroList, map[string]interface{}{
			"name":                        d.Id,
			"virtual_workstation_allowed": d.IsVirtualWorkstation,
			"regions":                     regions,
		})
	}
	gimlet.WriteJSON(w, distroList)
}

func (uis *UIServer) getVolumes(w http.ResponseWriter, r *http.Request) {
	user := MustHaveUser(r)
	volumes, err := host.FindVolumesByUser(user.Username())
	if err != nil {
		uis.LoggedError(w, r, http.StatusInternalServerError, errors.Wrapf(err, "error getting volumes for '%s'", user.Username()))
		return
	}

	apiVolumes := make([]restModel.APIVolume, 0, len(volumes))
	for _, vol := range volumes {
		apiVolume := restModel.APIVolume{}
		if err = apiVolume.BuildFromService(vol); err != nil {
			uis.LoggedError(w, r, http.StatusInternalServerError, errors.Wrapf(err, "error creating '%s'", vol.ID))
			continue
		}

		apiVolumes = append(apiVolumes, apiVolume)
	}

	gimlet.WriteJSON(w, apiVolumes)
}

func (uis *UIServer) requestNewHost(w http.ResponseWriter, r *http.Request) {
	authedUser := MustHaveUser(r)

	putParams := struct {
		Task                 string     `json:"task_id"`
		TaskSync             bool       `json:"task_sync"`
		Distro               string     `json:"distro"`
		KeyName              string     `json:"key_name"`
		PublicKey            string     `json:"public_key"`
		SaveKey              bool       `json:"save_key"`
		UserData             string     `json:"userdata"`
		UseTaskConfig        bool       `json:"use_task_config"`
		IsVirtualWorkstation bool       `json:"is_virtual_workstation"`
		NoExpiration         bool       `json:"no_expiration"`
		HomeVolumeSize       int        `json:"home_volume_size"`
		HomeVolumeID         string     `json:"home_volume_id"`
		InstanceTags         []host.Tag `json:"instance_tags"`
		InstanceType         string     `json:"instance_type"`
		Region               string     `json:"region"`
	}{}

	err := utility.ReadJSON(util.NewRequestReader(r), &putParams)
	if err != nil {
		http.Error(w, fmt.Sprintf("Bad json in request: %v", err), http.StatusBadRequest)
		return
	}

	if putParams.IsVirtualWorkstation && putParams.Task != "" {
		uis.LoggedError(w, r, http.StatusBadRequest, errors.New("cannot request a spawn host as a virtual workstation and load task data"))
		return
	}

	// save the supplied public key if needed
	if putParams.SaveKey {
		if err = authedUser.AddPublicKey(putParams.KeyName, putParams.PublicKey); err != nil {
			uis.LoggedError(w, r, http.StatusInternalServerError, errors.Wrap(err, "Error saving public key"))
			return
		}
		PushFlash(uis.CookieStore, r, w, NewSuccessFlash("Public key successfully saved."))
	}
	hc := &data.DBConnector{}
	options := &restModel.HostRequestOptions{
		DistroID:             putParams.Distro,
		Region:               putParams.Region,
		KeyName:              putParams.PublicKey,
		TaskID:               putParams.Task,
		TaskSync:             putParams.TaskSync,
		UserData:             putParams.UserData,
		InstanceTags:         putParams.InstanceTags,
		InstanceType:         putParams.InstanceType,
		IsVirtualWorkstation: putParams.IsVirtualWorkstation,
		NoExpiration:         putParams.NoExpiration,
		HomeVolumeSize:       putParams.HomeVolumeSize,
		HomeVolumeID:         putParams.HomeVolumeID,
	}
	ctx, cancel := uis.env.Context()
	defer cancel()
	ctx = gimlet.AttachUser(ctx, authedUser)
	spawnHost, err := hc.NewIntentHost(ctx, options, authedUser, &uis.Settings)
	if err != nil {
		uis.LoggedError(w, r, http.StatusInternalServerError, errors.Wrap(err, "Error spawning host"))
		return
	}
	if spawnHost == nil {
		uis.LoggedError(w, r, http.StatusInternalServerError, errors.New("Spawned host is nil"))
		return
	}
	if putParams.UseTaskConfig {
		task, err := task.FindOneNoMerge(task.ById(putParams.Task))
		if err != nil {
			uis.LoggedError(w, r, http.StatusInternalServerError, errors.New("Error finding task"))
			return
		}
		err = hc.CreateHostsFromTask(task, *authedUser, putParams.PublicKey)
		if err != nil {
			grip.Error(message.WrapError(err, message.Fields{
				"message": "error creating hosts from task",
				"task":    task.Id,
			}))
			uis.LoggedError(w, r, http.StatusInternalServerError, errors.New("Error creating hosts from task"))
			return
		}
	}

	PushFlash(uis.CookieStore, r, w, NewSuccessFlash("Host spawned"))
	gimlet.WriteJSON(w, "Host successfully spawned")
}

func (uis *UIServer) modifySpawnHost(w http.ResponseWriter, r *http.Request) {
	u := MustHaveUser(r)
	updateParams := restModel.APISpawnHostModify{}
	ctx := r.Context()

	if err := utility.ReadJSON(util.NewRequestReader(r), &updateParams); err != nil {
		http.Error(w, err.Error(), http.StatusBadRequest)
	}

	hostId := restModel.FromStringPtr(updateParams.HostID)
	h, err := host.FindOne(host.ById(hostId))
	if err != nil {
		uis.LoggedError(w, r, http.StatusInternalServerError, errors.Wrapf(err, "error finding host with id %v", hostId))
		return
	}
	if h == nil {
		uis.LoggedError(w, r, http.StatusInternalServerError, errors.Errorf("No host with id %v found", hostId))
		return
	}

	if u.Username() != h.StartedBy {
		if !u.HasPermission(gimlet.PermissionOpts{
			Resource:      h.Distro.Id,
			ResourceType:  evergreen.DistroResourceType,
			Permission:    evergreen.PermissionHosts,
			RequiredLevel: evergreen.HostsEdit.Value,
		}) {
			uis.LoggedError(w, r, http.StatusUnauthorized, errors.New("not authorized to modify this host"))
			return
		}
	}

	if updateParams.Action == nil {
		http.Error(w, "no action specified", http.StatusBadRequest)
		return
	}
	// determine what action needs to be taken
	switch *updateParams.Action {
	case HostTerminate:
		if h.Status == evergreen.HostTerminated {
			gimlet.WriteJSONError(w, fmt.Sprintf("Host %v is already terminated", h.Id))
			return
		}
		var cancel func()
		ctx, cancel = context.WithCancel(r.Context())
		defer cancel()

		if err = cloud.TerminateSpawnHost(ctx, uis.env, h, u.Id, fmt.Sprintf("terminated via UI by %s", u.Username())); err != nil {
			uis.LoggedError(w, r, http.StatusInternalServerError, err)
			return
		}
		PushFlash(uis.CookieStore, r, w, NewSuccessFlash("Host terminated"))
		gimlet.WriteJSON(w, "Host terminated")
		return

	case HostStop:
		if h.Status == evergreen.HostStopped || h.Status == evergreen.HostStopping {
			gimlet.WriteJSONError(w, fmt.Sprintf("Host %v is already stopping or stopped", h.Id))
			return
		}
		if h.Status != evergreen.HostRunning {
			gimlet.WriteJSONError(w, fmt.Sprintf("Host %v is not running", h.Id))
			return
		}

		// Stop the host
		ts := utility.RoundPartOfMinute(1).Format(units.TSFormat)
		stopJob := units.NewSpawnhostStopJob(h, u.Id, ts)
		if err = uis.queue.Put(ctx, stopJob); err != nil {
			uis.LoggedError(w, r, http.StatusInternalServerError, err)
			return
		}
		PushFlash(uis.CookieStore, r, w, NewSuccessFlash("Host stopping"))
		gimlet.WriteJSON(w, "Host stopping")
		return

	case HostStart:
		if h.Status != evergreen.HostStopped {
			gimlet.WriteJSONError(w, fmt.Sprintf("Host %v is not stopped", h.Id))
			return
		}

		// Start the host
		ts := utility.RoundPartOfMinute(1).Format(units.TSFormat)
		startJob := units.NewSpawnhostStartJob(h, u.Id, ts)
		if err = uis.queue.Put(ctx, startJob); err != nil {
			uis.LoggedError(w, r, http.StatusInternalServerError, err)
			return
		}
		PushFlash(uis.CookieStore, r, w, NewSuccessFlash("Host starting"))
		gimlet.WriteJSON(w, "Host starting")
		return

	case HostPasswordUpdate:
		pwd := restModel.FromStringPtr(updateParams.RDPPwd)
		if !h.Distro.IsWindows() {
			uis.LoggedError(w, r, http.StatusBadRequest, errors.New("rdp password can only be set on Windows hosts"))
			return
		}
		if !host.ValidateRDPPassword(pwd) {
			uis.LoggedError(w, r, http.StatusBadRequest, errors.New("Invalid password"))
			return
		}
		if err = cloud.SetHostRDPPassword(ctx, uis.env, h, pwd); err != nil {
			uis.LoggedError(w, r, http.StatusInternalServerError, err)
			return
		}
		gimlet.WriteJSON(w, "Successfully updated host password")
		return

	case HostInstanceTypeUpdate:
		instanceType := restModel.FromStringPtr(updateParams.InstanceType)
		if err = cloud.ModifySpawnHost(ctx, uis.env, h, host.HostModifyOptions{
			InstanceType: instanceType,
		}); err != nil {
			PushFlash(uis.CookieStore, r, w, NewErrorFlash("Error modifying host instance type"))
			uis.LoggedError(w, r, http.StatusInternalServerError, err)
			return
		}
		PushFlash(uis.CookieStore, r, w, NewSuccessFlash(fmt.Sprintf("Instance type successfully set to '%s'", instanceType)))
		gimlet.WriteJSON(w, "Successfully update host instance type")
		return

	case HostExpirationExtension:
		if updateParams.Expiration == nil || updateParams.Expiration.IsZero() { // set expiration to never expire
			var settings *evergreen.Settings
			settings, err = evergreen.GetConfig()
			if err != nil {
				PushFlash(uis.CookieStore, r, w, NewErrorFlash("Error updating host expiration"))
				uis.LoggedError(w, r, http.StatusInternalServerError, errors.Wrap(err, "Error retrieving settings"))
				return
			}
			if err = route.CheckUnexpirableHostLimitExceeded(u.Id, settings.Spawnhost.UnexpirableHostsPerUser); err != nil {
				PushFlash(uis.CookieStore, r, w, NewErrorFlash(err.Error()))
				uis.LoggedError(w, r, http.StatusBadRequest, err)
				return
			}
			noExpiration := true
			if err = cloud.ModifySpawnHost(ctx, uis.env, h, host.HostModifyOptions{NoExpiration: &noExpiration}); err != nil {
				PushFlash(uis.CookieStore, r, w, NewErrorFlash("Error updating host expiration"))
				uis.LoggedError(w, r, http.StatusInternalServerError, errors.Wrap(err, "Error extending host expiration"))
				return
			}
			PushFlash(uis.CookieStore, r, w, NewSuccessFlash("Host expiration successfully set to never expire"))
			gimlet.WriteJSON(w, "Successfully updated host to never expire")
			return
		}
		// use now as a base for how far we're extending if there is currently no expiration
		if h.NoExpiration {
			h.ExpirationTime = time.Now()
		}
		if updateParams.Expiration.Before(h.ExpirationTime) {
			PushFlash(uis.CookieStore, r, w, NewErrorFlash("Expiration can only be extended."))
			uis.LoggedError(w, r, http.StatusBadRequest, errors.New("expiration can only be extended"))
			return
		}

		addtTime := updateParams.Expiration.Sub(h.ExpirationTime)
		var futureExpiration time.Time
		futureExpiration, err = cloud.MakeExtendedSpawnHostExpiration(h, addtTime)
		if err != nil {
			PushFlash(uis.CookieStore, r, w, NewErrorFlash(err.Error()))
			uis.LoggedError(w, r, http.StatusBadRequest, err)
			return
		}
		if err = h.SetExpirationTime(futureExpiration); err != nil {
			PushFlash(uis.CookieStore, r, w, NewErrorFlash("Error updating host expiration time"))
			uis.LoggedError(w, r, http.StatusInternalServerError, errors.Wrap(err, "Error extending host expiration time"))
			return
		}

		var loc *time.Location
		loc, err = time.LoadLocation(u.Settings.Timezone)
		if err != nil || loc == nil {
			loc = time.UTC
		}
		PushFlash(uis.CookieStore, r, w, NewSuccessFlash(fmt.Sprintf("Host expiration successfully set to %s",
			futureExpiration.In(loc).Format(time.RFC822))))
		gimlet.WriteJSON(w, "Successfully extended host expiration time")
		return
	case HostTagUpdate:
		if len(updateParams.AddTags) <= 0 && len(updateParams.DeleteTags) <= 0 {
			PushFlash(uis.CookieStore, r, w, NewErrorFlash("Nothing to update."))
			uis.LoggedError(w, r, http.StatusBadRequest, err)
			return
		}

		deleteTags := restModel.FromStringPtrSlice(updateParams.DeleteTags)
		addTagPairs := restModel.FromStringPtrSlice(updateParams.AddTags)
		var addTags []host.Tag
		addTags, err = host.MakeHostTags(addTagPairs)
		if err != nil {
			PushFlash(uis.CookieStore, r, w, NewErrorFlash("Error creating tags to add: "+err.Error()))
			uis.LoggedError(w, r, http.StatusBadRequest, errors.Wrapf(err, "Error creating tags to add"))
			return
		}

		opts := host.HostModifyOptions{
			AddInstanceTags:    addTags,
			DeleteInstanceTags: deleteTags,
		}
		if err = cloud.ModifySpawnHost(ctx, uis.env, h, opts); err != nil {
			PushFlash(uis.CookieStore, r, w, NewErrorFlash("Problem modifying spawn host"))
			uis.LoggedError(w, r, http.StatusInternalServerError, errors.Wrapf(err, "Problem modifying spawn host"))
			return
		}
		PushFlash(uis.CookieStore, r, w, NewSuccessFlash(fmt.Sprint("Host tags successfully modified.")))
		gimlet.WriteJSON(w, "Successfully updated host tags.")
		return
	case HostRename:
		if err = h.SetDisplayName(restModel.FromStringPtr(updateParams.NewName)); err != nil {
			PushFlash(uis.CookieStore, r, w, NewErrorFlash("Error updating display name"))
			uis.LoggedError(w, r, http.StatusInternalServerError, errors.Wrapf(err, "Problem renaming spawn host"))
			return
		}
	default:
		http.Error(w, fmt.Sprintf("Unrecognized action: %v", updateParams.Action), http.StatusBadRequest)
		return
	}
}

func (uis *UIServer) requestNewVolume(w http.ResponseWriter, r *http.Request) {
	authedUser := MustHaveUser(r)
	volume := &host.Volume{}
	if err := utility.ReadJSON(util.NewRequestReader(r), volume); err != nil {
		http.Error(w, fmt.Sprintf("Bad json in request: %v", err), http.StatusBadRequest)
		return
	}
	if volume.Size == 0 {
		http.Error(w, "Size is required", http.StatusBadRequest)
		return
	}
	if volume.AvailabilityZone == "" {
		volume.AvailabilityZone = evergreen.DefaultEBSAvailabilityZone
	}
	if volume.Type == "" {
		volume.Type = evergreen.DefaultEBSType
	}
	if err := cloud.ValidVolumeOptions(volume, &uis.Settings); err != nil {
		uis.LoggedError(w, r, http.StatusBadRequest, err)
	}

	volume.CreatedBy = authedUser.Id
	ctx := r.Context()
	if _, err := cloud.CreateVolume(ctx, uis.env, volume, evergreen.ProviderNameEc2OnDemand); err != nil {
		uis.LoggedError(w, r, http.StatusInternalServerError, errors.Wrap(err, "error creating volume"))
		return
	}

	PushFlash(uis.CookieStore, r, w, NewSuccessFlash("Volume Created"))
	gimlet.WriteJSON(w, "Volume successfully created")
	return
}

func (uis *UIServer) modifyVolume(w http.ResponseWriter, r *http.Request) {
	ctx := r.Context()

	updateParams := restModel.APIVolumeModify{}
	if err := utility.ReadJSON(util.NewRequestReader(r), &updateParams); err != nil {
		http.Error(w, err.Error(), http.StatusBadRequest)
	}

	volumeID := gimlet.GetVars(r)["volume_id"]
	vol, err := host.FindVolumeByID(volumeID)
	if err != nil {
		uis.LoggedError(w, r, http.StatusInternalServerError, errors.Wrapf(err, "error finding volume '%s'", volumeID))
		return
	}
	if vol == nil {
		uis.LoggedError(w, r, http.StatusNotFound, errors.Wrapf(err, "no volume '%s' exists", volumeID))
		return
	}

	u := MustHaveUser(r)
	if u.Username() != vol.CreatedBy {
		uis.LoggedError(w, r, http.StatusUnauthorized, errors.New("not authorized to modify this volume"))
		return
	}

	if updateParams.Action == nil {
		uis.LoggedError(w, r, http.StatusBadRequest, errors.New("no action specified"))
		return
	}

	// take the specified action
	switch *updateParams.Action {
	case VolumeRename:
		uis.LoggedError(w, r, http.StatusUnauthorized, errors.Wrapf(vol.SetDisplayName(*updateParams.NewName), "can't set display name of '%s' to '%s'", vol.ID, *updateParams.NewName))

	case VolumeExtendExpiration:
		if updateParams.Expiration == nil {
			uis.LoggedError(w, r, http.StatusBadRequest, errors.Wrap(err, "must specify an expiration time"))
			return
		}
		mgrOpts := cloud.ManagerOpts{
			Provider: evergreen.ProviderNameEc2OnDemand,
			Region:   cloud.AztoRegion(vol.AvailabilityZone),
		}
		var mgr cloud.Manager
		mgr, err = cloud.GetManager(ctx, uis.env, mgrOpts)
		if err != nil {
			uis.LoggedError(w, r, http.StatusInternalServerError, errors.Wrapf(err, "can't get manager for volume '%s'", vol.ID))
			return
		}

		var newExpiration time.Time
		newExpiration, err = restModel.FromTimePtr(updateParams.Expiration)
		if err != nil {
			uis.LoggedError(w, r, http.StatusBadRequest, errors.Wrap(err, "can't parse new expiration time"))
			return
		}
		err = mgr.ModifyVolume(ctx, vol, &restModel.VolumeModifyOptions{
			Expiration: newExpiration,
		})
		if err != nil {
			uis.LoggedError(w, r, http.StatusInternalServerError, errors.Wrapf(err, "can't update volume '%s' expiration", vol.ID))
			return
		}

	case VolumeSetNoExpiration:
		mgrOpts := cloud.ManagerOpts{
			Provider: evergreen.ProviderNameEc2OnDemand,
			Region:   cloud.AztoRegion(vol.AvailabilityZone),
		}
		mgr, err := cloud.GetManager(ctx, uis.env, mgrOpts)
		if err != nil {
			uis.LoggedError(w, r, http.StatusInternalServerError, errors.Wrapf(err, "can't get manager for volume '%s'", vol.ID))
			return
		}
		err = mgr.ModifyVolume(ctx, vol, &restModel.VolumeModifyOptions{
			NoExpiration: true,
		})
		if err != nil {
			uis.LoggedError(w, r, http.StatusInternalServerError, errors.Wrapf(err, "can't update volume '%s' to no expiration", vol.ID))
			return
		}

	case VolumeSetHasExpiration:
		mgrOpts := cloud.ManagerOpts{
			Provider: evergreen.ProviderNameEc2OnDemand,
			Region:   cloud.AztoRegion(vol.AvailabilityZone),
		}
		mgr, err := cloud.GetManager(ctx, uis.env, mgrOpts)
		if err != nil {
			uis.LoggedError(w, r, http.StatusInternalServerError, errors.Wrapf(err, "can't get manager for volume '%s'", vol.ID))
			return
		}
		err = mgr.ModifyVolume(ctx, vol, &restModel.VolumeModifyOptions{
			HasExpiration: true,
		})
		if err != nil {
			uis.LoggedError(w, r, http.StatusInternalServerError, errors.Wrapf(err, "can't update volume '%s' to have expiration", vol.ID))
			return
		}

	case VolumeAttach:
		mgrOpts := cloud.ManagerOpts{
			Provider: evergreen.ProviderNameEc2OnDemand,
			Region:   cloud.AztoRegion(vol.AvailabilityZone),
		}
		mgr, err := cloud.GetManager(ctx, uis.env, mgrOpts)
		if err != nil {
			uis.LoggedError(w, r, http.StatusInternalServerError, errors.Wrapf(err, "can't get manager for volume '%s'", vol.ID))
			return
		}

		if updateParams.HostID == nil || *updateParams.HostID == "" {
			uis.LoggedError(w, r, http.StatusBadRequest, errors.New("must specify host id"))
			return
		}
		var h *host.Host
		h, err = host.FindOneId(*updateParams.HostID)
		if err != nil {
			uis.LoggedError(w, r, http.StatusInternalServerError, errors.Wrapf(err, "can't get host '%s'", vol.Host))
			return
		}
		if h == nil {
			uis.LoggedError(w, r, http.StatusBadRequest, errors.Errorf("host '%s' does not exist", *updateParams.HostID))
			return
		}

		if err = mgr.AttachVolume(ctx, h, &host.VolumeAttachment{VolumeID: vol.ID}); err != nil {
			uis.LoggedError(w, r, http.StatusInternalServerError, errors.Wrapf(err, "can't attach volume '%s'", vol.ID))
			return
		}

	case VolumeDetach:
		mgrOpts := cloud.ManagerOpts{
			Provider: evergreen.ProviderNameEc2OnDemand,
			Region:   cloud.AztoRegion(vol.AvailabilityZone),
		}
		mgr, err := cloud.GetManager(ctx, uis.env, mgrOpts)
		if err != nil {
			uis.LoggedError(w, r, http.StatusInternalServerError, errors.Wrapf(err, "can't get manager for volume '%s'", vol.ID))
			return
		}

		if vol.Host == "" {
			uis.LoggedError(w, r, http.StatusBadRequest, errors.Wrapf(err, "volume '%s' is not attached", vol.ID))
			return
		}
		h, err := host.FindOneId(vol.Host)
		if err != nil {
			uis.LoggedError(w, r, http.StatusInternalServerError, errors.Wrapf(err, "can't get host '%s' for volume '%s'", vol.Host, vol.ID))
			return
		}
		if h == nil {
			uis.LoggedError(w, r, http.StatusInternalServerError, errors.Wrapf(err, "host '%s' for volume '%s' doesn't exist", vol.Host, vol.ID))
			if err = host.UnsetVolumeHost(vol.ID); err != nil {
				grip.Error(message.WrapError(err, message.Fields{
					"message": fmt.Sprintf("can't clear host '%s' from volume '%s'", vol.Host, vol.ID),
					"route":   "modifyVolume",
					"action":  "detach",
				}))
			}
			return
		}

		if err := mgr.DetachVolume(ctx, h, vol.ID); err != nil {
			uis.LoggedError(w, r, http.StatusInternalServerError, errors.Wrapf(err, "can't detach volume '%s'", vol.ID))
			return
		}

	case VolumeDelete:
		mgrOpts := cloud.ManagerOpts{
			Provider: evergreen.ProviderNameEc2OnDemand,
			Region:   cloud.AztoRegion(vol.AvailabilityZone),
		}
		mgr, err := cloud.GetManager(ctx, uis.env, mgrOpts)
		if err != nil {
			uis.LoggedError(w, r, http.StatusInternalServerError, errors.Wrapf(err, "can't get manager for volume '%s'", vol.ID))
			return
		}

		if err := mgr.DeleteVolume(ctx, vol); err != nil {
			uis.LoggedError(w, r, http.StatusInternalServerError, errors.Wrapf(err, "can't delete volume '%s'", vol.ID))
			return
		}
	}
}<|MERGE_RESOLUTION|>--- conflicted
+++ resolved
@@ -82,25 +82,15 @@
 	}
 
 	uis.render.WriteResponse(w, http.StatusOK, struct {
-<<<<<<< HEAD
 		Distro                       distro.Distro
 		Task                         *task.Task
 		MaxHostsPerUser              int
 		MaxUnexpirableHostsPerUser   int
 		MaxUnexpirableVolumesPerUser int
+		MaxVolumeSizePerUser         int
 		ViewData
-	}{spawnDistro, spawnTask, maxHosts, settings.Spawnhost.UnexpirableHostsPerUser, settings.Spawnhost.UnexpirableVolumesPerUser, uis.GetCommonViewData(w, r, false, true)}, "base", "spawned_hosts.html", "base_angular.html", "menu.html")
-=======
-		Distro                     distro.Distro
-		Task                       *task.Task
-		MaxHostsPerUser            int
-		MaxUnexpirableHostsPerUser int
-		MaxVolumeSizePerUser       int
-		ViewData
-	}{spawnDistro, spawnTask, maxHosts,
-		settings.UnexpirableHostsPerUser, settings.Providers.AWS.MaxVolumeSizePerUser,
+	}{spawnDistro, spawnTask, maxHosts, settings.Spawnhost.UnexpirableHostsPerUser, settings.Spawnhost.UnexpirableVolumesPerUser, settings.Providers.AWS.MaxVolumeSizePerUser,
 		uis.GetCommonViewData(w, r, false, true)}, "base", "spawned_hosts.html", "base_angular.html", "menu.html")
->>>>>>> 8b70262c
 }
 
 func (uis *UIServer) getSpawnedHosts(w http.ResponseWriter, r *http.Request) {
