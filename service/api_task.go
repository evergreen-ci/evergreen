package service

import (
	"context"
	"fmt"
	"net/http"
	"time"

	"github.com/evergreen-ci/evergreen"
	"github.com/evergreen-ci/evergreen/apimodels"
	"github.com/evergreen-ci/evergreen/model"
	"github.com/evergreen-ci/evergreen/model/distro"
	"github.com/evergreen-ci/evergreen/model/event"
	"github.com/evergreen-ci/evergreen/model/host"
	"github.com/evergreen-ci/evergreen/model/task"
	"github.com/evergreen-ci/evergreen/units"
	"github.com/evergreen-ci/evergreen/util"
	"github.com/evergreen-ci/gimlet"
	adb "github.com/mongodb/anser/db"
	"github.com/mongodb/grip"
	"github.com/mongodb/grip/message"
	"github.com/mongodb/grip/sometimes"
	"github.com/pkg/errors"
)

// if a host encounters more than this number of system failures, then it should be disabled.
const consecutiveSystemFailureThreshold = 3
const taskDispatcherTTL = time.Minute

// StartTask is the handler function that retrieves the task from the request
// and acquires the global lock
// With the lock, it marks associated tasks, builds, and versions as started.
// It then updates the host document with relevant information, including the pid
// of the agent, and ensures that the host has the running task field set.
func (as *APIServer) StartTask(w http.ResponseWriter, r *http.Request) {
	var err error

	t := MustHaveTask(r)
	grip.Debug(message.Fields{
		"message": "marking task started",
		"task_id": t.Id,
		"details": t.Details,
	})

	taskStartInfo := &apimodels.TaskStartRequest{}
	if err = util.ReadJSONInto(util.NewRequestReader(r), taskStartInfo); err != nil {
		as.LoggedError(w, r, http.StatusBadRequest, errors.Wrapf(err, "Error reading task start request for %s", t.Id))
		return
	}

	updates := model.StatusChanges{}
	if err = model.MarkStart(t, &updates); err != nil {
		as.LoggedError(w, r, http.StatusInternalServerError, errors.Wrapf(err, "Error marking task '%s' started", t.Id))
		return
	}

	if len(updates.PatchNewStatus) != 0 {
		event.LogPatchStateChangeEvent(t.Version, updates.PatchNewStatus)
	}
	if len(updates.BuildNewStatus) != 0 {
		event.LogBuildStateChangeEvent(t.BuildId, updates.BuildNewStatus)
	}

	h, err := host.FindOne(host.ByRunningTaskId(t.Id))
	if err != nil {
		message := errors.Wrapf(err, "Error finding host running task %s", t.Id)
		as.LoggedError(w, r, http.StatusInternalServerError, message)
		return
	}

	if h == nil {
		message := errors.Errorf("No host found running task %v", t.Id)
		if t.HostId != "" {
			message = errors.Errorf("No host found running task %s but task is said to be running on %s",
				t.Id, t.HostId)
		}

		as.LoggedError(w, r, http.StatusInternalServerError, message)
		return
	}

	idleTimeStartAt := h.LastTaskCompletedTime
	if idleTimeStartAt.IsZero() || idleTimeStartAt == util.ZeroTime {
		idleTimeStartAt = h.StartTime
	}

	msg := fmt.Sprintf("Task %v started on host %v", t.Id, h.Id)

	if h.Distro.IsEphemeral() {
		job := units.NewCollectHostIdleDataJob(h, t, idleTimeStartAt, t.StartTime)
		if err = as.queue.Put(r.Context(), job); err != nil {
			as.LoggedError(w, r, http.StatusInternalServerError, errors.Wrapf(err, "error queuing host idle stats for %s", msg))
			return
		}
	}

	gimlet.WriteJSON(w, msg)
}

// validateTaskEndDetails returns true if the task is finished or undispatched
func validateTaskEndDetails(details *apimodels.TaskEndDetail) bool {
	return details.Status == evergreen.TaskSucceeded ||
		details.Status == evergreen.TaskFailed ||
		details.Status == evergreen.TaskUndispatched
}

// checkHostHealth checks that host is running.
func checkHostHealth(h *host.Host) bool {
	if h.Status != evergreen.HostRunning {
		grip.Info(message.Fields{
			"message": "host is not running, so agent should exit",
			"host_id": h.Id,
		})
		return true
	}
	return false
}

// agentRevisionIsOld checks that the agent revision is current.
func agentRevisionIsOld(h *host.Host) bool {
	if h.AgentRevision != evergreen.BuildRevision {
		grip.InfoWhen(h.LegacyBootstrap(), message.Fields{
			"message":        "agent has wrong revision, so it should exit",
			"host_revision":  h.AgentRevision,
			"agent_revision": evergreen.BuildRevision,
		})
		return true
	}
	return false
}

// EndTask creates test results from the request and the project config.
// It then acquires the lock, and with it, marks tasks as finished or inactive if aborted.
// If the task is a patch, it will alert the users based on failures
// It also updates the expected task duration of the task for scheduling.
func (as *APIServer) EndTask(w http.ResponseWriter, r *http.Request) {
	const slowThreshold = 1 * time.Second
	finishTime := time.Now()

	t := MustHaveTask(r)
	currentHost := MustHaveHost(r)

	details := &apimodels.TaskEndDetail{}
	endTaskResp := &apimodels.EndTaskResponse{}
	if err := util.ReadJSONInto(util.NewRequestReader(r), details); err != nil {
		http.Error(w, err.Error(), http.StatusBadRequest)
		return
	}

	// Check that finishing status is a valid constant
	if !validateTaskEndDetails(details) {
		msg := fmt.Errorf("Invalid end status '%v' for task %v", details.Status, t.Id)
		as.LoggedError(w, r, http.StatusBadRequest, msg)
		return
	}

	if currentHost.RunningTask == "" {
		grip.Error(message.Fields{
			"message":                 "host is not assigned task, not clearing, asking agent to exit",
			"task_id":                 t.Id,
			"task_status_from_db":     t.Status,
			"task_details_from_db":    t.Details,
			"task_details_from_agent": details,
			"host_id":                 currentHost.Id,
		})
		endTaskResp.ShouldExit = true
		gimlet.WriteJSON(w, endTaskResp)
		return
	}

	// clear the running task on the host startPhaseAt that the task has finished
	if err := currentHost.ClearRunningAndSetLastTask(t); err != nil {
		err = errors.Wrapf(err, "error clearing running task %s for host %s", t.Id, currentHost.Id)
		grip.Errorf(err.Error())
		as.LoggedError(w, r, http.StatusInternalServerError, err)
		return
	}

	projectRef, err := model.FindOneProjectRef(t.Project)
	if err != nil {
		as.LoggedError(w, r, http.StatusInternalServerError, err)
	}
	if projectRef == nil {
		as.LoggedError(w, r, http.StatusNotFound, fmt.Errorf("empty projectRef for task"))
		return
	}

	// mark task as finished
	updates := model.StatusChanges{}
	err = model.MarkEnd(t, APIServerLockTitle, finishTime, details, projectRef.DeactivatePrevious, &updates)
	if err != nil {
		err = errors.Wrapf(err, "Error calling mark finish on task %v", t.Id)
		as.LoggedError(w, r, http.StatusInternalServerError, err)
		return
	}

	// the task was aborted if it is still in undispatched.
	// the active state should be inactive.
	if details.Status == evergreen.TaskUndispatched {
		if t.Activated {
			grip.Warningf("task %v is active and undispatched after being marked as finished", t.Id)
			return
		}
		message := fmt.Sprintf("task %v has been aborted and will not run", t.Id)
		grip.Infof(message)
		endTaskResp = &apimodels.EndTaskResponse{}
		gimlet.WriteJSON(w, endTaskResp)
		return
	}

	// For a single-host task group, if a task fails, block and dequeue later tasks in that group.
	if t.TaskGroup != "" && t.TaskGroupMaxHosts == 1 && details.Status != evergreen.TaskSucceeded {
		if err = model.BlockTaskGroupTasks(t.Id); err != nil {
			grip.Error(message.WrapError(err, message.Fields{
				"message": "problem blocking task group tasks",
				"task_id": t.Id,
			}))
		}
		grip.Debug(message.Fields{
			"message": "blocked task group tasks for task",
			"task_id": t.Id,
		})
	}

	job := units.NewCollectTaskEndDataJob(t, currentHost)
	if err = as.queue.Put(r.Context(), job); err != nil {
		as.LoggedError(w, r, http.StatusInternalServerError,
			errors.Wrap(err, "couldn't queue job to update task cost accounting"))
		return
	}

	// update the bookkeeping entry for the task
	err = task.UpdateExpectedDuration(t, t.TimeTaken)
	if err != nil {
		grip.Warning(message.WrapError(err, "problem updating expected duration"))
	}

	env := evergreen.GetEnvironment()
	if checkHostHealth(currentHost) {
		ctx, cancel := context.WithTimeout(r.Context(), 30*time.Second)
		defer cancel()
		if err = currentHost.StopAgentMonitor(ctx, env); err != nil {
			grip.Error(message.WrapError(err, message.Fields{
				"message":   "problem stopping agent monitor",
				"host":      currentHost.Id,
				"operation": "next_task",
				"revision":  evergreen.BuildRevision,
			}))
			gimlet.WriteResponse(w, gimlet.MakeJSONInternalErrorResponder(err))
			return
		}
		if err = currentHost.SetNeedsAgentDeploy(true); err != nil {
			grip.Error(message.WrapErrorf(err, "error indicating host %s needs deploy", currentHost.Id))
			gimlet.WriteResponse(w, gimlet.MakeJSONInternalErrorResponder(err))
			return
		}
		endTaskResp.ShouldExit = true
	}

	// we should disable hosts and prevent them from performing
	// more work if they appear to be in a bad state
	// (e.g. encountered 5 consecutive system failures)
	if event.AllRecentHostEventsMatchStatus(currentHost.Id, consecutiveSystemFailureThreshold, evergreen.TaskSystemFailed) {
		msg := "host encountered consecutive system failures"
		if currentHost.Provider != evergreen.ProviderNameStatic {
			err = currentHost.DisablePoisonedHost(msg)

			job := units.NewDecoHostNotifyJob(env, currentHost, err, msg)
			grip.Critical(message.WrapError(as.queue.Put(r.Context(), job),
				message.Fields{
					"host_id": currentHost.Id,
					"task_id": t.Id,
				}))

			if err != nil {
				gimlet.WriteResponse(w, gimlet.MakeJSONInternalErrorResponder(err))
				return
			}
		}

		ctx, cancel := context.WithTimeout(r.Context(), 30*time.Second)
		defer cancel()
		if err = currentHost.StopAgentMonitor(ctx, env); err != nil {
			grip.Error(message.WrapError(err, message.Fields{
				"message":   "problem stopping agent monitor",
				"host":      currentHost.Id,
				"operation": "next_task",
				"revision":  evergreen.BuildRevision,
			}))
			gimlet.WriteResponse(w, gimlet.MakeJSONInternalErrorResponder(err))
			return
		}
		endTaskResp.ShouldExit = true
	}

	grip.Info(message.Fields{
		"message":   "Successfully marked task as finished",
		"task_id":   t.Id,
		"execution": t.Execution,
		"operation": "mark end",
		"duration":  time.Since(finishTime),
	})
	gimlet.WriteJSON(w, endTaskResp)
}

// assignNextAvailableTask gets the next task from the queue and sets the running task field
// of currentHost.
<<<<<<< HEAD
func assignNextAvailableTask(taskQueue *model.TaskQueue, dispatcher model.TaskQueueItemDispatcher, currentHost *host.Host) (*task.Task, error) {
=======
func assignNextAvailableTask(ctx context.Context, taskQueue *model.TaskQueue, taskQueueService model.TaskQueueService, currentHost *host.Host) (*task.Task, error) {
>>>>>>> 328c13a7
	if currentHost.RunningTask != "" {
		grip.Error(message.Fields{
			"message":      "tried to assign task to a host already running task",
			"running_task": currentHost.RunningTask,
		})
		return nil, errors.New("cannot assign a task to a host with a running task")
	}

	var spec model.TaskSpec
	if currentHost.LastTask != "" {
		spec = model.TaskSpec{
			Group:        currentHost.LastGroup,
			BuildVariant: currentHost.LastBuildVariant,
			Project:      currentHost.LastProject,
			Version:      currentHost.LastVersion,
		}
	}

	d, err := distro.FindOne(distro.ById(currentHost.Distro.Id))
	if err != nil {
		// Should we bailout if there is a database error leaving us unsure if the distro document actual exists?
		m := "database error while retrieving distro document;"
		if adb.ResultsNotFound(err) {
			m = "cannot find the db.distro document for the given distro;"
		}
		grip.Warning(message.Fields{
			"message":   m + " falling back to host.Distro",
			"distro_id": currentHost.Distro.Id,
			"host_id":   currentHost.Id,
		})
		d = currentHost.Distro
	}

	// This loop does the following:
	// 1. Find the next task in the queue.
	// 2. Assign the task to the host.
	// 3. Dequeue the task from the in-memory and DB queue.
	//
	// Note that updating the running task on the host must occur before
	// dequeueing the task. If these two steps were in the inverse order,
	// there would be a race that can cause two hosts to run the first two
	// tasks of a 1-host task group simultaneously, i.e., if one host is
	// between dequeueing and assigning the task to itself while a second
	// host gets the task queue.
	//
	// Note also that this is not a loop over the task queue items. The loop
	// continues until the task queue is empty. This means that every
	// continue must be preceded by dequeueing the current task from the
	// queue to prevent an infinite loop.
	for taskQueue.Length() != 0 {
		if err := ctx.Err(); err != nil {
			return nil, errors.WithStack(err)
		}

		var queueItem *model.TaskQueueItem
		switch d.PlannerSettings.Version {
		case evergreen.PlannerVersionTunable, evergreen.PlannerVersionRevised:
			queueItem, err = dispatcher.RefreshFindNextTask(d.Id, spec)
			if err != nil {
				return nil, errors.Wrap(err, "problem getting next task")
			}
		default:
			queueItem = taskQueue.FindNextTask(spec)
		}
		if queueItem == nil {
			return nil, nil
		}

		nextTask, err := task.FindOneNoMerge(task.ById(queueItem.Id))
		if err != nil {
			grip.Error(message.WrapError(err, message.Fields{
				"message":                  "database error while retrieving the db.tasks document for the next task to be assigned to this host",
				"distro_id":                d.Id,
				"host_id":                  currentHost.Id,
				"next_task_id":             queueItem.Id,
				"last_task_id":             currentHost.LastTask,
				"taskspec_group":           spec.Group,
				"taskspec_build_variant":   spec.BuildVariant,
				"taskspec_version":         spec.Version,
				"taskspec_project":         spec.Project,
				"taskspec_group_max_hosts": spec.GroupMaxHosts,
			}))
			return nil, err
		}

		if nextTask == nil {
			// An error is not returned in this situation due to https://jira.mongodb.org/browse/EVG-6214
			return nil, nil
		}

		// validate that the task can be run, if not fetch the next one in the queue.
		if !nextTask.IsDispatchable() {
			// Dequeue the task so we don't get it on another iteration of the loop.
			grip.Warning(message.WrapError(taskQueue.DequeueTask(nextTask.Id), message.Fields{
				"message":                  "nextTask.IsDispatchable() is false, but there was an issue dequeuing the task",
				"distro_id":                d.Id,
				"task_id":                  nextTask.Id,
				"host_id":                  currentHost.Id,
				"taskspec_group":           spec.Group,
				"taskspec_build_variant":   spec.BuildVariant,
				"taskspec_version":         spec.Version,
				"taskspec_project":         spec.Project,
				"taskspec_group_max_hosts": spec.GroupMaxHosts,
			}))

			continue
		}

		projectRef, err := model.FindOneProjectRef(nextTask.Project)
		if err != nil || projectRef == nil {
			grip.Alert(message.Fields{
				"task_id": nextTask.Id,
				"message": "could not find project ref for next task, skipping",
				"project": nextTask.Project,
				"host_id": currentHost.Id,
			})
			return nil, errors.Wrapf(err, "could not find project ref for next task %s", nextTask.Id)
		}

		if !projectRef.Enabled {
			grip.Warning(message.WrapError(taskQueue.DequeueTask(nextTask.Id), message.Fields{
				"message":                  "projectRef.Enabled is false, but there was an issue dequeuing the task",
				"distro_id":                nextTask.DistroId,
				"task_id":                  nextTask.Id,
				"host_id":                  currentHost.Id,
				"taskspec_group":           spec.Group,
				"taskspec_build_variant":   spec.BuildVariant,
				"taskspec_version":         spec.Version,
				"taskspec_project":         spec.Project,
				"taskspec_group_max_hosts": spec.GroupMaxHosts,
			}))

			continue
		}

		// UpdateRunningTask updates the running task in the host document
		ok, err := currentHost.UpdateRunningTask(nextTask)
		if err != nil {
			return nil, errors.WithStack(err)
		}
		// Dequeue the task so we don't get it on another iteration of the loop.
		grip.Warning(message.WrapError(taskQueue.DequeueTask(nextTask.Id), message.Fields{
			"message":                  "updated the relevant running task fields for the given host, but there was an issue dequeuing the task",
			"distro_id":                nextTask.DistroId,
			"task_id":                  nextTask.Id,
			"host_id":                  currentHost.Id,
			"taskspec_group":           spec.Group,
			"taskspec_build_variant":   spec.BuildVariant,
			"taskspec_version":         spec.Version,
			"taskspec_project":         spec.Project,
			"taskspec_group_max_hosts": spec.GroupMaxHosts,
		}))

		if !ok {
			continue
		}

		return nextTask, nil
	}
	return nil, nil
}

// NextTask retrieves the next task's id given the host name and host secret by retrieving the task queue
// and popping the next task off the task queue.
func (as *APIServer) NextTask(w http.ResponseWriter, r *http.Request) {
	begin := time.Now()
	h := MustHaveHost(r)
	ctx, cancel := context.WithCancel(r.Context())
	defer cancel()

	if h.AgentStartTime.IsZero() {
		if err := h.SetAgentStartTime(); err != nil {
			grip.Warning(message.WrapError(err, message.Fields{
				"message": "could not set host's agent start time for first contact",
				"host":    h.Id,
				"distro":  h.Distro.Id,
			}))
		} else {
			grip.Info(message.Fields{
				"message":                   "agent initiated first contact with server",
				"host":                      h.Id,
				"distro":                    h.Distro.Id,
				"agent_start_duration_secs": time.Since(h.CreationTime).Seconds(),
			})
		}
	}

	grip.Error(message.WrapError(h.SetUserDataHostProvisioned(), message.Fields{
		"message":   "failed to mark host as done provisioning with user data",
		"host":      h.Id,
		"distro":    h.Distro.Id,
		"bootstrap": h.Distro.BootstrapMethod,
		"operation": "next_task",
	}))

	// stopAgentMonitor is only used for debug log purposes.
	var stopAgentMonitor bool
	defer func() {
		grip.DebugWhen(time.Since(begin) > time.Second, message.Fields{
			"message":            "slow next_task operation",
			"host_id":            h.Id,
			"distro":             h.Distro.Id,
			"latency":            time.Since(begin),
			"stop_agent_monitor": stopAgentMonitor,
		})
	}()

	var response apimodels.NextTaskResponse
	var err error
	if checkHostHealth(h) {
		ctx, cancel := context.WithTimeout(r.Context(), 30*time.Second)
		defer cancel()
		env := evergreen.GetEnvironment()
		stopAgentMonitor = !h.LegacyBootstrap()
		if err = h.StopAgentMonitor(ctx, env); err != nil {
			grip.Error(message.WrapError(err, message.Fields{
				"message":   "problem stopping agent monitor",
				"host":      h.Id,
				"operation": "next_task",
				"revision":  evergreen.BuildRevision,
			}))
			gimlet.WriteResponse(w, gimlet.MakeJSONInternalErrorResponder(err))
			return
		}

		if err = h.SetNeedsAgentDeploy(true); err != nil {
			grip.Error(message.WrapError(err, message.Fields{
				"host":      h.Id,
				"operation": "next_task",
				"message":   "problem indicating that host needs new agent or agent monitor deploy",
				"source":    "database error",
				"revision":  evergreen.BuildRevision,
			}))
			gimlet.WriteResponse(w, gimlet.MakeJSONInternalErrorResponder(err))
			return
		}
		response.ShouldExit = true
		gimlet.WriteJSON(w, response)
		return
	}

	var agentExit bool
	response, agentExit = handleOldAgentRevision(response, h, w, r)
	if agentExit {
		return
	}

	flags, err := evergreen.GetServiceFlags()
	if err != nil {
		err = errors.Wrap(err, "error retrieving admin settings")
		grip.Error(err)
		gimlet.WriteResponse(w, gimlet.MakeJSONInternalErrorResponder(err))
	}
	if flags.TaskDispatchDisabled {
		grip.InfoWhen(sometimes.Percent(evergreen.DegradedLoggingPercent), "task dispatch is disabled, returning no task")
		gimlet.WriteJSON(w, response)
		return
	}

	// if there is already a task assigned to the host send back that task
	if h.RunningTask != "" {
		sendBackRunningTask(h, response, w)
		return
	}

	var nextTask *task.Task

	// retrieve the next task off the task queue and attempt to assign it to the host.
	// If there is already a host that has the task, it will error
	taskQueue, err := model.LoadTaskQueue(h.Distro.Id)
	if err != nil {
		err = errors.Wrapf(err, "Error locating distro queue (%v) for host '%v'", h.Distro.Id, h.Id)
		grip.Error(err)
		gimlet.WriteResponse(w, gimlet.MakeJSONInternalErrorResponder(err))
		return
	}
<<<<<<< HEAD
	if taskQueue == nil {
		grip.Info(message.Fields{
			"message":   "nil task queue found",
			"op":        "next_task",
			"host_id":   h.Id,
			"distro_id": h.Distro.Id,
		})
		gimlet.WriteJSON(w, response)
		return
	}
	// assign the task to a host and retrieve the task
	nextTask, err := assignNextAvailableTask(taskQueue, as.taskDispatcher, h)
	if err != nil {
		err = errors.WithStack(err)
		grip.Error(err)
		gimlet.WriteResponse(w, gimlet.MakeJSONErrorResponder(err))
		return
=======

	// if the task queue exists, try to assign a task from it:
	if taskQueue != nil {
		// assign the task to a host and retrieve the task
		nextTask, err = assignNextAvailableTask(ctx, taskQueue, as.taskQueueService, h)
		if err != nil {
			err = errors.WithStack(err)
			grip.Error(err)
			gimlet.WriteResponse(w, gimlet.MakeJSONErrorResponder(err))
			return
		}
>>>>>>> 328c13a7
	}

	// if we didn't find a task in the "primary" queue, then we
	// try again from the alias queue. (this code runs if the
	// primary queue doesn't exist or is empty)
	if nextTask == nil {
		// if we couldn't find a task in the task queue,
		// check the alias queue...
		aliasQueue, err := model.LoadDistroAliasTaskQueue(h.Distro.Id)
		if err != nil {
			gimlet.WriteResponse(w, gimlet.MakeJSONErrorResponder(err))
			return
		}
		if aliasQueue != nil {
			nextTask, err = assignNextAvailableTask(ctx, aliasQueue, as.taskAliasQueueService, h)
			if err != nil {
				gimlet.WriteResponse(w, gimlet.MakeJSONErrorResponder(err))
				return
			}
		}

		// if we haven't assigned a task here, then we need to
		// return early.
		if nextTask == nil {
			// if the task is empty, still send it with an status ok and check it on the other side
			grip.Info(message.Fields{
				"op":      "next_task",
				"message": "no task to assign to host",
				"host_id": h.Id,
			})
			gimlet.WriteJSON(w, response)
			return
		}
	}

	// otherwise we've dispatched a task, so we
	// mark the task as dispatched
	if err := model.MarkTaskDispatched(nextTask, h.Id, h.Distro.Id); err != nil {
		err = errors.WithStack(err)
		grip.Error(err)
		gimlet.WriteResponse(w, gimlet.MakeJSONInternalErrorResponder(err))
		return
	}
	setNextTask(nextTask, &response)
	gimlet.WriteJSON(w, response)
}

func handleOldAgentRevision(response apimodels.NextTaskResponse, h *host.Host, w http.ResponseWriter, r *http.Request) (apimodels.NextTaskResponse, bool) {
	if agentRevisionIsOld(h) {
		details := &apimodels.GetNextTaskDetails{}
		if err := util.ReadJSONInto(util.NewRequestReader(r), details); err != nil {
			if innerErr := h.SetNeedsNewAgent(true); innerErr != nil {
				grip.Error(message.WrapError(innerErr, message.Fields{
					"host":      h.Id,
					"operation": "next_task",
					"message":   "problem indicating that host needs new agent",
					"source":    "database error",
					"revision":  evergreen.BuildRevision,
				}))
				gimlet.WriteResponse(w, gimlet.MakeJSONInternalErrorResponder(innerErr))
				return apimodels.NextTaskResponse{}, true
			}
			grip.Info(message.WrapError(err, message.Fields{
				"host":          h.Id,
				"operation":     "next_task",
				"message":       "unable to unmarshal next task details, so updating agent",
				"host_revision": h.AgentRevision,
				"revision":      evergreen.BuildRevision,
			}))
			response.ShouldExit = true
			gimlet.WriteJSON(w, response)
			return apimodels.NextTaskResponse{}, true
		}

		// Non-legacy hosts deploying agents via the agent monitor may be
		// running an agent on the current revision, but the database host has
		// yet to be updated.
		if !h.LegacyBootstrap() && details.AgentRevision != h.AgentRevision {
			err := h.SetAgentRevision(details.AgentRevision)
			if err == nil {
				event.LogHostAgentDeployed(h.Id)
				return response, false
			}
			grip.Error(message.WrapError(err, message.Fields{
				"message":       "problem updating host agent revision",
				"operation":     "next_task",
				"host":          h.Id,
				"source":        "database error",
				"host_revision": details.AgentRevision,
				"revsision":     evergreen.BuildRevision,
			}))
		}

		if details.TaskGroup == "" {
			if err := h.SetNeedsNewAgent(true); err != nil {
				grip.Error(message.WrapError(err, message.Fields{
					"host":      h.Id,
					"operation": "next_task",
					"message":   "problem indicating that host needs new agent",
					"source":    "database error",
					"revision":  evergreen.BuildRevision,
				}))
				gimlet.WriteResponse(w, gimlet.MakeJSONInternalErrorResponder(err))
				return apimodels.NextTaskResponse{}, true

			}
			if err := h.ClearRunningTask(); err != nil {
				grip.Error(message.WrapError(err, message.Fields{
					"host":      h.Id,
					"operation": "next_task",
					"message":   "problem unsetting running task",
					"source":    "database error",
					"revision":  evergreen.BuildRevision,
				}))
				gimlet.WriteResponse(w, gimlet.MakeJSONInternalErrorResponder(err))
				return apimodels.NextTaskResponse{}, true
			}
			response.ShouldExit = true
			gimlet.WriteJSON(w, response)
			return apimodels.NextTaskResponse{}, true
		}
	}
	return response, false
}

func sendBackRunningTask(h *host.Host, response apimodels.NextTaskResponse, w http.ResponseWriter) {
	var err error
	var t *task.Task
	t, err = task.FindOne(task.ById(h.RunningTask))
	if err != nil {
		err = errors.Wrapf(err, "error getting running task %s", h.RunningTask)
		grip.Error(err)
		gimlet.WriteResponse(w, gimlet.MakeJSONInternalErrorResponder(err))
		return
	}

	// if the task can be dispatched and activated dispatch it
	if t.IsDispatchable() {
		err = errors.WithStack(model.MarkTaskDispatched(t, h.Id, h.Distro.Id))
		if err != nil {
			grip.Error(errors.Wrapf(err, "error while marking task %s as dispatched for host %s", t.Id, h.Id))
			gimlet.WriteResponse(w, gimlet.MakeJSONInternalErrorResponder(err))
			return
		}
	}
	// if the task is activated return that task
	if t.Activated {
		setNextTask(t, &response)
		gimlet.WriteJSON(w, response)
		return
	}
	// the task is not activated so the host's running task should be unset
	// so it can retrieve a new task.
	if err = h.ClearRunningTask(); err != nil {
		err = errors.WithStack(err)
		grip.Error(err)
		gimlet.WriteResponse(w, gimlet.MakeJSONInternalErrorResponder(err))
		return
	}

	// return an empty
	grip.Info(message.Fields{
		"op":      "next_task",
		"message": "unset running task field for inactive task on host",
		"host_id": h.Id,
		"task_id": t.Id,
	})
	gimlet.WriteJSON(w, response)
	return
}

func setNextTask(t *task.Task, response *apimodels.NextTaskResponse) {
	response.TaskId = t.Id
	response.TaskSecret = t.Secret
	response.TaskGroup = t.TaskGroup
	response.Version = t.Version
	response.Build = t.BuildId
}<|MERGE_RESOLUTION|>--- conflicted
+++ resolved
@@ -305,11 +305,7 @@
 
 // assignNextAvailableTask gets the next task from the queue and sets the running task field
 // of currentHost.
-<<<<<<< HEAD
-func assignNextAvailableTask(taskQueue *model.TaskQueue, dispatcher model.TaskQueueItemDispatcher, currentHost *host.Host) (*task.Task, error) {
-=======
-func assignNextAvailableTask(ctx context.Context, taskQueue *model.TaskQueue, taskQueueService model.TaskQueueService, currentHost *host.Host) (*task.Task, error) {
->>>>>>> 328c13a7
+func assignNextAvailableTask(ctx context.Context, taskQueue *model.TaskQueue, dispatcher model.TaskQueueItemDispatcher, currentHost *host.Host) (*task.Task, error) {
 	if currentHost.RunningTask != "" {
 		grip.Error(message.Fields{
 			"message":      "tried to assign task to a host already running task",
@@ -360,7 +356,7 @@
 	// continue must be preceded by dequeueing the current task from the
 	// queue to prevent an infinite loop.
 	for taskQueue.Length() != 0 {
-		if err := ctx.Err(); err != nil {
+		if err = ctx.Err(); err != nil {
 			return nil, errors.WithStack(err)
 		}
 
@@ -520,7 +516,7 @@
 	var response apimodels.NextTaskResponse
 	var err error
 	if checkHostHealth(h) {
-		ctx, cancel := context.WithTimeout(r.Context(), 30*time.Second)
+		ctx, cancel = context.WithTimeout(r.Context(), 30*time.Second)
 		defer cancel()
 		env := evergreen.GetEnvironment()
 		stopAgentMonitor = !h.LegacyBootstrap()
@@ -586,37 +582,17 @@
 		gimlet.WriteResponse(w, gimlet.MakeJSONInternalErrorResponder(err))
 		return
 	}
-<<<<<<< HEAD
-	if taskQueue == nil {
-		grip.Info(message.Fields{
-			"message":   "nil task queue found",
-			"op":        "next_task",
-			"host_id":   h.Id,
-			"distro_id": h.Distro.Id,
-		})
-		gimlet.WriteJSON(w, response)
-		return
-	}
-	// assign the task to a host and retrieve the task
-	nextTask, err := assignNextAvailableTask(taskQueue, as.taskDispatcher, h)
-	if err != nil {
-		err = errors.WithStack(err)
-		grip.Error(err)
-		gimlet.WriteResponse(w, gimlet.MakeJSONErrorResponder(err))
-		return
-=======
 
 	// if the task queue exists, try to assign a task from it:
 	if taskQueue != nil {
 		// assign the task to a host and retrieve the task
-		nextTask, err = assignNextAvailableTask(ctx, taskQueue, as.taskQueueService, h)
+		nextTask, err = assignNextAvailableTask(ctx, taskQueue, as.taskDispatcher, h)
 		if err != nil {
 			err = errors.WithStack(err)
 			grip.Error(err)
 			gimlet.WriteResponse(w, gimlet.MakeJSONErrorResponder(err))
 			return
 		}
->>>>>>> 328c13a7
 	}
 
 	// if we didn't find a task in the "primary" queue, then we
@@ -631,7 +607,7 @@
 			return
 		}
 		if aliasQueue != nil {
-			nextTask, err = assignNextAvailableTask(ctx, aliasQueue, as.taskAliasQueueService, h)
+			nextTask, err = assignNextAvailableTask(ctx, aliasQueue, as.taskAliasDispatcher, h)
 			if err != nil {
 				gimlet.WriteResponse(w, gimlet.MakeJSONErrorResponder(err))
 				return
