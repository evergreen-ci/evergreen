--- conflicted
+++ resolved
@@ -11,7 +11,6 @@
 	"github.com/evergreen-ci/evergreen/model"
 	"github.com/evergreen-ci/evergreen/model/event"
 	"github.com/evergreen-ci/evergreen/model/host"
-	"github.com/evergreen-ci/evergreen/model/patch"
 	"github.com/evergreen-ci/evergreen/model/task"
 	"github.com/evergreen-ci/evergreen/units"
 	"github.com/evergreen-ci/evergreen/util"
@@ -50,23 +49,7 @@
 	}
 
 	if len(updates.PatchNewStatus) != 0 {
-<<<<<<< HEAD
-		var p *patch.Patch
-		p, err = patch.FindOne(patch.ByVersion(t.Version))
-		// don't quit, but log it
-		grip.Error(message.WrapError(err, message.Fields{
-			"message": "failed to fetch patch by version",
-			"version": t.Version,
-		}))
-		if err == nil && p != nil {
-			event.LogPatchStateChangeEvent(p)
-		}
-	}
-	if len(updates.BuildNewStatus) != 0 {
-		event.LogBuildStateChangeEvent(t.BuildId, updates.BuildNewStatus)
-=======
 		event.LogPatchStateChangeEvent(t.Version, updates.PatchNewStatus)
->>>>>>> 3c742cae
 	}
 
 	if t.Requester == evergreen.GithubPRRequester && updates.PatchNewStatus == evergreen.PatchStarted {
@@ -184,23 +167,7 @@
 		return
 	}
 	if len(updates.PatchNewStatus) != 0 {
-<<<<<<< HEAD
-		var p *patch.Patch
-		p, err = patch.FindOne(patch.ByVersion(t.Version))
-		// don't quit, but log it
-		grip.Error(message.WrapError(err, message.Fields{
-			"message": "failed to fetch patch by version",
-			"version": t.Version,
-		}))
-		if err == nil && p != nil {
-			event.LogPatchStateChangeEvent(p)
-		}
-	}
-	if len(updates.BuildNewStatus) != 0 {
-		event.LogBuildStateChangeEvent(t.BuildId, updates.BuildNewStatus)
-=======
 		event.LogPatchStateChangeEvent(t.Version, updates.PatchNewStatus)
->>>>>>> 3c742cae
 	}
 
 	if t.Requester == evergreen.GithubPRRequester {
