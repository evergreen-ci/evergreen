package service

import (
	"encoding/json"
	"fmt"
	"io/ioutil"
	"net/http"
	"sort"

	"github.com/evergreen-ci/evergreen"
	"github.com/evergreen-ci/evergreen/cloud"
	"github.com/evergreen-ci/evergreen/db"
	"github.com/evergreen-ci/evergreen/model"
	"github.com/evergreen-ci/evergreen/model/distro"
	"github.com/evergreen-ci/evergreen/model/event"
	"github.com/evergreen-ci/evergreen/model/host"
	"github.com/evergreen-ci/evergreen/util"
	"github.com/evergreen-ci/evergreen/validator"
	"github.com/evergreen-ci/gimlet"
	"github.com/evergreen-ci/gimlet/rolemanager"
	"github.com/mongodb/grip"
	"github.com/mongodb/grip/message"
	"github.com/pkg/errors"
	"go.mongodb.org/mongo-driver/bson"
)

func (uis *UIServer) distrosPage(w http.ResponseWriter, r *http.Request) {
	u := MustHaveUser(r)
	permissions, err := rolemanager.HighestPermissionsForRolesAndResourceType(
		u.Roles(),
		evergreen.DistroResourceType,
		evergreen.GetEnvironment().RoleManager(),
	)
	if err != nil {
		uis.LoggedError(w, r, http.StatusInternalServerError, err)
		return
	}

	distros, err := distro.Find(distro.All.Project(bson.M{"_id": 1}))
	if err != nil {
		message := fmt.Sprintf("error fetching distro ids: %v", err)
		PushFlash(uis.CookieStore, r, w, NewErrorFlash(message))
		http.Error(w, message, http.StatusInternalServerError)
		return
	}
	sort.Sort(&sortableDistro{distros})
	distroIds := []string{}
	for _, d := range distros {
		resourcePermissions, ok := permissions[d.Id]
		if ok && resourcePermissions[evergreen.PermissionDistroSettings] > 0 {
			distroIds = append(distroIds, d.Id)
		}
	}

	opts := gimlet.PermissionOpts{
		Resource:      evergreen.SuperUserPermissionsID,
		ResourceType:  evergreen.SuperUserResourceType,
		Permission:    evergreen.PermissionDistroCreate,
		RequiredLevel: evergreen.DistroCreate.Value,
	}
	createDistro := u.HasPermission(opts)

	settings, err := evergreen.GetConfig()
	if err != nil {
		message := fmt.Sprintf("error fetching evergreen settings: %v", err)
		PushFlash(uis.CookieStore, r, w, NewErrorFlash(message))
		http.Error(w, message, http.StatusInternalServerError)
		return
	}

	containerPools := make([]evergreen.ContainerPool, 0)
	containerPoolDistros := make([]string, 0)
	containerPoolIds := make([]string, 0)
	for _, p := range settings.ContainerPools.Pools {
		containerPools = append(containerPools, p)
		containerPoolDistros = append(containerPoolDistros, p.Distro)
		containerPoolIds = append(containerPoolIds, p.Id)
	}

	uis.render.WriteResponse(w, http.StatusOK, struct {
		CreateDistro bool
		DistroIds    []string
		Keys         map[string]string
		ViewData
		ContainerPools       []evergreen.ContainerPool
		ContainerPoolDistros []string
		ContainerPoolIds     []string
	}{createDistro, distroIds, uis.Settings.Keys, uis.GetCommonViewData(w, r, false, true), containerPools, containerPoolDistros, containerPoolIds},
		"base", "distros.html", "base_angular.html", "menu.html")
}

func (uis *UIServer) modifyDistro(w http.ResponseWriter, r *http.Request) {
	id := gimlet.GetVars(r)["distro_id"]
	shouldDeco := r.FormValue("deco") == "true"
	shouldRestartJasper := r.FormValue("restart_jasper") == "true"

	u := MustHaveUser(r)

	body := util.NewRequestReader(r)
	defer body.Close()

	b, err := ioutil.ReadAll(body)
	if err != nil {
		message := fmt.Sprintf("error reading request: %v", err)
		PushFlash(uis.CookieStore, r, w, NewErrorFlash(message))
		http.Error(w, message, http.StatusBadRequest)
		return
	}

	oldDistro, err := distro.FindOne(distro.ById(id))
	if err != nil {
		message := fmt.Sprintf("error finding distro: %v", err)
		PushFlash(uis.CookieStore, r, w, NewErrorFlash(message))
		http.Error(w, message, http.StatusInternalServerError)
		return
	}

	newDistro := oldDistro

	// attempt to unmarshal data into distros field for type validation
	if err = json.Unmarshal(b, &newDistro); err != nil {
		message := fmt.Sprintf("error unmarshaling request: %v", err)
		PushFlash(uis.CookieStore, r, w, NewErrorFlash(message))
		http.Error(w, message, http.StatusBadRequest)
		return
	}

	// ensure docker password wasn't auto-filled from form
	if newDistro.Provider != evergreen.ProviderNameDocker && newDistro.Provider != evergreen.ProviderNameDockerMock {
		if newDistro.ProviderSettings != nil {
			delete(*newDistro.ProviderSettings, "docker_registry_pw")
		}
	}

	// populate settings list with the modified settings (temporary)
	if err = cloud.UpdateProviderSettings(&newDistro); err != nil {
		message := fmt.Sprintf("error updating provider settings: %v", err)
		PushFlash(uis.CookieStore, r, w, NewErrorFlash(message))
		http.Error(w, message, http.StatusInternalServerError)
		return
	}
	if newDistro.PlannerSettings.Version == "" {
		newDistro.PlannerSettings.Version = evergreen.PlannerVersionLegacy
	}
	if newDistro.BootstrapSettings.Method == "" {
		newDistro.BootstrapSettings.Method = distro.BootstrapMethodLegacySSH
	}
	if newDistro.BootstrapSettings.Communication == "" {
		newDistro.BootstrapSettings.Communication = distro.BootstrapMethodLegacySSH
	}
	if newDistro.CloneMethod == "" {
		newDistro.CloneMethod = distro.CloneMethodLegacySSH
	}
	if newDistro.FinderSettings.Version == "" {
		newDistro.PlannerSettings.Version = evergreen.FinderVersionLegacy
	}

	// check that the resulting distro is valid
	vErrs, err := validator.CheckDistro(r.Context(), &newDistro, &uis.Settings, false)
	if err != nil {
		message := fmt.Sprintf("error retrieving distroIds: %v", err)
		PushFlash(uis.CookieStore, r, w, NewErrorFlash(message))
		http.Error(w, message, http.StatusInternalServerError)
		return
	}

	if len(vErrs) != 0 {
		for _, e := range vErrs {
			PushFlash(uis.CookieStore, r, w, NewErrorFlash(e.Error()))
		}
		gimlet.WriteJSONError(w, vErrs)
		return
	}

	if err = newDistro.Update(); err != nil {
		message := fmt.Sprintf("error updating distro: %v", err)
		PushFlash(uis.CookieStore, r, w, NewErrorFlash(message))
		http.Error(w, message, http.StatusBadRequest)
		return
	}

<<<<<<< HEAD
	if shouldDeco || shouldRestartJasper {
		hosts, err := host.Find(host.ByDistroId(newDistro.Id))
=======
	if shouldDeco {
		hosts, err := host.Find(db.Query(host.ByDistroIDs(newDistro.Id)))
>>>>>>> 8a5071b6
		if err != nil {
			message := fmt.Sprintf("error finding hosts: %s", err.Error())
			PushFlash(uis.CookieStore, r, w, NewErrorFlash(message))
			http.Error(w, message, http.StatusInternalServerError)
			return
		}

		if shouldDeco {
			err = host.DecommissionHostsWithDistroId(newDistro.Id)
			if err != nil {
				message := fmt.Sprintf("error decommissioning hosts: %s", err.Error())
				PushFlash(uis.CookieStore, r, w, NewErrorFlash(message))
				http.Error(w, message, http.StatusInternalServerError)
				return
			}
			for _, h := range hosts {
				event.LogHostStatusChanged(h.Id, h.Status, evergreen.HostDecommissioned, u.Username(), "distro page")
			}
		} else if shouldRestartJasper {
			catcher := grip.NewBasicCatcher()
			for _, h := range hosts {
				if err = h.SetNeedsJasperRestart(u.Username()); err != nil {
					catcher.Wrapf(err, "could not mark host '%s' as needing Jasper service restarted", h.Id)
					continue
				}
			}
			if catcher.HasErrors() {
				message := fmt.Sprintf("error marking hosts as needing Jasper service restarted: %s", err.Error())
				PushFlash(uis.CookieStore, r, w, NewErrorFlash(message))
				gimlet.WriteResponse(w, gimlet.MakeTextInternalErrorResponder(errors.Wrap(err, "error marking hosts as needing Jasper service restarted")))
				return
			}
		}
	}

	if oldDistro.DispatcherSettings.Version == evergreen.DispatcherVersionRevisedWithDependencies && newDistro.DispatcherSettings.Version != evergreen.DispatcherVersionRevisedWithDependencies {
		if err := model.RemoveTaskQueues(id); err != nil {
			PushFlash(uis.CookieStore, r, w, NewWarningFlash(err.Error()))
		}
	}

	event.LogDistroModified(id, u.Username(), newDistro)

	message := fmt.Sprintf("Distro %v successfully updated.", id)
	if shouldDeco {
		message = fmt.Sprintf("Distro %v successfully updated and running hosts decommissioned", id)
	}
	PushFlash(uis.CookieStore, r, w, NewSuccessFlash(message))
	gimlet.WriteJSON(w, "distro successfully updated")
}

func (uis *UIServer) removeDistro(w http.ResponseWriter, r *http.Request) {
	id := gimlet.GetVars(r)["distro_id"]

	u := MustHaveUser(r)

	d, err := distro.FindOne(distro.ById(id))
	if err != nil {
		message := fmt.Sprintf("error finding distro: %v", err)
		PushFlash(uis.CookieStore, r, w, NewErrorFlash(message))
		http.Error(w, message, http.StatusInternalServerError)
		return
	}

	if err = host.MarkInactiveStaticHosts([]string{}, id); err != nil {
		message := fmt.Sprintf("error removing hosts for distro '%s': %s", id, err)
		PushFlash(uis.CookieStore, r, w, NewErrorFlash(message))
		http.Error(w, message, http.StatusInternalServerError)
		return
	}
	if err = distro.Remove(id); err != nil {
		message := fmt.Sprintf("error removing distro '%v': %v", id, err)
		PushFlash(uis.CookieStore, r, w, NewErrorFlash(message))
		http.Error(w, message, http.StatusInternalServerError)
		return
	}

	event.LogDistroRemoved(id, u.Username(), d)

	PushFlash(uis.CookieStore, r, w, NewSuccessFlash(fmt.Sprintf("Distro %v successfully removed.", id)))
	gimlet.WriteJSON(w, "distro successfully removed")
}

func (uis *UIServer) getDistro(w http.ResponseWriter, r *http.Request) {
	id := gimlet.GetVars(r)["distro_id"]

	u := MustHaveUser(r)

	d, err := distro.FindOne(distro.ById(id))
	if err != nil {
		message := fmt.Sprintf("error fetching distro '%v': %v", id, err)
		PushFlash(uis.CookieStore, r, w, NewErrorFlash(message))
		http.Error(w, message, http.StatusInternalServerError)
		return
	}

	opts := gimlet.PermissionOpts{Resource: id, ResourceType: evergreen.DistroResourceType}
	permissions, err := rolemanager.HighestPermissionsForRoles(u.Roles(), evergreen.GetEnvironment().RoleManager(), opts)
	if err != nil {
		uis.LoggedError(w, r, http.StatusInternalServerError, err)
		return
	}

	data := struct {
		Distro      distro.Distro      `json:"distro"`
		Permissions gimlet.Permissions `json:"permissions"`
	}{d, permissions}

	gimlet.WriteJSON(w, data)
}

func (uis *UIServer) addDistro(w http.ResponseWriter, r *http.Request) {
	id, hasId := gimlet.GetVars(r)["distro_id"]

	u := MustHaveUser(r)

	body := util.NewRequestReader(r)
	defer body.Close()

	b, err := ioutil.ReadAll(body)
	if err != nil {
		message := fmt.Sprintf("error adding distro: %v", err)
		PushFlash(uis.CookieStore, r, w, NewErrorFlash(message))
		http.Error(w, err.Error(), http.StatusBadRequest)
		return
	}

	var d distro.Distro

	if err = json.Unmarshal(b, &d); err != nil {
		message := fmt.Sprintf("error adding distro: %v", err)
		PushFlash(uis.CookieStore, r, w, NewErrorFlash(message))
		http.Error(w, message, http.StatusBadRequest)
		return
	}

	if hasId {
		d.Id = id
	}
	if err = cloud.UpdateProviderSettings(&d); err != nil {
		message := fmt.Sprintf("error creating provider settings: %v", err)
		PushFlash(uis.CookieStore, r, w, NewErrorFlash(message))
		http.Error(w, message, http.StatusInternalServerError)
		return
	}
	vErrs, err := validator.CheckDistro(r.Context(), &d, &uis.Settings, true)
	if err != nil {
		message := fmt.Sprintf("error retrieving distroIds: %v", err)
		PushFlash(uis.CookieStore, r, w, NewErrorFlash(message))
		http.Error(w, message, http.StatusInternalServerError)
		return
	}

	if len(vErrs) != 0 {
		for _, e := range vErrs {
			PushFlash(uis.CookieStore, r, w, NewErrorFlash(e.Error()))
		}
		gimlet.WriteJSONError(w, vErrs)
		return
	}

	if err = d.Add(u); err != nil {
		grip.Error(message.WrapError(err, message.Fields{
			"message": "error adding distro",
		}))
		errMsg := fmt.Sprintf("error adding distro")
		PushFlash(uis.CookieStore, r, w, NewErrorFlash(errMsg))
		gimlet.WriteJSONInternalError(w, err)
		return
	}

	event.LogDistroAdded(d.Id, u.Username(), d)

	PushFlash(uis.CookieStore, r, w, NewSuccessFlash(fmt.Sprintf("Distro %v successfully added.", d.Id)))
	gimlet.WriteJSON(w, "distro successfully added")
}

type sortableDistro struct {
	distros []distro.Distro
}

func (s *sortableDistro) Len() int {
	return len(s.distros)
}

func (s *sortableDistro) Less(i, j int) bool {
	return s.distros[i].Id < s.distros[j].Id
}

func (s *sortableDistro) Swap(i, j int) {
	s.distros[i], s.distros[j] = s.distros[j], s.distros[i]
}<|MERGE_RESOLUTION|>--- conflicted
+++ resolved
@@ -179,13 +179,8 @@
 		return
 	}
 
-<<<<<<< HEAD
 	if shouldDeco || shouldRestartJasper {
-		hosts, err := host.Find(host.ByDistroId(newDistro.Id))
-=======
-	if shouldDeco {
 		hosts, err := host.Find(db.Query(host.ByDistroIDs(newDistro.Id)))
->>>>>>> 8a5071b6
 		if err != nil {
 			message := fmt.Sprintf("error finding hosts: %s", err.Error())
 			PushFlash(uis.CookieStore, r, w, NewErrorFlash(message))
