--- conflicted
+++ resolved
@@ -560,56 +560,9 @@
 		return
 	}
 
-<<<<<<< HEAD
 	tsk := projCtx.Task
 	if execStr := gimlet.GetVars(r)["execution"]; execStr != "" {
 		execution, err := strconv.Atoi(execStr)
-=======
-	raw := (r.FormValue("text") == "true") || (r.Header.Get("Content-Type") == "text/plain")
-	printPriority := r.FormValue("priority") == "true" || !raw
-	execution, err := strconv.Atoi(gimlet.GetVars(r)["execution"])
-	grip.Warning(err)
-	logType := r.FormValue("type")
-	if logType == "" {
-		logType = AllLogsType
-	}
-
-	ctx := r.Context()
-	usr := gimlet.GetUser(ctx)
-
-	var logReader io.ReadCloser
-
-	// check buildlogger logs first
-	opts := apimodels.GetBuildloggerLogsOptions{
-		BaseURL:       uis.Settings.Cedar.BaseURL,
-		TaskID:        projCtx.Task.Id,
-		Execution:     utility.ToIntPtr(execution),
-		PrintPriority: printPriority,
-		LogType:       logType,
-	}
-	logReader, err = apimodels.GetBuildloggerLogs(ctx, opts)
-	if err == nil {
-		defer func() {
-			grip.Warning(message.WrapError(logReader.Close(), message.Fields{
-				"task_id": projCtx.Task.Id,
-				"message": "failed to close buildlogger log ReadCloser",
-			}))
-		}()
-	} else {
-		grip.Warning(message.WrapError(err, message.Fields{
-			"task_id": projCtx.Task.Id,
-			"message": "problem getting buildlogger logs",
-		}))
-	}
-
-	data := logData{Buildlogger: make(chan apimodels.LogMessage, 1024), User: usr}
-	if logReader == nil {
-		logTypeFilter := []string{}
-		if logType != AllLogsType {
-			logTypeFilter = []string{logType}
-		}
-		data.Data, err = model.GetRawTaskLogChannel(projCtx.Task.Id, execution, []string{}, logTypeFilter)
->>>>>>> 1f49c5a2
 		if err != nil {
 			http.Error(w, "invalid execution", http.StatusBadRequest)
 			return
