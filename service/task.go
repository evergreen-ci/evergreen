--- conflicted
+++ resolved
@@ -414,12 +414,10 @@
 			return
 		}
 	}
-<<<<<<< HEAD
 	newUILink := ""
 	if len(uis.Settings.Ui.UIv2Url) > 0 {
 		newUILink = fmt.Sprintf("%s/task/%s", uis.Settings.Ui.UIv2Url, projCtx.Task.Id)
 	}
-=======
 
 	if uiTask.AbortInfo.TaskID != "" {
 		abortedBy, err := getAbortedBy(projCtx.Task.AbortInfo.TaskID)
@@ -430,7 +428,6 @@
 		uiTask.AbortedByDisplay = abortedBy
 	}
 
->>>>>>> dc753713
 	uis.render.WriteResponse(w, http.StatusOK, struct {
 		Task          uiTaskData
 		Host          *host.Host
