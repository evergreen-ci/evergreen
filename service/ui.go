--- conflicted
+++ resolved
@@ -58,14 +58,6 @@
 func NewUIServer(env evergreen.Environment, queue amboy.Queue, home string) (*UIServer, error) {
 	settings := env.Settings()
 
-<<<<<<< HEAD
-=======
-	ropts := gimlet.RendererOptions{
-		Directory:    filepath.Join(home, WebRootPath, Templates),
-		DisableCache: !settings.Ui.CacheTemplates,
-	}
-
->>>>>>> 7db5fd66
 	cookieStore := sessions.NewCookieStore([]byte(settings.Ui.Secret))
 	cookieStore.Options.HttpOnly = true
 	cookieStore.Options.Secure = true
