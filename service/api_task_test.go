package service

import (
	"bytes"
	"context"
	"encoding/json"
	"fmt"
	"io/ioutil"
	"net/http"
	"net/http/httptest"
	"os"
	"path/filepath"
	"testing"
	"time"

	"github.com/evergreen-ci/evergreen"
	"github.com/evergreen-ci/evergreen/apimodels"
	"github.com/evergreen-ci/evergreen/db"
	mgobson "github.com/evergreen-ci/evergreen/db/mgo/bson"
	"github.com/evergreen-ci/evergreen/mock"
	"github.com/evergreen-ci/evergreen/model"
	"github.com/evergreen-ci/evergreen/model/alertrecord"
	"github.com/evergreen-ci/evergreen/model/build"
	"github.com/evergreen-ci/evergreen/model/distro"
	"github.com/evergreen-ci/evergreen/model/event"
	"github.com/evergreen-ci/evergreen/model/host"
	"github.com/evergreen-ci/evergreen/model/patch"
	"github.com/evergreen-ci/evergreen/model/task"
	modelUtil "github.com/evergreen-ci/evergreen/model/testutil"
	"github.com/evergreen-ci/evergreen/units"
	"github.com/evergreen-ci/utility"
	"github.com/mongodb/amboy"
	"github.com/mongodb/amboy/queue"
	. "github.com/smartystreets/goconvey/convey"
	"github.com/stretchr/testify/assert"
	"github.com/stretchr/testify/require"
	"go.mongodb.org/mongo-driver/bson"
)

var (
	hostSecret = "secret"
	taskSecret = "tasksecret"
)

func getNextTaskEndpoint(t *testing.T, as *APIServer, hostId string, details *apimodels.GetNextTaskDetails) *httptest.ResponseRecorder {
	if err := os.MkdirAll(filepath.Join(evergreen.FindEvergreenHome(), evergreen.ClientDirectory), 0644); err != nil {
		t.Fatal("could not create client directory required to start the API server:", err.Error())
	}

	handler, err := as.GetServiceApp().Handler()
	if err != nil {
		t.Fatalf("creating test API handler: %v", err)
	}
	url := "/api/2/agent/next_task"

	request, err := http.NewRequest("GET", url, nil)
	if err != nil {
		t.Fatalf("building request: %v", err)
	}
	request.Header.Add(evergreen.HostHeader, hostId)
	request.Header.Add(evergreen.HostSecretHeader, hostSecret)
	jsonBytes, err := json.Marshal(*details)
	require.NoError(t, err, "error marshalling json")
	request.Body = ioutil.NopCloser(bytes.NewReader(jsonBytes))

	w := httptest.NewRecorder()
	handler.ServeHTTP(w, request)
	return w
}

func getEndTaskEndpoint(t *testing.T, as *APIServer, hostId, taskId string, details *apimodels.TaskEndDetail) *httptest.ResponseRecorder {
	if err := os.MkdirAll(filepath.Join(evergreen.FindEvergreenHome(), evergreen.ClientDirectory), 0644); err != nil {
		t.Fatal("could not create client directory required to start the API server:", err.Error())
	}

	handler, err := as.GetServiceApp().Handler()
	if err != nil {
		t.Fatalf("creating test API handler: %v", err)
	}
	url := fmt.Sprintf("/api/2/task/%s/end", taskId)

	request, err := http.NewRequest("POST", url, nil)
	if err != nil {
		t.Fatalf("building request: %v", err)
	}
	request.Header.Add(evergreen.HostHeader, hostId)
	request.Header.Add(evergreen.HostSecretHeader, hostSecret)
	request.Header.Add(evergreen.TaskSecretHeader, taskSecret)

	jsonBytes, err := json.Marshal(*details)
	require.NoError(t, err, "error marshalling json")
	request.Body = ioutil.NopCloser(bytes.NewReader(jsonBytes))

	w := httptest.NewRecorder()
	handler.ServeHTTP(w, request)
	return w
}

func getStartTaskEndpoint(t *testing.T, as *APIServer, hostId, taskId string) *httptest.ResponseRecorder {
	if err := os.MkdirAll(filepath.Join(evergreen.FindEvergreenHome(), evergreen.ClientDirectory), 0644); err != nil {
		t.Fatal("could not create client directory required to start the API server:", err.Error())
	}

	handler, err := as.GetServiceApp().Handler()
	if err != nil {
		t.Fatalf("creating test API handler: %v", err)
	}
	url := fmt.Sprintf("/api/2/task/%v/start", taskId)

	request, err := http.NewRequest("POST", url, ioutil.NopCloser(bytes.NewReader([]byte(`{}`))))
	if err != nil {
		t.Fatalf("building request: %v", err)
	}
	request.Header.Add(evergreen.HostHeader, hostId)
	request.Header.Add(evergreen.HostSecretHeader, hostSecret)
	request.Header.Add(evergreen.TaskSecretHeader, taskSecret)

	w := httptest.NewRecorder()
	handler.ServeHTTP(w, request)
	return w
}

func getDownstreamParamsEndpoint(t *testing.T, as *APIServer, hostId, taskId string, details []patch.Parameter) *httptest.ResponseRecorder {
	if err := os.MkdirAll(filepath.Join(evergreen.FindEvergreenHome(), evergreen.ClientDirectory), 0644); err != nil {
		t.Fatal("could not create client directory required to start the API server:", err.Error())
	}

	handler, err := as.GetServiceApp().Handler()
	if err != nil {
		t.Fatalf("creating test API handler: %v", err)
	}
	url := fmt.Sprintf("/api/2/task/%s/downstreamParams", taskId)

	request, err := http.NewRequest("POST", url, nil)
	if err != nil {
		t.Fatalf("building request: %v", err)
	}
	request.Header.Add(evergreen.HostHeader, hostId)
	request.Header.Add(evergreen.HostSecretHeader, hostSecret)
	request.Header.Add(evergreen.TaskSecretHeader, taskSecret)

	jsonBytes, err := json.Marshal(details)
	require.NoError(t, err, "error marshalling json")
	request.Body = ioutil.NopCloser(bytes.NewReader(jsonBytes))

	w := httptest.NewRecorder()
	handler.ServeHTTP(w, request)
	return w
}

func TestAssignNextAvailableTaskWithDispatcherSettingsVersionLegacy(t *testing.T) {
	ctx, cancel := context.WithCancel(context.Background())
	defer cancel()

	Convey("with a task queue and a host", t, func() {
		settings := distro.DispatcherSettings{
			Version: evergreen.DispatcherVersionLegacy,
		}

		colls := []string{distro.Collection, host.Collection, task.Collection, model.TaskQueuesCollection, model.ProjectRefCollection}
		if err := db.DropCollections(colls...); err != nil {
			t.Fatalf("dropping collections: %s", err)
		}
		defer func() {
			assert.NoError(t, db.DropCollections(colls...))
		}()
		if err := modelUtil.AddTestIndexes(host.Collection, true, true, host.RunningTaskKey); err != nil {
			t.Fatalf("adding test indexes %v", err)
		}
		distroID := "testDistro"
		d := distro.Distro{
			Id:                 distroID,
			DispatcherSettings: settings,
		}
		So(d.Insert(), ShouldBeNil)

		taskGroupInfo := model.TaskGroupInfo{
			Name:  "",
			Count: 2,
		}
		distroQueueInfo := model.DistroQueueInfo{
			Length:         2,
			TaskGroupInfos: []model.TaskGroupInfo{taskGroupInfo},
		}
		taskQueue := &model.TaskQueue{
			Distro: distroID,
			Queue: []model.TaskQueueItem{
				{Id: "task1"},
				{Id: "task2"},
			},
			DistroQueueInfo: distroQueueInfo,
		}
		So(taskQueue.Save(), ShouldBeNil)

		theHostWhoCanBoastTheMostRoast := host.Host{
			Id: "h1",
			Distro: distro.Distro{
				Id:                 distroID,
				DispatcherSettings: settings,
			},
			Secret: hostSecret,
			Status: evergreen.HostRunning,
		}
		So(theHostWhoCanBoastTheMostRoast.Insert(), ShouldBeNil)

		task1 := task.Task{
			Id:        "task1",
			Status:    evergreen.TaskUndispatched,
			Activated: true,
			Project:   "exists",
		}
		task2 := task.Task{
			Id:        "task2",
			Status:    evergreen.TaskUndispatched,
			Activated: true,
			Project:   "exists",
		}
		pref := &model.ProjectRef{
			Id:      "exists",
			Enabled: utility.TruePtr(),
		}
		So(task1.Insert(), ShouldBeNil)
		So(task2.Insert(), ShouldBeNil)
		So(pref.Insert(), ShouldBeNil)

		details := &apimodels.GetNextTaskDetails{}

		Convey("a host should get the task at the top of the queue", func() {
			t, shouldTeardown, err := assignNextAvailableTask(ctx, taskQueue, model.NewTaskDispatchService(taskDispatcherTTL), &theHostWhoCanBoastTheMostRoast, details)
			So(err, ShouldBeNil)
			So(t, ShouldNotBeNil)
			So(shouldTeardown, ShouldBeFalse)
			So(t.Id, ShouldEqual, "task1")

			currentTq, err := model.LoadTaskQueue(distroID)
			So(err, ShouldBeNil)
			So(currentTq.Length(), ShouldEqual, 1)

			h, err := host.FindOne(host.ById(theHostWhoCanBoastTheMostRoast.Id))
			So(err, ShouldBeNil)
			So(h.RunningTask, ShouldEqual, "task1")

		})
		Convey("tasks with a disabled project should be removed from the queue", func() {
			pref.Enabled = utility.FalsePtr()
			So(pref.Upsert(), ShouldBeNil)

			t, shouldTeardown, err := assignNextAvailableTask(ctx, taskQueue, model.NewTaskDispatchService(taskDispatcherTTL), &theHostWhoCanBoastTheMostRoast, details)
			So(err, ShouldBeNil)
			So(t, ShouldBeNil)
			So(shouldTeardown, ShouldBeFalse)

			currentTq, err := model.LoadTaskQueue(distroID)
			So(err, ShouldBeNil)
			So(currentTq.Length(), ShouldEqual, 0)
		})
		Convey("tasks belonging to a project with dispatching disabled should be removed from the queue", func() {
			pref.DispatchingDisabled = utility.TruePtr()
			So(pref.Upsert(), ShouldBeNil)

			t, shouldTeardown, err := assignNextAvailableTask(ctx, taskQueue, model.NewTaskDispatchService(taskDispatcherTTL), &theHostWhoCanBoastTheMostRoast, details)
			So(err, ShouldBeNil)
			So(t, ShouldBeNil)
			So(shouldTeardown, ShouldBeFalse)

			currentTq, err := model.LoadTaskQueue(distroID)
			So(err, ShouldBeNil)
			So(currentTq.Length(), ShouldEqual, 0)
		})
		Convey("a completed task group should return a nil task", func() {
			currentTq, err := model.LoadTaskQueue(distroID)
			So(err, ShouldBeNil)
			So(currentTq.Length(), ShouldEqual, 2)

			details.TaskGroup = "my-task-group"
			t, shouldTeardown, err := assignNextAvailableTask(ctx, taskQueue, model.NewTaskDispatchAliasService(taskDispatcherTTL), &theHostWhoCanBoastTheMostRoast, details)
			So(err, ShouldBeNil)
			So(t, ShouldBeNil)
			So(shouldTeardown, ShouldBeTrue)

			// task queue unmodified
			currentTq, err = model.LoadTaskQueue(distroID)
			So(err, ShouldBeNil)
			So(currentTq.Length(), ShouldEqual, 2)
		})
		Convey("a task that is not undispatched should not be updated in the host", func() {
			taskQueue.Queue = []model.TaskQueueItem{
				{Id: "undispatchedTask"},
				{Id: "task2"},
			}
			So(taskQueue.Save(), ShouldBeNil)
			undispatchedTask := task.Task{
				Id:     "undispatchedTask",
				Status: evergreen.TaskStarted,
			}
			So(undispatchedTask.Insert(), ShouldBeNil)
			t, shouldTeardown, err := assignNextAvailableTask(ctx, taskQueue, model.NewTaskDispatchService(taskDispatcherTTL), &theHostWhoCanBoastTheMostRoast, details)
			So(err, ShouldBeNil)
			So(shouldTeardown, ShouldBeFalse)
			So(t.Id, ShouldEqual, "task2")

			currentTq, err := model.LoadTaskQueue(distroID)
			So(err, ShouldBeNil)
			So(currentTq.Length(), ShouldEqual, 0)
		})
		Convey("an empty task queue should return a nil task", func() {
			taskQueue.Queue = []model.TaskQueueItem{}
			So(taskQueue.Save(), ShouldBeNil)
			t, shouldTeardown, err := assignNextAvailableTask(ctx, taskQueue, model.NewTaskDispatchService(taskDispatcherTTL), &theHostWhoCanBoastTheMostRoast, details)
			So(err, ShouldBeNil)
			So(shouldTeardown, ShouldBeFalse)
			So(t, ShouldBeNil)
		})
		Convey("a tasks queue with a task that does not exist should continue", func() {
			taskQueue.Queue = []model.TaskQueueItem{{Id: "notatask"}}
			So(taskQueue.Save(), ShouldBeNil)
			t, shouldTeardown, err := assignNextAvailableTask(ctx, taskQueue, model.NewTaskDispatchService(taskDispatcherTTL), &theHostWhoCanBoastTheMostRoast, details)
			So(err, ShouldBeNil)
			So(shouldTeardown, ShouldBeFalse)
			So(t, ShouldBeNil)
		})
		Convey("with a host with a running task", func() {
			anotherHost := host.Host{
				Id:          "ahost",
				RunningTask: "sampleTask",
				Distro: distro.Distro{
					Id: distroID,
				},
				Secret: hostSecret,
			}
			So(anotherHost.Insert(), ShouldBeNil)
			h2 := host.Host{
				Id: "host2",
				Distro: distro.Distro{
					Id: distroID,
				},
				Secret: hostSecret,
				Status: evergreen.HostRunning,
			}
			So(h2.Insert(), ShouldBeNil)

			t1 := task.Task{
				Id:        "sampleTask",
				Status:    evergreen.TaskUndispatched,
				Project:   "exists",
				Activated: true,
			}
			So(t1.Insert(), ShouldBeNil)
			t2 := task.Task{
				Id:        "another",
				Status:    evergreen.TaskUndispatched,
				Project:   "exists",
				Activated: true,
			}
			So(t2.Insert(), ShouldBeNil)

			taskQueue.Queue = []model.TaskQueueItem{
				{Id: t1.Id},
				{Id: t2.Id},
			}
			So(taskQueue.Save(), ShouldBeNil)
			Convey("the task that is in the other host should not be assigned to another host", func() {
				t, shouldTeardown, err := assignNextAvailableTask(ctx, taskQueue, model.NewTaskDispatchService(taskDispatcherTTL), &h2, details)
				So(err, ShouldBeNil)
				So(shouldTeardown, ShouldBeFalse)
				So(t, ShouldNotBeNil)
				So(t.Id, ShouldEqual, t2.Id)
				h, err := host.FindOne(host.ById(h2.Id))
				So(err, ShouldBeNil)
				So(h.RunningTask, ShouldEqual, t2.Id)
			})
			Convey("a host with a running task should return an error", func() {
				_, _, err := assignNextAvailableTask(ctx, taskQueue, model.NewTaskDispatchService(taskDispatcherTTL), &anotherHost, details)
				So(err, ShouldNotBeNil)
			})
		})
		Convey("with a host running a task in a task group", func() {
			host1 := host.Host{
				Id:                      "host1",
				Status:                  evergreen.HostRunning,
				RunningTask:             "task1",
				RunningTaskGroup:        "group1",
				RunningTaskBuildVariant: "variant1",
				RunningTaskVersion:      "version1",
				RunningTaskProject:      "exists",
			}
			So(host1.Insert(), ShouldBeNil)
			host2 := host.Host{
				Id:                      "host2",
				Status:                  evergreen.HostRunning,
				RunningTask:             "",
				RunningTaskGroup:        "",
				RunningTaskBuildVariant: "",
				RunningTaskVersion:      "",
				RunningTaskProject:      "",
			}
			So(host2.Insert(), ShouldBeNil)
			task3 := task.Task{
				Id:                "task3",
				Status:            evergreen.TaskUndispatched,
				Activated:         true,
				TaskGroup:         "group1",
				BuildVariant:      "variant1",
				Version:           "version1",
				Project:           "exists",
				TaskGroupMaxHosts: 1,
			}
			So(task3.Insert(), ShouldBeNil)
			task4 := task.Task{
				Id:                "task4",
				Status:            evergreen.TaskUndispatched,
				Activated:         true,
				TaskGroup:         "group2",
				BuildVariant:      "variant1",
				Version:           "version1",
				Project:           "exists",
				TaskGroupMaxHosts: 1,
			}
			So(task4.Insert(), ShouldBeNil)
			taskQueue.Queue = []model.TaskQueueItem{
				{Id: task3.Id},
				{Id: task4.Id},
			}
			So(taskQueue.Save(), ShouldBeNil)
			t, _, err := assignNextAvailableTask(ctx, taskQueue, model.NewTaskDispatchService(taskDispatcherTTL), &host2, details)
			So(err, ShouldBeNil)
			So(t, ShouldNotBeNil)
			// task 3 should not be dispatched, because it's already running on max
			// hosts, instead it should be task 4
			So(t.Id, ShouldEqual, task4.Id)
			h, err := host.FindOne(host.ById(host2.Id))
			So(err, ShouldBeNil)
			So(h.RunningTask, ShouldEqual, task4.Id)
		})
		Convey("with many host running task group tasks", func() {
			// In this scenario likely host1 and host2 are racing, since host2 has a later
			// task group order number than what's in the queue, and will clear the running
			// task when it sees that host2 is running with a smaller task group order number.
			host1 := host.Host{
				Id:                      "host1",
				Status:                  evergreen.HostRunning,
				RunningTask:             "task1",
				RunningTaskGroup:        "group1",
				RunningTaskBuildVariant: "variant1",
				RunningTaskVersion:      "version1",
				RunningTaskProject:      "exists",
				RunningTaskGroupOrder:   2,
			}
			So(host1.Insert(), ShouldBeNil)
			host2 := host.Host{
				Id:                      "host2",
				Status:                  evergreen.HostRunning,
				RunningTask:             "",
				RunningTaskGroup:        "",
				RunningTaskBuildVariant: "",
				RunningTaskVersion:      "",
				RunningTaskProject:      "",
			}
			So(host2.Insert(), ShouldBeNil)
			task3 := task.Task{
				Id:                "task3",
				Status:            evergreen.TaskUndispatched,
				Activated:         true,
				TaskGroup:         "group1",
				BuildVariant:      "variant1",
				Version:           "version1",
				Project:           "exists",
				TaskGroupMaxHosts: 1,
				TaskGroupOrder:    3,
			}
			So(task3.Insert(), ShouldBeNil)
			task4 := task.Task{
				Id:                "task4",
				Status:            evergreen.TaskUndispatched,
				Activated:         true,
				TaskGroup:         "group1",
				BuildVariant:      "variant1",
				Version:           "version1",
				Project:           "exists",
				TaskGroupMaxHosts: 1,
				TaskGroupOrder:    1,
			}
			So(task4.Insert(), ShouldBeNil)
			taskQueue.Queue = []model.TaskQueueItem{
				{Id: task3.Id},
				{Id: task4.Id},
			}
			So(taskQueue.Save(), ShouldBeNil)
			t, _, err := assignNextAvailableTask(ctx, taskQueue, model.NewTaskDispatchService(taskDispatcherTTL), &host2, details)
			So(err, ShouldBeNil)
			So(t, ShouldNotBeNil)
			// task 3 should not be dispatched, because it has a later task group
			// order number than what's currently assigned to host1. Instead it should be task4.
			So(t.Id, ShouldEqual, task4.Id)
			h, err := host.FindOne(host.ById(host2.Id))
			So(err, ShouldBeNil)
			So(h.RunningTask, ShouldEqual, task4.Id)
		})
	})
}

func TestAssignNextAvailableTaskWithDispatcherSettingsVersionTunable(t *testing.T) {
	ctx, cancel := context.WithCancel(context.Background())
	defer cancel()

	Convey("with a task queue and a host", t, func() {
		settings := distro.DispatcherSettings{
			Version: evergreen.DispatcherVersionRevisedWithDependencies,
		}
		colls := []string{distro.Collection, host.Collection, task.Collection, model.TaskQueuesCollection, model.ProjectRefCollection}
		if err := db.DropCollections(colls...); err != nil {
			t.Fatalf("dropping collections: %v", err)
		}
		defer func() {
			assert.NoError(t, db.DropCollections(colls...))
		}()
		if err := modelUtil.AddTestIndexes(host.Collection, true, true, host.RunningTaskKey); err != nil {
			t.Fatalf("adding test indexes %v", err)
		}

		d := distro.Distro{
			Id:                 "testDistro",
			DispatcherSettings: settings,
		}
		So(d.Insert(), ShouldBeNil)

		taskGroupInfo := model.TaskGroupInfo{
			Name:  "",
			Count: 2,
		}
		distroQueueInfo := model.DistroQueueInfo{
			Length:         2,
			TaskGroupInfos: []model.TaskGroupInfo{taskGroupInfo},
		}
		taskQueue := &model.TaskQueue{
			Distro: d.Id,
			Queue: []model.TaskQueueItem{
				{Id: "task1"},
				{Id: "task2"},
			},
			DistroQueueInfo: distroQueueInfo,
		}
		So(taskQueue.Save(), ShouldBeNil)

		theHostWhoCanBoastTheMostRoast := host.Host{
			Id: "h1",
			Distro: distro.Distro{
				Id:                 d.Id,
				DispatcherSettings: settings,
			},
			Secret: hostSecret,
			Status: evergreen.HostRunning,
		}
		So(theHostWhoCanBoastTheMostRoast.Insert(), ShouldBeNil)

		task1 := task.Task{
			Id:        "task1",
			Status:    evergreen.TaskUndispatched,
			Activated: true,
			Project:   "exists",
			StartTime: utility.ZeroTime,
		}
		task2 := task.Task{
			Id:        "task2",
			Status:    evergreen.TaskUndispatched,
			Activated: true,
			Project:   "exists",
			StartTime: utility.ZeroTime,
		}
		pref := &model.ProjectRef{
			Id:      "exists",
			Enabled: utility.TruePtr(),
		}
		So(task1.Insert(), ShouldBeNil)
		So(task2.Insert(), ShouldBeNil)
		So(pref.Insert(), ShouldBeNil)

		details := &apimodels.GetNextTaskDetails{}
		Convey("a host should get the task at the top of the queue", func() {
			t, shouldTeardown, err := assignNextAvailableTask(ctx, taskQueue, model.NewTaskDispatchService(taskDispatcherTTL), &theHostWhoCanBoastTheMostRoast, details)
			So(err, ShouldBeNil)
			So(shouldTeardown, ShouldBeFalse)
			So(t, ShouldNotBeNil)
			So(t.Id, ShouldEqual, "task1")

			currentTq, err := model.LoadTaskQueue(d.Id)
			So(err, ShouldBeNil)
			So(currentTq.Length(), ShouldEqual, 1)

			h, err := host.FindOne(host.ById(theHostWhoCanBoastTheMostRoast.Id))
			So(err, ShouldBeNil)
			So(h.RunningTask, ShouldEqual, "task1")
		})
		Convey("a completed task group should return a nil task", func() {
			currentTq, err := model.LoadTaskQueue(d.Id)
			So(err, ShouldBeNil)
			So(currentTq.Length(), ShouldEqual, 2)

			details.TaskGroup = "my-task-group"
			t, shouldTeardown, err := assignNextAvailableTask(ctx, taskQueue, model.NewTaskDispatchService(taskDispatcherTTL), &theHostWhoCanBoastTheMostRoast, details)
			So(err, ShouldBeNil)
			So(t, ShouldBeNil)
			So(shouldTeardown, ShouldBeTrue)

			// task queue unmodified
			currentTq, err = model.LoadTaskQueue(d.Id)
			So(err, ShouldBeNil)
			So(currentTq.Length(), ShouldEqual, 2)
			details.TaskGroup = ""
		})
		Convey("a task that is not undispatched should not be updated in the host", func() {
			taskQueue.Queue = []model.TaskQueueItem{
				{Id: "undispatchedTask"},
				{Id: "task2"},
			}
			So(taskQueue.Save(), ShouldBeNil)
			// STU: this task should never get into the queue in the first place?
			undispatchedTask := task.Task{
				Id:        "undispatchedTask",
				Status:    evergreen.TaskStarted,
				StartTime: utility.ZeroTime,
			}
			So(undispatchedTask.Insert(), ShouldBeNil)
			t, shouldTeardown, err := assignNextAvailableTask(ctx, taskQueue, model.NewTaskDispatchService(taskDispatcherTTL), &theHostWhoCanBoastTheMostRoast, details)
			So(err, ShouldBeNil)
			So(shouldTeardown, ShouldBeFalse)
			So(t.Id, ShouldEqual, "task2")

			currentTq, err := model.LoadTaskQueue(d.Id)
			So(err, ShouldBeNil)
			So(currentTq.Length(), ShouldEqual, 0)
		})
		Convey("an empty task queue should return a nil task", func() {
			taskQueue.Queue = []model.TaskQueueItem{}
			So(taskQueue.Save(), ShouldBeNil)
			t, shouldTeardown, err := assignNextAvailableTask(ctx, taskQueue, model.NewTaskDispatchService(taskDispatcherTTL), &theHostWhoCanBoastTheMostRoast, details)
			So(err, ShouldBeNil)
			So(shouldTeardown, ShouldBeFalse)
			So(t, ShouldBeNil)
		})
		Convey("a tasks queue with a task that does not exist should error", func() {
			item := model.TaskQueueItem{
				Id:           "notatask",
				Dependencies: []string{},
			}
			// taskQueue.Queue = []model.TaskQueueItem{{Id: "notatask"}}
			taskQueue.Queue = []model.TaskQueueItem{item}
			So(taskQueue.Save(), ShouldBeNil)
			t, shouldTeardown, err := assignNextAvailableTask(ctx, taskQueue, model.NewTaskDispatchService(taskDispatcherTTL), &theHostWhoCanBoastTheMostRoast, details)
			So(err, ShouldBeNil)
			So(shouldTeardown, ShouldBeFalse)
			So(t, ShouldBeNil)
		})
		Convey("with a host with a running task", func() {
			anotherHost := host.Host{
				Id:          "ahost",
				RunningTask: "sampleTask",
				Distro: distro.Distro{
					Id: d.Id,
				},
				Secret: hostSecret,
			}
			So(anotherHost.Insert(), ShouldBeNil)
			h2 := host.Host{
				Id: "host2",
				Distro: distro.Distro{
					Id: d.Id,
				},
				Secret: hostSecret,
				Status: evergreen.HostRunning,
			}
			So(h2.Insert(), ShouldBeNil)

			t1 := task.Task{
				Id:        "sampleTask",
				Status:    evergreen.TaskUndispatched,
				Project:   "exists",
				Activated: true,
				StartTime: utility.ZeroTime,
			}
			So(t1.Insert(), ShouldBeNil)
			t2 := task.Task{
				Id:        "another",
				Status:    evergreen.TaskUndispatched,
				Project:   "exists",
				Activated: true,
				StartTime: utility.ZeroTime,
			}
			So(t2.Insert(), ShouldBeNil)

			taskQueue.Queue = []model.TaskQueueItem{
				{Id: t1.Id},
				{Id: t2.Id},
			}
			So(taskQueue.Save(), ShouldBeNil)
			Convey("the task that is in the other host should not be assigned to another host", func() {
				t, shouldTeardown, err := assignNextAvailableTask(ctx, taskQueue, model.NewTaskDispatchService(taskDispatcherTTL), &h2, details)
				So(err, ShouldBeNil)
				So(shouldTeardown, ShouldBeFalse)
				So(t, ShouldNotBeNil)
				So(t.Id, ShouldEqual, t2.Id)
				h, err := host.FindOne(host.ById(h2.Id))
				So(err, ShouldBeNil)
				So(h.RunningTask, ShouldEqual, t2.Id)
			})
			Convey("a host with a running task should return an error", func() {
				_, _, err := assignNextAvailableTask(ctx, taskQueue, model.NewTaskDispatchService(taskDispatcherTTL), &anotherHost, details)
				So(err, ShouldNotBeNil)
			})
		})
		Convey("with a host running a task in a task group", func() {
			host1 := host.Host{
				Id:                      "host1",
				Status:                  evergreen.HostRunning,
				RunningTask:             "task1",
				RunningTaskGroup:        "group1",
				RunningTaskBuildVariant: "variant1",
				RunningTaskVersion:      "version1",
				RunningTaskProject:      "exists",
			}
			So(host1.Insert(), ShouldBeNil)
			host2 := host.Host{
				Id:                      "host2",
				Status:                  evergreen.HostRunning,
				RunningTask:             "",
				RunningTaskGroup:        "",
				RunningTaskBuildVariant: "",
				RunningTaskVersion:      "",
				RunningTaskProject:      "",
			}
			So(host2.Insert(), ShouldBeNil)
			task3 := task.Task{
				Id:                "task3",
				Status:            evergreen.TaskUndispatched,
				Activated:         true,
				TaskGroup:         "group1",
				BuildVariant:      "variant1",
				Version:           "version1",
				Project:           "exists",
				TaskGroupMaxHosts: 1,
			}
			So(task3.Insert(), ShouldBeNil)
			task4 := task.Task{
				Id:                "task4",
				Status:            evergreen.TaskUndispatched,
				Activated:         true,
				TaskGroup:         "group2",
				BuildVariant:      "variant1",
				Version:           "version1",
				Project:           "exists",
				TaskGroupMaxHosts: 1,
			}
			So(task4.Insert(), ShouldBeNil)
			taskQueue.Queue = []model.TaskQueueItem{
				{Id: task3.Id},
				{Id: task4.Id},
			}
			So(taskQueue.Save(), ShouldBeNil)
			t, _, err := assignNextAvailableTask(ctx, taskQueue, model.NewTaskDispatchService(taskDispatcherTTL), &host2, details)
			So(err, ShouldBeNil)
			So(t, ShouldNotBeNil)
			// task 3 should not be dispatched, because it's already running on max
			// hosts, instead it should be task 4
			So(t.Id, ShouldEqual, task4.Id)
			h, err := host.FindOne(host.ById(host2.Id))
			So(err, ShouldBeNil)
			So(h.RunningTask, ShouldEqual, task4.Id)
		})
	})
}

func generateFakeEC2InstanceID() string {
	return "i-" + utility.RandomString()
}

func TestNextTask(t *testing.T) {
	env := evergreen.GetEnvironment()
	q := env.LocalQueue()

	Convey("with tasks, a host, a build, and a task queue", t, func() {
		colls := []string{model.ProjectRefCollection, host.Collection, task.Collection, model.TaskQueuesCollection, build.Collection, evergreen.ConfigCollection}
		if err := db.DropCollections(colls...); err != nil {
			t.Fatalf("dropping collections: %v", err)
		}
		defer func() {
			assert.NoError(t, db.DropCollections(colls...))
		}()
		if err := modelUtil.AddTestIndexes(host.Collection, true, true, host.RunningTaskKey); err != nil {
			t.Fatalf("adding test indexes %v", err)
		}
		if err := evergreen.SetServiceFlags(evergreen.ServiceFlags{}); err != nil {
			t.Fatalf("unable to create admin settings: %v", err)
		}

		as, err := NewAPIServer(env, q)
		if err != nil {
			t.Fatalf("creating test API server: %v", err)
		}

		distroID := "testDistro"
		buildID := "buildId"

		tq := &model.TaskQueue{
			Distro: distroID,
			Queue: []model.TaskQueueItem{
				{Id: "task1"},
				{Id: "task2"},
			},
		}
		So(tq.Save(), ShouldBeNil)
		sampleHost := host.Host{
			Id: "h1",
			Distro: distro.Distro{
				Id: distroID,
			},
			Secret:        hostSecret,
			Provisioned:   true,
			Status:        evergreen.HostRunning,
			AgentRevision: evergreen.AgentVersion,
		}
		So(sampleHost.Insert(), ShouldBeNil)

		task1 := task.Task{
			Id:        "task1",
			Status:    evergreen.TaskUndispatched,
			Activated: true,
			BuildId:   buildID,
			Project:   "exists",
			StartTime: utility.ZeroTime,
		}
		So(task1.Insert(), ShouldBeNil)

		task2 := task.Task{
			Id:        "task2",
			Status:    evergreen.TaskUndispatched,
			Activated: true,
			Project:   "exists",
			BuildId:   buildID,
			StartTime: utility.ZeroTime,
		}
		So(task2.Insert(), ShouldBeNil)

		testBuild := build.Build{Id: buildID}
		So(testBuild.Insert(), ShouldBeNil)

		task3 := task.Task{
			Id:        "another",
			Status:    evergreen.TaskUndispatched,
			Activated: true,
			StartTime: utility.ZeroTime,
		}
		So(task3.Insert(), ShouldBeNil)

		pref := &model.ProjectRef{
			Id:      "exists",
			Enabled: utility.TruePtr(),
		}

		So(pref.Insert(), ShouldBeNil)

		sent := &apimodels.GetNextTaskDetails{}
		Convey("getting the next task api endpoint", func() {
			resp := getNextTaskEndpoint(t, as, sampleHost.Id, sent)
			So(resp, ShouldNotBeNil)
			Convey("should return an http status ok", func() {
				So(resp.Code, ShouldEqual, http.StatusOK)
				Convey("and a task with id task1", func() {
					taskResp := apimodels.NextTaskResponse{}
					So(json.NewDecoder(resp.Body).Decode(&taskResp), ShouldBeNil)
					So(taskResp.TaskId, ShouldEqual, "task1")
					nextTask, err := task.FindOne(task.ById(taskResp.TaskId))
					So(err, ShouldBeNil)
					So(nextTask.Status, ShouldEqual, evergreen.TaskDispatched)
				})
			})
			Convey("should set the agent start time", func() {
				dbHost, err := host.FindOneId(sampleHost.Id)
				require.NoError(t, err)
				So(utility.IsZeroTime(dbHost.AgentStartTime), ShouldBeFalse)
			})
			Convey("with degraded mode set", func() {
				serviceFlags := evergreen.ServiceFlags{
					TaskDispatchDisabled: true,
				}
				So(evergreen.SetServiceFlags(serviceFlags), ShouldBeNil)
				resp = getNextTaskEndpoint(t, as, sampleHost.Id, sent)
				So(resp, ShouldNotBeNil)
				Convey("then the response should not contain a task", func() {
					So(resp.Code, ShouldEqual, http.StatusOK)
					taskResp := apimodels.NextTaskResponse{}
					So(json.NewDecoder(resp.Body).Decode(&taskResp), ShouldBeNil)
					So(taskResp.TaskId, ShouldEqual, "")
					So(taskResp.ShouldExit, ShouldEqual, false)
				})
				serviceFlags.TaskDispatchDisabled = false // unset degraded mode
				So(evergreen.SetServiceFlags(serviceFlags), ShouldBeNil)
			})
			Convey("with an out of date agent revision and no task group", func() {
				So(sampleHost.SetAgentRevision("out-of-date-string"), ShouldBeNil)
				resp := getNextTaskEndpoint(t, as, sampleHost.Id, sent)
				details := &apimodels.NextTaskResponse{}
				So(resp.Code, ShouldEqual, http.StatusOK)
				So(json.NewDecoder(resp.Body).Decode(details), ShouldBeNil)
				So(details.ShouldExit, ShouldEqual, true)
				So(sampleHost.SetAgentRevision(evergreen.AgentVersion), ShouldBeNil) // reset
			})
			Convey("with an out of date agent revision and a task group", func() {
				So(sampleHost.SetAgentRevision("out-of-date-string"), ShouldBeNil)
				sentWithTaskGroup := &apimodels.GetNextTaskDetails{TaskGroup: "task_group"}
				resp := getNextTaskEndpoint(t, as, sampleHost.Id, sentWithTaskGroup)
				details := &apimodels.NextTaskResponse{}
				So(resp.Code, ShouldEqual, http.StatusOK)
				So(json.NewDecoder(resp.Body).Decode(details), ShouldBeNil)
				So(details.ShouldExit, ShouldEqual, false)
				So(sampleHost.SetAgentRevision(evergreen.AgentVersion), ShouldBeNil) // reset
			})
			Convey("with a non-legacy host that needs to be reprovisioned", func() {
				ctx, cancel := context.WithCancel(context.Background())
				defer cancel()

				withMockEnv(ctx, t, as, func(as *APIServer) {
					h := host.Host{
						Id: "id",
						Distro: distro.Distro{
							Id: distroID,
							BootstrapSettings: distro.BootstrapSettings{

								Method:        distro.BootstrapMethodSSH,
								Communication: distro.CommunicationMethodRPC,
							},
						},
						Secret:           hostSecret,
						Provisioned:      true,
						Status:           evergreen.HostRunning,
						NeedsReprovision: host.ReprovisionToNew,
					}
					So(h.Insert(), ShouldBeNil)

					Convey("should prepare to reprovision", func() {
						_, err := host.FindOneId(h.Id)
						So(err, ShouldBeNil)
						reqDetails := &apimodels.GetNextTaskDetails{AgentRevision: evergreen.AgentVersion}
						resp := getNextTaskEndpoint(t, as, h.Id, reqDetails)
						respDetails := &apimodels.NextTaskResponse{}
						So(json.NewDecoder(resp.Body).Decode(respDetails), ShouldBeNil)
						So(respDetails.ShouldExit, ShouldBeTrue)
						dbHost, err := host.FindOneId(h.Id)
						So(err, ShouldBeNil)
						So(dbHost.NeedsReprovision, ShouldEqual, host.ReprovisionToNew)
						So(dbHost.Status, ShouldEqual, evergreen.HostProvisioning)
						So(dbHost.Provisioned, ShouldBeFalse)
						So(dbHost.NeedsNewAgent, ShouldBeFalse)
						So(dbHost.NeedsNewAgentMonitor, ShouldBeTrue)
						So(utility.IsZeroTime(dbHost.AgentStartTime), ShouldBeTrue)
					})
					Convey("does not reprovision if no reprovision is needed", func() {
						So(host.UpdateOne(bson.M{host.IdKey: h.Id}, bson.M{"$unset": bson.M{host.NeedsReprovisionKey: host.ReprovisionNone}}), ShouldBeNil)
						reqDetails := &apimodels.GetNextTaskDetails{AgentRevision: evergreen.AgentVersion}
						resp := getNextTaskEndpoint(t, as, h.Id, reqDetails)
						respDetails := &apimodels.NextTaskResponse{}
						So(json.NewDecoder(resp.Body).Decode(respDetails), ShouldBeNil)
						So(respDetails.ShouldExit, ShouldBeFalse)
						dbHost, err := host.FindOneId(h.Id)
						So(err, ShouldBeNil)
						So(dbHost.NeedsReprovision, ShouldBeEmpty)
						So(dbHost.Status, ShouldEqual, evergreen.HostRunning)
						So(dbHost.Provisioned, ShouldBeTrue)
						So(dbHost.NeedsNewAgent, ShouldBeFalse)
						So(dbHost.NeedsNewAgentMonitor, ShouldBeFalse)
						So(dbHost.AgentStartTime, ShouldNotEqual, utility.ZeroTime)
					})
				})
			})
			Convey("with an intent host", func() {
				intentHost := host.Host{
					Id: "intentHost",
					Distro: distro.Distro{
						Id:       distroID,
						Provider: evergreen.ProviderNameEc2Fleet,
					},
					Secret:        hostSecret,
					Provisioned:   true,
					Status:        evergreen.HostBuilding,
					AgentRevision: evergreen.AgentVersion,
					Provider:      evergreen.ProviderNameEc2Fleet,
				}
				So(intentHost.Insert(), ShouldBeNil)

				Convey("should convert a building intent host to a starting real host waiting to transition to running", func() {
					instanceID := generateFakeEC2InstanceID()

					reqDetails := &apimodels.GetNextTaskDetails{
						AgentRevision: evergreen.AgentVersion,
						EC2InstanceID: instanceID,
					}
					resp := getNextTaskEndpoint(t, as, intentHost.Id, reqDetails)

					respDetails := &apimodels.NextTaskResponse{}
					So(json.NewDecoder(resp.Body).Decode(respDetails), ShouldBeNil)
					So(respDetails.ShouldExit, ShouldBeFalse)
					So(respDetails.TaskId, ShouldBeEmpty)

					dbIntentHost, err := host.FindOneId(intentHost.Id)
					So(err, ShouldBeNil)
					So(dbIntentHost, ShouldBeNil)

					realHost, err := host.FindOneId(instanceID)
					So(err, ShouldBeNil)
					So(realHost, ShouldNotBeNil)
					So(realHost.Status, ShouldEqual, evergreen.HostStarting)
				})
				Convey("should convert an intent host that failed to build into a decommissioned real host", func() {
					So(intentHost.SetStatus(evergreen.HostBuildingFailed, evergreen.User, ""), ShouldBeNil)

					instanceID := generateFakeEC2InstanceID()
					reqDetails := &apimodels.GetNextTaskDetails{
						AgentRevision: evergreen.AgentVersion,
						EC2InstanceID: instanceID,
					}
					resp := getNextTaskEndpoint(t, as, intentHost.Id, reqDetails)

					respDetails := &apimodels.NextTaskResponse{}
					So(json.NewDecoder(resp.Body).Decode(respDetails), ShouldBeNil)
					So(respDetails.ShouldExit, ShouldBeTrue)
					So(respDetails.TaskId, ShouldBeEmpty)

					dbIntentHost, err := host.FindOneId(intentHost.Id)
					So(err, ShouldBeNil)
					So(dbIntentHost, ShouldBeNil)

					realHost, err := host.FindOneId(instanceID)
					So(err, ShouldBeNil)
					So(realHost, ShouldNotBeNil)
					So(realHost.Status, ShouldEqual, evergreen.HostDecommissioned)
				})
				Convey("should convert a terminated intent host into a real host and try to terminate it again", func() {
					ctx, cancel := context.WithCancel(context.Background())
					defer cancel()

					withMockEnv(ctx, t, as, func(as *APIServer) {
						So(intentHost.SetStatus(evergreen.HostTerminated, evergreen.User, ""), ShouldBeNil)
						instanceID := generateFakeEC2InstanceID()
						reqDetails := &apimodels.GetNextTaskDetails{
							AgentRevision: evergreen.AgentVersion,
							EC2InstanceID: instanceID,
						}
						resp := getNextTaskEndpoint(t, as, intentHost.Id, reqDetails)

						respDetails := &apimodels.NextTaskResponse{}
						So(json.NewDecoder(resp.Body).Decode(respDetails), ShouldBeNil)
						So(respDetails.ShouldExit, ShouldBeTrue)
						So(respDetails.TaskId, ShouldBeEmpty)

						dbIntentHost, err := host.FindOneId(intentHost.Id)
						So(err, ShouldBeNil)
						So(dbIntentHost, ShouldBeNil)

						realHost, err := host.FindOneId(instanceID)
						So(err, ShouldBeNil)
						So(realHost, ShouldNotBeNil)
						So(realHost.Status, ShouldEqual, evergreen.HostTerminated)

						qStats := as.env.RemoteQueue().Stats(ctx)
						require.Equal(t, qStats.Total, 1)
						j := as.env.RemoteQueue().Next(ctx)
						require.NotZero(t, j)
						assert.Contains(t, j.ID(), units.HostTerminationJobName)
					})
				})
			})
			Convey("with a non-legacy host", func() {
				nonLegacyHost := host.Host{
					Id: "nonLegacyHost",
					Distro: distro.Distro{
						Id: distroID,
						BootstrapSettings: distro.BootstrapSettings{
							Method:        distro.BootstrapMethodUserData,
							Communication: distro.CommunicationMethodRPC,
						},
						Provider: evergreen.ProviderNameEc2Fleet,
					},
					Secret:        hostSecret,
					Provisioned:   true,
					Status:        evergreen.HostRunning,
					AgentRevision: evergreen.AgentVersion,
				}
				So(nonLegacyHost.Insert(), ShouldBeNil)

				Convey("should exit when it is quarantined", func() {
					So(nonLegacyHost.SetStatus(evergreen.HostQuarantined, evergreen.User, ""), ShouldBeNil)
					reqDetails := &apimodels.GetNextTaskDetails{AgentRevision: evergreen.AgentVersion}
					resp := getNextTaskEndpoint(t, as, nonLegacyHost.Id, reqDetails)
					respDetails := &apimodels.NextTaskResponse{}
					So(json.NewDecoder(resp.Body).Decode(respDetails), ShouldBeNil)
					So(respDetails.ShouldExit, ShouldBeTrue)
					So(respDetails.TaskId, ShouldBeEmpty)
					dbHost, err := host.FindOneId(nonLegacyHost.Id)
					So(err, ShouldBeNil)
					So(dbHost.Status, ShouldEqual, evergreen.HostQuarantined)
				})
				Convey("should exit when it is decommissioned", func() {
					So(nonLegacyHost.SetStatus(evergreen.HostDecommissioned, evergreen.User, ""), ShouldBeNil)
					reqDetails := &apimodels.GetNextTaskDetails{AgentRevision: evergreen.AgentVersion}
					resp := getNextTaskEndpoint(t, as, nonLegacyHost.Id, reqDetails)
					respDetails := &apimodels.NextTaskResponse{}
					So(json.NewDecoder(resp.Body).Decode(respDetails), ShouldBeNil)
					So(respDetails.ShouldExit, ShouldBeTrue)
					So(respDetails.TaskId, ShouldBeEmpty)
					dbHost, err := host.FindOneId(nonLegacyHost.Id)
					So(err, ShouldBeNil)
					So(dbHost.Status, ShouldEqual, evergreen.HostDecommissioned)
				})
				Convey("should attempt to re-terminate a supposedly terminated but actually alive host", func() {
					ctx, cancel := context.WithCancel(context.Background())
					defer cancel()

					withMockEnv(ctx, t, as, func(as *APIServer) {
						So(nonLegacyHost.SetStatus(evergreen.HostTerminated, evergreen.User, ""), ShouldBeNil)
						reqDetails := &apimodels.GetNextTaskDetails{AgentRevision: evergreen.AgentVersion}
						resp := getNextTaskEndpoint(t, as, nonLegacyHost.Id, reqDetails)

						respDetails := &apimodels.NextTaskResponse{}
						So(json.NewDecoder(resp.Body).Decode(respDetails), ShouldBeNil)
						So(respDetails.ShouldExit, ShouldBeTrue)
						So(respDetails.TaskId, ShouldBeEmpty)

						dbHost, err := host.FindOneId(nonLegacyHost.Id)
						So(err, ShouldBeNil)
						So(dbHost, ShouldNotBeNil)
						So(dbHost.Status, ShouldEqual, evergreen.HostTerminated)

						qStats := as.env.RemoteQueue().Stats(ctx)
						require.Equal(t, qStats.Total, 1)
						j := as.env.RemoteQueue().Next(ctx)
						require.NotZero(t, j)
						assert.Contains(t, j.ID(), units.HostTerminationJobName)
					})
				})
			})
			Convey("with a non-legacy host with an old agent revision in the database", func() {
				nonLegacyHost := host.Host{
					Id: "nonLegacyHost",
					Distro: distro.Distro{
						Id: distroID,
						BootstrapSettings: distro.BootstrapSettings{

							Method:        distro.BootstrapMethodUserData,
							Communication: distro.CommunicationMethodRPC,
						},
					},
					Secret:        hostSecret,
					Provisioned:   true,
					Status:        evergreen.HostRunning,
					AgentRevision: "out-of-date",
				}
				So(nonLegacyHost.Insert(), ShouldBeNil)

				Convey("should be marked running when it has been provisioned by the app server but not marked as running yet", func() {
					So(nonLegacyHost.SetProvisionedNotRunning(), ShouldBeNil)
					reqDetails := &apimodels.GetNextTaskDetails{AgentRevision: evergreen.AgentVersion}
					resp := getNextTaskEndpoint(t, as, nonLegacyHost.Id, reqDetails)
					respDetails := &apimodels.NextTaskResponse{}
					So(json.NewDecoder(resp.Body).Decode(respDetails), ShouldBeNil)
					So(respDetails.ShouldExit, ShouldBeFalse)
					dbHost, err := host.FindOneId(nonLegacyHost.Id)
					So(err, ShouldBeNil)
					So(dbHost.Status, ShouldEqual, evergreen.HostRunning)
				})
				Convey("should get next task when provisioning", func() {
					// setup host
					So(db.Update(host.Collection, bson.M{host.IdKey: nonLegacyHost.Id}, bson.M{"$set": bson.M{host.StatusKey: evergreen.HostStarting}}), ShouldBeNil)
					dbHost, err := host.FindOneId(nonLegacyHost.Id)
					So(err, ShouldBeNil)
					So(dbHost.Status, ShouldEqual, evergreen.HostStarting)

					// next task action
					reqDetails := &apimodels.GetNextTaskDetails{AgentRevision: evergreen.AgentVersion}
					resp := getNextTaskEndpoint(t, as, nonLegacyHost.Id, reqDetails)
					respDetails := &apimodels.NextTaskResponse{}
					So(json.NewDecoder(resp.Body).Decode(respDetails), ShouldBeNil)
					So(respDetails.TaskId, ShouldNotBeEmpty)
					So(respDetails.Build, ShouldEqual, "buildId")
				})
				Convey("with the latest agent revision in the next task details", func() {
					reqDetails := &apimodels.GetNextTaskDetails{AgentRevision: evergreen.AgentVersion}
					resp := getNextTaskEndpoint(t, as, nonLegacyHost.Id, reqDetails)
					So(resp.Code, ShouldEqual, http.StatusOK)
					respDetails := &apimodels.NextTaskResponse{}
					So(json.NewDecoder(resp.Body).Decode(respDetails), ShouldBeNil)
					So(respDetails.ShouldExit, ShouldBeFalse)
				})
				Convey("with an outdated agent revision in the next task details", func() {
					reqDetails := &apimodels.GetNextTaskDetails{AgentRevision: "out-of-date"}
					resp := getNextTaskEndpoint(t, as, nonLegacyHost.Id, reqDetails)
					So(resp.Code, ShouldEqual, http.StatusOK)
					respDetails := &apimodels.NextTaskResponse{}
					So(json.NewDecoder(resp.Body).Decode(respDetails), ShouldBeNil)
					So(respDetails.ShouldExit, ShouldBeTrue)
				})
			})
			Convey("with a host that already has a running task", func() {
				h2 := host.Host{
					Id:            "anotherHost",
					Secret:        hostSecret,
					RunningTask:   "existingTask",
					AgentRevision: evergreen.AgentVersion,
					Provisioned:   true,
					Status:        evergreen.HostRunning,
				}
				So(h2.Insert(), ShouldBeNil)

				existingTask := task.Task{
					Id:        "existingTask",
					Status:    evergreen.TaskDispatched,
					Activated: true,
				}
				So(existingTask.Insert(), ShouldBeNil)
				Convey("getting the next task should return the existing task", func() {
					resp := getNextTaskEndpoint(t, as, h2.Id, sent)
					So(resp, ShouldNotBeNil)
					Convey("should return http status ok", func() {
						So(resp.Code, ShouldEqual, http.StatusOK)
						Convey("and a task with the existing task id", func() {
							taskResp := apimodels.NextTaskResponse{}
							So(json.NewDecoder(resp.Body).Decode(&taskResp), ShouldBeNil)
							So(taskResp.TaskId, ShouldEqual, "existingTask")
							nextTask, err := task.FindOne(task.ById(taskResp.TaskId))
							So(err, ShouldBeNil)
							So(nextTask.Status, ShouldEqual, evergreen.TaskDispatched)
						})
					})
				})
				Convey("with an undispatched task but a host that has that task as running task", func() {
					t1 := task.Task{
						Id:        "t1",
						Status:    evergreen.TaskUndispatched,
						Activated: true,
						BuildId:   "anotherBuild",
					}
					So(t1.Insert(), ShouldBeNil)
					anotherHost := host.Host{
						Id:            "sampleHost",
						Secret:        hostSecret,
						RunningTask:   t1.Id,
						AgentRevision: evergreen.AgentVersion,
						Provisioned:   true,
						Status:        evergreen.HostRunning,
					}
					anotherBuild := build.Build{Id: "anotherBuild"}

					So(anotherBuild.Insert(), ShouldBeNil)
					So(anotherHost.Insert(), ShouldBeNil)
					Convey("t1 should be returned and should be set to dispatched", func() {
						resp := getNextTaskEndpoint(t, as, anotherHost.Id, sent)
						So(resp, ShouldNotBeNil)
						Convey("should return http status ok", func() {
							So(resp.Code, ShouldEqual, http.StatusOK)
							Convey("task should exist with the existing task id and be dispatched", func() {
								taskResp := apimodels.NextTaskResponse{}
								So(json.NewDecoder(resp.Body).Decode(&taskResp), ShouldBeNil)
								So(taskResp.TaskId, ShouldEqual, t1.Id)
								nextTask, err := task.FindOne(task.ById(taskResp.TaskId))
								So(err, ShouldBeNil)
								So(nextTask.Status, ShouldEqual, evergreen.TaskDispatched)
							})
						})
					})
					Convey("an inactive task should not be dispatched even if it's assigned to a host", func() {
						inactiveTask := task.Task{
							Id:        "t2",
							Status:    evergreen.TaskUndispatched,
							Activated: false,
							BuildId:   "anotherBuild",
						}
						So(inactiveTask.Insert(), ShouldBeNil)
						h3 := host.Host{
							Id:            "inactive",
							Secret:        hostSecret,
							RunningTask:   inactiveTask.Id,
							Provisioned:   true,
							Status:        evergreen.HostRunning,
							AgentRevision: evergreen.AgentVersion,
						}
						So(h3.Insert(), ShouldBeNil)
						anotherBuild := build.Build{Id: "b"}
						So(anotherBuild.Insert(), ShouldBeNil)
						Convey("the inactive task should not be returned and the host running task should be unset", func() {
							resp := getNextTaskEndpoint(t, as, h3.Id, sent)
							So(resp, ShouldNotBeNil)
							Convey("should return http status ok", func() {
								So(resp.Code, ShouldEqual, http.StatusOK)
								Convey("task should exist with the existing task id and be dispatched", func() {
									taskResp := apimodels.NextTaskResponse{}
									So(json.NewDecoder(resp.Body).Decode(&taskResp), ShouldBeNil)
									So(taskResp.TaskId, ShouldEqual, "")
									h, err := host.FindOne(host.ById(h3.Id))
									So(err, ShouldBeNil)
									So(h.RunningTask, ShouldEqual, "")
								})
							})
						})
					})
				})
			})
		})
	})
}

<<<<<<< HEAD
func withMockEnv(ctx context.Context, t *testing.T, as *APIServer, op func(as *APIServer)) {
	env := as.env
	defer func() {
		as.env = env
	}()

	mockEnv := &mock.Environment{}
	require.NoError(t, mockEnv.Configure(ctx))
	as.env = mockEnv

	remote, err := queue.NewLocalLimitedSizeSerializable(1, 8)
	require.NoError(t, err)
	mockEnv.Remote = remote

	op(as)
}

func TestValidateTaskEndDetails(t *testing.T) {
	Convey("With a set of end details with different statuses", t, func() {
		details := apimodels.TaskEndDetail{}
		details.Status = evergreen.TaskUndispatched
		So(validateTaskEndDetails(&details), ShouldBeTrue)
		details.Status = evergreen.TaskDispatched
		So(validateTaskEndDetails(&details), ShouldBeFalse)
		details.Status = evergreen.TaskFailed
		So(validateTaskEndDetails(&details), ShouldBeTrue)
		details.Status = evergreen.TaskSucceeded
		So(validateTaskEndDetails(&details), ShouldBeTrue)
	})
}

=======
>>>>>>> f3c70749
func TestCheckHostHealth(t *testing.T) {
	currentRevision := "abc"
	Convey("With a host that has different statuses", t, func() {
		h := &host.Host{
			Provisioned:   true,
			Status:        evergreen.HostRunning,
			AgentRevision: currentRevision,
		}
		shouldExit := checkHostHealth(h)
		So(shouldExit, ShouldBeFalse)
		h.Status = evergreen.HostDecommissioned
		shouldExit = checkHostHealth(h)
		So(shouldExit, ShouldBeTrue)
		h.Status = evergreen.HostQuarantined
		shouldExit = checkHostHealth(h)
		So(shouldExit, ShouldBeTrue)
		Convey("With a host that is running but has a different revision", func() {
			shouldExit := agentRevisionIsOld(h)
			So(shouldExit, ShouldBeTrue)
		})
	})
}

func localGroupConstructor(ctx context.Context) (amboy.Queue, error) {
	return queue.NewLocalLimitedSize(1, 1048), nil
}

func TestTaskLifecycleEndpoints(t *testing.T) {
	env := evergreen.GetEnvironment()
	ctx, cancel := context.WithCancel(context.Background())
	defer cancel()

	Convey("with tasks, a host, a build, and a task queue", t, func() {
		colls := []string{host.Collection, task.Collection, model.TaskQueuesCollection, build.Collection, model.ParserProjectCollection, model.ProjectRefCollection, model.VersionCollection, alertrecord.Collection, event.AllLogCollection}
		if err := db.DropCollections(colls...); err != nil {
			t.Fatalf("dropping collections: %v", err)
		}
		defer func() {
			assert.NoError(t, db.DropCollections(colls...))
		}()

		q := queue.NewLocalLimitedSize(4, 2048)
		if err := q.Start(ctx); err != nil {
			t.Fatalf("failed to start queue %s", err)
		}

		as, err := NewAPIServer(env, q)
		if err != nil {
			t.Fatalf("creating test API server: %v", err)
		}
		So(as.queue, ShouldEqual, q)

		if err := modelUtil.AddTestIndexes(host.Collection, true, true, host.RunningTaskKey); err != nil {
			t.Fatalf("adding test indexes %v", err)
		}

		hostId := "h1"
		projectId := "proj"
		buildID := "b1"
		versionId := "v1"

		proj := model.ProjectRef{
			Id: projectId,
		}
		parserProj := model.ParserProject{
			Id: versionId,
		}
		So(parserProj.Insert(), ShouldBeNil)
		So(proj.Insert(), ShouldBeNil)

		task1 := task.Task{
			Id:        "task1",
			Status:    evergreen.TaskStarted,
			Activated: true,
			HostId:    hostId,
			Secret:    taskSecret,
			Project:   projectId,
			BuildId:   buildID,
			Version:   versionId,
		}
		So(task1.Insert(), ShouldBeNil)

		sampleHost := host.Host{
			Id: hostId,
			Distro: distro.Distro{
				Provider: evergreen.ProviderNameMock,
			},
			Secret:                hostSecret,
			RunningTask:           task1.Id,
			Provider:              evergreen.ProviderNameStatic,
			Status:                evergreen.HostRunning,
			AgentRevision:         evergreen.AgentVersion,
			LastTaskCompletedTime: time.Now().Add(-20 * time.Minute).Round(time.Second),
		}
		So(sampleHost.Insert(), ShouldBeNil)

		testBuild := build.Build{
			Id:      buildID,
			Project: projectId,
			Version: versionId,
		}
		So(testBuild.Insert(), ShouldBeNil)

		testVersion := model.Version{
			Id:     versionId,
			Branch: projectId,
			Config: "identifier: " + projectId,
		}
		So(testVersion.Insert(), ShouldBeNil)

		Convey("test task should start a background job", func() {
			stat := q.Stats(ctx)
			So(stat.Total, ShouldEqual, 0)
			resp := getStartTaskEndpoint(t, as, hostId, task1.Id)
			stat = q.Stats(ctx)

			So(resp.Code, ShouldEqual, http.StatusOK)
			So(resp, ShouldNotBeNil)
			So(stat.Total, ShouldEqual, 1)
			amboy.WaitInterval(ctx, q, time.Millisecond)

			counter := 0
			for job := range as.queue.Results(ctx) {
				So(job, ShouldNotBeNil)

				switch job.Type().Name {
				case "collect-host-idle-data":
					counter++

					t := job.TimeInfo()
					So(t.Start.Before(t.End), ShouldBeTrue)
					So(t.Start.IsZero(), ShouldBeFalse)
					So(t.End.IsZero(), ShouldBeFalse)

				case "collect-task-start-data":
					counter++
				default:
					counter--
				}
			}

			So(counter, ShouldEqual, stat.Total)

		})
		Convey("with a set of task end details indicating that task has succeeded", func() {
			details := &apimodels.TaskEndDetail{
				Status: evergreen.TaskSucceeded,
			}
			resp := getEndTaskEndpoint(t, as, hostId, task1.Id, details)
			So(resp, ShouldNotBeNil)
			Convey("should return http status ok", func() {
				So(resp.Code, ShouldEqual, http.StatusOK)
				Convey("task should exist with the existing task id and be dispatched", func() {
					taskResp := apimodels.EndTaskResponse{}
					So(json.NewDecoder(resp.Body).Decode(&taskResp), ShouldBeNil)
					So(taskResp.ShouldExit, ShouldBeFalse)
				})
			})
			Convey("the host should no longer have the task set as its running task", func() {
				h, err := host.FindOne(host.ById(hostId))
				So(err, ShouldBeNil)
				So(h.RunningTask, ShouldEqual, "")
				Convey("the task should be marked as succeeded and the task end details"+
					"should be added to the task document", func() {
					t, err := task.FindOne(task.ById(task1.Id))
					So(err, ShouldBeNil)
					So(t.Status, ShouldEqual, evergreen.TaskSucceeded)
					So(t.Details.Status, ShouldEqual, evergreen.TaskSucceeded)
				})
			})
		})
		Convey("with a set of task end details indicating that task has failed", func() {
			details := &apimodels.TaskEndDetail{
				Status: evergreen.TaskFailed,
			}
			testTask, err := task.FindOne(task.ById(task1.Id))
			So(err, ShouldBeNil)
			So(testTask.Status, ShouldEqual, evergreen.TaskStarted)
			resp := getEndTaskEndpoint(t, as, hostId, task1.Id, details)
			So(resp, ShouldNotBeNil)
			Convey("should return http status ok", func() {
				So(resp.Code, ShouldEqual, http.StatusOK)
				Convey("task should exist with the existing task id and be dispatched", func() {
					taskResp := apimodels.EndTaskResponse{}
					So(json.NewDecoder(resp.Body).Decode(&taskResp), ShouldBeNil)
					So(taskResp.ShouldExit, ShouldBeFalse)
				})
			})
			Convey("the host should no longer have the task set as its running task", func() {
				h, err := host.FindOne(host.ById(hostId))
				So(err, ShouldBeNil)
				So(h.RunningTask, ShouldEqual, "")
				Convey("the task should be marked as succeeded and the task end details"+
					"should be added to the task document", func() {
					t, err := task.FindOne(task.ById(task1.Id))
					So(err, ShouldBeNil)
					So(t.Status, ShouldEqual, evergreen.TaskFailed)
					So(t.Details.Status, ShouldEqual, evergreen.TaskFailed)
				})
			})
		})
		Convey("with a set of task end details but a task that is inactive", func() {
			task2 := task.Task{
				Id:        "task2",
				Status:    evergreen.TaskUndispatched,
				Activated: false,
				HostId:    "h2",
				Secret:    taskSecret,
				Project:   projectId,
				BuildId:   buildID,
				Version:   versionId,
			}
			So(task2.Insert(), ShouldBeNil)

			sampleHost := host.Host{
				Id:            "h2",
				Secret:        hostSecret,
				RunningTask:   task2.Id,
				Status:        evergreen.HostRunning,
				AgentRevision: evergreen.AgentVersion,
			}
			So(sampleHost.Insert(), ShouldBeNil)

			details := &apimodels.TaskEndDetail{
				Status: evergreen.TaskUndispatched,
			}
			testTask, err := task.FindOne(task.ById(task1.Id))
			So(err, ShouldBeNil)
			So(testTask.Status, ShouldEqual, evergreen.TaskStarted)
			resp := getEndTaskEndpoint(t, as, sampleHost.Id, task2.Id, details)
			So(resp, ShouldNotBeNil)
			Convey("should return http status ok", func() {
				So(resp.Code, ShouldEqual, http.StatusOK)
				Convey("task should exist with the existing task id and be dispatched", func() {
					taskResp := apimodels.EndTaskResponse{}
					So(json.NewDecoder(resp.Body).Decode(&taskResp), ShouldBeNil)
					So(taskResp.ShouldExit, ShouldBeFalse)
				})
			})
		})

		Convey("with a display task", func() {
			execTask := task.Task{
				Id:           "et",
				DisplayName:  "execTask",
				Status:       evergreen.TaskStarted,
				Activated:    true,
				HostId:       "h2",
				Secret:       taskSecret,
				Project:      projectId,
				BuildId:      buildID,
				BuildVariant: "bv",
				Version:      versionId,
			}
			So(execTask.Insert(), ShouldBeNil)
			displayTask := task.Task{
				Id:             "dt",
				DisplayName:    "displayTask",
				Status:         evergreen.TaskStarted,
				Activated:      true,
				Secret:         taskSecret,
				Project:        projectId,
				BuildId:        buildID,
				Version:        versionId,
				DisplayOnly:    true,
				BuildVariant:   "bv",
				ExecutionTasks: []string{execTask.Id},
			}
			So(displayTask.Insert(), ShouldBeNil)

			sampleHost := host.Host{
				Id:            "h2",
				Secret:        hostSecret,
				RunningTask:   execTask.Id,
				Status:        evergreen.HostRunning,
				AgentRevision: evergreen.AgentVersion,
			}
			So(sampleHost.Insert(), ShouldBeNil)

			details := &apimodels.TaskEndDetail{
				Status: evergreen.TaskFailed,
			}
			resp := getEndTaskEndpoint(t, as, sampleHost.Id, execTask.Id, details)
			So(resp, ShouldNotBeNil)
			Convey("should return http status ok", func() {
				So(resp.Code, ShouldEqual, http.StatusOK)
				Convey("task should exist with the existing task id and be dispatched", func() {
					taskResp := apimodels.EndTaskResponse{}
					So(json.NewDecoder(resp.Body).Decode(&taskResp), ShouldBeNil)
					So(taskResp.ShouldExit, ShouldBeFalse)
				})
			})
			Convey("the display task should be updated correctly", func() {
				dbTask, err := task.FindOne(task.ById(displayTask.Id))
				So(err, ShouldBeNil)
				So(dbTask.Status, ShouldEqual, evergreen.TaskFailed)
			})
		})
	})
}

func TestDownstreamParams(t *testing.T) {
	env := evergreen.GetEnvironment()
	ctx, cancel := context.WithCancel(context.Background())
	defer cancel()

	Convey("With a patch with downstream params", t, func() {
		if err := db.ClearCollections(patch.Collection, task.Collection, host.Collection); err != nil {
			t.Fatalf("clearing db: %v", err)
		}
		parameters := []patch.Parameter{
			{Key: "key_1", Value: "value_1"},
			{Key: "key_2", Value: "value_2"},
		}
		versionId := "myTestVersion"
		parentPatchId := "5bedc62ee4055d31f0340b1d"
		parentPatch := patch.Patch{
			Id:      mgobson.ObjectIdHex(parentPatchId),
			Version: versionId,
		}
		So(parentPatch.Insert(), ShouldBeNil)

		hostId := "h1"
		projectId := "proj"
		buildID := "b1"

		task1 := task.Task{
			Id:        "task1",
			Status:    evergreen.TaskStarted,
			Activated: true,
			HostId:    hostId,
			Secret:    taskSecret,
			Project:   projectId,
			BuildId:   buildID,
			Version:   versionId,
		}
		So(task1.Insert(), ShouldBeNil)

		sampleHost := host.Host{
			Id: hostId,
			Distro: distro.Distro{
				Provider: evergreen.ProviderNameEc2Auto,
			},
			Secret:                hostSecret,
			RunningTask:           task1.Id,
			Provider:              evergreen.ProviderNameStatic,
			Status:                evergreen.HostRunning,
			AgentRevision:         evergreen.AgentVersion,
			LastTaskCompletedTime: time.Now().Add(-20 * time.Minute).Round(time.Second),
		}
		So(sampleHost.Insert(), ShouldBeNil)

		q := queue.NewLocalLimitedSize(4, 2048)
		if err := q.Start(ctx); err != nil {
			t.Fatalf("failed to start queue %s", err)
		}

		as, err := NewAPIServer(env, q)
		if err != nil {
			t.Fatalf("creating test API server: %v", err)
		}
		So(as.queue, ShouldEqual, q)

		Convey("with a patchId and parameters set in PatchData", func() {

			resp := getDownstreamParamsEndpoint(t, as, hostId, task1.Id, parameters)
			So(resp, ShouldNotBeNil)
			Convey("should return http status ok", func() {
				So(resp.Code, ShouldEqual, http.StatusOK)
			})
			Convey("the patches should appear in the parent patch", func() {
				p, err := patch.FindOneId(parentPatchId)
				So(err, ShouldBeNil)
				So(p.Triggers.DownstreamParameters[0].Key, ShouldEqual, parameters[0].Key)
				So(p.Triggers.DownstreamParameters[0].Value, ShouldEqual, parameters[0].Value)
				So(p.Triggers.DownstreamParameters[1].Key, ShouldEqual, parameters[1].Key)
				So(p.Triggers.DownstreamParameters[1].Value, ShouldEqual, parameters[1].Value)
			})
		})
	})
}<|MERGE_RESOLUTION|>--- conflicted
+++ resolved
@@ -1306,7 +1306,6 @@
 	})
 }
 
-<<<<<<< HEAD
 func withMockEnv(ctx context.Context, t *testing.T, as *APIServer, op func(as *APIServer)) {
 	env := as.env
 	defer func() {
@@ -1324,22 +1323,6 @@
 	op(as)
 }
 
-func TestValidateTaskEndDetails(t *testing.T) {
-	Convey("With a set of end details with different statuses", t, func() {
-		details := apimodels.TaskEndDetail{}
-		details.Status = evergreen.TaskUndispatched
-		So(validateTaskEndDetails(&details), ShouldBeTrue)
-		details.Status = evergreen.TaskDispatched
-		So(validateTaskEndDetails(&details), ShouldBeFalse)
-		details.Status = evergreen.TaskFailed
-		So(validateTaskEndDetails(&details), ShouldBeTrue)
-		details.Status = evergreen.TaskSucceeded
-		So(validateTaskEndDetails(&details), ShouldBeTrue)
-	})
-}
-
-=======
->>>>>>> f3c70749
 func TestCheckHostHealth(t *testing.T) {
 	currentRevision := "abc"
 	Convey("With a host that has different statuses", t, func() {
