--- conflicted
+++ resolved
@@ -550,14 +550,11 @@
 
 	project := &model.Project{}
 	ctx := context.Background()
-<<<<<<< HEAD
-=======
-	opts := model.GetProjectOpts{
+	opts := &model.GetProjectOpts{
 		ReadFileFrom: model.ReadFromLocal,
 	}
->>>>>>> 30730802
 	validationErr := validator.ValidationError{}
-	if _, err = model.LoadProjectInto(ctx, input.ProjectYaml, nil, "", project); err != nil {
+	if _, err = model.LoadProjectInto(ctx, input.ProjectYaml, opts, "", project); err != nil {
 		validationErr.Message = err.Error()
 		gimlet.WriteJSONError(w, validator.ValidationErrors{validationErr})
 		return
