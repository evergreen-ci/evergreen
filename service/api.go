--- conflicted
+++ resolved
@@ -346,11 +346,7 @@
 		return
 	}
 
-<<<<<<< HEAD
-	proj, _, _, err := model.LoadProjectForVersion(v, t.Project, false)
-=======
 	projParams, err := model.FindParametersForVersion(v)
->>>>>>> f77790d6
 	if err != nil {
 		as.LoggedError(w, r, http.StatusInternalServerError, err)
 		return
