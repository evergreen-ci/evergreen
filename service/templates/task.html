--- conflicted
+++ resolved
@@ -162,13 +162,12 @@
                   <github-commit-panel commit="task" timezone="{{GetTimezone .User}}"></github-commit-panel>
                   {{end}}
 
-<<<<<<< HEAD
                   <table id="task-info-elements">
                     <tr ng-show="task.min_queue_pos != 0">
                       <td class="icon"><i class="fa fa-sort-numeric-asc"></i></td>
                       <td>
-                        <a href="/task_queue#/#[[task.id]]">[[task.min_queue_pos | ordinalNum]]</a>
-                        in queue
+                        Estimated Time to Start: [[task.wait_time | stringifyNanoseconds]] (<a href="/task_queue#/#[[task.id]]">[[task.min_queue_pos | ordinalNum]]</a>
+                        in queue)
                       </td>
                     </tr>
                     <tr>
@@ -198,44 +197,6 @@
                     </tr>
                     <tr ng-show="task.execution > 0 || task.archived">
                       <td class="icon"><i class="fa fa-rotate-left"></i></td>
-=======
-              <table id="task-info-elements">
-                <tr ng-show="task.min_queue_pos != 0">
-                  <td class="icon"><i class="fa fa-sort-numeric-asc"></i></td>
-                    <td>
-                      Estimated Time to Start: [[task.wait_time | stringifyNanoseconds]] (<a href="/task_queue#/#[[task.id]]">[[task.min_queue_pos | ordinalNum]]</a>
-                      in queue)
-                    </td>
-                </tr>
-                <tr>
-                  <td ng-hide="task.expected_duration === 0 && task.status === 'undispatched'"><i class="fa fa-clock-o"></i></td>
-                  <td>
-                    <span ng-hide="task.status == 'undispatched'">
-                      <span ng-show="timeTaken>0 && !task.display_only"> [[timeTaken | stringifyNanoseconds]] </span>
-                      <span ng-show="timeTaken<0"> [[0 | stringifyNanoseconds]] </span>
-                      <span ng-show="task.display_only && task.finish_time > 0">(cumulative)</span>
-                      <span ng-show="timeTaken==0"> Not Started </span>
-                    </span>
-                    <span ng-show="(task.status == 'started' || task.status == 'dispatched') && !task.display_only"> (ETA: [[timeToCompletion | stringifyNanoseconds]])</span>
-                   <span ng-show="task.status == 'undispatched' && task.expected_duration > 0"> Estimated Runtime: [[timeToCompletion | stringifyNanoseconds]]</span>
-                  </td>
-                </tr>
-                <tr ng-show="task.display_only && task.finish_time > 0">
-                  <td>
-                    <i class="fa fa-clock-o"></i>
-                  </td>
-                  <td>
-                    <span> [[task.finish_time - task.start_time | stringifyNanoseconds]] (wall clock) </span>
-                  </td>
-                </tr>
-                <tr ng-show="baseTimeTaken">
-                  <td class="icon"><i class="fa fa-hourglass"></i></td>
-                  <td>[[baseTimeTaken | stringifyNanoseconds]] on base commit</td>
-                </tr>
-                <tr ng-show="task.execution > 0 || task.archived">
-                  <td class="icon"><i class="fa fa-rotate-left"></i></td>
->>>>>>> 05d25959
-
                       <td>
                         <span ng-show="!task.archived">Latest of [[task.execution+1]] executions</span>
                         <span ng-show="task.archived" class="highlight-bg">[[task.execution + 1 | ordinalNum]] execution</span>
