--- conflicted
+++ resolved
@@ -56,15 +56,19 @@
               </td>
             </tr>
             <tr>
-<<<<<<< HEAD
               <td>Spawn Host Outcome</td>
               <td colspan="3">
-                <md-radio-group layout="row" style="width:100%" ng-model="settings.notifications.spawn_host" md-no-ink="true">
-=======
+                <md-radio-group layout="row" style="width:100%" ng-model="settings.notifications.spawn_host_outcome" md-no-ink="true">
+                  <md-radio-button value="email"></md-radio-button>
+                  <md-radio-button value="slack" ng-disabled='!settings.slack_username || settings.slack_username == ""'></md-radio-button>
+                  <md-radio-button value=""></md-radio-button>
+                </md-radio-group>
+              </td>
+            </tr>
+            <tr>
               <td>Spawnhost Expiration</td>
               <td colspan="3">
                 <md-radio-group layout="row" style="width:100%" ng-model="settings.notifications.spawn_host_expiration" md-no-ink="true">
->>>>>>> 3a5e16b0
                   <md-radio-button value="email"></md-radio-button>
                   <md-radio-button value="slack" ng-disabled='!settings.slack_username || settings.slack_username == ""'></md-radio-button>
                   <md-radio-button value=""></md-radio-button>
