{{define "scripts"}}
<script>
	window.validDefaultHostAllocatorRoundingRules = {{.ValidDefaultHostAllocatorRoundingRules}};
	window.validDefaultHostAllocatorFeedbackRules = {{.ValidDefaultHostAllocatorFeedbackRules}};
	window.validDefaultHostsOverallocatedRules = {{.ValidDefaultHostsOverallocatedRules}};
	window.can_clear_tokens = {{.CanClearTokens }};
</script>
<script src="{{Static "js" "admin.js"}}?hash={{ BuildRevision }}"></script>
<script type="text/javascript" src="{{Static "thirdparty" "js-yaml.min.js"}}?hash={{ BuildRevision }}"></script>
<style type="text/css">
	body {
		background-color: rgb(250, 250, 250);
	}
</style>
{{end}}

{{define "title"}}
Admin Settings
{{end}}


{{define "content"}}
<div ng-controller="AdminSettingsController" layout="column" ng-cloak>
	<div id="restart-modal" class="modal fade" tabindex="-1" role="dialog" aria-hidden="true">
		<div class="modal-dialog" style="width: 1000px">
			<div class="modal-content">
				<div class="modal-header">
					<button type="button" class="close" data-dismiss="modal" aria-hidden="true"
						style="font-size: 35px">&times;</button>
					<h2 class="modal-title">[[modalTitle]]</h2>
				</div>
				<div class="modal-body">
					<div id="divMsg"></div>
					<div>The following [[items.length]] items will be restarted:</div>
					<div id="tasksDisplay">
						<li ng-repeat="item in items" class="link" ng-click="jumpToItem(itemType, item)">[[item]]</li>
					</div>
					<div>
						<div class="justifyRight">
							<md-button class="md-raised" ng-click="restartItems(itemType, false)"
								ng-disabled="disableRestart">Restart</md-button>
							<md-button class="md-raised" data-dismiss="modal">Cancel</md-button>
						</div>
					</div>
				</div>
			</div>
		</div>
	</div>

	<section layout="row" flex>

		<md-content flex="15">
			<md-sidenav id="sideNav" class="leftNav md-sidenav-left" md-is-locked-open="true" style="z-index:0">
				<md-content layout-padding style="background-color:rgb(250,250,250)">
					<div id="navLinks">
						<div>Degraded Mode</div>
						<li class="link" ng-click="scrollTo('degraded')">Service Flags</li>
						<li class="link" ng-click="scrollTo('announcements')">Announcements</li>
						<div>Runners</div>
						<li class="link" ng-click="scrollTo('notify')">Notify</li>
						<li class="link" ng-click="scrollTo('task_limits')">Task Limits</li>
						<li class="link" ng-click="scrollTo('hostinit')">Hostinit</li>
						<li class="link" ng-click="scrollTo('pod_lifecycle')">Pod Lifecycle</li>
						<li class="link" ng-click="scrollTo('scheduler')">Scheduler</li>
						<li class="link" ng-click="scrollTo('repotracker')">Repotracker</li>
						<div>Web</div>
						<li class="link" ng-click="scrollTo('api')">API Config</li>
						<li class="link" ng-click="scrollTo('ui')">UI Config</li>
						<div>Authentication</div>
						<li class="link" ng-click="scrollTo('auth')">Global Config</li>
						<li class="link" ng-click="scrollTo('ldap')">LDAP</li>
						<li class="link" ng-click="scrollTo('okta')">Okta</li>
						<li class="link" ng-click="scrollTo('naive')">Naive</li>
						<li class="link" ng-click="scrollTo('github')">Github</li>
						<li class="link" ng-click="scrollTo('multi')">Multi</li>
						<div>External Communication</div>
						<li class="link" ng-click="scrollTo('jira')">Jira</li>
						<li class="link" ng-click="scrollTo('slack')">Slack</li>
						<li class="link" ng-click="scrollTo('splunk')">Splunk</li>
						<li class="link" ng-click="scrollTo('newrelic')">New Relic</li>
						<li class="link" ng-click="scrollTo('cedar')">Cedar</li>
						<div>Background Processing</div>
						<li class="link" ng-click="scrollTo('amboy')">Amboy</li>
						<li class="link" ng-click="scrollTo('logger_config')">Logger Config</li>
						<li class="link" ng-click="scrollTo('notifications')">Notifications Config</li>
						<li class="link" ng-click="scrollTo('triggers')">Triggers Config</li>
						<li class="link" ng-click="scrollTo('commit_queue')">Commit Queue</li>
						<div>Providers</div>
						<li class="link" ng-click="scrollTo('containerpools')">Container Pools</li>
						<li class="link" ng-click="scrollTo('aws')">AWS</li>
						<li class="link" ng-click="scrollTo('docker')">Docker</li>
						<div>Other</div>
						<li class="link" ng-click="scrollTo('misc')">Misc Settings</li>
						<li class="link" ng-click="scrollTo('credentials')">Credentials</li>
						<li class="link" ng-click="scrollTo('buckets')">Bucket Config</li>
						<li class="link" ng-click="scrollTo('expansions')">Expansions</li>
						<li class="link" ng-click="scrollTo('host_jasper')">Host Jasper</li>
						<li class="link" ng-click="scrollTo('jira_notifications')">JIRA Custom Field Mappings</li>
						<li class="link" ng-click="scrollTo('spawnhosts')">Spawn Hosts</li>
						<li class="link" ng-click="scrollTo('sleep_schedule')">Sleep Schedules</li>
						<li class="link" ng-click="scrollTo('tracer')">Tracer Config</li>
						<li class="link" ng-click="scrollTo('project_creation')">Project Creation</li>
						<li class="link" ng-click="scrollTo('github_check_run')">GitHub Check Run</li>
						<div>Non-Configuration</div>
						<li class="link" ng-click="scrollTo('restart')">Restart Tasks/Versions</li>
						<a class="link" href="/admin/events" style="margin-left:10px;">Event Log</a>
					</div>
				</md-content>
			</md-sidenav>
		</md-content>

		<md-content id="main" flex="85" layout-padding>
			<notify-box ng-init="destination='errorHeader'"></notify-box>
			<md-card style="width:99%">
				<form ngSubmit="saveSettings()" style="min-width:1225px; overflow-x:scroll;">
					<md-card-content class="squeezeAll">

						<section layout="row" flex>
							<md-card flex=50 id="degraded">
								<md-card-title>
									<md-card-title-text>
										<span>Service Degrading</span>
									</md-card-title-text>
								</md-card-title>
								<md-card-content>

									<table class="flagsTable">
										<thead>
											<tr>
												<th />
												<th>Enabled</th>
												<th>Disabled</th>
											</tr>
										</thead>
										<tbody>
											<tr>
												<td>Dispatch tasks</td>
												<td colspan="2">
													<md-radio-group
														data-ng-model="Settings.service_flags.task_dispatch_disabled"
														layout="row">
														<md-radio-button data-ng-value="false"></md-radio-button>
														<md-radio-button data-ng-value="true"></md-radio-button>
													</md-radio-group>
												</td>
											</tr>
											<tr>
												<td>Large parser projects</td>
												<td colspan="2">
													<md-radio-group
														data-ng-model="Settings.service_flags.large_parser_projects_disabled"
														layout="row">
														<md-radio-button data-ng-value="false"></md-radio-button>
														<md-radio-button data-ng-value="true"></md-radio-button>
													</md-radio-group>
												</td>
											</tr>
											<tr>
												<td>Create and provision hosts</td>
												<td colspan="2">
													<md-radio-group
														data-ng-model="Settings.service_flags.host_init_disabled"
														layout="row">
														<md-radio-button data-ng-value="false"></md-radio-button>
														<md-radio-button data-ng-value="true"></md-radio-button>
													</md-radio-group>
												</td>
											</tr>
											<tr>
												<td>Create and provision pods</td>
												<td colspan="2">
													<md-radio-group
														data-ng-model="Settings.service_flags.pod_init_disabled"
														layout="row">
														<md-radio-button data-ng-value="false"></md-radio-button>
														<md-radio-button data-ng-value="true"></md-radio-button>
													</md-radio-group>
												</td>
											</tr>
											<tr>
												<td>Download Evergreen clients from S3</td>
												<td colspan="2">
													<md-radio-group
														data-ng-model="Settings.service_flags.s3_binary_downloads_disabled"
														layout="row">
														<md-radio-button data-ng-value="false"></md-radio-button>
														<md-radio-button data-ng-value="true"></md-radio-button>
													</md-radio-group>
												</td>
											</tr>
											<tr>
												<td>Monitor hosts and tasks</td>
												<td colspan="2">
													<md-radio-group
														data-ng-model="Settings.service_flags.monitor_disabled"
														layout="row">
														<md-radio-button data-ng-value="false"></md-radio-button>
														<md-radio-button data-ng-value="true"></md-radio-button>
													</md-radio-group>
												</td>
											</tr>
											<tr>
												<td>Alert for spawn host expiration</td>
												<td colspan="2">
													<md-radio-group
														data-ng-model="Settings.service_flags.alerts_disabled"
														layout="row">
														<md-radio-button data-ng-value="false"></md-radio-button>
														<md-radio-button data-ng-value="true"></md-radio-button>
													</md-radio-group>
												</td>
											</tr>
											<tr>
												<td>Start agents on hosts</td>
												<td colspan="2">
													<md-radio-group
														data-ng-model="Settings.service_flags.agent_start_disabled"
														layout="row">
														<md-radio-button data-ng-value="false"></md-radio-button>
														<md-radio-button data-ng-value="true"></md-radio-button>
													</md-radio-group>
												</td>
											</tr>
											<tr>
												<td>Track GitHub repositories</td>
												<td colspan="2">
													<md-radio-group
														data-ng-model="Settings.service_flags.repotracker_disabled"
														layout="row">
														<md-radio-button data-ng-value="false"></md-radio-button>
														<md-radio-button data-ng-value="true"></md-radio-button>
													</md-radio-group>
												</td>
											</tr>
											<tr>
												<td>Schedule tasks</td>
												<td colspan="2">
													<md-radio-group
														data-ng-model="Settings.service_flags.scheduler_disabled"
														layout="row">
														<md-radio-button data-ng-value="false"></md-radio-button>
														<md-radio-button data-ng-value="true"></md-radio-button>
													</md-radio-group>
												</td>
											</tr>
											<tr>
												<td>Check Blocked Tasks</td>
												<td colspan="2">
													<md-radio-group
															data-ng-model="Settings.service_flags.check_blocked_tasks_disabled"
															layout="row">
														<md-radio-button data-ng-value="false"></md-radio-button>
														<md-radio-button data-ng-value="true"></md-radio-button>
													</md-radio-group>
												</td>
											</tr>
											<tr>
												<td>Auto-restart system failures</td>
												<td colspan="2">
													<md-radio-group
															data-ng-model="Settings.service_flags.system_failed_task_restart_disabled"
															layout="row">
														<md-radio-button data-ng-value="false"></md-radio-button>
														<md-radio-button data-ng-value="true"></md-radio-button>
													</md-radio-group>
												</td>
											</tr>
											<tr>
												<td>Test GitHub pull requests</td>
												<td colspan="2">
													<md-radio-group
														data-ng-model="Settings.service_flags.github_pr_testing_disabled"
														layout="row">
														<md-radio-button data-ng-value="false"></md-radio-button>
														<md-radio-button data-ng-value="true"></md-radio-button>
													</md-radio-group>
												</td>
											</tr>
											<tr>
												<td>Update CLI</td>
												<td colspan="2">
													<md-radio-group
														data-ng-model="Settings.service_flags.cli_updates_disabled"
														layout="row">
														<md-radio-button data-ng-value="false"></md-radio-button>
														<md-radio-button data-ng-value="true"></md-radio-button>
													</md-radio-group>
												</td>
											</tr>
											<tr>
												<td>Collect background statistics</td>
												<td colspan="2">
													<md-radio-group
														data-ng-model="Settings.service_flags.background_stats_disabled"
														layout="row">
														<md-radio-button data-ng-value="false"></md-radio-button>
														<md-radio-button data-ng-value="true"></md-radio-button>
													</md-radio-group>
												</td>
											</tr>
											<tr>
												<td>Persist task and test logs</td>
												<td colspan="2">
													<md-radio-group
														data-ng-model="Settings.service_flags.task_logging_disabled"
														layout="row">
														<md-radio-button data-ng-value="false"></md-radio-button>
														<md-radio-button data-ng-value="true"></md-radio-button>
													</md-radio-group>
												</td>
											</tr>
                                                                                        <tr>
												<td>Cache historical statistics</td>
												<td colspan="2">
													<md-radio-group
														data-ng-model="Settings.service_flags.cache_stats_job_disabled"
														layout="row">
														<md-radio-button data-ng-value="false"></md-radio-button>
														<md-radio-button data-ng-value="true"></md-radio-button>
													</md-radio-group>
												</td>
											</tr>
											<tr>
												<td>Cache historical statistics endpoint</td>
												<td colspan="2">
													<md-radio-group
														data-ng-model="Settings.service_flags.cache_stats_endpoint_disabled"
														layout="row">
														<md-radio-button data-ng-value="false"></md-radio-button>
														<md-radio-button data-ng-value="true"></md-radio-button>
													</md-radio-group>
												</td>
											</tr>
											<tr>
												<td>Process Commit Queue</td>
												<td colspan="2">
													<md-radio-group
														data-ng-model="Settings.service_flags.commit_queue_disabled"
														layout="row">
														<md-radio-button data-ng-value="false"></md-radio-button>
														<md-radio-button data-ng-value="true"></md-radio-button>
													</md-radio-group>
												</td>
											</tr>
											<tr>
												<td>Host Allocator</td>
												<td colspan="2">
													<md-radio-group
														data-ng-model="Settings.service_flags.host_allocator_disabled"
														layout="row">
														<md-radio-button data-ng-value="false"></md-radio-button>
														<md-radio-button data-ng-value="true"></md-radio-button>
													</md-radio-group>
												</td>
											</tr>
											<tr>
												<td>Allocate pods for container tasks</td>
												<td colspan="2">
													<md-radio-group
														data-ng-model="Settings.service_flags.pod_allocator_disabled"
														layout="row">
														<md-radio-button data-ng-value="false"></md-radio-button>
														<md-radio-button data-ng-value="true"></md-radio-button>
													</md-radio-group>
												</td>
											</tr>
											<tr>
												<td>Clean up unrecognized pods</td>
												<td colspan="2">
													<md-radio-group
														data-ng-model="Settings.service_flags.unrecognized_pod_cleanup_disabled"
														layout="row">
														<md-radio-button data-ng-value="false"></md-radio-button>
														<md-radio-button data-ng-value="true"></md-radio-button>
													</md-radio-group>
												</td>
											</tr>
											<tr>
												<td>Background reauthorization</td>
												<td colspan="2">
													<md-radio-group
														data-ng-model="Settings.service_flags.background_reauth_disabled"
														layout="row">
														<md-radio-button data-ng-value="false"></md-radio-button>
														<md-radio-button data-ng-value="true"></md-radio-button>
													</md-radio-group>
												</td>
											</tr>
											<tr>
												<td>Background Data Cleanup</td>
												<td colspan="2">
													<md-radio-group
														data-ng-model="Settings.service_flags.background_cleanup_disabled"
														layout="row">
														<md-radio-button data-ng-value="false"></md-radio-button>
														<md-radio-button data-ng-value="true"></md-radio-button>
													</md-radio-group>
												</td>
											</tr>
											<tr>
												<td>Cloud Provider Cleanup</td>
												<td colspan="2">
													<md-radio-group
														data-ng-model="Settings.service_flags.cloud_cleanup_disabled"
														layout="row">
														<md-radio-button data-ng-value="false"></md-radio-button>
														<md-radio-button data-ng-value="true"></md-radio-button>
													</md-radio-group>
												</td>
											</tr>
											<tr>
												<td>Public access for legacy UI</td>
												<td colspan="2">
													<md-radio-group
															data-ng-model="Settings.service_flags.legacy_ui_public_access_disabled"
															layout="row">
														<md-radio-button data-ng-value="false"></md-radio-button>
														<md-radio-button data-ng-value="true"></md-radio-button>
													</md-radio-group>
												</td>
											</tr>
											<tr>
												<td>Global GitHub Token</td>
												<td colspan="2">
													<md-radio-group data-ng-model="Settings.service_flags.global_github_token_disabled" layout="row">
														<md-radio-button data-ng-value="false"></md-radio-button>
														<md-radio-button data-ng-value="true"></md-radio-button>
													</md-radio-group>
												</td>
											</tr>
											<tr>
												<td>Unexpirable host sleep schedule</td>
												<td colspan="2">
													<md-radio-group
														data-ng-model="Settings.service_flags.sleep_schedule_disabled"
														layout="row">
														<md-radio-button data-ng-value="false"></md-radio-button>
														<md-radio-button data-ng-value="true"></md-radio-button>
													</md-radio-group>
												</td>
											</tr>
											<tr>
												<td>&nbsp;</td>
											</tr>
											<tr>
												<td>Process notification events</td>
												<td colspan="2">
													<md-radio-group
														data-ng-model="Settings.service_flags.event_processing_disabled"
														layout="row">
														<md-radio-button data-ng-value="false"></md-radio-button>
														<md-radio-button data-ng-value="true"></md-radio-button>
													</md-radio-group>
												</td>
											</tr>
											<tr>
												<td>Send JIRA notifications</td>
												<td colspan="2">
													<md-radio-group
														data-ng-model="Settings.service_flags.jira_notifications_disabled"
														layout="row">
														<md-radio-button data-ng-value="false"></md-radio-button>
														<md-radio-button data-ng-value="true"></md-radio-button>
													</md-radio-group>
												</td>
											</tr>
											<tr>
												<td>Send Slack notifications</td>
												<td colspan="2">
													<md-radio-group
														data-ng-model="Settings.service_flags.slack_notifications_disabled"
														layout="row">
														<md-radio-button data-ng-value="false"></md-radio-button>
														<md-radio-button data-ng-value="true"></md-radio-button>
													</md-radio-group>
												</td>
											</tr>
											<tr>
												<td>Send Email notifications</td>
												<td colspan="2">
													<md-radio-group
														data-ng-model="Settings.service_flags.email_notifications_disabled"
														layout="row">
														<md-radio-button data-ng-value="false"></md-radio-button>
														<md-radio-button data-ng-value="true"></md-radio-button>
													</md-radio-group>
												</td>
											</tr>
											<tr>
												<td>Send Webhook notifications</td>
												<td colspan="2">
													<md-radio-group
														data-ng-model="Settings.service_flags.webhook_notifications_disabled"
														layout="row">
														<md-radio-button data-ng-value="false"></md-radio-button>
														<md-radio-button data-ng-value="true"></md-radio-button>
													</md-radio-group>
												</td>
											</tr>
											<tr>
												<td>Send Github PR status notifications</td>
												<td colspan="2">
													<md-radio-group
														data-ng-model="Settings.service_flags.github_status_api_disabled"
														layout="row">
														<md-radio-button data-ng-value="false"></md-radio-button>
														<md-radio-button data-ng-value="true"></md-radio-button>
													</md-radio-group>
												</td>
											</tr>
										</tbody>
									</table>

								</md-card-content>
								<md-card-title>
									<md-card-title-text>
										<span>Disabled GQL Queries</span>
									</md-card-title-text>
								</md-card-title>
								<md-card-content>
									<div>
										<section style="height: 70px;" layout="row" flex>
											<md-input-container class="control"  style="width: 200px;">
												<label>Operation name to disable</label>
												<input type="text" default="ABC" ng-model="queryMapping.newQuery" />
											</md-input-container>
											<div style="margin-top: 1%;">
												<button class="plus-button btn btn-primary" type="button"
													 ng-click="addDisabledGQLQuery()">
													<i class="fa fa-plus"></i>
												</button>
											</div>
										</section>
										<div id="ec2-list" class="form-group" ng-repeat="(index, queryName) in Settings.disabled_gql_queries">
											<section layout="row" flex>
												<span style="width: 200px;">[[queryName]]</span>
												<button class="btn btn-default btn-danger" type="button" ng-click="removeDisabledGQLQuery(queryName)">
													<i class="fa fa-trash"></i>
												</button>
											</section>
										</div>
									</div>
								</md-card-content>
							</md-card>

							<section layout="column" flex=50>
								<md-button type="submit" class="md-raised" ng-click="saveSettings()"
									style="width:20%; right:-78%">Save Changes</md-button>

								<md-card flex=50 id="announcements" style="height:240px">
									<md-card-title>
										<md-card-title-text>
											<span>Announcements</span>
										</md-card-title-text>
									</md-card-title>
									<md-card-content>
										<md-input-container class="control">
											<label>Site-wide banner:</label>
											<input type="text" id="txtBanner" ng-model="Settings.banner"
												placeholder="Enter banner text here">
										</md-input-container>
										<md-input-container class="control">
											<label>Banner style:</label>
											<md-select ng-model="Settings.banner_theme">
												<md-option ng-repeat="t in ValidThemes" value="[[t]]">[[t]]</md-option>
											</md-select>
										</md-input-container>
									</md-card-content>

								</md-card>
							</section>
						</section>
						<section layout="row" flex>
							<md-card flex=50 id="notify">
								<md-card-title>
									<md-card-title-text>
										<span>Notify - SES Settings</span>
									</md-card-title-text>
									<md-button ng-click="clearSection('notify')">
										<i class="fa fa-trash"></i>
									</md-button>
								</md-card-title>
								<md-card-content>
									<md-input-container class="control" style="width:45%;">
										<label>From email</label>
										<input type="text" ng-model="Settings.notify.ses.sender_address">
									</md-input-container>
								</md-card-content>
							</md-card>

							<md-card flex=50 id="task_limits">
								<md-card-title>
									<md-card-title-text>
										<span>Task Limits</span>
									</md-card-title-text>
									<md-button ng-click="clearSection('task_limits')">
										<i class="fa fa-trash"></i>
									</md-button>
								</md-card-title>
								<md-card-content>
									<md-input-container class="control" style="width:45%;">
										<label>Max Tasks per Version</label>
										<input type="number" ng-model="Settings.task_limits.max_tasks_per_version">
									</md-input-container>
									<md-input-container class="control" style="width:45%;">
										<label>Max Includes per Version</label>
										<input type="number" ng-model="Settings.task_limits.max_includes_per_version">
									</md-input-container>
									<md-input-container class="control" style="width:45%;">
										<label>Max Pending Generated Tasks</label>
										<input type="number" ng-model="Settings.task_limits.max_pending_generated_tasks">
									</md-input-container>
									<md-input-container class="control" style="width:45%;">
<<<<<<< HEAD
										<label>Max Hourly Patch Tasks Per User</label>
										<input type="number" ng-model="Settings.task_limits.max_hourly_patch_tasks">
=======
										<label>Generate Task JSON Limit (MB)</label>
										<input type="number" ng-model="Settings.task_limits.max_generate_task_json_size">
>>>>>>> a66ccc7e
									</md-input-container>
								</md-card-content>
							</md-card>
						</section>

						<section layout="row" flex>
							<md-card flex=50 id="hostinit">
								<md-card-title>
									<md-card-title-text>
										<span>Hostinit</span>
									</md-card-title-text>
									<md-button ng-click="clearSection('hostinit')">
										<i class="fa fa-trash"></i>
									</md-button>
								</md-card-title>
								<md-card-content>
									<md-input-container class="control" style="width:45%;">
										<label>Host Creation Throttle (num hosts)</label>
										<input type="number" ng-model="Settings.hostinit.host_throttle">
									</md-input-container>
									<md-input-container class="control" style="width:45%;">
										<label>Host Provisioning Throttle (num hosts)</label>
										<input type="number" ng-model="Settings.hostinit.provisioning_throttle">
									</md-input-container>
									<md-input-container class="control" style="width:45%;">
										<label>Cloud status checking batch size</label>
										<input type="number" ng-model="Settings.hostinit.cloud_batch_size">
									</md-input-container>
									<md-input-container class="control" style="width:45%;">
										<label>Max Total Dynamic Hosts</label>
										<input type="number" ng-model="Settings.hostinit.max_total_dynamic_hosts">
									</md-input-container>
									<md-input-container class="control" style="width:45%;">
										<label>S3 Download Base URL</label>
										<input type="text" ng-model="Settings.hostinit.s3_base_url">
									</md-input-container>
								</md-card-content>
							</md-card>

							<md-card flex=50 id="pod_lifecycle">
								<md-card-title>
									<md-card-title-text>
										<span>Pod Lifecycle</span>
									</md-card-title-text>
									<md-button ng-click="clearSection('pod_lifecycle')">
										<i class="fa fa-trash"></i>
									</md-button>
								</md-card-title>
								<md-card-content>
									<md-input-container class="control" style="width:45%;">
										<label>Max Parallel Pod Requests</label>
										<input type="number" ng-model="Settings.pod_lifecycle.max_parallel_pod_requests">
									</md-input-container>
									<md-input-container class="control" style="width:45%;">
										<label>Max Pod Definition Cleanup (Per Job)</label>
										<input type="number" ng-model="Settings.pod_lifecycle.max_pod_definition_cleanup_rate">
									</md-input-container>
									<md-input-container class="control" style="width:45%;">
										<label>Max Secret Cleanup (Per Job)</label>
										<input type="number" ng-model="Settings.pod_lifecycle.max_secret_cleanup_rate">
									</md-input-container>
								</md-card-content>
							</md-card>

						</section>

						<section layout="row" flex>

							<md-card flex=50 id="scheduler">
								<md-card-title>
									<md-card-title-text>
										<span>Scheduler</span>
									</md-card-title-text>
									<md-button ng-click="clearSection('scheduler')">
										<i class="fa fa-trash"></i>
									</md-button>
								</md-card-title>
								<md-card-content>
									<md-input-container class="control" style="width:45%;">
										<label>Task Finder</label>
										<input type="text" ng-model="Settings.scheduler.task_finder">
									</md-input-container>
									<md-input-container class="control" style="width:45%;">
										<label>Host Allocator</label>
										<input type="text" ng-model="Settings.scheduler.host_allocator">
									</md-input-container>
									<md-input-container class="control" style="width:60%;">
										<label>Rounding Rule</label>
										<md-select ng-model="Settings.scheduler.host_allocator_rounding_rule">
											<md-option ng-repeat="rule in validDefaultHostAllocatorRoundingRules" value="[[rule]]">
												[[rule]]</md-option>
										</md-select>
									</md-input-container>
									<md-input-container class="control" style="width:60%;">
										<label>Feedback Rule</label>
										<md-select ng-model="Settings.scheduler.host_allocator_feedback_rule">
											<md-option ng-repeat="rule in validDefaultHostAllocatorFeedbackRules" value="[[rule]]">
												[[rule]]</md-option>
										</md-select>
									</md-input-container>
									<md-input-container class="control" style="width:60%;">
										<label>Overallocation Rule</label>
										<md-select ng-model="Settings.scheduler.hosts_overallocated_rule">
											<md-option ng-repeat="rule in validDefaultHostsOverallocatedRules" value="[[rule]]">
												[[rule]]</md-option>
										</md-select>
									</md-input-container>
									<md-input-container class="control" style="width:45%;">
										<label>Default Future Host Fraction</label>
										<input type="number" step=".01" min="0" max="1"
											ng-model="Settings.scheduler.free_host_fraction">
									</md-input-container>
									<md-input-container class="control" style="width:45%;">
										<label>Cache Schedules in API (seconds)</label>
										<input type="number" step="1" min="0" max="600"
											ng-model="Settings.scheduler.cache_duration_seconds">
									</md-input-container>
									<md-input-container class="control" style="width:45%;">
										<label>Planner Version</label>
										<input type="text" ng-model="Settings.scheduler.planner">
									</md-input-container>
									<md-input-container class="control" style="width:45%;">
										<label>Target Time (seconds)</label>
										<input type="number" step="1" min="0" max="1800"
											ng-model="Settings.scheduler.target_time_seconds">
									</md-input-container>
									<md-input-container class="control" style="width:45%;">
										<label>Acceptable Host Idle Time (seconds)</label>
										<input type="number" step="1" min="0" max="300"
											ng-model="Settings.scheduler.acceptable_host_idle_time_seconds">
									</md-input-container>
									<md-input-container class="control" style="width:45%;">
										<label>Patch Factor (0 to 100 inclusive)</label>
										<input type="number" step="1" min="0" max="100"
											ng-model="Settings.scheduler.patch_factor">
									</md-input-container>
									<md-input-container class="control" style="width:45%;">
										<label>Patch Time In Queue Factor (0 to 100 inclusive)</label>
										<input type="number" step="1" min="0" max="100"
											ng-model="Settings.scheduler.patch_time_in_queue_factor">
									</md-input-container>
									<md-input-container class="control" style="width:45%;">
										<label>Commit Queue Factor (0 to 100 inclusive)</label>
										<input type="number" step="1" min="0" max="100"
											ng-model="Settings.scheduler.commit_queue_factor">
									</md-input-container>
									<md-input-container class="control" style="width:45%;">
										<label>Mainline Time In Queue Factor (0 to 100 inclusive)</label>
										<input type="number" step="1" min="0" max="100"
											ng-model="Settings.scheduler.mainline_time_in_queue_factor">
									</md-input-container>
									<md-input-container class="control" style="width:45%;">
										<label>Expected Runtime Factor (0 to 100 inclusive)</label>
										<input type="number" step="1" min="0" max="100"
											ng-model="Settings.scheduler.expected_runtime_factor">
									</md-input-container>
									<md-input-container class="control" style="width:45%;">
										<label>Generate Task Factor (0 to 100 inclusive)</label>
										<input type="number" step="1" min="0" max="100"
												 ng-model="Settings.scheduler.generate_task_factor">
									</md-input-container>
									<md-input-container class="control" style="width:45%;">
										<label>Stepback Task Factor (0 to 100 inclusive)</label>
										<input type="number" step="1" min="0" max="100"
												 ng-model="Settings.scheduler.stepback_task_factor">
									</md-input-container>
									<md-input-container class="control" style="width:170px;">
										<md-checkbox ng-model="Settings.scheduler.group_versions">
											Group Versions
										</md-checkbox>
									</md-input-container>
								</md-card-content>
							</md-card>

							<md-card flex=50 id="repotracker">
								<md-card-title>
									<md-card-title-text>
										<span>Repotracker</span>
									</md-card-title-text>
									<md-button ng-click="clearSection('repotracker')">
										<i class="fa fa-trash"></i>
									</md-button>
								</md-card-title>
								<md-card-content>
									<md-input-container class="control" style="width:45%;">
										<label>New revisions to fetch</label>
										<input type="number" ng-model="Settings.repotracker.revs_to_fetch">
									</md-input-container>
									<md-input-container class="control" style="width:45%; margin-left:50px;">
										<label>Max revisions to search</label>
										<input type="number" ng-model="Settings.repotracker.max_revs_to_search">
									</md-input-container>
									<md-input-container class="control" style="width:45%;">
										<label>Max concurrent requests</label>
										<input type="number" ng-model="Settings.repotracker.max_con_requests">
									</md-input-container>
								</md-card-content>
							</md-card>
						</section>

						<section layout="row" flex>
							<section layout="column" flex>
								<md-card flex=50 id="api" style="height:200px">
									<md-card-title>
										<md-card-title-text>
											<span>API</span>
										</md-card-title-text>
										<md-button ng-click="clearSection('api')">
											<i class="fa fa-trash"></i>
										</md-button>
									</md-card-title>
									<md-card-content>
										<md-input-container class="control" style="width:45%;">
											<label>HTTP listener address</label>
											<input type="text" ng-model="Settings.api.http_listen_addr">
										</md-input-container>
										<md-input-container class="control" style="width:45%; margin-left:50px;">
											<label>Github webhook secret</label>
											<input type="text" ng-model="Settings.api.github_webhook_secret">
										</md-input-container>
									</md-card-content>
								</md-card>

								<md-card flex=50 id="commit_queue">
									<md-card-title>
										<md-card-title-text>
											<span>Commit Queue</span>
										</md-card-title-text>
									</md-card-title>
									<md-card-content>
										<md-input-container class="control" style="width:45%;">
											<label>Merge Distro</label>
											<input type="text" ng-model="Settings.commit_queue.merge_task_distro">
										</md-input-container>
										<md-input-container class="control" style="width:45%;">
											<label>Committer Name</label>
											<input type="text" ng-model="Settings.commit_queue.committer_name">
										</md-input-container>
										<md-input-container class="control" style="width:45%;">
											<label>Committer Email</label>
											<input type="text" ng-model="Settings.commit_queue.committer_email">
										</md-input-container>
										<md-input-container class="control" style="width:45%;">
											<label>Batch Size</label>
											<input type="number" ng-model="Settings.commit_queue.batch_size">
										</md-input-container>
										<button ng-click="clearCommitQueues()" class="md-raised md-button">Clear Commit
											Queues</button>
									</md-card-content>
								</md-card>
							</section>

							<md-card flex=50 id="ui">
								<md-card-title>
									<md-card-title-text>
										<span>UI</span>
									</md-card-title-text>
									<md-button ng-click="clearSection('ui')">
										<i class="fa fa-trash"></i>
									</md-button>
								</md-card-title>
								<md-card-content>
									<md-input-container class="control" style="width:45%;">
										<label>URL</label>
										<input type="text" ng-model="Settings.ui.url">
									</md-input-container>
									<md-input-container class="control" style="width:45%; margin-left:50px;">
										<label>Help URL</label>
										<input type="text" ng-model="Settings.ui.help_url">
									</md-input-container>
									<md-input-container class="control" style="width:45%;">
										<label>UIv2 URL</label>
										<input type="text" ng-model="Settings.ui.uiv2_url">
									</md-input-container>
									<md-input-container class="control" style="width:45%;">
										<label>Parsley URL</label>
										<input type="text" ng-model="Settings.ui.parsley_url">
									</md-input-container>
									<md-input-container class="control" style="width:45%;  margin-left:50px;">
										<label>File Streaming Content Types</label>
										<textarea ng-model="Settings.ui.file_streaming_content_types" ng-list="&#10;" ng-trim="false" rows="3"
											md-select-on-focus></textarea>
									</md-input-container>
									<md-input-container class="control" style="width:45%;  margin-left:50px;">
										<label>HTTP listener address</label>
										<input type="text" ng-model="Settings.ui.http_listen_addr">
									</md-input-container>
									<md-input-container class="control" style="width:45%; ;">
										<label>Secret</label>
										<input type="text" ng-model="Settings.ui.secret">
									</md-input-container>
									<md-input-container class="control" style="width:45%;  margin-left:50px;">
										<label>Default project</label>
										<input type="text" ng-model="Settings.ui.default_project">
									</md-input-container>
									<md-input-container class="control" style="width:45%;">
										<label>CSRF key</label>
										<input type="text" ng-model="Settings.ui.csrf_key">
									</md-input-container>
									<md-input-container class="control" style="width:45%;  margin-left:50px;">
										<label>CORS Origins</label>
										<textarea ng-model="Settings.ui.cors_origins" ng-list="&#10;" ng-trim="false"
											rows="3" md-select-on-focus></textarea>
									</md-input-container>
									<md-input-container class="control" style="width:45%;">
										<label>Login Domain</label>
										<input type="text" ng-model="Settings.ui.login_domain">
									</md-input-container>
									<md-input-container class="control" style="width:45%; margin-left:50px;">
										<label>User Voice URL</label>
										<input type="text" ng-model="Settings.ui.userVoice">
									</md-input-container>
									<md-input-container class="control" style="width:45%; ">
										<md-checkbox ng-model="Settings.ui.cache_templates">
											Cache templates
										</md-checkbox>
									</md-input-container>
								</md-card-content>
							</md-card>

						</section>

						<section layout="row" flex>
							<md-card flex=50 id="auth" style="max-width:49%">
								<md-card-title>
									<md-card-title-text>
										<span>Global Config</span>
									</md-card-title-text>
									<md-button ng-click="clearSection('auth')">
										<i class="fa fa-trash"></i>
									</md-button>
								</md-card-title>
								<md-card-content>
									<label>Preferred Auth Type</label>
									<md-radio-group data-ng-model="Settings.auth.preferred_type" layout="row">
										<md-radio-button value="ldap">LDAP</md-radio-button>
										<md-radio-button value="okta">Okta</md-radio-button>
										<md-radio-button value="naive">Naive</md-radio-button>
										<md-radio-button value="github">Github</md-radio-button>
										<md-radio-button value="multi">Multi</md-radio-button>
										<md-radio-button value="">None</md-radio-button>
									</md-radio-group>
									<br />
									<md-input-container class="control" style="width:45%;">
										<label>Background Reauth (Minutes)</label>
										<input type="number" ng-model="Settings.auth.background_reauth_minutes">
									</md-input-container>
									<md-input-container class="control" style="width:45%; margin-left:50px;">
										<md-checkbox ng-model="Settings.auth.allow_service_users">
											Allow Service Users
										</md-checkbox>
									</md-input-container>
								</md-card-content>
							</md-card>

						</section>

						<section layout="row" flex>
							<md-card flex=50 id="ldap" style="max-width:49%">
								<md-card-title>
									<md-card-title-text>
										<span>LDAP Authentication</span>
									</md-card-title-text>
									<md-button ng-click="clearSection('auth','ldap')">
										<i class="fa fa-trash"></i>
									</md-button>
								</md-card-title>
								<md-card-content>
									<md-input-container class="control" style="width:45%;">
										<label>URL</label>
										<input type="text" ng-model="Settings.auth.ldap.url">
									</md-input-container>
									<md-input-container class="control" style="width:45%;">
										<label>Port</label>
										<input type="text" ng-model="Settings.auth.ldap.port">
									</md-input-container>
									<md-input-container class="control" style="width:45%;">
										<label>User Path</label>
										<input type="text" ng-model="Settings.auth.ldap.path">
									</md-input-container>
									<md-input-container class="control" style="width:45%;">
										<label>Service Path</label>
										<input type="text" ng-model="Settings.auth.ldap.service_path">
									</md-input-container>
									<md-input-container class="control" style="width:45%;">
										<label>User Group</label>
										<input type="text" ng-model="Settings.auth.ldap.group">
									</md-input-container>
									<md-input-container class="control" style="width:45%;">
										<label>Service Group</label>
										<input type="text" ng-model="Settings.auth.ldap.service_group">
									</md-input-container>
									<md-input-container class="control" style="width:45%;">
										<label>Expire After Minutes</label>
										<input type="text" ng-model="Settings.auth.ldap.expire_after_minutes">
									</md-input-container>
									<md-input-container class="control" style="width:45%;">
										<label>Group OU Name</label>
										<input type="text" ng-model="Settings.auth.ldap.group_ou">
									</md-input-container>
									<div><button ng-show="can_clear_tokens" ng-click="clearAllUserTokens()"
											class="btn btn-primary">Logout Everyone</button></div>
								</md-card-content>
							</md-card>

							<md-card flex=50 id="okta" style="max-width:49%">
								<md-card-title>
									<md-card-title-text>
										<span>Okta Authentication</span>
									</md-card-title-text>
									<md-button ng-click="clearSection('auth','okta')">
										<i class="fa fa-trash"></i>
									</md-button>
								</md-card-title>
								<md-card-content>
									<md-input-container class="control" style="width:45%;">
										<label>Client ID</label>
										<input type="text" ng-model="Settings.auth.okta.client_id">
									</md-input-container>
									<md-input-container class="control" style="width:45%;">
										<label>Client Secret</label>
										<input type="text" ng-model="Settings.auth.okta.client_secret">
									</md-input-container>
									<md-input-container class="control" style="width:45%;">
										<label>Issuer</label>
										<input type="text" ng-model="Settings.auth.okta.issuer">
									</md-input-container>
									<md-card style="margin-bottom:20px;">
										<md-card-title>
											<md-card-title-text>
												<span>Scopes</span>
											</md-card-title-text>
										</md-card-title>
										<md-card-content>
											<div id="okta-scopes-list" class="form-group"
												ng-repeat="scope in Settings.auth.okta.scopes track by $index">
												<section layout="row" flex>
													<md-input-container class="control" flex=25>
														<input class="control" type="text" ng-model="Settings.auth.okta.scopes[$index]" placeholder="Scope Name">
													</md-input-container>
													<div style="margin-top: 1%;">
														<button class="btn btn-default btn-danger" type="button"
															style="float: left" ng-click="deleteOktaScope($index)">
															<i class="fa fa-trash"></i>
														</button>
													</div>
												</section>
											</div>
											<section layout="row" flex>
												<md-input-container class="control" flex=25>
													<input class="control" type="text" ng-model="new_okta_scope" placeholder="Scope Name">
												</md-input-container>
												<div style="margin-top: 1%;">
													<button class="plus-button btn btn-primary"
														ng-disabled="!validOktaScope(new_okta_scope)" type="button"
														style="float: left" ng-click="addOktaScope()">
														<i class="fa fa-plus"></i>
													</button>
													<label class="control">[[ invalidOktaScope ]]</label>
												</div>
											</section>
										</md-card-content>
									</md-card>
									<md-input-container class="control" style="width:45%;">
										<label>User Group</label>
										<input type="text" ng-model="Settings.auth.okta.user_group">
									</md-input-container>
									<md-input-container class="control" style="width:45%;">
										<label>Expire User Session After Minutes</label>
										<input type="number" ng-model="Settings.auth.okta.expire_after_minutes">
									</md-input-container>
									<div><button ng-show="can_clear_tokens" ng-click="clearAllUserTokens()"
											class="btn btn-primary">Logout Everyone</button></div>
								</md-card-content>
							</md-card>

						</section>

						<section layout="row" flex>

							<md-card flex=50 id="naive" style="max-width:49%">
								<md-card-title>
									<md-card-title-text>
										<span>Naive Authentication</span>
									</md-card-title-text>
									<md-button ng-click="clearSection('auth','naive')">
										<i class="fa fa-trash"></i>
									</md-button>
								</md-card-title>
								<md-card-content>
									<md-chips md-transform-chip="chipToUserJSON($chip)"
										ng-model="Settings.auth.naive.users" placeholder="Enter a user in json format">
										<md-chip-template>
											username:[[$chip.username]], password:[[$chip.password]],
											display_name:[[$chip.display_name]],
											email:[[$chip.email]]
										</md-chip-template>
									</md-chips>
								</md-card-content>
							</md-card>
						</section>

						<section layout="row" flex>
							<md-card flex=50 id="github" style="max-width:49%">
								<md-card-title>
									<md-card-title-text>
										<span>Github Authentication</span>
									</md-card-title-text>
									<md-button ng-click="clearSection('auth','github')">
										<i class="fa fa-trash"></i>
									</md-button>
								</md-card-title>
								<md-card-content>
									<md-input-container class="control" style="width:45%;">
										<label>Client ID</label>
										<input type="text" ng-model="Settings.auth.github.client_id">
									</md-input-container>
									<md-input-container class="control" style="width:45%; margin-left:50px;">
										<label>Client Secret</label>
										<input type="text" ng-model="Settings.auth.github.client_secret">
									</md-input-container>
									<md-input-container class="control" style="width:45%;">
										<label>Organization</label>
										<input type="text" ng-model="Settings.auth.github.organization">
									</md-input-container>
									<md-input-container class="control" style="width:45%; margin-left:50px;">
										<label>Users</label>
										<textarea ng-model="Settings.auth.github.users" ng-list="&#10;" ng-trim="false"
											rows="3" md-select-on-focus></textarea>
									</md-input-container>
									<md-input-container class="control" style="width:45%">
										<label>Github App Id</label>
										<input type="number" ng-model="Settings.auth.github.app_id">
									</md-input-container>
									<md-input-container class="control" style="width:45%;">
										<label>Default Owner</label>
										<input type="text" ng-model="Settings.auth.github.default_owner">
									</md-input-container>
									<md-input-container class="control" style="width:45%;">
										<label>Default Repo</label>
										<input type="text" ng-model="Settings.auth.github.default_repo">
									</md-input-container>
								</md-card-content>
							</md-card>
							<md-card flex=50 id="multi" style="max-width:49%">
								<md-card-title>
									<md-card-title-text>
										<span>Multi Authentication</span>
									</md-card-title-text>
									<md-button ng-click="clearSection('auth','multi')">
										<i class="fa fa-trash"></i>
									</md-button>
								</md-card-title>
								<md-card-content>
									<div class="control">
										<label>Read-Write</label>
										<table>
											<tbody ng-repeat="auth in tempMultiAuthReadWrite track by $index">
												<tr>
													<td>
														<input type="text" ng-model="tempMultiAuthReadWrite[$index]"
															class="form-control">
													</td>
													<td>
														<a ng-click="removeMultiAuthReadWrite($index)">
															<i class="fa fa-trash" style="margin-left:10px"></i>
														</a>
													</td>
													<td>
														<label class="icon fa fa-warning distro-error"
															ng-show="tempMultiAuthReadWrite && invalidAuth(auth)">Valid
															values: [[validAuthKinds.join(", ")]]<br></label>
													</td>
												</tr>
											</tbody>
										</table>
										<button type="button" class="md-raised md-button"
											ng-click="addMultiAuthReadWrite()"><i class="fa fa-plus"></i>Add Read-Write
											Auth</button>
									</div>
									<div>
										<label>Read-Only</label>
										<table>
											<tbody ng-repeat="auth in tempMultiAuthReadOnly track by $index">
												<tr>
													<td>
														<input type="text" ng-model="tempMultiAuthReadOnly[$index]"
															class="form-control">
													</td>
													<td>
														<a ng-click="removeMultiAuthReadOnly($index)">
															<i class="fa fa-trash" style="margin-left:10px"></i>
														</a>
													</td>
													<td>
														<label class="icon fa fa-warning distro-error"
															ng-show="tempMultiAuthReadOnly && invalidAuth(auth)">Valid
															values: [[validAuthKinds.join(", ")]]<br></label>
													</td>
												</tr>
											</tbody>
										</table>
										<button type="button" class="md-raised md-button"
											ng-click="addMultiAuthReadOnly()"><i class="fa fa-plus"></i>Add Read-Write
											Auth</button>
									</div>
								</md-card-content>
							</md-card>
						</section>

						<section layout="row" flex>
							<md-card flex=50 id="jira">
								<md-card-title>
									<md-card-title-text>
										<span>Jira</span>
									</md-card-title-text>
									<md-button ng-click="clearSection('jira')">
										<i class="fa fa-trash"></i>
									</md-button>
								</md-card-title>
								<md-card-content>
									<md-input-container class="control" style="width:45%;">
										<label>Host</label>
										<input type="text" ng-model="Settings.jira.host">
									</md-input-container>
									<md-input-container class="control" style="width:45%; margin-left:50px;">
										<label>Default project</label>
										<input type="text" ng-model="Settings.jira.default_project">
									</md-input-container>
									<md-input-container class="control" style="width:45%;">
										<label>Email</label>
										<input type="text" ng-model="Settings.jira.email">
									</md-input-container>
									<md-card>
										<md-card-title>
											<md-card-title-text>
												<span>Basic Auth</span>
											</md-card-title-text>
										</md-card-title>
										<md-card-content>
											<md-input-container class="control" style="width:45%;">
												<label>Username</label>
												<input type="text" ng-model="Settings.jira.basic_auth.username">
											</md-input-container>
											<md-input-container class="control" style="width:45%; margin-left:50px;">
												<label>Password</label>
												<input type="text" ng-model="Settings.jira.basic_auth.password">
											</md-input-container>
										</md-card-content>
									</md-card>
									<md-card>
										<md-card-title>
											<md-card-title-text>
												<span>OAuth 1.0</span>
											</md-card-title-text>
										</md-card-title>
										<md-card-content>
											<md-input-container class="control" style="width:45%;">
												<label>Access Token</label>
												<input type="text" ng-model="Settings.jira.oauth1.access_token">
											</md-input-container>
											<md-input-container class="control" style="width:45%; margin-left:50px;">
												<label>Token Secret</label>
												<input type="text" ng-model="Settings.jira.oauth1.token_secret">
											</md-input-container>
											<md-input-container class="control" style="width:45%;">
												<label>Consumer Key</label>
												<input type="text" ng-model="Settings.jira.oauth1.consumer_key">
											</md-input-container>
											<md-input-container class="control" style="width:45%; margin-left:50px;">
												<label>Private Key (PEM format)</label>
												<textarea ng-model="Settings.jira.oauth1.private_key" ng-trim="false"
													rows="3" md-select-on-focus></textarea>
											</md-input-container>
										</md-card-content>
									</md-card>
								</md-card-content>
							</md-card>
						</section>

						<section layout="row" flex>

							<md-card flex=50 id="slack">
								<md-card-title>
									<md-card-title-text>
										<span>Slack</span>
									</md-card-title-text>
									<md-button ng-click="clearSection('slack')">
										<i class="fa fa-trash"></i>
									</md-button>
								</md-card-title>
								<md-card-content>
									<md-input-container class="control" style="width:45%;">
										<label>Token</label>
										<input type="text" ng-model="Settings.slack.token">
									</md-input-container>
									<md-input-container class="control" style="width:45%; margin-left:50px;">
										<label>Level</label>
										<input type="text" ng-model="Settings.slack.level">
									</md-input-container>
									<md-input-container class="control" style="width:45%;">
										<label>Channel</label>
										<input type="text" ng-model="Settings.slack.options.channel">
									</md-input-container>
									<md-input-container class="control" style="width:45%; margin-left:50px;">
										<label>Name</label>
										<input type="text" ng-model="Settings.slack.options.name">
									</md-input-container>
									<md-input-container class="control" style="width:45%;">
										<label>Username</label>
										<input type="text" ng-model="Settings.slack.options.username">
									</md-input-container>
									<md-input-container class="control" style="width:45%; margin-left:50px;">
										<label>App Name</label>
										<input type="text" ng-model="Settings.slack.name">
									</md-input-container>
									<md-input-container class="control" style="width:45%;">
										<label>Fields to set</label>
										<textarea ng-model="Settings.slack.options.fields" ng-list="&#10;"
											ng-trim="false" rows="3" md-select-on-focus></textarea>
									</md-input-container>
									<br />
									<md-input-container class="control" style="width:170px;">
										<md-checkbox ng-model="Settings.slack.options.add_basic_metadata">
											Add basic metadata
										</md-checkbox>
									</md-input-container>
									<md-input-container class="control" style="width:170px; margin-left:50px;">
										<md-checkbox ng-model="Settings.slack.options.use_fields">
											Use fields
										</md-checkbox>
									</md-input-container>
									<md-input-container class="control" style="width:170px; margin-left:50px;">
										<md-checkbox ng-model="Settings.slack.options.all_fields">
											All fields
										</md-checkbox>
									</md-input-container>
								</md-card-content>
							</md-card>

							<md-card flex=50 id="splunk" style="height:280px">
								<md-card-title>
									<md-card-title-text>
										<span>Splunk</span>
									</md-card-title-text>
									<md-button ng-click="clearSection('splunk')">
										<i class="fa fa-trash"></i>
									</md-button>
								</md-card-title>
								<md-card-content>
									<md-input-container class="control" style="width:45%;">
										<label>Server URL</label>
										<input type="text" ng-model="Settings.splunk.splunk_connection_info.url">
									</md-input-container>
									<md-input-container class="control" style="width:45%; margin-left:50px;">
										<label>Token</label>
										<input type="text" ng-model="Settings.splunk.splunk_connection_info.token">
									</md-input-container>
									<md-input-container class="control" style="width:45%;">
										<label>Channel</label>
										<input type="text" ng-model="Settings.splunk.splunk_connection_info.channel">
									</md-input-container>
								</md-card-content>
							</md-card>
						</section>

						<section layout="row" flex>
							<md-card flex=50 id="newrelic" style="height:auto">
								<md-card-title>
									<md-card-title-text>
										<span>New Relic</span>
									</md-card-title-text>
									<md-button ng-click="clearSection('newrelic')">
										<i class="fa fa-trash"></i>
									</md-button>
								</md-card-title>
								<md-card-content>
									<md-input-container class="control" style="width:45%;">
										<label>Account ID</label>
										<input type="text" ng-model="Settings.newrelic.accountId">
									</md-input-container>
									<md-input-container class="control" style="width:45%;">
										<label>Trust Key</label>
										<input type="text" ng-model="Settings.newrelic.trustKey">
									</md-input-container>
									<md-input-container class="control" style="width:45%;">
										<label>Agent ID</label>
										<input type="text" ng-model="Settings.newrelic.agentId">
									</md-input-container>
									<md-input-container class="control" style="width:45%;">
										<label>License Key</label>
										<input type="text" ng-model="Settings.newrelic.licenseKey">
									</md-input-container>
									<md-input-container class="control" style="width:45%;">
										<label>Application ID</label>
										<input type="text" ng-model="Settings.newrelic.applicationId">
									</md-input-container>
								</md-card-content>
							</md-card>
						</section>

						<section layout="row" flex>
							<md-card flex=50 id="cedar" style="height:auto">
								<md-card-title>
									<md-card-title-text>
										<span>Cedar</span>
									</md-card-title-text>
									<md-button ng-click="clearSection('cedar')">
										<i class="fa fa-trash"></i>
									</md-button>
								</md-card-title>
								<md-card-content>
									<md-input-container class="control" style="width:45%;">
										<label>HTTP Base URL</label>
										<input type="text" ng-model="Settings.cedar.base_url">
									</md-input-container>
									<md-input-container class="control" style="width:45%;">
										<label>GRPC Base URL</label>
										<input type="text" ng-model="Settings.cedar.grpc_base_url">
									</md-input-container>
									<md-input-container class="control" style="width:45%;">
										<label>RPC Port</label>
										<input type="text" ng-model="Settings.cedar.rpc_port">
									</md-input-container>
									<md-input-container class="control" style="width:45%;">
										<label>User</label>
										<input type="text" ng-model="Settings.cedar.user">
									</md-input-container>
									<md-input-container class="control" style="width:45%;">
										<label>API Key</label>
										<input type="text" ng-model="Settings.cedar.api_key">
									</md-input-container>
								</md-card-content>
							</md-card>
						</section>

						<section layout="row" flex>
							<md-card flex=50 id="amboy">
								<md-card-title>
									<md-card-title-text>
										<span>Amboy</span>
									</md-card-title-text>
									<md-button ng-click="clearSection('amboy')">
										<i class="fa fa-trash"></i>
									</md-button>
								</md-card-title>
								<md-card-content>
									<md-input-container class="control" style="width:45%;">
										<label>Name</label>
										<input type="text" ng-model="Settings.amboy.name">
									</md-input-container>
									<md-input-container class="control" style="width:45%;">
										<label>Single Worker Name</label>
										<input type="text" ng-model="Settings.amboy.single_name">
									</md-input-container>
									<md-input-container class="control" style="width:45%;">
										<label>DB URL</label>
										<input type="text" ng-model="Settings.amboy.db_connection.url">
									</md-input-container>
									<md-input-container class="control" style="width:45%;">
										<label>DB name</label>
										<input type="text" ng-model="Settings.amboy.db_connection.database">
									</md-input-container>
									<md-input-container class="control" style="width:45%;">
										<label>Local pool size</label>
										<input type="number" ng-model="Settings.amboy.pool_size_local">
									</md-input-container>
									<md-input-container class="control" style="width:45%;">
										<label>Remote pool size</label>
										<input type="number" ng-model="Settings.amboy.pool_size_remote">
									</md-input-container>
									<md-input-container class="control" style="width:45%;">
										<label>Local storage size</label>
										<input type="number" ng-model="Settings.amboy.local_storage_size">
									</md-input-container>
									<md-input-container class="control" style="width:45%;">
										<md-checkbox ng-model="Settings.amboy.remote_require_priority">Remote Require
											Priority</md-checkbox>
									</md-input-container>
									<md-input-container class="control" style="width:45%;">
										<label>Lock timeout (minutes)</label>
										<input type="number" ng-model="Settings.amboy.lock_timeout_minutes">
									</md-input-container>
									<md-input-container class="control" style="width:45%;">
										<label>Sample size</label>
										<input type="number" ng-model="Settings.amboy.sample_size">
									</md-input-container>
									<md-input-container class="control" style="width:45%;">
										<label>Retry Handler Workers</label>
										<input type="number" ng-model="Settings.amboy.retry.num_workers">
									</md-input-container>
									<md-input-container class="control" style="width:45%;">
										<label>Retry Handler Max Job Capacity</label>
										<input type="number" ng-model="Settings.amboy.retry.max_capacity">
									</md-input-container>
									<md-input-container class="control" style="width:45%;">
										<label>Max Retry Handler Attempts per Job</label>
										<input type="number" ng-model="Settings.amboy.retry.max_retry_attempts">
									</md-input-container>
									<md-input-container class="control" style="width:45%;">
										<label>Max Retry Handler Total Time per Job (Seconds)</label>
										<input type="number" ng-model="Settings.amboy.retry.max_retry_time_seconds">
									</md-input-container>
									<md-input-container class="control" style="width:45%;">
										<label>Retry Backoff per Job Attempt (Seconds)</label>
										<input type="number" ng-model="Settings.amboy.retry.retry_backoff_seconds">
									</md-input-container>
									<md-input-container class="control" style="width:45%;">
										<label>Frequency of Checking for Stale Retrying Jobs (Seconds)</label>
										<input type="number" ng-model="Settings.amboy.retry.stale_retrying_monitor_interval_seconds">
									</md-input-container>
									<md-input-container class="control" style="width:45%;">
										<label>Group default workers</label>
										<input type="number" ng-model="Settings.amboy.group_default_workers">
									</md-input-container>
									<md-input-container class="control" style="width:45%;">
										<label>Group background create frequency</label>
										<input type="number"
											ng-model="Settings.amboy.group_background_create_frequency">
									</md-input-container>
									<md-input-container class="control" style="width:45%;">
										<label>Group prune frequency</label>
										<input type="number" ng-model="Settings.amboy.group_prune_frequency">
									</md-input-container>
									<md-input-container class="control" style="width:45%;">
										<label>Group TTL</label>
										<input type="number" ng-model="Settings.amboy.group_ttl">
									</md-input-container>
									<md-card-title>
										<md-card-title-text>
											<span>Named Queues</span>
										</md-card-title-text>
									</md-card-title>
									<div id="amboy-named-queue" class="form-group" ng-repeat="(index, queue) in Settings.amboy.named_queues">
										<md-card>
											<md-card-content>
												<md-input-container class="control" style="width:45%;">
													<label>Name</label>
													<input type="text" ng-model="queue.name">
												</md-input-container>
												<md-input-container class="control" style="width:45%;margin-left:50px">
													<label>Regular Expression</label>
													<input type="text" ng-model="queue.regexp">
												</md-input-container>
												<md-input-container class="control" style="width:45%;">
													<label>Number of Workers</label>
													<input type="number" ng-model="queue.num_workers">
												</md-input-container>
												<md-input-container class="control" style="width:45%;margin-left:50px;">
													<label>Sample Size</label>
													<input type="number" ng-model="queue.sample_size" placeholder="Sample Size">
												</md-input-container>
												<md-input-container class="control" style="width:45%;">
													<label>Lock Timeout (Seconds)</label>
													<input type="number" ng-model="queue.lock_timeout_seconds">
												</md-input-container>
												<div style="margin-top: 1%;">
													<button class="btn btn-default btn-danger" type="button"
														style="float: left" ng-click="deleteAmboyNamedQueue(index)">
														<i class="fa fa-trash"></i>
													</button>
												</div>
											</md-card-content>
										</md-card>
									</div>
									<md-card>
										<md-card-content>
											<md-input-container class="control" style="width:45%;">
												<label>Name</label>
												<input type="text" ng-model="new_amboy_named_queue.name">
											</md-input-container>
											<md-input-container class="control" style="width:45%;margin-left:50px;">
												<label>Regular Expression</label>
												<input type="text" ng-model="new_amboy_named_queue.regexp">
											</md-input-container>
											<md-input-container class="control" style="width:45%;">
												<label>Number of Workers</label>
												<input type="number" ng-model="new_amboy_named_queue.num_workers">
											</md-input-container>
											<md-input-container class="control" style="width:45%;margin-left:50px;">
												<label>Sample Size</label>
												<input type="number" ng-model="new_amboy_named_queue.sample_size" placeholder="Sample Size">
											</md-input-container>
											<md-input-container class="control" style="width:45%;">
												<label>Lock Timeout (Seconds)</label>
												<input type="number" ng-model="new_amboy_named_queue.lock_timeout_seconds">
											</md-input-container>
											<div style="margin-top:1%;">
												<button class="plus-button btn btn-primary"
													ng-disabled="!validAmboyNamedQueue(new_amboy_named_queue)" type="button"
													style="float:left" ng-click="addAmboyNamedQueue()">
													<i class="fa fa-plus"></i>
												</button>
												<label class="control">[[ invalidAmboyNamedQueue ]]</label>
											</div>
										</md-card-content>
									</md-card>
								</md-card-content>
							</md-card>

								</md-card-content>
							</md-card>

							<md-card flex=50 id="logger_config">
								<md-card-title>
									<md-card-title-text>
										<span>Logger Config</span>
									</md-card-title-text>
									<md-button ng-click="clearSection('logger_config')">
										<i class="fa fa-trash"></i>
									</md-button>
								</md-card-title>
								<md-card-content>
									<md-input-container class="control" style="width:45%;">
										<label>Default level</label>
										<input type="text" ng-model="Settings.logger_config.default_level">
									</md-input-container>
									<md-input-container class="control" style="width:45%; margin-left:50px;">
										<label>Threshold level</label>
										<input type="text" ng-model="Settings.logger_config.threshold_level">
									</md-input-container>
									<md-input-container class="control" style="width:45%;">
										<label>Log buffer duration (secs)</label>
										<input type="number" ng-model="Settings.logger_config.buffer.duration_seconds">
									</md-input-container>
									<md-input-container class="control" style="width:45%; margin-left:50px;">
										<label>Buffer count</label>
										<input type="number" ng-model="Settings.logger_config.buffer.count">
									</md-input-container>
									<md-input-container class="control" style="width:45%;">
										<md-checkbox ng-model="Settings.logger_config.buffer.use_async">
											Use asynchronous buffered logger
										</md-checkbox>
									</md-input-container>
									<md-input-container class="control" style="width:45%; margin-left:50px;">
										<label>Incoming Buffer Factor</label>
										<input type="number" ng-disabled="!Settings.logger_config.buffer.use_async" ng-model="Settings.logger_config.buffer.incoming_buffer_factor">
									</md-input-container>
									<md-input-container class="control" style="width:45%;">
										<label>Logkeeper URL</label>
										<input type="text" ng-model="Settings.logger_config.logkeeper_url">
									</md-input-container>
								</md-card-content>
							</md-card>
						</section>

						<section layout="row" flex>
							<md-card flex=50 id="notifications">
								<md-card-title>
									<md-card-title-text>
										<span>Notifications Config</span>
									</md-card-title-text>
									<md-button ng-click="clearSection('notifications')">
										<i class="fa fa-trash"></i>
									</md-button>
								</md-card-title>
								<md-card-content>
									<div class="muted small" style="height:25px;">All settings are applied per-server
									</div>
									<md-input-container class="control" style="width:45%;">
										<label>Notifications Rate Limit Target per Time Interval</label>
										<input type="number" ng-model="Settings.notify.buffer_target_per_interval">
									</md-input-container>
									<md-input-container class="control" style="width:45%;">
										<label>Notifications Rate Limit Time Interval (seconds)</label>
										<input type="number" ng-model="Settings.notify.buffer_interval_seconds">
									</md-input-container>
								</md-card-content>
							</md-card>
							<md-card flex=50 id="triggers" style="height:180px">
								<md-card-title>
									<md-card-title-text>
										<span>Triggers Config</span>
									</md-card-title-text>
									<md-button ng-click="clearSection('triggers')">
										<i class="fa fa-trash"></i>
									</md-button>
								</md-card-title>
								<md-card-content>
									<md-input-container class="control" style="width:45%;">
										<label>Distro for generated tasks</label>
										<input type="text" ng-model="Settings.triggers.generate_distro">
									</md-input-container>
								</md-card-content>
							</md-card>
						</section>

						<section layout="row" flex>

							<md-card flex=50 id="containerpools" style="max-width:49%">
								<md-card-title>
									<md-card-title-text>
										<span>Container Pools</span>
									</md-card-title-text>
								</md-card-title>
								<md-card-content>
									<md-input-container class="control">
										<textarea ng-model="tempContainerPools" rows="3" md-select-on-focus
											style="font-family:courier new, courier, monospace;"></textarea>
									</md-input-container>
								</md-card-content>
							</md-card>

						</section>

						<section layout="row" flex>

							<md-card flex=50 id="aws">
								<md-card-title>
									<md-card-title-text>
										<span>AWS</span>
									</md-card-title-text>
									<md-button ng-click="clearSection('providers','aws')">
										<i class="fa fa-trash"></i>
									</md-button>
								</md-card-title>
								<md-card-content>
									<md-card style="margin-bottom:20px;">
										<md-card-title>
											<md-card-title-text>
												<span>Subnets</span>
											</md-card-title-text>
										</md-card-title>
										<md-card-content>
											<div id="ec2-list" class="form-group"
												ng-repeat="(index, subnet) in Settings.providers.aws.subnets">
												<section layout="row" flex>
													<md-input-container class="control" flex=25>
														<input class="control" type="text" ng-model="subnet.az"
															placeholder="Availability Zone">
													</md-input-container>
													<md-input-container class="control" flex=50>
														<input class="control" type="text" ng-model="subnet.subnet_id"
															placeholder="Subnet ID">
													</md-input-container>
													<div style="margin-top: 1%;">
														<button class="btn btn-default btn-danger" type="button"
															style="float: left" ng-click="deleteSubnet(index)">
															<i class="fa fa-trash"></i>
														</button>
													</div>
												</section>
											</div>
											<section layout="row" flex>
												<md-input-container class="control" flex=25>
													<input class="control" type="text" ng-model="new_subnet.az"
														placeholder="Availability Zone">
												</md-input-container>

												<md-input-container class="control" flex=50>
													<input class="control" type="text" ng-model="new_subnet.subnet_id"
														placeholder="Subnet ID">
												</md-input-container>
												<div style="margin-top: 1%;">
													<button class="plus-button btn btn-primary"
														ng-disabled="!validSubnet(new_subnet)" type="button"
														style="float: left" ng-click="addSubnet()">
														<i class="fa fa-plus"></i>
													</button>
													<label class="control">[[ invalidSubnet ]]</label>
												</div>
											</section>
										</md-card-content>
									</md-card>
									<md-input-container class="control" style="width:45%;">
										<label>EC2 Key</label>
										<input type="text" ng-model="Settings.providers.aws.ec2_keys[0].key">
									</md-input-container>
									<md-input-container class="control" style="width:45%; margin-left:50px;">
										<label>EC2 Secret</label>
										<input type="text" ng-model="Settings.providers.aws.ec2_keys[0].secret">
									</md-input-container>
									<md-input-container class="control" style="width:45%;">
										<label>Client Binaries S3 Key</label>
										<input type="text" ng-model="Settings.providers.aws.binary_client.key">
									</md-input-container>
									<md-input-container class="control" style="width:45%; margin-left:50px;">
										<label>Client Binaries S3 Secret</label>
										<input type="text" ng-model="Settings.providers.aws.binary_client.secret">
									</md-input-container>
									<md-input-container class="control" style="width:45%;">
										<label>Client Binaries S3 Bucket</label>
										<input type="text" ng-model="Settings.providers.aws.binary_client.bucket">
									</md-input-container>
									<md-input-container class="control" style="width:45%; margin-left:50px;">
										<label>Task S3 Key</label>
										<input type="text" ng-model="Settings.providers.aws.task_sync.key">
									</md-input-container>
									<md-input-container class="control" style="width:45%;">
										<label>Task S3 Secret</label>
										<input type="text" ng-model="Settings.providers.aws.task_sync.secret">
									</md-input-container>
									<md-input-container class="control" style="width:45%; margin-left:50px;">
										<label>Task S3 Bucket</label>
										<input type="text" ng-model="Settings.providers.aws.task_sync.bucket">
									</md-input-container>
									<md-input-container class="control" style="width:45%;">
										<label>Task Read-Only S3 Key</label>
										<input type="text" ng-model="Settings.providers.aws.task_sync_read.key">
									</md-input-container>
									<md-input-container class="control" style="width:45%; margin-left:50px;">
										<label>Task Read-Only S3 Secret</label>
										<input type="text" ng-model="Settings.providers.aws.task_sync_read.secret">
									</md-input-container>
									<md-input-container class="control" style="width:45%;">
										<label>Task Read-Only S3 Bucket</label>
										<input type="text" ng-model="Settings.providers.aws.task_sync_read.bucket">
									</md-input-container>
									<md-input-container class="control" style="width:45%; margin-left:50px;">
										<label>Parser Project S3 Key</label>
										<input type="text" ng-model="Settings.providers.aws.parser_project.key">
									</md-input-container>
									<md-input-container class="control" style="width:45%;">
										<label>Parser Project S3 Secret</label>
										<input type="text" ng-model="Settings.providers.aws.parser_project.secret">
									</md-input-container>
									<md-input-container class="control" style="width:45%; margin-left:50px;">
										<label>Parser Project S3 Bucket</label>
										<input type="text" ng-model="Settings.providers.aws.parser_project.bucket">
									</md-input-container>
									<md-input-container class="control" style="width:45%;">
										<label>Parser Project S3 Prefix</label>
										<input type="text" ng-model="Settings.providers.aws.parser_project.prefix">
									</md-input-container>
									<md-input-container class="control" style="width:45%; margin-left:50px;">
										<label>Persistent DNS Hosted Zone ID</label>
										<input type="text" ng-model="Settings.providers.aws.persistent_dns.hosted_zone_id">
									</md-input-container>
									<md-input-container class="control" style="width:45%;">
										<label>Persistent DNS Domain Name</label>
										<input type="text" ng-model="Settings.providers.aws.persistent_dns.domain">
									</md-input-container>
									<md-input-container class="control" style="width:45%; margin-left:50px;">
										<label>Default Security Group</label>
										<input type="text" ng-model="Settings.providers.aws.default_security_group">
									</md-input-container>
									<md-input-container class="control" style="width:45%;">
										<label>Total EBS Volume Size Per User</label>
										<input type="number" ng-model="Settings.providers.aws.max_volume_size">
									</md-input-container>
									<md-input-container class="control" style="width:45%; margin-left:50px;">
										<label>Allowed Instance Types</label>
										<textarea ng-model="Settings.providers.aws.allowed_instance_types"
											ng-list="&#10;" ng-trim="false" rows="3" md-select-on-focus></textarea>
									</md-input-container>
									<md-input-container class="control" style="width:45%;">
										<label>Allowed Regions</label>
										<textarea ng-model="Settings.providers.aws.allowed_regions" ng-list="&#10;"
											ng-trim="false" rows="3" md-select-on-focus></textarea>
									</md-input-container>
									<md-input-container class="control" style="width:45%; margin-left:50px;">
										<label>Allowed Container Images</label>
										<textarea ng-model="Settings.providers.aws.pod.ecs.allowed_images" ng-list="&#10;" ng-trim="false" rows="3"
											md-select-on-focus></textarea>
									</md-input-container>
									<md-input-container class="control" style="width:45%;">
										<label>Pod ECS Max CPU Units Per Pod</label>
										<input type="number" ng-model="Settings.providers.aws.pod.ecs.max_cpu">
									</md-input-container>
									<md-input-container class="control" style="width:45%; margin-left:50px;">
										<label>Pod ECS Max Memory (MB) Per Pod</label>
										<input type="number" ng-model="Settings.providers.aws.pod.ecs.max_memory_mb">
									</md-input-container>
									<md-input-container class="control" style="width:45%;">
										<label>Pod Role</label>
										<input type="text" ng-model="Settings.providers.aws.pod.role">
									</md-input-container>
									<md-input-container class="control" style="width:45%; margin-left:50px;">
										<label>Pod Region</label>
										<input type="text" ng-model="Settings.providers.aws.pod.region">
									</md-input-container>
									<md-input-container class="control" style="width:45%;">
										<label>Pod Secrets Manager Secret Prefix</label>
										<input type="text" ng-model="Settings.providers.aws.pod.secrets_manager.secret_prefix">
									</md-input-container>
									<md-input-container class="control" style="width:45%; margin-left:50px;">
										<label>Pod ECS Task Definition Prefix</label>
										<input type="text" ng-model="Settings.providers.aws.pod.ecs.task_definition_prefix">
									</md-input-container>
									<md-input-container class="control" style="width:45%;">
										<label>Pod ECS Task Role</label>
										<input type="text" ng-model="Settings.providers.aws.pod.ecs.task_role">
									</md-input-container>
									<md-input-container class="control" style="width:45%; margin-left:50px;">
										<label>Pod ECS Execution Role</label>
										<input type="text" ng-model="Settings.providers.aws.pod.ecs.execution_role">
									</md-input-container>
									<md-input-container class="control" style="width:45%;">
										<label>Pod ECS Log Region</label>
										<input type="text" ng-model="Settings.providers.aws.pod.ecs.log_region">
									</md-input-container>
									<md-input-container class="control" style="width:45%; margin-left:50px;">
										<label>Pod ECS Log Group Name</label>
										<input type="text" ng-model="Settings.providers.aws.pod.ecs.log_group">
									</md-input-container>
									<md-input-container class="control" style="width:45%;">
										<label>Pod ECS Log Stream Prefix</label>
										<input type="text" ng-model="Settings.providers.aws.pod.ecs.log_stream_prefix">
									</md-input-container>
									<md-card-title>
										<md-card-title-text>
											<span>Pod ECS AWSVPC Subnets</span>
										</md-card-title-text>
									</md-card-title>
									<md-card-content>
										<div id="ecs-subnets" class="form-group"
											ng-repeat="subnet in Settings.providers.aws.pod.ecs.awsvpc.subnets track by $index">
											<section layout="row" flex>
												<md-input-container class="control" flex=50>
													<input class="control" type="text" ng-model="Settings.providers.aws.pod.ecs.awsvpc.subnets[$index]"
														placeholder="Subnet ID">
												</md-input-container>
												<div style="margin-top: 1%;">
													<button class="btn btn-default btn-danger" type="button"
														style="float: left" ng-click="deleteAWSVPCSubnet($index)">
														<i class="fa fa-trash"></i>
													</button>
												</div>
											</section>
										</div>
										<section layout="row" flex>
											<md-input-container class="control" flex=50>
												<input class="control" type="text" ng-model="new_awsvpc_subnet"
													placeholder="Subnet ID">
											</md-input-container>
											<div style="margin-top: 1%;">
												<button class="plus-button btn btn-primary"
													ng-disabled="!validAWSVPCSubnet(new_awsvpc_subnet)" type="button"
													style="float: left" ng-click="addAWSVPCSubnet()">
													<i class="fa fa-plus"></i>
												</button>
												<label class="control">[[ invalidAWSVPCSubnet ]]</label>
											</div>
										</section>
									</md-card-content>

									<md-card-title>
										<md-card-title-text>
											<span>Pod ECS AWSVPC Security Groups</span>
										</md-card-title-text>
									</md-card-title>
									<md-card-content>
										<div id="ecs-security-groups" class="form-group"
											ng-repeat="sg in Settings.providers.aws.pod.ecs.awsvpc.security_groups track by $index">
											<section layout="row" flex>
												<md-input-container class="control" flex=50>
													<input class="control" type="text" ng-model="Settings.providers.aws.pod.ecs.awsvpc.security_groups[$index]"
														placeholder="Security Group ID">
												</md-input-container>
												<div style="margin-top: 1%;">
													<button class="btn btn-default btn-danger" type="button"
														style="float: left" ng-click="deleteAWSVPCSecurityGroup($index)">
														<i class="fa fa-trash"></i>
													</button>
												</div>
											</section>
										</div>
										<section layout="row" flex>
											<md-input-container class="control" flex=50>
												<input class="control" type="text" ng-model="new_awsvpc_security_group"
													placeholder="Security Group ID">
											</md-input-container>
											<div style="margin-top: 1%;">
												<button class="plus-button btn btn-primary"
													ng-disabled="!validAWSVPCSecurityGroup(new_awsvpc_security_group)" type="button"
													style="float: left" ng-click="addAWSVPCSecurityGroup()">
													<i class="fa fa-plus"></i>
												</button>
												<label class="control">[[ invalidAWSVPCSecurityGroup ]]</label>
											</div>
										</section>
									</md-card-content>

									<md-card>
										<md-card-title>
											<md-card-title-text>
												<span>Pod ECS Clusters</span>
											</md-card-title-text>
										</md-card-title>
										<md-card-content>
											<div id="ecs-clusters" class="form-group" ng-repeat="(index, cluster) in Settings.providers.aws.pod.ecs.clusters">
												<section layout="row" flex>
													<md-input-container class="control" flex=25>
														<input class="control" type="text" ng-model="cluster.name" placeholder="Name">
													</md-input-container>
													<br />
													<md-input-container class="control" flex=25>
														<md-select ng-model="cluster.os" placeholder="OS">
															<md-option ng-repeat="os in validECSOSes" value="[[os]]">[[os]]</md-option>
														</md-select>
													</md-input-container>

													<div style="margin-top: 1%;">
														<button class="btn btn-default btn-danger" type="button"
															style="float: left" ng-click="deleteECSCluster(index)">
															<i class="fa fa-trash"></i>
														</button>
													</div>
												</section>
											</div>
											<section layout="row" flex>
												<md-input-container class="control" flex=25>
													<input class="control" type="text" ng-model="new_ecs_cluster.name"
														placeholder="Name">
												</md-input-container>
												<br />
												<md-input-container class="control" flex=25>
													<md-select ng-model="new_ecs_cluster.os" placeholder="OS">
														<md-option ng-repeat="os in validECSOSes" value="[[os]]">[[os]]</md-option>
													</md-select>
												</md-input-container>
												<div style="margin-top: 1%;">
													<button class="plus-button btn btn-primary"
														ng-disabled="!validECSCluster(new_ecs_cluster)" type="button"
														style="float: left" ng-click="addECSCluster()">
														<i class="fa fa-plus"></i>
													</button>
													<label class="control">[[ invalidECSCluster ]]</label>
												</div>
											</section>
										</md-card-content>
									</md-card>

									<md-card>
										<md-card-title>
											<md-card-title-text>
												<span>Pod ECS Capacity Providers</span>
											</md-card-title-text>
										</md-card-title>
										<md-card-content>
											<div id="ecs-capacity-providers" class="form-group" ng-repeat="(index, capacityProvider) in Settings.providers.aws.pod.ecs.capacity_providers">
												<section layout="row" flex>
													<md-input-container class="control" flex=25>
														<input class="control" type="text" ng-model="capacityProvider.name" placeholder="Name">
													</md-input-container>
													<md-input-container class="control" flex=25>
														<md-select ng-model="capacityProvider.os" placeholder="OS">
															<md-option ng-repeat="os in validECSOSes" value="[[os]]">[[os]]</md-option>
														</md-select>
													</md-input-container>
													<md-input-container class="control" flex=25>
														<md-select ng-model="capacityProvider.windows_version" placeholder="Windows version">
															<md-option ng-repeat="(displayWinVer, winVer) in validECSWindowsVersions" value="[[winVer]]">[[displayWinVer]]</md-option>
														</md-select>
													</md-input-container>
													<md-input-container class="control" flex=25>
														<md-select ng-model="capacityProvider.arch" placeholder="Arch">
															<md-option ng-repeat="arch in validECSArches" value="[[arch]]">[[arch]]</md-option>
														</md-select>
													</md-input-container>

													<div style="margin-top: 1%;">
														<button class="btn btn-default btn-danger" type="button"
															style="float: left" ng-click="deleteECSCapacityProvider(index)">
															<i class="fa fa-trash"></i>
														</button>
													</div>
												</section>
											</div>
											<section layout="row" flex>
												<md-input-container class="control" flex=25>
													<input class="control" type="text" ng-model="new_ecs_capacity_provider.name"
														placeholder="Name">
												</md-input-container>
												<md-input-container class="control" flex=25>
													<md-select ng-model="new_ecs_capacity_provider.os" placeholder="OS">
														<md-option ng-repeat="os in validECSOSes" value="[[os]]">[[os]]</md-option>
													</md-select>
												</md-input-container>
												<md-input-container class="control" flex=25>
													<md-select ng-model="new_ecs_capacity_provider.windows_version" placeholder="Windows version">
														<md-option ng-repeat="(displayWinVer, winVer) in validECSWindowsVersions" value="[[winVer]]">[[displayWinVer]]</md-option>
													</md-select>
												</md-input-container>
												<md-input-container class="control" flex=25>
													<md-select ng-model="new_ecs_capacity_provider.arch" placeholder="Arch">
														<md-option ng-repeat="arch in validECSArches" value="[[arch]]">[[arch]]</md-option>
													</md-select>
												</md-input-container>
												<div style="margin-top: 1%;">
													<button class="plus-button btn btn-primary"
														ng-disabled="!validECSCapacityProvider(new_ecs_capacity_provider)" type="button"
														style="float: left" ng-click="addECSCapacityProvider()">
														<i class="fa fa-plus"></i>
													</button>
													<label class="control">[[ invalidECSCapacityProvider ]]</label>
												</div>
											</section>
										</md-card-content>
									</md-card>
								</md-card-content>
							</md-card>

							<md-card flex=50 id="docker" style="height:200px">
								<md-card-title>
									<md-card-title-text>
										<span>Docker</span>
									</md-card-title-text>
									<md-button ng-click="clearSection('providers','docker')">
										<i class="fa fa-trash"></i>
									</md-button>
								</md-card-title>
								<md-card-content>
									<md-input-container class="control" style="width:45%;">
										<label>API version</label>
										<input type="text" ng-model="Settings.providers.docker.api_version">
									</md-input-container>
								</md-card-content>
							</md-card>

						</section>

						<section layout="row" flex>
							<md-card flex=50 id="misc">
								<md-card-title>
									<md-card-title-text>
										<span>Misc Settings</span>
									</md-card-title-text>
								</md-card-title>
								<md-card-content>
									<md-input-container class="control" style="width:45%;">
										<label>API URL</label>
										<input type="text" ng-model="Settings.api_url">
									</md-input-container>
									<md-input-container class="control" style="width:45%; margin-left:50px;">
										<label>Client binaries directory</label>
										<input type="text" ng-model="Settings.client_binaries_dir">
									</md-input-container>
									<md-input-container class="control" style="width:45%;">
										<label>Config directory</label>
										<input type="text" ng-model="Settings.configdir">
									</md-input-container>
									<md-input-container class="control" style="width:45%; margin-left:50px;">
										<label>Domain name</label>
										<input type="text" ng-model="Settings.domain_name">
									</md-input-container>
									<md-input-container class="control" style="width:45%;">
										<label>Github Organizations</label>
										<textarea ng-model="Settings.github_orgs" ng-list="&#10;" ng-trim="false"
											md-select-on-focus></textarea>
									</md-input-container>
									<md-input-container class="control" style="width:45%; margin-left:50px;">
										<label>Github PR creator organization</label>
										<input type="text" ng-model="Settings.github_pr_creator_org">
									</md-input-container>
									<md-input-container class="control" style="width:45%;">
										<label>Pprof port</label>
										<input type="text" ng-model="Settings.pprof_port">
									</md-input-container>
									<md-input-container class="control" style="width:45%; margin-left:50px;">
										<label>Log path</label>
										<input type="text" ng-model="Settings.log_path">
									</md-input-container>
										<md-input-container class="control" style="width:45%;">
										<label>Shutdown Wait(seconds)</label>
										<input type="number" ng-model="Settings.shutdown_wait_seconds">
									</md-input-container>
								</md-card-content>
							</md-card>

							<md-card flex=50 id="buckets">
								<md-card-title>
									<md-card-title-text>
										<span>Bucket Config</span>
									</md-card-title-text>
								</md-card-title>
								<md-card-content>
									<md-input-container class="control" style="width:45%;">
										<label>Log Bucket</label>
										<input type="text" ng-model="Settings.buckets.log_bucket.name">
									</md-input-container>
								</md-card-content>
							</md-card>

						</section>

						<section layout="row" flex>

							<md-card flex=50 id="credentials">
								<md-card-title>
									<md-card-title-text>
										<span>Credentials</span>
									</md-card-title-text>
								</md-card-title>
								<md-card-content>
									<md-chips md-transform-chip="addCredential($chip)" ng-model="tempCredentials"
										placeholder="Enter each line as a key:value">
									</md-chips>
								</md-card-content>
								<md-card-content>
									<label>SSH Keys</label>
									<md-list>
										<md-list-item ng-repeat="pair in tempSSHKeyPairs">
											<div class="md-list-item-text" style="width:100%;">
												<p style="white-space:nowrap; text-overflow:ellipsis; overflow:hidden;">
													<b>[[pair.name]]</b></p>
												<p style="white-space:nowrap; text-overflow:ellipsis; overflow:hidden;">
													[[pair.public]]</p>
											</div>
										</md-list-item>
									</md-list>
									<md-input-container class="control" style="width:45%;">
										<label>Name</label>
										<input type="text" ng-model="newSSHKeyPair.name" />
									</md-input-container>
									<md-input-container class="control" style="width:45%;">
										<label>Public Key</label>
										<input ng-model="newSSHKeyPair.public"
											ng-required="newSSHKeyPair.name && newSSHKeyPair.name.length !== 0" />
									</md-input-container>
									<md-input-container class="control" style="width:90%;">
										<label>Private Key</label>
										<textarea ng-model="newSSHKeyPair.private"
											ng-required="newSSHKeyPair.name && newSSHKeyPair.name.length !== 0"
											wrap="off" rows="1"></textarea>
									</md-input-container>
								</md-card-content>
								<md-button type="submit" class="md-raised" ng-click="addSSHKeyPair()"
									style="width:20%;">Add SSH Key</md-button>
								<label class="icon fa fa-warning distro-error"
									ng-show="tempSSHKeyPairs.length !== 0 && tempSSHKeyPairs.length !== Settings.ssh_key_pairs.length">
									SSH key will not be updated until app server is restarted.<br></label>

								<md-card-content>
									<md-input-container class="control">
										<label>SSH Key Directory</label>
										<input type=text ng-model="Settings.ssh_key_directory"
											placeholder="Path to the directory containing each server's SSH key files" />
									</md-input-container>
									<md-input-container class="control">
										<label>Authorized Keys File</label>
										<input type=text ng-model="Settings.authorized_keys_file"
											placeholder="Path where authorized SSH keys are stored on static hosts" />
									</md-input-container>
								</md-card-content>
								<md-card-content>
									<md-input-container class="control">
										<label>Kanopy SSH Key</label>
										<input type=text ng-model="Settings.kanopy_ssh_key_path"
											placeholder="Path to the SSH key file when running in Kanopy" />
									</md-input-container>
								</md-card-content>

							</md-card>

							<md-card flex=50 id="expansions">
								<md-card-title>
									<md-card-title-text>
										<span>Expansions</span>
									</md-card-title-text>
								</md-card-title>
								<md-card-content>
									<md-chips md-transform-chip="addExpansion($chip)" ng-model="tempExpansions"
										placeholder="Enter each line as a key:value">
									</md-chips>
								</md-card-content>
							</md-card>

						</section>

						<section layout="row" flex>
							<md-card flex=50 id="host_jasper">
								<md-card-title>
									<md-card-title-text>
										<span>Host Jasper</span>
									</md-card-title-text>
									<md-button ng-click="clearSection('host_jasper')">
										<i class="fa fa-trash"></i>
									</md-button>
								</md-card-title>
								<md-card-content>
									<md-input-container class="control" style="width:45%;">
										<label>Binary Name</label>
										<input type="text" ng-model="Settings.host_jasper.binary_name">
									</md-input-container>
									<md-input-container class="control" style="width:45%; margin-left:50px;">
										<label>Download File Name</label>
										<input type="text" ng-model="Settings.host_jasper.download_file_name">
									</md-input-container>
									<md-input-container class="control" style="width:45%;">
										<label>Port</label>
										<input type="number" ng-model="Settings.host_jasper.port">
									</md-input-container>
									<md-input-container class="control" style="width:45%; margin-left:50px;">
										<label>URL</label>
										<input type="text" ng-model="Settings.host_jasper.url">
									</md-input-container>
									<md-input-container class="control" style="width:45%;">
										<label>Version</label>
										<input type="text" ng-model="Settings.host_jasper.version">
									</md-input-container>
								</md-card-content>
							</md-card>

						</section>
						<section layout="row" flex>
							<md-card flex=100 id="jira_notifications">
								<md-card-title>
									<md-card-title-text>
										<span>JIRA Notifications Fields</span>
									</md-card-title-text>
									<md-button ng-click="clearSection('jira_notifications')">
										<i class="fa fa-trash"></i>
									</md-button>
								</md-card-title>
								<md-card-content>
									<div
										ng-repeat="(projectName, project) in Settings.jira_notifications.custom_fields">
										<div>
											<span>JIRA Project: [[projectName]]</span>
											<span>
												<md-button ng-click="deleteJIRAProject(projectName)">
													<i class="fa fa-trash"></i>
												</md-button>
											</span>
										</div>
										<div>
											<label>Components</label>
											<div>
												<table style="margin-left: -8px;">
													<tbody ng-repeat="component in project.components track by $index">
														<tr>
															<td style="padding-left: 10px;">
																<input type="text"
																	ng-model="Settings.jira_notifications.custom_fields[projectName].components[$index]"
																	class="form-control">
															</td>
															<td>
																<a ng-click="removeComponent(projectName, component)">
																	<i class="fa fa-trash"></i>
																</a>
															</td>
														</tr>
													</tbody>
												</table>
											</div>
											<button type="button" class="md-raised md-button"
												ng-click="addComponent(projectName)"><i class="fa fa-plus"></i>Add
												Component</button>
										</div>
										<div>
											<label>Labels</label>
											<div>
												<table style="margin-left: -8px;">
													<tbody ng-repeat="label in project.labels track by $index">
														<tr>
															<td style="padding-left: 10px;">
																<input type="text"
																	ng-model="Settings.jira_notifications.custom_fields[projectName].labels[$index]"
																	class="form-control">
															</td>
															<td>
																<a ng-click="removeLabel(projectName, label)">
																	<i class="fa fa-trash"></i>
																</a>
															</td>
														</tr>
													</tbody>
												</table>
											</div>
											<button type="button" class="md-raised md-button"
												ng-click="addLabel(projectName)"><i class="fa fa-plus"></i>Add
												Label</button>
										</div>
										<div>
											<label>Custom Fields</label>
											<div>
												<span ng-repeat="(fieldName, tmpl) in project.fields">
													<md-input-container class="control" style="width: 200px;">
														<label>[[fieldName]]</label>
														<input type="text"
															ng-model="Settings.jira_notifications.custom_fields[projectName].fields[fieldName]">
													</md-input-container>
													<md-button
														ng-click="deleteJIRAFieldFromProject(projectName, fieldName)">
														<i class="fa fa-trash"></i>
													</md-button>
												</span>
											</div>
											<div>
												<md-input-container class="control" style="width:45%;">
													<label>Add new custom field</label>
													<input type="text" default="ABC"
														ng-model="jiraMapping.newField[projectName]" />
												</md-input-container>
												<md-button ng-click="addJIRAFieldToProject(projectName)">
													<i class="fa fa-plus"></i>
												</md-button>
											</div>
											<hr />
										</div>
									</div>
									<div>
										<md-input-container class="control" style="width: 200px;">
											<label>Add new JIRA Project</label>
											<input type="text" default="ABC" ng-model="jiraMapping.newProject" />
										</md-input-container>
										<md-button ng-click="addJIRAProject()">
											<i class="fa fa-plus"></i>
										</md-button>
									</div>
								</md-card-content>
							</md-card>
						</section>
						<section layout="row" flex>
							<md-card flex=50 id="spawnhosts">
								<md-card-title>
									<md-card-title-text>
										<span>Spawn Hosts</span>
									</md-card-title-text>
									<md-button ng-click="clearSection('spawnhosts')">
										<i class="fa fa-trash"></i>
									</md-button>
								</md-card-title>
								<md-card-content>
									<md-input-container class="control" style="width:45%;">
										<label>Total Spawn Hosts per user</label>
										<input type="number" ng-model="Settings.spawnhost.spawn_hosts_per_user">
									</md-input-container>
									<md-input-container class="control" style="width:45%; margin-left:50px;">
										<label>Unexpirable Spawn Hosts per user</label>
										<input type="number" ng-model="Settings.spawnhost.unexpirable_hosts_per_user">
									</md-input-container>
									<md-input-container class="control" style="width:45%;">
										<label>Unexpirable Volumes per user</label>
										<input type="number" ng-model="Settings.spawnhost.unexpirable_volumes_per_user">
									</md-input-container>
								</md-card-content>
							</md-card>
						</section>
						<section layout="row" flex>
							<md-card flex=50 id="sleep_schedule">
								<md-card-title>
									<md-card-title-text>
										<span>Sleep Schedules</span>
									</md-card-title-text>
									<md-button ng-click="clearSection('sleep_schedule')">
										<i class="fa fa-trash"></i>
									</md-button>
								</md-card-title>
								<md-card-content>
									<md-input-container class="control" style="width:45%;">
										<label>Permanently Exempt Hosts</label>
										<textarea ng-model="Settings.sleep_schedule.permanently_exempt_hosts" ng-list="&#10;" ng-trim="false" rows="3"
											md-select-on-focus></textarea>
									</md-input-container>
								</md-card-content>
							</md-card>
						</section>
						<section layout="row" flex>
							<md-card flex=50 id="tracer">
								<md-card-title>
									<md-card-title-text>
										<span>Tracer Configuration</span>
									</md-card-title-text>
									<md-button ng-click="clearSection('tracer')">
										<i class="fa fa-trash"></i>
									</md-button>
								</md-card-title>
								<md-card-content>
									<md-input-container class="control" style="width:45%;">
										<label>Collector Endpoint</label>
										<input type="string" ng-model="Settings.tracer.collector_endpoint">
									</md-input-container>
									<md-input-container class="control" style="width:45%;">
										<label>Collector Internal Endpoint</label>
										<input type="string" ng-model="Settings.tracer.collector_internal_endpoint">
									</md-input-container>
									<md-input-container class="control" style="width:45%;">
										<label>Collector API Key</label>
										<input type="string" ng-model="Settings.tracer.collector_api_key">
									</md-input-container>
									<md-input-container class="control" style="width:45%;">
										<md-checkbox ng-model="Settings.tracer.enabled">
											Enabled
										</md-checkbox>
									</md-input-container>
								</md-card-content>
							</md-card>
						</section>
						<section layout="row" flex>
							<md-card flex=50 id="project_creation" style="max-width:49%">
								<md-card-title>
									<md-card-title-text>
										<span>Project Creation Settings</span>
									</md-card-title-text>
									<md-button ng-click="clearSection('project_creation')">
										<i class="fa fa-trash"></i>
									</md-button>
								</md-card-title>
								<md-card-content>
									<section layout="row" flex>
										<md-input-container class="control" style="width:45%;">
											<label>Total Project Limit</label>
											<input type="number" ng-model="Settings.project_creation.total_project_limit">
										</md-input-container>
										<md-input-container class="control" style="width:45%;">
											<label>Project Per Repo Limit</label>
											<input type="number" ng-model="Settings.project_creation.repo_project_limit">
										</md-input-container>
									</section>
									<section layout="row" flex>
										<md-input-container class="control" style="width:45%;">
											<label>Jira Project to Request S3 Credentials From</label>
											<input type="text" ng-model="Settings.project_creation.jira_project">
										</md-input-container>

									</section>
										<md-card style="margin-bottom:20px;">
											<md-card-title>
												<md-card-title-text>
													<span>Repo Exceptions</span>
												</md-card-title-text>
											</md-card-title>
											<md-card-content>
												<div id="repo-list" class="form-group" ng-repeat="(index, repo_exceptions) in Settings.project_creation.repo_exceptions">
													<section layout="row" flex>
														<md-input-container class="control" flex=25>
															<input class="control" type="text" ng-model="repo_exceptions.owner" placeholder="Owner Name">
														</md-input-container>
														<md-input-container class="control" flex=50>
															<input class="control" type="text" ng-model="repo_exceptions.repo" placeholder="Repo Name">
														</md-input-container>
														<div style="margin-top: 1%;">
															<button class="btn btn-default btn-danger" type="button" style="float: left"
																ng-click="deleteOwnerRepo(index)">
																<i class="fa fa-trash"></i>
															</button>
														</div>
													</section>
												</div>
												<section layout="row" flex>
													<md-input-container class="control" flex=25>
														<input class="control" type="text" ng-model="new_owner_repo.owner" placeholder="Owner Name">
													</md-input-container>
	
													<md-input-container class="control" flex=50>
														<input class="control" type="text" ng-model="new_owner_repo.repo" placeholder="Repo Name">
													</md-input-container>
													<div style="margin-top: 1%;">
														<button class="plus-button btn btn-primary" ng-disabled="!validOwnerRepo(new_owner_repo)" type="button"
															style="float: left" ng-click="addOwnerRepo()">
															<i class="fa fa-plus"></i>
														</button>
														<label class="control">[[ invalidOwnerRepo ]]</label>
													</div>
												</section>
										</md-card>
								</md-card-content>
							</md-card>
						</section>
						<section layout="row" flex>
							<md-card flex=50 id="github_check_run">
								<md-card-title>
									<md-card-title-text>
										<span>GitHub Check Run Configuration</span>
									</md-card-title-text>
									<md-button ng-click="clearSection('github_check_run')">
										<i class="fa fa-trash"></i>
									</md-button>
								</md-card-title>
								<md-card-content>
									<md-input-container class="control" style="width:45%;">
										<label>Check Run Limit per Patch</label>
										<input type="number" ng-model="Settings.github_check_run.check_run_limit">
									</md-input-container>
								</md-card-content>
							</md-card>
						</section>
					<md-card-footer class="squeezeTop">
						<md-button type="submit" class="md-raised" ng-click="saveSettings()">Save Changes</md-button>
					</md-card-footer>
				</form>
			</md-card>

			<md-card id="restart" style="width:99%">
				<md-card-title>
					<i class="fa fa-refresh"></i>
					<md-card-title-text>
						<span>Restart Tasks/Commit Queue Versions</span>
						<span class="md-subhead">Restart failed tasks or commit queue versions that started or finished
							between two times. Uses Eastern timezone regardless of configured timezone.</span>
					</md-card-title-text>
				</md-card-title>
				<md-card-content>
					<table>
						<tr>
							<td>Restart...</td>
							<td>
								<md-radio-group data-ng-model="restartType" layout="row" style="margin-left:40px">
									<md-radio-button data-ng-value="'tasks'" style="width:2%"></md-radio-button>
									<span>Tasks</span>
									<md-radio-button class="inline" data-ng-value="'versions'"
										style="margin-left:40px;width:12%"></md-radio-button><span>Versions</span>
								</md-radio-group>
							</td>
						</tr>
					</table>
					<table>
						<tr>
							<td>From:</td>
							<td>
								<md-datepicker ng-model="fromDate" md-placeholder="Date"></md-datepicker>
								<md-time-picker class="inline" ng-model="fromTime" message="message"></md-time-picker>
							</td>
						</tr>
						<tr>
							<td>To:</td>
							<td>
								<md-datepicker ng-model="toDate" md-placeholder="Date"></md-datepicker>
								<md-time-picker class="inline" ng-model="toTime" message="message"></md-time-picker>
							</td>
						</tr>
					</table>
				</md-card-content>
				<md-card-footer class="squeezeTop">
					<md-checkbox ng-model="restartRed" ng-show="restartType == 'tasks'" style="top: 10px">Red Tasks
					</md-checkbox>
					<md-checkbox ng-model="restartPurple" ng-show="restartType == 'tasks'" style="top: 10px">Purple
						Tasks</md-checkbox>
					<md-checkbox ng-model="restartLavender" ng-show="restartType == 'tasks'" style="top: 10px">Lavender
						Tasks</md-checkbox>
					<md-button class="md-raised" ng-disabled="disableSubmit" ng-click="restartItems(restartType, true)">
						Submit</md-button>
				</md-card-footer>
			</md-card>

		</md-content>

	</section>
</div>
{{end}}<|MERGE_RESOLUTION|>--- conflicted
+++ resolved
@@ -611,13 +611,12 @@
 										<input type="number" ng-model="Settings.task_limits.max_pending_generated_tasks">
 									</md-input-container>
 									<md-input-container class="control" style="width:45%;">
-<<<<<<< HEAD
 										<label>Max Hourly Patch Tasks Per User</label>
 										<input type="number" ng-model="Settings.task_limits.max_hourly_patch_tasks">
-=======
+									</md-input-container>
+									<md-input-container class="control" style="width:45%;">
 										<label>Generate Task JSON Limit (MB)</label>
 										<input type="number" ng-model="Settings.task_limits.max_generate_task_json_size">
->>>>>>> a66ccc7e
 									</md-input-container>
 								</md-card-content>
 							</md-card>
