--- conflicted
+++ resolved
@@ -18,29 +18,6 @@
 
 {{define "content"}}
 <div ng-controller="AdminSettingsController" layout="column" ng-cloak>
-<<<<<<< HEAD
-	<div id="tasks-modal" class="modal fade" tabindex="-1" role="dialog" aria-hidden="true">
-		<div class="modal-dialog" style="width: 1000px">
-			<div class="modal-content">
-				<div class="modal-header">
-					<button type="button" class="close" data-dismiss="modal" aria-hidden="true" style="font-size: 35px">&times;</button>
-					<h2 class="modal-title">[[modalTitle]]</h2>
-				</div>
-				<div class="modal-body">
-					<div id="divMsg"></div>
-					<div>The following [[tasks.length]] tasks will be restarted:</div>
-					<div id="tasksDisplay">
-						<li ng-repeat="task in tasks" class="link" ng-click="jumpToTask(task)">[[task]]</li>
-					</div>
-					<div>
-						<div class="justifyRight">
-							<md-button class="md-raised" ng-click="restartTasks(false)" ng-disabled="disableRestart">Restart</md-button>
-							<md-button class="md-raised" data-dismiss="modal">Cancel</md-button>
-						</div>
-					</div>
-				</div>
-			</div>
-=======
   <div id="tasks-modal" class="modal fade" tabindex="-1" role="dialog" aria-hidden="true">
     <div class="modal-dialog" style="width: 1000px">
       <div class="modal-content">
@@ -1126,7 +1103,6 @@
 		  <md-button ng-click="addJIRAProject()">
 		    <i class="fa fa-plus"></i>
 		  </md-button>
->>>>>>> 84df4ee1
 		</div>
 	</div>
 
