--- conflicted
+++ resolved
@@ -226,7 +226,6 @@
 		return nil, errors.Wrap(err, "error building json model")
 	}
 
-<<<<<<< HEAD
 	buildDoc, err := build.FindOne(build.ById(t.task.BuildId))
 	if err != nil {
 		return nil, errors.Wrap(err, "failed to fetch build while building email payload")
@@ -241,13 +240,13 @@
 	}
 	if projectRef == nil {
 		return nil, errors.New("could not find project ref while building email payload")
-=======
+	}
+
 	displayName := t.task.DisplayName
 	status := t.task.Status
 	if t.task.DisplayTask != nil {
 		displayName = t.task.DisplayTask.DisplayName
 		status = t.task.DisplayTask.Status
->>>>>>> b70ae638
 	}
 
 	data := commonTemplateData{
