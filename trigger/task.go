package trigger

import (
	"fmt"
	"regexp"
	"strconv"
	"strings"
	"time"

	"github.com/evergreen-ci/evergreen"
	"github.com/evergreen-ci/evergreen/db"
	mgobson "github.com/evergreen-ci/evergreen/db/mgo/bson"
	"github.com/evergreen-ci/evergreen/model"
	"github.com/evergreen-ci/evergreen/model/alertrecord"
	"github.com/evergreen-ci/evergreen/model/build"
	"github.com/evergreen-ci/evergreen/model/event"
	"github.com/evergreen-ci/evergreen/model/host"
	"github.com/evergreen-ci/evergreen/model/notification"
	"github.com/evergreen-ci/evergreen/model/pod"
	"github.com/evergreen-ci/evergreen/model/task"
	restModel "github.com/evergreen-ci/evergreen/rest/model"
	"github.com/evergreen-ci/utility"
	"github.com/mongodb/grip"
	"github.com/mongodb/grip/message"
	"github.com/mongodb/grip/sometimes"
	"github.com/pkg/errors"
)

func init() {
	registry.registerEventHandler(event.ResourceTypeTask, event.TaskStarted, makeTaskTriggers)
	registry.registerEventHandler(event.ResourceTypeTask, event.TaskFinished, makeTaskTriggers)
	registry.registerEventHandler(event.ResourceTypeTask, event.TaskBlocked, makeTaskTriggers)
}

const (
	triggerTaskFirstFailureInBuild           = "first-failure-in-build"
	triggerTaskFirstFailureInVersionWithName = "first-failure-in-version-with-name"
	triggerTaskRegressionByTest              = "regression-by-test"
	triggerBuildBreak                        = "build-break"
	keyFailureType                           = "failure-type"
	triggerTaskFailedOrBlocked               = "task-failed-or-blocked"
)

func makeTaskTriggers() eventHandler {
	t := &taskTriggers{
		oldTestResults: map[string]*task.TestResult{},
	}
	t.base.triggers = map[string]trigger{
		event.TriggerOutcome:                     t.taskOutcome,
		event.TriggerFailure:                     t.taskFailure,
		event.TriggerSuccess:                     t.taskSuccess,
		event.TriggerExceedsDuration:             t.taskExceedsDuration,
		event.TriggerRuntimeChangeByPercent:      t.taskRuntimeChange,
		event.TriggerRegression:                  t.taskRegression,
		event.TriggerTaskFirstFailureInVersion:   t.taskFirstFailureInVersion,
		event.TriggerTaskStarted:                 t.taskStarted,
		triggerTaskFirstFailureInBuild:           t.taskFirstFailureInBuild,
		triggerTaskFirstFailureInVersionWithName: t.taskFirstFailureInVersionWithName,
		triggerTaskRegressionByTest:              t.taskRegressionByTest,
		triggerBuildBreak:                        t.buildBreak,
		triggerTaskFailedOrBlocked:               t.taskFailedOrBlocked,
	}

	return t
}

// newAlertRecord creates an instance of an alert record for the given alert type, populating it
// with as much data from the triggerContext as possible
func newAlertRecord(subID string, t *task.Task, alertType string) *alertrecord.AlertRecord {
	return &alertrecord.AlertRecord{
		Id:                  mgobson.NewObjectId(),
		SubscriptionID:      subID,
		Type:                alertType,
		ProjectId:           t.Project,
		VersionId:           t.Version,
		RevisionOrderNumber: t.RevisionOrderNumber,
		TaskName:            t.DisplayName,
		Variant:             t.BuildVariant,
		TaskId:              t.Id,
		HostId:              t.HostId,
		AlertTime:           time.Now(),
	}
}

func taskFinishedTwoOrMoreDaysAgo(taskID string, sub *event.Subscription) (bool, error) {
	renotify, found := sub.TriggerData[event.RenotifyIntervalKey]
	renotifyInterval, err := strconv.Atoi(renotify)
	if renotify == "" || err != nil || !found {
		renotifyInterval = 48
	}
	query := db.Query(task.ById(taskID)).WithFields(task.FinishTimeKey)
	t, err := task.FindOne(query)
	if err != nil {
		return false, errors.Wrapf(err, "finding task '%s'", taskID)
	}
	if t == nil {
		t, err = task.FindOneOldWithFields(task.ById(taskID), task.FinishTimeKey)
		if err != nil {
			return false, errors.Wrapf(err, "finding old task '%s'", taskID)
		}
		if t == nil {
			return false, errors.Errorf("task '%s' not found", taskID)
		}
	}

	return time.Since(t.FinishTime) >= time.Duration(renotifyInterval)*time.Hour, nil
}

func getShouldExecuteError(t, previousTask *task.Task) message.Fields {
	m := message.Fields{
		"source":  "notifications",
		"alert":   "transition to failure",
		"outcome": "no alert",
		"task_id": t.Id,
		"query": map[string]string{
			"display": t.DisplayName,
			"variant": t.BuildVariant,
			"project": t.Project,
		},
		"previous": nil,
	}

	if previousTask != nil {
		m["previous"] = map[string]interface{}{
			"id":          previousTask.Id,
			"variant":     previousTask.BuildVariant,
			"project":     previousTask.Project,
			"finish_time": previousTask.FinishTime,
			"status":      previousTask.Status,
		}
	}

	return m
}

type taskTriggers struct {
	event    *event.EventLogEntry
	data     *event.TaskEventData
	task     *task.Task
	owner    string
	uiConfig evergreen.UIConfig

	oldTestResults map[string]*task.TestResult

	base
}

func (t *taskTriggers) Process(sub *event.Subscription) (*notification.Notification, error) {
	if t.task.Aborted {
		return nil, nil
	}
	return t.base.Process(sub)
}

func (t *taskTriggers) Fetch(e *event.EventLogEntry) error {
	var ok bool
	t.data, ok = e.Data.(*event.TaskEventData)
	if !ok {
		return errors.New("expected task event data")
	}

	var err error
	if err = t.uiConfig.Get(evergreen.GetEnvironment()); err != nil {
		return errors.Wrap(err, "fetching UI config")
	}

	t.task, err = task.FindOneIdOldOrNew(e.ResourceId, t.data.Execution)
	if err != nil {
<<<<<<< HEAD
		return errors.Wrap(err, "fetching task")
=======
		return errors.Wrapf(err, "finding task '%s' execution %d", e.ResourceId, t.data.Execution)
>>>>>>> 7242e59e
	}
	if t.task == nil {
		return errors.Errorf("task '%s' execution %d not found", e.ResourceId, t.data.Execution)
	}

	_, err = t.task.GetDisplayTask()
	if err != nil {
<<<<<<< HEAD
		return errors.Wrap(err, "getting display task")
=======
		return errors.Wrapf(err, "getting parent display task for task '%s'", t.task.Id)
>>>>>>> 7242e59e
	}

	author, err := model.GetVersionAuthorID(t.task.Version)
	if err != nil {
<<<<<<< HEAD
		return errors.Wrap(err, "getting task owner")
=======
		return errors.Wrapf(err, "getting owner for version '%s'", t.task.Version)
>>>>>>> 7242e59e
	}
	t.owner = author

	t.event = e

	return nil
}

func (t *taskTriggers) Attributes() event.Attributes {
	attributes := event.Attributes{
		ID:           []string{t.task.Id},
		Object:       []string{event.ObjectTask},
		Project:      []string{t.task.Project},
		InVersion:    []string{t.task.Version},
		InBuild:      []string{t.task.BuildId},
		DisplayName:  []string{t.task.DisplayName},
		BuildVariant: []string{t.task.BuildVariant},
		Requester:    []string{t.task.Requester},
	}

	if t.task.Requester == evergreen.TriggerRequester {
		attributes.Requester = append(attributes.Requester, evergreen.RepotrackerVersionRequester)
	}
	if t.task.Requester == evergreen.GithubPRRequester {
		attributes.Requester = append(attributes.Requester, evergreen.PatchVersionRequester)
	}
	if t.owner != "" {
		attributes.Owner = append(attributes.Owner, t.owner)
	}

	return attributes
}

func (t *taskTriggers) makeData(sub *event.Subscription, pastTenseOverride, testNames string) (*commonTemplateData, error) {
	api := restModel.APITask{}
	if err := api.BuildFromService(t.task, &restModel.APITaskArgs{IncludeProjectIdentifier: true, IncludeAMI: true}); err != nil {
		return nil, errors.Wrap(err, "building JSON model")
	}

	buildDoc, err := build.FindOne(build.ById(t.task.BuildId))
	if err != nil {
		return nil, errors.Wrapf(err, "finding build '%s' while building email payload", t.task.BuildId)
	}
	if buildDoc == nil {
		return nil, errors.Errorf("build '%s' not found while building email payload", t.task.BuildId)
	}
	hasPatch := evergreen.IsPatchRequester(buildDoc.Requester)

	projectRef, err := model.FindMergedProjectRef(t.task.Project, t.task.Version, true)
	if err != nil {
		return nil, errors.Wrapf(err, "finding project ref '%s' for version '%s' while building email payload", t.task.Project, t.task.Version)
	}
	if projectRef == nil {
		return nil, errors.Errorf("project ref '%s' for version '%s' not found while building email payload", t.task.Project, t.task.Version)
	}

	displayName := t.task.DisplayName
	status := t.task.Status
	if testNames != "" {
		displayName += fmt.Sprintf(" (%s)", testNames)
	}

	data := commonTemplateData{
		ID:              t.task.Id,
		EventID:         t.event.ID,
		SubscriptionID:  sub.ID,
		DisplayName:     displayName,
		Object:          "task",
		Project:         projectRef.Identifier,
		URL:             taskLink(t.uiConfig.Url, t.task.Id, t.task.Execution),
		PastTenseStatus: status,
		apiModel:        &api,
		Task:            t.task,
		ProjectRef:      projectRef,
		Build:           buildDoc,
	}
	slackColor := evergreenFailColor

	if len(t.task.OldTaskId) != 0 {
		data.URL = taskLink(t.uiConfig.Url, t.task.OldTaskId, t.task.Execution)
	}

	if data.PastTenseStatus == evergreen.TaskSystemFailed {
		slackColor = evergreenSystemFailColor

	} else if data.PastTenseStatus == evergreen.TaskSucceeded {
		slackColor = evergreenSuccessColor
		data.PastTenseStatus = "succeeded"
	} else if data.PastTenseStatus == evergreen.TaskStarted {
		slackColor = evergreenRunningColor
	}
	if pastTenseOverride != "" {
		data.PastTenseStatus = pastTenseOverride
	}

	attachmentFields := []*message.SlackAttachmentField{
		{
			Title: "Build",
			Value: fmt.Sprintf("<%s|%s>", buildLink(t.uiConfig.Url, t.task.BuildId, hasPatch), t.task.BuildVariant),
		},
		{
			Title: "Version",
			Value: fmt.Sprintf("<%s|%s>", versionLink(
				versionLinkInput{
					uiBase:    t.uiConfig.Url,
					versionID: t.task.Version,
					hasPatch:  hasPatch,
					isChild:   false,
				},
			), t.task.Version),
		},
		{
			Title: "Duration",
			Value: t.task.TimeTaken.String(),
		},
	}
	if t.task.HostId != "" {
		attachmentFields = append(attachmentFields, &message.SlackAttachmentField{
			Title: "Host",
			Value: fmt.Sprintf("<%s|%s>", hostLink(t.uiConfig.Url, t.task.HostId), t.task.HostId),
		})
	} else if t.task.PodID != "" {
		attachmentFields = append(attachmentFields, &message.SlackAttachmentField{
			Title: "Pod",
			Value: fmt.Sprintf("<%s|%s>", podLink(t.uiConfig.Url, t.task.PodID), t.task.PodID),
		})
	}
	data.slack = []message.SlackAttachment{
		{
			Title:     displayName,
			TitleLink: data.URL,
			Color:     slackColor,
			Fields:    attachmentFields,
		},
	}

	return &data, nil
}

func (t *taskTriggers) generate(sub *event.Subscription, pastTenseOverride, testNames string) (*notification.Notification, error) {
	var payload interface{}
	if sub.Subscriber.Type == event.JIRAIssueSubscriberType {
		issueSub, ok := sub.Subscriber.Target.(*event.JIRAIssueSubscriber)
		if !ok {
			return nil, errors.Errorf("unexpected target data type %T", sub.Subscriber.Target)
		}
		var err error
		payload, err = t.makeJIRATaskPayload(sub.ID, issueSub.Project, testNames)
		if err != nil {
			return nil, errors.Wrap(err, "creating Jira payload for task")
		}

	} else {
		data, err := t.makeData(sub, pastTenseOverride, testNames)
		if err != nil {
			return nil, errors.Wrap(err, "collecting task data")
		}
		data.emailContent = emailTaskContentTemplate

		payload, err = makeCommonPayload(sub, t.Attributes(), data)
		if err != nil {
			return nil, errors.Wrap(err, "building notification")
		}
	}
	n, err := notification.New(t.event.ID, sub.Trigger, &sub.Subscriber, payload)
	if err != nil {
		return nil, errors.Wrap(err, "creating notification")
	}
	n.SetTaskMetadata(t.task.Id, t.task.Execution)

	return n, nil
}

func (t *taskTriggers) generateWithAlertRecord(sub *event.Subscription, alertType, triggerType, pastTenseOverride, testNames string) (*notification.Notification, error) {
	n, err := t.generate(sub, pastTenseOverride, testNames)
	if err != nil {
		return nil, err
	}
	if n == nil {
		return nil, nil
	}

	// verify another alert record hasn't been inserted in this time
	rec, err := GetRecordByTriggerType(sub.ID, triggerType, t.task)
	if err != nil {
		return nil, errors.WithStack(err)
	}
	if rec != nil {
		return nil, nil
	}

	newRec := newAlertRecord(sub.ID, t.task, alertType)
	grip.Error(message.WrapError(newRec.Insert(), message.Fields{
		"source":  "alert-record",
		"type":    alertType,
		"task_id": t.task.Id,
	}))

	return n, nil
}

func GetRecordByTriggerType(subID, triggerType string, t *task.Task) (*alertrecord.AlertRecord, error) {
	var rec *alertrecord.AlertRecord
	var err error
	switch triggerType {
	case triggerTaskFirstFailureInBuild:
		rec, err = alertrecord.FindOne(alertrecord.ByFirstFailureInVariant(subID, t.Version, t.BuildVariant))
	case event.TriggerTaskFirstFailureInVersion:
		rec, err = alertrecord.FindOne(alertrecord.ByFirstFailureInVersion(subID, t.Version))
	case triggerTaskFirstFailureInVersionWithName:
		rec, err = alertrecord.FindOne(alertrecord.ByFirstFailureInTaskType(subID, t.Version, t.DisplayName))
	case triggerBuildBreak:
		rec, err = alertrecord.FindByFirstRegressionInVersion(subID, t.Version)
	}
	if err != nil {
<<<<<<< HEAD
		return nil, errors.Wrapf(err, "fetching alertrecord (%s)", triggerType)
=======
		return nil, errors.Wrapf(err, "fetching alertrecord for trigger type '%s'", triggerType)
>>>>>>> 7242e59e
	}
	return rec, nil
}

func (t *taskTriggers) taskOutcome(sub *event.Subscription) (*notification.Notification, error) {
	if t.task.IsPartOfDisplay() {
		return nil, nil
	}

	if t.data.Status != evergreen.TaskSucceeded && !isValidFailedTaskStatus(t.data.Status) {
		return nil, nil
	}

	return t.generate(sub, "", "")
}

func (t *taskTriggers) taskFailure(sub *event.Subscription) (*notification.Notification, error) {
	if t.task.IsPartOfDisplay() {
		return nil, nil
	}

	if !matchingFailureType(sub.TriggerData[keyFailureType], t.task.Details.Type) {
		return nil, nil
	}

	if !isValidFailedTaskStatus(t.data.Status) {
		return nil, nil
	}

	if t.task.IsSystemUnresponsive() {
		return nil, nil
	}

	if t.task.Aborted {
		return nil, nil
	}

	return t.generate(sub, "", "")
}

func (t *taskTriggers) taskSuccess(sub *event.Subscription) (*notification.Notification, error) {
	if t.task.IsPartOfDisplay() {
		return nil, nil
	}

	if t.data.Status != evergreen.TaskSucceeded {
		return nil, nil
	}

	return t.generate(sub, "", "")
}

func (t *taskTriggers) taskStarted(sub *event.Subscription) (*notification.Notification, error) {
	if t.task.IsPartOfDisplay() {
		return nil, nil
	}

	if t.data.Status != evergreen.TaskStarted {
		return nil, nil
	}

	return t.generate(sub, "", "")
}

func (t *taskTriggers) taskFailedOrBlocked(sub *event.Subscription) (*notification.Notification, error) {
	if t.task.IsPartOfDisplay() {
		return nil, nil
	}

	// pass in past tense override so that the message reads "has been blocked" rather than building on status
	if t.task.Blocked() {
		return t.generate(sub, "been blocked", "")

	}

	// check if it's failed instead
	return t.taskFailure(sub)
}

func (t *taskTriggers) taskFirstFailureInBuild(sub *event.Subscription) (*notification.Notification, error) {
	if t.task.DisplayOnly {
		return nil, nil
	}
	if t.data.Status != evergreen.TaskFailed || t.task.IsSystemUnresponsive() {
		return nil, nil
	}
	rec, err := GetRecordByTriggerType(sub.ID, triggerTaskFirstFailureInBuild, t.task)
	if err != nil {
		return nil, errors.WithStack(err)
	}
	if rec != nil {
		return nil, nil
	}

	return t.generateWithAlertRecord(sub, alertrecord.FirstVariantFailureId, triggerTaskFirstFailureInBuild, "", "")
}

func (t *taskTriggers) taskFirstFailureInVersion(sub *event.Subscription) (*notification.Notification, error) {
	if t.task.DisplayOnly {
		return nil, nil
	}
	if t.data.Status != evergreen.TaskFailed || t.task.IsSystemUnresponsive() {
		return nil, nil
	}
	rec, err := GetRecordByTriggerType(sub.ID, event.TriggerTaskFirstFailureInVersion, t.task)
	if err != nil {
		return nil, errors.WithStack(err)
	}
	if rec != nil {
		return nil, nil
	}

	return t.generateWithAlertRecord(sub, alertrecord.FirstVersionFailureId, event.TriggerTaskFirstFailureInVersion, "", "")
}

func (t *taskTriggers) taskFirstFailureInVersionWithName(sub *event.Subscription) (*notification.Notification, error) {
	if t.data.Status != evergreen.TaskFailed || t.task.IsSystemUnresponsive() {
		return nil, nil
	}
	rec, err := GetRecordByTriggerType(sub.ID, triggerTaskFirstFailureInVersionWithName, t.task)
	if err != nil {
		return nil, errors.WithStack(err)
	}
	if rec != nil {
		return nil, nil
	}

	return t.generateWithAlertRecord(sub, alertrecord.FirstTaskTypeFailureId, triggerTaskFirstFailureInVersionWithName, "", "")
}

func (t *taskTriggers) taskRegression(sub *event.Subscription) (*notification.Notification, error) {
	if t.task.IsPartOfDisplay() {
		return nil, nil
	}

	shouldNotify, alert, err := isTaskRegression(sub, t.task)
	if err != nil {
		return nil, err
	}
	if !shouldNotify {
		return nil, nil
	}
	n, err := t.generate(sub, "", "")
	if err != nil {
		return nil, err
	}
	return n, errors.Wrap(alert.Insert(), "processing regression trigger")
}

func isTaskRegression(sub *event.Subscription, t *task.Task) (bool, *alertrecord.AlertRecord, error) {
	if t.Status != evergreen.TaskFailed || !utility.StringSliceContains(evergreen.SystemVersionRequesterTypes, t.Requester) ||
		t.IsSystemUnresponsive() {
		return false, nil, nil
	}

	// Regressions are not actionable if they're caused by a host that was terminated or an agent that died
	if t.Details.Description == evergreen.TaskDescriptionStranded || t.Details.Description == evergreen.TaskDescriptionHeartbeat {
		return false, nil, nil
	}

	if !matchingFailureType(sub.TriggerData[keyFailureType], t.Details.Type) {
		return false, nil, nil
	}

	query := db.Query(task.ByBeforeRevisionWithStatusesAndRequesters(t.RevisionOrderNumber,
		evergreen.TaskCompletedStatuses, t.BuildVariant, t.DisplayName, t.Project, evergreen.SystemVersionRequesterTypes)).Sort([]string{"-" + task.RevisionOrderNumberKey})
	previousTask, err := task.FindOne(query)
	if err != nil {
		return false, nil, errors.Wrap(err, "fetching previous task")
	}

	shouldSend, err := shouldSendTaskRegression(sub, t, previousTask)
	if err != nil {
		return false, nil, errors.Wrap(err, "determining if we should send notification")
	}
	if !shouldSend {
		return false, nil, nil
	}

	rec := newAlertRecord(sub.ID, t, alertrecord.TaskFailTransitionId)
	rec.RevisionOrderNumber = -1
	if previousTask != nil {
		rec.RevisionOrderNumber = previousTask.RevisionOrderNumber
	}

	return true, rec, nil
}

func shouldSendTaskRegression(sub *event.Subscription, t *task.Task, previousTask *task.Task) (bool, error) {
	if t.Status != evergreen.TaskFailed {
		return false, nil
	}
	if previousTask == nil {
		return true, nil
	}

	if previousTask.Status == evergreen.TaskSucceeded {
		// the task transitioned to failure - but we will only trigger an alert if we haven't recorded
		// a sent alert for a transition after the same previously passing task.
		q := alertrecord.ByLastFailureTransition(sub.ID, t.DisplayName, t.BuildVariant, t.Project)
		lastAlerted, err := alertrecord.FindOne(q)
		if err != nil {
			errMessage := getShouldExecuteError(t, previousTask)
			errMessage[message.FieldsMsgName] = "could not find a record for the last alert"
			errMessage["error"] = err.Error()
			grip.Error(errMessage)
			return false, err
		}

		if lastAlerted == nil || (lastAlerted.RevisionOrderNumber < previousTask.RevisionOrderNumber) {
			// Either this alert has never been triggered before, or it was triggered for a
			// transition from failure after an older success than this one - so we need to
			// execute this trigger again.
			errMessage := getShouldExecuteError(t, previousTask)
			errMessage["outcome"] = "sending alert"
			errMessage[message.FieldsMsgName] = "identified transition to failure!"
			grip.Info(errMessage)

			return true, nil
		}
	}
	if previousTask.Status == evergreen.TaskFailed {
		// check if enough time has passed since our last transition alert
		q := alertrecord.ByLastFailureTransition(sub.ID, t.DisplayName, t.BuildVariant, t.Project)
		lastAlerted, err := alertrecord.FindOne(q)
		if err != nil {
			errMessage := getShouldExecuteError(t, previousTask)
			errMessage[message.FieldsMsgName] = "could not find a record for the last alert"
			if err != nil {
				errMessage["error"] = err.Error()
			}
			errMessage["lastAlert"] = lastAlerted
			errMessage["outcome"] = "not sending alert"
			grip.Error(errMessage)
			return false, err
		}
		if lastAlerted == nil {
			return true, nil
		}

		if lastAlerted.TaskId == "" {
			maybeSend := sometimes.Quarter()
			errMessage := getShouldExecuteError(t, previousTask)
			errMessage[message.FieldsMsgName] = "empty last alert task_id"
			errMessage["lastAlert"] = lastAlerted
			if maybeSend {
				errMessage["outcome"] = "sending alert (25%)"
			} else {
				errMessage["outcome"] = "not sending alert (75%)"

			}
			grip.Warning(errMessage)

			return maybeSend, nil
		}

		return taskFinishedTwoOrMoreDaysAgo(lastAlerted.TaskId, sub)
	}
	return false, nil
}

func (t *taskTriggers) taskExceedsDuration(sub *event.Subscription) (*notification.Notification, error) {
	if t.task.IsPartOfDisplay() {
		return nil, nil
	}

	thresholdString, ok := sub.TriggerData[event.TaskDurationKey]
	if !ok {
		return nil, errors.Errorf("subscription '%s' has no task time threshold", sub.ID)
	}
	threshold, err := strconv.Atoi(thresholdString)
	if err != nil {
		return nil, errors.Errorf("subscription '%s' has an invalid time threshold", sub.ID)
	}

	maxDuration := time.Duration(threshold) * time.Second
	if !t.task.StartTime.Add(maxDuration).Before(t.task.FinishTime) {
		return nil, nil
	}
	return t.generate(sub, fmt.Sprintf("exceeded %d seconds", threshold), "")
}

func (t *taskTriggers) taskRuntimeChange(sub *event.Subscription) (*notification.Notification, error) {
	if t.task.IsPartOfDisplay() {
		return nil, nil
	}

	if t.task.Status != evergreen.TaskSucceeded {
		return nil, nil
	}

	percentString, ok := sub.TriggerData[event.TaskPercentChangeKey]
	if !ok {
		return nil, errors.Errorf("subscription '%s' has no percentage increase", sub.ID)
	}
	percent, err := strconv.ParseFloat(percentString, 64)
	if err != nil {
		return nil, errors.Errorf("subscription '%s' has an invalid percentage", sub.ID)
	}

	lastGreen, err := t.task.PreviousCompletedTask(t.task.Project, []string{evergreen.TaskSucceeded})
	if err != nil {
		return nil, errors.Wrap(err, "retrieving last green task")
	}
	if lastGreen == nil {
		return nil, nil
	}
	thisTaskDuration := float64(t.task.FinishTime.Sub(t.task.StartTime))
	prevTaskDuration := float64(lastGreen.FinishTime.Sub(lastGreen.StartTime))
	shouldNotify, percentChange := runtimeExceedsThreshold(percent, prevTaskDuration, thisTaskDuration)
	if !shouldNotify {
		return nil, nil
	}
	return t.generate(sub, fmt.Sprintf("changed in runtime by %.1f%% (over threshold of %s%%)", percentChange, percentString), "")
}

// isValidFailedTaskStatus only matches task statuses that should be triggered for failure.
// For example, it excludes  setup failures.
func isValidFailedTaskStatus(status string) bool {
	return status == evergreen.TaskFailed || status == evergreen.TaskSystemFailed ||
		status == evergreen.TaskTimedOut || status == evergreen.TaskTestTimedOut
}

func isTestStatusRegression(oldStatus, newStatus string) bool {
	switch oldStatus {
	case evergreen.TestSkippedStatus, evergreen.TestSucceededStatus,
		evergreen.TestSilentlyFailedStatus:
		if newStatus == evergreen.TestFailedStatus {
			return true
		}
	}

	return false
}

func testMatchesRegex(testName string, sub *event.Subscription) (bool, error) {
	regex, ok := sub.TriggerData[event.TestRegexKey]
	if !ok || regex == "" {
		return true, nil
	}
	return regexp.MatchString(regex, testName)
}

func (t *taskTriggers) shouldIncludeTest(sub *event.Subscription, previousTask *task.Task, currentTask *task.Task, test *task.TestResult) (bool, error) {
	if test.Status != evergreen.TestFailedStatus {
		return false, nil
	}

	alertForTask, err := alertrecord.FindByTaskRegressionByTaskTest(sub.ID, test.GetDisplayTestName(), currentTask.DisplayName, currentTask.BuildVariant, currentTask.Project, currentTask.Id)
	if err != nil {
		return false, errors.Wrap(err, "finding alerts for task test")
	}
	// we've already alerted for this task
	if alertForTask != nil {
		return false, nil
	}

	// a test in a new task is defined as a regression
	if previousTask == nil {
		return true, nil
	}

	oldTestResult, ok := t.oldTestResults[test.GetDisplayTestName()]
	// a new test in an existing task is defined as a regression
	if !ok {
		return true, nil
	}

	if isTestStatusRegression(oldTestResult.Status, test.Status) {
		// try to find a stepback alert
		alertForStepback, err := alertrecord.FindByTaskRegressionTestAndOrderNumber(sub.ID, test.GetDisplayTestName(), currentTask.DisplayName, currentTask.BuildVariant, currentTask.Project, previousTask.RevisionOrderNumber)
		if err != nil {
			return false, errors.Wrap(err, "getting alert for stepback")
		}
		// never alerted for this regression before
		if alertForStepback == nil {
			return true, nil
		}
	} else {
		mostRecentAlert, err := alertrecord.FindByLastTaskRegressionByTest(sub.ID, test.GetDisplayTestName(), currentTask.DisplayName, currentTask.BuildVariant, currentTask.Project)
		if err != nil {
			return false, errors.Wrap(err, "getting most recent alert")
		}
		if mostRecentAlert == nil {
			return true, nil
		}
		isOld, err := taskFinishedTwoOrMoreDaysAgo(mostRecentAlert.TaskId, sub)
		if err != nil {
<<<<<<< HEAD
			return false, errors.Wrap(err, "fetching last alert age")
=======
			return false, errors.Wrap(err, "getting last alert age")
>>>>>>> 7242e59e
		}
		// resend the alert for this regression if it's past the threshold
		if isOld {
			return true, nil
		}
	}

	return false, nil
}

func (t *taskTriggers) taskRegressionByTest(sub *event.Subscription) (*notification.Notification, error) {
	if t.task.IsPartOfDisplay() {
		return nil, nil
	}

	if err := t.task.PopulateTestResults(); err != nil {
		return nil, errors.Wrap(err, "populating test results for task")
	}

	if !utility.StringSliceContains(evergreen.SystemVersionRequesterTypes, t.task.Requester) || !isValidFailedTaskStatus(t.task.Status) {
		return nil, nil
	}
	if !matchingFailureType(sub.TriggerData[keyFailureType], t.task.Details.Type) {
		return nil, nil
	}
	// if no tests, alert only if it's a regression in task status
	if len(t.task.LocalTestResults) == 0 {
		return t.taskRegression(sub)
	}

	catcher := grip.NewBasicCatcher()
	query := db.Query(task.ByBeforeRevisionWithStatusesAndRequesters(t.task.RevisionOrderNumber,
		evergreen.TaskCompletedStatuses, t.task.BuildVariant, t.task.DisplayName, t.task.Project, evergreen.SystemVersionRequesterTypes)).Sort([]string{"-" + task.RevisionOrderNumberKey})
	previousCompleteTask, err := task.FindOne(query)
	if err != nil {
<<<<<<< HEAD
		return nil, errors.Wrap(err, "fetching previous task")
=======
		return nil, errors.Wrap(err, "finding previous task")
>>>>>>> 7242e59e
	}
	if previousCompleteTask != nil {
		if err = previousCompleteTask.PopulateTestResults(); err != nil {
			return nil, errors.Wrapf(err, "populating test results for previous task '%s'", previousCompleteTask.Id)
		}
		t.oldTestResults = mapTestResultsByTestName(previousCompleteTask.LocalTestResults)
	}

	testsToAlert := []task.TestResult{}
	hasFailingTest := false
	for _, test := range t.task.LocalTestResults {
		if test.Status != evergreen.TestFailedStatus {
			continue
		}
		hasFailingTest = true
		var match bool
		match, err = testMatchesRegex(test.GetDisplayTestName(), sub)
		if err != nil {
			grip.Error(message.WrapError(err, message.Fields{
				"source":  "test-trigger",
				"message": "bad regex in db",
				"task":    t.task.Id,
				"project": t.task.Project,
			}))
			continue
		}
		if !match {
			continue
		}
		var shouldInclude bool
		shouldInclude, err = t.shouldIncludeTest(sub, previousCompleteTask, t.task, &test)
		if err != nil {
			catcher.Add(err)
			continue
		}
		if shouldInclude {
			orderNumber := t.task.RevisionOrderNumber
			if previousCompleteTask != nil {
				orderNumber = previousCompleteTask.RevisionOrderNumber
			}
			if err = alertrecord.InsertNewTaskRegressionByTestRecord(sub.ID, t.task.Id, test.GetDisplayTestName(), t.task.DisplayName, t.task.BuildVariant, t.task.Project, orderNumber); err != nil {
				catcher.Add(err)
				continue
			}
			testsToAlert = append(testsToAlert, test)
		}
	}
	if !hasFailingTest {
		return t.taskRegression(sub)
	}
	if len(testsToAlert) == 0 {
		return nil, nil
	}
	testNames := ""
	for i, test := range testsToAlert {
		testNames += test.GetDisplayTestName()
		if i != len(testsToAlert)-1 {
			testNames += ", "
		}
	}

	n, err := t.generate(sub, "", testNames)
	if err != nil {
		return nil, err
	}

	return n, catcher.Resolve()
}

func matchingFailureType(requested, actual string) bool {
	if requested == "any" || requested == "" {
		return true
	}
	return requested == actual
}

func (j *taskTriggers) makeJIRATaskPayload(subID, project, testNames string) (*message.JiraIssue, error) {
	return JIRATaskPayload(subID, project, j.uiConfig.Url, j.event.ID, testNames, j.task)
}

func JIRATaskPayload(subID, project, uiUrl, eventID, testNames string, t *task.Task) (*message.JiraIssue, error) {
	buildDoc, err := build.FindOne(build.ById(t.BuildId))
	if err != nil {
<<<<<<< HEAD
		return nil, errors.Wrap(err, "fetching build while building Jira task payload")
	}
	if buildDoc == nil {
		return nil, errors.New("could not find build while building Jira task payload")
=======
		return nil, errors.Wrapf(err, "finding build '%s' while building Jira task payload", t.BuildId)
	}
	if buildDoc == nil {
		return nil, errors.Errorf("build '%s' not found while building Jira task payload", t.BuildId)
>>>>>>> 7242e59e
	}

	var hostDoc *host.Host
	if t.HostId != "" {
		hostDoc, err = host.FindOneId(t.HostId)
		if err != nil {
<<<<<<< HEAD
			return nil, errors.Wrap(err, "fetching host while building Jira task payload")
		}
	}

	var podDoc *pod.Pod
	if t.PodID != "" {
		podDoc, err = pod.FindOneByID(t.PodID)
		if err != nil {
			return nil, errors.Wrapf(err, "finding pod '%s'", t.PodID)
=======
			return nil, errors.Wrapf(err, "finding host '%s' while building Jira task payload", t.HostId)
>>>>>>> 7242e59e
		}
	}

	versionDoc, err := model.VersionFindOneId(t.Version)
	if err != nil {
<<<<<<< HEAD
		return nil, errors.Wrap(err, "fetching version while building Jira task payload")
	}
	if versionDoc == nil {
		return nil, errors.New("could not find version while building Jira task payload")
=======
		return nil, errors.Wrapf(err, "finding version '%s' while building Jira task payload", t.Version)
	}
	if versionDoc == nil {
		return nil, errors.Errorf("version '%s' not found while building Jira task payload", t.Version)
>>>>>>> 7242e59e
	}

	projectRef, err := model.FindMergedProjectRef(t.Project, t.Version, true)
	if err != nil {
<<<<<<< HEAD
		return nil, errors.Wrap(err, "fetching project ref while building Jira task payload")
=======
		return nil, errors.Wrapf(err, "finding project ref '%s' for version '%s' while building Jira task payload", t.Version, t.Version)
>>>>>>> 7242e59e
	}
	if projectRef == nil {
		return nil, errors.Errorf("project ref '%s' for version '%s' not found", t.Project, t.Version)
	}

	data := jiraTemplateData{
		UIRoot:          uiUrl,
		SubscriptionID:  subID,
		EventID:         eventID,
		Task:            t,
		Version:         versionDoc,
		Project:         projectRef,
		Build:           buildDoc,
		Host:            hostDoc,
		Pod:             podDoc,
		TaskDisplayName: t.DisplayName,
	}
	if t.IsPartOfDisplay() {
		dt, _ := t.GetDisplayTask()
		if dt != nil {
			data.TaskDisplayName = dt.DisplayName
		}
	}

	builder := jiraBuilder{
		project:  strings.ToUpper(project),
		mappings: &evergreen.JIRANotificationsConfig{},
		data:     data,
	}

	if err = builder.mappings.Get(evergreen.GetEnvironment()); err != nil {
		return nil, errors.Wrap(err, "fetching Jira custom field mappings while building Jira task payload")
	}

	return builder.build()
}

// mapTestResultsByTestName creates map of display test name to TestResult
// struct. If multiple tests of the same name exist, this function will return
// a failing test if one existed, otherwise it may return any test with the
// same name.
func mapTestResultsByTestName(results []task.TestResult) map[string]*task.TestResult {
	m := map[string]*task.TestResult{}

	for i, result := range results {
		if testResult, ok := m[result.GetDisplayTestName()]; ok {
			if !isTestStatusRegression(testResult.Status, result.Status) {
				continue
			}
		}
		m[result.GetDisplayTestName()] = &results[i]
	}

	return m
}

func detailStatusToHumanSpeak(status string) string {
	switch status {
	case evergreen.TaskFailed:
		return ""
	case evergreen.TaskSetupFailed:
		return "because a setup task failed"
	case evergreen.TaskTimedOut:
		return "because it timed out"
	case evergreen.TaskSystemUnresponse:
		return "because the system was unresponsive"
	case evergreen.TaskSystemTimedOut:
		return "because the system timed out"
	default:
		return fmt.Sprintf("because of something else (%s)", status)
	}
}

// this is very similar to taskRegression, but different enough
func (t *taskTriggers) buildBreak(sub *event.Subscription) (*notification.Notification, error) {
	if t.task.IsPartOfDisplay() {
		return nil, nil
	}

	if t.task.Status != evergreen.TaskFailed || !utility.StringSliceContains(evergreen.SystemVersionRequesterTypes, t.task.Requester) {
		return nil, nil
	}

	// Regressions are not actionable if they're caused by a host that was terminated or an agent that died
	if t.task.Details.Description == evergreen.TaskDescriptionStranded || t.task.Details.Description == evergreen.TaskDescriptionHeartbeat {
		return nil, nil
	}

	if t.task.TriggerID != "" && sub.Owner != "" { // don't notify committer for a triggered build
		return nil, nil
	}
	query := db.Query(task.ByBeforeRevisionWithStatusesAndRequesters(t.task.RevisionOrderNumber,
		evergreen.TaskCompletedStatuses, t.task.BuildVariant, t.task.DisplayName, t.task.Project, evergreen.SystemVersionRequesterTypes)).Sort([]string{"-" + task.RevisionOrderNumberKey})
	previousTask, err := task.FindOne(query)
	if err != nil {
<<<<<<< HEAD
		return nil, errors.Wrap(err, "fetching previous task")
=======
		return nil, errors.Wrap(err, "finding previous task")
>>>>>>> 7242e59e
	}
	if previousTask != nil && previousTask.Status == evergreen.TaskFailed {
		return nil, nil
	}

	lastAlert, err := GetRecordByTriggerType(sub.ID, triggerBuildBreak, t.task)
	if err != nil {
		return nil, errors.WithStack(err)
	}
	if lastAlert != nil {
		return nil, nil
	}

	n, err := t.generateWithAlertRecord(sub, alertrecord.FirstRegressionInVersion, triggerBuildBreak, "caused a regression", "")
	if err != nil {
		return nil, err
	}
	return n, nil
}<|MERGE_RESOLUTION|>--- conflicted
+++ resolved
@@ -166,11 +166,7 @@
 
 	t.task, err = task.FindOneIdOldOrNew(e.ResourceId, t.data.Execution)
 	if err != nil {
-<<<<<<< HEAD
-		return errors.Wrap(err, "fetching task")
-=======
 		return errors.Wrapf(err, "finding task '%s' execution %d", e.ResourceId, t.data.Execution)
->>>>>>> 7242e59e
 	}
 	if t.task == nil {
 		return errors.Errorf("task '%s' execution %d not found", e.ResourceId, t.data.Execution)
@@ -178,20 +174,12 @@
 
 	_, err = t.task.GetDisplayTask()
 	if err != nil {
-<<<<<<< HEAD
-		return errors.Wrap(err, "getting display task")
-=======
 		return errors.Wrapf(err, "getting parent display task for task '%s'", t.task.Id)
->>>>>>> 7242e59e
 	}
 
 	author, err := model.GetVersionAuthorID(t.task.Version)
 	if err != nil {
-<<<<<<< HEAD
-		return errors.Wrap(err, "getting task owner")
-=======
 		return errors.Wrapf(err, "getting owner for version '%s'", t.task.Version)
->>>>>>> 7242e59e
 	}
 	t.owner = author
 
@@ -407,11 +395,7 @@
 		rec, err = alertrecord.FindByFirstRegressionInVersion(subID, t.Version)
 	}
 	if err != nil {
-<<<<<<< HEAD
-		return nil, errors.Wrapf(err, "fetching alertrecord (%s)", triggerType)
-=======
 		return nil, errors.Wrapf(err, "fetching alertrecord for trigger type '%s'", triggerType)
->>>>>>> 7242e59e
 	}
 	return rec, nil
 }
@@ -800,11 +784,7 @@
 		}
 		isOld, err := taskFinishedTwoOrMoreDaysAgo(mostRecentAlert.TaskId, sub)
 		if err != nil {
-<<<<<<< HEAD
-			return false, errors.Wrap(err, "fetching last alert age")
-=======
 			return false, errors.Wrap(err, "getting last alert age")
->>>>>>> 7242e59e
 		}
 		// resend the alert for this regression if it's past the threshold
 		if isOld {
@@ -840,11 +820,7 @@
 		evergreen.TaskCompletedStatuses, t.task.BuildVariant, t.task.DisplayName, t.task.Project, evergreen.SystemVersionRequesterTypes)).Sort([]string{"-" + task.RevisionOrderNumberKey})
 	previousCompleteTask, err := task.FindOne(query)
 	if err != nil {
-<<<<<<< HEAD
-		return nil, errors.Wrap(err, "fetching previous task")
-=======
 		return nil, errors.Wrap(err, "finding previous task")
->>>>>>> 7242e59e
 	}
 	if previousCompleteTask != nil {
 		if err = previousCompleteTask.PopulateTestResults(); err != nil {
@@ -928,26 +904,16 @@
 func JIRATaskPayload(subID, project, uiUrl, eventID, testNames string, t *task.Task) (*message.JiraIssue, error) {
 	buildDoc, err := build.FindOne(build.ById(t.BuildId))
 	if err != nil {
-<<<<<<< HEAD
-		return nil, errors.Wrap(err, "fetching build while building Jira task payload")
-	}
-	if buildDoc == nil {
-		return nil, errors.New("could not find build while building Jira task payload")
-=======
 		return nil, errors.Wrapf(err, "finding build '%s' while building Jira task payload", t.BuildId)
 	}
 	if buildDoc == nil {
 		return nil, errors.Errorf("build '%s' not found while building Jira task payload", t.BuildId)
->>>>>>> 7242e59e
 	}
 
 	var hostDoc *host.Host
 	if t.HostId != "" {
 		hostDoc, err = host.FindOneId(t.HostId)
-		if err != nil {
-<<<<<<< HEAD
-			return nil, errors.Wrap(err, "fetching host while building Jira task payload")
-		}
+		return nil, errors.Wrapf(err, "finding host '%s' while building Jira task payload", t.HostId)
 	}
 
 	var podDoc *pod.Pod
@@ -955,34 +921,20 @@
 		podDoc, err = pod.FindOneByID(t.PodID)
 		if err != nil {
 			return nil, errors.Wrapf(err, "finding pod '%s'", t.PodID)
-=======
-			return nil, errors.Wrapf(err, "finding host '%s' while building Jira task payload", t.HostId)
->>>>>>> 7242e59e
 		}
 	}
 
 	versionDoc, err := model.VersionFindOneId(t.Version)
 	if err != nil {
-<<<<<<< HEAD
-		return nil, errors.Wrap(err, "fetching version while building Jira task payload")
-	}
-	if versionDoc == nil {
-		return nil, errors.New("could not find version while building Jira task payload")
-=======
 		return nil, errors.Wrapf(err, "finding version '%s' while building Jira task payload", t.Version)
 	}
 	if versionDoc == nil {
 		return nil, errors.Errorf("version '%s' not found while building Jira task payload", t.Version)
->>>>>>> 7242e59e
 	}
 
 	projectRef, err := model.FindMergedProjectRef(t.Project, t.Version, true)
 	if err != nil {
-<<<<<<< HEAD
-		return nil, errors.Wrap(err, "fetching project ref while building Jira task payload")
-=======
 		return nil, errors.Wrapf(err, "finding project ref '%s' for version '%s' while building Jira task payload", t.Version, t.Version)
->>>>>>> 7242e59e
 	}
 	if projectRef == nil {
 		return nil, errors.Errorf("project ref '%s' for version '%s' not found", t.Project, t.Version)
@@ -1078,11 +1030,7 @@
 		evergreen.TaskCompletedStatuses, t.task.BuildVariant, t.task.DisplayName, t.task.Project, evergreen.SystemVersionRequesterTypes)).Sort([]string{"-" + task.RevisionOrderNumberKey})
 	previousTask, err := task.FindOne(query)
 	if err != nil {
-<<<<<<< HEAD
-		return nil, errors.Wrap(err, "fetching previous task")
-=======
 		return nil, errors.Wrap(err, "finding previous task")
->>>>>>> 7242e59e
 	}
 	if previousTask != nil && previousTask.Status == evergreen.TaskFailed {
 		return nil, nil
