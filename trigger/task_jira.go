--- conflicted
+++ resolved
@@ -54,20 +54,9 @@
 }
 
 type jiraTemplateData struct {
-<<<<<<< HEAD
-	UIRoot          string
-	SubscriptionID  string
-	EventID         string
-	Task            *task.Task
-	Build           *build.Build
-	Host            *host.Host
-	Project         *model.ProjectRef
-	Version         *version.Version
-	FailedTests     []task.TestResult
-	FailedTestNames []string
-	Tests           []jiraTestFailure
-=======
 	UIRoot             string
+	SubscriptionID     string
+	EventID            string
 	Task               *task.Task
 	Build              *build.Build
 	Host               *host.Host
@@ -112,7 +101,6 @@
 	default:
 		return "Failed: "
 	}
->>>>>>> 3f997083
 }
 
 func (j *jiraBuilder) build() (*message.JiraIssue, error) {
