--- conflicted
+++ resolved
@@ -395,20 +395,12 @@
 			}
 
 			tests = append(tests, jiraTestFailure{
-<<<<<<< HEAD
 				Name:          cleanTestName(test.GetDisplayTestName()),
-				URL:           test.GetLogURL(evergreen.GetEnvironment(), evergreen.LogViewerHTML),
+				URL:           url,
 				HistoryURL:    historyURL(j.data.Task, cleanTestName(test.TestName), j.data.UIRoot),
 				TaskID:        test.TaskID,
 				Execution:     test.Execution,
 				DisplayTaskId: utility.FromStringPtr(j.data.Task.DisplayTaskId),
-=======
-				Name:       cleanTestName(test.GetDisplayTestName()),
-				URL:        url,
-				HistoryURL: historyURL(j.data.Task, cleanTestName(test.TestName), j.data.UIRoot),
-				TaskID:     test.TaskID,
-				Execution:  test.Execution,
->>>>>>> 5baea508
 			})
 		}
 	}
