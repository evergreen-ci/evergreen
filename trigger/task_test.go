--- conflicted
+++ resolved
@@ -851,25 +851,16 @@
 	}
 	svc := task.NewEvergreenService(s.env)
 
-<<<<<<< HEAD
-	s.Require().NoError(svc.AppendTestResults(ctx, testresult.DbTaskTestResults{Results: []testresult.TestResult{{
-=======
 	results := []testresult.TestResult{{
->>>>>>> 9ee4e3cd
 		TestName:  testName,
 		TaskID:    s.task.Id,
 		Execution: s.task.Execution,
 		Status:    testStatus,
-<<<<<<< HEAD
-	}}}))
-	s.Require().NoError(s.task.SetResultsInfo(ctx, testStatus == evergreen.TestFailedStatus))
-=======
 	}}
 	testBucket, err := pail.NewLocalBucket(pail.LocalOptions{Path: output.TestResults.BucketConfig.Name})
 	s.Require().NoError(err)
 	saveTestResults(s.T(), ctx, testBucket, svc, &s.task, 1, results)
 	s.Require().NoError(s.task.SetResultsInfo(ctx, task.TestResultsServiceEvergreen, testStatus == evergreen.TestFailedStatus))
->>>>>>> 9ee4e3cd
 }
 
 func (s *taskSuite) tryDoubleTrigger(shouldGenerate bool) {
@@ -1126,14 +1117,6 @@
 		TaskOutputInfo: &output,
 	}
 	s.NoError(t2.Insert(s.ctx))
-<<<<<<< HEAD
-	svc := task.NewLocalService(s.env)
-	s.Require().NoError(svc.AppendTestResults(ctx, testresult.DbTaskTestResults{Results: []testresult.TestResult{
-		{TaskID: "t1", TestName: "test1", Status: evergreen.TestFailedStatus},
-		{TaskID: "t1", TestName: "something", Status: evergreen.TestSucceededStatus},
-		{TaskID: "t2", TestName: "test1", Status: evergreen.TestSucceededStatus},
-		{TaskID: "t2", TestName: "something", Status: evergreen.TestFailedStatus}}}))
-=======
 	svc := task.NewEvergreenService(s.env)
 
 	results1 := []testresult.TestResult{
@@ -1148,7 +1131,6 @@
 	s.Require().NoError(err)
 	saveTestResults(s.T(), ctx, testBucket, svc, &t1, 4, results1)
 	saveTestResults(s.T(), ctx, testBucket, svc, &t2, 4, results2)
->>>>>>> 9ee4e3cd
 
 	ref := model.ProjectRef{
 		Id: "myproj",
@@ -1482,20 +1464,12 @@
 	for _, task := range tasks {
 		require.NoError(t, task.Insert(t.Context()))
 	}
-<<<<<<< HEAD
-	require.NoError(t, svc.AppendTestResults(ctx, testresult.DbTaskTestResults{Results: []testresult.TestResult{
-		{TaskID: "et0_0", TestName: "f0", Status: evergreen.TestFailedStatus},
-		{TaskID: "et1_0", TestName: "f1", Status: evergreen.TestSucceededStatus},
-		{TaskID: "et1_1", TestName: "f0", Status: evergreen.TestFailedStatus}},
-	}))
-=======
 	svc := task.NewEvergreenService(env)
 	testBucket, err := pail.NewLocalBucket(pail.LocalOptions{Path: output.TestResults.BucketConfig.Name})
 	require.NoError(t, err)
 	saveTestResults(t, ctx, testBucket, svc, &tasks[1], 1, []testresult.TestResult{{TaskID: "et0_0", TestName: "f0", Status: evergreen.TestFailedStatus}})
 	saveTestResults(t, ctx, testBucket, svc, &tasks[2], 1, []testresult.TestResult{{TaskID: "et1_0", TestName: "f1", Status: evergreen.TestSucceededStatus}})
 	saveTestResults(t, ctx, testBucket, svc, &tasks[5], 1, []testresult.TestResult{{TaskID: "et1_1", TestName: "f0", Status: evergreen.TestFailedStatus}})
->>>>>>> 9ee4e3cd
 
 	tr := taskTriggers{event: &event.EventLogEntry{ID: "e0"}, jiraMappings: &evergreen.JIRANotificationsConfig{}}
 	subscriber := event.Subscriber{Type: event.JIRAIssueSubscriberType, Target: &event.JIRAIssueSubscriber{}}
@@ -1515,21 +1489,12 @@
 
 	// alert for the second run of the display task with the same execution task (et0) failing with a new test (f1)
 	tr.task = &tasks[3]
-<<<<<<< HEAD
-	require.NoError(t, svc.AppendTestResults(ctx, testresult.DbTaskTestResults{Results: []testresult.TestResult{{
-		TaskID:   "et0_1",
-		TestName: "f1",
-		Status:   evergreen.TestFailedStatus,
-	}}}))
-	require.NoError(t, tasks[4].SetResultsInfo(ctx, true))
-=======
 	saveTestResults(t, ctx, testBucket, svc, &tasks[4], 1, []testresult.TestResult{{
 		TaskID:   "et0_1",
 		TestName: "f1",
 		Status:   evergreen.TestFailedStatus,
 	}})
 	require.NoError(t, tasks[4].SetResultsInfo(ctx, task.TestResultsServiceEvergreen, true))
->>>>>>> 9ee4e3cd
 	notification, err = tr.taskRegressionByTest(ctx, &event.Subscription{ID: "s1", Subscriber: subscriber, Trigger: "t1"})
 	assert.NoError(t, err)
 	require.NotNil(t, notification)
