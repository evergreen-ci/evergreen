package trigger

import (
	"fmt"
	"math/rand"
	"testing"
	"time"

	"github.com/evergreen-ci/evergreen"
	"github.com/evergreen-ci/evergreen/db"
	"github.com/evergreen-ci/evergreen/model/alertrecord"
	"github.com/evergreen-ci/evergreen/model/event"
	"github.com/evergreen-ci/evergreen/model/task"
	"github.com/evergreen-ci/evergreen/model/testresult"
	"github.com/evergreen-ci/evergreen/model/version"
	"github.com/evergreen-ci/evergreen/testutil"
	"github.com/stretchr/testify/assert"
	"github.com/stretchr/testify/suite"
	"gopkg.in/mgo.v2/bson"
)

func TestTaskTriggers(t *testing.T) {
	suite.Run(t, &taskSuite{})
}

type taskSuite struct {
	event event.EventLogEntry
	data  *event.TaskEventData
	task  task.Task
	subs  []event.Subscription

	t *taskTriggers

	suite.Suite
}

func (s *taskSuite) SetupSuite() {
	s.Require().Implements((*eventHandler)(nil), &taskTriggers{})
	db.SetGlobalSessionProvider(testutil.TestConfig().SessionFactory())
}

func (s *taskSuite) SetupTest() {
	s.NoError(db.ClearCollections(event.AllLogCollection, task.Collection, task.OldCollection, version.Collection, event.SubscriptionsCollection, alertrecord.Collection, testresult.Collection, event.SubscriptionsCollection))
	startTime := time.Now().Truncate(time.Millisecond).Add(-time.Hour)

	s.task = task.Task{
		Id:                  "test",
		Version:             "test_version_id",
		BuildId:             "test_build_id",
		BuildVariant:        "test_build_variant",
		DistroId:            "test_distro_id",
		Project:             "test_project",
		DisplayName:         "test-display-name",
		StartTime:           startTime,
		FinishTime:          startTime.Add(20 * time.Minute),
		RevisionOrderNumber: 1,
		Requester:           evergreen.RepotrackerVersionRequester,
	}
	s.NoError(s.task.Insert())

	s.data = &event.TaskEventData{
		Status: evergreen.TaskStarted,
	}
	s.event = event.EventLogEntry{
		ID:           "event1234",
		ResourceType: event.ResourceTypeTask,
		EventType:    event.TaskFinished,
		ResourceId:   "test",
		Data:         s.data,
	}
	v := version.Version{
		Id:       "test_version_id",
		AuthorID: "me",
	}
	s.NoError(v.Insert())

	s.subs = []event.Subscription{
		{
			ID:      bson.NewObjectId().Hex(),
			Type:    event.ResourceTypeTask,
			Trigger: "outcome",
			Selectors: []event.Selector{
				{
					Type: "id",
					Data: s.event.ResourceId,
				},
			},
			Subscriber: event.Subscriber{
				Type: event.EvergreenWebhookSubscriberType,
				Target: &event.WebhookSubscriber{
					URL:    "http://example.com/2",
					Secret: []byte("secret"),
				},
			},
			Owner: "someone",
		},
		{
			ID:      bson.NewObjectId().Hex(),
			Type:    event.ResourceTypeTask,
			Trigger: "success",
			Selectors: []event.Selector{
				{
					Type: "id",
					Data: s.event.ResourceId,
				},
			},
			Subscriber: event.Subscriber{
				Type: event.EvergreenWebhookSubscriberType,
				Target: &event.WebhookSubscriber{
					URL:    "http://example.com/2",
					Secret: []byte("secret"),
				},
			},
			Owner: "someone",
		},
		{
			ID:      bson.NewObjectId().Hex(),
			Type:    event.ResourceTypeTask,
			Trigger: "failure",
			Selectors: []event.Selector{
				{
					Type: "id",
					Data: s.event.ResourceId,
				},
			},
			Subscriber: event.Subscriber{
				Type: event.EvergreenWebhookSubscriberType,
				Target: &event.WebhookSubscriber{
					URL:    "http://example.com/2",
					Secret: []byte("secret"),
				},
			},
			Owner: "someone",
		},
		{
			ID:      bson.NewObjectId().Hex(),
			Type:    event.ResourceTypeTask,
			Trigger: triggerExceedsDuration,
			Selectors: []event.Selector{
				{
					Type: "id",
					Data: s.event.ResourceId,
				},
			},
			Subscriber: event.Subscriber{
				Type:   event.JIRACommentSubscriberType,
				Target: "A-1",
			},
			Owner: "someone",
			TriggerData: map[string]string{
				event.TaskDurationKey: "300",
			},
		},
		{
			ID:      bson.NewObjectId().Hex(),
			Type:    event.ResourceTypeTask,
			Trigger: triggerRuntimeChangeByPercent,
			Selectors: []event.Selector{
				{
					Type: "id",
					Data: s.event.ResourceId,
				},
			},
			Subscriber: event.Subscriber{
				Type:   event.JIRACommentSubscriberType,
				Target: "A-2",
			},
			Owner: "someone",
			TriggerData: map[string]string{
				event.TaskPercentChangeKey: "50",
			},
		},
<<<<<<< HEAD
		{
			ID:      bson.NewObjectId().Hex(),
			Type:    event.ResourceTypeTask,
			Trigger: triggerRuntimeChangeByPercent,
			Selectors: []event.Selector{
				{
					Type: "project",
					Data: "test_project",
				},
				{
					Type: "requester",
					Data: evergreen.RepotrackerVersionRequester,
				},
			},
			Subscriber: event.Subscriber{
				Type:   event.EmailSubscriberType,
				Target: "email",
			},
			RegexSelectors: []event.Selector{
				{
					Type: selectorDisplayName,
					Data: "test-display-name",
				},
			},
			Owner:     "test_project",
			OwnerType: event.OwnerTypeProject,
			TriggerData: map[string]string{
				event.TaskPercentChangeKey: "10",
			},
		},
=======
		event.NewBuildBreakSubscriptionByOwner("me", event.Subscriber{
			Type:   event.JIRACommentSubscriberType,
			Target: "A-3",
		}),
>>>>>>> d0e6f7f2
	}

	for i := range s.subs {
		s.NoError(s.subs[i].Upsert())
	}

	ui := &evergreen.UIConfig{
		Url: "https://evergreen.mongodb.com",
	}
	s.NoError(ui.Set())

	s.t = makeTaskTriggers().(*taskTriggers)
	s.t.event = &s.event
	s.t.data = s.data
	s.t.task = &s.task
	s.t.uiConfig = *ui
}

func (s *taskSuite) TestAllTriggers() {
	n, err := NotificationsFromEvent(&s.event)
	s.NoError(err)
	s.Len(n, 1)

	s.task.Status = evergreen.TaskSucceeded
	s.data.Status = evergreen.TaskSucceeded
	s.NoError(db.Update(task.Collection, bson.M{"_id": s.task.Id}, &s.task))

	n, err = NotificationsFromEvent(&s.event)
	s.NoError(err)
	s.Len(n, 3)

	s.task.Status = evergreen.TaskFailed
	s.data.Status = evergreen.TaskFailed
	s.NoError(db.Update(task.Collection, bson.M{"_id": s.task.Id}, &s.task))

	n, err = NotificationsFromEvent(&s.event)
	s.NoError(err)
	s.Len(n, 4)
}

func (s *taskSuite) TestSuccess() {
	n, err := s.t.taskSuccess(&s.subs[1])
	s.NoError(err)
	s.Nil(n)

	s.data.Status = evergreen.TaskFailed
	n, err = s.t.taskSuccess(&s.subs[1])
	s.NoError(err)
	s.Nil(n)

	s.data.Status = evergreen.TaskSucceeded
	n, err = s.t.taskSuccess(&s.subs[1])
	s.NoError(err)
	s.NotNil(n)
}

func (s *taskSuite) TestFailure() {
	n, err := s.t.taskFailure(&s.subs[2])
	s.NoError(err)
	s.Nil(n)

	s.data.Status = evergreen.TaskSucceeded
	n, err = s.t.taskFailure(&s.subs[2])
	s.NoError(err)
	s.Nil(n)

	s.data.Status = evergreen.TaskFailed
	n, err = s.t.taskFailure(&s.subs[2])
	s.NoError(err)
	s.NotNil(n)
}

func (s *taskSuite) TestOutcome() {
	s.data.Status = evergreen.TaskStarted
	n, err := s.t.taskOutcome(&s.subs[0])
	s.NoError(err)
	s.Nil(n)

	s.data.Status = evergreen.TaskSucceeded
	n, err = s.t.taskOutcome(&s.subs[0])
	s.NoError(err)
	s.NotNil(n)

	s.data.Status = evergreen.TaskFailed
	n, err = s.t.taskOutcome(&s.subs[0])
	s.NoError(err)
	s.NotNil(n)
}

func (s *taskSuite) TestFirstFailureInVersion() {
	s.data.Status = evergreen.TaskFailed
	s.task.Status = evergreen.TaskFailed
	s.NoError(db.Update(task.Collection, bson.M{"_id": s.task.Id}, &s.task))

	n, err := s.t.taskFirstFailureInVersion(&s.subs[2])
	s.NoError(err)
	s.NotNil(n)

	// rerun that fails should not do anything
	n, err = s.t.taskFirstFailureInVersion(&s.subs[2])
	s.NoError(err)
	s.Nil(n)

	// subsequent runs with other tasks should not do anything
	s.task.Id = "task2"
	s.NoError(s.task.Insert())
	n, err = s.t.taskFirstFailureInVersion(&s.subs[2])
	s.NoError(err)
	s.Nil(n)

	// subsequent runs with other tasks in other builds should not do anything
	s.task.BuildId = "test2"
	s.task.BuildVariant = "test2"
	s.NoError(db.Update(task.Collection, bson.M{"_id": s.task.Id}, &s.task))
	n, err = s.t.taskFirstFailureInVersion(&s.subs[2])
	s.NoError(err)
	s.Nil(n)

	// subsequent runs with other tasks in other versions should still generate
	s.task.Version = "test2"
	s.NoError(db.Update(task.Collection, bson.M{"_id": s.task.Id}, &s.task))
	n, err = s.t.taskFirstFailureInVersion(&s.subs[2])
	s.NoError(err)
	s.NotNil(n)
}

func (s *taskSuite) TestFirstFailureInBuild() {
	s.data.Status = evergreen.TaskFailed
	s.task.Status = evergreen.TaskFailed
	s.NoError(db.Update(task.Collection, bson.M{"_id": s.task.Id}, &s.task))

	n, err := s.t.taskFirstFailureInBuild(&s.subs[2])
	s.NoError(err)
	s.NotNil(n)

	// rerun that fails should not do anything
	n, err = s.t.taskFirstFailureInBuild(&s.subs[2])
	s.NoError(err)
	s.Nil(n)

	// subsequent runs with other tasks should not do anything
	s.task.Id = "task2"
	s.NoError(s.task.Insert())
	n, err = s.t.taskFirstFailureInBuild(&s.subs[2])
	s.NoError(err)
	s.Nil(n)

	// subsequent runs with other tasks in other builds should generate
	s.task.BuildId = "test2"
	s.task.BuildVariant = "test2"
	s.NoError(db.Update(task.Collection, bson.M{"_id": s.task.Id}, &s.task))
	n, err = s.t.taskFirstFailureInBuild(&s.subs[2])
	s.NoError(err)
	s.NotNil(n)

	// subsequent runs with other tasks in other versions should generate
	s.task.Version = "test2"
	s.NoError(db.Update(task.Collection, bson.M{"_id": s.task.Id}, &s.task))
	n, err = s.t.taskFirstFailureInBuild(&s.subs[2])
	s.NoError(err)
	s.NotNil(n)
}

func (s *taskSuite) TestFirstFailureInVersionWithName() {
	s.data.Status = evergreen.TaskFailed
	s.task.Status = evergreen.TaskFailed
	s.NoError(db.Update(task.Collection, bson.M{"_id": s.task.Id}, &s.task))

	n, err := s.t.taskFirstFailureInVersionWithName(&s.subs[2])
	s.NoError(err)
	s.NotNil(n)

	// rerun that fails should not do anything
	n, err = s.t.taskFirstFailureInVersionWithName(&s.subs[2])
	s.NoError(err)
	s.Nil(n)

	// subsequent runs with other tasks should not do anything
	s.task.Id = "task2"
	s.NoError(s.task.Insert())
	n, err = s.t.taskFirstFailureInVersionWithName(&s.subs[2])
	s.NoError(err)
	s.Nil(n)

	// subsequent runs with other tasks in other builds should not generate
	s.task.BuildId = "test2"
	s.task.BuildVariant = "test2"
	s.NoError(db.Update(task.Collection, bson.M{"_id": s.task.Id}, &s.task))
	n, err = s.t.taskFirstFailureInVersionWithName(&s.subs[2])
	s.NoError(err)
	s.Nil(n)

	// subsequent runs in other versions should generate
	s.task.Version = "test2"
	s.NoError(db.Update(task.Collection, bson.M{"_id": s.task.Id}, &s.task))
	n, err = s.t.taskFirstFailureInVersionWithName(&s.subs[2])
	s.NoError(err)
	s.NotNil(n)
}

func (s *taskSuite) TestRegression() {
	s.data.Status = evergreen.TaskFailed
	s.task.Status = evergreen.TaskFailed
	s.task.RevisionOrderNumber = 0
	s.NoError(db.Update(task.Collection, bson.M{"_id": s.task.Id}, &s.task))

	// brand new task fails should generate
	s.task.RevisionOrderNumber = 1
	s.task.Id = "task1"
	s.NoError(s.task.Insert())
	n, err := s.t.taskRegression(&s.subs[2])
	s.NoError(err)
	s.NotNil(n)

	// next fail shouldn't generate
	s.task.RevisionOrderNumber = 2
	s.task.Id = "test2"
	s.NoError(s.task.Insert())

	n, err = s.t.taskRegression(&s.subs[2])
	s.NoError(err)
	s.Nil(n)

	// successful task shouldn't generate
	s.task.Id = "test3"
	s.task.Version = "test3"
	s.task.BuildId = "test3"
	s.task.RevisionOrderNumber = 3
	s.task.Status = evergreen.TaskSucceeded
	s.data.Status = evergreen.TaskSucceeded
	s.NoError(s.task.Insert())

	n, err = s.t.taskRegression(&s.subs[2])
	s.NoError(err)
	s.Nil(n)

	// formerly succeeding task should generate
	s.task.Id = "test4"
	s.task.Version = "test4"
	s.task.BuildId = "test4"
	s.task.RevisionOrderNumber = 4
	s.task.Status = evergreen.TaskFailed
	s.data.Status = evergreen.TaskFailed
	s.NoError(s.task.Insert())

	n, err = s.t.taskRegression(&s.subs[2])
	s.NoError(err)
	s.NotNil(n)

	// Don't renotify if it's recent
	s.task.Id = "test5"
	s.task.Version = "test5"
	s.task.BuildId = "test5"
	s.task.RevisionOrderNumber = 5
	s.NoError(s.task.Insert())
	n, err = s.t.taskRegression(&s.subs[2])
	s.NoError(err)
	s.Nil(n)

	// already failing task should renotify if the task failed more than
	// 2 days ago
	oldFinishTime := time.Now().Add(-3 * 24 * time.Hour)
	s.NoError(db.Update(task.Collection, bson.M{"_id": "test4"}, bson.M{
		"$set": bson.M{
			"finish_time": oldFinishTime,
		},
	}))
	s.task.Id = "test6"
	s.task.Version = "test6"
	s.task.BuildId = "test6"
	s.task.RevisionOrderNumber = 6
	s.NoError(s.task.Insert())

	n, err = s.t.taskRegression(&s.subs[2])
	s.NoError(err)
	s.NotNil(n)
	s.NoError(db.Update(task.Collection, bson.M{"_id": s.task.Id}, &s.task))

	// if regression was trigged after an older success, we should generate
	s.task.Id = "test7"
	s.task.Version = "test7"
	s.task.BuildId = "test7"
	s.task.RevisionOrderNumber = 7
	s.task.Status = evergreen.TaskSucceeded
	s.NoError(s.task.Insert())
	s.task.Id = "test8"
	s.task.Version = "test8"
	s.task.BuildId = "test8"
	s.task.RevisionOrderNumber = 8
	s.task.Status = evergreen.TaskFailed
	s.NoError(s.task.Insert())
	n, err = s.t.taskRegression(&s.subs[2])
	s.NoError(err)
	s.NotNil(n)

	// suppose we reran task test4, it shouldn't generate because we already
	// alerted on it
	task4 := &task.Task{}
	s.NoError(db.FindOneQ(task.Collection, db.Query(bson.M{"_id": "test4"}), task4))
	s.NotZero(*task4)
	task4.Execution = 1
	s.task = *task4
	n, err = s.t.taskRegression(&s.subs[2])
	s.NoError(err)
	s.Nil(n)
}

func (s *taskSuite) makeTask(n int, taskStatus string) {
	s.task.Id = fmt.Sprintf("task_%d", n)
	s.task.Version = fmt.Sprintf("version_%d", n)
	s.task.BuildId = fmt.Sprintf("build_id_%d", n)
	s.task.RevisionOrderNumber = n
	s.task.Status = taskStatus
	s.data.Status = taskStatus
	s.event.ResourceId = s.task.Id
	s.NoError(s.task.Insert())
	v := version.Version{
		Id: s.task.Version,
	}
	s.NoError(v.Insert())
}

func (s *taskSuite) makeTest(n, execution int, testName, testStatus string) {
	if len(testName) == 0 {
		testName = "test_0"
	}
	results := testresult.TestResult{
		ID:        bson.NewObjectId(),
		TestFile:  testName,
		TaskID:    s.task.Id,
		Execution: execution,
		Status:    testStatus,
	}
	s.NoError(results.Insert())
}

func (s *taskSuite) tryDoubleTrigger(shouldGenerate bool) {
	s.t = s.makeTaskTriggers(s.task.Id, s.task.Execution)
	n, err := s.t.taskRegressionByTest(&s.subs[2])
	s.NoError(err)
	msg := fmt.Sprintf("expected nil notification; got '%s'", s.task.Id)
	if shouldGenerate {
		msg = "expected non nil notification"
	}
	s.Equal(shouldGenerate, n != nil, msg)

	// triggering the notification again should not generate anything
	n, err = s.t.taskRegressionByTest(&s.subs[2])
	s.NoError(err)
	s.Nil(n)
}

func (s *taskSuite) TestRegressionByTestSimpleRegression() {
	s.NoError(db.ClearCollections(task.Collection, testresult.Collection))

	// brand new test fails should generate
	s.makeTask(1, evergreen.TaskFailed)
	s.makeTest(1, 0, "", evergreen.TestFailedStatus)
	s.tryDoubleTrigger(true)

	// next fail with same test shouldn't generate
	s.makeTask(2, evergreen.TaskFailed)
	s.makeTest(2, 0, "", evergreen.TestFailedStatus)
	s.tryDoubleTrigger(false)

	// but if we add a new failed test, it should notify
	s.makeTask(3, evergreen.TaskFailed)
	s.makeTest(3, 0, "test_1", evergreen.TestFailedStatus)
	s.makeTest(3, 0, "", evergreen.TestFailedStatus)
	s.tryDoubleTrigger(true)

	// transition to failure
	s.makeTask(4, evergreen.TaskSucceeded)
	s.makeTest(4, 0, "", evergreen.TestSucceededStatus)
	s.tryDoubleTrigger(false)

	s.makeTask(5, evergreen.TaskFailed)
	s.makeTest(5, 0, "test_1", evergreen.TestFailedStatus)
	s.tryDoubleTrigger(true)

	// transition to system failure
	s.makeTask(6, evergreen.TaskSucceeded)
	s.makeTest(6, 0, "", evergreen.TestSucceededStatus)
	s.tryDoubleTrigger(false)

	s.makeTask(7, evergreen.TaskSystemFailed)
	s.makeTest(7, 0, "", evergreen.TestFailedStatus)
	s.tryDoubleTrigger(true)

	// Transition from system failure to failure
	s.makeTask(8, evergreen.TaskSystemFailed)
	s.makeTest(8, 0, "", evergreen.TestFailedStatus)
	s.tryDoubleTrigger(true)

	// system fail with no tests
	s.makeTask(9, evergreen.TaskSystemFailed)
	s.tryDoubleTrigger(true)
}

func (s *taskSuite) TestRegressionByTestWithNonAlertingStatuses() {
	s.NoError(db.ClearCollections(task.Collection, testresult.Collection))

	// brand new task that succeeds should not generate
	s.makeTask(10, evergreen.TaskSucceeded)
	s.makeTest(11, 0, "", evergreen.TestSucceededStatus)
	s.tryDoubleTrigger(false)

	// even after a failed task
	s.makeTask(12, evergreen.TaskFailed)
	s.makeTest(12, 0, "", evergreen.TestFailedStatus)

	s.makeTask(13, evergreen.TaskSucceeded)
	s.makeTest(13, 0, "", evergreen.TestSucceededStatus)
	s.tryDoubleTrigger(false)
}

func (s *taskSuite) TestRegressionByTestWithTestChanges() {
	s.NoError(db.ClearCollections(task.Collection, testresult.Collection))

	// given a task with a failing test, and a succeeding one...
	s.makeTask(14, evergreen.TaskFailed)
	s.makeTest(14, 0, "", evergreen.TestFailedStatus)
	s.makeTest(14, 0, "test_1", evergreen.TestSucceededStatus)
	s.tryDoubleTrigger(true)

	// Remove the successful test, but leave the failing one. Since we
	// already notified, this should not generate
	// failed test
	s.makeTask(15, evergreen.TaskFailed)
	s.makeTest(15, 0, "", evergreen.TestFailedStatus)
	s.tryDoubleTrigger(false)

	// add some successful tests, this should not notify
	s.makeTask(16, evergreen.TaskFailed)
	s.makeTest(16, 0, "", evergreen.TestFailedStatus)
	s.makeTest(16, 0, "test_1", evergreen.TestSucceededStatus)
	s.makeTest(16, 0, "test_2", evergreen.TestSucceededStatus)
	s.tryDoubleTrigger(false)
}

func (s *taskSuite) TestRegressionByTestWithReruns() {
	s.NoError(db.ClearCollections(task.Collection, testresult.Collection))

	// insert a couple of successful tasks
	s.makeTask(17, evergreen.TaskSucceeded)
	s.makeTest(17, 0, "", evergreen.TestSucceededStatus)

	s.makeTask(18, evergreen.TaskSucceeded)
	s.makeTest(18, 0, "", evergreen.TestSucceededStatus)

	task18 := s.task

	s.makeTask(19, evergreen.TaskSucceeded)
	s.makeTest(19, 0, "", evergreen.TestSucceededStatus)

	// now simulate a rerun of task18 failing
	s.task = task18
	s.NoError(s.task.Archive())
	s.task.Status = evergreen.TaskFailed
	s.task.Execution = 1
	s.event.ResourceId = s.task.Id
	s.data.Status = s.task.Status
	s.NoError(db.Update(task.Collection, bson.M{"_id": s.task.Id}, &s.task))

	s.makeTest(18, 1, "", evergreen.TestFailedStatus)
	s.tryDoubleTrigger(true)

	// make it fail again; it shouldn't generate
	s.NoError(s.task.Archive())
	s.task.Status = evergreen.TaskFailed
	s.task.Execution = 2
	s.event.ResourceId = s.task.Id
	s.NoError(db.Update(task.Collection, bson.M{"_id": s.task.Id}, &s.task))
	s.makeTest(18, 2, "", evergreen.TestFailedStatus)
	s.tryDoubleTrigger(false)

	// make it system fail this time; it should generate
	s.NoError(s.task.Archive())
	s.task.Status = evergreen.TaskSystemFailed
	s.task.Execution = 3
	s.data.Status = s.task.Status
	s.NoError(db.Update(task.Collection, bson.M{"_id": s.task.Id}, &s.task))
	s.tryDoubleTrigger(true)

	// but not on the repeat run
	s.NoError(s.task.Archive())
	s.task.Status = evergreen.TaskSystemFailed
	s.task.Execution = 4
	s.NoError(db.Update(task.Collection, bson.M{"_id": s.task.Id}, &s.task))
	s.tryDoubleTrigger(false)
}

func (s *taskSuite) TestRegressionByTestWithTestsWithoutTasks() {
	s.NoError(db.ClearCollections(task.Collection, testresult.Collection))

	// no tests, but system fail should generate
	s.makeTask(20, evergreen.TaskSystemFailed)
	s.tryDoubleTrigger(true)

	// but not in subsequent task
	s.makeTask(21, evergreen.TaskSystemFailed)
	s.tryDoubleTrigger(false)

	// add a test, it should alert even if the task status is the same
	s.makeTask(22, evergreen.TaskSystemFailed)
	s.makeTest(22, 0, "", evergreen.TestFailedStatus)
	s.tryDoubleTrigger(true)

	// TaskFailed with no tests should generate
	s.makeTask(23, evergreen.TaskFailed)
	s.tryDoubleTrigger(true)

	// but not in a subsequent task
	s.makeTask(24, evergreen.TaskFailed)
	s.tryDoubleTrigger(false)

	// try same error status, but now with tests
	s.makeTask(25, evergreen.TaskFailed)
	s.makeTest(25, 0, "", evergreen.TestFailedStatus)
	s.tryDoubleTrigger(true)
}

func (s *taskSuite) TestRegressionByTestWithDuplicateTestNames() {
	s.NoError(db.ClearCollections(task.Collection, testresult.Collection))

	s.makeTask(26, evergreen.TaskFailed)
	s.makeTest(26, 0, "", evergreen.TestFailedStatus)
	s.makeTest(26, 0, "", evergreen.TestSucceededStatus)
	s.tryDoubleTrigger(true)
}

func (s *taskSuite) makeTaskTriggers(id string, execution int) *taskTriggers {
	t := makeTaskTriggers()
	e := event.EventLogEntry{
		ResourceId: id,
		Data: &event.TaskEventData{
			Execution: execution,
		},
	}
	s.Require().NoError(t.Fetch(&e))
	return t.(*taskTriggers)
}

func TestIsTestRegression(t *testing.T) {
	assert := assert.New(t)

	assert.True(isTestStatusRegression(evergreen.TestSkippedStatus, evergreen.TestFailedStatus))
	assert.False(isTestStatusRegression(evergreen.TestSkippedStatus, evergreen.TestSilentlyFailedStatus))
	assert.False(isTestStatusRegression(evergreen.TestSkippedStatus, evergreen.TestSkippedStatus))
	assert.False(isTestStatusRegression(evergreen.TestSkippedStatus, evergreen.TestSucceededStatus))

	assert.False(isTestStatusRegression(evergreen.TestFailedStatus, evergreen.TestFailedStatus))
	assert.False(isTestStatusRegression(evergreen.TestFailedStatus, evergreen.TestSilentlyFailedStatus))
	assert.False(isTestStatusRegression(evergreen.TestFailedStatus, evergreen.TestSkippedStatus))
	assert.False(isTestStatusRegression(evergreen.TestFailedStatus, evergreen.TestSucceededStatus))

	assert.True(isTestStatusRegression(evergreen.TestSucceededStatus, evergreen.TestFailedStatus))
	assert.False(isTestStatusRegression(evergreen.TestSucceededStatus, evergreen.TestSilentlyFailedStatus))
	assert.False(isTestStatusRegression(evergreen.TestSucceededStatus, evergreen.TestSkippedStatus))
	assert.False(isTestStatusRegression(evergreen.TestSucceededStatus, evergreen.TestSucceededStatus))

	assert.True(isTestStatusRegression(evergreen.TestSilentlyFailedStatus, evergreen.TestFailedStatus))
	assert.False(isTestStatusRegression(evergreen.TestSilentlyFailedStatus, evergreen.TestSilentlyFailedStatus))
	assert.False(isTestStatusRegression(evergreen.TestSilentlyFailedStatus, evergreen.TestSkippedStatus))
	assert.False(isTestStatusRegression(evergreen.TestSilentlyFailedStatus, evergreen.TestSucceededStatus))
}

func TestIsTaskRegression(t *testing.T) {
	assert := assert.New(t)

	assert.False(isTaskStatusRegression(evergreen.TaskSucceeded, evergreen.TaskSucceeded))
	assert.True(isTaskStatusRegression(evergreen.TaskSucceeded, evergreen.TaskSystemFailed))
	assert.True(isTaskStatusRegression(evergreen.TaskSucceeded, evergreen.TaskFailed))
	assert.True(isTaskStatusRegression(evergreen.TaskSucceeded, evergreen.TaskTestTimedOut))

	assert.False(isTaskStatusRegression(evergreen.TaskSystemFailed, evergreen.TaskSucceeded))
	assert.False(isTaskStatusRegression(evergreen.TaskSystemFailed, evergreen.TaskSystemFailed))
	assert.True(isTaskStatusRegression(evergreen.TaskSystemFailed, evergreen.TaskFailed))
	assert.True(isTaskStatusRegression(evergreen.TaskSystemFailed, evergreen.TaskTestTimedOut))

	assert.False(isTaskStatusRegression(evergreen.TaskFailed, evergreen.TaskSucceeded))
	assert.True(isTaskStatusRegression(evergreen.TaskFailed, evergreen.TaskSystemFailed))
	assert.False(isTaskStatusRegression(evergreen.TaskFailed, evergreen.TaskFailed))
	assert.True(isTaskStatusRegression(evergreen.TaskFailed, evergreen.TaskTestTimedOut))
}

func TestMapTestResultsByTestFile(t *testing.T) {
	assert := assert.New(t)

	taskDoc := task.Task{}

	statuses := []string{evergreen.TestSucceededStatus, evergreen.TestFailedStatus,
		evergreen.TestSilentlyFailedStatus, evergreen.TestSkippedStatus}

	for i := range statuses {
		first := evergreen.TestFailedStatus
		second := statuses[i]
		if rand.Intn(2) == 0 {
			first = statuses[i]
			second = evergreen.TestFailedStatus
		}
		taskDoc.LocalTestResults = append(taskDoc.LocalTestResults,
			task.TestResult{
				TestFile: fmt.Sprintf("file%d", i),
				Status:   first,
			},
			task.TestResult{
				TestFile: fmt.Sprintf("file%d", i),
				Status:   second,
			},
		)
	}

	m := mapTestResultsByTestFile(&taskDoc)
	assert.Len(m, 4)

	for _, v := range m {
		assert.Equal(evergreen.TestFailedStatus, v.Status)
	}
}

func (s *taskSuite) TestTaskExceedsTime() {
	now := time.Now()
	// task that exceeds time should generate
	s.t.event = &event.EventLogEntry{
		EventType: event.TaskFinished,
	}
	s.t.data.Status = evergreen.TaskSucceeded
	s.NoError(db.Update(task.Collection, bson.M{"_id": s.task.Id}, &s.task))
	n, err := s.t.taskExceedsDuration(&s.subs[3])
	s.NoError(err)
	s.NotNil(n)

	// task that does not exceed should not generate
	s.task = task.Task{
		Id:         "test",
		StartTime:  now,
		FinishTime: now.Add(1 * time.Minute),
	}
	s.NoError(db.Update(task.Collection, bson.M{"_id": s.task.Id}, &s.task))
	n, err = s.t.taskExceedsDuration(&s.subs[3])
	s.NoError(err)
	s.Nil(n)

	// unfinished task should not generate
	s.event.EventType = event.TaskStarted
	n, err = s.t.taskExceedsDuration(&s.subs[3])
	s.NoError(err)
	s.Nil(n)
}

func (s *taskSuite) TestTaskRuntimeChange() {
	// no previous task should not generate
	s.t.event = &event.EventLogEntry{
		EventType: event.TaskFinished,
	}
	n, err := s.t.taskRuntimeChange(&s.subs[4])
	s.NoError(err)
	s.Nil(n)

	// task that exceeds threshold should generate
	lastGreen := task.Task{
		Id:                  "test1",
		BuildVariant:        "test_build_variant",
		DistroId:            "test_distro_id",
		Project:             "test_project",
		DisplayName:         "test-display-name",
		StartTime:           s.task.StartTime.Add(-time.Hour),
		RevisionOrderNumber: -1,
		Status:              evergreen.TaskSucceeded,
	}
	lastGreen.FinishTime = lastGreen.StartTime.Add(10 * time.Minute)
	s.NoError(lastGreen.Insert())
	n, err = s.t.taskRuntimeChange(&s.subs[4])
	s.NoError(err)
	s.NotNil(n)

	// task that does not exceed threshold should not generate
	s.task.FinishTime = s.task.StartTime.Add(13 * time.Minute)
	n, err = s.t.taskRuntimeChange(&s.subs[4])
	s.NoError(err)
	s.Nil(n)

	// task that finished too quickly should generate
	s.task.FinishTime = s.task.StartTime.Add(2 * time.Minute)
	n, err = s.t.taskRuntimeChange(&s.subs[4])
	s.NoError(err)
	s.NotNil(n)
}

<<<<<<< HEAD
func (s *taskSuite) TestProjectTrigger() {
=======
func (s *taskSuite) TestBuildBreak() {
>>>>>>> d0e6f7f2
	lastGreen := task.Task{
		Id:                  "test1",
		BuildVariant:        "test_build_variant",
		DistroId:            "test_distro_id",
		Project:             "test_project",
		DisplayName:         "test-display-name",
<<<<<<< HEAD
		StartTime:           s.task.StartTime.Add(-time.Hour),
		RevisionOrderNumber: -1,
		Status:              evergreen.TaskSucceeded,
	}
	lastGreen.FinishTime = lastGreen.StartTime.Add(10 * time.Minute)
	s.NoError(lastGreen.Insert())

	n, err := NotificationsFromEvent(&s.event)
	s.NoError(err)
	s.Len(n, 3)
=======
		RevisionOrderNumber: -1,
		Status:              evergreen.TaskSucceeded,
	}
	s.NoError(lastGreen.Insert())

	// successful task should not trigger
	s.task.Status = evergreen.TaskSucceeded
	n, err := s.t.buildBreak(&s.subs[5])
	s.NoError(err)
	s.Nil(n)

	// task regression should trigger
	s.task.Status = evergreen.TaskFailed
	n, err = s.t.buildBreak(&s.subs[5])
	s.NoError(err)
	s.NotNil(n)

	// another regression in the same version should not trigger
	n, err = s.t.buildBreak(&s.subs[5])
	s.NoError(err)
	s.Nil(n)
>>>>>>> d0e6f7f2
}<|MERGE_RESOLUTION|>--- conflicted
+++ resolved
@@ -170,7 +170,6 @@
 				event.TaskPercentChangeKey: "50",
 			},
 		},
-<<<<<<< HEAD
 		{
 			ID:      bson.NewObjectId().Hex(),
 			Type:    event.ResourceTypeTask,
@@ -201,12 +200,10 @@
 				event.TaskPercentChangeKey: "10",
 			},
 		},
-=======
 		event.NewBuildBreakSubscriptionByOwner("me", event.Subscriber{
 			Type:   event.JIRACommentSubscriberType,
 			Target: "A-3",
 		}),
->>>>>>> d0e6f7f2
 	}
 
 	for i := range s.subs {
@@ -897,18 +894,13 @@
 	s.NotNil(n)
 }
 
-<<<<<<< HEAD
 func (s *taskSuite) TestProjectTrigger() {
-=======
-func (s *taskSuite) TestBuildBreak() {
->>>>>>> d0e6f7f2
 	lastGreen := task.Task{
 		Id:                  "test1",
 		BuildVariant:        "test_build_variant",
 		DistroId:            "test_distro_id",
 		Project:             "test_project",
 		DisplayName:         "test-display-name",
-<<<<<<< HEAD
 		StartTime:           s.task.StartTime.Add(-time.Hour),
 		RevisionOrderNumber: -1,
 		Status:              evergreen.TaskSucceeded,
@@ -919,7 +911,16 @@
 	n, err := NotificationsFromEvent(&s.event)
 	s.NoError(err)
 	s.Len(n, 3)
-=======
+}
+
+func (s *taskSuite) TestBuildBreak() {
+	lastGreen := task.Task{
+		Id:           "test1",
+		BuildVariant: "test_build_variant",
+		DistroId:     "test_distro_id",
+		Project:      "test_project",
+		DisplayName:  "test-display-name",
+
 		RevisionOrderNumber: -1,
 		Status:              evergreen.TaskSucceeded,
 	}
@@ -941,5 +942,4 @@
 	n, err = s.t.buildBreak(&s.subs[5])
 	s.NoError(err)
 	s.Nil(n)
->>>>>>> d0e6f7f2
 }