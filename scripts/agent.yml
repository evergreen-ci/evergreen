command_type: test
stepback: false


task_groups:
  - name: my_group
    max_hosts: 1
    setup_group:
    - command: shell.exec
      params:
        script: |
          set -o verbose
          set -o errexit
          echo "setup_group"
    teardown_group:
    - command: shell.exec
      params:
        script: |
          set -o verbose
          set -o errexit
          echo "teardown_group"
    setup_task:
    - command: shell.exec
      params:
        script: |
          set -o verbose
          set -o errexit
          echo "setup_task"
    teardown_task:
    - command: shell.exec
      params:
        script: |
          set -o verbose
          set -o errexit
          echo "teardown_task"
    tasks:
      - first_task_in_task_group
      - second_task_in_task_group
      - test
      - third_task_in_task_group
      - fourth_task_in_task_group

tasks:
  - name: first_task_in_task_group
    commands:
      - command: shell.exec
        params:
          script: |
            set -o verbose
            set -o errexit
            echo "first"
  - name: second_task_in_task_group
    commands:
      - command: shell.exec
        params:
          script: |
            set -o verbose
            set -o errexit
            echo "second"
  - name: third_task_in_task_group
    commands:
      - command: shell.exec
        params:
          script: |
            set -o verbose
            set -o errexit
            echo "third"
  - name: fourth_task_in_task_group
    commands:
      - command: shell.exec
        params:
          script: |
            set -o verbose
            set -o errexit
            echo "fourth"
  - name: test
    commands:
      - command: git.get_project
        params:
          directory: src
          token: "token foo"
      - command: shell.exec
        params:
          script: |
            set -o verbose
            set -o errexit
            echo "hi"

            # files to archive.targz_pack
            mkdir archive
            touch archive/a_to_archive
            touch archive/b_to_archive

            # file to s3.put
            mkdir upload
            echo ${task_name} > upload/s3
      - command: subprocess.exec
        params:
          working_dir: archive
          binary: /bin/bash
          args:
            - "-c"
            - "touch foo"
      - command: subprocess.exec
        params:
          working_dir: archive
          command: "/usr/bin/touch bar"
      - command: archive.targz_pack
        params:
          target: "archive.tgz"
          source_dir: "archive"
          include:
            - "*_to_archive"
      - command: archive.targz_extract
        params:
          path: "archive.tgz"
          destination: "output"
      - command: archive.zip_pack
        params:
          target: "archive.zip"
          source_dir: "archive"
          include:
            - "*_to_archive"
      - command: archive.zip_extract
        params:
          path: "archive.zip"
          destination: "output"
      - command: archive.auto_extract
        params:
          path: "archive.zip"
          destination: "output"
      - command: archive.auto_extract
        params:
          path: "archive.tgz"
          destination: "output"
      - command: attach.results
        params:
          file_location: "src/agent/command/testdata/attach/plugin_attach_results.json"
      - command: attach.xunit_results
        params:
          file: "src/agent/command/testdata/xunit/junit_4.xml"
      - command: expansions.update
        params:
          foo: bar
      - command: gotest.parse_files
        params:
          files:
            - "src/agent/command/testdata/gotest/4_simple.log"
      - command: json.send
        params:
          name: "foo"
          file: "src/agent/command/testdata/attach/plugin_attach_results.json"
      - command: json.get_history
        params:
          task: ${task_name}
          file: "foo.json"
          name: "foo"
      - command: keyval.inc
        params:
          key: "test"
          destination: "test_num"
      - command: manifest.load
      - command: s3.put
        params:
          aws_key: ${aws_key}
          aws_secret: ${aws_secret}
          local_file: upload/s3
          remote_file: evergreen/smoke/${build_id}-${build_variant}/evergreen-${task_name}-${revision}
          bucket: mciuploads
          optional: "true"
          content_type: text/html
          permissions: public-read
      - command: s3.put
        params:
          aws_key: ${aws_key}
          aws_secret: ${aws_secret}
          local_file: upload/s3
          remote_file: evergreen/smoke/${build_id}-${build_variant}/evergreen-${task_name}-${revision}
          bucket: mciuploads
          optional: true
          content_type: text/html
          permissions: public-read
      - command: s3.get
        params:
          aws_key: ${aws_key}
          aws_secret: ${aws_secret}
          remote_file: evergreen/smoke/${build_id}-${build_variant}/evergreen-${task_name}-${revision}
          bucket: mciuploads
          local_file: upload/s3-get
      - command: s3Copy.copy
        params:
          aws_key: ${aws_key}
          aws_secret: ${aws_secret}
          s3_copy_files:
              - {'source': {'path': 'evergreen/smoke/${build_id}-${build_variant}/evergreen-${task_name}-${revision}', 'bucket': 'mciuploads'},
                'destination': {'path': 'evergreen/smoke/${build_id}-${build_variant}/evergreen-${task_name}-${revision}-copy', 'bucket': 'mciuploads'}}
              - {'source': {'path': 'evergreen/smoke/${build_id}-${build_variant}/evergreen-${task_name}-${revision}-2', 'bucket': 'mciuploads'},
                'destination': {'path': 'evergreen/smoke/${build_id}-${build_variant}/evergreen-${task_name}-${revision}-copy-2', 'bucket': 'mciuploads'}}
<<<<<<< HEAD
=======
              - {'source': {'path': 'evergreen/smoke/${build_id}-${build_variant}/evergreen-${task_name}-${revision}-2', 'bucket': 'mciuploads'},
                'destination': {'path': 'evergreen/smoke/${build_id}-${build_variant}/evergreen-${task_name}-${revision}-copy-2', 'bucket': 'mciuploads'}}   
              - {'source': {'path': 'evergreen/smoke/${build_id}-${build_variant}/evergreen-${task_name}-${revision}-3', 'bucket': 'mciuploads'},
                'destination': {'path': 'evergreen/smoke/${build_id}-${build_variant}/evergreen-${task_name}-${revision}-copy-3', 'bucket': 'mciuploads'}}          
>>>>>>> 1e78e1f4

buildvariants:
  - name: localhost
    display_name: localhost
    run_on:
      - localhost
    tasks:
      - name: my_group<|MERGE_RESOLUTION|>--- conflicted
+++ resolved
@@ -196,14 +196,6 @@
                 'destination': {'path': 'evergreen/smoke/${build_id}-${build_variant}/evergreen-${task_name}-${revision}-copy', 'bucket': 'mciuploads'}}
               - {'source': {'path': 'evergreen/smoke/${build_id}-${build_variant}/evergreen-${task_name}-${revision}-2', 'bucket': 'mciuploads'},
                 'destination': {'path': 'evergreen/smoke/${build_id}-${build_variant}/evergreen-${task_name}-${revision}-copy-2', 'bucket': 'mciuploads'}}
-<<<<<<< HEAD
-=======
-              - {'source': {'path': 'evergreen/smoke/${build_id}-${build_variant}/evergreen-${task_name}-${revision}-2', 'bucket': 'mciuploads'},
-                'destination': {'path': 'evergreen/smoke/${build_id}-${build_variant}/evergreen-${task_name}-${revision}-copy-2', 'bucket': 'mciuploads'}}   
-              - {'source': {'path': 'evergreen/smoke/${build_id}-${build_variant}/evergreen-${task_name}-${revision}-3', 'bucket': 'mciuploads'},
-                'destination': {'path': 'evergreen/smoke/${build_id}-${build_variant}/evergreen-${task_name}-${revision}-copy-3', 'bucket': 'mciuploads'}}          
->>>>>>> 1e78e1f4
-
 buildvariants:
   - name: localhost
     display_name: localhost
