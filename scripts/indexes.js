//======alertrecord======//
db.alertrecord.ensureIndex({ "host_id" : 1 })
db.alertrecord.ensureIndex({ "version_id" : 1, "type" : 1 })
db.alertrecord.ensureIndex({ "type" : 1, "version_id" : 1 })

//======artifact_files======//
db.artifact_files.ensureIndex({ "task" : 1 })
db.artifact_files.ensureIndex({ "build" : 1 })

//======builds======//
db.builds.ensureIndex({ "build_variant" : 1, "status" : 1, "order" : 1 })
db.builds.ensureIndex({ "start_time" : 1 })
db.builds.ensureIndex({ "finished" : 1 })
db.builds.ensureIndex({ "gitspec" : 1 })
db.builds.ensureIndex({ "version" : 1 })
db.builds.ensureIndex({ "branch" : 1, "r" : 1, "order" : 1 })

//======patch files====//
db.patchfiles.files.ensureIndex({"filename":1})

//======event_log======//
db.event_log.ensureIndex({ "r_id" : 1, "data.r_type" : 1, "ts" : 1 })
<<<<<<< HEAD
db.event_log.ensureIndex({ "r_id" : 1, "r_type" : 1, "ts" : 1 })
=======
db.event_log.ensureIndex({ "data.guid" : 1}, { sparse: true })
>>>>>>> 2c282735

//======hosts======//
db.hosts.ensureIndex({ "status": 1 })
db.hosts.ensureIndex({ "started_by" : 1, "status" : 1 })
db.hosts.ensureIndex({ "running_task" : 1, "status" : 1 })
db.hosts.ensureIndex({ "host_type" : 1, "_id" : 1 })
db.hosts.ensureIndex({ "branch" : 1, "create_time" : 1 })
db.hosts.ensureIndex({ "version" : 1 })
db.hosts.ensureIndex({ "author" : 1 })
db.hosts.ensureIndex({ "distro._id" : 1, "status" : 1 })
db.hosts.ensureIndex({ "status" : 1, "create_time": 1, "termination_time" : 1, "provider": 1 })
db.hosts.ensureIndex({ "running_task": 1}, {sparse: true, unique: true})

//======pushes======//
db.pushes.ensureIndex({ "status" : 1, "location" : 1, "order" : 1 })

//======patches======//
db.patches.ensureIndex({ "branch" : 1, "create_time" : 1 })
db.patches.ensureIndex({ "version" : 1 })
db.patches.ensureIndex({ "author" : 1, "create_time" : 1 })
db.patches.ensureIndex({ "github_patch_data.pr_number" : 1, "github_patch_data.base_repo" : 1,"github_patch_data.base_owner" : 1, "create_time" : 1 }, { "sparse": true })

//======project_ref======//
db.project_ref.ensureIndex({ "identifier" : 1 })
db.project_ref.ensureIndex({ "owner" : 1, "repo" : 1 })

//======spawn_requests======//
db.spawn_requests.ensureIndex({ "host" : 1 })
db.spawn_requests.ensureIndex({ "user" : 1, "status" : 1 })

//======task_bk======//
db.task_bk.ensureIndex({ "branch" : 1, "build_variant" : 1, "name" : 1 })

//======task_event_log======//
db.task_event_log.ensureIndex({ "r_id" : 1, "data.r_type" : 1, "ts" : 1 })
db.task_event_log.ensureIndex({ "r_id" : 1, "r_type" : 1, "ts" : 1 })
db.task_event_log.createIndexes({"ts": 1}, {background: true, expireAfterSeconds: 60*60*24*30*6}) // (6 months)

//======tasks======//
db.tasks.ensureIndex({ "build_variant" : 1, "display_name" : 1, "order" : 1 })
db.tasks.ensureIndex({ "gitspec" : 1, "build_variant" : 1, "display_name" : 1 })
db.tasks.ensureIndex({ "status" : 1, "build_variant" : 1, "order" : 1 })
db.tasks.ensureIndex({ "build_variant" : 1, "display_name" : 1, "status" : 1, "order" : 1 })
db.tasks.ensureIndex({ "branch":1, "build_variant":1, "display_name":1, "status":1, "r":1, "activated":1, "order":1})
db.tasks.ensureIndex({ "activated" : 1, "status" : 1 })
db.tasks.ensureIndex({ "branch" : 1, "build_variant" : 1, "status" : 1, "finish_time" : 1 })
db.tasks.ensureIndex({ "build_id" : 1 })
db.tasks.ensureIndex({ "status" : 1, "finish_time" : 1 })
db.tasks.ensureIndex({ "version" : 1, "display_name" : 1 })
db.tasks.ensureIndex({ "order" : 1, "display_name" : 1 })
db.tasks.ensureIndex({ "status": 1, "start_time" : 1, "finish_time" : 1})
db.tasks.ensureIndex({ "branch": 1, "status": 1, "test_results.test_file" : 1, "test_results.status": 1}, {partialFilterExpression: {"branch": "mongodb-mongo-master"}})
db.tasks.ensureIndex({ "branch": 1, "r" : 1, "display_name" : 1})
db.tasks.ensureIndex({ "branch": 1, "r" : 1, "status" : 1})
db.tasks.ensureIndex({ "branch": 1, "r" : 1, "build_variant" : 1})
db.tasks.ensureIndex({ "finish_time": 1, "_id": 1})
db.tasks.ensureIndex({ "build_variant": 1, "branch" : 1, "order" : 1})
db.tasks.ensureIndex({ "execution_tasks": 1})

//======old_tasks======//
db.old_tasks.ensureIndex({ "branch": 1, "r" : 1, "display_name" : 1})
db.old_tasks.ensureIndex({ "branch": 1, "r" : 1, "status" : 1})
db.old_tasks.ensureIndex({ "branch": 1, "r" : 1, "build_variant" : 1})

//======versions======//
db.versions.ensureIndex({ "order" : 1 })
db.versions.ensureIndex({ "builds" : 1 })
db.versions.ensureIndex({ "identifier" : 1, "r" : 1, "order" : 1 })
db.versions.ensureIndex({ "branch" : 1, "gitspec" : 1 })
db.versions.ensureIndex({ "versions.build_variant_status.build_variant" : 1, "versions.build_variant_status.activated" : 1, "r": 1 })
db.versions.ensureIndex({ "create_time": 1, "r": 1  })

//======alerts=======//
db.alerts.ensureIndex({ "queue_status" : 1 })

//======test_logs=====//
db.test_logs.ensureIndex({ "execution" : 1, "name" : 1, "task" : 1 })

//======json======//
db.json.ensureIndex({ "task_id" : 1 })
db.json.ensureIndex({ "project_id" : 1, "tag" : 1 })
db.json.ensureIndex({ "name" : 1, "task_id" : 1 })
db.json.ensureIndex({ "version_id" : 1 })

//======testresults======//
db.testresults.ensureIndex({ "task_id" : 1, "task_execution" : 1 })

//======project_aliases======//
db.project_aliases.ensureIndex({ "project_id" : 1, "alias" : 1 })

//======patch_intents======//
db.patch_intents.ensureIndex({ "processed" : 1, "intent_type" : 1 })
db.patch_intents.ensureIndex({ "msg_id" : 1 }, { "unique" : true, "sparse": true })

//======github_hooks======//
db.github_hooks.ensureIndex({ "owner" : 1, "repo" : 1 }, { "unique": true })

//======subscriptions======//
db.subscriptions.ensureIndex({ "type": 1, "trigger" : 1, "selectors": 1})<|MERGE_RESOLUTION|>--- conflicted
+++ resolved
@@ -20,11 +20,8 @@
 
 //======event_log======//
 db.event_log.ensureIndex({ "r_id" : 1, "data.r_type" : 1, "ts" : 1 })
-<<<<<<< HEAD
 db.event_log.ensureIndex({ "r_id" : 1, "r_type" : 1, "ts" : 1 })
-=======
 db.event_log.ensureIndex({ "data.guid" : 1}, { sparse: true })
->>>>>>> 2c282735
 
 //======hosts======//
 db.hosts.ensureIndex({ "status": 1 })
