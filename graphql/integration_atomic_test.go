package graphql_test

// This test takes a specification and runs GraphQL queries, comparing the output of the query to what is expected.
// To add a new test:
// 1. Add a new directory in the tests directory. Name it after the query/mutation you are testing.
// 2. Add a data.json file to the dir you created. The data for your tests goes here. See tests/patchTasks/data.json for example.
// 3. (Optional) Add directory specific test setup within the directorySpecificTestSetup function.
// 4. (Optional) Add directory specific test cleanup within the directorySpecificTestCleanup function.
// 5. Add a results.json file to the dir you created. The results that your queries will be asserts against go here. See tests/patchTasks/results.json for example.
// 6. Create a queries dir in the dir you created. All the queries/mutations for your tests go in this dir.
// 7. That's all! Start testing.

import (
	"bytes"
	"context"
	"encoding/json"
	"fmt"
	"io/ioutil"
	"net/http"
	"path/filepath"
	"testing"
	"time"

	"github.com/evergreen-ci/evergreen"
	"github.com/evergreen-ci/evergreen/graphql"
	"github.com/evergreen-ci/evergreen/model"
	"github.com/evergreen-ci/evergreen/model/distro"
	"github.com/evergreen-ci/evergreen/model/host"
	"github.com/evergreen-ci/evergreen/model/user"
	"github.com/evergreen-ci/evergreen/service"
	"github.com/evergreen-ci/evergreen/testutil"
	"github.com/evergreen-ci/gimlet"
	"github.com/mongodb/grip"
	"github.com/stretchr/testify/assert"
	"github.com/stretchr/testify/require"
	"go.mongodb.org/mongo-driver/bson"
	"go.mongodb.org/mongo-driver/mongo"
)

type atomicGraphQLState struct {
	url         string
	apiUser     string
	apiKey      string
	directory   string
	taskLogDB   string
	taskLogColl string
	settings    *evergreen.Settings
}

func TestAtomicGQLQueries(t *testing.T) {
	settings := testutil.TestConfig()
	testutil.ConfigureIntegrationTest(t, settings, "TestAtomicGQLQueries")
	testDirectories, err := ioutil.ReadDir("tests")
	require.NoError(t, err)
	for _, dir := range testDirectories {
		state := setup(t, dir.Name(), settings)
		runTestsInDirectory(t, state)
	}
}

func setup(t *testing.T, directory string, settings *evergreen.Settings) atomicGraphQLState {
	const apiKey = "testapikey"
	const apiUser = "testuser"
	const slackUsername = "testslackuser"
	state := atomicGraphQLState{taskLogDB: model.TaskLogDB, taskLogColl: model.TaskLogCollection}
	server, err := service.CreateTestServer(settings, nil, true)
	require.NoError(t, err)
	env := evergreen.GetEnvironment()
	ctx := context.Background()
	require.NoError(t, env.DB().Drop(ctx))
	testUser := user.DBUser{
		Id:          apiUser,
		APIKey:      apiKey,
		Settings:    user.UserSettings{Timezone: "America/New_York", SlackUsername: slackUsername},
		SystemRoles: []string{"unrestrictedTaskAccess", "modify_host"},
		PubKeys: []user.PubKey{
			user.PubKey{Name: "z", Key: "zKey", CreatedAt: time.Time{}},
			user.PubKey{Name: "c", Key: "cKey", CreatedAt: time.Time{}},
			user.PubKey{Name: "d", Key: "dKey", CreatedAt: time.Time{}},
			user.PubKey{Name: "a", Key: "aKey", CreatedAt: time.Time{}},
			user.PubKey{Name: "b", Key: "bKey", CreatedAt: time.Time{}},
		}}
	require.NoError(t, testUser.Insert())
	modifyHostRole := gimlet.Role{
		ID:          "modify_host",
		Name:        "modify host",
		Scope:       "modify_host_scope",
		Permissions: map[string]int{"distro_hosts": 20},
	}
	_, err = env.DB().Collection("roles").InsertOne(ctx, modifyHostRole)
	require.NoError(t, err)

	modifyHostScope := gimlet.Scope{
		ID:        "modify_host_scope",
		Name:      "modify host scope",
		Type:      "distro",
		Resources: []string{"ubuntu1604-small", "ubuntu1604-large"},
	}
	_, err = env.DB().Collection("scopes").InsertOne(ctx, modifyHostScope)
	require.NoError(t, err)
	state.url = server.URL
	state.apiKey = apiKey
	state.apiUser = apiUser
	state.directory = directory
	state.settings = settings

	return state
}

type testsCases struct {
	Tests []test `json:"tests"`
}

func runTestsInDirectory(t *testing.T, state atomicGraphQLState) {
	dataFile, err := ioutil.ReadFile(filepath.Join("tests", state.directory, "data.json"))
	require.NoError(t, err)

	resultsFile, err := ioutil.ReadFile(filepath.Join("tests", state.directory, "results.json"))
	require.NoError(t, err)

	var testData map[string]json.RawMessage
	err = json.Unmarshal(dataFile, &testData)
	require.NoError(t, err)

	var tests testsCases
	err = json.Unmarshal(resultsFile, &tests)
	require.NoError(t, err)

	// Delete exactly the documents added to the task_logg coll instead of dropping task log db
	// we do this to minimize deleting data that was not added from this test suite
	if testData[state.taskLogColl] != nil {
		logsDb := evergreen.GetEnvironment().Client().Database(state.taskLogDB)
		idArr := []string{}
		var docs []model.TaskLog
		require.NoError(t, bson.UnmarshalExtJSON(testData[state.taskLogColl], false, &docs))
		for _, d := range docs {
			idArr = append(idArr, d.Id)
		}
		_, err := logsDb.Collection(state.taskLogColl).DeleteMany(context.Background(), bson.M{"_id": bson.M{"$in": idArr}})
		require.NoError(t, err)
	}

	require.NoError(t, setupData(*evergreen.GetEnvironment().DB(), *evergreen.GetEnvironment().Client().Database(state.taskLogDB), testData, state))
	directorySpecificTestSetup(t, state)

	for _, testCase := range tests.Tests {
		singleTest := func(t *testing.T) {
			f, err := ioutil.ReadFile(filepath.Join("tests", state.directory, "queries", testCase.QueryFile))
			require.NoError(t, err)
			jsonQuery := fmt.Sprintf(`{"operationName":null,"variables":{},"query":"%s"}`, escapeGQLQuery(string(f)))
			body := bytes.NewBuffer([]byte(jsonQuery))
			client := http.Client{}
			r, err := http.NewRequest(http.MethodPost, fmt.Sprintf("%s/graphql/query", state.url), body)
			require.NoError(t, err)
			r.Header.Add(evergreen.APIKeyHeader, state.apiKey)
			r.Header.Add(evergreen.APIUserHeader, state.apiUser)
			r.Header.Add("content-type", "application/json")
			resp, err := client.Do(r)
			require.NoError(t, err)
			b, err := ioutil.ReadAll(resp.Body)
			require.NoError(t, err)
			assert.JSONEq(t, string(testCase.Result), string(b), fmt.Sprintf("expected %s but got %s", string(testCase.Result), string(b)))
		}

		t.Run(fmt.Sprintf("%s/%s", state.directory, testCase.QueryFile), singleTest)
	}
	directorySpecificTestCleanup(t, state.directory)
}

func setupData(db mongo.Database, logsDb mongo.Database, data map[string]json.RawMessage, state atomicGraphQLState) error {
	ctx := context.Background()
	catcher := grip.NewBasicCatcher()
	for coll, d := range data {
		var docs []interface{}
		// the docs to insert as part of setup need to be deserialized as extended JSON, whereas the rest of the
		// test spec is normal JSON
		catcher.Add(bson.UnmarshalExtJSON(d, false, &docs))
		// task_logg collection belongs to the logs db
		if coll == state.taskLogColl {
			_, err := logsDb.Collection(coll).InsertMany(ctx, docs)
			catcher.Add(err)
		} else {
			_, err := db.Collection(coll).InsertMany(ctx, docs)
			catcher.Add(err)
		}
	}
	return catcher.Resolve()
}

func directorySpecificTestSetup(t *testing.T, state atomicGraphQLState) {
	persistTestSettings := func(t *testing.T) {
		require.NoError(t, state.settings.Set())
	}
	type setupFn func(*testing.T)
	// Map the directory name to the test setup function
<<<<<<< HEAD
	m := map[string]setupFn{
		"attachVolumeToHost":   spawnTestHostAndVolume,
		"detachVolumeFromHost": spawnTestHostAndVolume,
		"removeVolume":         spawnTestHostAndVolume,
		"schedulePatch":        persistTestSettings,
	}
	if m[state.directory] != nil {
		m[state.directory](t)
=======
	m := map[string][]setupFn{
		"attachVolumeToHost":   []setupFn{spawnTestHostAndVolume},
		"detachVolumeFromHost": []setupFn{spawnTestHostAndVolume},
		"removeVolume":         []setupFn{spawnTestHostAndVolume},
		"spawnVolume":          []setupFn{spawnTestHostAndVolume, addSubnets},
	}
	if m[directory] != nil {
		for _, exec := range m[directory] {
			exec(t)
		}
	}
}
func directorySpecificTestCleanup(t *testing.T, directory string) {
	type cleanupFn func(*testing.T)
	// Map the directory name to the test cleanup function
	m := map[string][]cleanupFn{
		"spawnVolume": []cleanupFn{clearSubnets},
	}
	if m[directory] != nil {
		for _, exec := range m[directory] {
			exec(t)
		}
>>>>>>> 9e1e23f8
	}
}
func spawnTestHostAndVolume(t *testing.T) {
	// Initialize Spawn Host and Spawn Volume used in tests
	volExp, err := time.Parse(time.RFC3339, "2020-06-06T14:43:06.287Z")
	require.NoError(t, err)
	volCreation, err := time.Parse(time.RFC3339, "2020-06-05T14:43:06.567Z")
	require.NoError(t, err)
	volume := host.Volume{
		ID:               "vol-0603934da6f024db5",
		DisplayName:      "cd372fb85148700fa88095e3492d3f9f5beb43e555e5ff26d95f5a6adc36f8e6",
		CreatedBy:        "ae5deb822e0d71992900471a7199d0d95b8e7c9d05c40a8245a281fd2c1d6684",
		Type:             "6937b1605cf6131b7313c515fb4cd6a3b27605ba318c9d6424584499bc312c0b",
		Size:             500,
		AvailabilityZone: "us-east-1a",
		Expiration:       volExp,
		NoExpiration:     false,
		CreationDate:     volCreation,
		Host:             "i-1104943f",
		HomeVolume:       true,
	}
	require.NoError(t, volume.Insert())
	h := host.Host{
		Id:     "i-1104943f",
		Host:   "i-1104943f",
		User:   "b17ff2bce48644cfd2f8c8b9ea72c6a302f617273f56be515b3db0df0c76cb5b",
		Secret: "",
		Tag:    "e3b0c44298fc1c149afbf4c8996fb92427ae41e4649b934ca495991b7852b855",
		Distro: distro.Distro{
			Id: "i-1104943f",
			Aliases: []string{
				"3a8d3c19862652b84e37111bc20e16d561d78902b5478f9170d7af6796ce40a3",
				"9ec394433d2dd99f422f21ceb50f62edcfba50255b84f1a274bf85295af26f09",
			},
			Arch:     "193b9ef5dfc4685c536b57c58c8d199b1eb1592dcd0ff3bea28af79d303c528d",
			WorkDir:  "b560622207b8a0d6354080f8363aa7d8a32c30e5d3309099a820217d0e7dc748",
			Provider: "2053dbbf6ec7135c4e994d3464c478db6f48d3ca21052c8f44915edc96e02c39",
			User:     "b17ff2bce48644cfd2f8c8b9ea72c6a302f617273f56be515b3db0df0c76cb5b",
		},
		Provider:           "2053dbbf6ec7135c4e994d3464c478db6f48d3ca21052c8f44915edc96e02c39",
		IP:                 "",
		ExternalIdentifier: "",
		DisplayName:        "",
		Project:            "e3b0c44298fc1c149afbf4c8996fb92427ae41e4649b934ca495991b7852b855",
		Zone:               "us-east-1a",
		Provisioned:        true,
		ProvisionAttempts:  0,
	}
	require.NoError(t, h.Insert())
	ctx := context.Background()
	err = graphql.SpawnHostForTestCode(ctx, &volume, &h)
	require.NoError(t, err)
}

func addSubnets(t *testing.T) {
	evergreen.GetEnvironment().Settings().Providers.AWS.Subnets = []evergreen.Subnet{{AZ: "us-east-1a", SubnetID: "new_id"}}
}

func clearSubnets(t *testing.T) {
	evergreen.GetEnvironment().Settings().Providers.AWS.Subnets = []evergreen.Subnet{}
}<|MERGE_RESOLUTION|>--- conflicted
+++ resolved
@@ -193,24 +193,15 @@
 	}
 	type setupFn func(*testing.T)
 	// Map the directory name to the test setup function
-<<<<<<< HEAD
-	m := map[string]setupFn{
-		"attachVolumeToHost":   spawnTestHostAndVolume,
-		"detachVolumeFromHost": spawnTestHostAndVolume,
-		"removeVolume":         spawnTestHostAndVolume,
-		"schedulePatch":        persistTestSettings,
-	}
-	if m[state.directory] != nil {
-		m[state.directory](t)
-=======
 	m := map[string][]setupFn{
 		"attachVolumeToHost":   []setupFn{spawnTestHostAndVolume},
 		"detachVolumeFromHost": []setupFn{spawnTestHostAndVolume},
 		"removeVolume":         []setupFn{spawnTestHostAndVolume},
 		"spawnVolume":          []setupFn{spawnTestHostAndVolume, addSubnets},
-	}
-	if m[directory] != nil {
-		for _, exec := range m[directory] {
+		"schedulePatch":        []setupFn{persistTestSettings},
+	}
+	if m[state.directory] != nil {
+		for _, exec := range m[state.directory] {
 			exec(t)
 		}
 	}
@@ -225,7 +216,6 @@
 		for _, exec := range m[directory] {
 			exec(t)
 		}
->>>>>>> 9e1e23f8
 	}
 }
 func spawnTestHostAndVolume(t *testing.T) {
