--- conflicted
+++ resolved
@@ -981,18 +981,12 @@
 	if err != nil {
 		return "", InternalServerError.Send(ctx, fmt.Sprintf("Could not fetch tasks for patch :%s ", err.Error()))
 	}
-<<<<<<< HEAD
 	status := obj.Status
 	if len(obj.ChildPatches) > 0 {
 		allPatches := []restModel.APIPatch{}
 		allPatches = append(allPatches, *obj)
 		for _, cp := range obj.ChildPatches {
 			allPatches = append(allPatches, cp)
-=======
-
-	if len(patch.ChildPatches) > 0 {
-		for _, cp := range patch.ChildPatches {
->>>>>>> 61bf181a
 			// add the child patch tasks to tasks so that we can consider their status
 			childPatchTasks, _, err := r.sc.FindTasksByVersion(*cp.Id, opts)
 			if err != nil {
@@ -1000,15 +994,12 @@
 			}
 			tasks = append(tasks, childPatchTasks...)
 		}
-<<<<<<< HEAD
 		// determine what the main patch status should be given the status of
 		// the child patches
 		sort.Sort(restModel.PatchesByStatus(allPatches))
 
 		// after sorting, the first patch will be the one with the highest priority
 		status = allPatches[0].Status
-=======
->>>>>>> 61bf181a
 	}
 	statuses := getAllTaskStatuses(tasks)
 
