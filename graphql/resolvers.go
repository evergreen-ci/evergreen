package graphql

import (
	"context"
	"fmt"
	"net/http"
	"sort"
	"strconv"
	"strings"
	"time"

	"github.com/evergreen-ci/evergreen"
	"github.com/evergreen-ci/evergreen/api"
	"github.com/evergreen-ci/evergreen/apimodels"
	"github.com/evergreen-ci/evergreen/cloud"
	"github.com/evergreen-ci/evergreen/model"
	"github.com/evergreen-ci/evergreen/model/annotations"
	"github.com/evergreen-ci/evergreen/model/build"
	"github.com/evergreen-ci/evergreen/model/commitqueue"
	"github.com/evergreen-ci/evergreen/model/distro"
	"github.com/evergreen-ci/evergreen/model/event"
	"github.com/evergreen-ci/evergreen/model/host"
	"github.com/evergreen-ci/evergreen/model/manifest"
	"github.com/evergreen-ci/evergreen/model/patch"
	"github.com/evergreen-ci/evergreen/model/task"
	"github.com/evergreen-ci/evergreen/model/testresult"
	"github.com/evergreen-ci/evergreen/model/user"
	"github.com/evergreen-ci/evergreen/plugin"
	"github.com/evergreen-ci/evergreen/rest/data"
	restModel "github.com/evergreen-ci/evergreen/rest/model"
	"github.com/evergreen-ci/evergreen/thirdparty"
	"github.com/evergreen-ci/evergreen/util"
	"github.com/evergreen-ci/gimlet"
	"github.com/evergreen-ci/utility"
	"github.com/mitchellh/mapstructure"
	"github.com/mongodb/grip"
	"github.com/mongodb/grip/message"
	"github.com/pkg/errors"
	"gopkg.in/mgo.v2/bson"
)

type Resolver struct {
	sc data.Connector
}

func (r *Resolver) Mutation() MutationResolver {
	return &mutationResolver{r}
}
func (r *Resolver) Patch() PatchResolver {
	return &patchResolver{r}
}
func (r *Resolver) Query() QueryResolver {
	return &queryResolver{r}
}
func (r *Resolver) Task() TaskResolver {
	return &taskResolver{r}
}
func (r *Resolver) Host() HostResolver {
	return &hostResolver{r}
}
func (r *Resolver) Volume() VolumeResolver {
	return &volumeResolver{r}
}
func (r *Resolver) TaskQueueItem() TaskQueueItemResolver {
	return &taskQueueItemResolver{r}
}
func (r *Resolver) User() UserResolver {
	return &userResolver{r}
}
func (r *Resolver) Project() ProjectResolver {
	return &projectResolver{r}
}
func (r *Resolver) Annotation() AnnotationResolver {
	return &annotationResolver{r}
}

// IssueLink returns IssueLinkResolver implementation.
func (r *Resolver) IssueLink() IssueLinkResolver {
	return &issueLinkResolver{r}
}

type hostResolver struct{ *Resolver }
type mutationResolver struct{ *Resolver }
type taskQueueItemResolver struct{ *Resolver }
type volumeResolver struct{ *Resolver }
type userResolver struct{ *Resolver }
type projectResolver struct{ *Resolver }
type annotationResolver struct{ *Resolver }
type issueLinkResolver struct{ *Resolver }

func (r *hostResolver) DistroID(ctx context.Context, obj *restModel.APIHost) (*string, error) {
	return obj.Distro.Id, nil
}

func (r *hostResolver) HomeVolume(ctx context.Context, obj *restModel.APIHost) (*restModel.APIVolume, error) {
	if obj.HomeVolumeID != nil && *obj.HomeVolumeID != "" {
		volId := *obj.HomeVolumeID
		volume, err := r.sc.FindVolumeById(volId)
		if err != nil {
			return nil, InternalServerError.Send(ctx, fmt.Sprintf("Error getting volume %s: %s", volId, err.Error()))
		}
		apiVolume := &restModel.APIVolume{}
		err = apiVolume.BuildFromService(volume)
		if err != nil {
			return nil, InternalServerError.Send(ctx, fmt.Sprintf("Error building volume '%s' from service: %s", volId, err.Error()))
		}
		return apiVolume, nil
	}
	return nil, nil
}

func (r *hostResolver) Uptime(ctx context.Context, obj *restModel.APIHost) (*time.Time, error) {
	return obj.CreationTime, nil
}

func (r *hostResolver) Elapsed(ctx context.Context, obj *restModel.APIHost) (*time.Time, error) {
	return obj.RunningTask.StartTime, nil
}

func (r *hostResolver) Volumes(ctx context.Context, obj *restModel.APIHost) ([]*restModel.APIVolume, error) {
	volumes := make([]*restModel.APIVolume, 0, len(obj.AttachedVolumeIDs))
	for _, volId := range obj.AttachedVolumeIDs {
		volume, err := r.sc.FindVolumeById(volId)
		if err != nil {
			return volumes, InternalServerError.Send(ctx, fmt.Sprintf("Error getting volume %s", volId))
		}
		if volume == nil {
			continue
		}
		apiVolume := &restModel.APIVolume{}
		err = apiVolume.BuildFromService(volume)
		if err != nil {
			return nil, InternalServerError.Send(ctx, errors.Wrapf(err, "error building volume '%s' from service", volId).Error())
		}
		volumes = append(volumes, apiVolume)
	}

	return volumes, nil
}

func (r *volumeResolver) Host(ctx context.Context, obj *restModel.APIVolume) (*restModel.APIHost, error) {
	if obj.HostID == nil || *obj.HostID == "" {
		return nil, nil
	}
	host, err := r.sc.FindHostById(*obj.HostID)
	if err != nil {
		return nil, InternalServerError.Send(ctx, fmt.Sprintf("Error finding host %s: %s", *obj.HostID, err.Error()))
	}
	if host == nil {
		return nil, ResourceNotFound.Send(ctx, fmt.Sprintf("Unable to find host %s", *obj.HostID))
	}
	apiHost := restModel.APIHost{}
	err = apiHost.BuildFromService(host)
	if err != nil {
		return nil, InternalServerError.Send(ctx, fmt.Sprintf("Error building apiHost %s from service: %s", host.Id, err))
	}
	return &apiHost, nil
}

func (r *queryResolver) MyPublicKeys(ctx context.Context) ([]*restModel.APIPubKey, error) {
	publicKeys := getMyPublicKeys(ctx)
	return publicKeys, nil
}

func (r *taskResolver) Project(ctx context.Context, obj *restModel.APITask) (*restModel.APIProjectRef, error) {
	pRef, err := r.sc.FindProjectById(*obj.ProjectId, true)
	if err != nil {
		return nil, InternalServerError.Send(ctx, fmt.Sprintf("Error finding project ref for project %s: %s", *obj.ProjectId, err.Error()))
	}
	if pRef == nil {
		return nil, ResourceNotFound.Send(ctx, fmt.Sprintf("Unable to find a ProjectRef for project %s", *obj.ProjectId))
	}
	apiProjectRef := restModel.APIProjectRef{}
	if err = apiProjectRef.BuildFromService(pRef); err != nil {
		return nil, InternalServerError.Send(ctx, fmt.Sprintf("Error building APIProject from service: %s", err.Error()))
	}

	return &apiProjectRef, nil
}

func (r *taskResolver) AbortInfo(ctx context.Context, at *restModel.APITask) (*AbortInfo, error) {
	if at.Aborted != true {
		return nil, nil
	}

	info := AbortInfo{
		User:       at.AbortInfo.User,
		TaskID:     at.AbortInfo.TaskID,
		NewVersion: at.AbortInfo.NewVersion,
		PrClosed:   at.AbortInfo.PRClosed,
	}

	if len(at.AbortInfo.TaskID) > 0 {
		abortedTask, err := task.FindOneId(at.AbortInfo.TaskID)
		if err != nil {
			return nil, InternalServerError.Send(ctx, fmt.Sprintf("Problem getting aborted task %s: %s", *at.Id, err.Error()))
		}
		if abortedTask == nil {
			return nil, ResourceNotFound.Send(ctx, fmt.Sprintf("Unable to find aborted task %s: %s", at.AbortInfo.TaskID, err.Error()))
		}
		abortedTaskBuild, err := build.FindOneId(abortedTask.BuildId)
		if err != nil {
			return nil, InternalServerError.Send(ctx, fmt.Sprintf("Problem getting build for aborted task %s: %s", abortedTask.BuildId, err.Error()))
		}
		if abortedTaskBuild == nil {
			return nil, ResourceNotFound.Send(ctx, fmt.Sprintf("Unable to find build %s for aborted task: %s", abortedTask.BuildId, err.Error()))
		}
		info.TaskDisplayName = abortedTask.DisplayName
		info.BuildVariantDisplayName = abortedTaskBuild.DisplayName
	}

	return &info, nil
}

func (r *taskResolver) ReliesOn(ctx context.Context, at *restModel.APITask) ([]*Dependency, error) {
	dependencies := []*Dependency{}
	if len(at.DependsOn) == 0 {
		return dependencies, nil
	}
	depIds := []string{}
	for _, dep := range at.DependsOn {
		depIds = append(depIds, dep.TaskId)
	}

	dependencyTasks, err := task.Find(task.ByIds(depIds).WithFields(task.DisplayNameKey, task.StatusKey,
		task.ActivatedKey, task.BuildVariantKey, task.DetailsKey, task.DependsOnKey))
	if err != nil {
		return nil, InternalServerError.Send(ctx, fmt.Sprintf("Cannot find dependency tasks for task %s: %s", *at.Id, err.Error()))
	}

	taskMap := map[string]*task.Task{}
	for i := range dependencyTasks {
		taskMap[dependencyTasks[i].Id] = &dependencyTasks[i]
	}

	i, err := at.ToService()
	if err != nil {
		return nil, InternalServerError.Send(ctx, fmt.Sprintf("Error getting service model for APITask %s: %s", *at.Id, err.Error()))
	}
	t, ok := i.(*task.Task)
	if !ok {
		return nil, InternalServerError.Send(ctx, fmt.Sprintf("Unable to convert APITask %s to Task", *at.Id))
	}

	for _, dep := range at.DependsOn {
		depTask, ok := taskMap[dep.TaskId]
		if !ok {
			continue
		}
		var metStatus MetStatus
		if !depTask.IsFinished() {
			metStatus = "PENDING"
		} else if t.SatisfiesDependency(depTask) {
			metStatus = "MET"
		} else {
			metStatus = "UNMET"
		}
		var requiredStatus RequiredStatus
		switch dep.Status {
		case model.AllStatuses:
			requiredStatus = "MUST_FINISH"
			break
		case evergreen.TaskFailed:
			requiredStatus = "MUST_FAIL"
			break
		default:
			requiredStatus = "MUST_SUCCEED"
		}

		dependency := Dependency{
			Name:           depTask.DisplayName,
			BuildVariant:   depTask.BuildVariant,
			MetStatus:      metStatus,
			RequiredStatus: requiredStatus,
			UILink:         fmt.Sprintf("/task/%s", depTask.Id),
		}

		dependencies = append(dependencies, &dependency)
	}
	return dependencies, nil
}

func (r *projectResolver) IsFavorite(ctx context.Context, at *restModel.APIProjectRef) (bool, error) {
	p, err := model.FindOneProjectRef(*at.Identifier)
	if err != nil || p == nil {
		return false, ResourceNotFound.Send(ctx, fmt.Sprintf("Could not find project: %s : %s", *at.Identifier, err))
	}
	usr := MustHaveUser(ctx)
	if utility.StringSliceContains(usr.FavoriteProjects, *at.Identifier) {
		return true, nil
	}
	return false, nil
}
func (r *mutationResolver) AddFavoriteProject(ctx context.Context, identifier string) (*restModel.APIProjectRef, error) {
	p, err := model.FindOneProjectRef(identifier)
	if err != nil || p == nil {
		return nil, ResourceNotFound.Send(ctx, fmt.Sprintf("could not find project '%s'", identifier))
	}

	usr := MustHaveUser(ctx)

	err = usr.AddFavoritedProject(identifier)
	if err != nil {
		return nil, InternalServerError.Send(ctx, err.Error())
	}
	apiProjectRef := restModel.APIProjectRef{}
	err = apiProjectRef.BuildFromService(p)
	if err != nil {
		return nil, InternalServerError.Send(ctx, fmt.Sprintf("error building APIProjectRef from service: %s", err.Error()))
	}
	return &apiProjectRef, nil
}

func (r *mutationResolver) RemoveFavoriteProject(ctx context.Context, identifier string) (*restModel.APIProjectRef, error) {
	p, err := model.FindOneProjectRef(identifier)
	if err != nil || p == nil {
		return nil, ResourceNotFound.Send(ctx, fmt.Sprintf("Could not find project: %s", identifier))
	}

	usr := MustHaveUser(ctx)

	err = usr.RemoveFavoriteProject(identifier)
	if err != nil {
		return nil, InternalServerError.Send(ctx, fmt.Sprintf("Error removing project : %s : %s", identifier, err))
	}
	apiProjectRef := restModel.APIProjectRef{}
	err = apiProjectRef.BuildFromService(p)
	if err != nil {
		return nil, InternalServerError.Send(ctx, fmt.Sprintf("error building APIProjectRef from service: %s", err.Error()))
	}
	return &apiProjectRef, nil
}

func (r *mutationResolver) SpawnVolume(ctx context.Context, spawnVolumeInput SpawnVolumeInput) (bool, error) {
	err := validateVolumeExpirationInput(ctx, spawnVolumeInput.Expiration, spawnVolumeInput.NoExpiration)
	if err != nil {
		return false, err
	}
	success, _, gqlErr, err, vol := RequestNewVolume(ctx, GetVolumeFromSpawnVolumeInput(spawnVolumeInput))
	if err != nil {
		return false, gqlErr.Send(ctx, err.Error())
	}
	if vol == nil {
		return false, InternalServerError.Send(ctx, "Unable to create volume")
	}
	errorTemplate := "Volume %s has been created but an error occurred."
	var additionalOptions restModel.VolumeModifyOptions
	if spawnVolumeInput.Expiration != nil {
		var newExpiration time.Time
		newExpiration, err = restModel.FromTimePtr(spawnVolumeInput.Expiration)
		if err != nil {
			return false, gqlErr.Send(ctx, errors.Wrapf(err, errorTemplate, vol.ID).Error())
		}
		additionalOptions.Expiration = newExpiration
	} else if spawnVolumeInput.NoExpiration != nil && *spawnVolumeInput.NoExpiration == true {
		// this value should only ever be true or nil
		additionalOptions.NoExpiration = true
	}
	err = applyVolumeOptions(ctx, *vol, additionalOptions)
	if err != nil {
		return false, InternalServerError.Send(ctx, fmt.Sprintf("Unable to apply expiration options to volume %s: %s", vol.ID, err.Error()))
	}
	if spawnVolumeInput.Host != nil {
		_, _, gqlErr, err := AttachVolume(ctx, vol.ID, *spawnVolumeInput.Host)
		if err != nil {
			return false, gqlErr.Send(ctx, errors.Wrapf(err, errorTemplate, vol.ID).Error())
		}
	}

	return success, nil
}

func (r *mutationResolver) UpdateVolume(ctx context.Context, updateVolumeInput UpdateVolumeInput) (bool, error) {
	volume, err := r.sc.FindVolumeById(updateVolumeInput.VolumeID)
	if err != nil {
		return false, InternalServerError.Send(ctx, fmt.Sprintf("Error finding volume by id %s: %s", updateVolumeInput.VolumeID, err.Error()))
	}
	if volume == nil {
		return false, ResourceNotFound.Send(ctx, fmt.Sprintf("Unable to find volume %s", volume.ID))
	}
	err = validateVolumeExpirationInput(ctx, updateVolumeInput.Expiration, updateVolumeInput.NoExpiration)
	if err != nil {
		return false, err
	}
	err = validateVolumeName(ctx, updateVolumeInput.Name)
	if err != nil {
		return false, err
	}
	var updateOptions restModel.VolumeModifyOptions
	if updateVolumeInput.NoExpiration != nil {
		if *updateVolumeInput.NoExpiration == true {
			// this value should only ever be true or nil
			updateOptions.NoExpiration = true
		} else {
			// this value should only ever be true or nil
			updateOptions.HasExpiration = true
		}
	}
	if updateVolumeInput.Expiration != nil {
		var newExpiration time.Time
		newExpiration, err = restModel.FromTimePtr(updateVolumeInput.Expiration)
		if err != nil {
			return false, InternalServerError.Send(ctx, fmt.Sprintf("Error parsing time %s", err))
		}
		updateOptions.Expiration = newExpiration
	}
	if updateVolumeInput.Name != nil {
		updateOptions.NewName = *updateVolumeInput.Name
	}
	err = applyVolumeOptions(ctx, *volume, updateOptions)
	if err != nil {
		return false, InternalServerError.Send(ctx, fmt.Sprintf("Unable to update volume %s: %s", volume.ID, err.Error()))
	}

	return true, nil
}

func (r *mutationResolver) SpawnHost(ctx context.Context, spawnHostInput *SpawnHostInput) (*restModel.APIHost, error) {
	usr := MustHaveUser(ctx)
	if spawnHostInput.SavePublicKey {
		if err := savePublicKey(ctx, *spawnHostInput.PublicKey); err != nil {
			return nil, err
		}
	}
	dist, err := distro.FindByID(spawnHostInput.DistroID)
	if err != nil {
		return nil, InternalServerError.Send(ctx, fmt.Sprintf("Error while trying to find distro with id: %s, err:  `%s`", spawnHostInput.DistroID, err))
	}
	if dist == nil {
		return nil, ResourceNotFound.Send(ctx, fmt.Sprintf("Could not find Distro with id: %s", spawnHostInput.DistroID))
	}

	options := &restModel.HostRequestOptions{
		DistroID:             spawnHostInput.DistroID,
		Region:               spawnHostInput.Region,
		KeyName:              spawnHostInput.PublicKey.Key,
		IsVirtualWorkstation: spawnHostInput.IsVirtualWorkStation,
		NoExpiration:         spawnHostInput.NoExpiration,
	}
	if spawnHostInput.SetUpScript != nil {
		options.SetupScript = *spawnHostInput.SetUpScript
	}
	if spawnHostInput.UserDataScript != nil {
		options.UserData = *spawnHostInput.UserDataScript
	}
	if spawnHostInput.HomeVolumeSize != nil {
		options.HomeVolumeSize = *spawnHostInput.HomeVolumeSize
	}
	if spawnHostInput.VolumeID != nil {
		options.HomeVolumeID = *spawnHostInput.VolumeID
	}
	if spawnHostInput.Expiration != nil {
		options.Expiration = spawnHostInput.Expiration
	}

	// passing an empty string taskId is okay as long as a
	// taskId is not required by other spawnHostInput parameters
	var t *task.Task
	if spawnHostInput.TaskID != nil && *spawnHostInput.TaskID != "" {
		options.TaskID = *spawnHostInput.TaskID
		if t, err = task.FindOneId(*spawnHostInput.TaskID); err != nil {
			return nil, InternalServerError.Send(ctx, fmt.Sprintf("Error occurred finding task %s: %s", *spawnHostInput.TaskID, err.Error()))
		}
	}

	if utility.FromBoolPtr(spawnHostInput.UseProjectSetupScript) {
		if t == nil {
			return nil, ResourceNotFound.Send(ctx, "A valid task id must be supplied when useProjectSetupScript is set to true")
		}
		options.UseProjectSetupScript = *spawnHostInput.UseProjectSetupScript
	}
	if utility.FromBoolPtr(spawnHostInput.TaskSync) {
		if t == nil {
			return nil, ResourceNotFound.Send(ctx, "A valid task id must be supplied when taskSync is set to true")
		}
		options.TaskSync = *spawnHostInput.TaskSync
	}
	hc := &data.DBConnector{}

	if utility.FromBoolPtr(spawnHostInput.SpawnHostsStartedByTask) {
		if t == nil {
			return nil, ResourceNotFound.Send(ctx, "A valid task id must be supplied when SpawnHostsStartedByTask is set to true")
		}
		if err = hc.CreateHostsFromTask(t, *usr, spawnHostInput.PublicKey.Key); err != nil {
			return nil, InternalServerError.Send(ctx, fmt.Sprintf("Error spawning hosts from task: %s : %s", *spawnHostInput.TaskID, err))
		}
	}

	spawnHost, err := hc.NewIntentHost(ctx, options, usr, evergreen.GetEnvironment().Settings())
	if err != nil {
		return nil, InternalServerError.Send(ctx, fmt.Sprintf("Error spawning host: %s", err))
	}
	if spawnHost == nil {
		return nil, InternalServerError.Send(ctx, fmt.Sprintf("An error occurred Spawn host is nil"))
	}
	apiHost := restModel.APIHost{}
	if err := apiHost.BuildFromService(spawnHost); err != nil {
		return nil, InternalServerError.Send(ctx, fmt.Sprintf("Error building apiHost from service: %s", err))
	}
	return &apiHost, nil
}

func (r *mutationResolver) EditSpawnHost(ctx context.Context, editSpawnHostInput *EditSpawnHostInput) (*restModel.APIHost, error) {
	var v *host.Volume
	usr := MustHaveUser(ctx)
	h, err := host.FindOneByIdOrTag(editSpawnHostInput.HostID)
	if err != nil {
		return nil, InternalServerError.Send(ctx, fmt.Sprintf("Error finding host by id: %s", err))
	}

	if !CanUpdateSpawnHost(h, usr) {
		return nil, Forbidden.Send(ctx, "You are not authorized to modify this host")
	}

	opts := host.HostModifyOptions{}
	if editSpawnHostInput.DisplayName != nil {
		opts.NewName = *editSpawnHostInput.DisplayName
	}
	if editSpawnHostInput.NoExpiration != nil {
		opts.NoExpiration = editSpawnHostInput.NoExpiration
	}
	if editSpawnHostInput.Expiration != nil {
		err = h.SetExpirationTime(*editSpawnHostInput.Expiration)
		if err != nil {
			return nil, InternalServerError.Send(ctx, fmt.Sprintf("Error while modifying spawnhost expiration time: %s", err))
		}
	}
	if editSpawnHostInput.InstanceType != nil {
		var config *evergreen.Settings
		config, err = evergreen.GetConfig()
		if err != nil {
			return nil, InternalServerError.Send(ctx, "unable to retrieve server config")
		}
		allowedTypes := config.Providers.AWS.AllowedInstanceTypes

		err = cloud.CheckInstanceTypeValid(ctx, h.Distro, *editSpawnHostInput.InstanceType, allowedTypes)
		if err != nil {
			return nil, InternalServerError.Send(ctx, fmt.Sprintf("Error validating instance type: %s", err))
		}
		opts.InstanceType = *editSpawnHostInput.InstanceType
	}
	if editSpawnHostInput.AddedInstanceTags != nil || editSpawnHostInput.DeletedInstanceTags != nil {
		addedTags := []host.Tag{}
		deletedTags := []string{}
		for _, tag := range editSpawnHostInput.AddedInstanceTags {
			tag.CanBeModified = true
			addedTags = append(addedTags, *tag)
		}
		for _, tag := range editSpawnHostInput.DeletedInstanceTags {
			deletedTags = append(deletedTags, tag.Key)
		}
		opts.AddInstanceTags = addedTags
		opts.DeleteInstanceTags = deletedTags
	}
	if editSpawnHostInput.Volume != nil {
		v, err = r.sc.FindVolumeById(*editSpawnHostInput.Volume)
		if err != nil {
			return nil, ResourceNotFound.Send(ctx, fmt.Sprintf("Error finding requested volume id: %s", err))
		}
		if v.AvailabilityZone != h.Zone {
			return nil, InputValidationError.Send(ctx, fmt.Sprintf("Error mounting volume to spawn host, They must be in the same availability zone."))
		}
		opts.AttachVolume = *editSpawnHostInput.Volume
	}
	if editSpawnHostInput.PublicKey != nil {
		if utility.FromBoolPtr(editSpawnHostInput.SavePublicKey) {
			if err = savePublicKey(ctx, *editSpawnHostInput.PublicKey); err != nil {
				return nil, err
			}
		}
		opts.AddKey = editSpawnHostInput.PublicKey.Key
		if opts.AddKey == "" {
			opts.AddKey, err = r.sc.GetPublicKey(usr, editSpawnHostInput.PublicKey.Name)
			if err != nil {
				return nil, InputValidationError.Send(ctx, fmt.Sprintf("No matching key found for name '%s'", editSpawnHostInput.PublicKey.Name))
			}
		}
	}
	if err = cloud.ModifySpawnHost(ctx, evergreen.GetEnvironment(), h, opts); err != nil {
		return nil, InternalServerError.Send(ctx, fmt.Sprintf("Error modifying spawn host: %s", err))
	}
	if editSpawnHostInput.ServicePassword != nil {
		_, _, err = UpdateHostPassword(ctx, evergreen.GetEnvironment(), h, usr, *editSpawnHostInput.ServicePassword, nil)
		if err != nil {
			return nil, InternalServerError.Send(ctx, fmt.Sprintf("Error setting spawn host password: %s", err))
		}
	}

	apiHost := restModel.APIHost{}
	err = apiHost.BuildFromService(h)
	if err != nil {
		return nil, InternalServerError.Send(ctx, fmt.Sprintf("Error building apiHost from service: %s", err))
	}
	return &apiHost, nil
}

func (r *mutationResolver) UpdateSpawnHostStatus(ctx context.Context, hostID string, action SpawnHostStatusActions) (*restModel.APIHost, error) {
	host, err := host.FindOneByIdOrTag(hostID)
	if err != nil {
		return nil, ResourceNotFound.Send(ctx, fmt.Sprintf("Error finding host by id: %s", err))
	}
	usr := MustHaveUser(ctx)
	env := evergreen.GetEnvironment()

	if !CanUpdateSpawnHost(host, usr) {
		return nil, Forbidden.Send(ctx, "You are not authorized to modify this host")
	}

	switch action {
	case SpawnHostStatusActionsStart:
		h, httpStatus, err := StartSpawnHost(ctx, env, host, usr, nil)
		if err != nil {
			return nil, mapHTTPStatusToGqlError(ctx, httpStatus, err)
		}
		apiHost := restModel.APIHost{}
		err = apiHost.BuildFromService(h)
		if err != nil {
			return nil, InternalServerError.Send(ctx, fmt.Sprintf("Error building apiHost from service: %s", err))
		}
		return &apiHost, nil
	case SpawnHostStatusActionsStop:
		h, httpStatus, err := StopSpawnHost(ctx, env, host, usr, nil)
		if err != nil {
			return nil, mapHTTPStatusToGqlError(ctx, httpStatus, err)
		}
		apiHost := restModel.APIHost{}
		err = apiHost.BuildFromService(h)
		if err != nil {
			return nil, InternalServerError.Send(ctx, fmt.Sprintf("Error building apiHost from service: %s", err))
		}
		return &apiHost, nil
	case SpawnHostStatusActionsTerminate:
		h, httpStatus, err := TerminateSpawnHost(ctx, env, host, usr, nil)
		if err != nil {
			return nil, mapHTTPStatusToGqlError(ctx, httpStatus, err)
		}
		apiHost := restModel.APIHost{}
		err = apiHost.BuildFromService(h)
		if err != nil {
			return nil, InternalServerError.Send(ctx, fmt.Sprintf("Error building apiHost from service: %s", err))
		}
		return &apiHost, nil
	default:
		return nil, ResourceNotFound.Send(ctx, fmt.Sprintf("Could not find matching status for action : %s", action))
	}

}

type queryResolver struct{ *Resolver }

func (r *queryResolver) Hosts(ctx context.Context, hostID *string, distroID *string, currentTaskID *string, statuses []string, startedBy *string, sortBy *HostSortBy, sortDir *SortDirection, page *int, limit *int) (*HostsResponse, error) {
	hostIDParam := ""
	if hostID != nil {
		hostIDParam = *hostID
	}
	distroParam := ""
	if distroID != nil {
		distroParam = *distroID
	}
	currentTaskParam := ""
	if currentTaskID != nil {
		currentTaskParam = *currentTaskID
	}
	startedByParam := ""
	if startedBy != nil {
		startedByParam = *startedBy
	}
	sorter := host.StatusKey
	if sortBy != nil {
		switch *sortBy {
		case HostSortByCurrentTask:
			sorter = host.RunningTaskKey
			break
		case HostSortByDistro:
			sorter = host.DistroKey
			break
		case HostSortByElapsed:
			sorter = "task_full.start_time"
			break
		case HostSortByID:
			sorter = host.IdKey
			break
		case HostSortByIDLeTime:
			sorter = host.TotalIdleTimeKey
			break
		case HostSortByOwner:
			sorter = host.StartedByKey
			break
		case HostSortByStatus:
			sorter = host.StatusKey
			break
		case HostSortByUptime:
			sorter = host.CreateTimeKey
			break
		default:
			sorter = host.StatusKey
			break
		}

	}
	sortDirParam := 1
	if *sortDir == SortDirectionDesc {
		sortDirParam = -1
	}
	pageParam := 0
	if page != nil {
		pageParam = *page
	}
	limitParam := 0
	if limit != nil {
		limitParam = *limit
	}

	hosts, filteredHostsCount, totalHostsCount, err := host.GetPaginatedRunningHosts(hostIDParam, distroParam, currentTaskParam, statuses, startedByParam, sorter, sortDirParam, pageParam, limitParam)
	if err != nil {
		return nil, InternalServerError.Send(ctx, fmt.Sprintf("Error getting hosts: %s", err.Error()))
	}

	apiHosts := []*restModel.APIHost{}

	for _, host := range hosts {
		apiHost := restModel.APIHost{}

		err = apiHost.BuildFromService(host)
		if err != nil {
			return nil, InternalServerError.Send(ctx, fmt.Sprintf("Error building API Host from Service: %s", err.Error()))
		}

		if host.RunningTask != "" {
			// Add the task information to the host document.
			if err = apiHost.BuildFromService(host.RunningTaskFull); err != nil {
				return nil, InternalServerError.Send(ctx, fmt.Sprintf("Error converting from host.Host to model.APIHost: %s", err.Error()))
			}
		}

		apiHosts = append(apiHosts, &apiHost)
	}

	return &HostsResponse{
		Hosts:              apiHosts,
		FilteredHostsCount: filteredHostsCount,
		TotalHostsCount:    totalHostsCount,
	}, nil
}

func (r *queryResolver) Host(ctx context.Context, hostID string) (*restModel.APIHost, error) {
	host, err := host.GetHostByIdWithTask(hostID)
	if err != nil {
		return nil, InternalServerError.Send(ctx, fmt.Sprintf("Error Fetching host: %s", err.Error()))
	}
	if host == nil {
		return nil, errors.Errorf("unable to find host %s", hostID)
	}

	apiHost := &restModel.APIHost{}
	err = apiHost.BuildFromService(host)
	if err != nil || apiHost == nil {
		return nil, InternalServerError.Send(ctx, fmt.Sprintf("Error converting from host.Host to model.APIHost: %s", err.Error()))
	}

	if host.RunningTask != "" {
		// Add the task information to the host document.
		if err = apiHost.BuildFromService(host.RunningTaskFull); err != nil {
			return nil, InternalServerError.Send(ctx, fmt.Sprintf("Error converting from host.Host to model.APIHost: %s", err.Error()))
		}
	}

	return apiHost, nil
}

func (r *queryResolver) MyVolumes(ctx context.Context) ([]*restModel.APIVolume, error) {
	volumes, err := GetMyVolumes(MustHaveUser(ctx))
	if err != nil {
		return nil, InternalServerError.Send(ctx, err.Error())
	}
	volumePointers := make([]*restModel.APIVolume, 0, len(volumes))
	for i, _ := range volumes {
		volumePointers = append(volumePointers, &volumes[i])
	}
	return volumePointers, nil
}

func (r *queryResolver) MyHosts(ctx context.Context) ([]*restModel.APIHost, error) {
	usr := MustHaveUser(ctx)
	hosts, err := host.Find(host.ByUserWithRunningStatus(usr.Username()))
	if err != nil {
		return nil, InternalServerError.Send(ctx,
			fmt.Sprintf("Error finding running hosts for user %s : %s", usr.Username(), err))
	}
	var apiHosts []*restModel.APIHost

	for _, host := range hosts {
		apiHost := restModel.APIHost{}
		err = apiHost.BuildFromService(host)
		if err != nil {
			return nil, InternalServerError.Send(ctx, fmt.Sprintf("Error building APIHost from service: %s", err.Error()))
		}
		apiHosts = append(apiHosts, &apiHost)
	}
	return apiHosts, nil
}

func (r *mutationResolver) AttachVolumeToHost(ctx context.Context, volumeAndHost VolumeHost) (bool, error) {
	success, _, gqlErr, err := AttachVolume(ctx, volumeAndHost.VolumeID, volumeAndHost.HostID)
	if err != nil {
		return false, gqlErr.Send(ctx, err.Error())
	}
	return success, nil
}

func (r *mutationResolver) DetachVolumeFromHost(ctx context.Context, volumeID string) (bool, error) {
	success, _, gqlErr, err := DetachVolume(ctx, volumeID)
	if err != nil {
		return false, gqlErr.Send(ctx, err.Error())
	}
	return success, nil
}

type patchResolver struct{ *Resolver }

func (r *patchResolver) CommitQueuePosition(ctx context.Context, apiPatch *restModel.APIPatch) (*int, error) {
	var commitQueuePosition *int
	if *apiPatch.Alias == evergreen.CommitQueueAlias {
		cq, err := commitqueue.FindOneId(*apiPatch.ProjectId)
		if err != nil {
			return nil, InternalServerError.Send(ctx, fmt.Sprintf("Error getting commit queue position for patch %s: %s", *apiPatch.Id, err.Error()))
		}
		if cq != nil {
			position := cq.FindItem(*apiPatch.Id)
			commitQueuePosition = &position
		}
	}
	return commitQueuePosition, nil
}

func (r *patchResolver) ProjectIdentifier(ctx context.Context, apiPatch *restModel.APIPatch) (*string, error) {
	identifier, err := model.GetIdentifierForProject(*apiPatch.ProjectId)
	if err != nil {
		return apiPatch.ProjectId, nil
	}
	return utility.ToStringPtr(identifier), nil
}

func (r *patchResolver) AuthorDisplayName(ctx context.Context, obj *restModel.APIPatch) (string, error) {
	usr, err := user.FindOneById(*obj.Author)
	if err != nil {
		return "", ResourceNotFound.Send(ctx, fmt.Sprintf("Error getting user from user ID: %s", err.Error()))
	}
	if usr == nil {
		return "", ResourceNotFound.Send(ctx, fmt.Sprint("Could not find user from user ID"))
	}
	return usr.DisplayName(), nil
}

func (r *patchResolver) TaskStatuses(ctx context.Context, obj *restModel.APIPatch) ([]string, error) {
	defaultSort := []task.TasksSortOrder{
		{Key: task.DisplayNameKey, Order: 1},
	}
	opts := data.TaskFilterOptions{
		Sorts: defaultSort,
	}
	tasks, _, err := r.sc.FindTasksByVersion(*obj.Id, opts)
	if err != nil {
		return nil, InternalServerError.Send(ctx, fmt.Sprintf("Error getting version tasks: %s", err.Error()))
	}
	return getAllTaskStatuses(tasks), nil
}

func (r *patchResolver) BaseTaskStatuses(ctx context.Context, obj *restModel.APIPatch) ([]string, error) {
	baseTasks, err := getVersionBaseTasks(r.sc, *obj.Id)
	if err != nil {
		return nil, InternalServerError.Send(ctx, fmt.Sprintf("Error getting version base tasks: %s", err.Error()))
	}
	return getAllTaskStatuses(baseTasks), nil
}

func (r *patchResolver) Builds(ctx context.Context, obj *restModel.APIPatch) ([]*restModel.APIBuild, error) {
	builds, err := build.FindBuildsByVersions([]string{*obj.Version})
	if err != nil {
		return nil, InternalServerError.Send(ctx, fmt.Sprintf("Error finding build by version %s: %s", *obj.Version, err.Error()))
	}
	var apiBuilds []*restModel.APIBuild
	for _, build := range builds {
		apiBuild := restModel.APIBuild{}
		err = apiBuild.BuildFromService(build)
		if err != nil {
			return nil, InternalServerError.Send(ctx, fmt.Sprintf("Error building APIBuild from service: %s", err.Error()))
		}
		apiBuilds = append(apiBuilds, &apiBuild)
	}
	return apiBuilds, nil
}

func (r *patchResolver) Duration(ctx context.Context, obj *restModel.APIPatch) (*PatchDuration, error) {
	tasks, err := task.FindAllFirstExecution(task.ByVersion(*obj.Id).WithFields(task.TimeTakenKey, task.StartTimeKey, task.FinishTimeKey, task.DisplayOnlyKey, task.ExecutionKey))
	if err != nil {
		return nil, InternalServerError.Send(ctx, err.Error())
	}
	if tasks == nil {
		return nil, ResourceNotFound.Send(ctx, "Could not find any tasks for patch")
	}
	timeTaken, makespan := task.GetTimeSpent(tasks)

	// return nil if rounded timeTaken/makespan == 0s
	t := timeTaken.Round(time.Second).String()
	var tPointer *string
	if t != "0s" {
		tFormated := formatDuration(t)
		tPointer = &tFormated
	}
	m := makespan.Round(time.Second).String()
	var mPointer *string
	if m != "0s" {
		mFormated := formatDuration(m)
		mPointer = &mFormated
	}

	return &PatchDuration{
		Makespan:  mPointer,
		TimeTaken: tPointer,
	}, nil
}

func (r *patchResolver) Time(ctx context.Context, obj *restModel.APIPatch) (*PatchTime, error) {
	usr := MustHaveUser(ctx)

	started, err := GetFormattedDate(obj.StartTime, usr.Settings.Timezone)
	if err != nil {
		return nil, InternalServerError.Send(ctx, err.Error())
	}
	finished, err := GetFormattedDate(obj.FinishTime, usr.Settings.Timezone)
	if err != nil {
		return nil, InternalServerError.Send(ctx, err.Error())
	}
	submittedAt, err := GetFormattedDate(obj.CreateTime, usr.Settings.Timezone)
	if err != nil {
		return nil, InternalServerError.Send(ctx, err.Error())
	}

	return &PatchTime{
		Started:     started,
		Finished:    finished,
		SubmittedAt: *submittedAt,
	}, nil
}

func (r *patchResolver) TaskCount(ctx context.Context, obj *restModel.APIPatch) (*int, error) {
	taskCount, err := task.Count(task.ByVersion(*obj.Id))
	if err != nil {
		return nil, InternalServerError.Send(ctx, fmt.Sprintf("Error getting task count for patch %s: %s", *obj.Id, err.Error()))
	}
	return &taskCount, nil
}

func (r *patchResolver) BaseVersionID(ctx context.Context, obj *restModel.APIPatch) (*string, error) {
	baseVersion, err := model.VersionFindOne(model.BaseVersionByProjectIdAndRevision(*obj.ProjectId, *obj.Githash).Project(bson.M{model.VersionIdentifierKey: 1}))
	if baseVersion == nil || err != nil {
		return nil, nil
	}
	return &baseVersion.Id, nil
}

func (r *patchResolver) Project(ctx context.Context, apiPatch *restModel.APIPatch) (*PatchProject, error) {
	patchProject, err := GetPatchProjectVariantsAndTasksForUI(ctx, apiPatch)
	if err != nil {
		return nil, err
	}
	return patchProject, nil
}

func (r *patchResolver) ID(ctx context.Context, obj *restModel.APIPatch) (string, error) {
	return *obj.Id, nil
}

func (r *patchResolver) PatchTriggerAliases(ctx context.Context, obj *restModel.APIPatch) ([]*PatchTriggerAlias, error) {
	project, err := r.sc.FindProjectById(*obj.ProjectId, true)
	if err != nil || project == nil {
		return nil, ResourceNotFound.Send(ctx, fmt.Sprintf("Could not find project: %s : %s", *obj.ProjectId, err))
	}

	aliases := []*PatchTriggerAlias{}
	for _, alias := range project.PatchTriggerAliases {
		aliases = append(aliases, &PatchTriggerAlias{Alias: alias.Alias, ChildProject: alias.ChildProject})
	}
	return aliases, nil
}

func (r *queryResolver) Patch(ctx context.Context, id string) (*restModel.APIPatch, error) {
	patch, err := r.sc.FindPatchById(id)
	if err != nil {
		return nil, InternalServerError.Send(ctx, err.Error())
	}

	if evergreen.IsFinishedPatchStatus(*patch.Status) {
		failedAndAbortedStatuses := append(evergreen.TaskFailureStatuses, evergreen.TaskAborted)
		opts := data.TaskFilterOptions{
			Statuses:        failedAndAbortedStatuses,
			FieldsToProject: []string{task.DisplayStatusKey},
		}
		tasks, _, err := r.sc.FindTasksByVersion(id, opts)
		if err != nil {
			return nil, InternalServerError.Send(ctx, fmt.Sprintf("Could not fetch tasks for patch: %s ", err.Error()))
		}

		if len(patch.ChildPatches) > 0 {
			for _, cp := range patch.ChildPatches {
				// add the child patch tasks to tasks so that we can consider their status
				childPatchTasks, _, err := r.sc.FindTasksByVersion(*cp.Id, opts)
				if err != nil {
					return nil, InternalServerError.Send(ctx, fmt.Sprintf("Could not fetch tasks for child patch: %s ", err.Error()))
				}
				tasks = append(tasks, childPatchTasks...)
			}
		}
		statuses := getAllTaskStatuses(tasks)

		// If theres an aborted task we should set the patch status to aborted if there are no other failures
		if utility.StringSliceContains(statuses, evergreen.TaskAborted) {
			if len(utility.StringSliceIntersection(statuses, evergreen.TaskFailureStatuses)) == 0 {
				patch.Status = utility.ToStringPtr(evergreen.PatchAborted)
			}
		}
	}

	return patch, nil
}

func (r *queryResolver) Version(ctx context.Context, id string) (*restModel.APIVersion, error) {
	v, err := r.sc.FindVersionById(id)
	if err != nil {
		return nil, InternalServerError.Send(ctx, fmt.Sprintf("Error while finding version with id: `%s`: %s", id, err.Error()))
	}
	apiVersion := restModel.APIVersion{}
	if err = apiVersion.BuildFromService(v); err != nil {
		return nil, InternalServerError.Send(ctx, fmt.Sprintf("Error building APIVersion from service for `%s`: %s", id, err.Error()))
	}
	return &apiVersion, nil
}

func (r *queryResolver) Project(ctx context.Context, id string) (*restModel.APIProjectRef, error) {
	project, err := r.sc.FindProjectById(id, true)
	if err != nil {
		return nil, InternalServerError.Send(ctx, fmt.Sprintf("Error finding project by id %s: %s", id, err.Error()))
	}
	apiProjectRef := restModel.APIProjectRef{}
	err = apiProjectRef.BuildFromService(project)
	if err != nil {
		return nil, InternalServerError.Send(ctx, fmt.Sprintf("error building APIProject from service: %s", err.Error()))
	}
	return &apiProjectRef, nil
}

func (r *projectResolver) Patches(ctx context.Context, obj *restModel.APIProjectRef, patchesInput PatchesInput) (*Patches, error) {
	patches, count, err := r.sc.FindPatchesByProjectPatchNameStatusesCommitQueue(*obj.Id, patchesInput.PatchName, patchesInput.Statuses, patchesInput.IncludeCommitQueue, patchesInput.Page, patchesInput.Limit)
	if err != nil {
		return nil, InternalServerError.Send(ctx, err.Error())
	}
	patchPointers := []*restModel.APIPatch{}
	for i := range patches {
		patchPointers = append(patchPointers, &patches[i])
	}

	return &Patches{Patches: patchPointers, FilteredPatchCount: *count}, nil
}

func (r *queryResolver) UserSettings(ctx context.Context) (*restModel.APIUserSettings, error) {
	usr := MustHaveUser(ctx)
	userSettings := restModel.APIUserSettings{}
	err := userSettings.BuildFromService(usr.Settings)
	if err != nil {
		return nil, InternalServerError.Send(ctx, err.Error())
	}
	return &userSettings, nil
}

func (r *queryResolver) UserPatches(ctx context.Context, limit *int, page *int, patchName *string, statuses []string, userID *string, includeCommitQueue *bool) (*UserPatches, error) {
	usr := MustHaveUser(ctx)
	userIdParam := usr.Username()
	if userID != nil {
		userIdParam = *userID
	}
	patches, count, err := r.sc.FindPatchesByUserPatchNameStatusesCommitQueue(userIdParam, *patchName, statuses, *includeCommitQueue, *page, *limit)
	patchPointers := []*restModel.APIPatch{}
	if err != nil {
		return nil, InternalServerError.Send(ctx, err.Error())
	}
	for i := range patches {
		patchPointers = append(patchPointers, &patches[i])
	}
	userPatches := UserPatches{
		Patches:            patchPointers,
		FilteredPatchCount: *count,
	}
	return &userPatches, nil
}

func (r *queryResolver) Task(ctx context.Context, taskID string, execution *int) (*restModel.APITask, error) {
	dbTask, err := task.FindOneIdAndExecutionWithDisplayStatus(taskID, execution)
	if err != nil {
		return nil, ResourceNotFound.Send(ctx, err.Error())
	}
	if dbTask == nil {
		return nil, errors.Errorf("unable to find task %s", taskID)
	}
	apiTask, err := GetAPITaskFromTask(ctx, r.sc, *dbTask)
	if err != nil {
		return nil, InternalServerError.Send(ctx, "error converting task")
	}

	return apiTask, err
}

func (r *queryResolver) TaskAllExecutions(ctx context.Context, taskID string) ([]*restModel.APITask, error) {
	latestTask, err := task.FindOneId(taskID)
	if err != nil {
		return nil, ResourceNotFound.Send(ctx, err.Error())
	}
	if latestTask == nil {
		return nil, errors.Errorf("unable to find task %s", taskID)
	}
	allTasks := []*restModel.APITask{}
	for i := 0; i < latestTask.Execution; i++ {
		var dbTask *task.Task
		dbTask, err = task.FindByIdExecution(taskID, &i)
		if err != nil {
			return nil, ResourceNotFound.Send(ctx, err.Error())
		}
		if dbTask == nil {
			return nil, errors.Errorf("unable to find task %s", taskID)
		}
		var apiTask *restModel.APITask
		apiTask, err = GetAPITaskFromTask(ctx, r.sc, *dbTask)
		if err != nil {
			return nil, InternalServerError.Send(ctx, "error converting task")
		}
		allTasks = append(allTasks, apiTask)
	}
	apiTask, err := GetAPITaskFromTask(ctx, r.sc, *latestTask)
	if err != nil {
		return nil, InternalServerError.Send(ctx, "error converting task")
	}
	allTasks = append(allTasks, apiTask)
	return allTasks, nil
}

func (r *queryResolver) Projects(ctx context.Context) ([]*GroupedProjects, error) {
	allProjs, err := model.FindAllMergedTrackedProjectRefs()
	if err != nil {
		return nil, ResourceNotFound.Send(ctx, err.Error())
	}

	groupsMap := make(map[string][]*restModel.APIProjectRef)

	for _, p := range allProjs {
		groupName := strings.Join([]string{p.Owner, p.Repo}, "/")
		apiProjectRef := restModel.APIProjectRef{}
		if err = apiProjectRef.BuildFromService(p); err != nil {
			return nil, InternalServerError.Send(ctx, fmt.Sprintf("error building APIProjectRef from service: %s", err.Error()))
		}

		if projs, ok := groupsMap[groupName]; ok {
			groupsMap[groupName] = append(projs, &apiProjectRef)
		} else {
			groupsMap[groupName] = []*restModel.APIProjectRef{&apiProjectRef}
		}
	}

	groupsArr := []*GroupedProjects{}

	for groupName, groupedProjects := range groupsMap {
		gp := GroupedProjects{
			Name:     groupName,
			Projects: groupedProjects,
		}
		groupsArr = append(groupsArr, &gp)
	}

	sort.SliceStable(groupsArr, func(i, j int) bool {
		return groupsArr[i].Name < groupsArr[j].Name
	})

	return groupsArr, nil
}

func (r *queryResolver) PatchTasks(ctx context.Context, patchID string, sorts []*SortOrder, page *int, limit *int, statuses []string, baseStatuses []string, variant *string, taskName *string) (*PatchTasks, error) {
	pageParam := 0
	if page != nil {
		pageParam = *page
	}
	limitParam := 0
	if limit != nil {
		limitParam = *limit
	}
	variantParam := ""
	if variant != nil {
		variantParam = *variant
	}
	taskNameParam := ""
	if taskName != nil {
		taskNameParam = *taskName
	}
	var taskSorts []task.TasksSortOrder
	if len(sorts) > 0 {
		taskSorts = []task.TasksSortOrder{}
		for _, singleSort := range sorts {
			key := ""
			switch singleSort.Key {
			// the keys here should be the keys for the column headers of the tasks table
			case TaskSortCategoryName:
				key = task.DisplayNameKey
			case TaskSortCategoryStatus:
				key = task.DisplayStatusKey
			case TaskSortCategoryBaseStatus:
				key = task.BaseTaskStatusKey
			case TaskSortCategoryVariant:
				key = task.BuildVariantKey
			default:
				return nil, InputValidationError.Send(ctx, fmt.Sprintf("invalid sort key: %s", singleSort.Key))
			}
			order := 1
			if singleSort.Direction == SortDirectionDesc {
				order = -1
			}
			taskSorts = append(taskSorts, task.TasksSortOrder{Key: key, Order: order})
		}
	}
	opts := data.TaskFilterOptions{
		Statuses:     statuses,
		BaseStatuses: baseStatuses,
		Variants:     []string{variantParam},
		TaskNames:    []string{taskNameParam},
		Page:         pageParam,
		Limit:        limitParam,
		Sorts:        taskSorts,
	}
	tasks, count, err := r.sc.FindTasksByVersion(patchID, opts)
	if err != nil {
		return nil, InternalServerError.Send(ctx, fmt.Sprintf("Error getting patch tasks for %s: %s", patchID, err.Error()))
	}

	var apiTasks []*restModel.APITask
	for _, t := range tasks {
		apiTask := restModel.APITask{}
		err := apiTask.BuildFromService(&t)
		if err != nil {
			return nil, InternalServerError.Send(ctx, fmt.Sprintf("Error converting task item db model to api model: %v", err.Error()))
		}
		apiTasks = append(apiTasks, &apiTask)
	}
	patchTasks := PatchTasks{
		Count: count,
		Tasks: apiTasks,
	}
	return &patchTasks, nil
}

func (r *queryResolver) TaskTests(ctx context.Context, taskID string, execution *int, sortCategory *TestSortCategory, sortDirection *SortDirection, page *int, limit *int, testName *string, statuses []string, groupID *string) (*TaskTestResult, error) {
	sortBy := ""
	if sortCategory != nil {
		switch *sortCategory {
		case TestSortCategoryStatus:
			sortBy = testresult.StatusKey
			break
		case TestSortCategoryDuration:
			sortBy = "duration"
			break
		case TestSortCategoryTestName:
			sortBy = testresult.TestFileKey
			break
		case TestSortCategoryStartTime:
			sortBy = testresult.StartTimeKey
			break
		case TestSortCategoryBaseStatus:
			sortBy = "base_status"
			break
		}
	}

	sortDir := 1
	if sortDirection != nil {
		switch *sortDirection {
		case SortDirectionDesc:
			sortDir = -1
			break
		}
	}

	groupIdParam := utility.FromStringPtr(groupID)
	testNameParam := utility.FromStringPtr(testName)
	pageParam := 0
	if page != nil {
		pageParam = *page
	}
	limitParam := 0
	if limit != nil {
		limitParam = *limit
	}
	statusesParam := []string{}
	if statuses != nil {
		statusesParam = statuses
	}

	dbTask, err := task.FindByIdExecution(taskID, execution)
	if dbTask == nil || err != nil {
		return nil, ResourceNotFound.Send(ctx, fmt.Sprintf("cannot find task with id %s", taskID))
	}
	baseTask, err := dbTask.FindTaskOnBaseCommit()
	if err != nil {
		return nil, InternalServerError.Send(ctx, fmt.Sprintf("Error finding base task for task %s: %s", taskID, err))
	}

	baseTestStatusMap := make(map[string]string)
	// Fetch base tests and populate baseTestStatusMap
	if baseTask != nil {
		if err != nil {
			return nil, InternalServerError.Send(ctx, fmt.Sprintf("Error getting getting latest execution for task %s: %s", baseTask.Id, err.Error()))
		}

		baseTestResultOpts := apimodels.GetCedarTestResultsOptions{
			BaseURL:   evergreen.GetEnvironment().Settings().Cedar.BaseURL,
			Execution: baseTask.Execution,
		}

		if len(baseTask.ExecutionTasks) > 0 {
			baseTestResultOpts.DisplayTaskID = baseTask.Id
		} else {
			baseTestResultOpts.TaskID = baseTask.Id
		}

		cedarBaseTestResults, err := apimodels.GetCedarTestResults(ctx, baseTestResultOpts)
		if err != nil {
			grip.Warning(message.WrapError(err, message.Fields{
				"task_id": baseTask.Id,
				"message": "problem getting cedar test results",
			}))
		}

		if cedarBaseTestResults != nil && len(cedarBaseTestResults) > 0 {
			for _, t := range cedarBaseTestResults {
				baseTestStatusMap[t.TestName] = t.Status
				baseTestStatusMap[t.DisplayTestName] = t.Status
			}
		} else {
			baseTestResults, _ := r.sc.FindTestsByTaskId(data.FindTestsByTaskIdOpts{TaskID: baseTask.Id, Execution: baseTask.Execution})
			for _, t := range baseTestResults {
				baseTestStatusMap[t.TestFile] = t.Status
			}
		}
	}

	// Fetch tests and link base test status.
	opts := apimodels.GetCedarTestResultsOptions{
		BaseURL:   evergreen.GetEnvironment().Settings().Cedar.BaseURL,
		Execution: dbTask.Execution,
	}
	if len(dbTask.ExecutionTasks) > 0 {
		opts.DisplayTaskID = taskID
	} else {
		opts.TaskID = taskID
	}

	cedarTestResults, err := apimodels.GetCedarTestResults(ctx, opts)

	if err != nil {
		grip.Warning(message.WrapError(err, message.Fields{
			"task_id": taskID,
			"message": "problem getting cedar test results",
		}))
	}

	testPointers := []*restModel.APITest{}
	var totalTestCount int
	var filteredTestCount int

	if cedarTestResults != nil && len(cedarTestResults) > 0 {
		filteredTestResults, testCount := FilterSortAndPaginateCedarTestResults(FilterSortAndPaginateCedarTestResultsOpts{
			GroupID:          groupIdParam,
			Limit:            limitParam,
			Page:             pageParam,
			SortBy:           sortBy,
			SortDir:          sortDir,
			Statuses:         statusesParam,
			TestName:         testNameParam,
			TestResults:      cedarTestResults,
			BaseTestStatuses: baseTestStatusMap,
		})
		for _, t := range filteredTestResults {
			apiTest := restModel.APITest{}
			if err = apiTest.BuildFromService(t.TaskID); err != nil {
				return nil, InternalServerError.Send(ctx, err.Error())
			}
			if err = apiTest.BuildFromService(&t); err != nil {
				return nil, InternalServerError.Send(ctx, err.Error())
			}
			if err = util.CheckURL(utility.FromStringPtr(apiTest.Logs.HTMLDisplayURL)); apiTest.Logs.HTMLDisplayURL != nil && err != nil {
				formattedURL := fmt.Sprintf("%s%s", r.sc.GetURL(), *apiTest.Logs.HTMLDisplayURL)
				apiTest.Logs.HTMLDisplayURL = &formattedURL
			}
			if err = util.CheckURL(utility.FromStringPtr(apiTest.Logs.RawDisplayURL)); apiTest.Logs.RawDisplayURL != nil && err != nil {
				formattedURL := fmt.Sprintf("%s%s", r.sc.GetURL(), *apiTest.Logs.RawDisplayURL)
				apiTest.Logs.RawDisplayURL = &formattedURL
			}

			baseTestStatus := baseTestStatusMap[utility.FromStringPtr(apiTest.DisplayTestName)]
			if baseTestStatus == "" {
				baseTestStatus = baseTestStatusMap[utility.FromStringPtr(apiTest.TestFile)]
			}
			apiTest.BaseStatus = &baseTestStatus
			testPointers = append(testPointers, &apiTest)
		}

		totalTestCount = len(cedarTestResults)
		filteredTestCount = testCount
	} else {
		filteredTestResults, err := r.sc.FindTestsByTaskId(data.FindTestsByTaskIdOpts{
			TaskID:    taskID,
			TestName:  testNameParam,
			Statuses:  statusesParam,
			SortBy:    sortBy,
			GroupID:   groupIdParam,
			SortDir:   sortDir,
			Limit:     limitParam,
			Execution: dbTask.Execution,
			Page:      pageParam,
		})
		if err != nil {
			return nil, ResourceNotFound.Send(ctx, err.Error())
		}

		for _, t := range filteredTestResults {
			apiTest := restModel.APITest{}
			if err = apiTest.BuildFromService(t.TaskID); err != nil {
				return nil, InternalServerError.Send(ctx, err.Error())
			}
			if err = apiTest.BuildFromService(&t); err != nil {
				return nil, InternalServerError.Send(ctx, err.Error())
			}
			if err = util.CheckURL(utility.FromStringPtr(apiTest.Logs.HTMLDisplayURL)); apiTest.Logs.HTMLDisplayURL != nil && err != nil {
				formattedURL := fmt.Sprintf("%s%s", r.sc.GetURL(), *apiTest.Logs.HTMLDisplayURL)
				apiTest.Logs.HTMLDisplayURL = &formattedURL
			}
			if err = util.CheckURL(utility.FromStringPtr(apiTest.Logs.RawDisplayURL)); apiTest.Logs.RawDisplayURL != nil && err != nil {
				formattedURL := fmt.Sprintf("%s%s", r.sc.GetURL(), *apiTest.Logs.RawDisplayURL)
				apiTest.Logs.RawDisplayURL = &formattedURL
			}
			baseTestStatus := baseTestStatusMap[*apiTest.TestFile]
			apiTest.BaseStatus = &baseTestStatus
			testPointers = append(testPointers, &apiTest)
		}
		totalTestCount, err = r.sc.GetTestCountByTaskIdAndFilters(taskID, "", []string{}, dbTask.Execution)
		if err != nil {
			return nil, InternalServerError.Send(ctx, fmt.Sprintf("Error getting total test count: %s", err.Error()))
		}
		filteredTestCount, err = r.sc.GetTestCountByTaskIdAndFilters(taskID, testNameParam, statusesParam, dbTask.Execution)
		if err != nil {
			return nil, InternalServerError.Send(ctx, fmt.Sprintf("Error getting filtered test count: %s", err.Error()))
		}
	}

	taskTestResult := TaskTestResult{
		TestResults:       testPointers,
		TotalTestCount:    totalTestCount,
		FilteredTestCount: filteredTestCount,
	}

	return &taskTestResult, nil
}

func (r *queryResolver) TaskFiles(ctx context.Context, taskID string, execution *int) (*TaskFiles, error) {
	emptyTaskFiles := TaskFiles{
		FileCount:    0,
		GroupedFiles: []*GroupedFiles{},
	}
	t, err := task.FindByIdExecution(taskID, execution)
	if t == nil {
		return &emptyTaskFiles, ResourceNotFound.Send(ctx, fmt.Sprintf("cannot find task with id %s", taskID))
	}
	if err != nil {
		return &emptyTaskFiles, ResourceNotFound.Send(ctx, err.Error())
	}
	groupedFilesList := []*GroupedFiles{}
	fileCount := 0
	if t.DisplayOnly {
		execTasks, err := task.Find(task.ByIds(t.ExecutionTasks))
		if err != nil {
			return &emptyTaskFiles, ResourceNotFound.Send(ctx, err.Error())
		}
		for _, execTask := range execTasks {
			groupedFiles, err := GetGroupedFiles(ctx, execTask.DisplayName, execTask.Id, t.Execution)
			if err != nil {
				return &emptyTaskFiles, err
			}
			fileCount += len(groupedFiles.Files)
			groupedFilesList = append(groupedFilesList, groupedFiles)
		}
	} else {
		groupedFiles, err := GetGroupedFiles(ctx, t.DisplayName, taskID, t.Execution)
		if err != nil {
			return &emptyTaskFiles, err
		}
		fileCount += len(groupedFiles.Files)
		groupedFilesList = append(groupedFilesList, groupedFiles)
	}
	taskFiles := TaskFiles{
		FileCount:    fileCount,
		GroupedFiles: groupedFilesList,
	}
	return &taskFiles, nil
}

func (r *queryResolver) TaskLogs(ctx context.Context, taskID string, execution *int) (*RecentTaskLogs, error) {
	const logMessageCount = 100
	var loggedEvents []event.EventLogEntry
	// loggedEvents is ordered ts descending
	loggedEvents, err := event.Find(event.AllLogCollection, event.MostRecentTaskEvents(taskID, logMessageCount))
	if err != nil {
		return nil, InternalServerError.Send(ctx, fmt.Sprintf("Unable to find EventLogs for task %s: %s", taskID, err.Error()))
	}

	// remove all scheduled events except the youngest and push to filteredEvents
	filteredEvents := []event.EventLogEntry{}
	foundScheduled := false
	for i := 0; i < len(loggedEvents); i++ {
		if !foundScheduled || loggedEvents[i].EventType != event.TaskScheduled {
			filteredEvents = append(filteredEvents, loggedEvents[i])
		}
		if loggedEvents[i].EventType == event.TaskScheduled {
			foundScheduled = true
		}
	}

	// reverse order so ts is ascending
	for i := len(filteredEvents)/2 - 1; i >= 0; i-- {
		opp := len(filteredEvents) - 1 - i
		filteredEvents[i], filteredEvents[opp] = filteredEvents[opp], filteredEvents[i]
	}

	// populate eventlogs pointer arrays
	apiEventLogPointers := []*restModel.TaskAPIEventLogEntry{}
	for _, e := range filteredEvents {
		apiEventLog := restModel.TaskAPIEventLogEntry{}
		err = apiEventLog.BuildFromService(&e)
		if err != nil {
			return nil, InternalServerError.Send(ctx, fmt.Sprintf("Unable to build APIEventLogEntry from EventLog: %s", err.Error()))
		}
		apiEventLogPointers = append(apiEventLogPointers, &apiEventLog)
	}

	// need to task to get project id
	t, err := task.FindByIdExecution(taskID, execution)
	if err != nil {
		return nil, ResourceNotFound.Send(ctx, fmt.Sprintf("error finding task by id %s: %s", taskID, err.Error()))
	}
	if t == nil {
		return nil, ResourceNotFound.Send(ctx, fmt.Sprintf("cannot find task with id %s", taskID))
	}
	// need project to get default logger
	p, err := r.sc.FindProjectById(t.Project, true)
	if err != nil {
		return nil, ResourceNotFound.Send(ctx, fmt.Sprintf("error finding project '%s': %s", t.Project, err.Error()))
	}
	if p == nil {
		return nil, ResourceNotFound.Send(ctx, fmt.Sprintf("could not find project '%s'", t.Project))
	}

	var taskExecution int
	taskExecution = t.Execution

	defaultLogger := p.DefaultLogger
	if defaultLogger == "" {
		defaultLogger = evergreen.GetEnvironment().Settings().LoggerConfig.DefaultLogger
	}

	taskLogs := []apimodels.LogMessage{}
	systemLogs := []apimodels.LogMessage{}
	agentLogs := []apimodels.LogMessage{}
	// get logs from cedar
	if defaultLogger == model.BuildloggerLogSender {
		opts := apimodels.GetBuildloggerLogsOptions{
			BaseURL:       evergreen.GetEnvironment().Settings().Cedar.BaseURL,
			TaskID:        taskID,
			Execution:     taskExecution,
			PrintPriority: true,
			Tail:          logMessageCount,
			LogType:       apimodels.TaskLogPrefix,
		}
		// task logs
		taskLogReader, blErr := apimodels.GetBuildloggerLogs(ctx, opts)
		if blErr != nil {
			return nil, InternalServerError.Send(ctx, err.Error())
		}
		taskLogs = apimodels.ReadBuildloggerToSlice(ctx, taskID, taskLogReader)
		// system logs
		opts.LogType = apimodels.SystemLogPrefix
		systemLogReader, blErr := apimodels.GetBuildloggerLogs(ctx, opts)
		if blErr != nil {
			return nil, InternalServerError.Send(ctx, err.Error())
		}
		systemLogs = apimodels.ReadBuildloggerToSlice(ctx, taskID, systemLogReader)
		// agent logs
		opts.LogType = apimodels.AgentLogPrefix
		agentLogReader, blErr := apimodels.GetBuildloggerLogs(ctx, opts)
		if blErr != nil {
			return nil, InternalServerError.Send(ctx, err.Error())
		}
		agentLogs = apimodels.ReadBuildloggerToSlice(ctx, taskID, agentLogReader)
	} else {
		// task logs
		taskLogs, err = model.FindMostRecentLogMessages(taskID, taskExecution, logMessageCount, []string{},
			[]string{apimodels.TaskLogPrefix})
		if err != nil {
			return nil, InternalServerError.Send(ctx, fmt.Sprintf("Error finding task logs for task %s: %s", taskID, err.Error()))
		}
		// system logs
		systemLogs, err = model.FindMostRecentLogMessages(taskID, taskExecution, logMessageCount, []string{},
			[]string{apimodels.SystemLogPrefix})
		if err != nil {
			return nil, InternalServerError.Send(ctx, fmt.Sprintf("Error finding system logs for task %s: %s", taskID, err.Error()))
		}
		// agent logs
		agentLogs, err = model.FindMostRecentLogMessages(taskID, taskExecution, logMessageCount, []string{},
			[]string{apimodels.AgentLogPrefix})
		if err != nil {
			return nil, InternalServerError.Send(ctx, fmt.Sprintf("Error finding agent logs for task %s: %s", taskID, err.Error()))
		}
	}
	taskLogPointers := []*apimodels.LogMessage{}
	systemLogPointers := []*apimodels.LogMessage{}
	agentLogPointers := []*apimodels.LogMessage{}
	for i := range taskLogs {
		taskLogPointers = append(taskLogPointers, &taskLogs[i])
	}
	for i := range systemLogs {
		systemLogPointers = append(systemLogPointers, &systemLogs[i])
	}
	for i := range agentLogs {
		agentLogPointers = append(agentLogPointers, &agentLogs[i])
	}
	return &RecentTaskLogs{EventLogs: apiEventLogPointers, TaskLogs: taskLogPointers, AgentLogs: agentLogPointers, SystemLogs: systemLogPointers}, nil
}

func (r *queryResolver) PatchBuildVariants(ctx context.Context, patchID string) ([]*GroupedBuildVariant, error) {
	patch, err := r.sc.FindPatchById(patchID)
	if err != nil {
		return nil, InternalServerError.Send(ctx, fmt.Sprintf("Error finding patch `%s`: %s", patchID, err))
	}
	return generateBuildVariants(ctx, r.sc, *patch.Id, []string{}, []string{}, []string{})
}

func (r *queryResolver) CommitQueue(ctx context.Context, id string) (*restModel.APICommitQueue, error) {
	commitQueue, err := r.sc.FindCommitQueueForProject(id)
	if err != nil {
		if errors.Cause(err) == err {
			return nil, ResourceNotFound.Send(ctx, fmt.Sprintf("error finding commit queue for %s: %s", id, err.Error()))
		}
		return nil, InternalServerError.Send(ctx, fmt.Sprintf("error finding commit queue for %s: %s", id, err.Error()))
	}
	project, err := r.sc.FindProjectById(id, true)
	if err != nil {
		return nil, InternalServerError.Send(ctx, fmt.Sprintf("error finding project %s: %s", id, err.Error()))
	}
	if project.CommitQueue.Message != "" {
		commitQueue.Message = &project.CommitQueue.Message
	}
	commitQueue.Owner = &project.Owner
	commitQueue.Repo = &project.Repo

	for i, item := range commitQueue.Queue {
		patchId := ""
		if utility.FromStringPtr(item.Version) != "" {
			patchId = utility.FromStringPtr(item.Version)
		} else if utility.FromStringPtr(item.PatchId) != "" {
			patchId = utility.FromStringPtr(item.PatchId)
		}

		if patchId != "" {
			p, err := r.sc.FindPatchById(patchId)
			if err != nil {
				return nil, ResourceNotFound.Send(ctx, fmt.Sprintf("error finding patch: %s", err.Error()))
			}
			commitQueue.Queue[i].Patch = p
		}
	}

	return commitQueue, nil
}

func (r *queryResolver) UserConfig(ctx context.Context) (*UserConfig, error) {
	usr := MustHaveUser(ctx)
	settings := evergreen.GetEnvironment().Settings()
	config := &UserConfig{
		User:          usr.Username(),
		APIKey:        usr.GetAPIKey(),
		UIServerHost:  settings.Ui.Url,
		APIServerHost: settings.ApiUrl + "/api",
	}

	return config, nil
}

func (r *queryResolver) ClientConfig(ctx context.Context) (*restModel.APIClientConfig, error) {
	envClientConfig := evergreen.GetEnvironment().ClientConfig()
	clientConfig := restModel.APIClientConfig{}
	err := clientConfig.BuildFromService(*envClientConfig)
	if err != nil {
		return nil, InternalServerError.Send(ctx, fmt.Sprintf("Error building APIClientConfig from service: %s", err.Error()))
	}

	return &clientConfig, nil
}

func (r *queryResolver) AwsRegions(ctx context.Context) ([]string, error) {
	return evergreen.GetEnvironment().Settings().Providers.AWS.AllowedRegions, nil
}

func (r *queryResolver) SubnetAvailabilityZones(ctx context.Context) ([]string, error) {
	zones := []string{}
	for _, subnet := range evergreen.GetEnvironment().Settings().Providers.AWS.Subnets {
		zones = append(zones, subnet.AZ)
	}
	return zones, nil
}

func (r *queryResolver) SpruceConfig(ctx context.Context) (*restModel.APIAdminSettings, error) {
	config, err := evergreen.GetConfig()
	if err != nil {
		return nil, InternalServerError.Send(ctx, fmt.Sprintf("Error Fetching evergreen settings: %s", err.Error()))
	}

	spruceConfig := restModel.APIAdminSettings{}
	err = spruceConfig.BuildFromService(config)
	if err != nil {
		return nil, InternalServerError.Send(ctx, fmt.Sprintf("Error building api admin settings from service: %s", err.Error()))
	}
	return &spruceConfig, nil
}

func (r *queryResolver) HostEvents(ctx context.Context, hostID string, hostTag *string, limit *int, page *int) (*HostEvents, error) {
	events, count, err := event.FindPaginated(hostID, *hostTag, event.AllLogCollection, *limit, *page)
	if err != nil {
		return nil, InternalServerError.Send(ctx, fmt.Sprintf("Error Fetching host events: %s", err.Error()))
	}
	// populate eventlogs pointer arrays
	apiEventLogPointers := []*restModel.HostAPIEventLogEntry{}
	for _, e := range events {
		apiEventLog := restModel.HostAPIEventLogEntry{}
		err = apiEventLog.BuildFromService(&e)
		if err != nil {
			return nil, InternalServerError.Send(ctx, fmt.Sprintf("Unable to build APIEventLogEntry from EventLog: %s", err.Error()))
		}
		apiEventLogPointers = append(apiEventLogPointers, &apiEventLog)
	}
	hostevents := HostEvents{
		EventLogEntries: apiEventLogPointers,
		Count:           count,
	}
	return &hostevents, nil
}

func (r *queryResolver) Distros(ctx context.Context, onlySpawnable bool) ([]*restModel.APIDistro, error) {
	apiDistros := []*restModel.APIDistro{}

	var distros []distro.Distro
	if onlySpawnable {
		d, err := distro.Find(distro.BySpawnAllowed())
		if err != nil {
			return nil, InternalServerError.Send(ctx, fmt.Sprintf("Error while fetching spawnable distros: %s", err.Error()))
		}
		distros = d
	} else {
		d, err := distro.FindAll()
		if err != nil {
			return nil, InternalServerError.Send(ctx, fmt.Sprintf("Error while fetching distros: %s", err.Error()))
		}
		distros = d
	}
	for _, d := range distros {
		apiDistro := restModel.APIDistro{}
		err := apiDistro.BuildFromService(d)
		if err != nil {
			return nil, InternalServerError.Send(ctx, fmt.Sprintf("Unable to build APIDistro from distro: %s", err.Error()))
		}
		apiDistros = append(apiDistros, &apiDistro)
	}
	return apiDistros, nil
}

func (r *queryResolver) DistroTaskQueue(ctx context.Context, distroID string) ([]*restModel.APITaskQueueItem, error) {
	distroQueue, err := model.LoadTaskQueue(distroID)
	if err != nil {
		return nil, InternalServerError.Send(ctx, fmt.Sprintf("Error getting task queue for distro %v: %v", distroID, err.Error()))
	}
	if distroQueue == nil {
		return nil, ResourceNotFound.Send(ctx, fmt.Sprintf("cannot find queue with distro ID `%s`", distroID))
	}

	taskQueue := []*restModel.APITaskQueueItem{}

	for _, taskQueueItem := range distroQueue.Queue {
		apiTaskQueueItem := restModel.APITaskQueueItem{}

		err := apiTaskQueueItem.BuildFromService(taskQueueItem)
		if err != nil {
			return nil, InternalServerError.Send(ctx, fmt.Sprintf("Error converting task queue item db model to api model: %v", err.Error()))
		}

		taskQueue = append(taskQueue, &apiTaskQueueItem)
	}

	return taskQueue, nil
}

func (r *queryResolver) TaskQueueDistros(ctx context.Context) ([]*TaskQueueDistro, error) {
	queues, err := model.FindAllTaskQueues()
	if err != nil {
		return nil, InternalServerError.Send(ctx, fmt.Sprintf("Error getting all task queues: %v", err.Error()))
	}

	distros := []*TaskQueueDistro{}

	for _, distro := range queues {
		tqd := TaskQueueDistro{
			ID:         distro.Distro,
			QueueCount: len(distro.Queue),
		}
		distros = append(distros, &tqd)
	}

	// sort distros by queue count in descending order
	sort.SliceStable(distros, func(i, j int) bool {
		return distros[i].QueueCount > distros[j].QueueCount
	})

	return distros, nil
}

func (r *taskQueueItemResolver) Requester(ctx context.Context, obj *restModel.APITaskQueueItem) (TaskQueueItemType, error) {
	if *obj.Requester != evergreen.RepotrackerVersionRequester {
		return TaskQueueItemTypePatch, nil
	}
	return TaskQueueItemTypeCommit, nil
}

func (r *mutationResolver) SetTaskPriority(ctx context.Context, taskID string, priority int) (*restModel.APITask, error) {
	t, err := r.sc.FindTaskById(taskID)
	if err != nil {
		return nil, ResourceNotFound.Send(ctx, fmt.Sprintf("error finding task %s: %s", taskID, err.Error()))
	}
	if t == nil {
		return nil, ResourceNotFound.Send(ctx, fmt.Sprintf("cannot find task with id %s", taskID))
	}
	authUser := gimlet.GetUser(ctx)
	if priority > evergreen.MaxTaskPriority {
		requiredPermission := gimlet.PermissionOpts{
			Resource:      t.Project,
			ResourceType:  "project",
			Permission:    evergreen.PermissionTasks,
			RequiredLevel: evergreen.TasksAdmin.Value,
		}
		isTaskAdmin := authUser.HasPermission(requiredPermission)
		if !isTaskAdmin {
			return nil, Forbidden.Send(ctx, fmt.Sprintf("Insufficient access to set priority %v, can only set priority less than or equal to %v", priority, evergreen.MaxTaskPriority))
		}
	}
	if err = model.SetTaskPriority(*t, int64(priority), authUser.Username()); err != nil {
		return nil, InternalServerError.Send(ctx, fmt.Sprintf("Error setting task priority %v: %v", taskID, err.Error()))
	}

	t, err = r.sc.FindTaskById(taskID)
	if err != nil {
		return nil, ResourceNotFound.Send(ctx, fmt.Sprintf("error finding task by id %s: %s", taskID, err.Error()))
	}
	if t == nil {
		return nil, ResourceNotFound.Send(ctx, fmt.Sprintf("cannot find task with id %s", taskID))
	}
	apiTask, err := GetAPITaskFromTask(ctx, r.sc, *t)
	return apiTask, err
}

func (r *mutationResolver) SchedulePatch(ctx context.Context, patchID string, configure PatchConfigure) (*restModel.APIPatch, error) {
	patchUpdateReq := PatchVariantsTasksRequest{}
	patchUpdateReq.BuildFromGqlInput(configure)
	version, err := r.sc.FindVersionById(patchID)
	if err != nil {
		// FindVersionById does not distinguish between nil version err and db err; therefore must check that err
		// does not contain nil version err values before sending InternalServerError
		if !strings.Contains(err.Error(), strconv.Itoa(http.StatusNotFound)) {
			return nil, InternalServerError.Send(ctx, fmt.Sprintf("Error occurred fetching patch `%s`: %s", patchID, err.Error()))
		}
	}
<<<<<<< HEAD
	err, _, _, versionID := SchedulePatch(patchID, version, patchUpdateReq, configure.Parameters, configure.PatchTriggerAliases)
=======
	err, _, _, versionID := SchedulePatch(ctx, patchID, version, patchUpdateReq, configure.Parameters)
>>>>>>> d6d14e76
	if err != nil {
		return nil, InternalServerError.Send(ctx, fmt.Sprintf("Error scheduling patch `%s`: %s", patchID, err))
	}
	scheduledPatch, err := r.sc.FindPatchById(versionID)
	if err != nil {
		return nil, InternalServerError.Send(ctx, fmt.Sprintf("Error getting scheduled patch `%s`: %s", patchID, err))
	}
	return scheduledPatch, nil
}

func (r *mutationResolver) SchedulePatchTasks(ctx context.Context, patchID string) (*string, error) {
	modifications := VersionModifications{
		Action: SetActive,
		Active: true,
		Abort:  false,
	}
	err := ModifyVersionHandler(ctx, r.sc, patchID, modifications)
	if err != nil {
		return nil, err
	}
	return &patchID, nil
}

func (r *mutationResolver) UnschedulePatchTasks(ctx context.Context, patchID string, abort bool) (*string, error) {
	modifications := VersionModifications{
		Action: SetActive,
		Active: false,
		Abort:  abort,
	}
	err := ModifyVersionHandler(ctx, r.sc, patchID, modifications)
	if err != nil {
		return nil, err
	}
	return &patchID, nil
}

// ScheduleUndispatchedBaseTasks only allows scheduling undispatched base tasks for tasks that are failing on the current patch
func (r *mutationResolver) ScheduleUndispatchedBaseTasks(ctx context.Context, patchID string) ([]*restModel.APITask, error) {
	opts := data.TaskFilterOptions{
		Statuses:              evergreen.TaskFailureStatuses,
		IncludeExecutionTasks: true,
	}
	tasks, _, err := r.sc.FindTasksByVersion(patchID, opts)
	if err != nil {
		return nil, InternalServerError.Send(ctx, fmt.Sprintf("Could not fetch tasks for patch: %s ", err.Error()))
	}

	scheduledTasks := []*restModel.APITask{}
	tasksToSchedule := make(map[string]bool)

	for _, t := range tasks {
		// If a task is a generated task don't schedule it until we get all of the generated tasks we want to generate
		if t.GeneratedBy == "" {
			// We can ignore an error while fetching tasks because this could just mean the task didn't exist on the base commit.
			baseTask, _ := t.FindTaskOnBaseCommit()
			if baseTask != nil && baseTask.Status == evergreen.TaskUndispatched {
				tasksToSchedule[baseTask.Id] = true
			}
			// If a task is generated lets find its base task if it exists otherwise we need to generate it
		} else if t.GeneratedBy != "" {
			baseTask, _ := t.FindTaskOnBaseCommit()
			// If the task is undispatched or doesn't exist on the base commit then we want to schedule
			if baseTask == nil {
				generatorTask, err := task.FindByIdExecution(t.GeneratedBy, nil)
				if err != nil {
					return nil, InternalServerError.Send(ctx, fmt.Sprintf("Experienced an error trying to find the generator task: %s", err.Error()))
				}
				if generatorTask != nil {
					baseGeneratorTask, _ := generatorTask.FindTaskOnBaseCommit()
					// If baseGeneratorTask is nil then it didn't exist on the base task and we can't do anything
					if baseGeneratorTask != nil && baseGeneratorTask.Status == evergreen.TaskUndispatched {
						err = baseGeneratorTask.SetGeneratedTasksToActivate(t.BuildVariant, t.DisplayName)
						if err != nil {
							return nil, InternalServerError.Send(ctx, fmt.Sprintf("Could not activate generated task: %s", err.Error()))
						}
						tasksToSchedule[baseGeneratorTask.Id] = true

					}
				}
			} else if baseTask.Status == evergreen.TaskUndispatched {
				tasksToSchedule[baseTask.Id] = true
			}

		}
	}

	for taskId := range tasksToSchedule {
		task, err := SetScheduled(ctx, r.sc, taskId, true)
		if err != nil {
			return nil, err
		}
		scheduledTasks = append(scheduledTasks, task)
	}
	// sort scheduledTasks by display name to guarantee the order of the tasks
	sort.Slice(scheduledTasks, func(i, j int) bool {
		return *scheduledTasks[i].DisplayName < *scheduledTasks[j].DisplayName
	})

	return scheduledTasks, nil
}

func (r *mutationResolver) RestartPatch(ctx context.Context, patchID string, abort bool, taskIds []string) (*string, error) {
	if len(taskIds) == 0 {
		return nil, InputValidationError.Send(ctx, "`taskIds` array is empty. You must provide at least one task id")
	}
	modifications := VersionModifications{
		Action:  Restart,
		Abort:   abort,
		TaskIds: taskIds,
	}
	err := ModifyVersionHandler(ctx, r.sc, patchID, modifications)
	if err != nil {
		return nil, err
	}
	return &patchID, nil
}

func (r *mutationResolver) SetPatchPriority(ctx context.Context, patchID string, priority int) (*string, error) {
	modifications := VersionModifications{
		Action:   SetPriority,
		Priority: int64(priority),
	}
	err := ModifyVersionHandler(ctx, r.sc, patchID, modifications)
	if err != nil {
		return nil, err
	}
	return &patchID, nil
}

func (r *mutationResolver) EnqueuePatch(ctx context.Context, patchID string, commitMessage *string) (*restModel.APIPatch, error) {
	user := MustHaveUser(ctx)

	existingPatch, err := r.sc.FindPatchById(patchID)
	if err != nil {
		gimletErr, ok := err.(gimlet.ErrorResponse)
		if ok {
			return nil, mapHTTPStatusToGqlError(ctx, gimletErr.StatusCode, err)
		}
		return nil, InternalServerError.Send(ctx, fmt.Sprintf("error getting patch '%s'", patchID))
	}

	if !hasEnqueuePatchPermission(user, existingPatch) {
		return nil, Forbidden.Send(ctx, "can't enqueue another user's patch")
	}

	if commitMessage == nil {
		commitMessage = existingPatch.Description
	}

	newPatch, err := r.sc.CreatePatchForMerge(ctx, patchID, utility.FromStringPtr(commitMessage))
	if err != nil {
		return nil, InternalServerError.Send(ctx, fmt.Sprintf("error creating new patch: %s", err.Error()))
	}
	item := restModel.APICommitQueueItem{
		Issue:   newPatch.Id,
		PatchId: newPatch.Id,
		Source:  utility.ToStringPtr(commitqueue.SourceDiff)}
	_, err = r.sc.EnqueueItem(utility.FromStringPtr(newPatch.ProjectId), item, false)
	if err != nil {
		return nil, InternalServerError.Send(ctx, fmt.Sprintf("error enqueuing new patch: %s", err.Error()))
	}

	return newPatch, nil
}

func (r *mutationResolver) ScheduleTask(ctx context.Context, taskID string) (*restModel.APITask, error) {
	task, err := SetScheduled(ctx, r.sc, taskID, true)
	if err != nil {
		return nil, err
	}
	return task, nil
}

func (r *mutationResolver) UnscheduleTask(ctx context.Context, taskID string) (*restModel.APITask, error) {
	task, err := SetScheduled(ctx, r.sc, taskID, false)
	if err != nil {
		return nil, err
	}
	return task, nil
}

func (r *mutationResolver) AbortTask(ctx context.Context, taskID string) (*restModel.APITask, error) {
	t, err := r.sc.FindTaskById(taskID)
	if err != nil {
		return nil, ResourceNotFound.Send(ctx, fmt.Sprintf("error finding task by id %s: %s", taskID, err.Error()))
	}
	if t == nil {
		return nil, ResourceNotFound.Send(ctx, fmt.Sprintf("cannot find task with id %s", taskID))
	}
	user := gimlet.GetUser(ctx).DisplayName()
	err = model.AbortTask(taskID, user)
	if err != nil {
		return nil, InternalServerError.Send(ctx, fmt.Sprintf("Error aborting task %s: %s", taskID, err.Error()))
	}
	t, err = r.sc.FindTaskById(taskID)
	if err != nil {
		return nil, ResourceNotFound.Send(ctx, fmt.Sprintf("error finding task by id %s: %s", taskID, err.Error()))
	}
	if t == nil {
		return nil, ResourceNotFound.Send(ctx, fmt.Sprintf("cannot find task with id %s", taskID))
	}
	apiTask, err := GetAPITaskFromTask(ctx, r.sc, *t)
	return apiTask, err
}

func (r *mutationResolver) RestartTask(ctx context.Context, taskID string) (*restModel.APITask, error) {
	usr := MustHaveUser(ctx)
	username := usr.Username()
	if err := model.TryResetTask(taskID, username, evergreen.UIPackage, nil); err != nil {
		return nil, InternalServerError.Send(ctx, fmt.Sprintf("error restarting task %s: %s", taskID, err.Error()))
	}
	t, err := task.FindOneIdAndExecutionWithDisplayStatus(taskID, nil)
	if err != nil {
		return nil, ResourceNotFound.Send(ctx, fmt.Sprintf("error finding task %s: %s", taskID, err.Error()))
	}
	if t == nil {
		return nil, ResourceNotFound.Send(ctx, fmt.Sprintf("cannot find task with id %s", taskID))
	}
	apiTask, err := GetAPITaskFromTask(ctx, r.sc, *t)
	return apiTask, err
}

// EditAnnotationNote updates the note for the annotation, assuming it hasn't been updated in the meantime.
func (r *mutationResolver) EditAnnotationNote(ctx context.Context, taskID string, execution int, originalMessage, newMessage string) (bool, error) {
	usr := MustHaveUser(ctx)
	if err := annotations.UpdateAnnotationNote(taskID, execution, originalMessage, newMessage, usr.Username()); err != nil {
		return false, InternalServerError.Send(ctx, fmt.Sprintf("couldn't update note: %s", err.Error()))
	}
	return true, nil
}

// MoveAnnotationIssue moves an issue for the annotation. If isIssue is set, it removes the issue from Issues and adds it
// to Suspected Issues, otherwise vice versa.
func (r *mutationResolver) MoveAnnotationIssue(ctx context.Context, taskID string, execution int, apiIssue restModel.APIIssueLink, isIssue bool) (bool, error) {
	usr := MustHaveUser(ctx)
	issue := restModel.APIIssueLinkToService(apiIssue)
	if isIssue {
		if err := annotations.MoveIssueToSuspectedIssue(taskID, execution, *issue, usr.Username()); err != nil {
			return false, InternalServerError.Send(ctx, fmt.Sprintf("couldn't move issue to suspected issues: %s", err.Error()))
		}
		return true, nil
	} else {
		if err := annotations.MoveSuspectedIssueToIssue(taskID, execution, *issue, usr.Username()); err != nil {
			return false, InternalServerError.Send(ctx, fmt.Sprintf("couldn't move issue to suspected issues: %s", err.Error()))
		}
		return true, nil
	}
}

// AddAnnotationIssue adds to the annotation for that taskID/execution.
// If isIssue is set, it adds to Issues, otherwise it adds to Suspected Issues.
func (r *mutationResolver) AddAnnotationIssue(ctx context.Context, taskID string, execution int,
	apiIssue restModel.APIIssueLink, isIssue bool) (bool, error) {
	usr := MustHaveUser(ctx)
	issue := restModel.APIIssueLinkToService(apiIssue)
	if err := util.CheckURL(issue.URL); err != nil {
		return false, InputValidationError.Send(ctx, fmt.Sprintf("issue does not have valid URL: %s", err.Error()))
	}
	if isIssue {
		if err := annotations.AddIssueToAnnotation(taskID, execution, *issue, usr.Username()); err != nil {
			return false, InternalServerError.Send(ctx, fmt.Sprintf("couldn't add issue: %s", err.Error()))
		}
		return true, nil
	} else {
		if err := annotations.AddSuspectedIssueToAnnotation(taskID, execution, *issue, usr.Username()); err != nil {
			return false, InternalServerError.Send(ctx, fmt.Sprintf("couldn't add suspected issue: %s", err.Error()))
		}
		return true, nil
	}
}

// RemoveAnnotationIssue adds to the annotation for that taskID/execution.
// If isIssue is set, it adds to Issues, otherwise it adds to Suspected Issues.
func (r *mutationResolver) RemoveAnnotationIssue(ctx context.Context, taskID string, execution int,
	apiIssue restModel.APIIssueLink, isIssue bool) (bool, error) {
	issue := restModel.APIIssueLinkToService(apiIssue)
	if isIssue {
		if err := annotations.RemoveIssueFromAnnotation(taskID, execution, *issue); err != nil {
			return false, InternalServerError.Send(ctx, fmt.Sprintf("couldn't delete issue: %s", err.Error()))
		}
		return true, nil
	} else {
		if err := annotations.RemoveSuspectedIssueFromAnnotation(taskID, execution, *issue); err != nil {
			return false, InternalServerError.Send(ctx, fmt.Sprintf("couldn't delete suspected issue: %s", err.Error()))
		}
		return true, nil
	}
}

func (r *mutationResolver) RemoveItemFromCommitQueue(ctx context.Context, commitQueueID string, issue string) (*string, error) {
	result, err := r.sc.CommitQueueRemoveItem(commitQueueID, issue, gimlet.GetUser(ctx).DisplayName())
	if err != nil {
		return nil, InternalServerError.Send(ctx, fmt.Sprintf("error removing item %s from commit queue %s: %s",
			issue, commitQueueID, err.Error()))
	}
	if result == nil {
		return nil, InternalServerError.Send(ctx, fmt.Sprintf("couldn't remove item %s from commit queue %s", issue, commitQueueID))
	}

	return &issue, nil
}

func (r *mutationResolver) ClearMySubscriptions(ctx context.Context) (int, error) {
	usr := MustHaveUser(ctx)
	username := usr.Username()
	subs, err := r.sc.GetSubscriptions(username, event.OwnerTypePerson)
	if err != nil {
		return 0, InternalServerError.Send(ctx, fmt.Sprintf("Error retreiving subscriptions %s", err.Error()))
	}
	subIds := []string{}
	for _, sub := range subs {
		if sub.ID != nil {
			subIds = append(subIds, *sub.ID)
		}
	}
	err = r.sc.DeleteSubscriptions(username, subIds)
	if err != nil {
		return 0, InternalServerError.Send(ctx, fmt.Sprintf("Error deleting subscriptions %s", err.Error()))
	}

	return len(subIds), nil
}

func (r *mutationResolver) SaveSubscription(ctx context.Context, subscription restModel.APISubscription) (bool, error) {
	usr := MustHaveUser(ctx)
	username := usr.Username()
	idType, id, err := getResourceTypeAndIdFromSubscriptionSelectors(ctx, subscription.Selectors)
	if err != nil {
		return false, err
	}
	switch idType {
	case "task":
		t, taskErr := r.sc.FindTaskById(id)
		if taskErr != nil {
			return false, InternalServerError.Send(ctx, fmt.Sprintf("error finding task by id %s: %s", id, taskErr.Error()))
		}
		if t == nil {
			return false, ResourceNotFound.Send(ctx, fmt.Sprintf("cannot find task with id %s", id))
		}
		break
	case "build":
		b, buildErr := r.sc.FindBuildById(id)
		if buildErr != nil {
			return false, InternalServerError.Send(ctx, fmt.Sprintf("error finding build by id %s: %s", id, buildErr.Error()))
		}
		if b == nil {
			return false, ResourceNotFound.Send(ctx, fmt.Sprintf("cannot find build with id %s", id))
		}
		break
	case "version":
		v, versionErr := r.sc.FindVersionById(id)
		if versionErr != nil {
			return false, InternalServerError.Send(ctx, fmt.Sprintf("error finding version by id %s: %s", id, versionErr.Error()))
		}
		if v == nil {
			return false, ResourceNotFound.Send(ctx, fmt.Sprintf("cannot find version with id %s", id))
		}
		break
	case "project":
		p, projectErr := r.sc.FindProjectById(id, false)
		if projectErr != nil {
			return false, InternalServerError.Send(ctx, fmt.Sprintf("error finding project by id %s: %s", id, projectErr.Error()))
		}
		if p == nil {
			return false, ResourceNotFound.Send(ctx, fmt.Sprintf("cannot find project with id %s", id))
		}
		break
	default:
		return false, InputValidationError.Send(ctx, "Selectors do not indicate a target version, build, project, or task ID")
	}
	err = r.sc.SaveSubscriptions(username, []restModel.APISubscription{subscription}, false)
	if err != nil {
		return false, InternalServerError.Send(ctx, fmt.Sprintf("error saving subscription: %s", err.Error()))
	}
	return true, nil
}

func (r *mutationResolver) UpdateUserSettings(ctx context.Context, userSettings *restModel.APIUserSettings) (bool, error) {
	usr := MustHaveUser(ctx)

	updatedUserSettings, err := restModel.UpdateUserSettings(ctx, usr, *userSettings)
	if err != nil {
		return false, InternalServerError.Send(ctx, err.Error())
	}
	err = r.sc.UpdateSettings(usr, *updatedUserSettings)
	if err != nil {
		return false, InternalServerError.Send(ctx, fmt.Sprintf("Error saving userSettings : %s", err.Error()))
	}
	return true, nil
}

func (r *mutationResolver) RestartJasper(ctx context.Context, hostIds []string) (int, error) {
	user := MustHaveUser(ctx)

	hosts, permissions, httpStatus, err := api.GetHostsAndUserPermissions(user, hostIds)
	if err != nil {
		return 0, mapHTTPStatusToGqlError(ctx, httpStatus, err)
	}

	hostsUpdated, httpStatus, err := api.ModifyHostsWithPermissions(hosts, permissions, api.GetRestartJasperCallback(ctx, evergreen.GetEnvironment(), user.Username()))
	if err != nil {
		return 0, mapHTTPStatusToGqlError(ctx, httpStatus, errors.Errorf("error marking selected hosts as needing Jasper service restarted: %s", err.Error()))
	}

	return hostsUpdated, nil
}

func (r *mutationResolver) UpdateHostStatus(ctx context.Context, hostIds []string, status string, notes *string) (int, error) {
	user := MustHaveUser(ctx)

	hosts, permissions, httpStatus, err := api.GetHostsAndUserPermissions(user, hostIds)
	if err != nil {
		return 0, mapHTTPStatusToGqlError(ctx, httpStatus, err)
	}

	rq := evergreen.GetEnvironment().RemoteQueue()

	hostsUpdated, httpStatus, err := api.ModifyHostsWithPermissions(hosts, permissions, api.GetUpdateHostStatusCallback(ctx, evergreen.GetEnvironment(), rq, status, *notes, user))
	if err != nil {
		return 0, mapHTTPStatusToGqlError(ctx, httpStatus, err)
	}

	return hostsUpdated, nil
}

func (r *mutationResolver) CreatePublicKey(ctx context.Context, publicKeyInput PublicKeyInput) ([]*restModel.APIPubKey, error) {
	err := savePublicKey(ctx, publicKeyInput)
	if err != nil {
		return nil, err
	}
	myPublicKeys := getMyPublicKeys(ctx)
	return myPublicKeys, nil
}

func (r *mutationResolver) RemovePublicKey(ctx context.Context, keyName string) ([]*restModel.APIPubKey, error) {
	if !doesPublicKeyNameAlreadyExist(ctx, keyName) {
		return nil, InputValidationError.Send(ctx, fmt.Sprintf("Error deleting public key. Provided key name, %s, does not exist.", keyName))
	}
	err := MustHaveUser(ctx).DeletePublicKey(keyName)
	if err != nil {
		return nil, InternalServerError.Send(ctx, fmt.Sprintf("Error deleting public key: %s", err.Error()))
	}
	myPublicKeys := getMyPublicKeys(ctx)
	return myPublicKeys, nil
}

func (r *mutationResolver) RemoveVolume(ctx context.Context, volumeID string) (bool, error) {
	success, _, gqlErr, err := DeleteVolume(ctx, volumeID)
	if err != nil {
		return false, gqlErr.Send(ctx, err.Error())
	}
	return success, nil
}

func (r *mutationResolver) UpdatePublicKey(ctx context.Context, targetKeyName string, updateInfo PublicKeyInput) ([]*restModel.APIPubKey, error) {
	if !doesPublicKeyNameAlreadyExist(ctx, targetKeyName) {
		return nil, InputValidationError.Send(ctx, fmt.Sprintf("Error updating public key. The target key name, %s, does not exist.", targetKeyName))
	}
	if updateInfo.Name != targetKeyName && doesPublicKeyNameAlreadyExist(ctx, updateInfo.Name) {
		return nil, InputValidationError.Send(ctx, fmt.Sprintf("Error updating public key. The updated key name, %s, already exists.", targetKeyName))
	}
	err := verifyPublicKey(ctx, updateInfo)
	if err != nil {
		return nil, err
	}
	usr := MustHaveUser(ctx)
	err = usr.UpdatePublicKey(targetKeyName, updateInfo.Name, updateInfo.Key)
	if err != nil {
		return nil, InternalServerError.Send(ctx, fmt.Sprintf("Error updating public key, %s: %s", targetKeyName, err.Error()))
	}
	myPublicKeys := getMyPublicKeys(ctx)
	return myPublicKeys, nil
}

func (r *queryResolver) User(ctx context.Context, userIdParam *string) (*restModel.APIDBUser, error) {
	usr := MustHaveUser(ctx)
	var err error
	if userIdParam != nil {
		usr, err = user.FindOneById(*userIdParam)
		if err != nil {
			return nil, ResourceNotFound.Send(ctx, fmt.Sprintf("Error getting user from user ID: %s", err.Error()))
		}
		if usr == nil {
			return nil, ResourceNotFound.Send(ctx, fmt.Sprintf("Could not find user from user ID"))
		}
	}
	displayName := usr.DisplayName()
	userID := usr.Username()
	email := usr.Email()
	user := restModel.APIDBUser{
		DisplayName:  &displayName,
		UserID:       &userID,
		EmailAddress: &email,
	}
	return &user, nil
}

func (r *userResolver) Patches(ctx context.Context, obj *restModel.APIDBUser, patchesInput PatchesInput) (*Patches, error) {
	patches, count, err := r.sc.FindPatchesByUserPatchNameStatusesCommitQueue(*obj.UserID, patchesInput.PatchName, patchesInput.Statuses, patchesInput.IncludeCommitQueue, patchesInput.Page, patchesInput.Limit)
	if err != nil {
		return nil, InternalServerError.Send(ctx, err.Error())
	}
	patchPointers := []*restModel.APIPatch{}
	for i := range patches {
		patchPointers = append(patchPointers, &patches[i])
	}

	return &Patches{Patches: patchPointers, FilteredPatchCount: *count}, nil
}

func (r *queryResolver) InstanceTypes(ctx context.Context) ([]string, error) {
	config, err := evergreen.GetConfig()
	if err != nil {
		return nil, InternalServerError.Send(ctx, "unable to retrieve server config")
	}
	return config.Providers.AWS.AllowedInstanceTypes, nil
}

type taskResolver struct{ *Resolver }

func (r *taskResolver) DisplayTask(ctx context.Context, obj *restModel.APITask) (*restModel.APITask, error) {
	t, err := r.sc.FindTaskById(*obj.Id)
	if err != nil {
		return nil, ResourceNotFound.Send(ctx, fmt.Sprintf("Could not find task with id: %s", *obj.Id))
	}
	dt, err := t.GetDisplayTask()
	if dt == nil || err != nil {
		return nil, nil
	}
	apiTask := &restModel.APITask{}
	if err = apiTask.BuildFromService(dt); err != nil {
		return nil, InternalServerError.Send(ctx, fmt.Sprintf("Unable to convert display task: %s to APITask", dt.Id))
	}
	return apiTask, nil
}
func (r *taskResolver) EstimatedStart(ctx context.Context, obj *restModel.APITask) (*restModel.APIDuration, error) {
	i, err := obj.ToService()
	if err != nil {
		return nil, InternalServerError.Send(ctx, fmt.Sprintf("Error while converting task %s to service", *obj.Id))
	}
	t, ok := i.(*task.Task)
	if !ok {
		return nil, InternalServerError.Send(ctx, fmt.Sprintf("Unable to convert APITask %s to Task", *obj.Id))
	}
	start, err := model.GetEstimatedStartTime(*t)
	if err != nil {
		return nil, InternalServerError.Send(ctx, "error getting estimated start time")
	}
	duration := restModel.NewAPIDuration(start)
	return &duration, nil
}
func (r *taskResolver) TotalTestCount(ctx context.Context, obj *restModel.APITask) (int, error) {
	opts := apimodels.GetCedarTestResultsOptions{
		BaseURL:   evergreen.GetEnvironment().Settings().Cedar.BaseURL,
		Execution: obj.Execution,
	}

	if len(obj.ExecutionTasks) > 0 {
		opts.DisplayTaskID = *obj.Id
	} else {
		opts.TaskID = *obj.Id
	}

	cedarTestResults, err := apimodels.GetCedarTestResults(ctx, opts)
	if err != nil {
		grip.Warning(message.WrapError(err, message.Fields{
			"task_id": *obj.Id,
			"message": "problem getting cedar test results",
		}))
	}
	testCount := len(cedarTestResults)

	// Check the db if cedar doesn't return any test results
	if testCount == 0 {
		testCount, err = r.sc.GetTestCountByTaskIdAndFilters(*obj.Id, "", nil, obj.Execution)
		if err != nil {
			return 0, InternalServerError.Send(ctx, fmt.Sprintf("Error getting test count: %s", err.Error()))
		}
	}

	return testCount, nil
}

func (r *taskResolver) FailedTestCount(ctx context.Context, obj *restModel.APITask) (int, error) {
	opts := apimodels.GetCedarTestResultsOptions{
		BaseURL:   evergreen.GetEnvironment().Settings().Cedar.BaseURL,
		Execution: obj.Execution,
	}

	if len(obj.ExecutionTasks) > 0 {
		opts.DisplayTaskID = *obj.Id
	} else {
		opts.TaskID = *obj.Id
	}

	cedarTestResults, err := apimodels.GetCedarTestResults(ctx, opts)
	if err != nil {
		grip.Warning(message.WrapError(err, message.Fields{
			"task_id": obj.Id,
			"message": "problem getting cedar test results",
		}))
	}
	failedTestCount := 0
	// Get the count of the tests with the status failed
	for _, test := range cedarTestResults {
		if test.Status == evergreen.TestFailedStatus {
			failedTestCount++
		}
	}

	// Check the db if cedar doesn't return any results
	if failedTestCount == 0 {
		failedTestCount, err = r.sc.GetTestCountByTaskIdAndFilters(*obj.Id, "", []string{evergreen.TestFailedStatus}, obj.Execution)
		if err != nil {
			return 0, InternalServerError.Send(ctx, fmt.Sprintf("Error getting tests for failedTestCount: %s", err.Error()))
		}
	}

	return failedTestCount, nil
}

// TODO: deprecated
func (r *taskResolver) PatchMetadata(ctx context.Context, obj *restModel.APITask) (*PatchMetadata, error) {
	version, err := r.sc.FindVersionById(*obj.Version)
	if err != nil {
		return nil, InternalServerError.Send(ctx, fmt.Sprintf("Error retrieving version %s: %s", *obj.Version, err.Error()))
	}
	patchMetadata := PatchMetadata{
		Author:  version.Author,
		PatchID: version.Id,
	}
	return &patchMetadata, nil
}

func (r *taskResolver) BaseTaskMetadata(ctx context.Context, at *restModel.APITask) (*BaseTaskMetadata, error) {
	i, err := at.ToService()
	if err != nil {
		return nil, InternalServerError.Send(ctx, fmt.Sprintf("Error getting service model for APITask %s: %s", *at.Id, err.Error()))
	}
	t, ok := i.(*task.Task)
	if !ok {
		return nil, InternalServerError.Send(ctx, fmt.Sprintf("Unable to convert APITask %s to Task", *at.Id))
	}
	baseTask, err := t.FindTaskOnBaseCommit()
	if err != nil {
		return nil, InternalServerError.Send(ctx, fmt.Sprintf("Error finding task %s on base commit", *at.Id))
	}
	if baseTask == nil {
		return nil, nil
	}
	config, err := evergreen.GetConfig()
	if err != nil {
		return nil, InternalServerError.Send(ctx, "unable to retrieve server config")
	}

	dur := restModel.NewAPIDuration(baseTask.TimeTaken)
	baseTaskMetadata := BaseTaskMetadata{
		BaseTaskLink:     fmt.Sprintf("%s/task/%s", config.Ui.Url, baseTask.Id),
		BaseTaskDuration: &dur,
	}
	if baseTask.TimeTaken == 0 {
		baseTaskMetadata.BaseTaskDuration = nil
	}
	return &baseTaskMetadata, nil
}

func (r *taskResolver) SpawnHostLink(ctx context.Context, at *restModel.APITask) (*string, error) {
	host, err := host.FindOne(host.ById(*at.HostId))
	if err != nil {
		return nil, InternalServerError.Send(ctx, fmt.Sprintf("error finding host for task %s", *at.Id))
	}
	if host == nil {
		return nil, nil
	}
	if host.Distro.SpawnAllowed && utility.StringSliceContains(evergreen.ProviderUserSpawnable, host.Distro.Provider) {
		link := fmt.Sprintf("%s/spawn?distro_id=%s&task_id=%s", evergreen.GetEnvironment().Settings().Ui.Url, host.Distro.Id, *at.Id)
		return &link, nil
	}
	return nil, nil
}

func (r *taskResolver) PatchNumber(ctx context.Context, obj *restModel.APITask) (*int, error) {
	order := obj.Order
	return &order, nil
}

func (r *taskResolver) CanRestart(ctx context.Context, obj *restModel.APITask) (bool, error) {
	canRestart, err := canRestartTask(ctx, obj)
	if err != nil {
		return false, err
	}
	return *canRestart, nil
}

func (r *taskResolver) CanAbort(ctx context.Context, obj *restModel.APITask) (bool, error) {
	return *obj.Status == evergreen.TaskDispatched || *obj.Status == evergreen.TaskStarted, nil
}

func (r *taskResolver) CanSchedule(ctx context.Context, obj *restModel.APITask) (bool, error) {
	canRestart, err := canRestartTask(ctx, obj)
	if err != nil {
		return false, err
	}
	return *canRestart == false && !obj.Aborted, nil
}

func (r *taskResolver) CanUnschedule(ctx context.Context, obj *restModel.APITask) (bool, error) {
	return obj.Activated && *obj.Status == evergreen.TaskUndispatched, nil
}

func (r *taskResolver) CanSetPriority(ctx context.Context, obj *restModel.APITask) (bool, error) {
	return *obj.Status == evergreen.TaskUndispatched, nil
}

func (r *taskResolver) Status(ctx context.Context, obj *restModel.APITask) (string, error) {
	return *obj.DisplayStatus, nil
}

func (r *taskResolver) LatestExecution(ctx context.Context, obj *restModel.APITask) (int, error) {
	return task.GetLatestExecution(*obj.Id)
}

func (r *taskResolver) GeneratedByName(ctx context.Context, obj *restModel.APITask) (*string, error) {
	if obj.GeneratedBy == "" {
		return nil, nil
	}
	generator, err := task.FindOneIdWithFields(obj.GeneratedBy, task.DisplayNameKey)
	if err != nil {
		return nil, InternalServerError.Send(ctx, fmt.Sprintf("unable to find generator: %s", err.Error()))
	}
	if generator == nil {
		return nil, nil
	}
	name := generator.DisplayName

	return &name, nil
}

func (r *taskResolver) IsPerfPluginEnabled(ctx context.Context, obj *restModel.APITask) (bool, error) {
	var perfPlugin *plugin.PerfPlugin
	pRef, err := r.sc.FindProjectById(*obj.ProjectId, false)
	if err != nil {
		return false, err
	}
	if perfPluginSettings, exists := evergreen.GetEnvironment().Settings().Plugins[perfPlugin.Name()]; exists {
		err := mapstructure.Decode(perfPluginSettings, &perfPlugin)
		if err != nil {
			return false, err
		}
		for _, projectName := range perfPlugin.Projects {
			if projectName == pRef.Id || projectName == pRef.Identifier {
				return true, nil
			}
		}
	}
	return false, nil
}

func (r *taskResolver) MinQueuePosition(ctx context.Context, obj *restModel.APITask) (int, error) {
	position, err := model.FindMinimumQueuePositionForTask(*obj.Id)
	if err != nil {
		return 0, InternalServerError.Send(ctx, fmt.Sprintf("error queue position for task: %s", err.Error()))
	}
	if position < 0 {
		return 0, nil
	}
	return position, nil
}
func (r *taskResolver) BaseStatus(ctx context.Context, obj *restModel.APITask) (*string, error) {
	i, err := obj.ToService()
	if err != nil {
		return nil, InternalServerError.Send(ctx, fmt.Sprintf("Error getting service model for APITask %s: %s", *obj.Id, err.Error()))
	}
	t, ok := i.(*task.Task)
	if !ok {
		return nil, InternalServerError.Send(ctx, fmt.Sprintf("Unable to convert APITask %s to Task", *obj.Id))
	}
	if err != nil {
		return nil, InternalServerError.Send(ctx, fmt.Sprintf("Error finding task %s on base commit", *obj.Id))
	}
	baseStatus := t.BaseTask.Status
	if baseStatus == "" {
		return nil, nil
	}
	return &baseStatus, nil
}

func (r *taskResolver) BaseTask(ctx context.Context, obj *restModel.APITask) (*restModel.APITask, error) {
	i, err := obj.ToService()
	if err != nil {
		return nil, InternalServerError.Send(ctx, fmt.Sprintf("Error getting service model for APITask %s: %s", *obj.Id, err.Error()))
	}
	t, ok := i.(*task.Task)
	if !ok {
		return nil, InternalServerError.Send(ctx, fmt.Sprintf("Unable to convert APITask %s to Task", *obj.Id))
	}
	baseTaskID := t.BaseTask.Id
	if baseTaskID == "" {
		return nil, nil
	}
	baseTask, err := r.sc.FindTaskById(baseTaskID)
	if err != nil {
		return nil, InternalServerError.Send(ctx, fmt.Sprintf("Error finding task %s on base commit", *obj.Id))
	}
	if baseTask == nil {
		return nil, nil
	}
	apiTask := &restModel.APITask{}
	err = apiTask.BuildFromService(baseTask)
	if err != nil {
		return nil, InternalServerError.Send(ctx, fmt.Sprintf("Unable to convert baseTask %s to APITask : %s", baseTask.Id, err))
	}
	return apiTask, nil
}
func (r *taskResolver) ExecutionTasksFull(ctx context.Context, obj *restModel.APITask) ([]*restModel.APITask, error) {
	i, err := obj.ToService()
	if err != nil {
		return nil, InternalServerError.Send(ctx, fmt.Sprintf("Error getting service model for APITask %s: %s", *obj.Id, err.Error()))
	}
	t, ok := i.(*task.Task)
	if !ok {
		return nil, InternalServerError.Send(ctx, fmt.Sprintf("Unable to convert APITask %s to Task", *obj.Id))
	}
	if len(t.ExecutionTasks) == 0 {
		return nil, nil
	}
	executionTasks := []*restModel.APITask{}
	for _, execTaskID := range t.ExecutionTasks {
		execT, err := task.FindOneIdAndExecutionWithDisplayStatus(execTaskID, &t.Execution)
		if err != nil {
			// The task is not found, possibly because the execution is out of sync with the display task. Get the latest instead.
			execT, err = task.FindOneIdAndExecutionWithDisplayStatus(execTaskID, nil)
			if err != nil {
				return nil, InternalServerError.Send(ctx, fmt.Sprintf("Error while getting execution task with id: %s : %s", execTaskID, err.Error()))
			}
		}
		if execT != nil {
			apiTask := &restModel.APITask{}
			if err = apiTask.BuildFromService(execT); err != nil {
				return nil, InternalServerError.Send(ctx, fmt.Sprintf("Unable to convert task: %s to APITask", execT.Id))
			}
			executionTasks = append(executionTasks, apiTask)
		}
	}

	return executionTasks, nil
}

func (r *taskResolver) BuildVariantDisplayName(ctx context.Context, obj *restModel.APITask) (*string, error) {
	if obj.BuildId == nil {
		return nil, nil
	}
	buildID := utility.FromStringPtr(obj.BuildId)
	b, err := build.FindOneId(buildID)
	if err != nil {
		return nil, InternalServerError.Send(ctx, fmt.Sprintf("Unable to find build id: %s for task: %s", buildID, utility.FromStringPtr(obj.Id)))
	}
	displayName := b.DisplayName
	return &displayName, nil

}

func (r *taskResolver) VersionMetadata(ctx context.Context, obj *restModel.APITask) (*restModel.APIVersion, error) {
	v, err := r.sc.FindVersionById(utility.FromStringPtr(obj.Version))
	if err != nil {
		return nil, InternalServerError.Send(ctx, fmt.Sprintf("Unable to find version id: %s for task: %s", *obj.Version, utility.FromStringPtr(obj.Id)))
	}
	apiVersion := &restModel.APIVersion{}
	if err = apiVersion.BuildFromService(v); err != nil {
		return nil, InternalServerError.Send(ctx, fmt.Sprintf("Unable to convert version: %s to APIVersion", v.Id))
	}
	return apiVersion, nil
}

func (r *queryResolver) BuildBaron(ctx context.Context, taskID string, exec int) (*BuildBaron, error) {
	execString := strconv.Itoa(exec)

	searchReturnInfo, bbConfig, err := GetSearchReturnInfo(taskID, execString)
	if err != nil {
		return nil, InternalServerError.Send(ctx, err.Error())
	}

	return &BuildBaron{
		SearchReturnInfo:     searchReturnInfo,
		BuildBaronConfigured: bbConfig.ProjectFound && bbConfig.SearchConfigured,
	}, nil
}

func (r *mutationResolver) BbCreateTicket(ctx context.Context, taskID string, execution *int) (bool, error) {
	taskNotFound, err := BbFileTicket(ctx, taskID, *execution)
	successful := true

	if err != nil {
		return !successful, InternalServerError.Send(ctx, err.Error())
	}
	if taskNotFound {
		return !successful, ResourceNotFound.Send(ctx, fmt.Sprintf("could not find task '%s'", taskID))
	}

	return successful, nil
}

func (r *queryResolver) BbGetCreatedTickets(ctx context.Context, taskID string) ([]*thirdparty.JiraTicket, error) {
	createdTickets, err := BbGetCreatedTicketsPointers(taskID)
	if err != nil {
		return nil, err
	}

	return createdTickets, nil
}

func (r *queryResolver) BuildVariantHistory(ctx context.Context, projectId string, buildVariant string) ([]string, error) {
	buildVariantTasks, err := task.FindTaskNamesByBuildVariant(projectId, buildVariant)
	if err != nil {
		return nil, InternalServerError.Send(ctx, fmt.Sprintf("Error while getting tasks for '%s': %s", buildVariant, err.Error()))
	}
	if buildVariantTasks == nil {
		return []string{}, nil
	}
	return buildVariantTasks, nil
}

func (r *queryResolver) TaskHistory(ctx context.Context, projectId string, taskName string) ([]string, error) {
	taskBuildVariants, err := task.FindUniqueBuildVariantNamesByTask(projectId, taskName)
	if err != nil {
		return nil, InternalServerError.Send(ctx, fmt.Sprintf("Error while getting build variant tasks for task '%s': %s", taskName, err.Error()))
	}
	if taskBuildVariants == nil {
		return []string{}, nil
	}
	return taskBuildVariants, nil

}

// Will return an array of activated and unactivated versions
func (r *queryResolver) MainlineCommits(ctx context.Context, options MainlineCommitsOptions) (*MainlineCommits, error) {
	projectId, err := model.GetIdForProject(options.ProjectID)
	if err != nil {
		return nil, ResourceNotFound.Send(ctx, fmt.Sprintf("Could not find project with id: %s", options.ProjectID))
	}
	limit := model.DefaultMainlineCommitVersionLimit
	if utility.FromIntPtr(options.Limit) != 0 {
		limit = utility.FromIntPtr(options.Limit)
	}
	opts := model.MainlineCommitVersionOptions{
		Activated:       true,
		Limit:           limit,
		SkipOrderNumber: utility.FromIntPtr(options.SkipOrderNumber),
	}

	activatedVersions, err := model.GetMainlineCommitVersionsWithOptions(projectId, opts)
	if err != nil {
		return nil, ResourceNotFound.Send(ctx, fmt.Sprintf("Error getting activated versions: %s", err.Error()))
	}

	opts = model.MainlineCommitVersionOptions{
		Activated:       false,
		SkipOrderNumber: utility.FromIntPtr(options.SkipOrderNumber),
	}
	unactivatedVersions, err := model.GetMainlineCommitVersionsWithOptions(projectId, opts)
	if err != nil {
		return nil, ResourceNotFound.Send(ctx, fmt.Sprintf("Error getting unactivated versions: %s", err.Error()))
	}

	versions := append(activatedVersions, unactivatedVersions...)
	sort.Slice(versions, func(i, j int) bool {
		return versions[i].RevisionOrderNumber > versions[j].RevisionOrderNumber
	})
	var mainlineCommits MainlineCommits
	activatedVersionCount := 0
	for _, v := range versions {
		if activatedVersionCount == limit {
			break
		}
		apiVersion := restModel.APIVersion{}
		err = apiVersion.BuildFromService(&v)
		if err != nil {
			return nil, InternalServerError.Send(ctx, fmt.Sprintf("Error building APIVersion from service: %s", err.Error()))
		}

		// If we try to access a version that does not have the Activated flag we must manually verify it
		// After we verify if a version is activated we cache that field so subsequent queries are faster.
		if v.Activated == nil {
			defaultSort := []task.TasksSortOrder{
				{Key: task.DisplayNameKey, Order: 1},
			}
			opts := data.TaskFilterOptions{
				Sorts: defaultSort,
			}
			tasks, _, err := r.sc.FindTasksByVersion(v.Id, opts)
			if err != nil {
				return nil, InternalServerError.Send(ctx, fmt.Sprintf("Error fetching tasks for version %s : %s", v.Id, err.Error()))
			}
			if !task.AnyActiveTasks(tasks) {
				err = v.SetNotActivated()
				if err != nil {
					return nil, InternalServerError.Send(ctx, fmt.Sprintf("Error updating version activated status for %s, %s", v.Id, err.Error()))
				}
			} else {
				err = v.SetActivated()
				if err != nil {
					return nil, InternalServerError.Send(ctx, fmt.Sprintf("Error updating version activated status for %s, %s", v.Id, err.Error()))
				}
			}
		}
		mainlineCommitVersion := MainlineCommitVersion{}

		// If a version is activated we append it directly to our returned list of mainlineCommits
		// If a version is not activated we roll up all the unactivated versions that are sequentially near each other
		// into a single MainlineCommitVersion and then append it to our returned list
		if utility.FromBoolPtr(v.Activated) {
			activatedVersionCount++
			mainlineCommits.NextPageOrderNumber = &v.RevisionOrderNumber
			mainlineCommitVersion.Version = &apiVersion

		} else {
			// If we have any versions already we should check the most recent one first otherwise create a new one
			if len(mainlineCommits.Versions) > 0 {
				lastMainlineCommit := mainlineCommits.Versions[len(mainlineCommits.Versions)-1]

				// If the previous mainlineCommit contains rolled up unactivated versions append the latest RolledUp unactivated version
				if lastMainlineCommit.RolledUpVersions != nil {
					lastMainlineCommit.RolledUpVersions = append(lastMainlineCommit.RolledUpVersions, &apiVersion)
				} else {
					mainlineCommitVersion.RolledUpVersions = []*restModel.APIVersion{&apiVersion}
				}

			} else {
				mainlineCommitVersion.RolledUpVersions = []*restModel.APIVersion{&apiVersion}

			}

		}

		// Only add a mainlineCommit if a new one was added and its not a modified existing RolledUpVersion
		if mainlineCommitVersion.Version != nil || mainlineCommitVersion.RolledUpVersions != nil {
			mainlineCommits.Versions = append(mainlineCommits.Versions, &mainlineCommitVersion)
		}
	}

	return &mainlineCommits, nil
}

type versionResolver struct{ *Resolver }

func (r *versionResolver) Manifest(ctx context.Context, v *restModel.APIVersion) (*Manifest, error) {
	m, err := manifest.FindFromVersion(*v.Id, *v.Project, *v.Revision, *v.Requester)
	if err != nil {
		return nil, InternalServerError.Send(ctx, fmt.Sprintf("Error fetching manifest for version %s : %s", *v.Id, err.Error()))
	}
	if m == nil {
		return nil, nil
	}
	versionManifest := Manifest{
		ID:              m.Id,
		Revision:        m.Revision,
		Project:         m.ProjectName,
		Branch:          m.Branch,
		IsBase:          m.IsBase,
		ModuleOverrides: m.ModuleOverrides,
	}
	modules := map[string]interface{}{}
	for key, module := range m.Modules {
		modules[key] = module
	}
	versionManifest.Modules = modules

	return &versionManifest, nil
}
func (r *versionResolver) TaskStatuses(ctx context.Context, v *restModel.APIVersion) ([]string, error) {
	defaultSort := []task.TasksSortOrder{
		{Key: task.DisplayNameKey, Order: 1},
	}
	opts := data.TaskFilterOptions{
		Sorts: defaultSort,
	}
	tasks, _, err := r.sc.FindTasksByVersion(*v.Id, opts)
	if err != nil {
		return nil, InternalServerError.Send(ctx, fmt.Sprintf("Error getting version tasks: %s", err.Error()))
	}
	return getAllTaskStatuses(tasks), nil
}

func (r *versionResolver) BaseTaskStatuses(ctx context.Context, v *restModel.APIVersion) ([]string, error) {
	baseVersion, err := model.VersionFindOne(model.BaseVersionByProjectIdAndRevision(*v.Project, *v.Revision).WithFields(model.VersionIdentifierKey))
	if baseVersion == nil || err != nil {
		return nil, nil
	}
	defaultSort := []task.TasksSortOrder{
		{Key: task.DisplayNameKey, Order: 1},
	}
	opts := data.TaskFilterOptions{
		Sorts: defaultSort,
	}
	tasks, _, err := r.sc.FindTasksByVersion(baseVersion.Id, opts)
	if err != nil {
		return nil, InternalServerError.Send(ctx, fmt.Sprintf("Error getting version tasks: %s", err.Error()))
	}
	return getAllTaskStatuses(tasks), nil
}

// Returns task status counts (a mapping between status and the number of tasks with that status) for a version.
func (r *versionResolver) TaskStatusCounts(ctx context.Context, v *restModel.APIVersion, options *BuildVariantOptions) ([]*StatusCount, error) {
	defaultSort := []task.TasksSortOrder{
		{Key: task.DisplayNameKey, Order: 1},
	}
	opts := data.TaskFilterOptions{
		Statuses:        options.Statuses,
		Variants:        options.Variants,
		TaskNames:       options.Tasks,
		Sorts:           defaultSort,
		FieldsToProject: []string{task.DisplayStatusKey},
	}

	tasks, _, err := r.sc.FindTasksByVersion(*v.Id, opts)

	if err != nil {
		return nil, InternalServerError.Send(ctx, fmt.Sprintf("Error fetching tasks for version with id %s: %s", *v.Id, err.Error()))
	}

	statusCountsMap := map[string]int{}
	for _, task := range tasks {
		if val, exist := statusCountsMap[task.GetDisplayStatus()]; exist {
			statusCountsMap[task.GetDisplayStatus()] = val + 1
		} else {
			statusCountsMap[task.GetDisplayStatus()] = 1
		}
	}

	statusCountsArr := []*StatusCount{}
	for statusName, statusCount := range statusCountsMap {
		sc := StatusCount{
			Status: statusName,
			Count:  statusCount,
		}
		statusCountsArr = append(statusCountsArr, &sc)
	}
	//sort the result array by status name
	sort.Slice(statusCountsArr, func(p, q int) bool {
		return statusCountsArr[p].Status < statusCountsArr[q].Status
	})

	return statusCountsArr, nil
}

// Returns grouped build variants for a version. Will not return build variants for unactivated versions
func (r *versionResolver) BuildVariants(ctx context.Context, v *restModel.APIVersion, options *BuildVariantOptions) ([]*GroupedBuildVariant, error) {
	// If activated is nil in the db we should resolve it and cache it for subsequent queries. There is a very low likely hood of this field being hit
	if v.Activated == nil {
		defaultSort := []task.TasksSortOrder{
			{Key: task.DisplayNameKey, Order: 1},
		}
		opts := data.TaskFilterOptions{
			Sorts: defaultSort,
		}
		tasks, _, err := r.sc.FindTasksByVersion(*v.Id, opts)
		if err != nil {
			return nil, InternalServerError.Send(ctx, fmt.Sprintf("Error fetching tasks for version %s : %s", *v.Id, err.Error()))
		}
		version, err := model.VersionFindOne(model.VersionById(*v.Id))
		if err != nil {
			return nil, InternalServerError.Send(ctx, fmt.Sprintf("Error fetching version: %s : %s", *v.Id, err.Error()))
		}
		if !task.AnyActiveTasks(tasks) {
			err = version.SetNotActivated()
			if err != nil {
				return nil, InternalServerError.Send(ctx, fmt.Sprintf("Error updating version activated status for %s, %s", *v.Id, err.Error()))
			}
		} else {
			err = version.SetActivated()
			if err != nil {
				return nil, InternalServerError.Send(ctx, fmt.Sprintf("Error updating version activated status for %s, %s", *v.Id, err.Error()))
			}
		}
		v.Activated = version.Activated
	}

	if !utility.FromBoolPtr(v.Activated) {
		return nil, nil
	}
	return generateBuildVariants(ctx, r.sc, *v.Id, options.Variants, options.Tasks, options.Statuses)
}

func (r *versionResolver) IsPatch(ctx context.Context, v *restModel.APIVersion) (bool, error) {
	return evergreen.IsPatchRequester(*v.Requester), nil
}

func (r *versionResolver) Patch(ctx context.Context, v *restModel.APIVersion) (*restModel.APIPatch, error) {
	if !evergreen.IsPatchRequester(*v.Requester) {
		return nil, nil
	}
	apiPatch, err := r.sc.FindPatchById(*v.Id)
	if err != nil {
		return nil, InternalServerError.Send(ctx, fmt.Sprintf("Couldn't find a patch with id: `%s` %s", *v.Id, err.Error()))
	}
	return apiPatch, nil
}

func (r *versionResolver) TaskCount(ctx context.Context, obj *restModel.APIVersion) (*int, error) {
	taskCount, err := task.Count(task.ByVersion(*obj.Id))
	if err != nil {
		return nil, InternalServerError.Send(ctx, fmt.Sprintf("Error getting task count for version `%s`: %s", *obj.Id, err.Error()))
	}
	return &taskCount, nil
}

func (r *versionResolver) VersionTiming(ctx context.Context, obj *restModel.APIVersion) (*VersionTiming, error) {
	v, err := model.VersionFindOneId(*obj.Id)
	if err != nil {
		return nil, InternalServerError.Send(ctx, fmt.Sprintf("Error finding version `%s`: %s", *obj.Id, err.Error()))
	}
	if v == nil {
		return nil, InternalServerError.Send(ctx, fmt.Sprintf("Error finding version `%s`: %s", *obj.Id, "Version not found"))
	}
	timeTaken, makespan, err := v.GetTimeSpent()
	if err != nil {
		return nil, InternalServerError.Send(ctx, fmt.Sprintf("Error getting timing for version `%s`: %s", *obj.Id, err.Error()))
	}
	// return nil if rounded timeTaken/makespan == 0s
	t := timeTaken.Round(time.Second)
	m := makespan.Round(time.Second)

	var apiTimeTaken restModel.APIDuration
	var apiMakespan restModel.APIDuration
	if t.Seconds() != 0 {
		apiTimeTaken = restModel.NewAPIDuration(t)
	}
	if m.Seconds() != 0 {
		apiMakespan = restModel.NewAPIDuration(m)
	}

	return &VersionTiming{
		TimeTaken: &apiTimeTaken,
		Makespan:  &apiMakespan,
	}, nil
}

func (r *versionResolver) BaseVersionID(ctx context.Context, obj *restModel.APIVersion) (*string, error) {
	baseVersion, err := model.VersionFindOne(model.BaseVersionByProjectIdAndRevision(*obj.Project, *obj.Revision).WithFields(model.VersionIdentifierKey))
	if baseVersion == nil || err != nil {
		return nil, nil
	}
	return &baseVersion.Id, nil
}

func (r *versionResolver) Status(ctx context.Context, obj *restModel.APIVersion) (string, error) {
	failedAndAbortedStatuses := append(evergreen.TaskFailureStatuses, evergreen.TaskAborted)
	opts := data.TaskFilterOptions{
		Statuses:        failedAndAbortedStatuses,
		FieldsToProject: []string{task.DisplayStatusKey},
	}
	tasks, _, err := r.sc.FindTasksByVersion(*obj.Id, opts)
	if err != nil {
		return "", InternalServerError.Send(ctx, fmt.Sprintf("Could not fetch tasks for version: %s", err.Error()))
	}
	status, err := evergreen.VersionStatusToPatchStatus(*obj.Status)
	if err != nil {
		return "", InternalServerError.Send(ctx, fmt.Sprintf("An error occurred when converting a version status: %s", err.Error()))
	}
	if evergreen.IsPatchRequester(*obj.Requester) {
		p, err := r.sc.FindPatchById(*obj.Id)
		if err != nil {
			return status, InternalServerError.Send(ctx, fmt.Sprintf("Could not fetch Patch %s: %s", *obj.Id, err.Error()))
		}
		if len(p.ChildPatches) > 0 {
			patchStatuses := []string{}
			for _, cp := range p.ChildPatches {
				patchStatuses = append(patchStatuses, *cp.Status)
				// add the child patch tasks to tasks so that we can consider their status
				childPatchTasks, _, err := r.sc.FindTasksByVersion(*cp.Id, opts)
				if err != nil {
					return "", InternalServerError.Send(ctx, fmt.Sprintf("Could not fetch tasks for patch: %s ", err.Error()))
				}
				tasks = append(tasks, childPatchTasks...)
			}
			status = patch.GetCollectiveStatus(patchStatuses)
		}
	}

	taskStatuses := getAllTaskStatuses(tasks)

	// If theres an aborted task we should set the patch status to aborted if there are no other failures
	if utility.StringSliceContains(taskStatuses, evergreen.TaskAborted) {
		if len(utility.StringSliceIntersection(taskStatuses, evergreen.TaskFailureStatuses)) == 0 {
			status = evergreen.PatchAborted
		}
	}
	return status, nil
}

func (r *Resolver) Version() VersionResolver { return &versionResolver{r} }

type ticketFieldsResolver struct{ *Resolver }

func (r *ticketFieldsResolver) AssigneeDisplayName(ctx context.Context, obj *thirdparty.TicketFields) (*string, error) {
	if obj.Assignee == nil {
		return nil, nil
	}
	return &obj.Assignee.DisplayName, nil
}

func (r *ticketFieldsResolver) AssignedTeam(ctx context.Context, obj *thirdparty.TicketFields) (*string, error) {
	if obj.AssignedTeam == nil {
		return nil, nil
	}
	if len(obj.AssignedTeam) != 0 {
		return &obj.AssignedTeam[0].Value, nil
	}
	return nil, nil
}

func (r *ticketFieldsResolver) JiraStatus(ctx context.Context, obj *thirdparty.TicketFields) (*string, error) {
	if obj.Status == nil {
		return nil, nil
	}
	return &obj.Status.Name, nil
}

func (r *ticketFieldsResolver) ResolutionName(ctx context.Context, obj *thirdparty.TicketFields) (*string, error) {
	if obj.Resolution == nil {
		return nil, nil
	}
	return &obj.Resolution.Name, nil
}

func (r *Resolver) TicketFields() TicketFieldsResolver { return &ticketFieldsResolver{r} }

func (r *taskResolver) Annotation(ctx context.Context, obj *restModel.APITask) (*restModel.APITaskAnnotation, error) {
	annotation, err := annotations.FindOneByTaskIdAndExecution(*obj.Id, obj.Execution)
	if err != nil {
		return nil, InternalServerError.Send(ctx, fmt.Sprintf("error finding annotation: %s", err.Error()))
	}
	if annotation == nil {
		return nil, nil
	}
	apiAnnotation := restModel.APITaskAnnotationBuildFromService(*annotation)
	return apiAnnotation, nil
}

func (r *taskResolver) CanModifyAnnotation(ctx context.Context, obj *restModel.APITask) (bool, error) {
	authUser := gimlet.GetUser(ctx)
	permissions := gimlet.PermissionOpts{
		Resource:      *obj.ProjectId,
		ResourceType:  evergreen.ProjectResourceType,
		Permission:    evergreen.PermissionAnnotations,
		RequiredLevel: evergreen.AnnotationsModify.Value,
	}
	if authUser.HasPermission(permissions) {
		return true, nil
	}
	if utility.StringSliceContains(evergreen.PatchRequesters, utility.FromStringPtr(obj.Requester)) {
		p, err := patch.FindOneId(utility.FromStringPtr(obj.Version))
		if err != nil {
			return false, InternalServerError.Send(ctx, fmt.Sprintf("error finding patch for task: %s", err.Error()))
		}
		if p == nil {
			return false, InternalServerError.Send(ctx, "patch for task doesn't exist")
		}
		if p.Author == authUser.Username() {
			return true, nil
		}
	}
	return false, nil
}

func (r *annotationResolver) WebhookConfigured(ctx context.Context, obj *restModel.APITaskAnnotation) (bool, error) {
	t, err := r.sc.FindTaskById(*obj.TaskId)
	if err != nil {
		return false, InternalServerError.Send(ctx, fmt.Sprintf("error finding task: %s", err.Error()))
	}
	if t == nil {
		return false, ResourceNotFound.Send(ctx, "error finding task for the task annotation")
	}
	_, ok := plugin.IsWebhookConfigured(t.Project, t.Version)
	return ok, nil
}

func (r *issueLinkResolver) JiraTicket(ctx context.Context, obj *restModel.APIIssueLink) (*thirdparty.JiraTicket, error) {
	return restModel.GetJiraTicketFromURL(*obj.URL)

}

// New injects resources into the resolvers, such as the data connector
func New(apiURL string) Config {
	return Config{
		Resolvers: &Resolver{
			sc: &data.DBConnector{URL: apiURL},
		},
	}
}<|MERGE_RESOLUTION|>--- conflicted
+++ resolved
@@ -1888,11 +1888,7 @@
 			return nil, InternalServerError.Send(ctx, fmt.Sprintf("Error occurred fetching patch `%s`: %s", patchID, err.Error()))
 		}
 	}
-<<<<<<< HEAD
-	err, _, _, versionID := SchedulePatch(patchID, version, patchUpdateReq, configure.Parameters, configure.PatchTriggerAliases)
-=======
-	err, _, _, versionID := SchedulePatch(ctx, patchID, version, patchUpdateReq, configure.Parameters)
->>>>>>> d6d14e76
+	err, _, _, versionID := SchedulePatch(ctx, patchID, version, patchUpdateReq, configure.Parameters, configure.PatchTriggerAliases)
 	if err != nil {
 		return nil, InternalServerError.Send(ctx, fmt.Sprintf("Error scheduling patch `%s`: %s", patchID, err))
 	}
