package graphql

import (
	"context"
	"fmt"
	"net/http"
	"sort"
	"strconv"
	"strings"
	"time"

	"github.com/evergreen-ci/evergreen"
	"github.com/evergreen-ci/evergreen/api"
	"github.com/evergreen-ci/evergreen/apimodels"
	"github.com/evergreen-ci/evergreen/model"
	"github.com/evergreen-ci/evergreen/model/build"
	"github.com/evergreen-ci/evergreen/model/commitqueue"
	"github.com/evergreen-ci/evergreen/model/distro"
	"github.com/evergreen-ci/evergreen/model/event"
	"github.com/evergreen-ci/evergreen/model/host"
	"github.com/evergreen-ci/evergreen/model/task"
	"github.com/evergreen-ci/evergreen/model/testresult"
	"github.com/evergreen-ci/evergreen/model/user"
	"github.com/evergreen-ci/evergreen/rest/data"
	restModel "github.com/evergreen-ci/evergreen/rest/model"
	"github.com/evergreen-ci/evergreen/thirdparty"
	"github.com/evergreen-ci/gimlet"
	"github.com/evergreen-ci/utility"
	"github.com/pkg/errors"
	"github.com/vektah/gqlparser/v2/gqlerror"
	"gopkg.in/mgo.v2/bson"
)

type Resolver struct {
	sc data.Connector
}

func (r *Resolver) Mutation() MutationResolver {
	return &mutationResolver{r}
}
func (r *Resolver) Patch() PatchResolver {
	return &patchResolver{r}
}
func (r *Resolver) Query() QueryResolver {
	return &queryResolver{r}
}
func (r *Resolver) Task() TaskResolver {
	return &taskResolver{r}
}
func (r *Resolver) Host() HostResolver { return &hostResolver{r} }

func (r *Resolver) TaskQueueItem() TaskQueueItemResolver { return &taskQueueItemResolver{r} }

type hostResolver struct{ *Resolver }
type mutationResolver struct{ *Resolver }
type taskQueueItemResolver struct{ *Resolver }

func (r *hostResolver) DistroID(ctx context.Context, obj *restModel.APIHost) (*string, error) {
	return obj.Distro.Id, nil
}

func (r *hostResolver) Uptime(ctx context.Context, obj *restModel.APIHost) (*time.Time, error) {
	return obj.CreationTime, nil
}

func (r *hostResolver) Elapsed(ctx context.Context, obj *restModel.APIHost) (*time.Time, error) {
	return obj.RunningTask.StartTime, nil
}

func (r *queryResolver) MyPublicKeys(ctx context.Context) ([]*restModel.APIPubKey, error) {
	publicKeys := getMyPublicKeys(ctx)
	return publicKeys, nil
}

func (r *taskResolver) ReliesOn(ctx context.Context, at *restModel.APITask) ([]*Dependency, error) {
	dependencies := []*Dependency{}
	if len(at.DependsOn) == 0 {
		return dependencies, nil
	}
	depIds := []string{}
	for _, dep := range at.DependsOn {
		depIds = append(depIds, dep.TaskId)
	}

	dependencyTasks, err := task.Find(task.ByIds(depIds).WithFields(task.DisplayNameKey, task.StatusKey,
		task.ActivatedKey, task.BuildVariantKey, task.DetailsKey, task.DependsOnKey))
	if err != nil {
		return nil, InternalServerError.Send(ctx, fmt.Sprintf("Cannot find dependency tasks for task %s: %s", *at.Id, err.Error()))
	}

	taskMap := map[string]*task.Task{}
	for i := range dependencyTasks {
		taskMap[dependencyTasks[i].Id] = &dependencyTasks[i]
	}

	i, err := at.ToService()
	if err != nil {
		return nil, InternalServerError.Send(ctx, fmt.Sprintf("Error getting service model for APITask %s: %s", *at.Id, err.Error()))
	}
	t, ok := i.(*task.Task)
	if !ok {
		return nil, InternalServerError.Send(ctx, fmt.Sprintf("Unable to convert APITask %s to Task", *at.Id))
	}

	for _, dep := range at.DependsOn {
		depTask, ok := taskMap[dep.TaskId]
		if !ok {
			continue
		}
		var metStatus MetStatus
		if !depTask.IsFinished() {
			metStatus = "PENDING"
		} else if t.SatisfiesDependency(depTask) {
			metStatus = "MET"
		} else {
			metStatus = "UNMET"
		}
		var requiredStatus RequiredStatus
		switch dep.Status {
		case model.AllStatuses:
			requiredStatus = "MUST_FINISH"
			break
		case evergreen.TaskFailed:
			requiredStatus = "MUST_FAIL"
			break
		default:
			requiredStatus = "MUST_SUCCEED"
		}

		dependency := Dependency{
			Name:           depTask.DisplayName,
			BuildVariant:   depTask.BuildVariant,
			MetStatus:      metStatus,
			RequiredStatus: requiredStatus,
			UILink:         fmt.Sprintf("/task/%s", depTask.Id),
		}

		dependencies = append(dependencies, &dependency)
	}
	return dependencies, nil
}

func (r *mutationResolver) AddFavoriteProject(ctx context.Context, identifier string) (*restModel.UIProjectFields, error) {
	p, err := model.FindOneProjectRef(identifier)
	if err != nil || p == nil {
		return nil, ResourceNotFound.Send(ctx, fmt.Sprintf("could not find project '%s'", identifier))
	}

	usr := MustHaveUser(ctx)

	err = usr.AddFavoritedProject(identifier)
	if err != nil {
		return nil, InternalServerError.Send(ctx, err.Error())
	}

	return &restModel.UIProjectFields{
		DisplayName: p.DisplayName,
		Identifier:  p.Identifier,
		Repo:        p.Repo,
		Owner:       p.Owner,
	}, nil
}

func (r *mutationResolver) RemoveFavoriteProject(ctx context.Context, identifier string) (*restModel.UIProjectFields, error) {
	p, err := model.FindOneProjectRef(identifier)
	if err != nil || p == nil {
		return nil, &gqlerror.Error{
			Message: fmt.Sprintln("Could not find proj", identifier),
			Extensions: map[string]interface{}{
				"code": "RESOURCE_NOT_FOUND",
			},
		}

	}

	usr := MustHaveUser(ctx)

	err = usr.RemoveFavoriteProject(identifier)
	if err != nil {
		return nil, &gqlerror.Error{
			Message: fmt.Sprintln("Error removing project", identifier),
			Extensions: map[string]interface{}{
				"code": "INTERNAL_SERVER_ERROR",
			},
		}
	}

	return &restModel.UIProjectFields{
		DisplayName: p.DisplayName,
		Identifier:  p.Identifier,
		Repo:        p.Repo,
		Owner:       p.Owner,
	}, nil
}

func (r *mutationResolver) SpawnVolume(ctx context.Context, spawnVolumeInput SpawnVolumeInput) (bool, error) {
	if spawnVolumeInput.Expiration != nil && spawnVolumeInput.NoExpiration != nil && *spawnVolumeInput.NoExpiration == true {
		return false, InputValidationError.Send(ctx, "Cannot apply an expiration time AND set volume as non-expirable")
	}
	volume := GetVolumeFromSpawnVolumeInput(spawnVolumeInput)
	success, _, gqlErr, err, vol := RequestNewVolume(ctx, volume)
	if err != nil {
		return false, gqlErr.Send(ctx, err.Error())
	}
	errorTemplate := "Volume %s has been created but an error occurred."
	var additionalOptions restModel.VolumeModifyOptions
	if spawnVolumeInput.Expiration != nil {
		var newExpiration time.Time
		newExpiration, err = restModel.FromTimePtr(spawnVolumeInput.Expiration)
		if err != nil {
			return false, gqlErr.Send(ctx, errors.Wrapf(err, errorTemplate, vol.ID).Error())
		}
		additionalOptions.Expiration = newExpiration
	} else if spawnVolumeInput.NoExpiration != nil && *spawnVolumeInput.NoExpiration == true {
		additionalOptions.NoExpiration = true
	}
	// modify volume if additional options is not empty
	if additionalOptions != (restModel.VolumeModifyOptions{}) {
		mgr, err := getEC2Manager(ctx, &volume)
		if err != nil {
			return false, err
		}
		err = mgr.ModifyVolume(ctx, vol, &additionalOptions)
		if err != nil {
			return false, InternalServerError.Send(ctx, fmt.Sprintf("Unable to apply expiration options to volume %s: %s", volume.ID, err.Error()))
		}
	}
	if spawnVolumeInput.Host != nil {
		_, _, gqlErr, err := AttachVolume(ctx, vol.ID, *spawnVolumeInput.Host)
		if err != nil {
			return false, gqlErr.Send(ctx, errors.Wrapf(err, errorTemplate, vol.ID).Error())
		}
	}

	return success, nil
}

func (r *mutationResolver) SpawnHost(ctx context.Context, spawnHostInput *SpawnHostInput) (*restModel.APIHost, error) {
	usr := MustHaveUser(ctx)
	if spawnHostInput.SavePublicKey {
		err := savePublicKey(ctx, *spawnHostInput.PublicKey)
		if err != nil {
			return nil, err
		}
	}
	dist, err := distro.FindByID(spawnHostInput.DistroID)
	if err != nil {
		return nil, InternalServerError.Send(ctx, fmt.Sprintf("Error while trying to find distro with id: %s, err:  `%s`", spawnHostInput.DistroID, err))
	}
	if dist == nil {
		return nil, ResourceNotFound.Send(ctx, fmt.Sprintf("Could not find Distro with id: %s", spawnHostInput.DistroID))
	}

	options := &restModel.HostRequestOptions{
		DistroID:             spawnHostInput.DistroID,
		Region:               spawnHostInput.Region,
		KeyName:              spawnHostInput.PublicKey.Key,
		IsVirtualWorkstation: spawnHostInput.IsVirtualWorkStation,
		NoExpiration:         spawnHostInput.NoExpiration,
	}
	if spawnHostInput.SetUpScript != nil {
		options.SetupScript = *spawnHostInput.SetUpScript
	}
	if spawnHostInput.UserDataScript != nil {
		options.UserData = *spawnHostInput.UserDataScript
	}
	if spawnHostInput.HomeVolumeSize != nil {
		options.HomeVolumeSize = *spawnHostInput.HomeVolumeSize
	}
	if spawnHostInput.Expiration != nil {
		options.Expiration = spawnHostInput.Expiration
	}

	hc := &data.DBConnector{}
	spawnHost, err := hc.NewIntentHost(ctx, options, usr, evergreen.GetEnvironment().Settings())
	if err != nil {
		return nil, InternalServerError.Send(ctx, fmt.Sprintf("Error spawning host: %s", err))
	}
	if spawnHost == nil {
		return nil, InternalServerError.Send(ctx, fmt.Sprintf("An error occurred Spawn host is nil"))
	}
	apiHost := restModel.APIHost{}
	err = apiHost.BuildFromService(spawnHost)
	if err != nil {
		return nil, InternalServerError.Send(ctx, fmt.Sprintf("Error building apiHost from service: %s", err))
	}
	return &apiHost, nil
}

func (r *mutationResolver) UpdateSpawnHostStatus(ctx context.Context, hostID string, action SpawnHostStatusActions) (*restModel.APIHost, error) {
	host, err := host.FindOneByIdOrTag(hostID)
	if err != nil {
		return nil, ResourceNotFound.Send(ctx, fmt.Sprintf("Error finding host by id: %s", err))
	}
	usr := MustHaveUser(ctx)
	env := evergreen.GetEnvironment()

	if !CanUpdateSpawnHost(host, usr) {
		return nil, Forbidden.Send(ctx, "You are not authorized to modify this host")
	}

	switch action {
	case SpawnHostStatusActionsStart:
		h, httpStatus, err := StartSpawnHost(ctx, env, host, usr, nil)
		if err != nil {
			return nil, mapHTTPStatusToGqlError(ctx, httpStatus, err)
		}
		apiHost := restModel.APIHost{}
		err = apiHost.BuildFromService(h)
		if err != nil {
			return nil, InternalServerError.Send(ctx, fmt.Sprintf("Error building apiHost from service: %s", err))
		}
		return &apiHost, nil
	case SpawnHostStatusActionsStop:
		h, httpStatus, err := StopSpawnHost(ctx, env, host, usr, nil)
		if err != nil {
			return nil, mapHTTPStatusToGqlError(ctx, httpStatus, err)
		}
		apiHost := restModel.APIHost{}
		err = apiHost.BuildFromService(h)
		if err != nil {
			return nil, InternalServerError.Send(ctx, fmt.Sprintf("Error building apiHost from service: %s", err))
		}
		return &apiHost, nil
	case SpawnHostStatusActionsTerminate:
		h, httpStatus, err := TerminateSpawnHost(ctx, env, host, usr, nil)
		if err != nil {
			return nil, mapHTTPStatusToGqlError(ctx, httpStatus, err)
		}
		apiHost := restModel.APIHost{}
		err = apiHost.BuildFromService(h)
		if err != nil {
			return nil, InternalServerError.Send(ctx, fmt.Sprintf("Error building apiHost from service: %s", err))
		}
		return &apiHost, nil
	default:
		return nil, ResourceNotFound.Send(ctx, fmt.Sprintf("Could not find matching status for action : %s", action))
	}

}

type queryResolver struct{ *Resolver }

func (r *queryResolver) Hosts(ctx context.Context, hostID *string, distroID *string, currentTaskID *string, statuses []string, startedBy *string, sortBy *HostSortBy, sortDir *SortDirection, page *int, limit *int) (*HostsResponse, error) {
	hostIDParam := ""
	if hostID != nil {
		hostIDParam = *hostID
	}
	distroParam := ""
	if distroID != nil {
		distroParam = *distroID
	}
	currentTaskParam := ""
	if currentTaskID != nil {
		currentTaskParam = *currentTaskID
	}
	startedByParam := ""
	if startedBy != nil {
		startedByParam = *startedBy
	}
	sorter := host.StatusKey
	if sortBy != nil {
		switch *sortBy {
		case HostSortByCurrentTask:
			sorter = host.RunningTaskKey
			break
		case HostSortByDistro:
			sorter = host.DistroKey
			break
		case HostSortByElapsed:
			sorter = "task_full.start_time"
			break
		case HostSortByID:
			sorter = host.IdKey
			break
		case HostSortByIDLeTime:
			sorter = host.TotalIdleTimeKey
			break
		case HostSortByOwner:
			sorter = host.StartedByKey
			break
		case HostSortByStatus:
			sorter = host.StatusKey
			break
		case HostSortByUptime:
			sorter = host.CreateTimeKey
			break
		default:
			sorter = host.StatusKey
			break
		}

	}
	sortDirParam := 1
	if *sortDir == SortDirectionDesc {
		sortDirParam = -1
	}
	pageParam := 0
	if page != nil {
		pageParam = *page
	}
	limitParam := 0
	if limit != nil {
		limitParam = *limit
	}

	hosts, filteredHostsCount, totalHostsCount, err := host.GetPaginatedRunningHosts(hostIDParam, distroParam, currentTaskParam, statuses, startedByParam, sorter, sortDirParam, pageParam, limitParam)
	if err != nil {
		return nil, InternalServerError.Send(ctx, fmt.Sprintf("Error getting hosts: %s", err.Error()))
	}

	apiHosts := []*restModel.APIHost{}

	for _, host := range hosts {
		apiHost := restModel.APIHost{}

		err = apiHost.BuildFromService(host)
		if err != nil {
			return nil, InternalServerError.Send(ctx, fmt.Sprintf("Error building API Host from Service: %s", err.Error()))
		}

		if host.RunningTask != "" {
			// Add the task information to the host document.
			if err = apiHost.BuildFromService(host.RunningTaskFull); err != nil {
				return nil, InternalServerError.Send(ctx, fmt.Sprintf("Error converting from host.Host to model.APIHost: %s", err.Error()))
			}
		}

		apiHosts = append(apiHosts, &apiHost)
	}

	return &HostsResponse{
		Hosts:              apiHosts,
		FilteredHostsCount: filteredHostsCount,
		TotalHostsCount:    totalHostsCount,
	}, nil
}

func (r *queryResolver) Host(ctx context.Context, hostID string) (*restModel.APIHost, error) {
	host, err := host.GetHostByIdWithTask(hostID)
	if err != nil {
		return nil, InternalServerError.Send(ctx, fmt.Sprintf("Error Fetching host: %s", err.Error()))
	}
	if host == nil {
		return nil, errors.Errorf("unable to find host %s", hostID)
	}

	apiHost := &restModel.APIHost{}
	err = apiHost.BuildFromService(host)
	if err != nil || apiHost == nil {
		return nil, InternalServerError.Send(ctx, fmt.Sprintf("Error converting from host.Host to model.APIHost: %s", err.Error()))
	}

	if host.RunningTask != "" {
		// Add the task information to the host document.
		if err = apiHost.BuildFromService(host.RunningTaskFull); err != nil {
			return nil, InternalServerError.Send(ctx, fmt.Sprintf("Error converting from host.Host to model.APIHost: %s", err.Error()))
		}
	}

	return apiHost, nil
}

func (r *queryResolver) MyVolumes(ctx context.Context) ([]*restModel.APIVolume, error) {
	volumes, err := GetMyVolumes(MustHaveUser(ctx))
	if err != nil {
		return nil, InternalServerError.Send(ctx, err.Error())
	}

	volumePointers := make([]*restModel.APIVolume, 0, len(volumes))
	for i, _ := range volumes {
		volumePointers = append(volumePointers, &volumes[i])
	}
	return volumePointers, nil
}

func (r *queryResolver) MyHosts(ctx context.Context) ([]*restModel.APIHost, error) {
	usr := MustHaveUser(ctx)
	hosts, err := host.Find(host.ByUserWithRunningStatus(usr.Username()))
	if err != nil {
		return nil, InternalServerError.Send(ctx,
			fmt.Sprintf("Error finding running hosts for user %s : %s", usr.Username(), err))
	}
	var apiHosts []*restModel.APIHost

	for _, host := range hosts {
		apiHost := restModel.APIHost{}
		err = apiHost.BuildFromService(host)
		if err != nil {
			return nil, InternalServerError.Send(ctx, fmt.Sprintf("Error building APIHost from service: %s", err.Error()))
		}
		apiHosts = append(apiHosts, &apiHost)
	}
	return apiHosts, nil
}

func (r *mutationResolver) AttachVolumeToHost(ctx context.Context, volumeAndHost VolumeHost) (bool, error) {
	success, _, gqlErr, err := AttachVolume(ctx, volumeAndHost.VolumeID, volumeAndHost.HostID)
	if err != nil {
		return false, gqlErr.Send(ctx, err.Error())
	}
	return success, nil
}

func (r *mutationResolver) DetachVolumeFromHost(ctx context.Context, volumeID string) (bool, error) {
	success, _, gqlErr, err := DetachVolume(ctx, volumeID)
	if err != nil {
		return false, gqlErr.Send(ctx, err.Error())
	}
	return success, nil
}

type patchResolver struct{ *Resolver }

func (r *patchResolver) CommitQueuePosition(ctx context.Context, apiPatch *restModel.APIPatch) (*int, error) {
	var commitQueuePosition *int
	if *apiPatch.Alias == evergreen.CommitQueueAlias {
		cq, err := commitqueue.FindOneId(*apiPatch.ProjectId)
		if err != nil {
			return nil, InternalServerError.Send(ctx, fmt.Sprintf("Error getting commit queue position for patch %s: %s", *apiPatch.Id, err.Error()))
		}
		if cq != nil {
			position := cq.FindItem(*apiPatch.Id)
			commitQueuePosition = &position
		}
	}
	return commitQueuePosition, nil
}

func (r *patchResolver) TaskStatuses(ctx context.Context, obj *restModel.APIPatch) ([]string, error) {
	tasks, _, err := r.sc.FindTasksByVersion(*obj.Id, task.DisplayNameKey, []string{}, "", "", 1, 0, 0, []string{task.DisplayStatusKey})
	if err != nil {
		return nil, InternalServerError.Send(ctx, fmt.Sprintf("Error getting version tasks: %s", err.Error()))
	}
	return getAllTaskStatuses(tasks), nil
}

func (r *patchResolver) BaseTaskStatuses(ctx context.Context, obj *restModel.APIPatch) ([]string, error) {
	baseTasks, err := getVersionBaseTasks(r.sc, *obj.Id)
	if err != nil {
		return nil, InternalServerError.Send(ctx, fmt.Sprintf("Error getting version base tasks: %s", err.Error()))
	}
	return getAllTaskStatuses(baseTasks), nil
}

func (r *patchResolver) Builds(ctx context.Context, obj *restModel.APIPatch) ([]*restModel.APIBuild, error) {
	builds, err := build.FindBuildsByVersions([]string{*obj.Version})
	if err != nil {
		return nil, InternalServerError.Send(ctx, fmt.Sprintf("Error finding build by version %s: %s", *obj.Version, err.Error()))
	}
	var apiBuilds []*restModel.APIBuild
	for _, build := range builds {
		apiBuild := restModel.APIBuild{}
		err = apiBuild.BuildFromService(build)
		if err != nil {
			return nil, InternalServerError.Send(ctx, fmt.Sprintf("Error building APIBuild from service: %s", err.Error()))
		}
		apiBuilds = append(apiBuilds, &apiBuild)
	}
	return apiBuilds, nil
}

func (r *patchResolver) Duration(ctx context.Context, obj *restModel.APIPatch) (*PatchDuration, error) {
	tasks, err := task.FindAllFirstExecution(task.ByVersion(*obj.Id).WithFields(task.TimeTakenKey, task.StartTimeKey, task.FinishTimeKey, task.DisplayOnlyKey))
	if err != nil {
		return nil, InternalServerError.Send(ctx, err.Error())
	}
	if tasks == nil {
		return nil, ResourceNotFound.Send(ctx, err.Error())
	}
	timeTaken, makespan := task.GetTimeSpent(tasks)

	// return nil if rounded timeTaken/makespan == 0s
	t := timeTaken.Round(time.Second).String()
	var tPointer *string
	if t != "0s" {
		tFormated := formatDuration(t)
		tPointer = &tFormated
	}
	m := makespan.Round(time.Second).String()
	var mPointer *string
	if m != "0s" {
		mFormated := formatDuration(m)
		mPointer = &mFormated
	}

	return &PatchDuration{
		Makespan:  mPointer,
		TimeTaken: tPointer,
	}, nil
}

func (r *patchResolver) Time(ctx context.Context, obj *restModel.APIPatch) (*PatchTime, error) {
	usr := MustHaveUser(ctx)

	started, err := GetFormattedDate(obj.StartTime, usr.Settings.Timezone)
	if err != nil {
		return nil, InternalServerError.Send(ctx, err.Error())
	}
	finished, err := GetFormattedDate(obj.FinishTime, usr.Settings.Timezone)
	if err != nil {
		return nil, InternalServerError.Send(ctx, err.Error())
	}
	submittedAt, err := GetFormattedDate(obj.CreateTime, usr.Settings.Timezone)
	if err != nil {
		return nil, InternalServerError.Send(ctx, err.Error())
	}

	return &PatchTime{
		Started:     started,
		Finished:    finished,
		SubmittedAt: *submittedAt,
	}, nil
}

func (r *patchResolver) TaskCount(ctx context.Context, obj *restModel.APIPatch) (*int, error) {
	taskCount, err := task.Count(task.ByVersion(*obj.Id))
	if err != nil {
		return nil, InternalServerError.Send(ctx, fmt.Sprintf("Error getting task count for patch %s: %s", *obj.Id, err.Error()))
	}
	return &taskCount, nil
}

func (r *patchResolver) BaseVersionID(ctx context.Context, obj *restModel.APIPatch) (*string, error) {
	baseVersion, err := model.VersionFindOne(model.BaseVersionByProjectIdAndRevision(*obj.ProjectId, *obj.Githash).Project(bson.M{model.VersionIdentifierKey: 1}))
	if err != nil {
		return nil, InternalServerError.Send(ctx, fmt.Sprintf("Error getting base version ID for patch %s: %s", *obj.Id, err.Error()))
	}
	if baseVersion == nil {
		return nil, nil
	}
	return &baseVersion.Id, nil
}

func (r *patchResolver) Project(ctx context.Context, apiPatch *restModel.APIPatch) (*PatchProject, error) {
	patchProject, err := GetPatchProjectVariantsAndTasksForUI(ctx, apiPatch)
	if err != nil {
		return nil, err
	}
	return patchProject, nil
}

func (r *patchResolver) ID(ctx context.Context, obj *restModel.APIPatch) (string, error) {
	return *obj.Id, nil
}

func (r *queryResolver) Patch(ctx context.Context, id string) (*restModel.APIPatch, error) {
	patch, err := r.sc.FindPatchById(id)
	if err != nil {
		return nil, InternalServerError.Send(ctx, err.Error())
	}
	return patch, nil
}

func (r *queryResolver) UserSettings(ctx context.Context) (*restModel.APIUserSettings, error) {
	usr := MustHaveUser(ctx)
	userSettings := restModel.APIUserSettings{}
	err := userSettings.BuildFromService(usr.Settings)
	if err != nil {
		return nil, InternalServerError.Send(ctx, err.Error())
	}
	return &userSettings, nil
}

func (r *queryResolver) UserPatches(ctx context.Context, limit *int, page *int, patchName *string, statuses []string, userID *string, includeCommitQueue *bool) (*UserPatches, error) {
	usr := MustHaveUser(ctx)
	userIdParam := usr.Username()
	if userID != nil {
		userIdParam = *userID
	}
	patches, count, err := r.sc.FindPatchesByUserPatchNameStatusesCommitQueue(userIdParam, *patchName, statuses, *includeCommitQueue, *page, *limit)
	patchPointers := []*restModel.APIPatch{}
	if err != nil {
		return nil, InternalServerError.Send(ctx, err.Error())
	}
	for i := range patches {
		patchPointers = append(patchPointers, &patches[i])
	}
	userPatches := UserPatches{
		Patches:            patchPointers,
		FilteredPatchCount: *count,
	}
	return &userPatches, nil
}

func (r *queryResolver) Task(ctx context.Context, taskID string, execution *int) (*restModel.APITask, error) {
	dbTask, err := task.FindByIdExecution(taskID, execution)
	if err != nil {
		return nil, ResourceNotFound.Send(ctx, err.Error())
	}
	if dbTask == nil {
		return nil, errors.Errorf("unable to find task %s", taskID)
	}
	apiTask, err := GetAPITaskFromTask(ctx, r.sc, *dbTask)
	if err != nil {
		return nil, InternalServerError.Send(ctx, "error converting task")
	}
	start, err := model.GetEstimatedStartTime(*dbTask)
	if err != nil {
		return nil, InternalServerError.Send(ctx, "error getting estimated start time")
	}
	apiTask.EstimatedStart = restModel.NewAPIDuration(start)
	return apiTask, err
}

func (r *queryResolver) TaskAllExecutions(ctx context.Context, taskID string) ([]*restModel.APITask, error) {
	latestTask, err := task.FindOneId(taskID)
	if err != nil {
		return nil, ResourceNotFound.Send(ctx, err.Error())
	}
	if latestTask == nil {
		return nil, errors.Errorf("unable to find task %s", taskID)
	}
	allTasks := []*restModel.APITask{}
	for i := 0; i < latestTask.Execution; i++ {
		var dbTask *task.Task
		dbTask, err = task.FindByIdExecution(taskID, &i)
		if err != nil {
			return nil, ResourceNotFound.Send(ctx, err.Error())
		}
		if dbTask == nil {
			return nil, errors.Errorf("unable to find task %s", taskID)
		}
		var apiTask *restModel.APITask
		apiTask, err = GetAPITaskFromTask(ctx, r.sc, *dbTask)
		if err != nil {
			return nil, InternalServerError.Send(ctx, "error converting task")
		}
		allTasks = append(allTasks, apiTask)
	}
	apiTask, err := GetAPITaskFromTask(ctx, r.sc, *latestTask)
	if err != nil {
		return nil, InternalServerError.Send(ctx, "error converting task")
	}
	allTasks = append(allTasks, apiTask)
	return allTasks, nil
}

func (r *queryResolver) Projects(ctx context.Context) (*Projects, error) {
	allProjs, err := model.FindAllTrackedProjectRefs()
	if err != nil {
		return nil, ResourceNotFound.Send(ctx, err.Error())
	}

	usr := MustHaveUser(ctx)
	groupsMap := make(map[string][]*restModel.UIProjectFields)
	favorites := []*restModel.UIProjectFields{}

	for _, p := range allProjs {
		groupName := strings.Join([]string{p.Owner, p.Repo}, "/")

		uiProj := restModel.UIProjectFields{
			DisplayName: p.DisplayName,
			Identifier:  p.Identifier,
			Repo:        p.Repo,
			Owner:       p.Owner,
		}

		// favorite projects are filtered out and appended to their own array
		if utility.StringSliceContains(usr.FavoriteProjects, p.Identifier) {
			favorites = append(favorites, &uiProj)
			continue
		}
		if projs, ok := groupsMap[groupName]; ok {
			groupsMap[groupName] = append(projs, &uiProj)
		} else {
			groupsMap[groupName] = []*restModel.UIProjectFields{&uiProj}
		}
	}

	groupsArr := []*GroupedProjects{}

	for groupName, groupedProjects := range groupsMap {
		gp := GroupedProjects{
			Name:     groupName,
			Projects: groupedProjects,
		}
		groupsArr = append(groupsArr, &gp)
	}

	sort.SliceStable(groupsArr, func(i, j int) bool {
		return groupsArr[i].Name < groupsArr[j].Name
	})

	pjs := Projects{
		Favorites:     favorites,
		OtherProjects: groupsArr,
	}

	return &pjs, nil
}

func (r *queryResolver) PatchTasks(ctx context.Context, patchID string, sortBy *TaskSortCategory, sortDir *SortDirection, page *int, limit *int, statuses []string, baseStatuses []string, variant *string, taskName *string) (*PatchTasks, error) {
	sorter := ""
	if sortBy != nil {
		switch *sortBy {
		case TaskSortCategoryStatus:
			sorter = task.StatusKey
			break
		case TaskSortCategoryName:
			sorter = task.DisplayNameKey
			break
		case TaskSortCategoryBaseStatus:
			// base status is not a field on the task db model; therefore sorting by base status
			// cannot be done in the mongo query. sorting by base status is done in the resolver.
			break
		case TaskSortCategoryVariant:
			sorter = task.BuildVariantKey
			break
		default:
			break
		}
	}
	sortDirParam := 1
	if *sortDir == SortDirectionDesc {
		sortDirParam = -1
	}
	pageParam := 0
	if page != nil {
		pageParam = *page
	}
	limitParam := 0
	if limit != nil {
		limitParam = *limit
	}
	statusesParam := []string{}
	if statuses != nil {
		statusesParam = statuses
	}
	variantParam := ""
	if variant != nil {
		variantParam = *variant
	}
	taskNameParam := ""
	if taskName != nil {
		taskNameParam = *taskName
	}
	tasks, count, err := r.sc.FindTasksByVersion(patchID, sorter, statusesParam, variantParam, taskNameParam, sortDirParam, pageParam, limitParam, []string{})
	if err != nil {
		return nil, InternalServerError.Send(ctx, fmt.Sprintf("Error getting patch tasks for %s: %s", patchID, err.Error()))
	}
	baseTaskStatuses, err := GetBaseTaskStatusesFromPatchID(r.sc, patchID)
	if err != nil {
		return nil, InternalServerError.Send(ctx, fmt.Sprintf("Error getting base task statuses for %s: %s", patchID, err.Error()))
	}
	taskResults := ConvertDBTasksToGqlTasks(tasks, baseTaskStatuses)
	if *sortBy == TaskSortCategoryBaseStatus {
		sort.SliceStable(taskResults, func(i, j int) bool {
			if sortDirParam == 1 {
				return taskResults[i].BaseStatus < taskResults[j].BaseStatus
			}
			return taskResults[i].BaseStatus > taskResults[j].BaseStatus
		})
	}
	if len(baseStatuses) > 0 {
		// tasks cannot be filtered by base status through a DB query. tasks are filtered by base status here.
		allTasks, err := task.Find(task.ByVersion(patchID))
		if err != nil {
			return nil, InternalServerError.Send(ctx, fmt.Sprintf("Error getting tasks for patch %s: %s", patchID, err.Error()))
		}
		taskResults = FilterTasksByBaseStatuses(taskResults, baseStatuses, baseTaskStatuses)
		if count > 0 {
			// calculate filtered task count by base status
			allTasksGql := ConvertDBTasksToGqlTasks(allTasks, baseTaskStatuses)
			count = len(FilterTasksByBaseStatuses(allTasksGql, baseStatuses, baseTaskStatuses))
		}
	}
	patchTasks := PatchTasks{
		Count: count,
		Tasks: taskResults,
	}
	return &patchTasks, nil
}

func (r *queryResolver) TaskTests(ctx context.Context, taskID string, execution *int, sortCategory *TestSortCategory, sortDirection *SortDirection, page *int, limit *int, testName *string, statuses []string) (*TaskTestResult, error) {
	dbTask, err := task.FindByIdExecution(taskID, execution)
	if dbTask == nil || err != nil {
		return nil, ResourceNotFound.Send(ctx, fmt.Sprintf("cannot find task with id %s", taskID))
	}

	sortBy := ""
	if sortCategory != nil {
		switch *sortCategory {
		case TestSortCategoryStatus:
			sortBy = testresult.StatusKey
			break
		case TestSortCategoryDuration:
			sortBy = "duration"
			break
		case TestSortCategoryTestName:
			sortBy = testresult.TestFileKey
		}
	}

	sortDir := 1
	if sortDirection != nil {
		switch *sortDirection {
		case SortDirectionDesc:
			sortDir = -1
			break
		}
	}

	if *sortDirection == SortDirectionDesc {
		sortDir = -1
	}

	testNameParam := ""
	if testName != nil {
		testNameParam = *testName
	}
	pageParam := 0
	if page != nil {
		pageParam = *page
	}
	limitParam := 0
	if limit != nil {
		limitParam = *limit
	}
	statusesParam := []string{}
	if statuses != nil {
		statusesParam = statuses
	}
	paginatedFilteredTests, err := r.sc.FindTestsByTaskIdFilterSortPaginate(taskID, testNameParam, statusesParam, sortBy, sortDir, pageParam, limitParam, dbTask.Execution)
	if err != nil {
		return nil, ResourceNotFound.Send(ctx, err.Error())
	}

	testPointers := []*restModel.APITest{}
	for _, t := range paginatedFilteredTests {
		apiTest := restModel.APITest{}
		buildErr := apiTest.BuildFromService(&t)
		if buildErr != nil {
			return nil, InternalServerError.Send(ctx, buildErr.Error())
		}
		if apiTest.Logs.HTMLDisplayURL != nil && IsURL(*apiTest.Logs.HTMLDisplayURL) == false {
			formattedURL := fmt.Sprintf("%s%s", r.sc.GetURL(), *apiTest.Logs.HTMLDisplayURL)
			apiTest.Logs.HTMLDisplayURL = &formattedURL
		}
		if apiTest.Logs.RawDisplayURL != nil && IsURL(*apiTest.Logs.RawDisplayURL) == false {
			formattedURL := fmt.Sprintf("%s%s", r.sc.GetURL(), *apiTest.Logs.RawDisplayURL)
			apiTest.Logs.RawDisplayURL = &formattedURL
		}
		testPointers = append(testPointers, &apiTest)
	}

	totalTestCount, err := r.sc.GetTestCountByTaskIdAndFilters(taskID, "", []string{}, dbTask.Execution)
	if err != nil {
		return nil, InternalServerError.Send(ctx, fmt.Sprintf("Error getting total test count: %s", err.Error()))
	}
	filteredTestCount, err := r.sc.GetTestCountByTaskIdAndFilters(taskID, testNameParam, statusesParam, dbTask.Execution)
	if err != nil {
		return nil, InternalServerError.Send(ctx, fmt.Sprintf("Error getting filtered test count: %s", err.Error()))
	}

	taskTestResult := TaskTestResult{
		TestResults:       testPointers,
		TotalTestCount:    totalTestCount,
		FilteredTestCount: filteredTestCount,
	}

	return &taskTestResult, nil
}

func (r *queryResolver) TaskFiles(ctx context.Context, taskID string, execution *int) (*TaskFiles, error) {
	emptyTaskFiles := TaskFiles{
		FileCount:    0,
		GroupedFiles: []*GroupedFiles{},
	}
	t, err := task.FindByIdExecution(taskID, execution)
	if t == nil {
		return &emptyTaskFiles, ResourceNotFound.Send(ctx, fmt.Sprintf("cannot find task with id %s", taskID))
	}
	if err != nil {
		return &emptyTaskFiles, ResourceNotFound.Send(ctx, err.Error())
	}
	groupedFilesList := []*GroupedFiles{}
	fileCount := 0
	if t.DisplayOnly {
		execTasks, err := task.Find(task.ByIds(t.ExecutionTasks))
		if err != nil {
			return &emptyTaskFiles, ResourceNotFound.Send(ctx, err.Error())
		}
		for _, execTask := range execTasks {
			groupedFiles, err := GetGroupedFiles(ctx, execTask.DisplayName, execTask.Id, t.Execution)
			if err != nil {
				return &emptyTaskFiles, err
			}
			fileCount += len(groupedFiles.Files)
			groupedFilesList = append(groupedFilesList, groupedFiles)
		}
	} else {
		groupedFiles, err := GetGroupedFiles(ctx, t.DisplayName, taskID, t.Execution)
		if err != nil {
			return &emptyTaskFiles, err
		}
		fileCount += len(groupedFiles.Files)
		groupedFilesList = append(groupedFilesList, groupedFiles)
	}
	taskFiles := TaskFiles{
		FileCount:    fileCount,
		GroupedFiles: groupedFilesList,
	}
	return &taskFiles, nil
}

func (r *queryResolver) TaskLogs(ctx context.Context, taskID string) (*RecentTaskLogs, error) {
	const logMessageCount = 100
	var loggedEvents []event.EventLogEntry
	// loggedEvents is ordered ts descending
	loggedEvents, err := event.Find(event.AllLogCollection, event.MostRecentTaskEvents(taskID, logMessageCount))
	if err != nil {
		return nil, InternalServerError.Send(ctx, fmt.Sprintf("Unable to find EventLogs for task %s: %s", taskID, err.Error()))
	}

	// remove all scheduled events except the youngest and push to filteredEvents
	filteredEvents := []event.EventLogEntry{}
	foundScheduled := false
	for i := 0; i < len(loggedEvents); i++ {
		if foundScheduled == false || loggedEvents[i].EventType != event.TaskScheduled {
			filteredEvents = append(filteredEvents, loggedEvents[i])
		}
		if loggedEvents[i].EventType == event.TaskScheduled {
			foundScheduled = true
		}
	}

	// reverse order so ts is ascending
	for i := len(filteredEvents)/2 - 1; i >= 0; i-- {
		opp := len(filteredEvents) - 1 - i
		filteredEvents[i], filteredEvents[opp] = filteredEvents[opp], filteredEvents[i]
	}

	// populate eventlogs pointer arrays
	apiEventLogPointers := []*restModel.TaskAPIEventLogEntry{}
	for _, e := range filteredEvents {
		apiEventLog := restModel.TaskAPIEventLogEntry{}
		err = apiEventLog.BuildFromService(&e)
		if err != nil {
			return nil, InternalServerError.Send(ctx, fmt.Sprintf("Unable to build APIEventLogEntry from EventLog: %s", err.Error()))
		}
		apiEventLogPointers = append(apiEventLogPointers, &apiEventLog)
	}

	// need to task to get project id
	t, err := r.sc.FindTaskById(taskID)
	if err != nil {
		return nil, ResourceNotFound.Send(ctx, fmt.Sprintf("error finding task by id %s: %s", taskID, err.Error()))
	}
	if t == nil {
		return nil, ResourceNotFound.Send(ctx, fmt.Sprintf("cannot find task with id %s", taskID))
	}
	// need project to get default logger
	p, err := r.sc.FindProjectById(t.Project)
	if p == nil {
		return nil, ResourceNotFound.Send(ctx, fmt.Sprintf("could not find project '%s'", t.Project))
	}

	defaultLogger := p.DefaultLogger
	if defaultLogger == "" {
		defaultLogger = evergreen.GetEnvironment().Settings().LoggerConfig.DefaultLogger
	}

	taskLogs := []apimodels.LogMessage{}
	systemLogs := []apimodels.LogMessage{}
	agentLogs := []apimodels.LogMessage{}
	// get logs from cedar
	if defaultLogger == model.BuildloggerLogSender {
		opts := apimodels.GetBuildloggerLogsOptions{
			BaseURL:       evergreen.GetEnvironment().Settings().Cedar.BaseURL,
			TaskID:        taskID,
			Execution:     t.Execution,
			PrintPriority: true,
			Tail:          logMessageCount,
			LogType:       apimodels.TaskLogPrefix,
		}
		// task logs
		taskLogReader, blErr := apimodels.GetBuildloggerLogs(ctx, opts)
		if blErr != nil {
			return nil, InternalServerError.Send(ctx, err.Error())
		}
		taskLogs = apimodels.ReadBuildloggerToSlice(ctx, taskID, taskLogReader)
		// system logs
		opts.LogType = apimodels.SystemLogPrefix
		systemLogReader, blErr := apimodels.GetBuildloggerLogs(ctx, opts)
		if blErr != nil {
			return nil, InternalServerError.Send(ctx, err.Error())
		}
		systemLogs = apimodels.ReadBuildloggerToSlice(ctx, taskID, systemLogReader)
		// agent logs
		opts.LogType = apimodels.AgentLogPrefix
		agentLogReader, blErr := apimodels.GetBuildloggerLogs(ctx, opts)
		if blErr != nil {
			return nil, InternalServerError.Send(ctx, err.Error())
		}
		agentLogs = apimodels.ReadBuildloggerToSlice(ctx, taskID, agentLogReader)
	} else {
		// task logs
		taskLogs, err = model.FindMostRecentLogMessages(taskID, t.Execution, logMessageCount, []string{},
			[]string{apimodels.TaskLogPrefix})
		if err != nil {
			return nil, InternalServerError.Send(ctx, fmt.Sprintf("Error finding task logs for task %s: %s", taskID, err.Error()))
		}
		// system logs
		systemLogs, err = model.FindMostRecentLogMessages(taskID, t.Execution, logMessageCount, []string{},
			[]string{apimodels.SystemLogPrefix})
		if err != nil {
			return nil, InternalServerError.Send(ctx, fmt.Sprintf("Error finding system logs for task %s: %s", taskID, err.Error()))
		}
		// agent logs
		agentLogs, err = model.FindMostRecentLogMessages(taskID, t.Execution, logMessageCount, []string{},
			[]string{apimodels.AgentLogPrefix})
		if err != nil {
			return nil, InternalServerError.Send(ctx, fmt.Sprintf("Error finding agent logs for task %s: %s", taskID, err.Error()))
		}
	}
	taskLogPointers := []*apimodels.LogMessage{}
	systemLogPointers := []*apimodels.LogMessage{}
	agentLogPointers := []*apimodels.LogMessage{}
	for i := range taskLogs {
		taskLogPointers = append(taskLogPointers, &taskLogs[i])
	}
	for i := range systemLogs {
		systemLogPointers = append(systemLogPointers, &systemLogs[i])
	}
	for i := range agentLogs {
		agentLogPointers = append(agentLogPointers, &agentLogs[i])
	}
	return &RecentTaskLogs{EventLogs: apiEventLogPointers, TaskLogs: taskLogPointers, AgentLogs: agentLogPointers, SystemLogs: systemLogPointers}, nil
}

func (r *queryResolver) PatchBuildVariants(ctx context.Context, patchID string) ([]*PatchBuildVariant, error) {
	patch, err := r.sc.FindPatchById(patchID)
	if err != nil {
		return nil, InternalServerError.Send(ctx, fmt.Sprintf("Error finding patch `%s`: %s", patchID, err))
	}

	var tasksByVariant map[string][]*PatchBuildVariantTask = map[string][]*PatchBuildVariantTask{}
	for _, variant := range patch.Variants {
		tasksByVariant[*variant] = []*PatchBuildVariantTask{}
	}
	tasks, _, err := r.sc.FindTasksByVersion(patchID, task.DisplayNameKey, []string{}, "", "", 1, 0, 0, []string{})
	if err != nil {
		return nil, InternalServerError.Send(ctx, fmt.Sprintf("Error getting tasks for patch `%s`: %s", patchID, err))
	}
	variantDisplayName := make(map[string]string)
	for _, task := range tasks {
		t := PatchBuildVariantTask{
			ID:     task.Id,
			Name:   task.DisplayName,
			Status: task.GetDisplayStatus(),
		}
		tasksByVariant[task.BuildVariant] = append(tasksByVariant[task.BuildVariant], &t)
		if _, ok := variantDisplayName[task.BuildVariant]; !ok {
			build, err := r.sc.FindBuildById(task.BuildId)
			if err != nil {
				return nil, InternalServerError.Send(ctx, fmt.Sprintf("Error getting build for task `%s`: %s", task.BuildId, err))
			}
			variantDisplayName[task.BuildVariant] = build.DisplayName
		}

	}

	result := []*PatchBuildVariant{}
	for variant, tasks := range tasksByVariant {
		pbv := PatchBuildVariant{
			Variant:     variant,
			DisplayName: variantDisplayName[variant],
			Tasks:       tasks,
		}
		result = append(result, &pbv)
	}
	// sort variants by name
	sort.SliceStable(result, func(i, j int) bool {
		return result[i].Variant < result[j].Variant
	})
	return result, nil
}

func (r *queryResolver) CommitQueue(ctx context.Context, id string) (*restModel.APICommitQueue, error) {
	commitQueue, err := r.sc.FindCommitQueueByID(id)
	if err != nil {
		if errors.Cause(err) == err {
			return nil, ResourceNotFound.Send(ctx, fmt.Sprintf("error finding commit queue for %s: %s", id, err.Error()))
		}
		return nil, InternalServerError.Send(ctx, fmt.Sprintf("error finding commit queue for %s: %s", id, err.Error()))
	}
	patchIds := []string{}
	for _, item := range commitQueue.Queue {
		issue := *item.Issue
		patchIds = append(patchIds, issue)
	}
	patches, err := r.sc.FindPatchesByIds(patchIds)
	if err != nil {
		return nil, InternalServerError.Send(ctx, fmt.Sprintf("error finding patch: %s", err.Error()))
	}
	for i := range commitQueue.Queue {
		for j := range patches {
			if *commitQueue.Queue[i].Issue == *patches[j].Id {
				commitQueue.Queue[i].Patch = &patches[j]
			}
		}
	}

	return commitQueue, nil
}

func (r *queryResolver) UserConfig(ctx context.Context) (*UserConfig, error) {
	usr := MustHaveUser(ctx)
	settings := evergreen.GetEnvironment().Settings()
	config := &UserConfig{
		User:          usr.Username(),
		APIKey:        usr.GetAPIKey(),
		UIServerHost:  settings.Ui.Url,
		APIServerHost: settings.ApiUrl + "/api",
	}

	return config, nil
}

func (r *queryResolver) ClientConfig(ctx context.Context) (*restModel.APIClientConfig, error) {
	envClientConfig := evergreen.GetEnvironment().ClientConfig()
	clientConfig := restModel.APIClientConfig{}
	err := clientConfig.BuildFromService(*envClientConfig)
	if err != nil {
		return nil, InternalServerError.Send(ctx, fmt.Sprintf("Error building APIClientConfig from service: %s", err.Error()))
	}

	return &clientConfig, nil
}

func (r *queryResolver) AwsRegions(ctx context.Context) ([]string, error) {
	return evergreen.GetEnvironment().Settings().Providers.AWS.AllowedRegions, nil
}

func (r *queryResolver) SiteBanner(ctx context.Context) (*restModel.APIBanner, error) {
	settings, err := evergreen.GetConfig()
	if err != nil {
		return nil, InternalServerError.Send(ctx, fmt.Sprintf("Error Fetching evergreen settings: %s", err.Error()))
	}
	bannerTheme := string(settings.BannerTheme)
	banner := restModel.APIBanner{
		Text:  &settings.Banner,
		Theme: &bannerTheme,
	}
	return &banner, nil
}

func (r *queryResolver) HostEvents(ctx context.Context, hostID string, hostTag *string, limit *int, page *int) (*HostEvents, error) {
	events, count, err := event.FindPaginated(hostID, *hostTag, event.AllLogCollection, *limit, *page)
	if err != nil {
		return nil, InternalServerError.Send(ctx, fmt.Sprintf("Error Fetching host events: %s", err.Error()))
	}
	// populate eventlogs pointer arrays
	apiEventLogPointers := []*restModel.HostAPIEventLogEntry{}
	for _, e := range events {
		apiEventLog := restModel.HostAPIEventLogEntry{}
		err = apiEventLog.BuildFromService(&e)
		if err != nil {
			return nil, InternalServerError.Send(ctx, fmt.Sprintf("Unable to build APIEventLogEntry from EventLog: %s", err.Error()))
		}
		apiEventLogPointers = append(apiEventLogPointers, &apiEventLog)
	}
	hostevents := HostEvents{
		EventLogEntries: apiEventLogPointers,
		Count:           count,
	}
	return &hostevents, nil
}

func (r *queryResolver) Distros(ctx context.Context, onlySpawnable bool) ([]*restModel.APIDistro, error) {
	apiDistros := []*restModel.APIDistro{}

	var distros []distro.Distro
	if onlySpawnable {
		d, err := distro.Find(distro.BySpawnAllowed())
		if err != nil {
			return nil, InternalServerError.Send(ctx, fmt.Sprintf("Error while fetching spawnable distros: %s", err.Error()))
		}
		distros = d
	} else {
		d, err := distro.FindAll()
		if err != nil {
			return nil, InternalServerError.Send(ctx, fmt.Sprintf("Error while fetching distros: %s", err.Error()))
		}
		distros = d
	}
	for _, d := range distros {
		apiDistro := restModel.APIDistro{}
		err := apiDistro.BuildFromService(d)
		if err != nil {
			return nil, InternalServerError.Send(ctx, fmt.Sprintf("Unable to build APIDistro from distro: %s", err.Error()))
		}
		apiDistros = append(apiDistros, &apiDistro)
	}
	return apiDistros, nil
}

func (r *queryResolver) DistroTaskQueue(ctx context.Context, distroID string) ([]*restModel.APITaskQueueItem, error) {
	distroQueue, err := model.LoadTaskQueue(distroID)
	if err != nil {
		return nil, InternalServerError.Send(ctx, fmt.Sprintf("Error getting task queue for distro %v: %v", distroID, err.Error()))
	}
	if distroQueue == nil {
		return nil, ResourceNotFound.Send(ctx, fmt.Sprintf("cannot find queue with distro ID `%s`", distroID))
	}

	taskQueue := []*restModel.APITaskQueueItem{}

	for _, taskQueueItem := range distroQueue.Queue {
		apiTaskQueueItem := restModel.APITaskQueueItem{}

		err := apiTaskQueueItem.BuildFromService(taskQueueItem)
		if err != nil {
			return nil, InternalServerError.Send(ctx, fmt.Sprintf("Error converting task queue item db model to api model: %v", err.Error()))
		}

		taskQueue = append(taskQueue, &apiTaskQueueItem)
	}

	return taskQueue, nil
}

func (r *queryResolver) TaskQueueDistros(ctx context.Context) ([]*TaskQueueDistro, error) {
	queues, err := model.FindAllTaskQueues()
	if err != nil {
		return nil, InternalServerError.Send(ctx, fmt.Sprintf("Error getting all task queues: %v", err.Error()))
	}

	distros := []*TaskQueueDistro{}

	for _, distro := range queues {
		tqd := TaskQueueDistro{
			ID:         distro.Distro,
			QueueCount: len(distro.Queue),
		}
		distros = append(distros, &tqd)
	}

	// sort distros by queue count in descending order
	sort.SliceStable(distros, func(i, j int) bool {
		return distros[i].QueueCount > distros[j].QueueCount
	})

	return distros, nil
}

func (r *taskQueueItemResolver) Requester(ctx context.Context, obj *restModel.APITaskQueueItem) (TaskQueueItemType, error) {
	if *obj.Requester != evergreen.RepotrackerVersionRequester {
		return TaskQueueItemTypePatch, nil
	}
	return TaskQueueItemTypeCommit, nil
}

func (r *mutationResolver) SetTaskPriority(ctx context.Context, taskID string, priority int) (*restModel.APITask, error) {
	t, err := r.sc.FindTaskById(taskID)
	if err != nil {
		return nil, ResourceNotFound.Send(ctx, fmt.Sprintf("error finding task %s: %s", taskID, err.Error()))
	}
	if t == nil {
		return nil, ResourceNotFound.Send(ctx, fmt.Sprintf("cannot find task with id %s", taskID))
	}
	authUser := gimlet.GetUser(ctx)
	if priority > evergreen.MaxTaskPriority {
		requiredPermission := gimlet.PermissionOpts{
			Resource:      t.Project,
			ResourceType:  "project",
			Permission:    evergreen.PermissionTasks,
			RequiredLevel: evergreen.TasksAdmin.Value,
		}
		isTaskAdmin := authUser.HasPermission(requiredPermission)
		if !isTaskAdmin {
			return nil, Forbidden.Send(ctx, fmt.Sprintf("Insufficient access to set priority %v, can only set priority less than or equal to %v", priority, evergreen.MaxTaskPriority))
		}
	}
	if err = model.SetTaskPriority(*t, int64(priority), authUser.Username()); err != nil {
		return nil, InternalServerError.Send(ctx, fmt.Sprintf("Error setting task priority %v: %v", taskID, err.Error()))
	}

	t, err = r.sc.FindTaskById(taskID)
	if err != nil {
		return nil, ResourceNotFound.Send(ctx, fmt.Sprintf("error finding task by id %s: %s", taskID, err.Error()))
	}
	if t == nil {
		return nil, ResourceNotFound.Send(ctx, fmt.Sprintf("cannot find task with id %s", taskID))
	}
	apiTask, err := GetAPITaskFromTask(ctx, r.sc, *t)
	return apiTask, err
}

func (r *mutationResolver) SchedulePatch(ctx context.Context, patchID string, reconfigure PatchReconfigure) (*restModel.APIPatch, error) {
	patchUpdateReq := PatchVariantsTasksRequest{}
	patchUpdateReq.BuildFromGqlInput(reconfigure)
	version, err := r.sc.FindVersionById(patchID)
	if err != nil {
		// FindVersionById does not distinguish between nil version err and db err; therefore must check that err
		// does not contain nil version err values before sending InternalServerError
		if !strings.Contains(err.Error(), strconv.Itoa(http.StatusNotFound)) {
			return nil, InternalServerError.Send(ctx, fmt.Sprintf("Error occurred fetching patch `%s`: %s", patchID, err.Error()))
		}
	}
	err, _, _, versionID := SchedulePatch(ctx, patchID, version, patchUpdateReq)
	if err != nil {
		return nil, InternalServerError.Send(ctx, fmt.Sprintf("Error scheduling patch `%s`: %s", patchID, err))
	}
	scheduledPatch, err := r.sc.FindPatchById(versionID)
	if err != nil {
		return nil, InternalServerError.Send(ctx, fmt.Sprintf("Error getting scheduled patch `%s`: %s", patchID, err))
	}
	return scheduledPatch, nil
}

func (r *mutationResolver) SchedulePatchTasks(ctx context.Context, patchID string) (*string, error) {
	modifications := VersionModifications{
		Action: SetActive,
		Active: true,
		Abort:  false,
	}
	err := ModifyVersionHandler(ctx, r.sc, patchID, modifications)
	if err != nil {
		return nil, err
	}
	return &patchID, nil
}

func (r *mutationResolver) UnschedulePatchTasks(ctx context.Context, patchID string, abort bool) (*string, error) {
	modifications := VersionModifications{
		Action: SetActive,
		Active: false,
		Abort:  abort,
	}
	err := ModifyVersionHandler(ctx, r.sc, patchID, modifications)
	if err != nil {
		return nil, err
	}
	return &patchID, nil
}

func (r *mutationResolver) RestartPatch(ctx context.Context, patchID string, abort bool, taskIds []string) (*string, error) {
	if len(taskIds) == 0 {
		return nil, InputValidationError.Send(ctx, fmt.Sprintf("`taskIds` array is empty. You must provide at least one task id"))
	}
	modifications := VersionModifications{
		Action:  Restart,
		Abort:   abort,
		TaskIds: taskIds,
	}
	err := ModifyVersionHandler(ctx, r.sc, patchID, modifications)
	if err != nil {
		return nil, err
	}
	return &patchID, nil
}

func (r *mutationResolver) SetPatchPriority(ctx context.Context, patchID string, priority int) (*string, error) {
	modifications := VersionModifications{
		Action:   SetPriority,
		Priority: int64(priority),
	}
	err := ModifyVersionHandler(ctx, r.sc, patchID, modifications)
	if err != nil {
		return nil, err
	}
	return &patchID, nil
}

func (r *mutationResolver) EnqueuePatch(ctx context.Context, patchID string) (*restModel.APIPatch, error) {
	user := MustHaveUser(ctx)
	hasPermission, err := r.hasEnqueuePatchPermission(user, patchID)
	if err != nil {
		return nil, InternalServerError.Send(ctx, fmt.Sprintf("error getting permissions: %s", err.Error()))
	}
	if !hasPermission {
		return nil, Forbidden.Send(ctx, "can't enqueue another user's patch")
	}

	newPatch, err := r.sc.CreatePatchForMerge(ctx, patchID)
	if err != nil {
		return nil, InternalServerError.Send(ctx, fmt.Sprintf("error creating new patch: %s", err.Error()))
	}

	_, err = r.sc.EnqueueItem(restModel.FromStringPtr(newPatch.Project), restModel.APICommitQueueItem{Issue: newPatch.Id}, false)
	if err != nil {
		return nil, InternalServerError.Send(ctx, fmt.Sprintf("error enqueuing new patch: %s", err.Error()))
	}

	return newPatch, nil
}

func (r *mutationResolver) hasEnqueuePatchPermission(u *user.DBUser, patchID string) (bool, error) {
	// patch owner
	existingPatch, err := r.sc.FindPatchById(patchID)
	if err != nil {
		return false, err
	}
	if restModel.FromStringPtr(existingPatch.Author) == u.Username() {
		return true, nil
	}

	// superuser
	permissions := gimlet.PermissionOpts{
		Resource:      evergreen.SuperUserPermissionsID,
		ResourceType:  evergreen.SuperUserResourceType,
		Permission:    evergreen.PermissionAdminSettings,
		RequiredLevel: evergreen.AdminSettingsEdit.Value,
	}
	if u != nil && u.HasPermission(permissions) {
		return true, nil
	}

	// project admin
	projectRef, err := r.sc.FindProjectById(patchID)
	if err != nil {
		return false, err
	}
	isProjectAdmin := utility.StringSliceContains(projectRef.Admins, u.Username()) || u.HasPermission(gimlet.PermissionOpts{
		Resource:      projectRef.Identifier,
		ResourceType:  evergreen.ProjectResourceType,
		Permission:    evergreen.PermissionProjectSettings,
		RequiredLevel: evergreen.ProjectSettingsEdit.Value,
	})
	return isProjectAdmin, nil
}

func (r *mutationResolver) ScheduleTask(ctx context.Context, taskID string) (*restModel.APITask, error) {
	task, err := SetScheduled(ctx, r.sc, taskID, true)
	if err != nil {
		return nil, err
	}
	return task, nil
}

func (r *mutationResolver) UnscheduleTask(ctx context.Context, taskID string) (*restModel.APITask, error) {
	task, err := SetScheduled(ctx, r.sc, taskID, false)
	if err != nil {
		return nil, err
	}
	return task, nil
}

func (r *mutationResolver) AbortTask(ctx context.Context, taskID string) (*restModel.APITask, error) {
	t, err := r.sc.FindTaskById(taskID)
	if err != nil {
		return nil, ResourceNotFound.Send(ctx, fmt.Sprintf("error finding task by id %s: %s", taskID, err.Error()))
	}
	if t == nil {
		return nil, ResourceNotFound.Send(ctx, fmt.Sprintf("cannot find task with id %s", taskID))
	}
	p, err := r.sc.FindProjectById(t.Project)
	if p == nil {
		return nil, ResourceNotFound.Send(ctx, fmt.Sprintf("could not find project '%s'", t.Project))
	}
	if err != nil {
		return nil, InternalServerError.Send(ctx, fmt.Sprintf("error finding project by id: %s: %s", t.Project, err.Error()))
	}
	user := gimlet.GetUser(ctx).DisplayName()
	err = model.AbortTask(taskID, user)
	if err != nil {
		return nil, InternalServerError.Send(ctx, fmt.Sprintf("Error aborting task %s: %s", taskID, err.Error()))
	}
	if t.Requester == evergreen.MergeTestRequester {
		_, err = commitqueue.RemoveCommitQueueItemForVersion(t.Project, p.CommitQueue.PatchType, t.Version, user)
		if err != nil {
			return nil, InternalServerError.Send(ctx, fmt.Sprintf("Unable to remove commit queue item for project %s, version %s: %s", taskID, t.Version, err.Error()))
		}
	}
	t, err = r.sc.FindTaskById(taskID)
	if err != nil {
		return nil, ResourceNotFound.Send(ctx, fmt.Sprintf("error finding task by id %s: %s", taskID, err.Error()))
	}
	if t == nil {
		return nil, ResourceNotFound.Send(ctx, fmt.Sprintf("cannot find task with id %s", taskID))
	}
	apiTask, err := GetAPITaskFromTask(ctx, r.sc, *t)
	return apiTask, err
}

func (r *mutationResolver) RestartTask(ctx context.Context, taskID string) (*restModel.APITask, error) {
	usr := MustHaveUser(ctx)
	username := usr.Username()
	if err := model.TryResetTask(taskID, username, evergreen.UIPackage, nil); err != nil {
		return nil, InternalServerError.Send(ctx, fmt.Sprintf("error restarting task %s: %s", taskID, err.Error()))
	}
	t, err := r.sc.FindTaskById(taskID)
	if err != nil {
		return nil, ResourceNotFound.Send(ctx, fmt.Sprintf("error finding task %s: %s", taskID, err.Error()))
	}
	if t == nil {
		return nil, ResourceNotFound.Send(ctx, fmt.Sprintf("cannot find task with id %s", taskID))
	}
	apiTask, err := GetAPITaskFromTask(ctx, r.sc, *t)
	return apiTask, err
}

func (r *mutationResolver) RemovePatchFromCommitQueue(ctx context.Context, commitQueueID string, patchID string) (*string, error) {

	result, err := r.sc.CommitQueueRemoveItem(commitQueueID, patchID, gimlet.GetUser(ctx).DisplayName())
	if err != nil {
		return nil, InternalServerError.Send(ctx, fmt.Sprintf("error removing item from commit queue %s: %s", patchID, err.Error()))
	}
	if result != true {
		return nil, InternalServerError.Send(ctx, fmt.Sprintf("error removing item from commit queue %s", patchID))
	}

	return &patchID, nil
}

func (r *mutationResolver) SaveSubscription(ctx context.Context, subscription restModel.APISubscription) (bool, error) {
	usr := MustHaveUser(ctx)
	username := usr.Username()
	idType, id, err := getResourceTypeAndIdFromSubscriptionSelectors(ctx, subscription.Selectors)
	if err != nil {
		return false, err
	}
	switch idType {
	case "task":
		t, taskErr := r.sc.FindTaskById(id)
		if taskErr != nil {
			return false, InternalServerError.Send(ctx, fmt.Sprintf("error finding task by id %s: %s", id, taskErr.Error()))
		}
		if t == nil {
			return false, ResourceNotFound.Send(ctx, fmt.Sprintf("cannot find task with id %s", id))
		}
		break
	case "build":
		b, buildErr := r.sc.FindBuildById(id)
		if buildErr != nil {
			return false, InternalServerError.Send(ctx, fmt.Sprintf("error finding build by id %s: %s", id, buildErr.Error()))
		}
		if b == nil {
			return false, ResourceNotFound.Send(ctx, fmt.Sprintf("cannot find build with id %s", id))
		}
		break
	case "version":
		v, versionErr := r.sc.FindVersionById(id)
		if versionErr != nil {
			return false, InternalServerError.Send(ctx, fmt.Sprintf("error finding version by id %s: %s", id, versionErr.Error()))
		}
		if v == nil {
			return false, ResourceNotFound.Send(ctx, fmt.Sprintf("cannot find version with id %s", id))
		}
		break
	case "project":
		p, projectErr := r.sc.FindProjectById(id)
		if projectErr != nil {
			return false, InternalServerError.Send(ctx, fmt.Sprintf("error finding project by id %s: %s", id, projectErr.Error()))
		}
		if p == nil {
			return false, ResourceNotFound.Send(ctx, fmt.Sprintf("cannot find project with id %s", id))
		}
		break
	default:
		return false, InputValidationError.Send(ctx, "Selectors do not indicate a target version, build, project, or task ID")
	}
	err = r.sc.SaveSubscriptions(username, []restModel.APISubscription{subscription})
	if err != nil {
		return false, InternalServerError.Send(ctx, fmt.Sprintf("error saving subscription: %s", err.Error()))
	}
	return true, nil
}

func (r *mutationResolver) UpdateUserSettings(ctx context.Context, userSettings *restModel.APIUserSettings) (bool, error) {
	usr := MustHaveUser(ctx)

	updatedUserSettings, err := restModel.UpdateUserSettings(ctx, usr, *userSettings)
	if err != nil {
		return false, InternalServerError.Send(ctx, err.Error())
	}
	err = r.sc.UpdateSettings(usr, *updatedUserSettings)
	if err != nil {
		return false, InternalServerError.Send(ctx, fmt.Sprintf("Error saving userSettings : %s", err.Error()))
	}
	return true, nil
}

func (r *mutationResolver) RestartJasper(ctx context.Context, hostIds []string) (int, error) {
	user := MustHaveUser(ctx)

	hosts, permissions, httpStatus, err := api.GetHostsAndUserPermissions(user, hostIds)
	if err != nil {
		return 0, mapHTTPStatusToGqlError(ctx, httpStatus, err)
	}

	hostsUpdated, httpStatus, err := api.ModifyHostsWithPermissions(hosts, permissions, api.GetRestartJasperCallback(user.Username()))
	if err != nil {
		return 0, mapHTTPStatusToGqlError(ctx, httpStatus, errors.Errorf("error marking selected hosts as needing Jasper service restarted: %s", err.Error()))
	}

	return hostsUpdated, nil
}

func (r *mutationResolver) UpdateHostStatus(ctx context.Context, hostIds []string, status string, notes *string) (int, error) {
	user := MustHaveUser(ctx)

	hosts, permissions, httpStatus, err := api.GetHostsAndUserPermissions(user, hostIds)
	if err != nil {
		return 0, mapHTTPStatusToGqlError(ctx, httpStatus, err)
	}

	rq := evergreen.GetEnvironment().RemoteQueue()

	hostsUpdated, httpStatus, err := api.ModifyHostsWithPermissions(hosts, permissions, api.GetUpdateHostStatusCallback(rq, status, *notes, user))
	if err != nil {
		return 0, mapHTTPStatusToGqlError(ctx, httpStatus, err)
	}

	return hostsUpdated, nil
}

func (r *mutationResolver) CreatePublicKey(ctx context.Context, publicKeyInput PublicKeyInput) ([]*restModel.APIPubKey, error) {
	err := savePublicKey(ctx, publicKeyInput)
	if err != nil {
		return nil, err
	}
	myPublicKeys := getMyPublicKeys(ctx)
	return myPublicKeys, nil
}

func (r *mutationResolver) RemovePublicKey(ctx context.Context, keyName string) ([]*restModel.APIPubKey, error) {
	if !doesPublicKeyNameAlreadyExist(ctx, keyName) {
		return nil, InputValidationError.Send(ctx, fmt.Sprintf("Error deleting public key. Provided key name, %s, does not exist.", keyName))
	}
	err := MustHaveUser(ctx).DeletePublicKey(keyName)
	if err != nil {
		return nil, InternalServerError.Send(ctx, fmt.Sprintf("Error deleting public key: %s", err.Error()))
	}
	myPublicKeys := getMyPublicKeys(ctx)
	return myPublicKeys, nil
}

func (r *mutationResolver) RemoveVolume(ctx context.Context, volumeID string) (bool, error) {
	success, _, gqlErr, err := DeleteVolume(ctx, volumeID)
	if err != nil {
		return false, gqlErr.Send(ctx, err.Error())
	}
	return success, nil
}

func (r *mutationResolver) UpdatePublicKey(ctx context.Context, targetKeyName string, updateInfo PublicKeyInput) ([]*restModel.APIPubKey, error) {
	if !doesPublicKeyNameAlreadyExist(ctx, targetKeyName) {
		return nil, InputValidationError.Send(ctx, fmt.Sprintf("Error updating public key. The target key name, %s, does not exist.", targetKeyName))
	}
	if updateInfo.Name != targetKeyName && doesPublicKeyNameAlreadyExist(ctx, updateInfo.Name) {
		return nil, InputValidationError.Send(ctx, fmt.Sprintf("Error updating public key. The updated key name, %s, already exists.", targetKeyName))
	}
	err := verifyPublicKey(ctx, updateInfo)
	if err != nil {
		return nil, err
	}
	usr := MustHaveUser(ctx)
	err = usr.UpdatePublicKey(targetKeyName, updateInfo.Name, updateInfo.Key)
	if err != nil {
		return nil, InternalServerError.Send(ctx, fmt.Sprintf("Error updating public key, %s: %s", targetKeyName, err.Error()))
	}
	myPublicKeys := getMyPublicKeys(ctx)
	return myPublicKeys, nil
}

func (r *queryResolver) User(ctx context.Context, userIdParam *string) (*restModel.APIDBUser, error) {
	usr := MustHaveUser(ctx)
	var err error
	if userIdParam != nil {
		usr, err = model.FindUserByID(*userIdParam)
		if err != nil {
			return nil, ResourceNotFound.Send(ctx, fmt.Sprintf("Error getting user from user ID: %s", err.Error()))
		}
	}
	displayName := usr.DisplayName()
	userID := usr.Username()
	user := restModel.APIDBUser{
		DisplayName: &displayName,
		UserID:      &userID,
	}
	return &user, nil
}

func (r *queryResolver) InstanceTypes(ctx context.Context) ([]string, error) {
	config, err := evergreen.GetConfig()
	if err != nil {
		return nil, InternalServerError.Send(ctx, "unable to retrieve server config")
	}
	return config.Providers.AWS.AllowedInstanceTypes, nil
}

type taskResolver struct{ *Resolver }

func (r *taskResolver) FailedTestCount(ctx context.Context, obj *restModel.APITask) (int, error) {
	failedTestCount, err := r.sc.GetTestCountByTaskIdAndFilters(*obj.Id, "", []string{evergreen.TestFailedStatus}, obj.Execution)
	if err != nil {
		return 0, InternalServerError.Send(ctx, fmt.Sprintf("Error getting tests for failedTestCount: %s", err.Error()))
	}
	return failedTestCount, nil
}

func (r *taskResolver) PatchMetadata(ctx context.Context, obj *restModel.APITask) (*PatchMetadata, error) {
	version, err := r.sc.FindVersionById(*obj.Version)
	if err != nil {
		return nil, InternalServerError.Send(ctx, fmt.Sprintf("Error retrieving version %s: %s", *obj.Version, err.Error()))
	}
	patchMetadata := PatchMetadata{
		Author: version.Author,
	}
	return &patchMetadata, nil
}

func (r *taskResolver) BaseTaskMetadata(ctx context.Context, at *restModel.APITask) (*BaseTaskMetadata, error) {
	i, err := at.ToService()
	if err != nil {
		return nil, InternalServerError.Send(ctx, fmt.Sprintf("Error getting service model for APITask %s: %s", *at.Id, err.Error()))
	}
	t, ok := i.(*task.Task)
	if !ok {
		return nil, InternalServerError.Send(ctx, fmt.Sprintf("Unable to convert APITask %s to Task", *at.Id))
	}
	baseTask, err := t.FindTaskOnBaseCommit()
	if err != nil {
		return nil, InternalServerError.Send(ctx, fmt.Sprintf("Error finding task %s on base commit", *at.Id))
	}
	if baseTask == nil {
		return nil, nil
	}
	config, err := evergreen.GetConfig()
	if err != nil {
		return nil, InternalServerError.Send(ctx, "unable to retrieve server config")
	}

	dur := restModel.NewAPIDuration(baseTask.TimeTaken)
	baseTaskMetadata := BaseTaskMetadata{
		BaseTaskLink:     fmt.Sprintf("%s/task/%s", config.Ui.Url, baseTask.Id),
		BaseTaskDuration: &dur,
	}
	if baseTask.TimeTaken == 0 {
		baseTaskMetadata.BaseTaskDuration = nil
	}
	return &baseTaskMetadata, nil
}

func (r *taskResolver) SpawnHostLink(ctx context.Context, at *restModel.APITask) (*string, error) {
	host, err := host.FindOne(host.ById(*at.HostId))
	if err != nil {
		return nil, InternalServerError.Send(ctx, fmt.Sprintf("error finding host for task %s", *at.Id))
	}
	if host == nil {
		return nil, nil
	}
	if host.Distro.SpawnAllowed && utility.StringSliceContains(evergreen.ProviderUserSpawnable, host.Distro.Provider) {
		link := fmt.Sprintf("%s/spawn?distro_id=%s&task_id=%s", evergreen.GetEnvironment().Settings().Ui.Url, host.Distro.Id, *at.Id)
		return &link, nil
	}
	return nil, nil
}

func (r *taskResolver) PatchNumber(ctx context.Context, obj *restModel.APITask) (*int, error) {
	order := obj.Order
	return &order, nil
}

func (r *taskResolver) CanRestart(ctx context.Context, obj *restModel.APITask) (bool, error) {
	canRestart, err := canRestartTask(ctx, obj)
	if err != nil {
		return false, err
	}
	return *canRestart, nil
}

func (r *taskResolver) CanAbort(ctx context.Context, obj *restModel.APITask) (bool, error) {
	return *obj.Status == evergreen.TaskDispatched || *obj.Status == evergreen.TaskStarted, nil
}

func (r *taskResolver) CanSchedule(ctx context.Context, obj *restModel.APITask) (bool, error) {
	canRestart, err := canRestartTask(ctx, obj)
	if err != nil {
		return false, err
	}
	return *canRestart == false && !obj.Aborted, nil
}

func (r *taskResolver) CanUnschedule(ctx context.Context, obj *restModel.APITask) (bool, error) {
	return obj.Activated && *obj.Status == evergreen.TaskUndispatched, nil
}

func (r *taskResolver) CanSetPriority(ctx context.Context, obj *restModel.APITask) (bool, error) {
	return *obj.Status == evergreen.TaskUndispatched, nil
}

func (r *taskResolver) Status(ctx context.Context, obj *restModel.APITask) (string, error) {
	return *obj.DisplayStatus, nil
}

func (r *taskResolver) LatestExecution(ctx context.Context, obj *restModel.APITask) (int, error) {
	return task.GetLatestExecution(*obj.Id)
}

<<<<<<< HEAD
func (r *taskResolver) GeneratedByName(ctx context.Context, obj *restModel.APITask) (*string, error) {
	if obj.GeneratedBy == "" {
		return nil, nil
	}
	generator, err := task.FindOneIdWithFields(obj.GeneratedBy, task.DisplayNameKey)
	if err != nil {
		return nil, InternalServerError.Send(ctx, fmt.Sprintf("unable to find generator: %s", err.Error()))
	}
	if generator == nil {
		return nil, nil
	}
	name := generator.DisplayName

	return &name, nil
}

func (r *taskResolver) MinQueuePosition(ctx context.Context, obj *restModel.APITask) (int, error) {
	position, err := model.FindMinimumQueuePositionForTask(*obj.Id)
	if err != nil {
		return 0, InternalServerError.Send(ctx, fmt.Sprintf("error queue position for task: %s", err.Error()))
	}
	if position < 0 {
		return 0, nil
	}
	return position, nil
}

func (r *queryResolver) BuildBaron(ctx context.Context, taskId string, exec string) (*BuildBaron, error) {
	searchReturnInfo, projectNotFound, err := GetSearchReturnInfo(taskId, exec)
=======
func (r *queryResolver) BuildBaron(ctx context.Context, taskId string, exec int) (*BuildBaron, error) {
	execString := strconv.Itoa(exec)
	searchReturnInfo, projectNotFound, err := GetSearchReturnInfo(taskId, execString)
>>>>>>> 2cabadb0
	if projectNotFound {
		return nil, ResourceNotFound.Send(ctx, err.Error())
	}
	if err != nil {
		return nil, InternalServerError.Send(ctx, err.Error())
	}
	return &BuildBaron{
		SearchReturnInfo:     searchReturnInfo,
		BuildBaronConfigured: !projectNotFound,
	}, nil
}

type ticketFieldsResolver struct{ *Resolver }

func (r *ticketFieldsResolver) AssigneeDisplayName(ctx context.Context, obj *thirdparty.TicketFields) (*string, error) {
	if obj.Assignee == nil {
		return nil, nil
	}
	return &obj.Assignee.DisplayName, nil
}

func (r *ticketFieldsResolver) ResolutionName(ctx context.Context, obj *thirdparty.TicketFields) (*string, error) {
	if obj.Resolution == nil {
		return nil, nil
	}
	return &obj.Resolution.Name, nil
}

func (r *Resolver) TicketFields() TicketFieldsResolver { return &ticketFieldsResolver{r} }

// New injects resources into the resolvers, such as the data connector
func New(apiURL string) Config {
	return Config{
		Resolvers: &Resolver{
			sc: &data.DBConnector{URL: apiURL},
		},
	}
}<|MERGE_RESOLUTION|>--- conflicted
+++ resolved
@@ -1891,7 +1891,6 @@
 	return task.GetLatestExecution(*obj.Id)
 }
 
-<<<<<<< HEAD
 func (r *taskResolver) GeneratedByName(ctx context.Context, obj *restModel.APITask) (*string, error) {
 	if obj.GeneratedBy == "" {
 		return nil, nil
@@ -1919,13 +1918,9 @@
 	return position, nil
 }
 
-func (r *queryResolver) BuildBaron(ctx context.Context, taskId string, exec string) (*BuildBaron, error) {
-	searchReturnInfo, projectNotFound, err := GetSearchReturnInfo(taskId, exec)
-=======
 func (r *queryResolver) BuildBaron(ctx context.Context, taskId string, exec int) (*BuildBaron, error) {
 	execString := strconv.Itoa(exec)
 	searchReturnInfo, projectNotFound, err := GetSearchReturnInfo(taskId, execString)
->>>>>>> 2cabadb0
 	if projectNotFound {
 		return nil, ResourceNotFound.Send(ctx, err.Error())
 	}
