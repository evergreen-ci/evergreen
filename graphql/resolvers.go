--- conflicted
+++ resolved
@@ -869,7 +869,6 @@
 	return &patchID, nil
 }
 
-<<<<<<< HEAD
 func (r *mutationResolver) UnschedulePatchTasks(ctx context.Context, patchID string, abort bool) (*string, error) {
 	modifications := VersionModifications{
 		Action: "set_active",
@@ -911,8 +910,6 @@
 	return &patchID, nil
 }
 
-=======
->>>>>>> 9fb54a30
 func (r *mutationResolver) ScheduleTask(ctx context.Context, taskID string) (*restModel.APITask, error) {
 	task, err := SetScheduled(ctx, r.sc, taskID, true)
 	if err != nil {
