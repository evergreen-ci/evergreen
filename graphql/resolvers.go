--- conflicted
+++ resolved
@@ -4,11 +4,6 @@
 	"context"
 	"time"
 
-<<<<<<< HEAD
-=======
-	"github.com/evergreen-ci/evergreen/model/patch"
-	"github.com/evergreen-ci/evergreen/model/task"
->>>>>>> fee82dd5
 	"github.com/evergreen-ci/evergreen/rest/data"
 	"github.com/evergreen-ci/evergreen/rest/model"
 	"github.com/pkg/errors"
@@ -19,6 +14,10 @@
 }
 
 func (r *Resolver) Query() QueryResolver {
+	return &queryResolver{r}
+}
+
+func (r *Resolver) Task() QueryResolver {
 	return &queryResolver{r}
 }
 
@@ -44,12 +43,20 @@
 	return patchPointers, nil
 }
 
-func (r *queryResolver) Task(ctx context.Context, taskID string) (*task.Task, error) {
+func (r *queryResolver) Task(ctx context.Context, taskID string) (*model.APITask, error) {
 	task, err := r.sc.FindTaskById(taskID)
 	if err != nil {
-		return nil, errors.New("Error retreiving Task")
+		return nil, errors.Wrap(err, "Error retreiving Task")
 	}
-	return task, err
+	if task == nil {
+		return nil, errors.Errorf("unable to find task %s", taskID)
+	}
+	apiTask := model.APITask{}
+	err = apiTask.BuildFromService(task)
+	if err != nil {
+		return nil, errors.Wrap(err, "error converting task")
+	}
+	return &apiTask, nil
 }
 
 // New injects resources into the resolvers, such as the data connector
