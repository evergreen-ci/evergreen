--- conflicted
+++ resolved
@@ -64,7 +64,6 @@
 	return &apiTask, nil
 }
 
-<<<<<<< HEAD
 func (r *queryResolver) Projects(ctx context.Context) ([]*GroupedProjects, error) {
 	allProjs, err := model.FindAllTrackedProjectRefs()
 	if err != nil {
@@ -105,7 +104,8 @@
 	})
 
 	return groupsArr, nil
-=======
+}
+
 func (r *queryResolver) TaskTests(ctx context.Context, taskID string, sortCategory *TaskSortCategory, sortDirection *SortDirection, page *int, limit *int, testName *string, status *string) ([]*model.APITest, error) {
 	task, err := task.FindOneId(taskID)
 	if err != nil {
@@ -160,9 +160,9 @@
 		return nil, errors.Wrap(err, "Error retreiving test")
 	}
 
-	testPointers := []*model.APITest{}
+	testPointers := []*restModel.APITest{}
 	for _, t := range tests {
-		apiTest := model.APITest{}
+		apiTest := restModel.APITest{}
 		err := apiTest.BuildFromService(&t)
 		if err != nil {
 			return nil, errors.Wrap(err, "error converting test")
@@ -170,7 +170,6 @@
 		testPointers = append(testPointers, &apiTest)
 	}
 	return testPointers, nil
->>>>>>> e8b7e91d
 }
 
 // New injects resources into the resolvers, such as the data connector
