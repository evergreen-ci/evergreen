--- conflicted
+++ resolved
@@ -1392,7 +1392,6 @@
 	return true, nil
 }
 
-<<<<<<< HEAD
 func (r *mutationResolver) RestartJasper(ctx context.Context, hostIds []string) (int, error) {
 	user := route.MustHaveUser(ctx)
 
@@ -1433,7 +1432,8 @@
 	}
 
 	return hostsUpdated, nil
-=======
+}
+
 func (r *mutationResolver) CreatePublicKey(ctx context.Context, publicKeyInput PublicKeyInput) ([]*restModel.APIPubKey, error) {
 	if doesPublicKeyNameAlreadyExist(ctx, publicKeyInput.Name) {
 		return nil, InputValidationError.Send(ctx, fmt.Sprintf("Provided key name, %s, already exists.", publicKeyInput.Name))
@@ -1460,7 +1460,6 @@
 	}
 	myPublicKeys := getMyPublicKeys(ctx)
 	return myPublicKeys, nil
->>>>>>> 55e36a82
 }
 
 func (r *queryResolver) User(ctx context.Context, userIdParam *string) (*restModel.APIUser, error) {
