--- conflicted
+++ resolved
@@ -235,7 +235,6 @@
       }
     },
     {
-<<<<<<< HEAD
       "query_file": "externalLinksForPatchMetadata.graphql",
       "result": {
         "data": {
@@ -246,15 +245,22 @@
                 "displayName": "A link to somewhere"
               }
             ]
-=======
+          }
+        }
+      }
+    },
+    {
       "query_file": "warnings-and-errors.graphql",
       "result": {
         "data": {
           "version": {
             "id": "spruce_a7906eed65f88ae436ddb5c19096969f198a9efe",
-            "errors": ["tasks section in 'send email' function: function 'send email' not found in project functions"],
-            "warnings": ["no exec_timeout_secs defined at the top-level or on one or more tasks; these tasks will default to a timeout of 6 hours"]
->>>>>>> a023440d
+            "errors": [
+              "tasks section in 'send email' function: function 'send email' not found in project functions"
+            ],
+            "warnings": [
+              "no exec_timeout_secs defined at the top-level or on one or more tasks; these tasks will default to a timeout of 6 hours"
+            ]
           }
         }
       }
