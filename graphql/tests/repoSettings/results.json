--- conflicted
+++ resolved
@@ -38,7 +38,6 @@
                 "configEnabled" : false,
                 "patchEnabled" : true
               },
-<<<<<<< HEAD
               "buildBaronSettings" : {
                 "ticketCreateProject" : "EVG",
                 "ticketSearchProjects" : ["EVG"],
@@ -58,13 +57,11 @@
                   "endpoint" : "endpoint",
                   "secret" : "shh"
                 }
-              }
-=======
+              },
               "validDefaultLoggers": [
                 "evergreen",
                 "buildlogger"
               ]
->>>>>>> 8b3bcc36
             }
           }
         }
