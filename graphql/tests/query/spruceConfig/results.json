{
  "tests": [
    {
      "query_file": "ui.graphql",
      "result": {
        "data": {
          "spruceConfig": {
            "ui": {
              "defaultProject": "evergreen",
              "userVoice": "https://uservoice.com"
            }
          }
        }
      }
    },
    {
      "query_file": "banner.graphql",
      "result": {
        "data": {
          "spruceConfig": {
            "banner": "This is an important notification",
            "bannerTheme": "important"
          }
        }
      }
    },
    {
      "query_file": "jira.graphql",
      "result": {
        "data": {
          "spruceConfig": {
            "jira": {
              "email": "evg-user@jira.mongodb.org",
              "host": "jira.mongodb.org"
            }
          }
        }
      }
    },
    {
      "query_file": "spawn_host.graphql",
      "result": {
        "data": {
          "spruceConfig": {
            "spawnHost": {
              "unexpirableHostsPerUser": 0,
              "unexpirableVolumesPerUser": 0,
              "spawnHostsPerUser": 0
            }
          }
        }
      }
    },
    {
      "query_file": "single_task_distro.graphql",
      "result": {
        "data": {
          "spruceConfig": {
            "singleTaskDistro": {
              "projectTasksPairs": [
                {
                  "projectId": "evergreen",
                  "allowedTasks": ["compile", "test"],
                  "allowedBVs": ["ubuntu1604", "windows"]
                },
                {
                  "projectId": "spruce",
                  "allowedTasks": ["lint", "storybook"],
                  "allowedBVs": ["macOS"]
                }
              ]
            }
          }
        }
      }
    },
    {
      "query_file": "container_pools.graphql",
      "result": {
        "data": {
          "spruceConfig": {
            "containerPools": {
              "pools": [
                {
                  "id": "test-pool",
                  "distro": "localhost",
                  "maxContainers": 5,
                  "port": 2525
                },
                {
                  "id": "ubuntu-test-pool",
                  "distro": "localhost",
                  "maxContainers": 10,
                  "port": 4649
                }
              ]
            }
          }
        }
      }
    },
    {
      "query_file": "secret_fields.graphql",
      "result": {
        "data": {
          "spruceConfig": {
            "secretFields": [
<<<<<<< HEAD
              "apiKey",
=======
              "amboyDB",
              "csrfKey",
>>>>>>> 8f32d019
              "githubAppAuth",
              "personalAccessToken",
              "publicKey",
              "secret",
              "senderAddress",
              "servicePassword",
              "token",
              "vars"
            ]
          }
        }
      }
    }
  ]
}<|MERGE_RESOLUTION|>--- conflicted
+++ resolved
@@ -105,12 +105,9 @@
         "data": {
           "spruceConfig": {
             "secretFields": [
-<<<<<<< HEAD
               "apiKey",
-=======
               "amboyDB",
               "csrfKey",
->>>>>>> 8f32d019
               "githubAppAuth",
               "personalAccessToken",
               "publicKey",
