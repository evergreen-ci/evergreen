{
  "tests": [
    {
      "query_file": "ui.graphql",
      "result": {
        "data": {
          "spruceConfig": {
            "ui": {
              "defaultProject": "evergreen",
              "userVoice": "https://uservoice.com"
            }
          }
        }
      }
    },
    {
      "query_file": "banner.graphql",
      "result": {
        "data": {
          "spruceConfig": {
            "banner": "This is an important notification",
            "bannerTheme": "important"
          }
        }
      }
    },
    {
      "query_file": "jira.graphql",
      "result": {
        "data": {
          "spruceConfig": {
            "jira": {
              "email": "evg-user@jira.mongodb.org",
              "host": "jira.mongodb.org"
            }
          }
        }
      }
    },
    {
      "query_file": "spawn_host.graphql",
      "result": {
        "data": {
          "spruceConfig": {
            "spawnHost": {
              "unexpirableHostsPerUser": 0,
              "unexpirableVolumesPerUser": 0,
              "spawnHostsPerUser": 0
            }
          }
        }
      }
    },
    {
      "query_file": "single_task_distro.graphql",
      "result": {
        "data": {
          "spruceConfig": {
            "singleTaskDistro": {
              "projectTasksPairs": [
                {
                  "projectId": "evergreen",
                  "allowedTasks": ["compile", "test"],
                  "allowedBVs": ["ubuntu1604", "windows"]
                },
                {
                  "projectId": "spruce",
                  "allowedTasks": ["lint", "storybook"],
                  "allowedBVs": ["macOS"]
                }
              ]
            }
          }
        }
      }
    },
    {
      "query_file": "container_pools.graphql",
      "result": {
        "data": {
          "spruceConfig": {
            "containerPools": {
              "pools": [
                {
                  "id": "test-pool",
                  "distro": "localhost",
                  "maxContainers": 5,
                  "port": 2525
                },
                {
                  "id": "ubuntu-test-pool",
                  "distro": "localhost",
                  "maxContainers": 10,
                  "port": 4649
                }
              ]
            }
          }
        }
      }
    },
    {
      "query_file": "secret_fields.graphql",
      "result": {
        "data": {
          "spruceConfig": {
            "secretFields": [
              "account",
              "accountRoles",
              "amboyDB",
              "apiKey",
              "appId",
              "clientId",
              "clientSecret",
              "collectorAPIKey",
              "credentials",
              "csrfKey",
              "dbUrl",
              "defaultOwner",
              "defaultRepo",
              "defaultSecurityGroup",
              "github",
              "githubAppAuth",
              "githubWebhookSecret",
              "headerName",
              "issuer",
              "kanopy",
              "kanopySSHKeyPath",
              "keysetURL",
              "multi",
              "naive",
              "okta",
              "organization",
              "personalAccessToken",
              "preferredType",
              "publicKey",
<<<<<<< HEAD
              "roleARN",
              "secret",
              "secretARN",
=======
              "role",
              "secret",
              "secretPrefix",
              "securityGroups",
>>>>>>> 3d7a8ceb
              "senderAddress",
              "servicePassword",
              "token",
              "vars"
            ]
          }
        }
      }
    }
  ]
}<|MERGE_RESOLUTION|>--- conflicted
+++ resolved
@@ -134,16 +134,13 @@
               "personalAccessToken",
               "preferredType",
               "publicKey",
-<<<<<<< HEAD
               "roleARN",
               "secret",
               "secretARN",
-=======
               "role",
               "secret",
               "secretPrefix",
               "securityGroups",
->>>>>>> 3d7a8ceb
               "senderAddress",
               "servicePassword",
               "token",
