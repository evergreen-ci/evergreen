--- conflicted
+++ resolved
@@ -105,17 +105,14 @@
         "data": {
           "spruceConfig": {
             "secretFields": [
-<<<<<<< HEAD
               "appId",
               "clientId",
               "clientSecret",
               "defaultOwner",
               "defaultRepo",
               "github",
-=======
               "amboyDB",
               "csrfKey",
->>>>>>> 4b3ae35e
               "githubAppAuth",
               "headerName",
               "issuer",
