--- conflicted
+++ resolved
@@ -74,7 +74,6 @@
       "max_daily_automatic_restarts": 0
     },
     {
-<<<<<<< HEAD
       "_id": "triggers",
       "generate_distro": "archlinux-test"
     },
@@ -135,7 +134,8 @@
       },
       "logkeeper_url": "logkeeper-url",
       "redact_keys": ["secret", "password"]
-=======
+    },
+    {
       "_id": "api",
       "url": "http://localhost:9090",
       "corp_url": "",
@@ -168,7 +168,6 @@
       "help_url": "",
       "login_domain": "",
       "staging_environment": ""
->>>>>>> 118e8de0
     }
   ]
 }