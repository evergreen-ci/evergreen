--- conflicted
+++ resolved
@@ -94,7 +94,6 @@
       }
     },
     {
-<<<<<<< HEAD
       "query_file": "background_processing.graphql",
       "result": {
         "data": {
@@ -159,7 +158,11 @@
             "triggers": {
               "generateTaskDistro": "archlinux-test"
             }
-=======
+          }
+        }
+      }
+    },
+    {
       "query_file": "web.graphql",
       "result": {
         "data": {
@@ -197,7 +200,6 @@
               }
             },
             "disabledGQLQueries": []
->>>>>>> 118e8de0
           }
         }
       }
