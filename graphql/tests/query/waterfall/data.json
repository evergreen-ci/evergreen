--- conflicted
+++ resolved
@@ -60,19 +60,15 @@
       "gitspec": "revision3",
       "identifier": "spruce",
       "r": "gitter_request",
-      "activated": false,
+      "activated": true,
       "author": "mohamed.khelif",
       "status": "created",
-<<<<<<< HEAD
-      "order": 43
-=======
-      "order": 3,
+      "order": 43,
       "build_variants_status": {
         "activated": true,
         "build_id": "evergreen_version3_build",
         "build_variant": "lint"
       }
->>>>>>> 2ee4bc12
     },
     {
       "_id": "evergreen_version4",
@@ -210,6 +206,7 @@
     },
     {
       "_id": "evergreen_version3_build",
+      "activated": true,
       "build_variant": "lint",
       "display_name": "Linter",
       "tasks": [
