--- conflicted
+++ resolved
@@ -11,11 +11,7 @@
                   "type": "",
                   "severity": "I",
                   "message": "    [javac]     protected void finalize() {",
-<<<<<<< HEAD
-                  "timestamp": "2019-12-07T18:31:19.393Z",
-=======
                   "timestamp": "2019-12-07T13:31:19.393-05:00",
->>>>>>> 739214c7
                   "version": 0
                 }
               ],
@@ -64,25 +60,15 @@
                 {
                   "type": "",
                   "severity": "I",
-<<<<<<< HEAD
-                  "message": "    [javac] 9 warnings",
-                  "timestamp": "2019-12-07T18:31:19.637Z",
-=======
                   "message": "      [jar] Building MANIFEST-only jar: C:\\data\\mci\\fd27d777b88be249b1059d842a975a6d\\mms\\server\\build\\classpath.all.jar",
                   "timestamp": "2019-12-07T13:31:19.637-05:00",
->>>>>>> 739214c7
                   "version": 0
                 },
                 {
                   "type": "",
                   "severity": "I",
-<<<<<<< HEAD
-                  "message": "      [jar] Building MANIFEST-only jar: C:\\data\\mci\\fd27d777b88be249b1059d842a975a6d\\mms\\server\\build\\classpath.all.jar",
-                  "timestamp": "2019-12-07T18:31:19.637Z",
-=======
                   "message": "    [javac] 9 warnings",
                   "timestamp": "2019-12-07T13:31:19.637-05:00",
->>>>>>> 739214c7
                   "version": 0
                 }
               ],
@@ -91,11 +77,7 @@
                   "type": "",
                   "severity": "I",
                   "message": "    [javac]                    ^",
-<<<<<<< HEAD
-                  "timestamp": "2019-12-07T18:31:19.393Z",
-=======
                   "timestamp": "2019-12-07T13:31:19.393-05:00",
->>>>>>> 739214c7
                   "version": 0
                 }
               ],
@@ -103,49 +85,29 @@
                 {
                   "type": "",
                   "severity": "I",
-<<<<<<< HEAD
-                  "message": "    [javac]                    ^",
-                  "timestamp": "2019-12-07T18:31:19.393Z",
-=======
                   "message": "      [jar] Building MANIFEST-only jar: C:\\data\\mci\\fd27d777b88be249b1059d842a975a6d\\mms\\server\\build\\classpath.all.jar",
                   "timestamp": "2019-12-07T13:31:19.637-05:00",
->>>>>>> 739214c7
                   "version": 0
                 },
                 {
                   "type": "",
                   "severity": "I",
-<<<<<<< HEAD
-                  "message": "    [javac]     protected void finalize() {",
-                  "timestamp": "2019-12-07T18:31:19.393Z",
-=======
                   "message": "    [javac] 9 warnings",
                   "timestamp": "2019-12-07T13:31:19.637-05:00",
->>>>>>> 739214c7
                   "version": 0
                 },
                 {
                   "type": "",
                   "severity": "I",
-<<<<<<< HEAD
-                  "message": "    [javac] 9 warnings",
-                  "timestamp": "2019-12-07T18:31:19.637Z",
-=======
                   "message": "    [javac]                    ^",
                   "timestamp": "2019-12-07T13:31:19.393-05:00",
->>>>>>> 739214c7
                   "version": 0
                 },
                 {
                   "type": "",
                   "severity": "I",
-<<<<<<< HEAD
-                  "message": "      [jar] Building MANIFEST-only jar: C:\\data\\mci\\fd27d777b88be249b1059d842a975a6d\\mms\\server\\build\\classpath.all.jar",
-                  "timestamp": "2019-12-07T18:31:19.637Z",
-=======
                   "message": "    [javac]     protected void finalize() {",
                   "timestamp": "2019-12-07T13:31:19.393-05:00",
->>>>>>> 739214c7
                   "version": 0
                 }
               ]
