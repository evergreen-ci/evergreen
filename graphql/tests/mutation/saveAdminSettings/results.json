{
  "tests": [
    {
      "query_file": "no_permissions.graphql",
      "test_user_id": "regular_user",
      "result": {
        "data": null,
        "errors": [
          {
            "message": "User 'regular_user' lacks required admin permissions",
            "path": ["saveAdminSettings"],
            "extensions": {
              "code": "FORBIDDEN"
            }
          }
        ]
      }
    },
    {
      "query_file": "announcements.graphql",
      "result": {
        "data": {
          "saveAdminSettings": {
            "banner": "New Banner",
            "bannerTheme": "ANNOUNCEMENT"
          }
        }
      }
    },
    {
      "query_file": "service_flags.graphql",
      "result": {
        "data": {
          "saveAdminSettings": {
            "serviceFlags": {
              "adminParameterStoreDisabled": true,
              "agentStartDisabled": true,
              "alertsDisabled": true,
              "backgroundReauthDisabled": true,
              "backgroundStatsDisabled": true,
              "cacheStatsEndpointDisabled": true,
              "cacheStatsJobDisabled": true,
              "checkBlockedTasksDisabled": true,
              "cliUpdatesDisabled": true,
              "cloudCleanupDisabled": true,
              "degradedModeDisabled": true,
              "elasticIPsDisabled": true,
              "emailNotificationsDisabled": true,
              "eventProcessingDisabled": true,
              "githubPRTestingDisabled": true,
              "githubStatusAPIDisabled": true,
              "hostAllocatorDisabled": true,
              "hostInitDisabled": true,
              "jiraNotificationsDisabled": true,
              "jwtTokenForCLIDisabled": true,
              "largeParserProjectsDisabled": true,
              "monitorDisabled": true,
              "podAllocatorDisabled": true,
              "podInitDisabled": true,
              "releaseModeDisabled": true,
              "repotrackerDisabled": true,
              "schedulerDisabled": true,
              "slackNotificationsDisabled": true,
              "sleepScheduleDisabled": true,
              "staticAPIKeysDisabled": true,
              "systemFailedTaskRestartDisabled": true,
              "taskDispatchDisabled": true,
              "taskLoggingDisabled": true,
              "taskReliabilityDisabled": true,
              "unrecognizedPodCleanupDisabled": true,
              "webhookNotificationsDisabled": true
            }
          }
        }
      }
    },
    {
      "query_file": "runners.graphql",
      "result": {
        "data": {
          "saveAdminSettings": {
            "notify": {
              "ses": {
                "senderAddress": "my-email"
              }
            },
            "hostInit": {
              "cloudStatusBatchSize": 1,
              "hostThrottle": 1,
              "maxTotalDynamicHosts": 1,
              "provisioningThrottle": 1
            },
            "taskLimits": {
              "maxConcurrentLargeParserProjectTasks": 1,
              "maxDailyAutomaticRestarts": 1,
              "maxDegradedModeConcurrentLargeParserProjectTasks": 1,
              "maxDegradedModeParserProjectSize": 1,
              "maxExecTimeoutSecs": 1,
              "maxGenerateTaskJSONSize": 1,
              "maxHourlyPatchTasks": 1,
              "maxIncludesPerVersion": 1,
              "maxParserProjectSize": 1,
              "maxPendingGeneratedTasks": 1,
              "maxTaskExecution": 1,
              "maxTasksPerVersion": 1
            },
            "repotracker": {
              "maxConcurrentRequests": 1,
              "maxRepoRevisionsToSearch": 1,
              "numNewRepoRevisionsToFetch": 1
            },
            "podLifecycle": {
              "maxParallelPodRequests": 1,
              "maxPodDefinitionCleanupRate": 1,
              "maxSecretCleanupRate": 1
            },
            "scheduler": {
              "acceptableHostIdleTimeSeconds": 1,
              "cacheDurationSeconds": 1,
              "commitQueueFactor": 1,
              "expectedRuntimeFactor": 1,
              "futureHostFraction": 0.1,
              "generateTaskFactor": 1,
              "groupVersions": false,
              "hostAllocator": "UTILIZATION",
              "hostAllocatorFeedbackRule": "WAITS_OVER_THRESH",
              "hostAllocatorRoundingRule": "UP",
              "hostsOverallocatedRule": "TERMINATE",
              "mainlineTimeInQueueFactor": 1,
              "numDependentsFactor": 1,
              "patchFactor": 1,
              "patchTimeInQueueFactor": 1,
              "stepbackTaskFactor": 1,
              "targetTimeSeconds": 1,
              "taskFinder": "PARALLEL"
            }
          }
        }
      }
    },
    {
      "query_file": "web.graphql",
      "result": {
        "data": {
          "saveAdminSettings": {
            "api": {
              "httpListenAddr": ":9090",
              "url": "http://localhost:8080",
              "corpUrl": "https://evergreen-staging.corp.mongodb.com"
            },
            "ui": {
              "url": "http://localhost:600",
              "helpUrl": "https://help.example.com",
              "uiv2Url": "http://localhost:3000",
              "parsleyUrl": "http://localhost:4173",
              "httpListenAddr": ":3000",
              "secret": "test-secret",
              "defaultProject": "evergreen",
              "corsOrigins": ["http://localhost:3000", "http://localhost:5173"],
              "fileStreamingContentTypes": ["text/plain", "application/json"],
              "loginDomain": "localhost",
              "userVoice": "https://uservoice.com",
              "csrfKey": "12345678901234567890123456789012",
              "cacheTemplates": true,
              "stagingEnvironment": "not-staging",
              "betaFeatures": {
                "spruceWaterfallEnabled": false
              }
            },
            "disabledGQLQueries": ["query1", "query2", "query3", "query4"]
          }
        }
      }
    },
    {
      "query_file": "external_communications.graphql",
      "result": {
        "data": {
          "saveAdminSettings": {
            "jira": {
              "email": "jira@example.com",
              "host": "https://jira.exampleChanged.com"
            },
            "slack": {
              "options": {
                "channel": "#general",
                "hostname": "slack.example.com",
                "name": "EvergreenBot",
                "username": "evergreen",
                "basicMetadata": true,
                "fields": true,
                "allFields": true,
                "fieldsSet": {
                  "field1": true,
                  "field2": false
                }
              },
              "token": "slackToken",
              "level": "EMERGENCY",
              "name": "Slack Notifications"
            },
            "splunk": {
              "splunkConnectionInfo": {
                "serverUrl": "https://splunk.example.com",
                "token": "SplunkToken",
                "channel": "#splunk-channel"
              }
            },
            "runtimeEnvironments": {
              "baseUrl": "https://runtime.example.com",
              "apiKey": "newApiKey"
            },
            "testSelection": {
              "url": "https://test-selection.example.com"
            },
            "fws": {
              "url": "https://fws.example.com"
            },
            "cedar": {
              "dbUrl": "mongodb://localhost:27017",
              "dbName": "cedar"
            }
          }
        }
      }
    },
    {
      "query_file": "auth.graphql",
      "result": {
        "data": {
          "saveAdminSettings": {
            "authConfig": {
              "preferredType": "NAIVE",
              "naive": {
                "users": [
                  {
                    "username": "admin",
                    "displayName": "password",
                    "email": "admin@example.com"
                  },
                  {
                    "username": "user",
                    "displayName": "password",
                    "email": "user@example.com"
                  }
                ]
              },
              "github": {
                "appId": 0,
                "clientId": "client_id",
                "clientSecret": "client_secret",
                "defaultOwner": "default_owner",
                "defaultRepo": "default_repo",
                "organization": "organization",
                "users": ["user1", "user2"]
              },
              "kanopy": {
                "headerName": "header_name",
                "issuer": "issuer",
                "keysetURL": "keyset_url"
              },
              "multi": {
                "readWrite": ["okta"],
                "readOnly": ["github"]
              },
              "okta": {
                "clientId": "",
                "clientSecret": "client_secret",
                "issuer": "issuer",
                "scopes": ["scope1", "scope2"],
                "userGroup": "user_group",
                "expireAfterMinutes": 60
              },
              "allowServiceUsers": true,
              "backgroundReauthMinutes": 30
            }
          }
        }
      }
    },
    {
      "query_file": "background_processing.graphql",
      "result": {
        "data": {
          "saveAdminSettings": {
            "amboy": {
              "name": "new-amboy-name",
              "singleName": "new-amboy-single-name",
              "poolSizeLocal": 1,
              "poolSizeRemote": 1,
              "localStorage": 1,
              "groupDefaultWorkers": 1,
              "groupBackgroundCreateFrequencyMinutes": 1,
              "groupPruneFrequencyMinutes": 1,
              "groupTTLMinutes": 1,
              "lockTimeoutMinutes": 1,
              "sampleSize": 1,
              "retry": {
                "numWorkers": 1,
                "maxCapacity": 1,
                "maxRetryAttempts": 1,
                "maxRetryTimeSeconds": 1,
                "retryBackoffSeconds": 1,
                "staleRetryingMonitorIntervalSeconds": 1
              },
              "namedQueues": [
                {
                  "name": "new-named-queue-1",
                  "regexp": "new-regexp-1",
                  "numWorkers": 1,
                  "sampleSize": 1,
                  "lockTimeoutSeconds": 1
                },
                {
                  "name": "new-named-queue-2",
                  "regexp": "new-regexp-2",
                  "numWorkers": 1,
                  "sampleSize": 1,
                  "lockTimeoutSeconds": 1
                }
              ]
            },
            "loggerConfig": {
              "buffer": {
                "useAsync": false,
                "durationSeconds": 1,
                "count": 1,
                "incomingBufferFactor": 1
              },
              "defaultLevel": "INFO",
              "thresholdLevel": "INFO",
              "logkeeperURL": "new-logkeeper-url",
              "redactKeys": ["new-redact-key"]
            },
            "notify": {
              "bufferIntervalSeconds": 1,
              "bufferTargetPerInterval": 1
            },
            "triggers": {
              "generateTaskDistro": "new-generate-task-distro"
            }
          }
        }
      }
    },
    {
<<<<<<< HEAD
      "query_file": "other.graphql",
      "result": {
        "data": {
          "saveAdminSettings": {
            "configDir": "/test/config",
            "domainName": "test.example.com",
            "githubPRCreatorOrg": "test-org",
            "shutdownWaitSeconds": 10,
            "githubWebhookSecret": "test-secret",
            "perfMonitoringKanopyURL": "https://perf.kanopy.example.com",
            "perfMonitoringURL": "https://perf.mutation.com",
            "pprofPort": "8080",
            "logPath": "/test/logs",
            "githubOrgs": ["test-org1", "test-org2"],
            "singleTaskDistro": {
              "projectTasksPairs": [
                {
                  "projectId": "test-project",
                  "allowedTasks": ["test-task1", "test-task2"],
                  "allowedBVs": ["test-bv1", "test-bv2"]
                }
              ]
            },
            "buckets": {
              "internalBuckets": [],
              "logBucket": {
                "name": "mutation-log-bucket",
                "testResultsPrefix": null,
                "roleARN": null
              },
              "testResultsBucket": {
                "name": "mutation-test-bucket",
                "testResultsPrefix": "mutation-test-results",
                "roleARN": "test arn"
              }
            },
            "ssh": {
              "taskHostKey": {
                "name": "mutation-task-key",
                "secretARN": "test secret arn"
              },
              "spawnHostKey": {
                "name": "mutation-spawn-key",
                "secretARN": "test secret arn"
              }
            },
            "expansions": {
              "mutation_key": "mutation_expansion_value"
            },
            "hostJasper": {
              "binaryName": "mutation-jasper",
              "downloadFileName": "mutation-jasper.tar.gz",
              "port": 3000,
              "url": "https://mutation.example.com/jasper",
              "version": "v2.0.0"
            },
            "jiraNotifications": {
              "customFields": [
                {
                  "project": "mutation-project",
                  "fields": {
                    "key1": "value1"
                  },
                  "components": ["mutation-component"],
                  "labels": ["mutation-label"]
                },
                {
                  "project": "another-project",
                  "fields": {},
                  "components": ["another-component"],
                  "labels": ["another-label"]
                }
              ]
            },
            "spawnhost": {
              "unexpirableHostsPerUser": 5,
              "unexpirableVolumesPerUser": 3,
              "spawnHostsPerUser": 10
            },
            "sleepSchedule": {
              "permanentlyExemptHosts": ["host1", "host2"]
            },
            "tracer": {
              "enabled": true,
              "collectorEndpoint": "https://collector.example.com",
              "collectorInternalEndpoint": "https://internal-collector.example.com",
              "collectorAPIKey": "test-api-key"
            },
            "projectCreation": {
              "totalProjectLimit": 100,
              "repoProjectLimit": 50,
              "repoExceptions": [
                {
                  "owner": "test-owner",
                  "repo": "test-repo"
                }
              ],
              "jiraProject": "TEST"
            },
            "githubCheckRun": {
              "checkRunLimit": 10
            },
            "releaseMode": {
              "distroMaxHostsFactor": 1.5,
              "targetTimeSecondsOverride": 300,
              "idleTimeSecondsOverride": 60
=======
      "query_file": "providers.graphql",
      "result": {
        "data": {
          "saveAdminSettings": {
            "providers": {
              "aws": {
                "ec2Keys": [
                  {
                    "name": "test-key-1",
                    "key": "21039487102938470912837",
                    "secret": "wJalrXUtnFEMI/K7MDENG/bPxRfiCYEXAMPLEKEY"
                  },
                  {
                    "name": "test-key-2",
                    "key": "120938471209384701298",
                    "secret": "je7MtGbClwBF/2Zp9Utk/h3yCo8nvbEXAMPLEKEY"
                  }
                ],
                "subnets": [
                  {
                    "az": "us-east-1a",
                    "subnetId": "subnet-12345678"
                  },
                  {
                    "az": "us-east-1b",
                    "subnetId": "subnet-87654321"
                  }
                ],
                "parserProject": {
                  "key": "AKIAIOSFODNN7EXAMPLE",
                  "secret": "wJalrXUtnFEMI/K7MDENG/bPxRfiCYEXAMPLEKEY",
                  "bucket": "evergreen-parser-projects",
                  "prefix": "parser-projects/",
                  "generatedJSONPrefix": "generated-json/"
                },
                "persistentDNS": {
                  "hostedZoneID": "Z1D633PJN98FT9",
                  "domain": "evergreen.example.com"
                },
                "defaultSecurityGroup": "sg-12345678",
                "allowedInstanceTypes": ["m5.large", "m5.xlarge", "c5.large"],
                "alertableInstanceTypes": ["m5.24xlarge", "c5.24xlarge"],
                "allowedRegions": ["us-east-1", "us-west-1", "us-west-2"],
                "maxVolumeSizePerUser": 1000,
                "pod": {
                  "role": "arn:aws:iam::123456789012:role/ECSTaskRole",
                  "region": "us-east-1",
                  "ecs": {
                    "maxCPU": 1024,
                    "maxMemoryMb": 1024,
                    "taskDefinitionPrefix": "evergreen-",
                    "taskRole": "arn:aws:iam::123456789012:role/ECSTaskRole",
                    "executionRole": "arn:aws:iam::123456789012:role/ECSExecutionRole",
                    "logRegion": "us-east-1",
                    "logGroup": "/evergreen/ecs",
                    "logStreamPrefix": "evergreen-task-",
                    "awsVPC": {
                      "subnets": ["subnet-12345678", "subnet-87654321"],
                      "securityGroups": ["sg-12345678", "sg-87654321"]
                    },
                    "clusters": [
                      {
                        "name": "evergreen-cluster-1",
                        "os": "linux"
                      },
                      {
                        "name": "evergreen-cluster-2",
                        "os": "windows"
                      }
                    ],
                    "capacityProviders": [
                      {
                        "name": "FARGATE",
                        "os": "ECS_OS_LINUX",
                        "arch": "ECS_ARCH_ARM64"
                      },
                      {
                        "name": "EC2",
                        "os": "ECS_OS_LINUX",
                        "arch": "ECS_ARCH_ARM64"
                      }
                    ],
                    "allowedImages": [
                      "amazonlinux:latest",
                      "ubuntu:20.04",
                      "centos:8"
                    ]
                  },
                  "secretsManager": {
                    "secretPrefix": ""
                  }
                },
                "accountRoles": [
                  {
                    "account": "evgUser",
                    "role": "super"
                  }
                ],
                "ipamPoolID": "pool-id",
                "elasticIPUsageRate": 0.5
              },
              "docker": {
                "apiVersion": "1.40"
              }
            },
            "projectCreation": {
              "repoExceptions": [
                {
                  "owner": "evergreen-ci",
                  "repo": "evergreen"
                },
                {
                  "owner": "mongodb",
                  "repo": "mongo"
                }
              ]
            },
            "containerPools": {
              "pools": [
                {
                  "id": "test-pool-1",
                  "distro": "ubuntu1604-parent",
                  "maxContainers": 5,
                  "port": 2525
                },
                {
                  "id": "test-pool-2",
                  "distro": "ubuntu1604-parent",
                  "maxContainers": 10,
                  "port": 4649
                }
              ]
            },
            "parameterStore": {
              "prefix": "mutant"
>>>>>>> 3d7a8ceb
            }
          }
        }
      }
    }
  ]
}<|MERGE_RESOLUTION|>--- conflicted
+++ resolved
@@ -344,7 +344,6 @@
       }
     },
     {
-<<<<<<< HEAD
       "query_file": "other.graphql",
       "result": {
         "data": {
@@ -451,7 +450,12 @@
               "distroMaxHostsFactor": 1.5,
               "targetTimeSecondsOverride": 300,
               "idleTimeSecondsOverride": 60
-=======
+            }
+          }
+        }
+      }
+    },
+    {
       "query_file": "providers.graphql",
       "result": {
         "data": {
@@ -587,7 +591,6 @@
             },
             "parameterStore": {
               "prefix": "mutant"
->>>>>>> 3d7a8ceb
             }
           }
         }
