--- conflicted
+++ resolved
@@ -173,7 +173,6 @@
       }
     },
     {
-<<<<<<< HEAD
       "query_file": "external_communications.graphql",
       "result": {
         "data": {
@@ -220,7 +219,12 @@
             "cedar": {
               "dbUrl": "mongodb://localhost:27017",
               "dbName": "cedar"
-=======
+            }
+          }
+        }
+      }
+    },
+    {
       "query_file": "auth.graphql",
       "result": {
         "data": {
@@ -269,7 +273,6 @@
               },
               "allowServiceUsers": true,
               "backgroundReauthMinutes": 30
->>>>>>> aca0f6d7
             }
           }
         }
