{
  "tests": [
    {
      "query_file": "no_permissions.graphql",
      "test_user_id": "regular_user",
      "result": {
        "data": null,
        "errors": [
          {
            "message": "User 'regular_user' lacks required admin permissions",
            "path": ["saveAdminSettings"],
            "extensions": {
              "code": "FORBIDDEN"
            }
          }
        ]
      }
    },
    {
      "query_file": "announcements.graphql",
      "result": {
        "data": {
          "saveAdminSettings": {
            "banner": "New Banner",
            "bannerTheme": "ANNOUNCEMENT"
          }
        }
      }
    },
    {
      "query_file": "service_flags.graphql",
      "result": {
        "data": {
          "saveAdminSettings": {
            "serviceFlags": {
              "adminParameterStoreDisabled": true,
              "agentStartDisabled": true,
              "alertsDisabled": true,
              "backgroundReauthDisabled": true,
              "backgroundStatsDisabled": true,
              "cacheStatsEndpointDisabled": true,
              "cacheStatsJobDisabled": true,
              "checkBlockedTasksDisabled": true,
              "cliUpdatesDisabled": true,
              "cloudCleanupDisabled": true,
              "degradedModeDisabled": true,
              "elasticIPsDisabled": true,
              "emailNotificationsDisabled": true,
              "eventProcessingDisabled": true,
              "githubPRTestingDisabled": true,
              "githubStatusAPIDisabled": true,
              "hostAllocatorDisabled": true,
              "hostInitDisabled": true,
              "jiraNotificationsDisabled": true,
              "jwtTokenForCLIDisabled": true,
              "largeParserProjectsDisabled": true,
              "monitorDisabled": true,
              "podAllocatorDisabled": true,
              "podInitDisabled": true,
              "releaseModeDisabled": true,
              "repotrackerDisabled": true,
              "schedulerDisabled": true,
              "slackNotificationsDisabled": true,
              "sleepScheduleDisabled": true,
              "staticAPIKeysDisabled": true,
              "systemFailedTaskRestartDisabled": true,
              "taskDispatchDisabled": true,
              "taskLoggingDisabled": true,
              "taskReliabilityDisabled": true,
              "unrecognizedPodCleanupDisabled": true,
              "webhookNotificationsDisabled": true
            }
          }
        }
      }
    },
    {
      "query_file": "runners.graphql",
      "result": {
        "data": {
          "saveAdminSettings": {
            "notify": {
              "ses": {
                "senderAddress": "my-email"
              }
            },
            "hostInit": {
              "cloudStatusBatchSize": 1,
              "hostThrottle": 1,
              "maxTotalDynamicHosts": 1,
              "provisioningThrottle": 1
            },
            "taskLimits": {
              "maxConcurrentLargeParserProjectTasks": 1,
              "maxDailyAutomaticRestarts": 1,
              "maxDegradedModeConcurrentLargeParserProjectTasks": 1,
              "maxDegradedModeParserProjectSize": 1,
              "maxExecTimeoutSecs": 1,
              "maxGenerateTaskJSONSize": 1,
              "maxHourlyPatchTasks": 1,
              "maxIncludesPerVersion": 1,
              "maxParserProjectSize": 1,
              "maxPendingGeneratedTasks": 1,
              "maxTaskExecution": 1,
              "maxTasksPerVersion": 1
            },
            "repotracker": {
              "maxConcurrentRequests": 1,
              "maxRepoRevisionsToSearch": 1,
              "numNewRepoRevisionsToFetch": 1
            },
            "podLifecycle": {
              "maxParallelPodRequests": 1,
              "maxPodDefinitionCleanupRate": 1,
              "maxSecretCleanupRate": 1
            },
            "scheduler": {
              "acceptableHostIdleTimeSeconds": 1,
              "cacheDurationSeconds": 1,
              "commitQueueFactor": 1,
              "expectedRuntimeFactor": 1,
              "futureHostFraction": 0.1,
              "generateTaskFactor": 1,
              "groupVersions": false,
              "hostAllocator": "UTILIZATION",
              "hostAllocatorFeedbackRule": "WAITS_OVER_THRESH",
              "hostAllocatorRoundingRule": "UP",
              "hostsOverallocatedRule": "TERMINATE",
              "mainlineTimeInQueueFactor": 1,
              "numDependentsFactor": 1,
              "patchFactor": 1,
              "patchTimeInQueueFactor": 1,
              "stepbackTaskFactor": 1,
              "targetTimeSeconds": 1,
              "taskFinder": "PARALLEL"
            }
          }
        }
      }
    },
    {
      "query_file": "web.graphql",
      "result": {
        "data": {
          "saveAdminSettings": {
            "api": {
              "httpListenAddr": ":9090",
              "url": "http://localhost:8080",
              "corpUrl": "https://evergreen-staging.corp.mongodb.com"
            },
            "ui": {
              "url": "http://localhost:600",
              "helpUrl": "https://help.example.com",
              "uiv2Url": "http://localhost:3000",
              "parsleyUrl": "http://localhost:4173",
              "httpListenAddr": ":3000",
              "secret": "test-secret",
              "defaultProject": "evergreen",
              "corsOrigins": ["http://localhost:3000", "http://localhost:5173"],
              "fileStreamingContentTypes": ["text/plain", "application/json"],
              "loginDomain": "localhost",
              "userVoice": "https://uservoice.com",
              "csrfKey": "12345678901234567890123456789012",
              "cacheTemplates": true,
              "stagingEnvironment": "not-staging",
              "betaFeatures": {
                "spruceWaterfallEnabled": false
              }
            },
            "disabledGQLQueries": ["query1", "query2", "query3", "query4"]
          }
        }
      }
    },
    {
<<<<<<< HEAD
      "query_file": "auth.graphql",
      "result": {
        "data": {
          "saveAdminSettings": {
            "authConfig": {
              "preferredType": "NAIVE",
              "naive": {
                "users": [
                  {
                    "username": "admin",
                    "displayName": "password",
                    "email": "admin@example.com"
                  },
                  {
                    "username": "user",
                    "displayName": "password",
                    "email": "user@example.com"
                  }
                ]
              },
              "github": {
                "appId": 0,
                "clientId": "client_id",
                "clientSecret": "client_secret",
                "defaultOwner": "default_owner",
                "defaultRepo": "default_repo",
                "organization": "organization",
                "users": ["user1", "user2"]
              },
              "kanopy": {
                "headerName": "header_name",
                "issuer": "issuer",
                "keysetURL": "keyset_url"
              },
              "multi": {
                "readWrite": ["okta"],
                "readOnly": ["github"]
              },
              "okta": {
                "clientId": "",
                "clientSecret": "client_secret",
                "issuer": "issuer",
                "scopes": ["scope1", "scope2"],
                "userGroup": "user_group",
                "expireAfterMinutes": 60
              },
              "allowServiceUsers": true,
              "backgroundReauthMinutes": 30
=======
      "query_file": "background_processing.graphql",
      "result": {
        "data": {
          "saveAdminSettings": {
            "amboy": {
              "name": "new-amboy-name",
              "singleName": "new-amboy-single-name",
              "poolSizeLocal": 1,
              "poolSizeRemote": 1,
              "localStorage": 1,
              "groupDefaultWorkers": 1,
              "groupBackgroundCreateFrequencyMinutes": 1,
              "groupPruneFrequencyMinutes": 1,
              "groupTTLMinutes": 1,
              "lockTimeoutMinutes": 1,
              "sampleSize": 1,
              "retry": {
                "numWorkers": 1,
                "maxCapacity": 1,
                "maxRetryAttempts": 1,
                "maxRetryTimeSeconds": 1,
                "retryBackoffSeconds": 1,
                "staleRetryingMonitorIntervalSeconds": 1
              },
              "namedQueues": [
                {
                  "name": "new-named-queue-1",
                  "regexp": "new-regexp-1",
                  "numWorkers": 1,
                  "sampleSize": 1,
                  "lockTimeoutSeconds": 1
                },
                {
                  "name": "new-named-queue-2",
                  "regexp": "new-regexp-2",
                  "numWorkers": 1,
                  "sampleSize": 1,
                  "lockTimeoutSeconds": 1
                }
              ]
            },
            "loggerConfig": {
              "buffer": {
                "useAsync": false,
                "durationSeconds": 1,
                "count": 1,
                "incomingBufferFactor": 1
              },
              "defaultLevel": "info",
              "thresholdLevel": "info",
              "logkeeperURL": "new-logkeeper-url",
              "redactKeys": ["new-redact-key"]
            },
            "notify": {
              "bufferIntervalSeconds": 1,
              "bufferTargetPerInterval": 1
            },
            "triggers": {
              "generateTaskDistro": "new-generate-task-distro"
>>>>>>> 4b3ae35e
            }
          }
        }
      }
    }
  ]
}<|MERGE_RESOLUTION|>--- conflicted
+++ resolved
@@ -173,7 +173,6 @@
       }
     },
     {
-<<<<<<< HEAD
       "query_file": "auth.graphql",
       "result": {
         "data": {
@@ -222,7 +221,12 @@
               },
               "allowServiceUsers": true,
               "backgroundReauthMinutes": 30
-=======
+            }
+          }
+        }
+      }
+    },
+    {
       "query_file": "background_processing.graphql",
       "result": {
         "data": {
@@ -282,7 +286,6 @@
             },
             "triggers": {
               "generateTaskDistro": "new-generate-task-distro"
->>>>>>> 4b3ae35e
             }
           }
         }
