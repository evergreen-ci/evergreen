--- conflicted
+++ resolved
@@ -309,14 +309,29 @@
   bannerTheme: BannerTheme
   buckets: BucketsConfigInput
   cedar: CedarConfigInput
-<<<<<<< HEAD
   configDir: String
+  containerPools: ContainerPoolsConfigInput
+  fws: FWSConfigInput
+  jira: JiraConfigInput
+  slack: SlackConfigInput
+  splunk: SplunkConfigInput
+  runtimeEnvironments: RuntimeEnvironmentConfigInput
+  testSelection: TestSelectionConfigInput
+  serviceFlags: ServiceFlagsInput
+  notify: NotifyConfigInput
+  taskLimits: TaskLimitsConfigInput
+  hostInit: HostInitConfigInput
+  parameterStore: ParameterStoreConfigInput
+  podLifecycle: PodLifecycleConfigInput
+  projectCreation: ProjectCreationConfigInput
+  providers: CloudProviderConfigInput
+  scheduler: SchedulerConfigInput
+  repotracker: RepotrackerConfigInput
+  api: APIConfigInput
+  ui: UIConfigInput
   disabledGQLQueries: [String!]
   domainName: String
   expansions: StringMap
-=======
-  containerPools: ContainerPoolsConfigInput
->>>>>>> 3d7a8ceb
   fws: FWSConfigInput
   githubCheckRun: GitHubCheckRunConfigInput
   githubOrgs: [String!]
@@ -330,22 +345,12 @@
   logPath: String
   loggerConfig: LoggerConfigInput
   notify: NotifyConfigInput
-<<<<<<< HEAD
   perfMonitoringKanopyURL: String
   perfMonitoringURL: String
   podLifecycle: PodLifecycleConfigInput
   pprofPort: String
   projectCreation: ProjectCreationConfigInput
   releaseMode: ReleaseModeConfigInput
-=======
-  taskLimits: TaskLimitsConfigInput
-  hostInit: HostInitConfigInput
-  parameterStore: ParameterStoreConfigInput
-  podLifecycle: PodLifecycleConfigInput
-  projectCreation: ProjectCreationConfigInput
-  providers: CloudProviderConfigInput
-  scheduler: SchedulerConfigInput
->>>>>>> 3d7a8ceb
   repotracker: RepotrackerConfigInput
   runtimeEnvironments: RuntimeEnvironmentConfigInput
   scheduler: SchedulerConfigInput
@@ -373,14 +378,29 @@
   bannerTheme: BannerTheme
   buckets: BucketsConfig
   cedar: CedarConfig
-<<<<<<< HEAD
   configDir: String
+  containerPools: ContainerPoolsConfig
+  fws: FWSConfig
+  jira: JiraConfig
+  slack: SlackConfig
+  splunk: SplunkConfig
+  runtimeEnvironments: RuntimeEnvironmentConfig
+  testSelection: TestSelectionConfig
+  serviceFlags: ServiceFlags
+  notify: NotifyConfig
+  taskLimits: TaskLimitsConfig
+  hostInit: HostInitConfig
+  parameterStore: ParameterStoreConfig
+  podLifecycle: PodLifecycleConfig
+  projectCreation: ProjectCreationConfig
+  providers: CloudProviderConfig
+  scheduler: SchedulerConfig
+  repotracker: RepotrackerConfig
+  api: APIConfig
+  ui: UIConfig
   disabledGQLQueries: [String!]!
   domainName: String
   expansions: StringMap
-=======
-  containerPools: ContainerPoolsConfig
->>>>>>> 3d7a8ceb
   fws: FWSConfig
   githubCheckRun: GitHubCheckRunConfig
   githubOrgs: [String!]
@@ -394,21 +414,11 @@
   logPath: String
   loggerConfig: LoggerConfig
   notify: NotifyConfig
-<<<<<<< HEAD
   perfMonitoringKanopyURL: String
   perfMonitoringURL: String
   podLifecycle: PodLifecycleConfig
   pprofPort: String
   projectCreation: ProjectCreationConfig
-=======
-  taskLimits: TaskLimitsConfig
-  hostInit: HostInitConfig
-  parameterStore: ParameterStoreConfig
-  podLifecycle: PodLifecycleConfig
-  projectCreation: ProjectCreationConfig
-  providers: CloudProviderConfig
-  scheduler: SchedulerConfig
->>>>>>> 3d7a8ceb
   repotracker: RepotrackerConfig
   releaseMode: ReleaseModeConfig
   runtimeEnvironments: RuntimeEnvironmentConfig
@@ -572,32 +582,6 @@
   stagingEnvironment: String
 }
 
-<<<<<<< HEAD
-
-type CloudProviderConfig {
-  aws: AWSConfig
-}
-
-type AWSConfig {
-  maxVolumeSizePerUser: Int
-  pod: AWSPodConfig
-}
-
-type AWSPodConfig {
-  ecs: ECSConfig
-}
-
-type ECSConfig {
-  maxCPU: Int!
-  maxMemoryMb: Int!
-=======
-type SpawnHostConfig {
-  spawnHostsPerUser: Int!
-  unexpirableHostsPerUser: Int!
-  unexpirableVolumesPerUser: Int!
->>>>>>> 3d7a8ceb
-}
-
 """
 ClientConfig stores information about the binaries for the Evergreen Command-Line Client that are available for
 download on Evergreen.
