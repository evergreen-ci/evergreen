enum TestSortCategory {
  BASE_STATUS
  STATUS
  START_TIME
  DURATION
  TEST_NAME
}

###### INPUTS ######
"""
TestFilterOptions is an input for the task.Tests query.
It's used to filter, sort, and paginate test results of a task.
"""
input TestFilterOptions {
  testName: String! = ""
  statuses: [String!]
  groupID: String! = ""
  sort: [TestSortOptions!]
  limit: Int! = 0
  page: Int! = 0
}

"""
TestSortOptions is an input for the task.Tests query.
It's used to define sort criteria for test results of a task.
"""
input TestSortOptions {
  sortBy: TestSortCategory!
  direction: SortDirection!
}

"""
TestFilter is an input value for the taskTestSample query.
It's used to filter for tests with testName and status testStatus.
"""
input TestFilter {
  testName: String!
  testStatus: String!
}

###### TYPES ######
"""
Task models a task, the simplest unit of execution for Evergreen.
"""
type Task {
  id: String!
  aborted: Boolean!
  abortInfo: AbortInfo
  activated: Boolean!
  activatedBy: String
  activatedTime: Time
  ami: String
  annotation: Annotation
  baseStatus: String
  baseTask: Task
  blocked: Boolean!
  buildId: String!
  buildVariant: String!
  buildVariantDisplayName: String
  canAbort: Boolean!
  canDisable: Boolean!
  canModifyAnnotation: Boolean!
  canOverrideDependencies: Boolean!
  canRestart: Boolean!
  canSchedule: Boolean!
  canSetPriority: Boolean!
  canSync: Boolean!
  canUnschedule: Boolean!
  containerAllocatedTime: Time
  createTime: Time
  dependsOn: [Dependency!]
  details: TaskEndDetail
  dispatchTime: Time
  displayName: String!
  displayOnly: Boolean
  displayTask: Task
  distroId: String!
  estimatedStart: Duration
  execution: Int!
  executionTasks: [String!]
  executionTasksFull: [Task!]
  expectedDuration: Duration
  failedTestCount: Int!
  finishTime: Time
  generatedBy: String
  generatedByName: String
  generateTask: Boolean
  hostId: String
  ingestTime: Time
  isPerfPluginEnabled: Boolean!
  latestExecution: Int!
  logs: TaskLogLinks!
  minQueuePosition: Int!
  order: Int!
  patch: Patch
  patchNumber: Int
  pod: Pod
  priority: Int
  project: Project
  projectId: String!
  projectIdentifier: String
  requester: String!
  resetWhenFinished: Boolean!
  revision: String
  scheduledTime: Time
  spawnHostLink: String
  startTime: Time
  status: String!
  taskFiles: TaskFiles!
  taskGroup: String
  taskGroupMaxHosts: Int
<<<<<<< HEAD
  tests(opts: TestFilterOptions): TaskTestResult!
=======
  """
  taskLogs returns the tail 100 lines of the task's logs.
  """
  taskLogs: TaskLogs!
>>>>>>> 710c192f
  timeTaken: Duration
  totalTestCount: Int!
  versionMetadata: Version!
}

type AbortInfo {
  buildVariantDisplayName: String!
  newVersion: String!
  prClosed: Boolean!
  taskDisplayName: String!
  taskID: String!
  user: String!
}

type Dependency {
  buildVariant: String!
  metStatus: MetStatus!
  name: String!
  requiredStatus: RequiredStatus!
  taskId: String!
}

enum MetStatus {
  UNMET
  MET
  PENDING
  STARTED
}

enum RequiredStatus {
  MUST_FAIL
  MUST_FINISH
  MUST_SUCCEED
}

type TaskEndDetail {
  description: String
  oomTracker: OomTrackerInfo!
  status: String!
  timedOut: Boolean
  timeoutType: String
  type: String!
}

type OomTrackerInfo {
  detected: Boolean!
  pids: [Int]
}

type TaskLogLinks {
  agentLogLink: String
  allLogLink: String
  eventLogLink: String
  systemLogLink: String
  taskLogLink: String
}

"""
TaskFiles is the return value for the taskFiles query.
Some tasks generate files which are represented by this type.
"""
type TaskFiles {
  fileCount: Int!
  groupedFiles: [GroupedFiles!]!
}

type GroupedFiles {
  files: [File!]
  taskName: String
}

type File {
  link: String!
  name: String!
  visibility: String!
}

"""
TaskTestResult is the return value for the taskTests query.
It contains the test results for a task. For example, if there is a task to run all unit tests, then the test results
could be the result of each individual unit test.
"""
type TaskTestResult {
  testResults: [TestResult!]!
  totalTestCount: Int!
  filteredTestCount: Int!
}

type TestResult {
  id: String!
  baseStatus: String
  duration: Float
  endTime: Time
  execution: Int
  exitCode: Int
  groupID: String
  logs: TestLog!
  startTime: Time
  status: String!
  taskId: String
  testFile: String!
}

type TestLog {
  lineNum: Int
  url: String
  urlLobster: String @deprecated(reason: "Use urlParsley instead")
  urlParsley: String
  urlRaw: String
}

"""
TaskTestResultSample is the return value for the taskTestSample query.
It is used to represent failing test results on the task history pages.
"""
type TaskTestResultSample {
  execution: Int!
  matchingFailedTestNames: [String!]!
  taskId: String!
  totalTestCount: Int!
}<|MERGE_RESOLUTION|>--- conflicted
+++ resolved
@@ -109,14 +109,11 @@
   taskFiles: TaskFiles!
   taskGroup: String
   taskGroupMaxHosts: Int
-<<<<<<< HEAD
-  tests(opts: TestFilterOptions): TaskTestResult!
-=======
   """
   taskLogs returns the tail 100 lines of the task's logs.
   """
   taskLogs: TaskLogs!
->>>>>>> 710c192f
+  tests(opts: TestFilterOptions): TaskTestResult!
   timeTaken: Duration
   totalTestCount: Int!
   versionMetadata: Version!
