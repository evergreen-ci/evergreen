--- conflicted
+++ resolved
@@ -42,7 +42,6 @@
   REVISED_WITH_DEPENDENCIES
 }
 
-<<<<<<< HEAD
 enum HostAllocatorVersion {
   UTILIZATION
 }
@@ -65,7 +64,6 @@
   DEFAULT
 }
 
-=======
 enum Arch {
   LINUX_64_BIT
   LINUX_ARM_64_BIT
@@ -87,7 +85,6 @@
   SSH
   USER_DATA
 }
->>>>>>> 7b8dfe2f
 
 ###### INPUTS ######
 """
