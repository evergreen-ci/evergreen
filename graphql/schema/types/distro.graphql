enum DistroSettingsAccess {
  ADMIN
  CREATE
  EDIT
  VIEW
}

"""
<<<<<<< HEAD
CreateDistroInput is the input to the createDistro mutation.
"""
input CreateDistroInput {
  newDistroId: String!
}

=======
DeleteDistroInput is the input to the deleteDistro mutation.
"""
input DeleteDistroInput {
  distroId: String! @requireDistroAccess(access: ADMIN)
}


>>>>>>> f0db0828
"""
CopyDistroInput is the input to the copyDistro mutation.
It contains information about a distro to be duplicated.
"""
input CopyDistroInput {
  newDistroId: String!
  distroIdToCopy: String!
}

"""
Return type representing whether a distro was created and any validation errors
"""
type NewDistroPayload {
  newDistroId: String!
}

"""
Return type representing whether a distro was deleted.
"""
type DeleteDistroPayload {
  deletedDistroId: String!
}


"""
Distro models an environment configuration for a host.
"""
type Distro {
  aliases: [String!]!
  arch: String
  authorizedKeysFile: String
  bootstrapSettings: BootstrapSettings!
  cloneMethod: String
  containerPool: String
  disabled: Boolean!
  disableShallowClone: Boolean!
  dispatcherSettings: DispatcherSettings!
  expansions: [Expansion!]!
  finderSettings: FinderSettings!
  homeVolumeSettings: HomeVolumeSettings!
  hostAllocatorSettings: HostAllocatorSettings!
  iceCreamSettings: IceCreamSettings!
  isCluster: Boolean!
  isVirtualWorkStation: Boolean!
  name: String
  note: String
  plannerSettings: PlannerSettings!
  provider: String
  providerSettingsList: [Map!]!
  setup: String
  setupAsSudo: Boolean!
  sshKey: String
  sshOptions: [String!]!
  user: String
  userSpawnAllowed: Boolean!
  validProjects: [String]!
  workDir: String
}

type BootstrapSettings {
  clientDir: String
  communication: String
  env: [EnvVar!]!
  jasperBinaryDir: String
  jasperCredentialsPath: String
  method: String
  preconditionScripts: [PreconditionScript!]!
  resourceLimits: ResourceLimits
  rootDir: String
  serviceUser: String
  shellPath: String
}

type DispatcherSettings {
  version: String
}

type EnvVar {
  key: String
  value: String
}

type Expansion {
  key: String
  value: String
}

type FinderSettings {
  version: String
}

type HomeVolumeSettings {
  formatCommand: String
}

type HostAllocatorSettings {
  acceptableHostIdleTime: Duration
  feedbackRule: String
  hostsOverallocatedRule: String
  maximumHosts: Int!
  minimumHosts: Int!
  roundingRule: String
  version: String
}

type IceCreamSettings {
  configPath: String
  schedulerHost: String
}

type PlannerSettings {
  expectedRuntimeFactor: Int
  generateTaskFactor: Int
  groupVersions: Boolean
  mainlineTimeInQueueFactor: Int
  patchFactor: Int
  patchTimeInQueueFactor: Int
  targetTime: Duration
  version: String
}

type PreconditionScript {
  path: String
  script: String
}

type ResourceLimits {
  lockedMemoryKb: Int
  numFiles: Int
  numProcesses: Int
  numTasks: Int
  virtualMemoryKb: Int
}<|MERGE_RESOLUTION|>--- conflicted
+++ resolved
@@ -6,22 +6,19 @@
 }
 
 """
-<<<<<<< HEAD
+DeleteDistroInput is the input to the deleteDistro mutation.
+"""
+input DeleteDistroInput {
+  distroId: String! @requireDistroAccess(access: ADMIN)
+}
+
+"""
 CreateDistroInput is the input to the createDistro mutation.
 """
 input CreateDistroInput {
   newDistroId: String!
 }
 
-=======
-DeleteDistroInput is the input to the deleteDistro mutation.
-"""
-input DeleteDistroInput {
-  distroId: String! @requireDistroAccess(access: ADMIN)
-}
-
-
->>>>>>> f0db0828
 """
 CopyDistroInput is the input to the copyDistro mutation.
 It contains information about a distro to be duplicated.
