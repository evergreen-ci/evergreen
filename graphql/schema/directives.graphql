--- conflicted
+++ resolved
@@ -6,7 +6,10 @@
 """
 requireProjectAccess is used to restrict admin, view, and edit access for projects.
 """
-directive @requireProjectAccess(permission: ProjectPermission!, access: AccessLevel!) on ARGUMENT_DEFINITION | INPUT_FIELD_DEFINITION | FIELD_DEFINITION
+directive @requireProjectAccess(
+  permission: ProjectPermission!
+  access: AccessLevel!
+) on ARGUMENT_DEFINITION | INPUT_FIELD_DEFINITION | FIELD_DEFINITION
 
 enum ProjectPermission {
   SETTINGS
@@ -30,7 +33,9 @@
 """
 requireDistroAccess is used to restrict view, edit, admin, and create access for distros.
 """
-directive @requireDistroAccess(access: DistroSettingsAccess!) on ARGUMENT_DEFINITION | INPUT_FIELD_DEFINITION
+directive @requireDistroAccess(
+  access: DistroSettingsAccess!
+) on ARGUMENT_DEFINITION | INPUT_FIELD_DEFINITION
 
 enum DistroSettingsAccess {
   ADMIN
@@ -40,11 +45,11 @@
 }
 
 """
-<<<<<<< HEAD
-=======
 requireHostAccess is used to restrict view and edit access for hosts.
 """
-directive @requireHostAccess(access: HostAccessLevel!) on ARGUMENT_DEFINITION | INPUT_FIELD_DEFINITION
+directive @requireHostAccess(
+  access: HostAccessLevel!
+) on ARGUMENT_DEFINITION | INPUT_FIELD_DEFINITION
 
 enum HostAccessLevel {
   EDIT
@@ -52,12 +57,6 @@
 }
 
 """
-requireCommitQueueItemOwner is used to restrict changes to commit queue patches.
-"""
-directive @requireCommitQueueItemOwner on ARGUMENT_DEFINITION
-
-"""
->>>>>>> 86445d84
 redactSecrets is used to mark input fields that should not be logged or exposed in any way and should be redacted.
 """
-directive @redactSecrets on INPUT_FIELD_DEFINITION | ARGUMENT_DEFINITION | INPUT_OBJECT
+directive @redactSecrets on INPUT_FIELD_DEFINITION | ARGUMENT_DEFINITION | INPUT_OBJECT