# This file lists all of the mutations. The mutation definitions can be found in the corresponding files in the resolvers folder.
type Mutation {
  # annotations
  bbCreateTicket(taskId: String!, execution: Int): Boolean!
  addAnnotationIssue(
    taskId: String!
    execution: Int!
    apiIssue: IssueLinkInput!
    isIssue: Boolean!
  ): Boolean!
  editAnnotationNote(
    taskId: String!
    execution: Int!
    originalMessage: String!
    newMessage: String!
  ): Boolean!
  moveAnnotationIssue(
    taskId: String!
    execution: Int!
    apiIssue: IssueLinkInput!
    isIssue: Boolean!
  ): Boolean!
  removeAnnotationIssue(
    taskId: String!
    execution: Int!
    apiIssue: IssueLinkInput!
    isIssue: Boolean!
  ): Boolean!
  setAnnotationMetadataLinks(
    taskId: String!
    execution: Int!
    metadataLinks: [MetadataLinkInput!]!
  ): Boolean!

  # distros
<<<<<<< HEAD
  saveDistroSection(
    opts: SaveDistroOpts!
  ): DistroWithHostCount!
=======
  copyDistro(opts: CopyDistroInput! @requireDistroAccess(access: CREATE)): NewDistroPayload!
>>>>>>> 9d2c33ef

  # hosts
  reprovisionToNew(hostIds: [String!]!): Int!
  restartJasper(hostIds: [String!]!): Int!
  updateHostStatus(
    hostIds: [String!]!
    status: String!
    notes: String = ""
  ): Int!

  # patch
  enqueuePatch(patchId: String!, commitMessage: String): Patch!
  """
  setPatchVisibility takes a list of patch ids and a boolean to set the visibility on the my patches queries
  """
  setPatchVisibility(patchIds: [String!]!, hidden: Boolean!): [Patch!]!
  schedulePatch(patchId: String!, configure: PatchConfigure!): Patch!
  schedulePatchTasks(patchId: String!): String
  scheduleUndispatchedBaseTasks(patchId: String!): [Task!]
  setPatchPriority(patchId: String!, priority: Int!): String
  unschedulePatchTasks(patchId: String!, abort: Boolean!): String

  # project
  addFavoriteProject(identifier: String!): Project!
  attachProjectToNewRepo(project: MoveProjectInput!): Project!
  attachProjectToRepo(projectId: String! @requireProjectAccess(access: EDIT)): Project!
  createProject(project: CreateProjectInput! @requireProjectAdmin, requestS3Creds: Boolean): Project! 
  copyProject(project: CopyProjectInput! @requireProjectAdmin, requestS3Creds: Boolean): Project! 
  deactivateStepbackTask(projectId: String!, buildVariantName: String!, taskName: String! @requireProjectAccess(access: EDIT)): Boolean!
  defaultSectionToRepo(projectId: String! @requireProjectAccess(access: EDIT), section: ProjectSettingsSection!): String
  deleteProject(projectId: String! @requireProjectAdmin): Boolean!
  detachProjectFromRepo(projectId: String! @requireProjectAccess(access: EDIT)): Project!
  forceRepotrackerRun(projectId: String! @requireProjectAccess(access: EDIT)): Boolean!
  promoteVarsToRepo(projectId: String! @requireProjectAccess(access: EDIT), varNames: [String!]!): Boolean!
  removeFavoriteProject(identifier: String!): Project!
  saveProjectSettingsForSection(projectSettings: ProjectSettingsInput, section: ProjectSettingsSection!): ProjectSettings!
  saveRepoSettingsForSection(repoSettings: RepoSettingsInput, section: ProjectSettingsSection!): RepoSettings!

  # spawn
  attachVolumeToHost(volumeAndHost: VolumeHost!): Boolean!
  detachVolumeFromHost(volumeId: String!): Boolean!
  editSpawnHost(spawnHost: EditSpawnHostInput): Host!
  migrateVolume(volumeId: String!, spawnHostInput: SpawnHostInput): Boolean!
  spawnHost(spawnHostInput: SpawnHostInput): Host!
  spawnVolume(spawnVolumeInput: SpawnVolumeInput!): Boolean!
  removeVolume(volumeId: String!): Boolean!
  updateSpawnHostStatus(hostId: String!, action: SpawnHostStatusActions!): Host!
  updateVolume(updateVolumeInput: UpdateVolumeInput!): Boolean!

  # task
  abortTask(taskId: String!): Task!
  overrideTaskDependencies(taskId: String!): Task!
  restartTask(taskId: String!, failedOnly: Boolean!): Task!
  scheduleTasks(taskIds: [String!]!): [Task!]!
  setTaskPriority(taskId: String!, priority: Int!): Task!
  unscheduleTask(taskId: String!): Task!

  # user
  clearMySubscriptions: Int!
  createPublicKey(publicKeyInput: PublicKeyInput!): [PublicKey!]!
  deleteSubscriptions(subscriptionIds: [String!]!): Int!
  removePublicKey(keyName: String!): [PublicKey!]!
  saveSubscription(subscription: SubscriptionInput!): Boolean!
  updatePublicKey(
    targetKeyName: String!
    updateInfo: PublicKeyInput!
  ): [PublicKey!]!
  updateUserSettings(userSettings: UserSettingsInput): Boolean!

  # commit queue
  removeItemFromCommitQueue(commitQueueId: String!, issue: String!): String

  # version
  restartVersions(versionId: String!, abort: Boolean!, versionsToRestart: [VersionToRestart!]!): [Version!]
}<|MERGE_RESOLUTION|>--- conflicted
+++ resolved
@@ -33,13 +33,10 @@
   ): Boolean!
 
   # distros
-<<<<<<< HEAD
+  copyDistro(opts: CopyDistroInput! @requireDistroAccess(access: CREATE)): NewDistroPayload!
   saveDistroSection(
     opts: SaveDistroOpts!
   ): DistroWithHostCount!
-=======
-  copyDistro(opts: CopyDistroInput! @requireDistroAccess(access: CREATE)): NewDistroPayload!
->>>>>>> 9d2c33ef
 
   # hosts
   reprovisionToNew(hostIds: [String!]!): Int!
