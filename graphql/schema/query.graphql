# This file lists all of the queries. The query definitions can be found in the corresponding files in the resolvers folder.
type Query {
  # annotations
  bbGetCreatedTickets(taskId: String! @requireProjectAccess(permission: ANNOTATIONS, access: VIEW)): [JiraTicket!]!
  buildBaron(taskId: String! @requireProjectAccess(permission: ANNOTATIONS, access: VIEW), execution: Int!): BuildBaron!

  # config
  awsRegions: [String!]
  clientConfig: ClientConfig
  instanceTypes: [String!]!
  spruceConfig: SpruceConfig
  subnetAvailabilityZones: [String!]!

  # distros
  distro(distroId: String! @requireDistroAccess(access: VIEW)): Distro
  distroEvents(opts: DistroEventsInput!): DistroEventsPayload! # Has directive on DistroEventsInput.
  distros(onlySpawnable: Boolean!): [Distro!]!
  distroTaskQueue(distroId: String!): [TaskQueueItem!]!

  # hosts
  host(hostId: String!): Host
  hostEvents(
    hostId: String!
    hostTag: String = ""
    limit: Int = 0
    page: Int = 0
  ): HostEvents!
  hosts(
    hostId: String = ""
    distroId: String = ""
    currentTaskId: String = ""
    statuses: [String!] = []
    startedBy: String = ""
    sortBy: HostSortBy = STATUS
    sortDir: SortDirection = ASC
    page: Int = 0
    limit: Int = 10
  ): HostsResponse!
  taskQueueDistros: [TaskQueueDistro!]!

  # containers
  pod(podId: String!): Pod!
  
  # patch
  patch(patchId: String! @requireProjectAccess(permission: TASKS, access: VIEW)): Patch!

  # project
  githubProjectConflicts(projectId: String! @requireProjectAccess(permission: SETTINGS, access: VIEW)): GithubProjectConflicts!
  ### The project query must use TASKS permission because we surface many key fields (e.g. patches and banners) from it.
  ### Can be updated after completion of DEVPROD-6882.
  project(projectIdentifier: String! @requireProjectAccess(permission: TASKS, access: VIEW)): Project!
  projects: [GroupedProjects!]!
  projectEvents(
    projectIdentifier: String! @requireProjectAccess(permission: SETTINGS, access: VIEW)
    limit: Int = 0
    before: Time
  ): ProjectEvents!
  projectSettings(projectIdentifier: String! @requireProjectAccess(permission: SETTINGS, access:VIEW)): ProjectSettings!
  repoEvents(repoId: String! @requireProjectAccess(permission: SETTINGS, access: VIEW), limit: Int = 0, before: Time): ProjectEvents!
  repoSettings(repoId: String! @requireProjectAccess(permission: SETTINGS, access: VIEW)): RepoSettings!
  viewableProjectRefs: [GroupedProjects!]!

  # spawn
  myHosts: [Host!]!
  myVolumes: [Volume!]!

  # logkeeper
  logkeeperBuildMetadata(buildId: String!): LogkeeperBuild!

  # task
  task(taskId: String! @requireProjectAccess(permission: TASKS, access: VIEW), execution: Int): Task
  taskAllExecutions(taskId: String! @requireProjectAccess(permission: TASKS, access: VIEW)): [Task!]!
  taskTestSample(
    versionId: String! @requireProjectAccess(permission: TASKS, access: VIEW)
    taskIds: [String!]!
    filters: [TestFilter!]!
  ): [TaskTestResultSample!]

  # user
  myPublicKeys: [PublicKey!]!
  user(userId: String): User! 
  userConfig: UserConfig
  userSettings: UserSettings

  # commit queue
  commitQueue(projectIdentifier: String! @requireProjectAccess(permission: TASKS, access: VIEW)): CommitQueue!

  # mainline commits
  buildVariantsForTaskName(projectIdentifier: String! @requireProjectAccess(permission: TASKS, access: VIEW), taskName: String!): [BuildVariantTuple!]
  mainlineCommits(options: MainlineCommitsOptions!, buildVariantOptions: BuildVariantOptions): MainlineCommits # Has directive on MainlineCommitsOptions.
  taskNamesForBuildVariant(projectIdentifier: String! @requireProjectAccess(permission: TASKS, access: VIEW), buildVariant: String!): [String!]

  # version
  hasVersion(patchId: String!): Boolean!
  version(versionId: String! @requireProjectAccess(permission: TASKS, access: VIEW)): Version!

<<<<<<< HEAD





  # image
  image(imageId: String!): Image
=======
  # images
  images: [String!]!
>>>>>>> d8425a0b
}<|MERGE_RESOLUTION|>--- conflicted
+++ resolved
@@ -94,16 +94,9 @@
   hasVersion(patchId: String!): Boolean!
   version(versionId: String! @requireProjectAccess(permission: TASKS, access: VIEW)): Version!
 
-<<<<<<< HEAD
-
-
-
-
-
   # image
   image(imageId: String!): Image
-=======
+  
   # images
   images: [String!]!
->>>>>>> d8425a0b
 }