--- conflicted
+++ resolved
@@ -36,8 +36,7 @@
 			sc: dbConnector,
 		},
 	}
-<<<<<<< HEAD
-	c.Directives.RequireHostAccess = func(ctx context.Context, obj interface{}, next graphql.Resolver, access HostAccessLevel) (interface{}, error) {
+	c.Directives.RequireHostAccess = func(ctx context.Context, obj any, next graphql.Resolver, access HostAccessLevel) (any, error) {
 		args, isStringMap := obj.(map[string]interface{})
 		if !isStringMap {
 			return nil, ResourceNotFound.Send(ctx, "host not specified")
@@ -83,10 +82,7 @@
 
 		return next(ctx)
 	}
-	c.Directives.RequireDistroAccess = func(ctx context.Context, obj interface{}, next graphql.Resolver, access DistroSettingsAccess) (interface{}, error) {
-=======
 	c.Directives.RequireDistroAccess = func(ctx context.Context, obj any, next graphql.Resolver, access DistroSettingsAccess) (any, error) {
->>>>>>> 3cb6d654
 		user := mustHaveUser(ctx)
 
 		// If directive is checking for create permissions, no distro ID is required.
