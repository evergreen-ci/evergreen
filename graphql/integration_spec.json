{
  "setupData": {
    "builds": [
      {
        "_id": "some_thang",
        "create_time": "2019-07-10T22:05:08.973Z",
        "start_time": "2019-07-21T00:39:42.274Z",
        "finish_time": "0001-01-01T00:00:00Z",
        "version": "5d2661149dbe326298fee2a3",
        "branch": "mci",
        "gitspec": "",
        "build_variant": "ubuntu1604-docker",
        "build_number": "1798",
        "status": "failed",
        "activated": false,
        "activated_by": "",
        "activated_time": "1970-01-01T00:00:00Z",
        "order": 4129,
        "tasks": [
          {
            "id": "wuzzup",
            "d": "dist",
            "s": "undispatched",
            "ed": {},
            "st": "1970-01-01T00:00:00Z",
            "tt": 0,
            "a": false
          },
          {
            "id": "wuzzup-activated",
            "d": "dist",
            "s": "undispatched",
            "ed": {},
            "st": "1970-01-01T00:00:00Z",
            "tt": 0,
            "a": false
          }
        ],
        "time_taken": 0,
        "display_name": "Ubuntu 16.04 (Docker)",
        "predicted_makespan": 0,
        "actual_makespan": 0,
        "r": "ad_hoc"
      }
    ],
    "patches": [
      {
        "_id": { "$oid": "5e1f8ab8834b87d7b5d251a5" },
        "desc": "mydesc",
        "branch": "mci",
        "githash": "7ad0c6bb0d5b8586f3a0442f365e259d40f5a7f1",
        "patch_number": 1,
        "author": "testuser",
        "version": "",
        "status": "created",
        "create_time": { "$date": "2018-01-11T00:01:36.796Z" },
        "build_variants": ["rhel62"],
        "tasks": ["test-auth"],
        "variants_tasks": [
          { "variant": "rhel62", "tasks": ["test-model-host"] }
        ],
        "patches": [
          {
            "name": "",
            "githash": "7ad0c6bb0d5b8586f3a0442f365e259d40f5a7f1",
            "patch_set": {
              "patch_file_id": "58d05bc79dbe327e79000001",
              "summary": [
                {
                  "filename": "agent/api_integration_test.go",
                  "additions": 21,
                  "deletions": 235
                },
                {
                  "filename": "agent/patch_integration_test.go",
                  "additions": 8,
                  "deletions": 6
                },
                {
                  "filename": "agent/push_integration_test.go",
                  "additions": 3,
                  "deletions": 2
                },
                {
                  "filename": "cli/http.go",
                  "additions": 30,
                  "deletions": 0
                },
                {
                  "filename": "cli/patch.go",
                  "additions": 13,
                  "deletions": 4
                },
                {
                  "filename": "service/api.go",
                  "additions": 1,
                  "deletions": 0
                },
                {
                  "filename": "service/api_patch.go",
                  "additions": 33,
                  "deletions": 0
                }
              ]
            }
          }
        ],
        "activated": false
      },
      {
        "_id": { "$oid": "9a1f8ab8834b87d7b5d251a5" },
        "desc": "patch-to-duration-time-resolver",
        "create_time": { "$date": "2020-02-12T16:58:19Z" }
      },
      {
        "_id": { "$oid": "9e1f8ab8834b87d7b5d251a5" },
        "desc": "patch-to-test-time-resolver",
        "create_time": { "$date": "2020-02-12T16:58:19Z" },
        "start_time": { "$date": "2020-02-13T17:42:19Z" },
        "finish_time": { "$date": "2020-02-14T18:03:19Z" }
      }
    ],
    "artifact_files": [
      {
        "task": "exec1",
        "task_name": "wuzzup-activated",
        "build": "some_thang",
        "files": [
          {
            "name": "awesome_test!!!",
            "link": "www.wikipedia.com",
            "visibility": "the whole world",
            "fetch_ignore": false
          }
        ],
        "execution": 5
      },
      {
        "task": "exec2",
        "task_name": "wuzzup-activated",
        "build": "some_thang",
        "files": [
          {
            "name": "THIS IS REALLY COOL",
            "link": "www.wikipedia.com",
            "visibility": "the whole world",
            "fetch_ignore": false
          },
          {
            "name": "really cool test file",
            "link": "www.wikipedia.com",
            "visibility": "the whole world",
            "fetch_ignore": false
          },
          {
            "name": "PRIVATE TEST FILEEEEEE",
            "link": "stuffff",
            "visibility": "none",
            "fetch_ignore": false
          }
        ],
        "execution": 5
      }
    ],
    "tasks": [
      {
        "_id": "task-with-fake-old-id",
        "old_task_id": "not a real thing",
        "create_time": { "$date": "2018-01-11T00:01:36.796Z" },
        "injest_time": { "$date": "2018-01-11T00:01:36.796Z" },
        "dispatch_time": { "$date": "2018-01-11T00:01:36.796Z" },
        "scheduled_time": { "$date": "2018-01-11T00:01:36.796Z" },
        "start_time": { "$date": "2018-01-11T00:01:36.796Z" },
        "finish_time": { "$date": "2018-01-11T00:01:36.796Z" },
        "activated_time": { "$date": "2018-01-11T00:01:36.796Z" },
        "version": "version",
        "branch": "id",
        "gitspec": "revise",
        "priority": 5,
        "task_group": "grp",
        "task_group_max_hosts": 100,
        "activated": true,
        "activated_by": "someone",
        "build_id": "some_thang",
        "distro": "distro",
        "build_variant": "variant",
        "depends_on": [],
        "display_name": "display name",
        "host_id": "host",
        "restarts": 5,
        "execution": 5,
        "order": 5,
        "r": "something",
        "status": "pass",
        "details": {
          "status": "status",
          "type": "type",
          "desc": "description",
          "timed_out": false
        },
        "display_only": true,
        "execution_tasks": ["fake-exec-task"],
        "generate_task": false,
        "generated_by": "something"
      },
      {
        "_id": "task-without-legit-exec-tasks",
        "create_time": { "$date": "2018-01-11T00:01:36.796Z" },
        "injest_time": { "$date": "2018-01-11T00:01:36.796Z" },
        "dispatch_time": { "$date": "2018-01-11T00:01:36.796Z" },
        "scheduled_time": { "$date": "2018-01-11T00:01:36.796Z" },
        "start_time": { "$date": "2018-01-11T00:01:36.796Z" },
        "finish_time": { "$date": "2018-01-11T00:01:36.796Z" },
        "activated_time": { "$date": "2018-01-11T00:01:36.796Z" },
        "version": "version",
        "branch": "id",
        "gitspec": "revise",
        "priority": 5,
        "task_group": "grp",
        "task_group_max_hosts": 100,
        "activated": true,
        "activated_by": "someone",
        "build_id": "some_thang",
        "distro": "distro",
        "build_variant": "variant",
        "depends_on": [],
        "display_name": "display name",
        "host_id": "host",
        "restarts": 5,
        "execution": 5,
        "order": 5,
        "r": "something",
        "status": "pass",
        "details": {
          "status": "status",
          "type": "type",
          "desc": "description",
          "timed_out": false
        },
        "display_only": true,
        "execution_tasks": ["fake-exec-task"],
        "generate_task": false,
        "generated_by": "something"
      },
      {
        "_id": "wuzzup-activated",
        "create_time": { "$date": "2018-01-11T00:01:36.796Z" },
        "injest_time": { "$date": "2018-01-11T00:01:36.796Z" },
        "dispatch_time": { "$date": "2018-01-11T00:01:36.796Z" },
        "scheduled_time": { "$date": "2018-01-11T00:01:36.796Z" },
        "start_time": { "$date": "2018-01-11T00:01:36.796Z" },
        "finish_time": { "$date": "2018-01-11T00:01:36.796Z" },
        "activated_time": { "$date": "2018-01-11T00:01:36.796Z" },
        "version": "version",
        "branch": "id",
        "gitspec": "revise",
        "priority": 5,
        "task_group": "grp",
        "task_group_max_hosts": 100,
        "activated": true,
        "activated_by": "someone",
        "build_id": "some_thang",
        "distro": "distro",
        "build_variant": "variant",
        "depends_on": [],
        "display_name": "display name",
        "host_id": "host",
        "restarts": 5,
        "execution": 5,
        "order": 5,
        "r": "something",
        "status": "pass",
        "details": {
          "status": "status",
          "type": "type",
          "desc": "description",
          "timed_out": false
        },
        "display_only": true,
        "execution_tasks": ["exec1", "exec2"],
        "generate_task": false,
        "generated_by": "something"
      },
      {
        "_id": "exec1",
        "create_time": { "$date": "2018-01-11T00:01:36.796Z" },
        "injest_time": { "$date": "2018-01-11T00:01:36.796Z" },
        "dispatch_time": { "$date": "2018-01-11T00:01:36.796Z" },
        "scheduled_time": { "$date": "2018-01-11T00:01:36.796Z" },
        "start_time": { "$date": "2018-01-11T00:01:36.796Z" },
        "finish_time": { "$date": "2018-01-11T00:01:36.796Z" },
        "activated_time": { "$date": "2018-01-11T00:01:36.796Z" },
        "version": "version",
        "branch": "id",
        "gitspec": "revise",
        "priority": 5,
        "task_group": "grp",
        "task_group_max_hosts": 100,
        "activated": true,
        "activated_by": "someone",
        "build_id": "some_thang",
        "distro": "distro",
        "build_variant": "variant",
        "depends_on": [],
        "display_name": "exec 1 display!!",
        "host_id": "host",
        "restarts": 5,
        "execution": 5,
        "order": 5,
        "r": "something",
        "status": "pass",
        "details": {
          "status": "status",
          "type": "type",
          "desc": "description",
          "timed_out": false
        },
        "display_only": false,
        "execution_tasks": ["exec1"],
        "generate_task": false,
        "generated_by": "something"
      },
      {
        "_id": "exec2",
        "create_time": { "$date": "2018-01-11T00:01:36.796Z" },
        "injest_time": { "$date": "2018-01-11T00:01:36.796Z" },
        "dispatch_time": { "$date": "2018-01-11T00:01:36.796Z" },
        "scheduled_time": { "$date": "2018-01-11T00:01:36.796Z" },
        "start_time": { "$date": "2018-01-11T00:01:36.796Z" },
        "finish_time": { "$date": "2018-01-11T00:01:36.796Z" },
        "activated_time": { "$date": "2018-01-11T00:01:36.796Z" },
        "version": "version",
        "branch": "id",
        "gitspec": "revise",
        "priority": 5,
        "task_group": "grp",
        "task_group_max_hosts": 100,
        "activated": true,
        "activated_by": "someone",
        "build_id": "some_thang",
        "distro": "distro",
        "build_variant": "variant",
        "depends_on": [],
        "display_name": "exec 2 display!!",
        "host_id": "host",
        "restarts": 5,
        "execution": 5,
        "order": 5,
        "r": "something",
        "status": "pass",
        "details": {
          "status": "status",
          "type": "type",
          "desc": "description",
          "timed_out": false
        },
        "display_only": false,
        "execution_tasks": ["exec1"],
        "generate_task": false,
        "generated_by": "something"
      },
      {
        "_id": "wuzzup",
        "create_time": { "$date": "2018-01-11T00:01:36.796Z" },
        "injest_time": { "$date": "2018-01-11T00:01:36.796Z" },
        "dispatch_time": { "$date": "2018-01-11T00:01:36.796Z" },
        "scheduled_time": { "$date": "2018-01-11T00:01:36.796Z" },
        "start_time": { "$date": "2018-01-11T00:01:36.796Z" },
        "finish_time": { "$date": "2018-01-11T00:01:36.796Z" },
        "activated_time": { "$date": "2018-01-11T00:01:36.796Z" },
        "version": "version",
        "branch": "id",
        "gitspec": "revise",
        "priority": 5,
        "task_group": "grp",
        "task_group_max_hosts": 100,
        "activated": false,
        "activated_by": "someone",
        "build_id": "some_thang",
        "distro": "distro",
        "build_variant": "variant",
        "depends_on": [],
        "display_name": "exec1 display name",
        "host_id": "host",
        "restarts": 5,
        "execution": 5,
        "order": 5,
        "r": "something",
        "status": "pass",
        "details": {
          "status": "status",
          "type": "type",
          "desc": "description",
          "timed_out": false
        },
        "display_only": true,
        "execution_tasks": ["exec1"],
        "generate_task": false,
        "generated_by": "something"
      },
      {
        "id": "adlkasdkd;slfkjak;dlsfj;aklfd",
        "createTime": "2020-02-12T16:58:19Z",
        "ingestTime": "2020-02-12T18:26:36Z",
        "dispatchTime": "2020-02-12T19:10:02Z",
        "scheduledTime": "2020-02-12T19:10:01Z",
        "activatedTime": "2020-02-12T19:10:01Z",
        "version": { "$oid": "5e1f8ab8834b87d7b5d251a5" },
        "timeTaken": 218556,
        "startTime": "2020-02-12T19:10:02Z",
        "finishTime": "2020-02-12T19:13:41Z",
        "projectId": "spruce",
        "revision": "bc288b6c33ce4f289d5bb1b9468abe3bb2e8cbb1",
        "priority": 11,
        "taskGroup": "",
        "taskGroupMaxHosts": 0
      },
      {
        "id": "akdjfjodej47565jhflkld",
        "createTime": "2020-02-12T16:58:19Z",
        "ingestTime": "2020-02-12T18:26:36Z",
        "dispatchTime": "2020-02-12T18:27:02Z",
        "scheduledTime": "2020-02-12T18:27:02Z",
        "activatedTime": "2020-02-12T18:26:36Z",
        "version": { "$oid": "5e1f8ab8834b87d7b5d251a5" },
        "timeTaken": 159811,
        "startTime": "2020-02-12T18:27:02Z",
        "finishTime": "2020-02-12T18:29:42Z",
        "projectId": "spruce",
        "revision": "bc288b6c33ce4f289d5bb1b9468abe3bb2e8cbb1",
        "priority": 0,
        "taskGroup": "",
        "taskGroupMaxHosts": 0
      },
      {
        "id": "task-for-testing-duration-resolver-1",
        "create_time": { "$date": "2020-02-12T16:58:19Z" },
        "start_time": { "$date": "2020-02-14T22:21:13Z" },
        "finish_time": { "$date": "2020-02-14T22:23:59Z" },
        "version": "9a1f8ab8834b87d7b5d251a5",
        "time_taken": 166715
      },
      {
        "id": "task-for-testing-duration-resolver-2",
        "create_time": { "$date": "2020-02-12T16:58:19Z" },
        "start_time": { "$date": "2020-02-14T22:21:14Z" },
        "finish_time": { "$date": "2020-02-14T22:22:26Z" },
        "version": "9a1f8ab8834b87d7b5d251a5",
        "time_taken": 72328
      },
      {
        "id": "task-for-testing-duration-resolver-3",
        "create_time": { "$date": "2020-02-12T16:58:19Z" },
        "start_time": { "$date": "2020-02-14T22:21:11Z" },
        "finish_time": { "$date": "2020-02-14T22:24:50Z" },
        "version": "9a1f8ab8834b87d7b5d251a5",
        "time_taken": 219230
      },
      {
        "id": "task-for-testing-duration-resolver-4",
        "create_time": { "$date": "2020-02-12T16:58:19Z" },
        "start_time": { "$date": "2020-02-14T22:21:13Z" },
        "finish_time": { "$date": "2020-02-14T22:22:19Z" },
        "version": "9a1f8ab8834b87d7b5d251a5",
        "time_taken": 65589
      },
      {
        "id": "task-for-testing-duration-resolver-5",
        "create_time": { "$date": "2020-02-12T16:58:19Z" },
        "start_time": { "$date": "2020-02-14T22:21:15Z" },
        "finish_time": { "$date": "2020-02-14T22:22:24Z" },
        "version": "9a1f8ab8834b87d7b5d251a5",
        "time_taken": 69532
      }
    ],
    "testresults": [
      {
        "_id": { "$oid": "19ef7a20a7798219e191d00e" },
        "status": "a",
        "test_file": "b",
        "log_id": "59ef7a2097b1d3148d0004f1",
        "line_num": 126,
        "exit_code": 0,
        "start": 0,
        "end": 10,
        "task_id": "exec1",
        "task_execution": 5,
        "url": "https://original-url.com",
        "url_raw": "https://original-raw-url.com"
      },
      {
        "_id": { "$oid": "29ef7a20a7798219e191d00e" },
        "status": "c",
        "test_file": "apple",
        "log_id": "",
        "line_num": 126,
        "exit_code": 0,
        "start": 0,
        "end": 20,
        "task_id": "exec1",
        "task_execution": 5,
        "url": "",
        "url_raw": ""
      },
      {
        "_id": { "$oid": "39ef7a20a7798219e191d00e" },
        "status": "b",
        "test_file": "d",
        "log_id": "59ef7a2097b1d3148d0004f1",
        "line_num": 126,
        "exit_code": 0,
        "start": 0,
        "end": 40,
        "task_id": "exec1",
        "task_execution": 5,
        "url": "",
        "url_raw": ""
      },
      {
        "_id": { "$oid": "49ef7a20a7798219e191d00e" },
        "status": "dog",
        "test_file": "c",
        "log_id": "59ef7a2097b1d3148d0004f1",
        "line_num": 126,
        "exit_code": 0,
        "start": 0,
        "end": 30,
        "task_id": "exec1",
        "task_execution": 5,
        "url": "/url/without/scheme/host",
        "url_raw": "/raw/url/without/scheme/host"
      }
    ],
    "project_ref": [
      {
        "_id": { "$oid": "5723cdaa7bd5c9f79a7fc666" },
        "batch_time": 1200,
        "branch_name": "master",
        "display_name": "Evergreen Self-Tests",
        "enabled": true,
        "file_name": "mci",
        "identifier": "mci",
        "owner_name": "evergreen-ci",
        "private": false,
        "remote": true,
        "remote_path": "self-tests.yml",
        "repo_kind": "github",
        "repo_name": "evergreen",
        "source_kind": "github",
        "tracked": true,
        "local_config": "",
        "deactivate_previous": true,
        "repotracker_error": {
          "exists": false,
          "invalid_revision": "",
          "merge_base_revision": ""
        },
        "admins": ["john.liu"],
        "tracks_push_events": true,
        "pr_testing_enabled": false,
        "patching_disabled": false,
        "notify_on_failure": true,
        "jira": {
          "failing_tasks_field": "customfield_12950",
          "failing_tests_field": "",
          "failing_variant_field": "customfield_14277",
          "failing_revision_field": "customfield_14851",
          "project_field": "customfield_14278"
        },
        "triggers": [],
        "files_ignored_from_cache": null,
        "disabled_stats_cache": false,
        "commit_queue_config_file": "",
        "commit_queue_enabled": false,
        "commit_queue_merge_method": "",
        "commit_queue": {
          "enabled": false,
          "merge_method": "squash",
          "patch_type": "CLI"
        },
        "periodic_builds": [],
        "repotracker_disabled": false
      },
      {
        "_id": { "$oid": "5723cdaa7bd5c9f79a7fc782" },
        "owner_name": "evergreen-ci",
        "repo_name": "logkeeper",
        "branch_name": "master",
        "repo_kind": "github",
        "enabled": false,
        "private": false,
        "batch_time": 0,
        "remote_path": ".evg.yml",
        "identifier": "logkeeper",
        "display_name": "Logkeeper",
        "local_config": "",
        "deactivate_previous": true,
        "tracked": true,
        "admins": [],
        "repotracker_error": {
          "exists": false,
          "invalid_revision": "",
          "merge_base_revision": ""
        },
        "tracks_push_events": true,
        "pr_testing_enabled": true,
        "notify_on_failure": false,
        "patching_disabled": false,
        "commit_queue": {
          "enabled": false,
          "merge_method": "squash",
          "patch_type": "PR"
        },
        "disabled_stats_cache": false,
        "files_ignored_from_cache": null,
        "periodic_builds": [],
        "triggers": []
      },
      {
        "_id": { "$oid": "572cf4126685d46c3c16a704" },
        "owner_name": "mongodb",
        "repo_name": "curator",
        "branch_name": "master",
        "repo_kind": "github",
        "enabled": false,
        "private": false,
        "batch_time": 300,
        "remote_path": "evergreen.yaml",
        "identifier": "curator",
        "display_name": "Curator",
        "local_config": "",
        "deactivate_previous": true,
        "tracked": true,
        "admins": ["sam.kleinman"],
        "repotracker_error": null,
        "commit_queue": {
          "enabled": false,
          "merge_method": "squash",
          "patch_type": "PR"
        },
        "disabled_stats_cache": false,
        "files_ignored_from_cache": null,
        "notify_on_failure": false,
        "patching_disabled": false,
        "periodic_builds": [],
        "pr_testing_enabled": false,
        "tracks_push_events": false,
        "triggers": []
      },
      {
        "_id": { "$oid": "575ee9786685d46c3c31acc8" },
        "owner_name": "hello it's me",
        "repo_name": "amboy",
        "branch_name": "master",
        "repo_kind": "github",
        "enabled": false,
        "private": false,
        "batch_time": 300,
        "remote_path": "evergreen.yaml",
        "identifier": "amboy",
        "display_name": "Not Amboy",
        "local_config": "",
        "deactivate_previous": false,
        "tracked": true,
        "admins": ["sam.kleinman"],
        "repotracker_error": {
          "exists": false,
          "invalid_revision": "",
          "merge_base_revision": ""
        },
        "triggers": [],
        "notify_on_failure": false,
        "patching_disabled": false,
        "pr_testing_enabled": false,
        "tracks_push_events": false,
        "commit_queue": {
          "enabled": false,
          "merge_method": "squash",
          "patch_type": "PR"
        },
        "disabled_stats_cache": false,
        "files_ignored_from_cache": null,
        "periodic_builds": []
      },
      {
        "_id": { "$oid": "57d9c0c9575282e6b7fd4abe" },
        "owner_name": "mongodb",
        "repo_name": "greenbay",
        "branch_name": "master",
        "repo_kind": "github",
        "enabled": false,
        "private": false,
        "batch_time": 0,
        "remote_path": "evergreen.yaml",
        "identifier": "Greenbay",
        "display_name": "Greenbay",
        "local_config": "",
        "deactivate_previous": false,
        "tracked": true,
        "admins": [],
        "repotracker_error": null,
        "commit_queue": {
          "enabled": false,
          "merge_method": "squash",
          "patch_type": "PR"
        },
        "disabled_stats_cache": false,
        "files_ignored_from_cache": null,
        "notify_on_failure": false,
        "patching_disabled": false,
        "periodic_builds": [],
        "pr_testing_enabled": false,
        "tracks_push_events": false,
        "triggers": []
      },
      {
        "_id": { "$oid": "58adb7affaeb60e9151fe750" },
        "owner_name": "mongodb",
        "repo_name": "grip",
        "branch_name": "master",
        "repo_kind": "github",
        "enabled": false,
        "private": false,
        "batch_time": 0,
        "remote_path": "evergreen.yaml",
        "identifier": "grip",
        "display_name": "Grip (Logging)",
        "local_config": "",
        "deactivate_previous": false,
        "tracked": true,
        "admins": [],
        "repotracker_error": null,
        "tracks_push_events": true,
        "notify_on_failure": false,
        "patching_disabled": false,
        "pr_testing_enabled": false,
        "commit_queue": {
          "enabled": false,
          "merge_method": "squash",
          "patch_type": "PR"
        },
        "disabled_stats_cache": false,
        "files_ignored_from_cache": null,
        "periodic_builds": [],
        "triggers": []
      },
      {
        "_id": { "$oid": "59a455a9f4fd67f4567a4f79" },
        "owner_name": "bsamek",
        "repo_name": "mongo",
        "branch_name": "MCI-2614",
        "repo_kind": "github",
        "enabled": false,
        "private": false,
        "batch_time": 1440,
        "remote_path": "etc/system_perf.yml",
        "identifier": "sys-perf",
        "display_name": "System Performance (master)",
        "local_config": "",
        "deactivate_previous": false,
        "tracked": true,
        "admins": [],
        "repotracker_error": null,
        "jira": {
          "failing_tasks_field": "",
          "failing_tests_field": "",
          "failing_variant_field": "",
          "failing_revision_field": "",
          "project_field": ""
        },
        "notify_on_failure": false,
        "patching_disabled": false,
        "pr_testing_enabled": false,
        "tracks_push_events": false,
        "commit_queue": {
          "enabled": false,
          "merge_method": "squash",
          "patch_type": "PR"
        },
        "disabled_stats_cache": false,
        "files_ignored_from_cache": null,
        "periodic_builds": [],
        "triggers": []
      },
      {
        "_id": { "$oid": "5a05e2a5a2c574da3bfbadf2" },
        "owner_name": "mongodb",
        "repo_name": "grip",
        "branch_name": "master",
        "repo_kind": "github",
        "enabled": false,
        "private": false,
        "batch_time": 0,
        "remote_path": "evergreen.yaml",
        "identifier": "ernietest20171110",
        "display_name": "test display name update",
        "local_config": "",
        "deactivate_previous": false,
        "tracked": true,
        "admins": [],
        "repotracker_error": null,
        "notify_on_failure": false,
        "patching_disabled": false,
        "pr_testing_enabled": false,
        "tracks_push_events": false,
        "triggers": [],
        "commit_queue": {
          "enabled": false,
          "merge_method": "squash",
          "patch_type": "PR"
        },
        "disabled_stats_cache": false,
        "files_ignored_from_cache": null,
        "periodic_builds": []
      },
      {
        "_id": { "$oid": "5a05e2bba2c574da3bfbb261" },
        "owner_name": "mongodb",
        "repo_name": "grip",
        "branch_name": "master",
        "repo_kind": "github",
        "enabled": false,
        "private": false,
        "batch_time": 0,
        "remote_path": "evergreen.yaml",
        "identifier": "ernietest2017111002",
        "display_name": "Grip (Logging)",
        "local_config": "",
        "deactivate_previous": false,
        "tracked": true,
        "admins": [],
        "repotracker_error": null,
        "commit_queue": {
          "enabled": false,
          "merge_method": "squash",
          "patch_type": "PR"
        },
        "disabled_stats_cache": false,
        "files_ignored_from_cache": null,
        "notify_on_failure": false,
        "patching_disabled": false,
        "periodic_builds": [],
        "pr_testing_enabled": false,
        "tracks_push_events": false,
        "triggers": []
      },
      {
        "_id": { "$oid": "5b4787e710b1a2e1813a6272" },
        "owner_name": "evergreen-ci",
        "repo_name": "lobster",
        "branch_name": "master",
        "repo_kind": "github",
        "enabled": false,
        "private": false,
        "batch_time": 3600,
        "remote_path": ".evergreen.yml",
        "identifier": "lobster",
        "display_name": "Lobster",
        "local_config": "",
        "deactivate_previous": false,
        "tracks_push_events": true,
        "pr_testing_enabled": false,
        "tracked": true,
        "patching_disabled": false,
        "admins": [],
        "notify_on_failure": false,
        "repotracker_error": null,
        "commit_queue": {
          "enabled": false,
          "merge_method": "squash",
          "patch_type": "PR"
        },
        "disabled_stats_cache": false,
        "files_ignored_from_cache": null,
        "periodic_builds": [],
        "triggers": []
      },
      {
        "_id": { "$oid": "5c018817f7cc44870a1074d2" },
        "owner_name": "john-m-liu",
        "repo_name": "evergreen",
        "branch_name": "master",
        "repo_kind": "github",
        "enabled": false,
        "private": false,
        "batch_time": 1200,
        "remote_path": "foo.yml",
        "identifier": "john_test",
        "display_name": "john test",
        "local_config": "",
        "deactivate_previous": true,
        "tracks_push_events": false,
        "pr_testing_enabled": false,
        "tracked": true,
        "patching_disabled": false,
        "admins": ["john.liu", "william.banfield"],
        "notify_on_failure": true,
        "repotracker_error": null,
        "disabled_stats_cache": false,
        "files_ignored_from_cache": null,
        "triggers": [],
        "commit_queue": {
          "enabled": false,
          "merge_method": "squash",
          "patch_type": "PR"
        },
        "periodic_builds": []
      },
      {
        "_id": { "$oid": "5c9ce3ecbedb55a6ed467d3c" },
        "owner_name": "evergreen-ci",
        "repo_name": "evergreen",
        "branch_name": "master",
        "repo_kind": "github",
        "enabled": false,
        "private": false,
        "batch_time": 1200,
        "remote_path": "self-tests.yml",
        "identifier": "clone-of-mci-to-test-a-thing",
        "display_name": "Evergreen Self-Tests",
        "local_config": "",
        "deactivate_previous": true,
        "tracks_push_events": false,
        "pr_testing_enabled": false,
        "commit_queue": {
          "enabled": false,
          "merge_method": "squash",
          "merge_action": "github",
          "status_action": "github"
        },
        "tracked": true,
        "patching_disabled": false,
        "admins": ["john.liu"],
        "notify_on_failure": true,
        "repotracker_error": null,
        "disabled_stats_cache": false,
        "files_ignored_from_cache": [],
        "triggers": []
      },
      {
        "_id": { "$oid": "5ca4dad4bedb55a6ed6e1321" },
        "owner_name": "annie.black",
        "repo_name": "buildhost-configuration",
        "branch_name": "master",
        "repo_kind": "github",
        "enabled": false,
        "private": false,
        "batch_time": 0,
        "remote_path": "self-tests.yml",
        "identifier": "buildhost-test",
        "display_name": "buildhost-test",
        "local_config": "",
        "deactivate_previous": false,
        "tracks_push_events": false,
        "pr_testing_enabled": false,
        "commit_queue": {
          "enabled": false,
          "merge_method": "squash",
          "merge_action": "github",
          "status_action": "github"
        },
        "tracked": true,
        "patching_disabled": false,
        "admins": [],
        "notify_on_failure": false,
        "repotracker_error": null,
        "disabled_stats_cache": false,
        "files_ignored_from_cache": [],
        "triggers": []
      },
      {
        "_id": { "$oid": "5ce2f66bb6913bed0ce14e2e" },
        "owner_name": "mongodb",
        "repo_name": "grip",
        "branch_name": "master",
        "repo_kind": "github",
        "enabled": false,
        "private": false,
        "batch_time": 0,
        "remote_path": "evergreen.yaml",
        "identifier": "ernie-copy",
        "display_name": "test display name update",
        "local_config": "",
        "deactivate_previous": false,
        "tracks_push_events": false,
        "pr_testing_enabled": false,
        "commit_queue": {
          "enabled": false,
          "merge_method": "squash",
          "patch_type": "PR"
        },
        "tracked": true,
        "patching_disabled": false,
        "admins": ["annie.black"],
        "notify_on_failure": false,
        "repotracker_error": null,
        "triggers": [
          {
            "project": "ernie-copy2",
            "level": "task",
            "definition_id": "bb0a71bdbcc0b25803380bd4eb4bdb9a",
            "command": "make go-test-config",
            "generate_file": "go-test-config.json"
          },
          {
            "project": "ernie-copy3",
            "level": "task",
            "definition_id": "45c242d5e398741eeba433a0f34526e5",
            "date_cutoff": 1,
            "config_file": "self-tests.yml"
          }
        ],
        "disabled_stats_cache": false,
        "files_ignored_from_cache": null,
        "periodic_builds": []
      },
      {
        "_id": { "$oid": "5ce303c3d3fd7b2021d75387" },
        "owner_name": "mongodb",
        "repo_name": "grip",
        "branch_name": "master",
        "repo_kind": "github",
        "enabled": false,
        "private": false,
        "batch_time": 0,
        "remote_path": "evergreen.yaml",
        "identifier": "ernie-copy2",
        "display_name": "test display name update",
        "local_config": "",
        "deactivate_previous": false,
        "tracks_push_events": false,
        "pr_testing_enabled": false,
        "commit_queue": {
          "enabled": false,
          "merge_method": "squash",
          "patch_type": "PR"
        },
        "tracked": true,
        "patching_disabled": false,
        "admins": [],
        "notify_on_failure": false,
        "repotracker_error": null,
        "triggers": [
          {
            "project": "ernie-copy3",
            "level": "task",
            "definition_id": "29bc7e2f11b70383ea6997b381135d39",
            "config_file": "self-tests.yml"
          }
        ]
      },
      {
        "_id": { "$oid": "5ce3099617a2629f59c10d65" },
        "owner_name": "mongodb",
        "repo_name": "grip",
        "branch_name": "master",
        "repo_kind": "github",
        "enabled": false,
        "private": false,
        "batch_time": 0,
        "remote_path": "evergreen.yaml",
        "identifier": "ernie-copy3",
        "display_name": "test display name update",
        "local_config": "",
        "deactivate_previous": false,
        "tracks_push_events": false,
        "pr_testing_enabled": false,
        "commit_queue": {
          "enabled": false,
          "merge_method": "squash",
          "patch_type": "PR"
        },
        "tracked": true,
        "patching_disabled": false,
        "admins": [],
        "notify_on_failure": false,
        "repotracker_error": null,
        "disabled_stats_cache": false,
        "files_ignored_from_cache": null,
        "triggers": null
      },
      {
        "_id": { "$oid": "5ce3ff102bef611fe7fc065f" },
        "owner_name": "mongodb",
        "repo_name": "grip",
        "branch_name": "master",
        "repo_kind": "github",
        "enabled": false,
        "private": false,
        "batch_time": 0,
        "remote_path": "evergreen.yaml",
        "identifier": "ernie-copy4",
        "display_name": "test display name update",
        "local_config": "",
        "deactivate_previous": false,
        "tracks_push_events": false,
        "pr_testing_enabled": false,
        "commit_queue": {
          "enabled": false,
          "merge_method": "squash",
          "patch_type": "PR"
        },
        "tracked": true,
        "patching_disabled": false,
        "admins": [],
        "notify_on_failure": false,
        "repotracker_error": null,
        "disabled_stats_cache": false,
        "files_ignored_from_cache": null,
        "triggers": null
      },
      {
        "_id": { "$oid": "5cf19e13cef1a85b8f251690" },
        "owner_name": "mongodb",
        "repo_name": "grip",
        "branch_name": "master",
        "repo_kind": "github",
        "enabled": false,
        "private": false,
        "batch_time": 0,
        "remote_path": "evergreen.yml",
        "identifier": "annie-test",
        "display_name": "something temporary",
        "local_config": "",
        "deactivate_previous": false,
        "tracks_push_events": false,
        "pr_testing_enabled": false,
        "commit_queue": {
          "enabled": false,
          "merge_method": "squash",
          "patch_type": "PR"
        },
        "tracked": true,
        "patching_disabled": false,
        "admins": [],
        "notify_on_failure": false,
        "repotracker_error": null,
        "disabled_stats_cache": false,
        "files_ignored_from_cache": null,
        "triggers": [],
        "periodic_builds": []
      },
      {
        "_id": { "$oid": "5d0934035202c9202ba5c649" },
        "owner_name": "mongodb",
        "repo_name": "grip",
        "branch_name": "master",
        "repo_kind": "github",
        "enabled": false,
        "private": false,
        "batch_time": 0,
        "remote_path": "evergreen.yml",
        "identifier": "annie-test-copy",
        "display_name": "something temporary",
        "local_config": "",
        "deactivate_previous": false,
        "tracks_push_events": false,
        "pr_testing_enabled": false,
        "commit_queue": {
          "enabled": false,
          "merge_method": "squash",
          "patch_type": "PR"
        },
        "tracked": true,
        "patching_disabled": false,
        "admins": [],
        "notify_on_failure": false,
        "repotracker_error": null,
        "disabled_stats_cache": false,
        "files_ignored_from_cache": null,
        "triggers": null
      },
      {
        "_id": { "$oid": "5d09342ac14c0c478420171a" },
        "owner_name": "evergreen-ci",
        "repo_name": "grip",
        "branch_name": "master",
        "repo_kind": "github",
        "enabled": false,
        "private": false,
        "batch_time": 0,
        "remote_path": "evergreen.yml",
        "identifier": "annie-copy2",
        "display_name": "something temporary",
        "local_config": "",
        "deactivate_previous": false,
        "tracks_push_events": false,
        "pr_testing_enabled": false,
        "commit_queue": {
          "enabled": false,
          "merge_method": "squash",
          "patch_type": "PR"
        },
        "tracked": true,
        "patching_disabled": false,
        "admins": [],
        "notify_on_failure": false,
        "repotracker_error": null,
        "disabled_stats_cache": false,
        "files_ignored_from_cache": null,
        "triggers": [],
        "periodic_builds": []
      },
      {
        "_id": { "$oid": "5d093826e0ddf98b03800cf7" },
        "owner_name": "mongodb",
        "repo_name": "grip",
        "branch_name": "master",
        "repo_kind": "github",
        "enabled": false,
        "private": false,
        "batch_time": 0,
        "remote_path": "evergreen.yml",
        "identifier": "annie-copy3",
        "display_name": "something temporary",
        "local_config": "",
        "deactivate_previous": false,
        "tracks_push_events": false,
        "pr_testing_enabled": false,
        "commit_queue": {
          "enabled": false,
          "merge_method": "squash",
          "patch_type": "PR"
        },
        "tracked": true,
        "patching_disabled": false,
        "admins": [],
        "notify_on_failure": false,
        "repotracker_error": null,
        "disabled_stats_cache": false,
        "files_ignored_from_cache": null,
        "triggers": null
      },
      {
        "_id": { "$oid": "5d094305d5290ee78772ea9d" },
        "owner_name": "mongodb",
        "repo_name": "grip",
        "branch_name": "master",
        "repo_kind": "github",
        "enabled": false,
        "private": false,
        "batch_time": 0,
        "remote_path": "evergreen.yml",
        "identifier": "annie-copy4",
        "display_name": "something temporary",
        "local_config": "",
        "deactivate_previous": false,
        "tracks_push_events": false,
        "pr_testing_enabled": false,
        "commit_queue": {
          "enabled": false,
          "merge_method": "squash",
          "patch_type": "PR"
        },
        "tracked": true,
        "patching_disabled": false,
        "admins": [],
        "notify_on_failure": false,
        "repotracker_error": null,
        "disabled_stats_cache": false,
        "files_ignored_from_cache": null,
        "triggers": null
      },
      {
        "_id": { "$oid": "5d923f1320882ec04d4fff67" },
        "owner_name": "tzembo",
        "repo_name": "evergreen",
        "branch_name": "master",
        "repo_kind": "github",
        "enabled": false,
        "private": false,
        "batch_time": 1200,
        "remote_path": "foo.yml",
        "identifier": "thomas-test",
        "display_name": "thomas test",
        "deactivate_previous": true,
        "tracks_push_events": false,
        "pr_testing_enabled": false,
        "commit_queue": {
          "enabled": false,
          "merge_method": "squash",
          "patch_type": "PR"
        },
        "tracked": true,
        "patching_disabled": false,
        "admins": ["thomas.zembowicz", "annie.black"],
        "notify_on_failure": true,
        "repotracker_error": null,
        "disabled_stats_cache": false,
        "files_ignored_from_cache": null,
        "periodic_builds": [],
        "triggers": []
      },
      {
        "_id": { "$oid": "5da89aa2ce6ce31e950fc33c" },
        "owner_name": "mongodb",
        "repo_name": "grip",
        "branch_name": "master",
        "repo_kind": "github",
        "enabled": false,
        "private": false,
        "batch_time": 0,
        "remote_path": "evergreen.yml",
        "identifier": "annie-copy-vars",
        "display_name": "something temporary",
        "deactivate_previous": false,
        "tracks_push_events": false,
        "pr_testing_enabled": false,
        "commit_queue": {
          "enabled": false,
          "merge_method": "squash",
          "patch_type": "PR"
        },
        "tracked": true,
        "patching_disabled": false,
        "admins": [],
        "notify_on_failure": false,
        "repotracker_error": null,
        "disabled_stats_cache": false,
        "files_ignored_from_cache": null,
        "periodic_builds": [],
        "triggers": null
      },
      {
        "_id": { "$oid": "5da89aebc4be95afdb141e89" },
        "owner_name": "something crazy",
        "repo_name": "grip",
        "branch_name": "master",
        "repo_kind": "github",
        "enabled": false,
        "private": false,
        "batch_time": 0,
        "remote_path": "evergreen.yml",
        "identifier": "annie-copy5",
        "display_name": "something temporary",
        "deactivate_previous": false,
        "tracks_push_events": false,
        "pr_testing_enabled": false,
        "commit_queue": {
          "enabled": false,
          "merge_method": "squash",
          "patch_type": "PR"
        },
        "tracked": true,
        "patching_disabled": false,
        "admins": ["annie.black"],
        "notify_on_failure": false,
        "repotracker_error": null,
        "disabled_stats_cache": false,
        "files_ignored_from_cache": null,
        "periodic_builds": [],
        "triggers": []
      },
      {
        "_id": { "$oid": "5da89b9180cf9439e231976d" },
        "owner_name": "mongodb",
        "repo_name": "grip",
        "branch_name": "master",
        "repo_kind": "github",
        "enabled": false,
        "private": false,
        "batch_time": 0,
        "remote_path": "evergreen.yml",
        "identifier": "annie_api_copy",
        "display_name": "something temporary",
        "deactivate_previous": false,
        "tracks_push_events": false,
        "pr_testing_enabled": false,
        "commit_queue": {
          "enabled": false,
          "merge_method": "squash",
          "patch_type": "PR"
        },
        "tracked": true,
        "patching_disabled": false,
        "admins": [],
        "notify_on_failure": false,
        "repotracker_error": null
      },
      {
        "_id": { "$oid": "5db6ee1b24be490956065d15" },
        "owner_name": "mongodb",
        "repo_name": "grip",
        "branch_name": "master",
        "repo_kind": "github",
        "enabled": false,
        "private": false,
        "batch_time": 0,
        "remote_path": "evergreen.yml",
        "identifier": "annie_api_copy2",
        "display_name": "something temporary",
        "deactivate_previous": false,
        "tracks_push_events": false,
        "pr_testing_enabled": false,
        "commit_queue": {
          "enabled": false,
          "merge_method": "squash",
          "patch_type": "PR"
        },
        "tracked": true,
        "patching_disabled": false,
        "admins": [],
        "notify_on_failure": false,
        "repotracker_error": null
      },
      {
        "_id": { "$oid": "5db6ef7924be490956065d16" },
        "owner_name": "rongodb",
        "repo_name": "v20380713",
        "branch_name": "master",
        "repo_kind": "github",
        "enabled": false,
        "private": false,
        "batch_time": 100,
        "remote_path": ".evergreen.yml",
        "identifier": "ron_two_via_postman",
        "display_name": "1st project to be moved around",
        "deactivate_previous": false,
        "tracks_push_events": false,
        "pr_testing_enabled": false,
        "commit_queue": {
          "enabled": false,
          "merge_method": "squash",
          "patch_type": "PR"
        },
        "tracked": true,
        "patching_disabled": false,
        "admins": ["ron.neuman"],
        "notify_on_failure": false,
        "repotracker_error": null,
        "disabled_stats_cache": false,
        "files_ignored_from_cache": null,
        "periodic_builds": [],
        "triggers": []
      },
      {
        "_id": { "$oid": "5db6f314d12573b6dda24d6a" },
        "owner_name": "rongodb",
        "repo_name": "ron_repo_1",
        "branch_name": "master",
        "repo_kind": "github",
        "enabled": false,
        "private": false,
        "batch_time": 100,
        "remote_path": ".evergreen.yml",
        "identifier": "ron_test_copy_1",
        "display_name": "1st project to be moved around",
        "deactivate_previous": false,
        "tracks_push_events": false,
        "pr_testing_enabled": false,
        "commit_queue": {
          "enabled": false,
          "merge_method": "squash",
          "patch_type": "PR"
        },
        "tracked": true,
        "patching_disabled": false,
        "admins": ["ron.neuman"],
        "notify_on_failure": false,
        "repotracker_error": null,
        "disabled_stats_cache": false,
        "files_ignored_from_cache": null,
        "periodic_builds": [],
        "triggers": []
      },
      {
        "_id": { "$oid": "5db6f7160d5636ef04287494" },
        "owner_name": "rongodb",
        "repo_name": "ron_repo_1",
        "branch_name": "master",
        "repo_kind": "github",
        "enabled": false,
        "private": false,
        "batch_time": 100,
        "remote_path": ".evergreen.yml",
        "identifier": "qa-template",
        "display_name": "1st project to be moved around",
        "deactivate_previous": false,
        "tracks_push_events": false,
        "pr_testing_enabled": false,
        "commit_queue": {
          "enabled": false,
          "merge_method": "squash",
          "patch_type": "PR"
        },
        "tracked": true,
        "patching_disabled": false,
        "admins": ["ron.neuman", "geoff.mishkin", "cailin.nelson"],
        "notify_on_failure": false,
        "repotracker_error": null,
        "disabled_stats_cache": false,
        "files_ignored_from_cache": null,
        "periodic_builds": [],
        "triggers": [],
        "repotracker_disabled": false
      },
      {
        "_id": { "$oid": "5db6fff2821fc02e8c38b8e2" },
        "owner_name": "rongodb",
        "repo_name": "ron_repo_1",
        "branch_name": "master",
        "repo_kind": "github",
        "enabled": false,
        "private": false,
        "batch_time": 100,
        "remote_path": ".evergreen.yml",
        "identifier": "qa-template-copy-for-testing",
        "display_name": "1st project to be moved around",
        "deactivate_previous": false,
        "tracks_push_events": false,
        "pr_testing_enabled": false,
        "commit_queue": {
          "enabled": false,
          "merge_method": "squash",
          "patch_type": "PR"
        },
        "tracked": true,
        "patching_disabled": false,
        "admins": ["ron.neuman"],
        "notify_on_failure": false,
        "repotracker_error": null,
        "disabled_stats_cache": false,
        "files_ignored_from_cache": null,
        "periodic_builds": [],
        "triggers": []
      },
      {
        "_id": { "$oid": "5db711206f1c4ada8c768977" },
        "owner_name": "rongodb",
        "repo_name": "ron_repo_1",
        "branch_name": "master",
        "repo_kind": "github",
        "enabled": false,
        "private": false,
        "batch_time": 100,
        "remote_path": ".evergreen.yml",
        "identifier": "ron_test_output",
        "display_name": "1st project to be moved around",
        "deactivate_previous": false,
        "tracks_push_events": false,
        "pr_testing_enabled": false,
        "commit_queue": {
          "enabled": false,
          "merge_method": "squash",
          "patch_type": "PR"
        },
        "tracked": true,
        "patching_disabled": false,
        "admins": ["ron.neuman"],
        "notify_on_failure": false,
        "repotracker_error": null,
        "disabled_stats_cache": false,
        "files_ignored_from_cache": null,
        "periodic_builds": [],
        "triggers": []
      },
      {
        "_id": { "$oid": "5db757ecb2e2e54d509b99ed" },
        "owner_name": "rongodb",
        "repo_name": "ron_repo_1",
        "branch_name": "master",
        "repo_kind": "github",
        "enabled": false,
        "private": false,
        "batch_time": 100,
        "remote_path": ".evergreen.yml",
        "identifier": "ron_three",
        "display_name": "1st project to be moved around",
        "deactivate_previous": false,
        "tracks_push_events": false,
        "pr_testing_enabled": false,
        "commit_queue": {
          "enabled": false,
          "merge_method": "squash",
          "patch_type": "PR"
        },
        "tracked": true,
        "patching_disabled": false,
        "admins": ["ron.neuman"],
        "notify_on_failure": false,
        "repotracker_error": null
      },
      {
        "_id": { "$oid": "5dbc3f6641fc03a014d2fff4" },
        "owner_name": "rongodb",
        "repo_name": "ron_repo_1",
        "branch_name": "v13071978",
        "repo_kind": "github",
        "enabled": false,
        "private": false,
        "batch_time": 100,
        "remote_path": ".evergreen.yml",
        "identifier": "qa-template-for-testing",
        "display_name": "1st project to be moved around",
        "deactivate_previous": false,
        "tracks_push_events": false,
        "pr_testing_enabled": false,
        "commit_queue": {
          "enabled": false,
          "merge_method": "squash",
          "patch_type": "PR"
        },
        "tracked": true,
        "patching_disabled": false,
        "repotracker_disabled": false,
        "admins": ["ron.neuman", "geoff.mishkin", "cailin.nelson"],
        "notify_on_failure": false,
        "repotracker_error": null,
        "disabled_stats_cache": false,
        "files_ignored_from_cache": null,
        "periodic_builds": [],
        "triggers": []
      }
    ]
  },
  "tests": [
    {
      "query_file": "user-patches.graphql",
      "result": {
        "data": {
          "userPatches": [
            {
              "id": "5e1f8ab8834b87d7b5d251a5",
              "description": "mydesc",
              "projectID": "mci",
              "githash": "7ad0c6bb0d5b8586f3a0442f365e259d40f5a7f1",
              "patchNumber": 1,
              "author": "testuser",
              "version": "",
              "status": "created",
              "tasks": ["test-auth"],
              "activated": false,
              "alias": "",
              "variants": ["rhel62"],
              "variantsTasks": [
                { "name": "rhel62", "tasks": ["test-model-host"] }
              ]
            }
          ]
        }
      }
    },
    {
      "query_file": "patch.graphql",
      "result": {
        "data": {
          "patch": {
            "id": "5e1f8ab8834b87d7b5d251a5",
            "description": "mydesc",
            "projectID": "mci",
            "githash": "7ad0c6bb0d5b8586f3a0442f365e259d40f5a7f1",
            "patchNumber": 1,
            "author": "testuser",
            "version": "",
            "status": "created",
            "tasks": ["test-auth"],
            "activated": false,
            "alias": "",
            "variants": ["rhel62"],
            "variantsTasks": [
              { "name": "rhel62", "tasks": ["test-model-host"] }
            ]
          }
        }
      }
    },
    {
      "query_file": "patch-does-not-exist.graphql",
      "result": {
        "errors": [
          {
            "message": "400 (Bad Request): id 'i-dont-exist' is not a valid patch id",
            "path": ["patch"],
            "extensions": {
              "code": "INTERNAL_SERVER_ERROR"
            }
          }
        ],
        "data": null
      }
    },
    {
      "query_file": "task1.graphql",
      "result": {
        "data": {
          "task": {
            "logs": {
              "allLogLink": "https://localhost:8443/task_log_raw/wuzzup/5?type=ALL",
              "taskLogLink": "https://localhost:8443/task_log_raw/wuzzup/5?type=T",
              "agentLogLink": "https://localhost:8443/task_log_raw/wuzzup/5?type=E",
              "systemLogLink": "https://localhost:8443/task_log_raw/wuzzup/5?type=S"
            },
            "id": "wuzzup",
            "createTime": "2018-01-10T19:01:36-05:00",
            "ingestTime": "2018-01-10T19:01:36-05:00",
            "dispatchTime": "2018-01-10T19:01:36-05:00",
            "scheduledTime": "2018-01-10T19:01:36-05:00",
            "startTime": "2018-01-10T19:01:36-05:00",
            "finishTime": "2018-01-10T19:01:36-05:00",
            "activatedTime": "2018-01-10T19:01:36-05:00",
            "version": "version",
            "projectId": "id",
            "revision": "revise",
            "priority": 5,
            "taskGroup": "grp",
            "taskGroupMaxHosts": 100,
            "activated": false,
            "activatedBy": "someone",
            "buildId": "some_thang",
            "distroId": "distro",
            "buildVariant": "variant",
            "dependsOn": null,
            "displayName": "exec1 display name",
            "hostId": "host",
            "restarts": 5,
            "execution": 5,
            "order": 5,
            "requester": "something",
            "status": "pass",
            "details": {
              "status": "status",
              "type": "type",
              "description": "description",
              "timedOut": false
            },
            "displayOnly": true,
            "executionTasks": ["exec1"],
            "generateTask": false,
            "generatedBy": "something"
          }
        }
      }
    },
    {
      "query_file": "taskTestStatusAsc.graphql",
      "result": {
        "data": {
          "taskTests": [
            { "status": "a" },
            { "status": "b" },
            { "status": "c" },
            { "status": "dog" }
          ]
        }
      }
    },
    {
      "query_file": "taskTestStatusDesc.graphql",
      "result": {
        "data": {
          "taskTests": [
            { "status": "dog" },
            { "status": "c" },
            { "status": "b" },
            { "status": "a" }
          ]
        }
      }
    },
    {
      "query_file": "taskTestNameAsc.graphql",
      "result": {
        "data": {
          "taskTests": [
            { "testFile": "apple" },
            { "testFile": "b" },
            { "testFile": "c" },
            { "testFile": "d" }
          ]
        }
      }
    },
    {
      "query_file": "taskTestNameDesc.graphql",
      "result": {
        "data": {
          "taskTests": [
            { "testFile": "d" },
            { "testFile": "c" },
            { "testFile": "b" },
            { "testFile": "apple" }
          ]
        }
      }
    },
    {
      "query_file": "taskTestDurationDesc.graphql",
      "result": {
        "data": {
          "taskTests": [
            { "duration": 40 },
            { "duration": 30 },
            { "duration": 20 },
            { "duration": 10 }
          ]
        }
      }
    },
    {
      "query_file": "taskTestDurationAsc.graphql",
      "result": {
        "data": {
          "taskTests": [
            { "duration": 10 },
            { "duration": 20 },
            { "duration": 30 },
            { "duration": 40 }
          ]
        }
      }
    },
    {
      "query_file": "taskTestFilterStatus.graphql",
      "result": {
        "data": {
          "taskTests": [{ "status": "dog" }]
        }
      }
    },
    {
      "query_file": "taskTestFilterTestFile.graphql",
      "result": {
        "data": {
          "taskTests": [{ "testFile": "apple" }]
        }
      }
    },
    {
      "query_file": "taskTestFilterNoResults.graphql",
      "result": {
        "data": {
          "taskTests": []
        }
      }
    },
    {
      "query_file": "taskTestFilterStatusSubstr1.graphql",
      "result": {
        "data": {
          "taskTests": []
        }
      }
    },
    {
      "query_file": "taskTestFilterStatusSubstr2.graphql",
      "result": {
        "data": {
          "taskTests": []
        }
      }
    },
    {
      "query_file": "taskTestPageLimit.graphql",
      "result": {
        "data": {
          "taskTests": [{ "testFile": "c" }, { "testFile": "d" }]
        }
      }
    },
    {
      "query_file": "taskTestDefaultParams.graphql",
      "result": {
        "data": {
          "taskTests": [
            { "testFile": "apple" },
            { "testFile": "b" },
            { "testFile": "c" },
            { "testFile": "d" }
          ]
        }
      }
    },
    {
      "query_file": "add-favorite-project-mutation.graphql",
      "result": {
        "data": {
          "addFavoriteProject": {
            "identifier": "buildhost-test",
            "displayName": "buildhost-test",
            "repo": "buildhost-configuration",
            "owner": "annie.black"
          }
        }
      }
    },
    {
      "query_file": "add-favorite-project-mutation.graphql",
      "result": {
        "errors": [
          {
            "message": "cannot add duplicate project 'buildhost-test'",
            "path": ["addFavoriteProject"],
            "extensions": {
              "code": "INTERNAL_SERVER_ERROR"
            }
          }
        ],
        "data": null
      }
    },
    {
      "query_file": "add-favorite-project-that-does-not-exist.graphql",
      "result": {
        "errors": [
          {
            "message": "could not find project 'i-dont-exist'",
            "path": ["addFavoriteProject"],
            "extensions": {
              "code": "RESOURCE_NOT_FOUND"
            }
          }
        ],
        "data": null
      }
    },
    {
      "query_file": "projects1.graphql",
      "result": {
        "data": {
          "projects": {
            "favorites": [
              {
                "identifier": "buildhost-test",
                "repo": "buildhost-configuration",
                "owner": "annie.black",
                "displayName": "buildhost-test"
              }
            ],
            "otherProjects": [
              {
                "name": "bsamek/mongo",
                "projects": [
                  {
                    "identifier": "sys-perf",
                    "repo": "mongo",
                    "owner": "bsamek",
                    "displayName": "System Performance (master)"
                  }
                ]
              },
              {
                "name": "evergreen-ci/evergreen",
                "projects": [
                  {
                    "identifier": "mci",
                    "repo": "evergreen",
                    "owner": "evergreen-ci",
                    "displayName": "Evergreen Self-Tests"
                  },
                  {
                    "identifier": "clone-of-mci-to-test-a-thing",
                    "repo": "evergreen",
                    "owner": "evergreen-ci",
                    "displayName": "Evergreen Self-Tests"
                  }
                ]
              },
              {
                "name": "evergreen-ci/grip",
                "projects": [
                  {
                    "identifier": "annie-copy2",
                    "repo": "grip",
                    "owner": "evergreen-ci",
                    "displayName": "something temporary"
                  }
                ]
              },
              {
                "name": "evergreen-ci/lobster",
                "projects": [
                  {
                    "identifier": "lobster",
                    "repo": "lobster",
                    "owner": "evergreen-ci",
                    "displayName": "Lobster"
                  }
                ]
              },
              {
                "name": "evergreen-ci/logkeeper",
                "projects": [
                  {
                    "identifier": "logkeeper",
                    "repo": "logkeeper",
                    "owner": "evergreen-ci",
                    "displayName": "Logkeeper"
                  }
                ]
              },
              {
                "name": "hello it's me/amboy",
                "projects": [
                  {
                    "identifier": "amboy",
                    "repo": "amboy",
                    "owner": "hello it's me",
                    "displayName": "Not Amboy"
                  }
                ]
              },
              {
                "name": "john-m-liu/evergreen",
                "projects": [
                  {
                    "identifier": "john_test",
                    "repo": "evergreen",
                    "owner": "john-m-liu",
                    "displayName": "john test"
                  }
                ]
              },
              {
                "name": "mongodb/curator",
                "projects": [
                  {
                    "identifier": "curator",
                    "repo": "curator",
                    "owner": "mongodb",
                    "displayName": "Curator"
                  }
                ]
              },
              {
                "name": "mongodb/greenbay",
                "projects": [
                  {
                    "identifier": "Greenbay",
                    "repo": "greenbay",
                    "owner": "mongodb",
                    "displayName": "Greenbay"
                  }
                ]
              },
              {
                "name": "mongodb/grip",
                "projects": [
                  {
                    "identifier": "grip",
                    "repo": "grip",
                    "owner": "mongodb",
                    "displayName": "Grip (Logging)"
                  },
                  {
                    "identifier": "ernietest20171110",
                    "repo": "grip",
                    "owner": "mongodb",
                    "displayName": "test display name update"
                  },
                  {
                    "identifier": "ernietest2017111002",
                    "repo": "grip",
                    "owner": "mongodb",
                    "displayName": "Grip (Logging)"
                  },
                  {
                    "identifier": "ernie-copy",
                    "repo": "grip",
                    "owner": "mongodb",
                    "displayName": "test display name update"
                  },
                  {
                    "identifier": "ernie-copy2",
                    "repo": "grip",
                    "owner": "mongodb",
                    "displayName": "test display name update"
                  },
                  {
                    "identifier": "ernie-copy3",
                    "repo": "grip",
                    "owner": "mongodb",
                    "displayName": "test display name update"
                  },
                  {
                    "identifier": "ernie-copy4",
                    "repo": "grip",
                    "owner": "mongodb",
                    "displayName": "test display name update"
                  },
                  {
                    "identifier": "annie-test",
                    "repo": "grip",
                    "owner": "mongodb",
                    "displayName": "something temporary"
                  },
                  {
                    "identifier": "annie-test-copy",
                    "repo": "grip",
                    "owner": "mongodb",
                    "displayName": "something temporary"
                  },
                  {
                    "identifier": "annie-copy3",
                    "repo": "grip",
                    "owner": "mongodb",
                    "displayName": "something temporary"
                  },
                  {
                    "identifier": "annie-copy4",
                    "repo": "grip",
                    "owner": "mongodb",
                    "displayName": "something temporary"
                  },
                  {
                    "identifier": "annie-copy-vars",
                    "repo": "grip",
                    "owner": "mongodb",
                    "displayName": "something temporary"
                  },
                  {
                    "identifier": "annie_api_copy",
                    "repo": "grip",
                    "owner": "mongodb",
                    "displayName": "something temporary"
                  },
                  {
                    "identifier": "annie_api_copy2",
                    "repo": "grip",
                    "owner": "mongodb",
                    "displayName": "something temporary"
                  }
                ]
              },
              {
                "name": "rongodb/ron_repo_1",
                "projects": [
                  {
                    "identifier": "ron_test_copy_1",
                    "repo": "ron_repo_1",
                    "owner": "rongodb",
                    "displayName": "1st project to be moved around"
                  },
                  {
                    "identifier": "qa-template",
                    "repo": "ron_repo_1",
                    "owner": "rongodb",
                    "displayName": "1st project to be moved around"
                  },
                  {
                    "identifier": "qa-template-copy-for-testing",
                    "repo": "ron_repo_1",
                    "owner": "rongodb",
                    "displayName": "1st project to be moved around"
                  },
                  {
                    "identifier": "ron_test_output",
                    "repo": "ron_repo_1",
                    "owner": "rongodb",
                    "displayName": "1st project to be moved around"
                  },
                  {
                    "identifier": "ron_three",
                    "repo": "ron_repo_1",
                    "owner": "rongodb",
                    "displayName": "1st project to be moved around"
                  },
                  {
                    "identifier": "qa-template-for-testing",
                    "repo": "ron_repo_1",
                    "owner": "rongodb",
                    "displayName": "1st project to be moved around"
                  }
                ]
              },
              {
                "name": "rongodb/v20380713",
                "projects": [
                  {
                    "identifier": "ron_two_via_postman",
                    "repo": "v20380713",
                    "owner": "rongodb",
                    "displayName": "1st project to be moved around"
                  }
                ]
              },
              {
                "name": "something crazy/grip",
                "projects": [
                  {
                    "identifier": "annie-copy5",
                    "repo": "grip",
                    "owner": "something crazy",
                    "displayName": "something temporary"
                  }
                ]
              },
              {
                "name": "tzembo/evergreen",
                "projects": [
                  {
                    "identifier": "thomas-test",
                    "repo": "evergreen",
                    "owner": "tzembo",
                    "displayName": "thomas test"
                  }
                ]
              }
            ]
          }
        }
      }
    },
    {
      "query_file": "remove-favorite-project-mutation.graphql",
      "result": {
        "data": {
          "removeFavoriteProject": {
            "identifier": "buildhost-test",
            "repo": "buildhost-configuration",
            "owner": "annie.black",
            "displayName": "buildhost-test"
          }
        }
      }
    },
    {
      "query_file": "schedule-task-mutation.graphql",
      "result": {
        "data": {
          "scheduleTask": {
            "activated": true,
            "activatedBy": "testuser"
          }
        }
      }
    },
    {
      "query_file": "unschedule-task-mutation.graphql",
      "result": {
        "data": {
          "unscheduleTask": {
            "activated": false
          }
        }
      }
    },
    {
      "query_file": "task-files-query-display.graphql",
      "result": {
        "data": {
          "taskFiles": [
            {
              "taskName": "exec 1 display!!",
              "files": [
                {
                  "name": "awesome_test!!!",
                  "link": "www.wikipedia.com",
                  "visibility": "the whole world"
                }
              ]
            },
            {
              "taskName": "exec 2 display!!",
              "files": [
                {
                  "name": "THIS IS REALLY COOL",
                  "link": "www.wikipedia.com",
                  "visibility": "the whole world"
                },
                {
                  "name": "really cool test file",
                  "link": "www.wikipedia.com",
                  "visibility": "the whole world"
                }
              ]
            }
          ]
        }
      }
    },
    {
      "query_file": "patch-time-1.graphql",
      "result": {
        "data": {
          "patch": {
            "time": {
              "started": null,
              "finished": null,
              "submittedAt": "January 11, 2018, 12:01AM"
            }
          }
        }
      }
    },
    {
      "query_file": "patch-time-2.graphql",
      "result": {
        "data": {
          "patch": {
            "time": {
              "started": "February 13, 2020, 5:42PM",
              "finished": "February 14, 2020, 6:03PM",
              "submittedAt": "February 12, 2020, 4:58PM"
            }
          }
        }
      }
    },
    {
      "query_file": "task-files-query-exec.graphql",
      "result": {
        "data": {
          "taskFiles": [
            {
              "taskName": "exec 1 display!!",
              "files": [
                {
                  "name": "awesome_test!!!",
                  "link": "www.wikipedia.com",
                  "visibility": "the whole world"
                }
              ]
            }
          ]
        }
      }
    },
    {
      "query_file": "task-files-query-err1.graphql",
      "result": {
        "errors": [
          {
            "message": "cannot find task with id NOT-A-REAL-TASKID",
            "path": ["taskFiles"],
            "extensions": { "code": "RESOURCE_NOT_FOUND" }
          }
        ],
        "data": null
      }
    },
    {
      "query_file": "task-files-query-err2.graphql",
      "result": {
        "errors": [
          {
            "message": "cannot find old task with id task-with-fake-old-id",
            "path": ["taskFiles"],
            "extensions": { "code": "RESOURCE_NOT_FOUND" }
          }
        ],
        "data": null
      }
    },
    {
      "query_file": "task-files-query-empty.graphql",
      "result": {
        "data": { "taskFiles": [] }
      }
    },
    {
      "query_file": "user.graphql",
      "result": {
        "data": {
          "user": {
            "displayName": "testuser"
          }
        }
      }
    },
    {
<<<<<<< HEAD
      "query_file": "patch-duration-query.graphql",
      "result": {
        "data": {
          "patch": {
            "duration": {
              "makespan": "3m39s",
              "timeTaken": null
            }
          }
        }
      }
=======
      "query_file": "task_test-logs-empty-str.graphql",
      "result": {
        "data": {
          "taskTests": [
            {
              "logs": { "htmlDisplayURL": null, "rawDisplayURL": null },
              "id": "29ef7a20a7798219e191d00e"
            }
          ]
        }
      }
    },
    {
      "query_file": "task_test-logs-use-original-url-when-provided.graphql",
      "result": {
        "data": {
          "taskTests": [
            {
              "logs": {
                "htmlDisplayURL": "https://original-url.com",
                "rawDisplayURL": "https://original-raw-url.com"
              },
              "id": "19ef7a20a7798219e191d00e"
            }
          ]
        }
      }
    },
    {
      "query_file": "task_test-logs-prepend-api_url-when-scheme-and-host-not-provided.graphql",
      "result": {
        "data": {
          "taskTests": [
            {
              "logs": {
                "htmlDisplayURL": "https://localhost:8443/url/without/scheme/host",
                "rawDisplayURL": "https://localhost:8443/raw/url/without/scheme/host"
              },
              "id": "49ef7a20a7798219e191d00e"
            }
          ]
        }
      }
    },
    {
      "query_file": "task_test-formats-html-url-with-line-num-and-log-id-when-url-empty.graphql",
      "result": {
        "data": {
          "taskTests": [
            {
              "logs": {
                "htmlDisplayURL": "https://localhost:8443/test_log/59ef7a2097b1d3148d0004f1#L126"
              },
              "id": "39ef7a20a7798219e191d00e"
            }
          ]
        }
      }
    },
    {
      "query_file": "task_test-formats-raw-url-with-query-param-and-log-id-when-raw-url-empty.graphql",
      "result": {
        "data": {
          "taskTests": [
            {
              "logs": {
                "rawDisplayURL": "https://localhost:8443/test_log/59ef7a2097b1d3148d0004f1?raw=1"
              },
              "id": "39ef7a20a7798219e191d00e"
            }
          ]
        }
      }
    },
    {
      "query_file": "task_test-nonexistent-task_id.graphql",
      "result": {
        "errors": [
          {
            "message": "cannot find task with id THIS-TASK-DOES-NOT-EXIST-!!!!",
            "path": ["taskTests"],
            "extensions": { "code": "RESOURCE_NOT_FOUND" }
          }
        ],
        "data": { "taskTests": null }
      }
>>>>>>> 81a7facf
    }
  ]
}<|MERGE_RESOLUTION|>--- conflicted
+++ resolved
@@ -2358,19 +2358,6 @@
       }
     },
     {
-<<<<<<< HEAD
-      "query_file": "patch-duration-query.graphql",
-      "result": {
-        "data": {
-          "patch": {
-            "duration": {
-              "makespan": "3m39s",
-              "timeTaken": null
-            }
-          }
-        }
-      }
-=======
       "query_file": "task_test-logs-empty-str.graphql",
       "result": {
         "data": {
@@ -2457,7 +2444,19 @@
         ],
         "data": { "taskTests": null }
       }
->>>>>>> 81a7facf
+    },
+    {
+      "query_file": "patch-duration-query.graphql",
+      "result": {
+        "data": {
+          "patch": {
+            "duration": {
+              "makespan": "3m39s",
+              "timeTaken": null
+            }
+          }
+        }
+      }
     }
   ]
 }