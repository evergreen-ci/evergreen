{
  "setupData": {
    "patches": [
      {
        "_id": { "$oid": "5e1f8ab8834b87d7b5d251a5" },
        "desc": "mydesc",
        "branch": "mci",
        "githash": "7ad0c6bb0d5b8586f3a0442f365e259d40f5a7f1",
        "patch_number": 1,
        "author": "testuser",
        "version": "",
        "status": "created",
        "create_time": { "$date": "2018-01-11T00:01:36.796Z" },
        "build_variants": ["rhel62"],
        "tasks": ["test-auth"],
        "variants_tasks": [
          { "variant": "rhel62", "tasks": ["test-model-host"] }
        ],
        "patches": [
          {
            "name": "",
            "githash": "7ad0c6bb0d5b8586f3a0442f365e259d40f5a7f1",
            "patch_set": {
              "patch_file_id": "58d05bc79dbe327e79000001",
              "summary": [
                {
                  "filename": "agent/api_integration_test.go",
                  "additions": 21,
                  "deletions": 235
                },
                {
                  "filename": "agent/patch_integration_test.go",
                  "additions": 8,
                  "deletions": 6
                },
                {
                  "filename": "agent/push_integration_test.go",
                  "additions": 3,
                  "deletions": 2
                },
                {
                  "filename": "cli/http.go",
                  "additions": 30,
                  "deletions": 0
                },
                {
                  "filename": "cli/patch.go",
                  "additions": 13,
                  "deletions": 4
                },
                {
                  "filename": "service/api.go",
                  "additions": 1,
                  "deletions": 0
                },
                {
                  "filename": "service/api_patch.go",
                  "additions": 33,
                  "deletions": 0
                }
              ]
            }
          }
        ],
        "activated": false
      }
    ],
    "tasks": [
      {
        "_id": "wuzzup",
        "create_time": { "$date": "2018-01-11T00:01:36.796Z" },
<<<<<<< HEAD
=======
        "time_taken": { "$numberLong": "1000" },
>>>>>>> fb103877
        "injest_time": { "$date": "2018-01-11T00:01:36.796Z" },
        "dispatch_time": { "$date": "2018-01-11T00:01:36.796Z" },
        "scheduled_time": { "$date": "2018-01-11T00:01:36.796Z" },
        "start_time": { "$date": "2018-01-11T00:01:36.796Z" },
        "finish_time": { "$date": "2018-01-11T00:01:36.796Z" },
        "activated_time": { "$date": "2018-01-11T00:01:36.796Z" },
        "version": "version",
        "branch": "id",
        "gitspec": "revise",
        "priority": 5,
        "task_group": "grp",
        "task_group_max_hosts": 100,
        "activated": true,
        "activated_by": "someone",
        "build_id": "some id",
        "distro": "distro",
        "build_variant": "variant",
        "depends_on": ["one thing"],
        "display_name": "display name",
        "host_id": "host",
        "restarts": 5,
        "execution": 5,
        "order": 5,
        "r": "something",
        "status": "pass",
        "details": {
          "status": "status",
          "type": "type",
          "desc": "description",
          "timed_out": false
        },
        "display_only": true,
        "execution_tasks": ["exec1"],
        "generate_task": false,
        "generated_by": "something"
      }
<<<<<<< HEAD
=======
    ],
    "testresults": [
      {
        "_id": { "$oid": "59ef7a20a7798219e191d00e" },
        "status": "pass",
        "test_file": "TestAgentSuite/TestTaskWithoutSecret",
        "log_id": "59ef7a2097b1d3148d0004f1",
        "line_num": 126,
        "exit_code": 0,
        "start": 1508866591,
        "end": 1508866591,
        "task_id": "exec1",
        "task_execution": 5,
        "url": "a url",
        "url_raw": "a raw url"
      }
>>>>>>> fb103877
    ]
  },
  "tests": [
    {
      "query_file": "patch1.graphql",
      "result": {
        "data": {
          "userPatches": [
            {
              "id": "5e1f8ab8834b87d7b5d251a5",
              "description": "mydesc",
              "projectID": "mci",
              "githash": "7ad0c6bb0d5b8586f3a0442f365e259d40f5a7f1",
              "patchNumber": 1,
              "author": "testuser",
              "version": "",
              "status": "created",
              "createTime": "2018-01-10T19:01:36-05:00",
              "startTime": null,
              "finishTime": null,
              "tasks": ["test-auth"],
              "activated": false,
              "alias": "",
              "variants": ["rhel62"],
              "variantsTasks": [
                { "name": "rhel62", "tasks": ["test-model-host"] }
              ]
            }
          ]
        }
      }
    },
    {
      "query_file": "task1.graphql",
      "result": {
        "data": {
          "task": {
<<<<<<< HEAD
            "logs": {
              "allLogLink": "https://localhost:8443/task_log_raw/wuzzup/5?type=ALL",
              "taskLogLink": "https://localhost:8443/task_log_raw/wuzzup/5?type=T",
              "agentLogLink": "https://localhost:8443/task_log_raw/wuzzup/5?type=E",
              "systemLogLink": "https://localhost:8443/task_log_raw/wuzzup/5?type=S"
            }
=======
            "id": "wuzzup",
            "createTime": "2018-01-10T19:01:36-05:00",
            "ingestTime": "2018-01-10T19:01:36-05:00",
            "dispatchTime": "2018-01-10T19:01:36-05:00",
            "scheduledTime": "2018-01-10T19:01:36-05:00",
            "startTime": "2018-01-10T19:01:36-05:00",
            "finishTime": "2018-01-10T19:01:36-05:00",
            "activatedTime": "2018-01-10T19:01:36-05:00",
            "version": "version",
            "projectId": "id",
            "revision": "revise",
            "priority": 5,
            "taskGroup": "grp",
            "taskGroupMaxHosts": 100,
            "activatedBy": "someone",
            "activated": true,
            "buildId": "some id",
            "distroId": "distro",
            "buildVariant": "variant",
            "dependsOn": ["one thing"],
            "displayName": "display name",
            "hostId": "host",
            "restarts": 5,
            "execution": 5,
            "order": 5,
            "requester": "something",
            "status": "pass",
            "details": {
              "status": "status",
              "type": "type",
              "description": "description",
              "timedOut": false
            },
            "displayOnly": true,
            "executionTasks": ["exec1"],
            "generateTask": false,
            "generatedBy": "something"
>>>>>>> fb103877
          }
        }
      }
    }
  ]
}<|MERGE_RESOLUTION|>--- conflicted
+++ resolved
@@ -69,10 +69,6 @@
       {
         "_id": "wuzzup",
         "create_time": { "$date": "2018-01-11T00:01:36.796Z" },
-<<<<<<< HEAD
-=======
-        "time_taken": { "$numberLong": "1000" },
->>>>>>> fb103877
         "injest_time": { "$date": "2018-01-11T00:01:36.796Z" },
         "dispatch_time": { "$date": "2018-01-11T00:01:36.796Z" },
         "scheduled_time": { "$date": "2018-01-11T00:01:36.796Z" },
@@ -109,8 +105,6 @@
         "generate_task": false,
         "generated_by": "something"
       }
-<<<<<<< HEAD
-=======
     ],
     "testresults": [
       {
@@ -127,7 +121,6 @@
         "url": "a url",
         "url_raw": "a raw url"
       }
->>>>>>> fb103877
     ]
   },
   "tests": [
@@ -165,14 +158,12 @@
       "result": {
         "data": {
           "task": {
-<<<<<<< HEAD
             "logs": {
               "allLogLink": "https://localhost:8443/task_log_raw/wuzzup/5?type=ALL",
               "taskLogLink": "https://localhost:8443/task_log_raw/wuzzup/5?type=T",
               "agentLogLink": "https://localhost:8443/task_log_raw/wuzzup/5?type=E",
               "systemLogLink": "https://localhost:8443/task_log_raw/wuzzup/5?type=S"
-            }
-=======
+            },
             "id": "wuzzup",
             "createTime": "2018-01-10T19:01:36-05:00",
             "ingestTime": "2018-01-10T19:01:36-05:00",
@@ -210,7 +201,6 @@
             "executionTasks": ["exec1"],
             "generateTask": false,
             "generatedBy": "something"
->>>>>>> fb103877
           }
         }
       }
