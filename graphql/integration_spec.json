--- conflicted
+++ resolved
@@ -2156,34 +2156,6 @@
       }
     },
     {
-<<<<<<< HEAD
-      "query_file": "patch-time-1.graphql",
-      "result": {
-        "data": {
-          "patch": {
-            "time": {
-              "started": null,
-              "finished": null,
-              "submittedAt": "January 11, 2018, 12:01AM"
-            }
-          }
-        }
-      }
-    },
-    {
-      "query_file": "patch-time-2.graphql",
-      "result": {
-        "data": {
-          "patch": {
-            "time": {
-              "started": "February 13, 2020, 5:42PM",
-              "finished": "February 14, 2020, 6:03PM",
-              "submittedAt": "February 12, 2020, 4:58PM"
-            }
-          }
-        }
-      }
-=======
       "query_file": "task-files-query-display.graphql",
       "result": {
         "data": {
@@ -2218,6 +2190,34 @@
       }
     },
     {
+      "query_file": "patch-time-1.graphql",
+      "result": {
+        "data": {
+          "patch": {
+            "time": {
+              "started": null,
+              "finished": null,
+              "submittedAt": "January 11, 2018, 12:01AM"
+            }
+          }
+        }
+      }
+    },
+    {
+      "query_file": "patch-time-2.graphql",
+      "result": {
+        "data": {
+          "patch": {
+            "time": {
+              "started": "February 13, 2020, 5:42PM",
+              "finished": "February 14, 2020, 6:03PM",
+              "submittedAt": "February 12, 2020, 4:58PM"
+            }
+          }
+        }
+      }
+    },
+    {
       "query_file": "task-files-query-exec.graphql",
       "result": {
         "data": {
@@ -2267,7 +2267,6 @@
       "result": {
         "data": { "taskFiles": [] }
       }
->>>>>>> fa55880b
     }
   ]
 }