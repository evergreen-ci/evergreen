package graphql

import (
	"context"
	"testing"

	"github.com/evergreen-ci/evergreen"
	"github.com/evergreen-ci/evergreen/db"
	"github.com/evergreen-ci/evergreen/db/mgo/bson"
	"github.com/evergreen-ci/evergreen/model"
	"github.com/evergreen-ci/evergreen/model/annotations"
	"github.com/evergreen-ci/evergreen/model/event"
	"github.com/evergreen-ci/evergreen/model/patch"
	"github.com/evergreen-ci/evergreen/model/task"
	"github.com/evergreen-ci/evergreen/model/user"
	restModel "github.com/evergreen-ci/evergreen/rest/model"
	"github.com/evergreen-ci/evergreen/testutil"
	"github.com/evergreen-ci/gimlet"
	"github.com/evergreen-ci/utility"
	"github.com/stretchr/testify/assert"
	"github.com/stretchr/testify/require"
)

func init() {
	testutil.Setup()
}

func TestFilterGeneralSubscriptions(t *testing.T) {
	usr := &user.DBUser{}
	usr.Settings.Notifications = user.NotificationPreferences{
		PatchFinishID: "patch_finish_id",
		CommitQueueID: "commit_queue_id",
	}

	t.Run("NoGeneralSubscriptions", func(t *testing.T) {
		subs := []event.Subscription{
			{ID: "123455"},
			{ID: "abcdef"},
		}
		filteredSubIDs := removeGeneralSubscriptions(usr, subs)
		assert.ElementsMatch(t, []string{"123455", "abcdef"}, filteredSubIDs)
	})

	t.Run("OnlyGeneralSubscriptions", func(t *testing.T) {
		subs := []event.Subscription{
			{ID: "patch_finish_id"},
			{ID: "commit_queue_id"},
		}
		filteredSubIDs := removeGeneralSubscriptions(usr, subs)
		assert.Empty(t, filteredSubIDs)
	})

	t.Run("MixGeneralSubscriptions", func(t *testing.T) {
		subs := []event.Subscription{
			{ID: "patch_finish_id"},
			{ID: "123456"},
		}
		filteredSubIDs := removeGeneralSubscriptions(usr, subs)
		assert.ElementsMatch(t, []string{"123456"}, filteredSubIDs)
	})
}

func TestCanRestartTask(t *testing.T) {
	blockedTask := &task.Task{
		Id: "t1",
		DependsOn: []task.Dependency{
			{TaskId: "testDepends1", Status: "*", Unattainable: true},
			{TaskId: "testDepends2", Status: "*", Unattainable: false},
		},
		Status:        evergreen.TaskUndispatched,
		DisplayTaskId: utility.ToStringPtr(""),
	}
	canRestart := canRestartTask(blockedTask)
	assert.Equal(t, canRestart, false)

	blockedDisplayTask := &task.Task{
		Id:             "t4",
		Status:         evergreen.TaskUndispatched,
		DisplayStatus:  evergreen.TaskStatusBlocked,
		DisplayTaskId:  utility.ToStringPtr(""),
		DisplayOnly:    true,
		ExecutionTasks: []string{"exec1", "exec2"},
	}
	canRestart = canRestartTask(blockedDisplayTask)
	assert.Equal(t, canRestart, true)

	executionTask := &task.Task{
		Id:            "t2",
		Status:        evergreen.TaskUndispatched,
		DisplayTaskId: utility.ToStringPtr("display task"),
	}
	canRestart = canRestartTask(executionTask)
	assert.Equal(t, canRestart, false)

	runningTask := &task.Task{
		Id:            "t3",
		Status:        evergreen.TaskStarted,
		DisplayTaskId: utility.ToStringPtr(""),
	}
	canRestart = canRestartTask(runningTask)
	assert.Equal(t, canRestart, false)

	finishedTask := &task.Task{
		Id:            "t5",
		Status:        evergreen.TaskSucceeded,
		DisplayTaskId: utility.ToStringPtr(""),
	}
	canRestart = canRestartTask(finishedTask)
	assert.Equal(t, canRestart, true)

	abortedTask := &task.Task{
		Id:            "t6",
		Status:        evergreen.TaskUndispatched,
		DisplayTaskId: utility.ToStringPtr(""),
		Aborted:       true,
	}
	canRestart = canRestartTask(abortedTask)
	assert.Equal(t, canRestart, false)
}

func TestCanScheduleTask(t *testing.T) {
	abortedTask := &task.Task{
		Id:            "t1",
		Status:        evergreen.TaskUndispatched,
		DisplayTaskId: utility.ToStringPtr(""),
		Aborted:       true,
	}
	canSchedule := canScheduleTask(abortedTask)
	assert.Equal(t, canSchedule, false)

	executionTask := &task.Task{
		Id:            "t2",
		Status:        evergreen.TaskUndispatched,
		DisplayStatus: evergreen.TaskUnscheduled,
		DisplayTaskId: utility.ToStringPtr("display task"),
	}
	canSchedule = canScheduleTask(executionTask)
	assert.Equal(t, canSchedule, false)

	finishedTask := &task.Task{
		Id:            "t4",
		Status:        evergreen.TaskSucceeded,
		DisplayStatus: evergreen.TaskSucceeded,
		DisplayTaskId: utility.ToStringPtr(""),
	}
	canSchedule = canScheduleTask(finishedTask)
	assert.Equal(t, canSchedule, false)

	unscheduledTask := &task.Task{
		Id:            "t3",
		Status:        evergreen.TaskUndispatched,
		DisplayStatus: evergreen.TaskUnscheduled,
		DisplayTaskId: utility.ToStringPtr(""),
	}
	canSchedule = canScheduleTask(unscheduledTask)
	assert.Equal(t, canSchedule, true)
}

func TestGetDisplayStatus(t *testing.T) {
	assert.NoError(t, db.ClearCollections(model.VersionCollection, patch.Collection))
	patchId := bson.NewObjectId()
	childPatchId := bson.NewObjectId()
	version := &model.Version{
		Id:        patchId.Hex(),
		Aborted:   true,
		Status:    evergreen.VersionSucceeded,
		Requester: evergreen.PatchVersionRequester,
	}

	assert.NoError(t, version.Insert())

	p := &patch.Patch{
		Id:     patchId,
		Status: evergreen.VersionSucceeded,
		Triggers: patch.TriggerInfo{
			ChildPatches: []string{childPatchId.Hex()},
		},
	}
	assert.NoError(t, p.Insert())

	cv := model.Version{
		Id:      childPatchId.Hex(),
		Aborted: true,
		Status:  evergreen.VersionFailed,
	}
	assert.NoError(t, cv.Insert())

	cp := &patch.Patch{
		Id:     childPatchId,
		Status: evergreen.VersionFailed,
	}
	assert.NoError(t, cp.Insert())

	status, err := getDisplayStatus(version)
	require.NoError(t, err)
	assert.Equal(t, evergreen.VersionAborted, status)
}

func TestUserHasDistroCreatePermission(t *testing.T) {
	assert.NoError(t, db.ClearCollections(user.Collection, evergreen.RoleCollection, evergreen.ScopeCollection))

	env := evergreen.GetEnvironment()
	roleManager := env.RoleManager()

	usr := user.DBUser{
		Id: "basic_user",
	}
	assert.NoError(t, usr.Insert())
	assert.False(t, userHasDistroCreatePermission(&usr))

	createRole := gimlet.Role{
		ID:          "create_distro",
		Name:        "create_distro",
		Scope:       "superuser_scope",
		Permissions: map[string]int{"distro_create": 10},
	}
	require.NoError(t, roleManager.UpdateRole(createRole))
	require.NoError(t, usr.AddRole("create_distro"))

	superUserScope := gimlet.Scope{
		ID:        "superuser_scope",
		Name:      "superuser scope",
		Type:      evergreen.SuperUserResourceType,
		Resources: []string{evergreen.SuperUserPermissionsID},
	}
	require.NoError(t, roleManager.AddScope(superUserScope))

	assert.True(t, userHasDistroCreatePermission(&usr))
}

func TestConcurrentlyBuildVersionsMatchingTasksMap(t *testing.T) {
	ctx := context.Background()
	assert.NoError(t, db.ClearCollections(task.Collection))

	t1 := task.Task{
		Id:                      "t1",
		DisplayName:             "test-agent",
		Version:                 "v1",
		BuildVariant:            "bv1",
		BuildVariantDisplayName: "Build Variant 1",
		Execution:               0,
		Status:                  evergreen.TaskSucceeded,
		DisplayTaskId:           utility.ToStringPtr(""),
	}
	t2 := task.Task{
		Id:                      "t2",
		DisplayName:             "test-model",
		Version:                 "v1",
		BuildVariant:            "bv1",
		BuildVariantDisplayName: "Build Variant 1",
		Execution:               0,
		Status:                  evergreen.TaskFailed,
		DisplayTaskId:           utility.ToStringPtr(""),
	}
	t3 := task.Task{
		Id:                      "t3",
		DisplayName:             "test-rest-route",
		Version:                 "v1",
		BuildVariant:            "bv2",
		BuildVariantDisplayName: "Build Variant 2",
		Execution:               1,
		Status:                  evergreen.TaskSucceeded,
		DisplayTaskId:           utility.ToStringPtr(""),
	}
	t4 := task.Task{
		Id:                      "t4",
		DisplayName:             "test-rest-data",
		Version:                 "v1",
		BuildVariant:            "bv2",
		BuildVariantDisplayName: "Build Variant 2",
		Execution:               1,
		Status:                  evergreen.TaskFailed,
		DisplayTaskId:           utility.ToStringPtr(""),
	}
	t5 := task.Task{
		Id:                      "t5",
		DisplayName:             "test-model",
		Version:                 "v2",
		BuildVariant:            "bv1",
		BuildVariantDisplayName: "Build Variant 1",
		Execution:               1,
		Status:                  evergreen.TaskFailed,
		DisplayTaskId:           utility.ToStringPtr(""),
	}
	t6 := task.Task{
		Id:                      "t6",
		DisplayName:             "test-model",
		Version:                 "v3",
		BuildVariant:            "bv2",
		BuildVariantDisplayName: "Build Variant 2",
		Execution:               1,
		Status:                  evergreen.TaskFailed,
		DisplayTaskId:           utility.ToStringPtr(""),
	}

	assert.NoError(t, db.InsertMany(task.Collection, t1, t2, t3, t4, t5, t6))

	opts := task.HasMatchingTasksOptions{
		TaskNames:                  []string{"agent"},
		Variants:                   []string{},
		Statuses:                   []string{},
		IncludeNeverActivatedTasks: true,
	}

	versions := []model.Version{
		{
			Id:        "v1",
			Activated: utility.TruePtr(),
		},
		{
			Id:        "v2",
			Activated: utility.TruePtr(),
		},
		{
			Id:        "v3",
			Activated: utility.TruePtr(),
		},
	}

	versionsMatchingTasksMap, err := concurrentlyBuildVersionsMatchingTasksMap(ctx, versions, opts)
	assert.Nil(t, err)
	assert.NotNil(t, versionsMatchingTasksMap)
	assert.Equal(t, versionsMatchingTasksMap["v1"], true)
	assert.Equal(t, versionsMatchingTasksMap["v2"], false)
	assert.Equal(t, versionsMatchingTasksMap["v3"], false)

	opts = task.HasMatchingTasksOptions{
		TaskNames:                  []string{},
		Variants:                   []string{"bv1"},
		Statuses:                   []string{},
		IncludeNeverActivatedTasks: true,
	}

	versionsMatchingTasksMap, err = concurrentlyBuildVersionsMatchingTasksMap(ctx, versions, opts)
	assert.Nil(t, err)
	assert.NotNil(t, versionsMatchingTasksMap)
	assert.Equal(t, versionsMatchingTasksMap["v1"], true)
	assert.Equal(t, versionsMatchingTasksMap["v2"], true)
	assert.Equal(t, versionsMatchingTasksMap["v3"], false)

	opts = task.HasMatchingTasksOptions{
		TaskNames:                  []string{"model"},
		Variants:                   []string{"v2"},
		Statuses:                   []string{evergreen.TaskFailed},
		IncludeNeverActivatedTasks: true,
	}

	versionsMatchingTasksMap, err = concurrentlyBuildVersionsMatchingTasksMap(ctx, versions, opts)
	assert.Nil(t, err)
	assert.NotNil(t, versionsMatchingTasksMap)
	assert.Equal(t, versionsMatchingTasksMap["v1"], false)
	assert.Equal(t, versionsMatchingTasksMap["v2"], false)
	assert.Equal(t, versionsMatchingTasksMap["v3"], true)

}
func TestIsPatchAuthorForTask(t *testing.T) {
	for tName, tCase := range map[string]func(ctx context.Context, t *testing.T){
		"TrueWhenUserIsPatchAuthor": func(ctx context.Context, t *testing.T) {
			versionAndPatchID := bson.NewObjectId()
			patch := patch.Patch{
				Id:     versionAndPatchID,
				Author: "basic_user",
			}
			assert.NoError(t, patch.Insert())
			task := restModel.APITask{ProjectId: utility.ToStringPtr("random_project_id"), Version: utility.ToStringPtr(versionAndPatchID.Hex()), Requester: utility.ToStringPtr(evergreen.PatchVersionRequester)}
			isPatchAuthor, err := isPatchAuthorForTask(ctx, &task)
			assert.NoError(t, err)
			assert.True(t, isPatchAuthor)
		},
		"FalseWhenUserIsNotPatchAuthor": func(ctx context.Context, t *testing.T) {
			versionAndPatchID := bson.NewObjectId()
			patch := patch.Patch{
				Id:     versionAndPatchID,
				Author: "someone_else",
			}
			assert.NoError(t, patch.Insert())
			task := restModel.APITask{ProjectId: utility.ToStringPtr("random_project_id"), Version: utility.ToStringPtr(versionAndPatchID.Hex()), Requester: utility.ToStringPtr(evergreen.PatchVersionRequester)}
			isPatchAuthor, err := isPatchAuthorForTask(ctx, &task)
			assert.NoError(t, err)
			assert.False(t, isPatchAuthor)
		},
		"FalseWhenTaskRequesterIsNotPatchVersionRequester": func(ctx context.Context, t *testing.T) {
			versionAndPatchID := bson.NewObjectId()
			patch := patch.Patch{
				Id:     versionAndPatchID,
				Author: "basic_user",
			}
			assert.NoError(t, patch.Insert())
			task := restModel.APITask{ProjectId: utility.ToStringPtr("random_project_id"), Version: utility.ToStringPtr(versionAndPatchID.Hex()), Requester: utility.ToStringPtr(evergreen.TriggerRequester)}
			isPatchAuthor, err := isPatchAuthorForTask(ctx, &task)
			assert.NoError(t, err)
			assert.False(t, isPatchAuthor)
		},
	} {
		t.Run(tName, func(t *testing.T) {
			assert.NoError(t, db.ClearCollections(user.Collection, evergreen.RoleCollection, evergreen.ScopeCollection, annotations.Collection, task.Collection, patch.Collection))
			usr := user.DBUser{
				Id: "basic_user",
			}
			assert.NoError(t, usr.Insert())
			ctx := gimlet.AttachUser(context.Background(), &usr)
			tCase(ctx, t)
		})
	}
}

func TestHasLogViewPermission(t *testing.T) {
	for tName, tCase := range map[string]func(ctx context.Context, t *testing.T, userWithRole gimlet.User, userWithoutRole gimlet.User){
		"TrueWhenUserHasRequiredPermission": func(ctx context.Context, t *testing.T, userWithRole gimlet.User, userWithoutRole gimlet.User) {
			ctx = gimlet.AttachUser(ctx, userWithRole)
			task := restModel.APITask{ProjectId: utility.ToStringPtr("project_id_belonging_to_user"), Version: utility.ToStringPtr("random_version_id")}
			hasAccess := hasLogViewPermission(ctx, &task)
			assert.True(t, hasAccess)
		},
		"FalseWhenUserDoesNotHaveRequiredPermission": func(ctx context.Context, t *testing.T, userWithRole gimlet.User, userWithoutRole gimlet.User) {
			ctx = gimlet.AttachUser(ctx, userWithoutRole)
			task := restModel.APITask{ProjectId: utility.ToStringPtr("project_id_belonging_to_user"), Version: utility.ToStringPtr("random_version_id")}
			hasAccess := hasLogViewPermission(ctx, &task)
			assert.False(t, hasAccess)
		},
	} {
		t.Run(tName, func(t *testing.T) {
			assert.NoError(t, db.ClearCollections(user.Collection, evergreen.RoleCollection, evergreen.ScopeCollection, annotations.Collection, task.Collection, patch.Collection))
			userWithoutRole := user.DBUser{
				Id: "basic_user",
			}
			assert.NoError(t, userWithoutRole.Insert())
			userWithRole := user.DBUser{
				Id: "usr_with_log_view_role",
			}
			assert.NoError(t, userWithRole.Insert())
			ctx := gimlet.AttachUser(context.Background(), &userWithRole)
			env := evergreen.GetEnvironment()
			roleManager := env.RoleManager()
			projectScope := gimlet.Scope{
				ID:        "projectScopeID",
				Name:      "project scope",
				Type:      evergreen.ProjectResourceType,
				Resources: []string{"project_id_belonging_to_user"},
			}
			err := roleManager.AddScope(projectScope)

			logViewRole := gimlet.Role{
				ID:          "view_log",
				Scope:       projectScope.ID,
				Permissions: map[string]int{evergreen.PermissionLogs: evergreen.LogsView.Value},
			}
			require.NoError(t, roleManager.UpdateRole(logViewRole))

			require.NoError(t, userWithRole.AddRole("view_log"))
			require.NoError(t, err)

			tCase(ctx, t, &userWithRole, &userWithoutRole)
		})
	}
}
func TestHasAnnotationPermission(t *testing.T) {
	for tName, tCase := range map[string]func(ctx context.Context, t *testing.T){
		"TrueWhenUserHasRequiredLevelAndIsNotPatchOwner": func(ctx context.Context, t *testing.T) {
			task := restModel.APITask{ProjectId: utility.ToStringPtr("project_id_belonging_to_user"), Version: utility.ToStringPtr("random_version_id")}
			hasAccess, err := hasAnnotationPermission(ctx, &task, evergreen.AnnotationsView.Value)
			assert.NoError(t, err)
			assert.True(t, hasAccess)
		},
		"FalseWhenUserDoesNotHaveRequiredLevelAndIsNotPatchOwner": func(ctx context.Context, t *testing.T) {
			task := restModel.APITask{ProjectId: utility.ToStringPtr("project_id_belonging_to_user"), Version: utility.ToStringPtr("random_version_id")}
			hasAccess, err := hasAnnotationPermission(ctx, &task, evergreen.AnnotationsModify.Value)
			assert.NoError(t, err)
			assert.False(t, hasAccess)
		},
		"TrueWhenUserIsPatchOwnerButDoesNotHaveRequiredLevel": func(ctx context.Context, t *testing.T) {
			versionAndPatchID := bson.NewObjectId()
			patch := patch.Patch{
				Id:     versionAndPatchID,
				Author: "basic_user",
			}
			assert.NoError(t, patch.Insert())
			task := restModel.APITask{ProjectId: utility.ToStringPtr("random_project_id"), Version: utility.ToStringPtr(versionAndPatchID.Hex()), Requester: utility.ToStringPtr(evergreen.PatchVersionRequester)}
			hasAccess, err := hasAnnotationPermission(ctx, &task, evergreen.AnnotationsView.Value)
			assert.NoError(t, err)
			assert.True(t, hasAccess)
		},
	} {
		t.Run(tName, func(t *testing.T) {
			assert.NoError(t, db.ClearCollections(user.Collection, evergreen.RoleCollection, evergreen.ScopeCollection, annotations.Collection, task.Collection, patch.Collection))
			usr := user.DBUser{
				Id: "basic_user",
			}
			assert.NoError(t, usr.Insert())
			ctx := gimlet.AttachUser(context.Background(), &usr)

			env := evergreen.GetEnvironment()
			roleManager := env.RoleManager()
			projectScope := gimlet.Scope{
				ID:        "projectScopeID",
				Name:      "project scope",
				Type:      evergreen.ProjectResourceType,
				Resources: []string{"project_id_belonging_to_user"},
			}
			err := roleManager.AddScope(projectScope)

			annotationViewRole := gimlet.Role{
				ID:          "view_annotation",
				Scope:       projectScope.ID,
				Permissions: map[string]int{evergreen.PermissionAnnotations: evergreen.AnnotationsView.Value},
			}
			require.NoError(t, roleManager.UpdateRole(annotationViewRole))

			require.NoError(t, usr.AddRole("view_annotation"))
			require.NoError(t, err)

			tCase(ctx, t)
		})
	}
}

<<<<<<< HEAD
func TestUnnestOtelVariables(t *testing.T) {
	nestedVars := map[string]interface{}{
		"k1": "v1",
		"k2": map[string]interface{}{
			"nested_k3": "v3",
			"nested_k4": "v4",
		},
		"k5": "v5",
		"k6": map[string]interface{}{
			"nested_k7": "v7",
		},
	}

	unnestedVars := unnestOtelVariables(nestedVars)
	assert.Len(t, unnestedVars, 5)

	val, ok := unnestedVars["k1"]
	assert.True(t, ok)
	assert.Equal(t, val, "v1")

	val, ok = unnestedVars["k5"]
	assert.True(t, ok)
	assert.Equal(t, val, "v5")

	val, ok = unnestedVars["k2.nested_k3"]
	assert.True(t, ok)
	assert.Equal(t, val, "v3")

	val, ok = unnestedVars["k2.nested_k4"]
	assert.True(t, ok)
	assert.Equal(t, val, "v4")

	val, ok = unnestedVars["k6.nested_k7"]
	assert.True(t, ok)
	assert.Equal(t, val, "v7")
=======
func TestGroupInactiveVersions(t *testing.T) {
	assert.NoError(t, db.ClearCollections(model.VersionCollection))

	v0 := model.Version{Id: "0"}
	v1 := model.Version{Id: "1"}
	assert.NoError(t, v1.Insert())
	v2 := model.Version{Id: "2"}
	assert.NoError(t, v2.Insert())
	v3 := model.Version{Id: "3"}
	assert.NoError(t, v3.Insert())
	v4 := model.Version{Id: "4"}
	assert.NoError(t, v4.Insert())
	v5 := model.Version{Id: "5"}
	assert.NoError(t, v5.Insert())

	activeVersionIds := []string{v2.Id, v3.Id, v5.Id}
	waterfallVersions := groupInactiveVersions(activeVersionIds, []model.Version{v0, v1, v2, v3, v4, v5})
	require.Len(t, waterfallVersions, 5)

	assert.Nil(t, waterfallVersions[0].Version)
	assert.Len(t, waterfallVersions[0].InactiveVersions, 2)
	assert.Equal(t, utility.FromStringPtr(waterfallVersions[0].InactiveVersions[0].Id), v0.Id)
	assert.Equal(t, utility.FromStringPtr(waterfallVersions[0].InactiveVersions[1].Id), v1.Id)

	assert.Equal(t, utility.FromStringPtr(waterfallVersions[1].Version.Id), v2.Id)
	assert.Nil(t, waterfallVersions[1].InactiveVersions)

	assert.Equal(t, utility.FromStringPtr(waterfallVersions[2].Version.Id), v3.Id)
	assert.Nil(t, waterfallVersions[2].InactiveVersions)

	assert.Nil(t, waterfallVersions[3].Version)
	assert.Len(t, waterfallVersions[3].InactiveVersions, 1)
	assert.Equal(t, utility.FromStringPtr(waterfallVersions[3].InactiveVersions[0].Id), v4.Id)

	assert.Equal(t, utility.FromStringPtr(waterfallVersions[4].Version.Id), v5.Id)
	assert.Nil(t, waterfallVersions[4].InactiveVersions)
>>>>>>> 85529ffc
}<|MERGE_RESOLUTION|>--- conflicted
+++ resolved
@@ -514,43 +514,6 @@
 	}
 }
 
-<<<<<<< HEAD
-func TestUnnestOtelVariables(t *testing.T) {
-	nestedVars := map[string]interface{}{
-		"k1": "v1",
-		"k2": map[string]interface{}{
-			"nested_k3": "v3",
-			"nested_k4": "v4",
-		},
-		"k5": "v5",
-		"k6": map[string]interface{}{
-			"nested_k7": "v7",
-		},
-	}
-
-	unnestedVars := unnestOtelVariables(nestedVars)
-	assert.Len(t, unnestedVars, 5)
-
-	val, ok := unnestedVars["k1"]
-	assert.True(t, ok)
-	assert.Equal(t, val, "v1")
-
-	val, ok = unnestedVars["k5"]
-	assert.True(t, ok)
-	assert.Equal(t, val, "v5")
-
-	val, ok = unnestedVars["k2.nested_k3"]
-	assert.True(t, ok)
-	assert.Equal(t, val, "v3")
-
-	val, ok = unnestedVars["k2.nested_k4"]
-	assert.True(t, ok)
-	assert.Equal(t, val, "v4")
-
-	val, ok = unnestedVars["k6.nested_k7"]
-	assert.True(t, ok)
-	assert.Equal(t, val, "v7")
-=======
 func TestGroupInactiveVersions(t *testing.T) {
 	assert.NoError(t, db.ClearCollections(model.VersionCollection))
 
@@ -587,5 +550,41 @@
 
 	assert.Equal(t, utility.FromStringPtr(waterfallVersions[4].Version.Id), v5.Id)
 	assert.Nil(t, waterfallVersions[4].InactiveVersions)
->>>>>>> 85529ffc
+}
+
+func TestUnnestOtelVariables(t *testing.T) {
+	nestedVars := map[string]interface{}{
+		"k1": "v1",
+		"k2": map[string]interface{}{
+			"nested_k3": "v3",
+			"nested_k4": "v4",
+		},
+		"k5": "v5",
+		"k6": map[string]interface{}{
+			"nested_k7": "v7",
+		},
+	}
+
+	unnestedVars := unnestOtelVariables(nestedVars)
+	assert.Len(t, unnestedVars, 5)
+
+	val, ok := unnestedVars["k1"]
+	assert.True(t, ok)
+	assert.Equal(t, val, "v1")
+
+	val, ok = unnestedVars["k5"]
+	assert.True(t, ok)
+	assert.Equal(t, val, "v5")
+
+	val, ok = unnestedVars["k2.nested_k3"]
+	assert.True(t, ok)
+	assert.Equal(t, val, "v3")
+
+	val, ok = unnestedVars["k2.nested_k4"]
+	assert.True(t, ok)
+	assert.Equal(t, val, "v4")
+
+	val, ok = unnestedVars["k6.nested_k7"]
+	assert.True(t, ok)
+	assert.Equal(t, val, "v7")
 }