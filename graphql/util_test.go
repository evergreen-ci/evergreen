package graphql

import (
	"context"
	"testing"

	"github.com/evergreen-ci/evergreen"
	"github.com/evergreen-ci/evergreen/db"
	mgobson "github.com/evergreen-ci/evergreen/db/mgo/bson"
	"github.com/evergreen-ci/evergreen/model"
	"github.com/evergreen-ci/evergreen/model/annotations"
	"github.com/evergreen-ci/evergreen/model/event"
	"github.com/evergreen-ci/evergreen/model/patch"
	"github.com/evergreen-ci/evergreen/model/task"
	"github.com/evergreen-ci/evergreen/model/user"
	restModel "github.com/evergreen-ci/evergreen/rest/model"
	"github.com/evergreen-ci/evergreen/testutil"
	"github.com/evergreen-ci/gimlet"
	"github.com/evergreen-ci/utility"
	"github.com/stretchr/testify/assert"
	"github.com/stretchr/testify/require"
)

func init() {
	testutil.Setup()
}

func TestFilterGeneralSubscriptions(t *testing.T) {
	usr := &user.DBUser{}
	usr.Settings.Notifications = user.NotificationPreferences{
		PatchFinishID:         "patch_finish_id",
		SpawnHostExpirationID: "spawn_host_subscription_id",
	}

	t.Run("NoGeneralSubscriptions", func(t *testing.T) {
		subs := []event.Subscription{
			{ID: "123455"},
			{ID: "abcdef"},
		}
		filteredSubIDs := removeGeneralSubscriptions(usr, subs)
		assert.ElementsMatch(t, []string{"123455", "abcdef"}, filteredSubIDs)
	})

	t.Run("OnlyGeneralSubscriptions", func(t *testing.T) {
		subs := []event.Subscription{
			{ID: "patch_finish_id"},
			{ID: "spawn_host_subscription_id"},
		}
		filteredSubIDs := removeGeneralSubscriptions(usr, subs)
		assert.Empty(t, filteredSubIDs)
	})

	t.Run("MixGeneralSubscriptions", func(t *testing.T) {
		subs := []event.Subscription{
			{ID: "patch_finish_id"},
			{ID: "123456"},
		}
		filteredSubIDs := removeGeneralSubscriptions(usr, subs)
		assert.ElementsMatch(t, []string{"123456"}, filteredSubIDs)
	})
}

func TestCanRestartTask(t *testing.T) {
	ctx, cancel := context.WithCancel(context.Background())
	defer cancel()

	blockedTask := &task.Task{
		Id: "t1",
		DependsOn: []task.Dependency{
			{TaskId: "testDepends1", Status: "*", Unattainable: true},
			{TaskId: "testDepends2", Status: "*", Unattainable: false},
		},
		Status:        evergreen.TaskUndispatched,
		DisplayTaskId: utility.ToStringPtr(""),
	}
	canRestart := canRestartTask(ctx, blockedTask)
	assert.False(t, canRestart)

	blockedDisplayTask := &task.Task{
		Id:             "t4",
		Status:         evergreen.TaskUndispatched,
		DisplayStatus:  evergreen.TaskStatusBlocked,
		DisplayTaskId:  utility.ToStringPtr(""),
		DisplayOnly:    true,
		ExecutionTasks: []string{"exec1", "exec2"},
	}
	canRestart = canRestartTask(ctx, blockedDisplayTask)
	assert.True(t, canRestart)

	executionTask := &task.Task{
		Id:            "t2",
		Status:        evergreen.TaskUndispatched,
		DisplayTaskId: utility.ToStringPtr("display task"),
	}
	canRestart = canRestartTask(ctx, executionTask)
	assert.False(t, canRestart)

	runningTask := &task.Task{
		Id:            "t3",
		Status:        evergreen.TaskStarted,
		DisplayTaskId: utility.ToStringPtr(""),
	}
	canRestart = canRestartTask(ctx, runningTask)
	assert.False(t, canRestart)

	finishedTask := &task.Task{
		Id:            "t5",
		Status:        evergreen.TaskSucceeded,
		DisplayTaskId: utility.ToStringPtr(""),
	}
	canRestart = canRestartTask(ctx, finishedTask)
	assert.True(t, canRestart)

	abortedTask := &task.Task{
		Id:            "t6",
		Status:        evergreen.TaskUndispatched,
		DisplayTaskId: utility.ToStringPtr(""),
		Aborted:       true,
	}
	canRestart = canRestartTask(ctx, abortedTask)
	assert.False(t, canRestart)
}

func TestCanScheduleTask(t *testing.T) {
	ctx, cancel := context.WithCancel(context.Background())
	defer cancel()

	abortedTask := &task.Task{
		Id:            "t1",
		Status:        evergreen.TaskUndispatched,
		DisplayTaskId: utility.ToStringPtr(""),
		Aborted:       true,
	}
	canSchedule := canScheduleTask(ctx, abortedTask)
	assert.False(t, canSchedule)

	executionTask := &task.Task{
		Id:            "t2",
		Status:        evergreen.TaskUndispatched,
		DisplayStatus: evergreen.TaskUnscheduled,
		DisplayTaskId: utility.ToStringPtr("display task"),
	}
	canSchedule = canScheduleTask(ctx, executionTask)
	assert.False(t, canSchedule)

	finishedTask := &task.Task{
		Id:            "t4",
		Status:        evergreen.TaskSucceeded,
		DisplayStatus: evergreen.TaskSucceeded,
		DisplayTaskId: utility.ToStringPtr(""),
	}
	canSchedule = canScheduleTask(ctx, finishedTask)
	assert.False(t, canSchedule)

	unscheduledTask := &task.Task{
		Id:            "t3",
		Status:        evergreen.TaskUndispatched,
		DisplayStatus: evergreen.TaskUnscheduled,
		DisplayTaskId: utility.ToStringPtr(""),
	}
	canSchedule = canScheduleTask(ctx, unscheduledTask)
	assert.True(t, canSchedule)
}

func TestGetDisplayStatus(t *testing.T) {
	assert.NoError(t, db.ClearCollections(model.VersionCollection, patch.Collection))
	patchId := mgobson.NewObjectId()
	childPatchId := mgobson.NewObjectId()
	version := &model.Version{
		Id:        patchId.Hex(),
		Aborted:   true,
		Status:    evergreen.VersionSucceeded,
		Requester: evergreen.PatchVersionRequester,
	}

	assert.NoError(t, version.Insert(t.Context()))

	p := &patch.Patch{
		Id:     patchId,
		Status: evergreen.VersionSucceeded,
		Triggers: patch.TriggerInfo{
			ChildPatches: []string{childPatchId.Hex()},
		},
	}
	assert.NoError(t, p.Insert(t.Context()))

	cv := model.Version{
		Id:      childPatchId.Hex(),
		Aborted: true,
		Status:  evergreen.VersionFailed,
	}
	assert.NoError(t, cv.Insert(t.Context()))

	cp := &patch.Patch{
		Id:     childPatchId,
		Status: evergreen.VersionFailed,
	}
	assert.NoError(t, cp.Insert(t.Context()))

	status, err := getDisplayStatus(t.Context(), version)
	require.NoError(t, err)
	assert.Equal(t, evergreen.VersionAborted, status)
}

<<<<<<< HEAD
func TestUserHasDistroCreatePermission(t *testing.T) {
	assert.NoError(t, db.ClearCollections(user.Collection, evergreen.RoleCollection, evergreen.ScopeCollection))

	env := evergreen.GetEnvironment()
	roleManager := env.RoleManager()

	usr := user.DBUser{
		Id: "basic_user",
	}
	assert.NoError(t, usr.Insert(t.Context()))
	assert.False(t, userHasDistroCreatePermission(&usr))

	createRole := gimlet.Role{
		ID:          "create_distro",
		Name:        "create_distro",
		Scope:       "superuser_scope",
		Permissions: map[string]int{"distro_create": 10},
	}
	require.NoError(t, roleManager.UpdateRole(createRole))
	require.NoError(t, usr.AddRole(t.Context(), "create_distro"))

	superUserScope := gimlet.Scope{
		ID:        "superuser_scope",
		Name:      "superuser scope",
		Type:      evergreen.SuperUserResourceType,
		Resources: []string{evergreen.SuperUserPermissionsID},
	}
	require.NoError(t, roleManager.AddScope(superUserScope))

	assert.True(t, userHasDistroCreatePermission(&usr))
}

=======
>>>>>>> c605b4a0
func TestConcurrentlyBuildVersionsMatchingTasksMap(t *testing.T) {
	ctx := context.Background()
	assert.NoError(t, db.ClearCollections(task.Collection))

	t1 := task.Task{
		Id:                      "t1",
		DisplayName:             "test-agent",
		Version:                 "v1",
		BuildVariant:            "bv1",
		BuildVariantDisplayName: "Build Variant 1",
		Execution:               0,
		Status:                  evergreen.TaskSucceeded,
		DisplayTaskId:           utility.ToStringPtr(""),
	}
	t2 := task.Task{
		Id:                      "t2",
		DisplayName:             "test-model",
		Version:                 "v1",
		BuildVariant:            "bv1",
		BuildVariantDisplayName: "Build Variant 1",
		Execution:               0,
		Status:                  evergreen.TaskFailed,
		DisplayTaskId:           utility.ToStringPtr(""),
	}
	t3 := task.Task{
		Id:                      "t3",
		DisplayName:             "test-rest-route",
		Version:                 "v1",
		BuildVariant:            "bv2",
		BuildVariantDisplayName: "Build Variant 2",
		Execution:               1,
		Status:                  evergreen.TaskSucceeded,
		DisplayTaskId:           utility.ToStringPtr(""),
	}
	t4 := task.Task{
		Id:                      "t4",
		DisplayName:             "test-rest-data",
		Version:                 "v1",
		BuildVariant:            "bv2",
		BuildVariantDisplayName: "Build Variant 2",
		Execution:               1,
		Status:                  evergreen.TaskFailed,
		DisplayTaskId:           utility.ToStringPtr(""),
	}
	t5 := task.Task{
		Id:                      "t5",
		DisplayName:             "test-model",
		Version:                 "v2",
		BuildVariant:            "bv1",
		BuildVariantDisplayName: "Build Variant 1",
		Execution:               1,
		Status:                  evergreen.TaskFailed,
		DisplayTaskId:           utility.ToStringPtr(""),
	}
	t6 := task.Task{
		Id:                      "t6",
		DisplayName:             "test-model",
		Version:                 "v3",
		BuildVariant:            "bv2",
		BuildVariantDisplayName: "Build Variant 2",
		Execution:               1,
		Status:                  evergreen.TaskFailed,
		DisplayTaskId:           utility.ToStringPtr(""),
	}

	assert.NoError(t, db.InsertMany(t.Context(), task.Collection, t1, t2, t3, t4, t5, t6))

	opts := task.HasMatchingTasksOptions{
		TaskNames:                  []string{"agent"},
		Variants:                   []string{},
		Statuses:                   []string{},
		IncludeNeverActivatedTasks: true,
	}

	versions := []model.Version{
		{
			Id:        "v1",
			Activated: utility.TruePtr(),
		},
		{
			Id:        "v2",
			Activated: utility.TruePtr(),
		},
		{
			Id:        "v3",
			Activated: utility.TruePtr(),
		},
	}

	versionsMatchingTasksMap, err := concurrentlyBuildVersionsMatchingTasksMap(ctx, versions, opts)
	assert.NoError(t, err)
	assert.NotNil(t, versionsMatchingTasksMap)
	assert.True(t, versionsMatchingTasksMap["v1"])
	assert.False(t, versionsMatchingTasksMap["v2"])
	assert.False(t, versionsMatchingTasksMap["v3"])

	opts = task.HasMatchingTasksOptions{
		TaskNames:                  []string{},
		Variants:                   []string{"bv1"},
		Statuses:                   []string{},
		IncludeNeverActivatedTasks: true,
	}

	versionsMatchingTasksMap, err = concurrentlyBuildVersionsMatchingTasksMap(ctx, versions, opts)
	assert.NoError(t, err)
	assert.NotNil(t, versionsMatchingTasksMap)
	assert.True(t, versionsMatchingTasksMap["v1"])
	assert.True(t, versionsMatchingTasksMap["v2"])
	assert.False(t, versionsMatchingTasksMap["v3"])

	opts = task.HasMatchingTasksOptions{
		TaskNames:                  []string{"model"},
		Variants:                   []string{"v2"},
		Statuses:                   []string{evergreen.TaskFailed},
		IncludeNeverActivatedTasks: true,
	}

	versionsMatchingTasksMap, err = concurrentlyBuildVersionsMatchingTasksMap(ctx, versions, opts)
	assert.NoError(t, err)
	assert.NotNil(t, versionsMatchingTasksMap)
	assert.False(t, versionsMatchingTasksMap["v1"])
	assert.False(t, versionsMatchingTasksMap["v2"])
	assert.True(t, versionsMatchingTasksMap["v3"])

}
func TestIsPatchAuthorForTask(t *testing.T) {
	for tName, tCase := range map[string]func(ctx context.Context, t *testing.T){
		"TrueWhenUserIsPatchAuthor": func(ctx context.Context, t *testing.T) {
			versionAndPatchID := mgobson.NewObjectId()
			patch := patch.Patch{
				Id:     versionAndPatchID,
				Author: "basic_user",
			}
			assert.NoError(t, patch.Insert(t.Context()))
			task := restModel.APITask{ProjectId: utility.ToStringPtr("random_project_id"), Version: utility.ToStringPtr(versionAndPatchID.Hex()), Requester: utility.ToStringPtr(evergreen.PatchVersionRequester)}
			isPatchAuthor, err := isPatchAuthorForTask(ctx, &task)
			assert.NoError(t, err)
			assert.True(t, isPatchAuthor)
		},
		"FalseWhenUserIsNotPatchAuthor": func(ctx context.Context, t *testing.T) {
			versionAndPatchID := mgobson.NewObjectId()
			patch := patch.Patch{
				Id:     versionAndPatchID,
				Author: "someone_else",
			}
			assert.NoError(t, patch.Insert(t.Context()))
			task := restModel.APITask{ProjectId: utility.ToStringPtr("random_project_id"), Version: utility.ToStringPtr(versionAndPatchID.Hex()), Requester: utility.ToStringPtr(evergreen.PatchVersionRequester)}
			isPatchAuthor, err := isPatchAuthorForTask(ctx, &task)
			assert.NoError(t, err)
			assert.False(t, isPatchAuthor)
		},
		"FalseWhenTaskRequesterIsNotPatchVersionRequester": func(ctx context.Context, t *testing.T) {
			versionAndPatchID := mgobson.NewObjectId()
			patch := patch.Patch{
				Id:     versionAndPatchID,
				Author: "basic_user",
			}
			assert.NoError(t, patch.Insert(t.Context()))
			task := restModel.APITask{ProjectId: utility.ToStringPtr("random_project_id"), Version: utility.ToStringPtr(versionAndPatchID.Hex()), Requester: utility.ToStringPtr(evergreen.TriggerRequester)}
			isPatchAuthor, err := isPatchAuthorForTask(ctx, &task)
			assert.NoError(t, err)
			assert.False(t, isPatchAuthor)
		},
	} {
		t.Run(tName, func(t *testing.T) {
			assert.NoError(t, db.ClearCollections(user.Collection, evergreen.RoleCollection, evergreen.ScopeCollection, annotations.Collection, task.Collection, patch.Collection))
			usr := user.DBUser{
				Id: "basic_user",
			}
			assert.NoError(t, usr.Insert(t.Context()))
			ctx := gimlet.AttachUser(context.Background(), &usr)
			tCase(ctx, t)
		})
	}
}

func TestHasLogViewPermission(t *testing.T) {
	for tName, tCase := range map[string]func(ctx context.Context, t *testing.T, userWithRole gimlet.User, userWithoutRole gimlet.User){
		"TrueWhenUserHasRequiredPermission": func(ctx context.Context, t *testing.T, userWithRole gimlet.User, userWithoutRole gimlet.User) {
			ctx = gimlet.AttachUser(ctx, userWithRole)
			task := restModel.APITask{ProjectId: utility.ToStringPtr("project_id_belonging_to_user"), Version: utility.ToStringPtr("random_version_id")}
			hasAccess := hasLogViewPermission(ctx, &task)
			assert.True(t, hasAccess)
		},
		"FalseWhenUserDoesNotHaveRequiredPermission": func(ctx context.Context, t *testing.T, userWithRole gimlet.User, userWithoutRole gimlet.User) {
			ctx = gimlet.AttachUser(ctx, userWithoutRole)
			task := restModel.APITask{ProjectId: utility.ToStringPtr("project_id_belonging_to_user"), Version: utility.ToStringPtr("random_version_id")}
			hasAccess := hasLogViewPermission(ctx, &task)
			assert.False(t, hasAccess)
		},
	} {
		t.Run(tName, func(t *testing.T) {
			assert.NoError(t, db.ClearCollections(user.Collection, evergreen.RoleCollection, evergreen.ScopeCollection, annotations.Collection, task.Collection, patch.Collection))
			userWithoutRole := user.DBUser{
				Id: "basic_user",
			}
			assert.NoError(t, userWithoutRole.Insert(t.Context()))
			userWithRole := user.DBUser{
				Id: "usr_with_log_view_role",
			}
			assert.NoError(t, userWithRole.Insert(t.Context()))
			ctx := gimlet.AttachUser(context.Background(), &userWithRole)
			env := evergreen.GetEnvironment()
			roleManager := env.RoleManager()
			projectScope := gimlet.Scope{
				ID:        "projectScopeID",
				Name:      "project scope",
				Type:      evergreen.ProjectResourceType,
				Resources: []string{"project_id_belonging_to_user"},
			}
			err := roleManager.AddScope(projectScope)

			logViewRole := gimlet.Role{
				ID:          "view_log",
				Scope:       projectScope.ID,
				Permissions: map[string]int{evergreen.PermissionLogs: evergreen.LogsView.Value},
			}
			require.NoError(t, roleManager.UpdateRole(logViewRole))

			require.NoError(t, userWithRole.AddRole(t.Context(), "view_log"))
			require.NoError(t, err)

			tCase(ctx, t, &userWithRole, &userWithoutRole)
		})
	}
}
func TestHasAnnotationPermission(t *testing.T) {
	for tName, tCase := range map[string]func(ctx context.Context, t *testing.T){
		"TrueWhenUserHasRequiredLevelAndIsNotPatchOwner": func(ctx context.Context, t *testing.T) {
			task := restModel.APITask{ProjectId: utility.ToStringPtr("project_id_belonging_to_user"), Version: utility.ToStringPtr("random_version_id")}
			hasAccess, err := hasAnnotationPermission(ctx, &task, evergreen.AnnotationsView.Value)
			assert.NoError(t, err)
			assert.True(t, hasAccess)
		},
		"FalseWhenUserDoesNotHaveRequiredLevelAndIsNotPatchOwner": func(ctx context.Context, t *testing.T) {
			task := restModel.APITask{ProjectId: utility.ToStringPtr("project_id_belonging_to_user"), Version: utility.ToStringPtr("random_version_id")}
			hasAccess, err := hasAnnotationPermission(ctx, &task, evergreen.AnnotationsModify.Value)
			assert.NoError(t, err)
			assert.False(t, hasAccess)
		},
		"TrueWhenUserIsPatchOwnerButDoesNotHaveRequiredLevel": func(ctx context.Context, t *testing.T) {
			versionAndPatchID := mgobson.NewObjectId()
			patch := patch.Patch{
				Id:     versionAndPatchID,
				Author: "basic_user",
			}
			assert.NoError(t, patch.Insert(t.Context()))
			task := restModel.APITask{ProjectId: utility.ToStringPtr("random_project_id"), Version: utility.ToStringPtr(versionAndPatchID.Hex()), Requester: utility.ToStringPtr(evergreen.PatchVersionRequester)}
			hasAccess, err := hasAnnotationPermission(ctx, &task, evergreen.AnnotationsView.Value)
			assert.NoError(t, err)
			assert.True(t, hasAccess)
		},
	} {
		t.Run(tName, func(t *testing.T) {
			assert.NoError(t, db.ClearCollections(user.Collection, evergreen.RoleCollection, evergreen.ScopeCollection, annotations.Collection, task.Collection, patch.Collection))
			usr := user.DBUser{
				Id: "basic_user",
			}
			assert.NoError(t, usr.Insert(t.Context()))
			ctx := gimlet.AttachUser(context.Background(), &usr)

			env := evergreen.GetEnvironment()
			roleManager := env.RoleManager()
			projectScope := gimlet.Scope{
				ID:        "projectScopeID",
				Name:      "project scope",
				Type:      evergreen.ProjectResourceType,
				Resources: []string{"project_id_belonging_to_user"},
			}
			err := roleManager.AddScope(projectScope)

			annotationViewRole := gimlet.Role{
				ID:          "view_annotation",
				Scope:       projectScope.ID,
				Permissions: map[string]int{evergreen.PermissionAnnotations: evergreen.AnnotationsView.Value},
			}
			require.NoError(t, roleManager.UpdateRole(annotationViewRole))

			require.NoError(t, usr.AddRole(t.Context(), "view_annotation"))
			require.NoError(t, err)

			tCase(ctx, t)
		})
	}
}

func TestGroupInactiveVersions(t *testing.T) {
	v0 := model.Version{Id: "0", Activated: utility.ToBoolPtr(false)}
	v1 := model.Version{Id: "1", Activated: utility.ToBoolPtr(false)}
	v2 := model.Version{Id: "2", Activated: utility.ToBoolPtr(true)}
	v3 := model.Version{Id: "3", Activated: utility.ToBoolPtr(true)}
	v4 := model.Version{Id: "4", Activated: utility.ToBoolPtr(false)}
	v5 := model.Version{Id: "5", Activated: utility.ToBoolPtr(true)}

	waterfallVersions := groupInactiveVersions(t.Context(), []model.Version{v0, v1, v2, v3, v4, v5})
	require.Len(t, waterfallVersions, 5)

	assert.Nil(t, waterfallVersions[0].Version)
	assert.Len(t, waterfallVersions[0].InactiveVersions, 2)
	assert.Equal(t, utility.FromStringPtr(waterfallVersions[0].InactiveVersions[0].Id), v0.Id)
	assert.Equal(t, utility.FromStringPtr(waterfallVersions[0].InactiveVersions[1].Id), v1.Id)

	assert.Equal(t, utility.FromStringPtr(waterfallVersions[1].Version.Id), v2.Id)
	assert.Nil(t, waterfallVersions[1].InactiveVersions)

	assert.Equal(t, utility.FromStringPtr(waterfallVersions[2].Version.Id), v3.Id)
	assert.Nil(t, waterfallVersions[2].InactiveVersions)

	assert.Nil(t, waterfallVersions[3].Version)
	assert.Len(t, waterfallVersions[3].InactiveVersions, 1)
	assert.Equal(t, utility.FromStringPtr(waterfallVersions[3].InactiveVersions[0].Id), v4.Id)

	assert.Equal(t, utility.FromStringPtr(waterfallVersions[4].Version.Id), v5.Id)
	assert.Nil(t, waterfallVersions[4].InactiveVersions)
}

func TestFlattenOtelVariables(t *testing.T) {
	nestedVars := map[string]any{
		"k1": "v1",
		"k2": map[string]any{
			"nested_k3": "v3",
			"nested_k4": "v4",
		},
		"k5": "v5",
		"k6": map[string]any{
			"nested_k7": "v7",
		},
	}

	unnestedVars := flattenOtelVariables(nestedVars)
	assert.Len(t, unnestedVars, 5)

	val, ok := unnestedVars["k1"]
	assert.True(t, ok)
	assert.Equal(t, "v1", val)

	val, ok = unnestedVars["k5"]
	assert.True(t, ok)
	assert.Equal(t, "v5", val)

	val, ok = unnestedVars["k2.nested_k3"]
	assert.True(t, ok)
	assert.Equal(t, "v3", val)

	val, ok = unnestedVars["k2.nested_k4"]
	assert.True(t, ok)
	assert.Equal(t, "v4", val)

	val, ok = unnestedVars["k6.nested_k7"]
	assert.True(t, ok)
	assert.Equal(t, "v7", val)
}<|MERGE_RESOLUTION|>--- conflicted
+++ resolved
@@ -202,41 +202,6 @@
 	assert.Equal(t, evergreen.VersionAborted, status)
 }
 
-<<<<<<< HEAD
-func TestUserHasDistroCreatePermission(t *testing.T) {
-	assert.NoError(t, db.ClearCollections(user.Collection, evergreen.RoleCollection, evergreen.ScopeCollection))
-
-	env := evergreen.GetEnvironment()
-	roleManager := env.RoleManager()
-
-	usr := user.DBUser{
-		Id: "basic_user",
-	}
-	assert.NoError(t, usr.Insert(t.Context()))
-	assert.False(t, userHasDistroCreatePermission(&usr))
-
-	createRole := gimlet.Role{
-		ID:          "create_distro",
-		Name:        "create_distro",
-		Scope:       "superuser_scope",
-		Permissions: map[string]int{"distro_create": 10},
-	}
-	require.NoError(t, roleManager.UpdateRole(createRole))
-	require.NoError(t, usr.AddRole(t.Context(), "create_distro"))
-
-	superUserScope := gimlet.Scope{
-		ID:        "superuser_scope",
-		Name:      "superuser scope",
-		Type:      evergreen.SuperUserResourceType,
-		Resources: []string{evergreen.SuperUserPermissionsID},
-	}
-	require.NoError(t, roleManager.AddScope(superUserScope))
-
-	assert.True(t, userHasDistroCreatePermission(&usr))
-}
-
-=======
->>>>>>> c605b4a0
 func TestConcurrentlyBuildVersionsMatchingTasksMap(t *testing.T) {
 	ctx := context.Background()
 	assert.NoError(t, db.ClearCollections(task.Collection))
