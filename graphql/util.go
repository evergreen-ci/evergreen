--- conflicted
+++ resolved
@@ -1294,7 +1294,6 @@
 	return res, nil
 }
 
-<<<<<<< HEAD
 // Returns task status counts (a mapping between status and the number of tasks with that status) for a version.
 func getTaskStatusCountsForVersion(versionId string, options *BuildVariantOptions) ([]*task.StatusCount, error) {
 	opts := task.GetTasksByVersionOptions{
@@ -1314,7 +1313,8 @@
 	}
 
 	return stats, nil
-=======
+}
+
 // GroupProjects takes a list of projects and groups them by their repo. If onlyDefaultedToRepo is true,
 // it groups projects that defaulted to the repo under that repo and groups the rest under "".
 func GroupProjects(projects []model.ProjectRef, onlyDefaultedToRepo bool) ([]*GroupedProjects, error) {
@@ -1380,5 +1380,4 @@
 		return groupsArr[i].GroupDisplayName < groupsArr[j].GroupDisplayName
 	})
 	return groupsArr, nil
->>>>>>> ddcb8aca
 }