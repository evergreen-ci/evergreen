--- conflicted
+++ resolved
@@ -530,12 +530,12 @@
 }
 
 func isTaskBlocked(ctx context.Context, at *restModel.APITask) (*bool, error) {
-	t, err := task.FindOneIdNewOrOld(*at.Id)
+	t, err := task.FindOneId(*at.Id)
 	if err != nil {
 		return nil, ResourceNotFound.Send(ctx, err.Error())
 	}
 	if t == nil {
-		return nil, ResourceNotFound.Send(ctx, fmt.Sprintf("task %s not found", *at.Id))
+		return nil, ResourceNotFound.Send(ctx, err.Error())
 	}
 	isBlocked := t.Blocked()
 	return &isBlocked, nil
@@ -603,8 +603,6 @@
 	return idType, id, nil
 }
 
-<<<<<<< HEAD
-=======
 func savePublicKey(ctx context.Context, publicKeyInput PublicKeyInput) error {
 	if doesPublicKeyNameAlreadyExist(ctx, publicKeyInput.Name) {
 		return InputValidationError.Send(ctx, fmt.Sprintf("Provided key name, %s, already exists.", publicKeyInput.Name))
@@ -620,7 +618,6 @@
 	return nil
 }
 
->>>>>>> a458dd9a
 func verifyPublicKey(ctx context.Context, publicKey PublicKeyInput) error {
 	if publicKey.Name == "" {
 		return InputValidationError.Send(ctx, fmt.Sprintf("Provided public key name cannot be empty."))
