--- conflicted
+++ resolved
@@ -928,11 +928,7 @@
 func getTaskLogs(ctx context.Context, obj *TaskLogs, logType taskoutput.TaskLogType) ([]*apimodels.LogMessage, error) {
 	dbTask, err := task.FindOneIdAndExecution(obj.TaskID, obj.Execution)
 	if err != nil {
-<<<<<<< HEAD
-		return nil, InternalServerError.Send(ctx, fmt.Sprintf("Finding task %s: %s", obj.TaskID, err.Error()))
-=======
 		return nil, InternalServerError.Send(ctx, fmt.Sprintf("Finding task '%s': %s", obj.TaskID, err.Error()))
->>>>>>> 739214c7
 	}
 	if evergreen.IsUnstartedTaskStatus(dbTask.Status) {
 		return []*apimodels.LogMessage{}, nil
