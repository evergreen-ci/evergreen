--- conflicted
+++ resolved
@@ -906,12 +906,12 @@
 	return nil
 }
 
-<<<<<<< HEAD
 // expireInDays creates an expire-on string in the format YYYY-MM-DD for numDays days
 // in the future.
 func ExpireInDays(numDays int) string {
 	return time.Now().AddDate(0, 0, numDays).Format(evergreen.ExpireOnFormat)
-=======
+}
+
 func GetVolumeFromSpawnVolumeInput(spawnVolumeInput SpawnVolumeInput) host.Volume {
 	return host.Volume{
 		AvailabilityZone: spawnVolumeInput.AvailabilityZone,
@@ -939,5 +939,4 @@
 		return false, http.StatusInternalServerError, InternalServerError, errors.Wrap(err, "error creating volume"), nil
 	}
 	return true, http.StatusOK, "", nil, vol
->>>>>>> 968b7bb6
 }