--- conflicted
+++ resolved
@@ -422,7 +422,6 @@
 		}
 		if !modifications.Active && version.Requester == evergreen.MergeTestRequester {
 			if proj == nil {
-<<<<<<< HEAD
 				projRef, err := model.FindOneProjectRef(version.Identifier)
 				if err != nil {
 					return http.StatusNotFound, errors.Errorf("error getting project ref: %s", err)
@@ -430,12 +429,6 @@
 				if projRef == nil {
 					return http.StatusNotFound, errors.Errorf("project for %s came back nil: %s", version.Branch, err)
 				}
-=======
-				projRef, err := model.FindOneProjectRef(version.Branch)
-				if err != nil {
-					return http.StatusNotFound, errors.Errorf("error getting project ref: %s", err)
-				}
->>>>>>> 9fb54a30
 				proj = projRef
 			}
 			_, err := commitqueue.RemoveCommitQueueItem(proj.Identifier,
@@ -446,7 +439,6 @@
 		}
 	case SetPriority:
 		if proj == nil {
-<<<<<<< HEAD
 			projRef, err := model.FindOneProjectRef(version.Identifier)
 			if err != nil {
 				return http.StatusNotFound, errors.Errorf("error getting project ref: %s", err)
@@ -454,18 +446,9 @@
 			if projRef == nil {
 				return http.StatusNotFound, errors.Errorf("project for %s came back nil: %s", version.Branch, err)
 			}
-			fmt.Println(projRef)
 			proj = projRef
 		}
 		fmt.Println(proj)
-=======
-			projRef, err := model.FindOneProjectRef(version.Branch)
-			if err != nil {
-				return http.StatusNotFound, errors.Errorf("error getting project ref: %s", err)
-			}
-			proj = projRef
-		}
->>>>>>> 9fb54a30
 		if modifications.Priority > evergreen.MaxTaskPriority {
 			requiredPermission := gimlet.PermissionOpts{
 				Resource:      proj.Identifier,
@@ -493,13 +476,6 @@
 		return ResourceNotFound.Send(ctx, fmt.Sprintf("error finding version %s: %s", patchID, err.Error()))
 	}
 	user := route.MustHaveUser(ctx)
-<<<<<<< HEAD
-	_, err = ModifyVersion(*version, *user, nil, modifications)
-	if err != nil {
-		return InternalServerError.Send(ctx, fmt.Sprintf("Error activating version `%s`: %s", patchID, err))
-	}
-	return nil
-=======
 	httpStatus, err := ModifyVersion(*version, *user, nil, modifications)
 	if err != nil {
 		return mapHTTPStatusToGqlError(ctx, httpStatus, err)
@@ -542,5 +518,4 @@
 	nonrestartableStatuses := []string{evergreen.TaskStarted, evergreen.TaskUnstarted, evergreen.TaskUndispatched, evergreen.TaskDispatched, evergreen.TaskInactive}
 	canRestart := !utility.StringSliceContains(nonrestartableStatuses, *at.Status) || at.Aborted || (at.DisplayOnly && *taskBlocked)
 	return &canRestart, nil
->>>>>>> 9fb54a30
 }