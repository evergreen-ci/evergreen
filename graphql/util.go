package graphql

import (
	"context"
	"fmt"
	"net/http"
	"sort"
	"strings"
	"sync"
	"time"
	_ "time/tzdata"

	"github.com/evergreen-ci/evergreen"
	"github.com/evergreen-ci/evergreen/api"
	"github.com/evergreen-ci/evergreen/apimodels"
	"github.com/evergreen-ci/evergreen/cloud"
	"github.com/evergreen-ci/evergreen/db"
	"github.com/evergreen-ci/evergreen/db/mgo/bson"
	"github.com/evergreen-ci/evergreen/model"
	"github.com/evergreen-ci/evergreen/model/artifact"
	"github.com/evergreen-ci/evergreen/model/distro"
	"github.com/evergreen-ci/evergreen/model/event"
	"github.com/evergreen-ci/evergreen/model/host"
	"github.com/evergreen-ci/evergreen/model/patch"
	"github.com/evergreen-ci/evergreen/model/task"
	"github.com/evergreen-ci/evergreen/model/testresult"
	"github.com/evergreen-ci/evergreen/model/user"
	"github.com/evergreen-ci/evergreen/rest/data"
	restModel "github.com/evergreen-ci/evergreen/rest/model"
	"github.com/evergreen-ci/evergreen/taskoutput"
	"github.com/evergreen-ci/evergreen/thirdparty"
	"github.com/evergreen-ci/evergreen/util"
	"github.com/evergreen-ci/gimlet"
	"github.com/evergreen-ci/utility"
	"github.com/mongodb/grip"
	"github.com/mongodb/grip/message"
	"github.com/pkg/errors"
	"github.com/vektah/gqlparser/v2/gqlerror"
	"golang.org/x/crypto/ssh"
)

// This file should consist only of private utility functions that are specific to graphql resolver use cases.

const (
	minRevisionLength = 7
	gitHashLength     = 40 // A git hash contains 40 characters.
)

// getGroupedFiles returns the files of a Task inside a GroupedFile struct
func getGroupedFiles(ctx context.Context, name string, taskID string, execution int) (*GroupedFiles, error) {
	taskFiles, err := artifact.GetAllArtifacts([]artifact.TaskIDAndExecution{{TaskID: taskID, Execution: execution}})
	if err != nil {
		return nil, ResourceNotFound.Send(ctx, err.Error())
	}
	hasUser := gimlet.GetUser(ctx) != nil
	strippedFiles, err := artifact.StripHiddenFiles(ctx, taskFiles, hasUser)
	if err != nil {
		return nil, err
	}

	env := evergreen.GetEnvironment()
	apiFileList := []*restModel.APIFile{}
	for _, file := range strippedFiles {
		apiFile := restModel.APIFile{}
		apiFile.BuildFromService(file)
		apiFile.GetLogURL(env, taskID, execution)
		apiFileList = append(apiFileList, &apiFile)
	}
	return &GroupedFiles{TaskName: &name, Files: apiFileList, TaskID: taskID, Execution: execution}, nil
}

func findAllTasksByIds(ctx context.Context, taskIDs ...string) ([]task.Task, error) {
	tasks, err := task.FindAll(db.Query(task.ByIds(taskIDs)))
	if err != nil {
		return nil, ResourceNotFound.Send(ctx, err.Error())
	}
	if len(tasks) == 0 {
		return nil, ResourceNotFound.Send(ctx, errors.New("tasks not found").Error())
	}
	if len(tasks) != len(taskIDs) {
		foundTaskIds := []string{}
		for _, ft := range tasks {
			foundTaskIds = append(foundTaskIds, ft.Id)
		}
		missingTaskIds, _ := utility.StringSliceSymmetricDifference(taskIDs, foundTaskIds)
		grip.Error(message.Fields{
			"message":       "could not find all tasks",
			"function":      "findAllTasksByIds",
			"missing_tasks": missingTaskIds,
		})
	}
	return tasks, nil
}

func setManyTasksScheduled(ctx context.Context, url string, isActive bool, taskIDs ...string) ([]*restModel.APITask, error) {
	usr := mustHaveUser(ctx)
	tasks, err := findAllTasksByIds(ctx, taskIDs...)
	if err != nil {
		return nil, err
	}
	for _, t := range tasks {
		if evergreen.IsCommitQueueRequester(t.Requester) && isActive {
			return nil, InputValidationError.Send(ctx, "commit queue tasks cannot be manually scheduled")
		}
	}
	if err = model.SetActiveState(ctx, usr.Username(), isActive, tasks...); err != nil {
		return nil, InternalServerError.Send(ctx, err.Error())
	}

	// Get the modified tasks back out of the db
	tasks, err = findAllTasksByIds(ctx, taskIDs...)
	if err != nil {
		return nil, err
	}
	apiTasks := []*restModel.APITask{}
	for _, t := range tasks {
		apiTask := restModel.APITask{}
		err = apiTask.BuildFromService(ctx, &t, &restModel.APITaskArgs{
			LogURL: url,
		})
		if err != nil {
			return nil, InternalServerError.Send(ctx, err.Error())
		}

		apiTasks = append(apiTasks, &apiTask)
	}
	return apiTasks, nil
}

// getFormattedDate returns a time.Time type in the format "Dec 13, 2020, 11:58:04 pm"
func getFormattedDate(t *time.Time, timezone string) (*string, error) {
	if t == nil {
		return nil, nil
	}

	loc, err := time.LoadLocation(timezone)
	if err != nil {
		return nil, err
	}

	timeInUserTimezone := t.In(loc)
	newTime := fmt.Sprintf("%s %d, %d, %s", timeInUserTimezone.Month(), timeInUserTimezone.Day(), timeInUserTimezone.Year(), timeInUserTimezone.Format(time.Kitchen))

	return &newTime, nil
}

// GetDisplayStatus considers both child patch statuses and
// aborted status, and returns an overall status.
func getDisplayStatus(v *model.Version) (string, error) {
	status := v.Status
	if v.Aborted {
		status = evergreen.VersionAborted
	}
	if !evergreen.IsPatchRequester(v.Requester) || v.IsChild() {
		return status, nil
	}

	p, err := patch.FindOneId(v.Id)
	if err != nil {
		return "", errors.Wrapf(err, "fetching patch '%s'", v.Id)
	}
	if p == nil {
		return "", errors.Errorf("patch '%s' doesn't exist", v.Id)
	}
	allStatuses := []string{status}
	for _, cp := range p.Triggers.ChildPatches {
		cpVersion, err := model.VersionFindOneId(cp)
		if err != nil {
			return "", errors.Wrapf(err, "fetching version for patch '%s'", v.Id)
		}
		if cpVersion == nil {
			continue
		}
		if cpVersion.Aborted {
			allStatuses = append(allStatuses, evergreen.VersionAborted)
		} else {
			allStatuses = append(allStatuses, cpVersion.Status)
		}
	}
	return patch.GetCollectiveStatusFromPatchStatuses(allStatuses), nil
}

// userCanModifyPatch checks if a user can make changes to a given patch. This is mainly to prevent
// users from modifying other users' patches.
func userCanModifyPatch(u *user.DBUser, patch patch.Patch) bool {
	if u == nil {
		return false
	}

	// Check if user is patch owner.
	if patch.Author == u.Username() {
		return true
	}

	// Check if user is superuser.
	permissions := gimlet.PermissionOpts{
		Resource:      evergreen.SuperUserPermissionsID,
		ResourceType:  evergreen.SuperUserResourceType,
		Permission:    evergreen.PermissionAdminSettings,
		RequiredLevel: evergreen.AdminSettingsEdit.Value,
	}
	if u.HasPermission(permissions) {
		return true
	}

	// Check if user is project admin.
	permissions = gimlet.PermissionOpts{
		Resource:      patch.Project,
		ResourceType:  evergreen.ProjectResourceType,
		Permission:    evergreen.PermissionProjectSettings,
		RequiredLevel: evergreen.ProjectSettingsEdit.Value,
	}
	if u.HasPermission(permissions) {
		return true
	}

	// Check if user has patch admin permissions.
	permissions = gimlet.PermissionOpts{
		Resource:      patch.Project,
		ResourceType:  evergreen.ProjectResourceType,
		Permission:    evergreen.PermissionPatches,
		RequiredLevel: evergreen.PatchSubmitAdmin.Value,
	}
	return u.HasPermission(permissions)
}

// getPatchProjectVariantsAndTasksForUI gets the variants and tasks for a project for a patch id
func getPatchProjectVariantsAndTasksForUI(ctx context.Context, apiPatch *restModel.APIPatch) (*PatchProject, error) {
	p, err := apiPatch.ToService()
	if err != nil {
		return nil, errors.Wrap(err, "building patch")
	}
	patchProjectVariantsAndTasks, err := model.GetVariantsAndTasksFromPatchProject(ctx, evergreen.GetEnvironment().Settings(), &p)
	if err != nil {
		return nil, InternalServerError.Send(ctx, fmt.Sprintf("Error getting project variants and tasks for patch %s: %s", *apiPatch.Id, err.Error()))
	}

	// convert variants to UI data structure
	variants := []*ProjectBuildVariant{}
	for _, buildVariant := range patchProjectVariantsAndTasks.Variants {
		projBuildVariant := ProjectBuildVariant{
			Name:        buildVariant.Name,
			DisplayName: buildVariant.DisplayName,
		}
		projTasks := []string{}
		executionTasks := map[string]bool{}
		for _, displayTask := range buildVariant.DisplayTasks {
			projTasks = append(projTasks, displayTask.Name)
			for _, execTask := range displayTask.ExecTasks {
				executionTasks[execTask] = true
			}
		}
		for _, taskUnit := range buildVariant.Tasks {
			// Only add task if it is not an execution task.
			if !executionTasks[taskUnit.Name] {
				projTasks = append(projTasks, taskUnit.Name)
			}
		}
		// Sort tasks alphanumerically by display name.
		sort.SliceStable(projTasks, func(i, j int) bool {
			return projTasks[i] < projTasks[j]
		})
		projBuildVariant.Tasks = projTasks
		variants = append(variants, &projBuildVariant)
	}
	sort.SliceStable(variants, func(i, j int) bool {
		return variants[i].DisplayName < variants[j].DisplayName
	})

	patchProject := PatchProject{
		Variants: variants,
	}
	return &patchProject, nil
}

// buildFromGqlInput takes a PatchConfigure gql type and returns a PatchUpdate type
func buildFromGqlInput(r PatchConfigure) model.PatchUpdate {
	p := model.PatchUpdate{}
	p.Description = r.Description
	p.PatchTriggerAliases = r.PatchTriggerAliases
	for i := range r.Parameters {
		p.Parameters = append(p.Parameters, r.Parameters[i].ToService())
	}
	for _, vt := range r.VariantsTasks {
		variantTasks := patch.VariantTasks{
			Variant: vt.Variant,
			Tasks:   vt.Tasks,
		}
		for _, displayTask := range vt.DisplayTasks {
			// note that the UI does not pass ExecTasks, which tells the back-end model figure out the right execution tasks
			dt := patch.DisplayTask{Name: displayTask.Name}
			variantTasks.DisplayTasks = append(variantTasks.DisplayTasks, dt)
		}
		p.VariantsTasks = append(p.VariantsTasks, variantTasks)
	}
	return p
}

// getAPITaskFromTask builds an APITask from the given task
func getAPITaskFromTask(ctx context.Context, url string, task task.Task) (*restModel.APITask, error) {
	apiTask := restModel.APITask{}
	err := apiTask.BuildFromService(ctx, &task, &restModel.APITaskArgs{
		LogURL: url,
	})
	if err != nil {
		return nil, InternalServerError.Send(ctx, fmt.Sprintf("error building apiTask from task %s: %s", task.Id, err.Error()))
	}
	return &apiTask, nil
}

// getTask returns the task with the given id and execution number
func getTask(ctx context.Context, taskID string, execution *int, apiURL string) (*restModel.APITask, error) {
	dbTask, err := task.FindOneIdAndExecutionWithDisplayStatus(taskID, execution)
	if err != nil {
		return nil, ResourceNotFound.Send(ctx, err.Error())
	}
	if dbTask == nil {
		return nil, errors.Errorf("unable to find task %s", taskID)
	}
	apiTask, err := getAPITaskFromTask(ctx, apiURL, *dbTask)
	if err != nil {
		return nil, InternalServerError.Send(ctx, "error converting task")
	}
	return apiTask, err
}

// Takes a version id and some filter criteria and returns the matching associated tasks grouped together by their build variant.
func generateBuildVariants(ctx context.Context, versionId string, buildVariantOpts BuildVariantOptions, requester string, logURL string) ([]*GroupedBuildVariant, error) {
	var variantDisplayName = map[string]string{}
	var tasksByVariant = map[string][]*restModel.APITask{}
	defaultSort := []task.TasksSortOrder{
		{Key: task.DisplayNameKey, Order: 1},
	}
	baseVersionID := ""
	if buildVariantOpts.IncludeBaseTasks == nil {
		buildVariantOpts.IncludeBaseTasks = utility.ToBoolPtr(true)
	}
	if utility.FromBoolPtr(buildVariantOpts.IncludeBaseTasks) {
		baseVersion, err := model.FindBaseVersionForVersion(versionId)
		if err != nil {
			return nil, errors.Wrapf(err, fmt.Sprintf("Error getting base version for version `%s`", versionId))
		}
		if baseVersion != nil {
			baseVersionID = baseVersion.Id
		}
	}
	opts := task.GetTasksByVersionOptions{
		Statuses:      getValidTaskStatusesFilter(buildVariantOpts.Statuses),
		Variants:      buildVariantOpts.Variants,
		TaskNames:     buildVariantOpts.Tasks,
		Sorts:         defaultSort,
		BaseVersionID: baseVersionID,
		// Do not fetch inactive tasks for patches. This is because the UI does not display inactive tasks for patches.
		IncludeNeverActivatedTasks: !evergreen.IsPatchRequester(requester),
	}

	start := time.Now()
	tasks, _, err := task.GetTasksByVersion(ctx, versionId, opts)
	if err != nil {
		return nil, errors.Wrapf(err, fmt.Sprintf("Error getting tasks for patch `%s`", versionId))
	}
	timeToFindTasks := time.Since(start)
	buildTaskStartTime := time.Now()
	for _, t := range tasks {
		apiTask := restModel.APITask{}
		err := apiTask.BuildFromService(ctx, &t, &restModel.APITaskArgs{
			LogURL: logURL,
		})
		if err != nil {
			return nil, errors.Wrapf(err, fmt.Sprintf("Error building apiTask from task : %s", t.Id))
		}
		variantDisplayName[t.BuildVariant] = t.BuildVariantDisplayName
		tasksByVariant[t.BuildVariant] = append(tasksByVariant[t.BuildVariant], &apiTask)

	}

	timeToBuildTasks := time.Since(buildTaskStartTime)
	groupTasksStartTime := time.Now()

	result := []*GroupedBuildVariant{}
	for variant, tasks := range tasksByVariant {
		pbv := GroupedBuildVariant{
			Variant:     variant,
			DisplayName: variantDisplayName[variant],
			Tasks:       tasks,
		}
		result = append(result, &pbv)
	}

	timeToGroupTasks := time.Since(groupTasksStartTime)

	sortTasksStartTime := time.Now()
	// sort variants by name
	sort.SliceStable(result, func(i, j int) bool {
		return result[i].DisplayName < result[j].DisplayName
	})

	timeToSortTasks := time.Since(sortTasksStartTime)

	totalTime := time.Since(start)
	grip.InfoWhen(totalTime > time.Second*2, message.Fields{
		"Ticket":             "EVG-14828",
		"timeToFindTasksMS":  timeToFindTasks.Milliseconds(),
		"timeToBuildTasksMS": timeToBuildTasks.Milliseconds(),
		"timeToGroupTasksMS": timeToGroupTasks.Milliseconds(),
		"timeToSortTasksMS":  timeToSortTasks.Milliseconds(),
		"totalTimeMS":        totalTime.Milliseconds(),
		"versionId":          versionId,
		"taskCount":          len(tasks),
		"buildVariantCount":  len(result),
	})
	return result, nil
}

// modifyVersionHandler handles the boilerplate code for performing a modify version action, i.e. schedule, unschedule, restart and set priority
func modifyVersionHandler(ctx context.Context, versionID string, modification model.VersionModification) error {
	v, err := model.VersionFindOneId(versionID)
	if err != nil {
		return ResourceNotFound.Send(ctx, fmt.Sprintf("error finding version %s: %s", versionID, err.Error()))
	}
	if v == nil {
		return ResourceNotFound.Send(ctx, fmt.Sprintf("Unable to find version with id: `%s`", versionID))
	}
	user := mustHaveUser(ctx)
	httpStatus, err := model.ModifyVersion(ctx, *v, *user, modification)
	if err != nil {
		return mapHTTPStatusToGqlError(ctx, httpStatus, err)
	}
	return nil
}

func mapHTTPStatusToGqlError(ctx context.Context, httpStatus int, err error) *gqlerror.Error {
	switch httpStatus {
	case http.StatusInternalServerError:
		return InternalServerError.Send(ctx, err.Error())
	case http.StatusNotFound:
		return ResourceNotFound.Send(ctx, err.Error())
	case http.StatusUnauthorized:
		return Forbidden.Send(ctx, err.Error())
	case http.StatusBadRequest:
		return InputValidationError.Send(ctx, err.Error())
	default:
		return InternalServerError.Send(ctx, err.Error())
	}
}

func canRestartTask(t *task.Task) bool {
	// Cannot restart execution tasks.
	if t.IsPartOfDisplay() {
		return false
	}
	// It is possible to restart blocked display tasks. Later tasks in a display task could be blocked on
	// earlier tasks in the display task, in which case restarting the entire display task may unblock them.
	return (t.DisplayStatus == evergreen.TaskStatusBlocked && t.DisplayOnly) ||
		!utility.StringSliceContains(evergreen.TaskUncompletedStatuses, t.Status)
}

func canScheduleTask(t *task.Task) bool {
	// Cannot schedule execution tasks or aborted tasks.
	if t.IsPartOfDisplay() || t.Aborted {
		return false
	}
	if t.DisplayStatus != evergreen.TaskUnscheduled {
		return false
	}
	return true
}

func removeGeneralSubscriptions(usr *user.DBUser, subscriptions []event.Subscription) []string {
	filteredSubscriptions := make([]string, 0, len(subscriptions))
	for _, subscription := range subscriptions {
		if !utility.StringSliceContains(usr.GeneralSubscriptionIDs(), subscription.ID) {
			filteredSubscriptions = append(filteredSubscriptions, subscription.ID)
		}
	}

	return filteredSubscriptions
}

func makePatchDuration(timeTaken, makeSpan string) *PatchDuration {
	res := &PatchDuration{}

	if timeTaken != "0s" {
		res.TimeTaken = &timeTaken
	}

	if makeSpan != "0s" {
		res.Makespan = &makeSpan
	}

	return res
}

func getResourceTypeAndIdFromSubscriptionSelectors(ctx context.Context, selectors []restModel.APISelector) (string, string, error) {
	var id string
	var idType string
	for _, s := range selectors {
		if s.Type == nil {
			return "", "", InputValidationError.Send(ctx, "Found nil for selector type. Selector type must be a string and not nil.")
		}
		// Don't exit the loop for object and id because together they
		// describe the resource id and resource type for the subscription
		switch *s.Type {
		case "object":
			idType = *s.Data
		case "id":
			id = *s.Data
		case "project":
			idType = "project"
			id = *s.Data
			return idType, id, nil
		case "in-version":
			idType = "version"
			id = *s.Data
			return idType, id, nil
		}
	}
	if idType == "" || id == "" {
		return "", "", InputValidationError.Send(ctx, "Selectors do not indicate a target version, build, project, or task ID")
	}
	return idType, id, nil
}

func savePublicKey(ctx context.Context, publicKeyInput PublicKeyInput) error {
	if doesPublicKeyNameAlreadyExist(ctx, publicKeyInput.Name) {
		return InputValidationError.Send(ctx, fmt.Sprintf("Provided key name, %s, already exists.", publicKeyInput.Name))
	}
	err := verifyPublicKey(ctx, publicKeyInput)
	if err != nil {
		return err
	}
	err = mustHaveUser(ctx).AddPublicKey(publicKeyInput.Name, publicKeyInput.Key)
	if err != nil {
		return InternalServerError.Send(ctx, fmt.Sprintf("Error saving public key: %s", err.Error()))
	}
	return nil
}

func verifyPublicKey(ctx context.Context, publicKey PublicKeyInput) error {
	if publicKey.Name == "" {
		return InputValidationError.Send(ctx, "Provided public key name cannot be empty.")
	}
	_, _, _, _, err := ssh.ParseAuthorizedKey([]byte(publicKey.Key))
	if err != nil {
		return InputValidationError.Send(ctx, fmt.Sprintf("Provided public key is invalid : %s", err.Error()))
	}
	return nil
}

func doesPublicKeyNameAlreadyExist(ctx context.Context, publicKeyName string) bool {
	publicKeys := mustHaveUser(ctx).PublicKeys()
	for _, pubKey := range publicKeys {
		if pubKey.Name == publicKeyName {
			return true
		}
	}
	return false
}

func getMyPublicKeys(ctx context.Context) []*restModel.APIPubKey {
	usr := mustHaveUser(ctx)
	publicKeys := []*restModel.APIPubKey{}
	for _, item := range usr.PublicKeys() {
		currName := item.Name
		currKey := item.Key
		publicKeys = append(publicKeys, &restModel.APIPubKey{Name: &currName, Key: &currKey})
	}
	sort.SliceStable(publicKeys, func(i, j int) bool {
		return *publicKeys[i].Name < *publicKeys[j].Name
	})
	return publicKeys
}

func getAPIVolumeList(volumes []host.Volume) ([]*restModel.APIVolume, error) {
	apiVolumes := make([]*restModel.APIVolume, 0, len(volumes))
	for _, vol := range volumes {
		apiVolume := restModel.APIVolume{}
		apiVolume.BuildFromService(vol)
		apiVolumes = append(apiVolumes, &apiVolume)
	}
	return apiVolumes, nil
}

func mustHaveUser(ctx context.Context) *user.DBUser {
	u := gimlet.GetUser(ctx)
	if u == nil {
		grip.Error(message.Fields{
			"message": "no user attached to request expecting user",
		})
		return &user.DBUser{}
	}
	usr, valid := u.(*user.DBUser)
	if !valid {
		grip.Error(message.Fields{
			"message": "invalid user attached to request expecting user",
		})
		return &user.DBUser{}
	}

	return usr
}

func validateVolumeExpirationInput(ctx context.Context, expirationTime *time.Time, noExpiration *bool) error {
	if expirationTime != nil && noExpiration != nil && *noExpiration {
		return InputValidationError.Send(ctx, "Cannot apply an expiration time AND set volume as non-expirable")
	}
	return nil
}

func validateVolumeName(ctx context.Context, name *string) error {
	if name == nil {
		return nil
	}
	if *name == "" {
		return InputValidationError.Send(ctx, "Name cannot be empty.")
	}
	usr := mustHaveUser(ctx)
	myVolumes, err := host.FindSortedVolumesByUser(usr.Id)
	if err != nil {
		return err
	}
	for _, vol := range myVolumes {
		if *name == vol.ID || *name == vol.DisplayName {
			return InputValidationError.Send(ctx, "The provided volume name is already in use")
		}
	}
	return nil
}

func applyVolumeOptions(ctx context.Context, volume host.Volume, volumeOptions restModel.VolumeModifyOptions) error {
	// modify volume if volume options is not empty
	if volumeOptions != (restModel.VolumeModifyOptions{}) {
		mgr, err := cloud.GetEC2ManagerForVolume(ctx, &volume)
		if err != nil {
			return err
		}
		err = mgr.ModifyVolume(ctx, &volume, &volumeOptions)
		if err != nil {
			return InternalServerError.Send(ctx, fmt.Sprintf("Unable to apply expiration options to volume %s: %s", volume.ID, err.Error()))
		}
	}
	return nil
}

func setVersionActivationStatus(ctx context.Context, version *model.Version) error {
	defaultSort := []task.TasksSortOrder{
		{Key: task.DisplayNameKey, Order: 1},
	}
	opts := task.GetTasksByVersionOptions{
		Sorts: defaultSort,
	}
	tasks, _, err := task.GetTasksByVersion(ctx, version.Id, opts)
	if err != nil {
		return errors.Wrapf(err, "getting tasks for version '%s'", version.Id)
	}
	return errors.Wrapf(version.SetActivated(task.AnyActiveTasks(tasks)), "Updating version activated status for `%s`", version.Id)
}

func isPopulated(buildVariantOptions *BuildVariantOptions) bool {
	if buildVariantOptions == nil {
		return false
	}
	return len(buildVariantOptions.Tasks) > 0 || len(buildVariantOptions.Variants) > 0 || len(buildVariantOptions.Statuses) > 0
}

func getRedactedAPIVarsForProject(ctx context.Context, projectId string) (*restModel.APIProjectVars, error) {
	vars, err := model.FindOneProjectVars(projectId)
	if err != nil {
		return nil, InternalServerError.Send(ctx, fmt.Sprintf("error finding project vars for '%s': %s", projectId, err.Error()))
	}
	if vars == nil {
		return nil, InternalServerError.Send(ctx, fmt.Sprintf("vars for '%s' don't exist", projectId))
	}
	vars = vars.RedactPrivateVars()
	res := &restModel.APIProjectVars{}
	res.BuildFromService(*vars)
	return res, nil
}

func getAPIAliasesForProject(ctx context.Context, projectId string) ([]*restModel.APIProjectAlias, error) {
	aliases, err := model.FindAliasesForProjectFromDb(projectId)
	if err != nil {
		return nil, InternalServerError.Send(ctx, fmt.Sprintf("error finding aliases for project: %s", err.Error()))
	}
	res := []*restModel.APIProjectAlias{}
	for _, alias := range aliases {
		apiAlias := restModel.APIProjectAlias{}
		apiAlias.BuildFromService(alias)
		res = append(res, &apiAlias)
	}
	return res, nil
}

func getAPISubscriptionsForOwner(ctx context.Context, ownerId string, ownerType event.OwnerType) ([]*restModel.APISubscription, error) {
	subscriptions, err := event.FindSubscriptionsByOwner(ownerId, ownerType)
	if err != nil {
		return nil, InternalServerError.Send(ctx, fmt.Sprintf("error finding subscription for project: %s", err.Error()))
	}

	res := []*restModel.APISubscription{}
	for _, sub := range subscriptions {
		apiSubscription := restModel.APISubscription{}
		if err = apiSubscription.BuildFromService(sub); err != nil {
			return nil, InternalServerError.Send(ctx, fmt.Sprintf("problem building APISubscription %s from service: %s",
				sub.ID, err.Error()))
		}
		res = append(res, &apiSubscription)
	}
	return res, nil
}

func getPointerEventList(events []restModel.APIProjectEvent) []*restModel.APIProjectEvent {
	res := make([]*restModel.APIProjectEvent, len(events))
	for i := range events {
		res[i] = &events[i]
	}
	return res
}

// groupProjects takes a list of projects and groups them by their repo. If onlyDefaultedToRepo is true,
// it groups projects that defaulted to the repo under that repo and groups the rest under "".
func groupProjects(projects []model.ProjectRef, onlyDefaultedToRepo bool) ([]*GroupedProjects, error) {
	groupsMap := make(map[string][]*restModel.APIProjectRef)

	for _, p := range projects {
		// Do not include hidden projects in the final list of grouped projects, as they are considered
		// "deleted" projects.
		if p.IsHidden() {
			continue
		}

		groupName := fmt.Sprintf("%s/%s", p.Owner, p.Repo)
		if onlyDefaultedToRepo && !p.UseRepoSettings() {
			groupName = ""
		}

		apiProjectRef := restModel.APIProjectRef{}
		if err := apiProjectRef.BuildFromService(p); err != nil {
			return nil, errors.Wrap(err, "error building APIProjectRef from service")
		}

		if projs, ok := groupsMap[groupName]; ok {
			groupsMap[groupName] = append(projs, &apiProjectRef)
		} else {
			groupsMap[groupName] = []*restModel.APIProjectRef{&apiProjectRef}
		}
	}

	groupsArr := []*GroupedProjects{}

	for groupName, groupedProjects := range groupsMap {
		gp := GroupedProjects{
			GroupDisplayName: groupName,
			Projects:         groupedProjects,
		}
		project := groupedProjects[0]
		if utility.FromBoolPtr(project.UseRepoSettings) {
			repoRefId := utility.FromStringPtr(project.RepoRefId)
			repoRef, err := model.FindOneRepoRef(repoRefId)
			if err != nil {
				return nil, err
			}

			if repoRef == nil {
				grip.Error(message.Fields{
					"message":     "repoRef not found",
					"repo_ref_id": repoRefId,
					"project":     project,
				})
			} else {
				apiRepoRef := restModel.APIProjectRef{}
				if err := apiRepoRef.BuildFromService(repoRef.ProjectRef); err != nil {
					return nil, errors.Wrap(err, "error building the repo's ProjectRef from service")
				}
				gp.Repo = &apiRepoRef
				if repoRef.ProjectRef.DisplayName != "" {
					gp.GroupDisplayName = repoRef.ProjectRef.DisplayName
				}
			}
		}

		groupsArr = append(groupsArr, &gp)
	}

	sort.SliceStable(groupsArr, func(i, j int) bool {
		return groupsArr[i].GroupDisplayName < groupsArr[j].GroupDisplayName
	})
	return groupsArr, nil
}

// getValidTaskStatusesFilter returns a slice of task statuses that are valid and are searchable.
// It returns an empty array if all is included as one of the entries
func getValidTaskStatusesFilter(statuses []string) []string {
	filteredStatuses := []string{}
	if utility.StringSliceContains(statuses, evergreen.TaskAll) {
		return filteredStatuses
	}
	filteredStatuses = utility.StringSliceIntersection(evergreen.TaskStatuses, statuses)
	return filteredStatuses
}

func bbGetCreatedTicketsPointers(taskId string) ([]*thirdparty.JiraTicket, error) {
	events, err := event.Find(event.TaskEventsForId(taskId))
	if err != nil {
		return nil, err
	}

	var results []*thirdparty.JiraTicket
	var searchTickets []string
	for _, evt := range events {
		data := evt.Data.(*event.TaskEventData)
		if evt.EventType == event.TaskJiraAlertCreated {
			searchTickets = append(searchTickets, data.JiraIssue)
		}
	}
	settings := evergreen.GetEnvironment().Settings()
	jiraHandler := thirdparty.NewJiraHandler(*settings.Jira.Export())
	for _, ticket := range searchTickets {
		jiraIssue, err := jiraHandler.GetJIRATicket(ticket)
		if err != nil {
			return nil, err
		}
		if jiraIssue == nil {
			continue
		}
		results = append(results, jiraIssue)
	}

	return results, nil
}

// getHostRequestOptions validates and transforms user-specified spawn host input
func getHostRequestOptions(ctx context.Context, usr *user.DBUser, spawnHostInput *SpawnHostInput) (*restModel.HostRequestOptions, error) {
	if spawnHostInput.SavePublicKey {
		if err := savePublicKey(ctx, *spawnHostInput.PublicKey); err != nil {
			return nil, err
		}
	}
	dist, err := distro.FindOneId(ctx, spawnHostInput.DistroID)
	if err != nil {
		return nil, InternalServerError.Send(ctx, fmt.Sprintf("trying to find distro with id: %s, err:  `%s`", spawnHostInput.DistroID, err))
	}
	if dist == nil {
		return nil, ResourceNotFound.Send(ctx, fmt.Sprintf("Could not find Distro with id: %s", spawnHostInput.DistroID))
	}

	options := &restModel.HostRequestOptions{
		DistroID:             spawnHostInput.DistroID,
		Region:               spawnHostInput.Region,
		KeyName:              spawnHostInput.PublicKey.Key,
		IsVirtualWorkstation: spawnHostInput.IsVirtualWorkStation,
		NoExpiration:         spawnHostInput.NoExpiration,
	}
	if spawnHostInput.SleepSchedule != nil {
		options.SleepScheduleOptions = host.SleepScheduleOptions{
			WholeWeekdaysOff: spawnHostInput.SleepSchedule.WholeWeekdaysOff,
			DailyStartTime:   spawnHostInput.SleepSchedule.DailyStartTime,
			DailyStopTime:    spawnHostInput.SleepSchedule.DailyStopTime,
			TimeZone:         spawnHostInput.SleepSchedule.TimeZone,
		}
	}
	if spawnHostInput.SetUpScript != nil {
		options.SetupScript = *spawnHostInput.SetUpScript
	}
	if spawnHostInput.UserDataScript != nil {
		options.UserData = *spawnHostInput.UserDataScript
	}
	if spawnHostInput.HomeVolumeSize != nil {
		options.HomeVolumeSize = *spawnHostInput.HomeVolumeSize
	}
	if spawnHostInput.VolumeID != nil {
		options.HomeVolumeID = *spawnHostInput.VolumeID
	}
	if spawnHostInput.Expiration != nil {
		options.Expiration = spawnHostInput.Expiration
	}

	// passing an empty string taskId is okay as long as a
	// taskId is not required by other spawnHostInput parameters
	var t *task.Task
	if spawnHostInput.TaskID != nil && *spawnHostInput.TaskID != "" {
		options.TaskID = *spawnHostInput.TaskID
		if t, err = task.FindOneId(*spawnHostInput.TaskID); err != nil {
			return nil, InternalServerError.Send(ctx, fmt.Sprintf("finding task %s: %s", *spawnHostInput.TaskID, err.Error()))
		}
	}

	if utility.FromBoolPtr(spawnHostInput.UseProjectSetupScript) {
		if t == nil {
			return nil, ResourceNotFound.Send(ctx, "A valid task id must be supplied when useProjectSetupScript is set to true")
		}
		options.UseProjectSetupScript = *spawnHostInput.UseProjectSetupScript
	}
	if utility.FromBoolPtr(spawnHostInput.TaskSync) {
		if t == nil {
			return nil, ResourceNotFound.Send(ctx, "A valid task id must be supplied when taskSync is set to true")
		}
		options.TaskSync = *spawnHostInput.TaskSync
	}

	if utility.FromBoolPtr(spawnHostInput.SpawnHostsStartedByTask) {
		if t == nil {
			return nil, ResourceNotFound.Send(ctx, "A valid task id must be supplied when SpawnHostsStartedByTask is set to true")
		}
		if err = data.CreateHostsFromTask(ctx, evergreen.GetEnvironment(), t, *usr, spawnHostInput.PublicKey.Key); err != nil {
			return nil, InternalServerError.Send(ctx, fmt.Sprintf("spawning hosts from task %s: %s", *spawnHostInput.TaskID, err))
		}
	}
	return options, nil
}

func getProjectMetadata(ctx context.Context, projectId *string, patchId *string) (*restModel.APIProjectRef, error) {
	projectRef, err := model.FindMergedProjectRef(*projectId, *patchId, false)
	if err != nil {
		return nil, InternalServerError.Send(ctx, fmt.Sprintf("finding project ref for project `%s`: %s", *projectId, err.Error()))
	}
	if projectRef == nil {
		return nil, InternalServerError.Send(ctx, fmt.Sprintf("finding project ref for project `%s`: %s", *projectId, "Project not found"))
	}
	apiProjectRef := restModel.APIProjectRef{}
	if err = apiProjectRef.BuildFromService(*projectRef); err != nil {
		return nil, InternalServerError.Send(ctx, fmt.Sprintf("building APIProjectRef from service for `%s`: %s", projectRef.Id, err.Error()))
	}
	return &apiProjectRef, nil
}

//////////////////////////////////
// Helper functions for task logs.
//////////////////////////////////

func getTaskLogs(ctx context.Context, obj *TaskLogs, logType taskoutput.TaskLogType) ([]*apimodels.LogMessage, error) {
	dbTask, err := task.FindOneIdAndExecution(obj.TaskID, obj.Execution)
	if err != nil {
		return nil, InternalServerError.Send(ctx, fmt.Sprintf("Finding task '%s': %s", obj.TaskID, err.Error()))
	}
	if evergreen.IsUnstartedTaskStatus(dbTask.Status) {
		return []*apimodels.LogMessage{}, nil
	}

	it, err := dbTask.GetTaskLogs(ctx, taskoutput.TaskLogGetOptions{
		LogType: logType,
		TailN:   100,
	})
	if err != nil {
		return nil, InternalServerError.Send(ctx, fmt.Sprintf("Getting logs for task '%s': %s", dbTask.Id, err.Error()))
	}

	lines, err := apimodels.ReadLogToSlice(it)
	if err != nil {
		return nil, InternalServerError.Send(ctx, fmt.Sprintf("Reading logs for task '%s': %s", dbTask.Id, err.Error()))
	}

	return lines, nil
}

//////////////////////////////////////////
// Helper functions for task test results.
//////////////////////////////////////////

func convertTestFilterOptions(ctx context.Context, dbTask *task.Task, opts *TestFilterOptions) (*testresult.FilterOptions, error) {
	if opts == nil {
		return nil, nil
	}

	sort, baseTaskOpts, err := convertTestSortOptions(ctx, dbTask, opts.Sort)
	if err != nil {
		return nil, err
	}

	return &testresult.FilterOptions{
		TestName:            utility.FromStringPtr(opts.TestName),
		ExcludeDisplayNames: utility.FromBoolPtr(opts.ExcludeDisplayNames),
		Statuses:            opts.Statuses,
		GroupID:             utility.FromStringPtr(opts.GroupID),
		Sort:                sort,
		Limit:               utility.FromIntPtr(opts.Limit),
		Page:                utility.FromIntPtr(opts.Page),
		BaseTasks:           baseTaskOpts,
	}, nil
}

func convertTestSortOptions(ctx context.Context, dbTask *task.Task, opts []*TestSortOptions) ([]testresult.SortBy, []testresult.TaskOptions, error) {
	baseTaskOpts, err := getBaseTaskTestResultsOptions(ctx, dbTask)
	if err != nil {
		return nil, nil, err
	}

	var sort []testresult.SortBy
	for _, o := range opts {
		var key string
		switch o.SortBy {
		case TestSortCategoryStatus:
			key = testresult.SortByStatusKey
		case TestSortCategoryDuration:
			key = testresult.SortByDurationKey
		case TestSortCategoryTestName:
			key = testresult.SortByTestNameKey
		case TestSortCategoryStartTime:
			key = testresult.SortByStartKey
		case TestSortCategoryBaseStatus:
			if len(baseTaskOpts) == 0 {
				// Only sort by base status if we know there
				// are base task options we can send to the
				// results service.
				continue
			}
			key = testresult.SortByBaseStatusKey
		}

		sort = append(sort, testresult.SortBy{Key: key, OrderDSC: o.Direction == SortDirectionDesc})
	}

	return sort, baseTaskOpts, nil
}

func getBaseTaskTestResultsOptions(ctx context.Context, dbTask *task.Task) ([]testresult.TaskOptions, error) {
	var (
		baseTask *task.Task
		taskOpts []testresult.TaskOptions
		err      error
	)

	if dbTask.Requester == evergreen.RepotrackerVersionRequester {
		baseTask, err = dbTask.FindTaskOnPreviousCommit()
	} else {
		baseTask, err = dbTask.FindTaskOnBaseCommit()
	}
	if err != nil {
		return nil, InternalServerError.Send(ctx, fmt.Sprintf("Error finding base task for task '%s': %s", dbTask.Id, err))
	}

	if baseTask != nil && baseTask.ResultsService == dbTask.ResultsService {
		taskOpts, err = baseTask.CreateTestResultsTaskOptions()
		if err != nil {
			return nil, InternalServerError.Send(ctx, fmt.Sprintf("Error creating test results task options for base task '%s': %s", baseTask.Id, err))
		}
	}

	return taskOpts, nil
}

func handleDistroOnSaveOperation(ctx context.Context, distroID string, onSave DistroOnSaveOperation, userID string) (int, error) {
	noHostsUpdated := 0
	if onSave == DistroOnSaveOperationNone {
		return noHostsUpdated, nil
	}

	hosts, err := host.Find(ctx, host.ByDistroIDs(distroID))
	if err != nil {
		return noHostsUpdated, errors.Wrap(err, fmt.Sprintf("finding hosts for distro '%s'", distroID))
	}

	switch onSave {
	case DistroOnSaveOperationDecommission:
		if err = host.DecommissionHostsWithDistroId(ctx, distroID); err != nil {
			return noHostsUpdated, errors.Wrap(err, fmt.Sprintf("decommissioning hosts for distro '%s'", distroID))
		}
		for _, h := range hosts {
			event.LogHostStatusChanged(h.Id, h.Status, evergreen.HostDecommissioned, userID, "distro page")
		}
	case DistroOnSaveOperationReprovision:
		failed := []string{}
		for _, h := range hosts {
			if _, err = api.GetReprovisionToNewCallback(ctx, evergreen.GetEnvironment(), userID)(&h); err != nil {
				failed = append(failed, h.Id)
			}
		}
		if len(failed) > 0 {
			return len(hosts) - len(failed), errors.New(fmt.Sprintf("failed to mark the following hosts for reprovision: %s", strings.Join(failed, ", ")))
		}
	case DistroOnSaveOperationRestartJasper:
		failed := []string{}
		for _, h := range hosts {
			if _, err = api.GetRestartJasperCallback(ctx, evergreen.GetEnvironment(), userID)(&h); err != nil {
				failed = append(failed, h.Id)
			}
		}
		if len(failed) > 0 {
			return len(hosts) - len(failed), errors.New(fmt.Sprintf("failed to mark the following hosts for Jasper service restart: %s", strings.Join(failed, ", ")))
		}
	}

	return len(hosts), nil
}

func userHasDistroCreatePermission(u *user.DBUser) bool {
	return u.HasPermission(gimlet.PermissionOpts{
		Resource:      evergreen.SuperUserPermissionsID,
		ResourceType:  evergreen.SuperUserResourceType,
		Permission:    evergreen.PermissionDistroCreate,
		RequiredLevel: evergreen.DistroCreate.Value,
	})
}

func userHasDistroPermission(u *user.DBUser, distroId string, requiredLevel int) bool {
	opts := gimlet.PermissionOpts{
		Resource:      distroId,
		ResourceType:  evergreen.DistroResourceType,
		Permission:    evergreen.PermissionDistroSettings,
		RequiredLevel: requiredLevel,
	}
	return u.HasPermission(opts)
}

func userHasProjectSettingsPermission(u *user.DBUser, projectId string, requiredLevel int) bool {
	opts := gimlet.PermissionOpts{
		Resource:      projectId,
		ResourceType:  evergreen.ProjectResourceType,
		Permission:    evergreen.PermissionProjectSettings,
		RequiredLevel: requiredLevel,
	}
	return u.HasPermission(opts)
}

func makeDistroEvent(ctx context.Context, entry event.EventLogEntry) (*DistroEvent, error) {
	data, ok := entry.Data.(*event.DistroEventData)
	if !ok {
		return nil, errors.New("casting distro event data")
	}

	after, err := interfaceToMap(ctx, data.After)
	if err != nil {
		return nil, errors.Wrapf(err, "converting 'after' field to map")
	}

	before, err := interfaceToMap(ctx, data.Before)
	if err != nil {
		return nil, errors.Wrapf(err, "converting 'before' field to map")
	}

	legacyData, err := interfaceToMap(ctx, data.Data)
	if err != nil {
		return nil, errors.Wrapf(err, "converting legacy 'data' field to map")
	}

	user := data.User
	if user == "" {
		// Use legacy UserId field if User is undefined
		user = data.UserId
	}

	return &DistroEvent{
		After:     after,
		Before:    before,
		Data:      legacyData,
		Timestamp: entry.Timestamp,
		User:      user,
	}, nil
}

func interfaceToMap(ctx context.Context, data interface{}) (map[string]interface{}, error) {
	if data == nil {
		return nil, nil
	}

	mapField := map[string]interface{}{}
	marshalledData, err := bson.Marshal(data)
	if err != nil {
		return nil, errors.Wrapf(err, "marshalling data")
	}

	if err = bson.Unmarshal(marshalledData, &mapField); err != nil {
		return nil, errors.Wrapf(err, "unmarshalling data")
	}

	return mapField, nil
}

func concurrentlyBuildVersionsMatchingTasksMap(ctx context.Context, versions []model.Version, opts task.HasMatchingTasksOptions) (map[string]bool, error) {
	wg := sync.WaitGroup{}
	input := make(chan model.Version, len(versions))
	output := make(chan string, len(versions))
	catcher := grip.NewBasicCatcher()
	hasMatchingTasksMap := map[string]bool{}

	// Populate the input channel that the goroutines will read from.
	for _, v := range versions {
		input <- v
	}
	close(input)

	// Limit number of parallel requests to the DB.
	const maxParallel = 20
	workers := util.Min(maxParallel, len(versions))
	for i := 0; i < workers; i++ {
		wg.Add(1)
		go func() {
			defer wg.Done()
			for i := range input {
				hasMatchingTasks, err := task.HasMatchingTasks(ctx, i.Id, opts)
				if err != nil {
					catcher.Add(err)
					continue
				}
				if hasMatchingTasks {
					output <- i.Id
				}
			}
		}()
	}
	wg.Wait()
	close(output)

	if catcher.HasErrors() {
		return nil, errors.Wrap(catcher.Resolve(), "finding matching tasks")
	}

	for versionId := range output {
		hasMatchingTasksMap[versionId] = true
	}

	return hasMatchingTasksMap, nil
}

func collapseCommit(ctx context.Context, mainlineCommits MainlineCommits, mainlineCommitVersion *MainlineCommitVersion, apiVersion restModel.APIVersion) {
	if len(mainlineCommits.Versions) > 0 {
		lastMainlineCommit := mainlineCommits.Versions[len(mainlineCommits.Versions)-1]
		if lastMainlineCommit.RolledUpVersions != nil {
			lastMainlineCommit.RolledUpVersions = append(lastMainlineCommit.RolledUpVersions, &apiVersion)
		} else {
			mainlineCommitVersion.RolledUpVersions = []*restModel.APIVersion{&apiVersion}
		}
	} else {
		mainlineCommitVersion.RolledUpVersions = []*restModel.APIVersion{&apiVersion}
	}
}

// getProjectPermissionLevel takes in ProjectPermission and AccessLevel (GraphQL-specific variables) and returns
// the equivalent Evergreen permission constants defined in globals.go.
func getProjectPermissionLevel(projectPermission ProjectPermission, access AccessLevel) (requiredPermission string, requiredLevel int, err error) {
	var permission string
	var level int

	switch projectPermission {
	case ProjectPermissionSettings:
		permission = evergreen.PermissionProjectSettings
		if access == AccessLevelEdit {
			level = evergreen.ProjectSettingsEdit.Value
		} else if access == AccessLevelView {
			level = evergreen.ProjectSettingsView.Value
		} else {
			return "", 0, errors.Errorf("invalid access level for %s", evergreen.PermissionProjectSettings)
		}
	case ProjectPermissionPatches:
		permission = evergreen.PermissionPatches
		if access == AccessLevelAdmin {
			level = evergreen.PatchSubmitAdmin.Value
		} else if access == AccessLevelEdit {
			level = evergreen.PatchSubmit.Value
		} else {
			return "", 0, errors.Errorf("invalid access level for %s", evergreen.PermissionPatches)
		}
	case ProjectPermissionTasks:
		permission = evergreen.PermissionTasks
		if access == AccessLevelAdmin {
			level = evergreen.TasksAdmin.Value
		} else if access == AccessLevelEdit {
			level = evergreen.TasksBasic.Value
		} else if access == AccessLevelView {
			level = evergreen.TasksView.Value
		} else {
			return "", 0, errors.Errorf("invalid access level for %s", evergreen.PermissionTasks)
		}
	case ProjectPermissionAnnotations:
		permission = evergreen.PermissionAnnotations
		if access == AccessLevelEdit {
			level = evergreen.AnnotationsModify.Value
		} else if access == AccessLevelView {
			level = evergreen.AnnotationsView.Value
		} else {
			return "", 0, errors.Errorf("invalid access level for %s", evergreen.PermissionAnnotations)
		}
	case ProjectPermissionLogs:
		permission = evergreen.PermissionLogs
		if access == AccessLevelView {
			level = evergreen.LogsView.Value
		} else {
			return "", 0, errors.Errorf("invalid access level for %s", evergreen.PermissionLogs)
		}
	default:
		return "", 0, errors.New("invalid project permission")
	}

	return permission, level, nil
}

func isPatchAuthorForTask(ctx context.Context, obj *restModel.APITask) (bool, error) {
	authUser := gimlet.GetUser(ctx)
	if utility.StringSliceContains(evergreen.PatchRequesters, utility.FromStringPtr(obj.Requester)) {
		p, err := patch.FindOneId(utility.FromStringPtr(obj.Version))
		if err != nil {
			return false, InternalServerError.Send(ctx, fmt.Sprintf("finding patch for task: %s", err.Error()))
		}
		if p == nil {
			return false, InternalServerError.Send(ctx, "patch for task doesn't exist")
		}
		if p.Author == authUser.Username() {
			return true, nil
		}
	}
	return false, nil
}

func hasLogViewPermission(ctx context.Context, obj *restModel.APITask) bool {
	authUser := gimlet.GetUser(ctx)
	permissions := gimlet.PermissionOpts{
		Resource:      *obj.ProjectId,
		ResourceType:  evergreen.ProjectResourceType,
		Permission:    evergreen.PermissionLogs,
		RequiredLevel: evergreen.LogsView.Value,
	}
	return authUser.HasPermission(permissions)
}

func hasAnnotationPermission(ctx context.Context, obj *restModel.APITask, requiredLevel int) (bool, error) {
	authUser := gimlet.GetUser(ctx)
	permissions := gimlet.PermissionOpts{
		Resource:      *obj.ProjectId,
		ResourceType:  evergreen.ProjectResourceType,
		Permission:    evergreen.PermissionAnnotations,
		RequiredLevel: requiredLevel,
	}
	if authUser.HasPermission(permissions) {
		return true, nil
	}
	return isPatchAuthorForTask(ctx, obj)
}

func annotationPermissionHelper(ctx context.Context, taskID string, execution *int) error {
	t, err := getTask(ctx, taskID, execution, "")
	if err != nil {
		return err
	}
	canModify, err := hasAnnotationPermission(ctx, t, evergreen.AnnotationsModify.Value)
	if err != nil {
		return err
	}
	if !canModify {
		return Forbidden.Send(ctx, "insufficient permission for modifying annotation")
	}
	return nil
}

<<<<<<< HEAD
// unnestOtelVariables "flattens" one level of a string map. Any maps that are found as a value within the map are moved to the top level of the map, with "topkey.nestedkey" as their new key, in line with Honeycomb best practices.
func unnestOtelVariables(vars map[string]interface{}) map[string]interface{} {
	unnestedVars := map[string]interface{}{}
	for k, v := range vars {
		if valueMap, isMap := v.(map[string]interface{}); isMap {
			for nestedKey, nestedValue := range valueMap {
				unnestedVars[k+"."+nestedKey] = nestedValue
			}
		} else {
			unnestedVars[k] = v
		}
	}
	return unnestedVars
=======
// groupInactiveVersions partitions a slice of versions into a slice where each entry is either an active version or slice of inactive versions (i.e. versions that don't match filters; they may be technically activated).
func groupInactiveVersions(activeVersionIds []string, versions []model.Version) []*WaterfallVersion {
	waterfallVersions := []*WaterfallVersion{}
	i := 0
	for i < len(versions) {
		if utility.StringSliceContains(activeVersionIds, versions[i].Id) {
			apiVersion := restModel.APIVersion{}
			apiVersion.BuildFromService(versions[i])
			waterfallVersions = append(waterfallVersions, &WaterfallVersion{
				InactiveVersions: nil,
				Version:          &apiVersion,
			})
			i++
		} else {
			inactiveGroup := []*restModel.APIVersion{}
			for i < len(versions) && !utility.StringSliceContains(activeVersionIds, versions[i].Id) {
				apiVersion := restModel.APIVersion{}
				apiVersion.BuildFromService(versions[i])
				inactiveGroup = append(inactiveGroup, &apiVersion)
				i++
			}
			waterfallVersions = append(waterfallVersions, &WaterfallVersion{
				InactiveVersions: inactiveGroup,
				Version:          nil,
			})
		}
	}
	return waterfallVersions
>>>>>>> 85529ffc
}<|MERGE_RESOLUTION|>--- conflicted
+++ resolved
@@ -1341,21 +1341,6 @@
 	return nil
 }
 
-<<<<<<< HEAD
-// unnestOtelVariables "flattens" one level of a string map. Any maps that are found as a value within the map are moved to the top level of the map, with "topkey.nestedkey" as their new key, in line with Honeycomb best practices.
-func unnestOtelVariables(vars map[string]interface{}) map[string]interface{} {
-	unnestedVars := map[string]interface{}{}
-	for k, v := range vars {
-		if valueMap, isMap := v.(map[string]interface{}); isMap {
-			for nestedKey, nestedValue := range valueMap {
-				unnestedVars[k+"."+nestedKey] = nestedValue
-			}
-		} else {
-			unnestedVars[k] = v
-		}
-	}
-	return unnestedVars
-=======
 // groupInactiveVersions partitions a slice of versions into a slice where each entry is either an active version or slice of inactive versions (i.e. versions that don't match filters; they may be technically activated).
 func groupInactiveVersions(activeVersionIds []string, versions []model.Version) []*WaterfallVersion {
 	waterfallVersions := []*WaterfallVersion{}
@@ -1384,5 +1369,19 @@
 		}
 	}
 	return waterfallVersions
->>>>>>> 85529ffc
+}
+
+// unnestOtelVariables "flattens" one level of a string map. Any maps that are found as a value within the map are moved to the top level of the map, with "topkey.nestedkey" as their new key, in line with Honeycomb best practices.
+func unnestOtelVariables(vars map[string]interface{}) map[string]interface{} {
+	unnestedVars := map[string]interface{}{}
+	for k, v := range vars {
+		if valueMap, isMap := v.(map[string]interface{}); isMap {
+			for nestedKey, nestedValue := range valueMap {
+				unnestedVars[k+"."+nestedKey] = nestedValue
+			}
+		} else {
+			unnestedVars[k] = v
+		}
+	}
+	return unnestedVars
 }