--- conflicted
+++ resolved
@@ -745,39 +745,6 @@
 	return true
 }
 
-<<<<<<< HEAD
-}
-
-func AttachVolume(ctx context.Context, volumeId string, hostId string) (bool, int, GqlError, error) {
-	vol, err := host.FindVolumeByID(volumeId)
-	mgrOpts := cloud.ManagerOpts{
-		Provider: evergreen.ProviderNameEc2OnDemand,
-		Region:   cloud.AztoRegion(vol.AvailabilityZone),
-	}
-	env := evergreen.GetEnvironment()
-	mgr, err := cloud.GetManager(ctx, env, mgrOpts)
-	if err != nil {
-		return false, http.StatusInternalServerError, InternalServerError, errors.Wrapf(err, "can't get manager for volume '%s'", vol.ID)
-	}
-	if hostId == "" {
-		return false, http.StatusBadRequest, InputValidationError, errors.New("must specify host id")
-	}
-	var h *host.Host
-	h, err = host.FindOneId(hostId)
-	if err != nil {
-		return false, http.StatusInternalServerError, InternalServerError, errors.Wrapf(err, "can't get host '%s'", vol.Host)
-	}
-	if h == nil {
-		return false, http.StatusBadRequest, ResourceNotFound, errors.Errorf("host '%s' does not exist", hostId)
-	}
-	if vol.AvailabilityZone != h.Zone {
-		return false, http.StatusBadRequest, InputValidationError, errors.New("host and volume must have same availability zone")
-	}
-	if err = mgr.AttachVolume(ctx, h, &host.VolumeAttachment{VolumeID: vol.ID}); err != nil {
-		return false, http.StatusInternalServerError, InternalServerError, errors.Wrapf(err, "can't attach volume '%s'", vol.ID)
-	}
-	return true, http.StatusOK, "", nil
-=======
 func GetMyVolumes(user *user.DBUser) ([]restModel.APIVolume, error) {
 	volumes, err := host.FindVolumesByUser(user.Username())
 	if err != nil {
@@ -803,5 +770,35 @@
 		apiVolumes = append(apiVolumes, apiVolume)
 	}
 	return apiVolumes, nil
->>>>>>> 878b5395
+}
+
+func AttachVolume(ctx context.Context, volumeId string, hostId string) (bool, int, GqlError, error) {
+	vol, err := host.FindVolumeByID(volumeId)
+	mgrOpts := cloud.ManagerOpts{
+		Provider: evergreen.ProviderNameEc2OnDemand,
+		Region:   cloud.AztoRegion(vol.AvailabilityZone),
+	}
+	env := evergreen.GetEnvironment()
+	mgr, err := cloud.GetManager(ctx, env, mgrOpts)
+	if err != nil {
+		return false, http.StatusInternalServerError, InternalServerError, errors.Wrapf(err, "can't get manager for volume '%s'", vol.ID)
+	}
+	if hostId == "" {
+		return false, http.StatusBadRequest, InputValidationError, errors.New("must specify host id")
+	}
+	var h *host.Host
+	h, err = host.FindOneId(hostId)
+	if err != nil {
+		return false, http.StatusInternalServerError, InternalServerError, errors.Wrapf(err, "can't get host '%s'", vol.Host)
+	}
+	if h == nil {
+		return false, http.StatusBadRequest, ResourceNotFound, errors.Errorf("host '%s' does not exist", hostId)
+	}
+	if vol.AvailabilityZone != h.Zone {
+		return false, http.StatusBadRequest, InputValidationError, errors.New("host and volume must have same availability zone")
+	}
+	if err = mgr.AttachVolume(ctx, h, &host.VolumeAttachment{VolumeID: vol.ID}); err != nil {
+		return false, http.StatusInternalServerError, InternalServerError, errors.Wrapf(err, "can't attach volume '%s'", vol.ID)
+	}
+	return true, http.StatusOK, "", nil
 }