package graphql

import (
	"context"
	"fmt"
	"net/http"
	"regexp"
	"sort"
	"strings"
	"time"

	"github.com/evergreen-ci/evergreen"
	"github.com/evergreen-ci/evergreen/cloud"
	"github.com/evergreen-ci/evergreen/db"
	"github.com/evergreen-ci/evergreen/model"
	"github.com/evergreen-ci/evergreen/model/artifact"
	"github.com/evergreen-ci/evergreen/model/distro"
	"github.com/evergreen-ci/evergreen/model/event"
	"github.com/evergreen-ci/evergreen/model/host"
	"github.com/evergreen-ci/evergreen/model/patch"
	"github.com/evergreen-ci/evergreen/model/task"
	"github.com/evergreen-ci/evergreen/model/testresult"
	"github.com/evergreen-ci/evergreen/model/user"
	"github.com/evergreen-ci/evergreen/rest/data"
	restModel "github.com/evergreen-ci/evergreen/rest/model"
	"github.com/evergreen-ci/evergreen/thirdparty"
	"github.com/evergreen-ci/gimlet"
	"github.com/evergreen-ci/utility"
	"github.com/mongodb/grip"
	"github.com/mongodb/grip/message"
	"github.com/pkg/errors"
	"github.com/vektah/gqlparser/v2/gqlerror"
	"golang.org/x/crypto/ssh"
)

// This file should consist only of private utility functions that are specific to graphql resolver use cases.

// getGroupedFiles returns the files of a Task inside a GroupedFile struct
func getGroupedFiles(ctx context.Context, name string, taskID string, execution int) (*GroupedFiles, error) {
	taskFiles, err := artifact.GetAllArtifacts([]artifact.TaskIDAndExecution{{TaskID: taskID, Execution: execution}})
	if err != nil {
		return nil, ResourceNotFound.Send(ctx, err.Error())
	}
	hasUser := gimlet.GetUser(ctx) != nil
	strippedFiles, err := artifact.StripHiddenFiles(taskFiles, hasUser)
	if err != nil {
		return nil, err
	}

	apiFileList := []*restModel.APIFile{}
	for _, file := range strippedFiles {
		apiFile := restModel.APIFile{}
		apiFile.BuildFromService(file)
		apiFileList = append(apiFileList, &apiFile)
	}
	return &GroupedFiles{TaskName: &name, Files: apiFileList}, nil
}

func findAllTasksByIds(ctx context.Context, taskIDs ...string) ([]task.Task, error) {
	tasks, err := task.FindAll(db.Query(task.ByIds(taskIDs)))
	if err != nil {
		return nil, ResourceNotFound.Send(ctx, err.Error())
	}
	if len(tasks) == 0 {
		return nil, ResourceNotFound.Send(ctx, errors.New("tasks not found").Error())
	}
	if len(tasks) != len(taskIDs) {
		foundTaskIds := []string{}
		for _, ft := range tasks {
			foundTaskIds = append(foundTaskIds, ft.Id)
		}
		missingTaskIds, _ := utility.StringSliceSymmetricDifference(taskIDs, foundTaskIds)
		grip.Error(message.Fields{
			"message":       "could not find all tasks",
			"function":      "findAllTasksByIds",
			"missing_tasks": missingTaskIds,
		})
	}
	return tasks, nil
}

func setManyTasksScheduled(ctx context.Context, url string, isActive bool, taskIDs ...string) ([]*restModel.APITask, error) {
	usr := mustHaveUser(ctx)
	tasks, err := findAllTasksByIds(ctx, taskIDs...)
	if err != nil {
		return nil, err
	}
	for _, t := range tasks {
		if evergreen.IsCommitQueueRequester(t.Requester) && isActive {
			return nil, InputValidationError.Send(ctx, "commit queue tasks cannot be manually scheduled")
		}
	}
	if err = model.SetActiveState(usr.Username(), isActive, tasks...); err != nil {
		return nil, InternalServerError.Send(ctx, err.Error())
	}

	// Get the modified tasks back out of the db
	tasks, err = findAllTasksByIds(ctx, taskIDs...)
	if err != nil {
		return nil, err
	}
	apiTasks := []*restModel.APITask{}
	for _, t := range tasks {
		apiTask := restModel.APITask{}
		err = apiTask.BuildFromService(&t, &restModel.APITaskArgs{
			LogURL: url,
		})
		if err != nil {
			return nil, InternalServerError.Send(ctx, err.Error())
		}

		apiTasks = append(apiTasks, &apiTask)
	}
	return apiTasks, nil
}

// getFormattedDate returns a time.Time type in the format "Dec 13, 2020, 11:58:04 pm"
func getFormattedDate(t *time.Time, timezone string) (*string, error) {
	if t == nil {
		return nil, nil
	}

	loc, err := time.LoadLocation(timezone)
	if err != nil {
		return nil, err
	}

	timeInUserTimezone := t.In(loc)
	newTime := fmt.Sprintf("%s %d, %d, %s", timeInUserTimezone.Month(), timeInUserTimezone.Day(), timeInUserTimezone.Year(), timeInUserTimezone.Format(time.Kitchen))

	return &newTime, nil
}

func getVersionBaseTasks(versionID string) ([]task.Task, error) {
	version, err := model.VersionFindOneId(versionID)
	if err != nil {
		return nil, fmt.Errorf("Error getting version %s: %s", versionID, err.Error())
	}
	if version == nil {
		return nil, fmt.Errorf("No version found for ID %s", versionID)
	}
	baseVersion, err := model.VersionFindOne(model.BaseVersionByProjectIdAndRevision(version.Identifier, version.Revision))
	if err != nil {
		return nil, fmt.Errorf("Error getting base version from version %s: %s", version.Id, err.Error())
	}
	if baseVersion == nil {
		return nil, fmt.Errorf("No base version found from version %s", version.Id)
	}
	baseTasks, err := task.FindTasksFromVersions([]string{baseVersion.Id})
	if err != nil {
		return nil, fmt.Errorf("Error getting tasks from version %s: %s", baseVersion.Id, err.Error())
	}
	if baseTasks == nil {
		return nil, fmt.Errorf("No tasks found for version %s", baseVersion.Id)
	}
	return baseTasks, nil
}

func hasEnqueuePatchPermission(u *user.DBUser, existingPatch *restModel.APIPatch) bool {
	if u == nil || existingPatch == nil {
		return false
	}

	// patch owner
	if utility.FromStringPtr(existingPatch.Author) == u.Username() {
		return true
	}

	// superuser
	permissions := gimlet.PermissionOpts{
		Resource:      evergreen.SuperUserPermissionsID,
		ResourceType:  evergreen.SuperUserResourceType,
		Permission:    evergreen.PermissionAdminSettings,
		RequiredLevel: evergreen.AdminSettingsEdit.Value,
	}
	if u.HasPermission(permissions) {
		return true
	}

	return u.HasPermission(gimlet.PermissionOpts{
		Resource:      utility.FromStringPtr(existingPatch.ProjectId),
		ResourceType:  evergreen.ProjectResourceType,
		Permission:    evergreen.PermissionProjectSettings,
		RequiredLevel: evergreen.ProjectSettingsEdit.Value,
	})
}

// getPatchProjectVariantsAndTasksForUI gets the variants and tasks for a project for a patch id
func getPatchProjectVariantsAndTasksForUI(ctx context.Context, apiPatch *restModel.APIPatch) (*PatchProject, error) {
	p, err := apiPatch.ToService()
	if err != nil {
		return nil, errors.Wrap(err, "building patch")
	}
	patchProjectVariantsAndTasks, err := model.GetVariantsAndTasksFromPatchProject(ctx, evergreen.GetEnvironment().Settings(), &p)
	if err != nil {
		return nil, InternalServerError.Send(ctx, fmt.Sprintf("Error getting project variants and tasks for patch %s: %s", *apiPatch.Id, err.Error()))
	}

	// convert variants to UI data structure
	variants := []*ProjectBuildVariant{}
	for _, buildVariant := range patchProjectVariantsAndTasks.Variants {
		projBuildVariant := ProjectBuildVariant{
			Name:        buildVariant.Name,
			DisplayName: buildVariant.DisplayName,
		}
		projTasks := []string{}
		executionTasks := map[string]bool{}
		for _, displayTask := range buildVariant.DisplayTasks {
			projTasks = append(projTasks, displayTask.Name)
			for _, execTask := range displayTask.ExecTasks {
				executionTasks[execTask] = true
			}
		}
		for _, taskUnit := range buildVariant.Tasks {
			// Only add task if it is not an execution task.
			if !executionTasks[taskUnit.Name] {
				projTasks = append(projTasks, taskUnit.Name)
			}
		}
		// Sort tasks alphanumerically by display name.
		sort.SliceStable(projTasks, func(i, j int) bool {
			return projTasks[i] < projTasks[j]
		})
		projBuildVariant.Tasks = projTasks
		variants = append(variants, &projBuildVariant)
	}
	sort.SliceStable(variants, func(i, j int) bool {
		return variants[i].DisplayName < variants[j].DisplayName
	})

	patchProject := PatchProject{
		Variants: variants,
	}
	return &patchProject, nil
}

// buildFromGqlInput takes a PatchConfigure gql type and returns a PatchUpdate type
func buildFromGqlInput(r PatchConfigure) model.PatchUpdate {
	p := model.PatchUpdate{}
	p.Description = r.Description
	p.PatchTriggerAliases = r.PatchTriggerAliases
	for i := range r.Parameters {
		p.Parameters = append(p.Parameters, r.Parameters[i].ToService())
	}
	for _, vt := range r.VariantsTasks {
		variantTasks := patch.VariantTasks{
			Variant: vt.Variant,
			Tasks:   vt.Tasks,
		}
		for _, displayTask := range vt.DisplayTasks {
			// note that the UI does not pass ExecTasks, which tells the back-end model figure out the right execution tasks
			dt := patch.DisplayTask{Name: displayTask.Name}
			variantTasks.DisplayTasks = append(variantTasks.DisplayTasks, dt)
		}
		p.VariantsTasks = append(p.VariantsTasks, variantTasks)
	}
	return p
}

// getAPITaskFromTask builds an APITask from the given task
func getAPITaskFromTask(ctx context.Context, url string, task task.Task) (*restModel.APITask, error) {
	apiTask := restModel.APITask{}
	err := apiTask.BuildFromService(&task, &restModel.APITaskArgs{
		LogURL: url,
	})
	if err != nil {
		return nil, InternalServerError.Send(ctx, fmt.Sprintf("error building apiTask from task %s: %s", task.Id, err.Error()))
	}
	return &apiTask, nil
}

// Takes a version id and some filter criteria and returns the matching associated tasks grouped together by their build variant.
func generateBuildVariants(versionId string, buildVariantOpts BuildVariantOptions, requester string) ([]*GroupedBuildVariant, error) {
	var variantDisplayName = map[string]string{}
	var tasksByVariant = map[string][]*restModel.APITask{}
	defaultSort := []task.TasksSortOrder{
		{Key: task.DisplayNameKey, Order: 1},
	}
	if buildVariantOpts.IncludeBaseTasks == nil {
		buildVariantOpts.IncludeBaseTasks = utility.ToBoolPtr(true)
	}

	opts := task.GetTasksByVersionOptions{
		Statuses:                       getValidTaskStatusesFilter(buildVariantOpts.Statuses),
		Variants:                       buildVariantOpts.Variants,
		TaskNames:                      buildVariantOpts.Tasks,
		Sorts:                          defaultSort,
		IncludeBaseTasks:               utility.FromBoolPtr(buildVariantOpts.IncludeBaseTasks),
		IncludeBuildVariantDisplayName: true,
		// Do not fetch inactive tasks for patches. This is because the UI does not display inactive tasks for patches.
		IncludeNeverActivatedTasks: !evergreen.IsPatchRequester(requester),
	}

	start := time.Now()
	tasks, _, err := task.GetTasksByVersion(versionId, opts)
	if err != nil {
		return nil, errors.Wrapf(err, fmt.Sprintf("Error getting tasks for patch `%s`", versionId))
	}
	timeToFindTasks := time.Since(start)
	buildTaskStartTime := time.Now()
	for _, t := range tasks {
		apiTask := restModel.APITask{}
		err := apiTask.BuildFromService(&t, nil)
		if err != nil {
			return nil, errors.Wrapf(err, fmt.Sprintf("Error building apiTask from task : %s", t.Id))
		}
		variantDisplayName[t.BuildVariant] = t.BuildVariantDisplayName
		tasksByVariant[t.BuildVariant] = append(tasksByVariant[t.BuildVariant], &apiTask)

	}

	timeToBuildTasks := time.Since(buildTaskStartTime)
	groupTasksStartTime := time.Now()

	result := []*GroupedBuildVariant{}
	for variant, tasks := range tasksByVariant {
		pbv := GroupedBuildVariant{
			Variant:     variant,
			DisplayName: variantDisplayName[variant],
			Tasks:       tasks,
		}
		result = append(result, &pbv)
	}

	timeToGroupTasks := time.Since(groupTasksStartTime)

	sortTasksStartTime := time.Now()
	// sort variants by name
	sort.SliceStable(result, func(i, j int) bool {
		return result[i].DisplayName < result[j].DisplayName
	})

	timeToSortTasks := time.Since(sortTasksStartTime)

	totalTime := time.Since(start)
	grip.InfoWhen(totalTime > time.Second*2, message.Fields{
		"Ticket":             "EVG-14828",
		"timeToFindTasksMS":  timeToFindTasks.Milliseconds(),
		"timeToBuildTasksMS": timeToBuildTasks.Milliseconds(),
		"timeToGroupTasksMS": timeToGroupTasks.Milliseconds(),
		"timeToSortTasksMS":  timeToSortTasks.Milliseconds(),
		"totalTimeMS":        totalTime.Milliseconds(),
		"versionId":          versionId,
		"taskCount":          len(tasks),
		"buildVariantCount":  len(result),
	})
	return result, nil
}

// modifyVersionHandler handles the boilerplate code for performing a modify version action, i.e. schedule, unschedule, restart and set priority
func modifyVersionHandler(ctx context.Context, patchID string, modification model.VersionModification) error {
	v, err := model.VersionFindOneId(patchID)
	if err != nil {
		return ResourceNotFound.Send(ctx, fmt.Sprintf("error finding version %s: %s", patchID, err.Error()))
	}
	if v == nil {
		return ResourceNotFound.Send(ctx, fmt.Sprintf("Unable to find version with id: `%s`", patchID))
	}
	user := mustHaveUser(ctx)
	httpStatus, err := model.ModifyVersion(*v, *user, modification)
	if err != nil {
		return mapHTTPStatusToGqlError(ctx, httpStatus, err)
	}

	// Restart is handled through graphql because we need the user to specify
	// which downstream tasks they want to restart.
	if evergreen.IsPatchRequester(v.Requester) && modification.Action != evergreen.RestartAction {
		// Only modify the child patch if it is finalized.
		childPatchIds, err := patch.GetFinalizedChildPatchIdsForPatch(patchID)
		if err != nil {
			return ResourceNotFound.Send(ctx, err.Error())
		}
		for _, childPatchId := range childPatchIds {
			if err = modifyVersionHandler(ctx, childPatchId, modification); err != nil {
				return errors.Wrap(mapHTTPStatusToGqlError(ctx, httpStatus, err), fmt.Sprintf("modifying child patch '%s'", childPatchId))
			}
		}
	}

	return nil
}

func mapHTTPStatusToGqlError(ctx context.Context, httpStatus int, err error) *gqlerror.Error {
	switch httpStatus {
	case http.StatusInternalServerError:
		return InternalServerError.Send(ctx, err.Error())
	case http.StatusNotFound:
		return ResourceNotFound.Send(ctx, err.Error())
	case http.StatusUnauthorized:
		return Forbidden.Send(ctx, err.Error())
	case http.StatusBadRequest:
		return InputValidationError.Send(ctx, err.Error())
	default:
		return InternalServerError.Send(ctx, err.Error())
	}
}

func canRestartTask(t *task.Task) bool {
	// Cannot restart execution tasks.
	if t.IsPartOfDisplay() {
		return false
	}
	// It is possible to restart blocked display tasks. Later tasks in a display task could be blocked on
	// earlier tasks in the display task, in which case restarting the entire display task may unblock them.
	return (t.DisplayStatus == evergreen.TaskStatusBlocked && t.DisplayOnly) ||
		!utility.StringSliceContains(evergreen.TaskUncompletedStatuses, t.Status)
}

func canScheduleTask(t *task.Task) bool {
	// Cannot schedule execution tasks or aborted tasks.
	if t.IsPartOfDisplay() || t.Aborted {
		return false
	}
	if t.DisplayStatus != evergreen.TaskUnscheduled {
		return false
	}
	return true
}

func getAllTaskStatuses(tasks []task.Task) []string {
	statusesMap := map[string]bool{}
	for _, task := range tasks {
		statusesMap[task.GetDisplayStatus()] = true
	}
	statusesArr := []string{}
	for key := range statusesMap {
		statusesArr = append(statusesArr, key)
	}
	sort.SliceStable(statusesArr, func(i, j int) bool {
		return statusesArr[i] < statusesArr[j]
	})
	return statusesArr
}

func formatDuration(duration string) string {
	regex := regexp.MustCompile(`\d*[dhms]`)
	return strings.TrimSpace(regex.ReplaceAllStringFunc(duration, func(m string) string {
		return m + " "
	}))
}

func removeGeneralSubscriptions(usr *user.DBUser, subscriptions []event.Subscription) []string {
	filteredSubscriptions := make([]string, 0, len(subscriptions))
	for _, subscription := range subscriptions {
		if !utility.StringSliceContains(usr.GeneralSubscriptionIDs(), subscription.ID) {
			filteredSubscriptions = append(filteredSubscriptions, subscription.ID)
		}
	}

	return filteredSubscriptions
}

func getResourceTypeAndIdFromSubscriptionSelectors(ctx context.Context, selectors []restModel.APISelector) (string, string, error) {
	var id string
	var idType string
	for _, s := range selectors {
		if s.Type == nil {
			return "", "", InputValidationError.Send(ctx, "Found nil for selector type. Selector type must be a string and not nil.")
		}
		// Don't exit the loop for object and id because together they
		// describe the resource id and resource type for the subscription
		switch *s.Type {
		case "object":
			idType = *s.Data
		case "id":
			id = *s.Data
		case "project":
			idType = "project"
			id = *s.Data
			return idType, id, nil
		case "in-version":
			idType = "version"
			id = *s.Data
			return idType, id, nil
		}
	}
	if idType == "" || id == "" {
		return "", "", InputValidationError.Send(ctx, "Selectors do not indicate a target version, build, project, or task ID")
	}
	return idType, id, nil
}

func savePublicKey(ctx context.Context, publicKeyInput PublicKeyInput) error {
	if doesPublicKeyNameAlreadyExist(ctx, publicKeyInput.Name) {
		return InputValidationError.Send(ctx, fmt.Sprintf("Provided key name, %s, already exists.", publicKeyInput.Name))
	}
	err := verifyPublicKey(ctx, publicKeyInput)
	if err != nil {
		return err
	}
	err = mustHaveUser(ctx).AddPublicKey(publicKeyInput.Name, publicKeyInput.Key)
	if err != nil {
		return InternalServerError.Send(ctx, fmt.Sprintf("Error saving public key: %s", err.Error()))
	}
	return nil
}

func verifyPublicKey(ctx context.Context, publicKey PublicKeyInput) error {
	if publicKey.Name == "" {
		return InputValidationError.Send(ctx, "Provided public key name cannot be empty.")
	}
	_, _, _, _, err := ssh.ParseAuthorizedKey([]byte(publicKey.Key))
	if err != nil {
		return InputValidationError.Send(ctx, fmt.Sprintf("Provided public key is invalid : %s", err.Error()))
	}
	return nil
}

func doesPublicKeyNameAlreadyExist(ctx context.Context, publicKeyName string) bool {
	publicKeys := mustHaveUser(ctx).PublicKeys()
	for _, pubKey := range publicKeys {
		if pubKey.Name == publicKeyName {
			return true
		}
	}
	return false
}

func getMyPublicKeys(ctx context.Context) []*restModel.APIPubKey {
	usr := mustHaveUser(ctx)
	publicKeys := []*restModel.APIPubKey{}
	for _, item := range usr.PublicKeys() {
		currName := item.Name
		currKey := item.Key
		publicKeys = append(publicKeys, &restModel.APIPubKey{Name: &currName, Key: &currKey})
	}
	sort.SliceStable(publicKeys, func(i, j int) bool {
		return *publicKeys[i].Name < *publicKeys[j].Name
	})
	return publicKeys
}

func getAPIVolumeList(volumes []host.Volume) ([]*restModel.APIVolume, error) {
	apiVolumes := make([]*restModel.APIVolume, 0, len(volumes))
	for _, vol := range volumes {
		apiVolume := restModel.APIVolume{}
		apiVolume.BuildFromService(vol)
		apiVolumes = append(apiVolumes, &apiVolume)
	}
	return apiVolumes, nil
}

func mustHaveUser(ctx context.Context) *user.DBUser {
	u := gimlet.GetUser(ctx)
	if u == nil {
		grip.Error(message.Fields{
			"message": "no user attached to request expecting user",
		})
		return &user.DBUser{}
	}
	usr, valid := u.(*user.DBUser)
	if !valid {
		grip.Error(message.Fields{
			"message": "invalid user attached to request expecting user",
		})
		return &user.DBUser{}
	}

	return usr
}

func validateVolumeExpirationInput(ctx context.Context, expirationTime *time.Time, noExpiration *bool) error {
	if expirationTime != nil && noExpiration != nil && *noExpiration {
		return InputValidationError.Send(ctx, "Cannot apply an expiration time AND set volume as non-expirable")
	}
	return nil
}

func validateVolumeName(ctx context.Context, name *string) error {
	if name == nil {
		return nil
	}
	if *name == "" {
		return InputValidationError.Send(ctx, "Name cannot be empty.")
	}
	usr := mustHaveUser(ctx)
	myVolumes, err := host.FindSortedVolumesByUser(usr.Id)
	if err != nil {
		return err
	}
	for _, vol := range myVolumes {
		if *name == vol.ID || *name == vol.DisplayName {
			return InputValidationError.Send(ctx, "The provided volume name is already in use")
		}
	}
	return nil
}

func applyVolumeOptions(ctx context.Context, volume host.Volume, volumeOptions restModel.VolumeModifyOptions) error {
	// modify volume if volume options is not empty
	if volumeOptions != (restModel.VolumeModifyOptions{}) {
		mgr, err := cloud.GetEC2ManagerForVolume(ctx, &volume)
		if err != nil {
			return err
		}
		err = mgr.ModifyVolume(ctx, &volume, &volumeOptions)
		if err != nil {
			return InternalServerError.Send(ctx, fmt.Sprintf("Unable to apply expiration options to volume %s: %s", volume.ID, err.Error()))
		}
	}
	return nil
}

func setVersionActivationStatus(version *model.Version) error {
	defaultSort := []task.TasksSortOrder{
		{Key: task.DisplayNameKey, Order: 1},
	}
	opts := task.GetTasksByVersionOptions{
		Sorts:                          defaultSort,
		IncludeBaseTasks:               false,
		IncludeBuildVariantDisplayName: false,
	}
	tasks, _, err := task.GetTasksByVersion(version.Id, opts)
	if err != nil {
		return errors.Wrapf(err, "getting tasks for version '%s'", version.Id)
	}
	return errors.Wrapf(version.SetActivated(task.AnyActiveTasks(tasks)), "Updating version activated status for `%s`", version.Id)
}

func isPopulated(buildVariantOptions *BuildVariantOptions) bool {
	if buildVariantOptions == nil {
		return false
	}
	return len(buildVariantOptions.Tasks) > 0 || len(buildVariantOptions.Variants) > 0 || len(buildVariantOptions.Statuses) > 0
}

func getRedactedAPIVarsForProject(ctx context.Context, projectId string) (*restModel.APIProjectVars, error) {
	vars, err := model.FindOneProjectVars(projectId)
	if err != nil {
		return nil, InternalServerError.Send(ctx, fmt.Sprintf("error finding project vars for '%s': %s", projectId, err.Error()))
	}
	if vars == nil {
		return nil, InternalServerError.Send(ctx, fmt.Sprintf("vars for '%s' don't exist", projectId))
	}
	vars = vars.RedactPrivateVars()
	res := &restModel.APIProjectVars{}
	res.BuildFromService(*vars)
	return res, nil
}

func getAPIAliasesForProject(ctx context.Context, projectId string) ([]*restModel.APIProjectAlias, error) {
	aliases, err := model.FindAliasesForProjectFromDb(projectId)
	if err != nil {
		return nil, InternalServerError.Send(ctx, fmt.Sprintf("error finding aliases for project: %s", err.Error()))
	}
	res := []*restModel.APIProjectAlias{}
	for _, alias := range aliases {
		apiAlias := restModel.APIProjectAlias{}
		apiAlias.BuildFromService(alias)
		res = append(res, &apiAlias)
	}
	return res, nil
}

func getAPISubscriptionsForProject(ctx context.Context, projectId string) ([]*restModel.APISubscription, error) {
	subscriptions, err := event.FindSubscriptionsByOwner(projectId, event.OwnerTypeProject)
	if err != nil {
		return nil, InternalServerError.Send(ctx, fmt.Sprintf("error finding subscription for project: %s", err.Error()))
	}

	res := []*restModel.APISubscription{}
	for _, sub := range subscriptions {
		apiSubscription := restModel.APISubscription{}
		if err = apiSubscription.BuildFromService(sub); err != nil {
			return nil, InternalServerError.Send(ctx, fmt.Sprintf("problem building APIPProjectSubscription %s from service: %s",
				sub.ID, err.Error()))
		}
		res = append(res, &apiSubscription)
	}
	return res, nil
}

func getPointerEventList(events []restModel.APIProjectEvent) []*restModel.APIProjectEvent {
	res := make([]*restModel.APIProjectEvent, len(events))
	for i := range events {
		res[i] = &events[i]
	}
	return res
}

// groupProjects takes a list of projects and groups them by their repo. If onlyDefaultedToRepo is true,
// it groups projects that defaulted to the repo under that repo and groups the rest under "".
func groupProjects(projects []model.ProjectRef, onlyDefaultedToRepo bool) ([]*GroupedProjects, error) {
	groupsMap := make(map[string][]*restModel.APIProjectRef)

	for _, p := range projects {
		groupName := fmt.Sprintf("%s/%s", p.Owner, p.Repo)
		if onlyDefaultedToRepo && !p.UseRepoSettings() {
			groupName = ""
		}

		apiProjectRef := restModel.APIProjectRef{}
		if err := apiProjectRef.BuildFromService(p); err != nil {
			return nil, errors.Wrap(err, "error building APIProjectRef from service")
		}

		if projs, ok := groupsMap[groupName]; ok {
			groupsMap[groupName] = append(projs, &apiProjectRef)
		} else {
			groupsMap[groupName] = []*restModel.APIProjectRef{&apiProjectRef}
		}
	}

	groupsArr := []*GroupedProjects{}

	for groupName, groupedProjects := range groupsMap {
		gp := GroupedProjects{
			GroupDisplayName: groupName,
			Projects:         groupedProjects,
		}
		project := groupedProjects[0]
		if utility.FromBoolPtr(project.UseRepoSettings) {
			repoRefId := utility.FromStringPtr(project.RepoRefId)
			repoRef, err := model.FindOneRepoRef(repoRefId)
			if err != nil {
				return nil, err
			}

			if repoRef == nil {
				grip.Error(message.Fields{
					"message":     "repoRef not found",
					"repo_ref_id": repoRefId,
					"project":     project,
				})
			} else {
				apiRepoRef := restModel.APIProjectRef{}
				if err := apiRepoRef.BuildFromService(repoRef.ProjectRef); err != nil {
					return nil, errors.Wrap(err, "error building the repo's ProjectRef from service")
				}
				gp.Repo = &apiRepoRef
				if repoRef.ProjectRef.DisplayName != "" {
					gp.GroupDisplayName = repoRef.ProjectRef.DisplayName
				}
			}
		}

		groupsArr = append(groupsArr, &gp)
	}

	sort.SliceStable(groupsArr, func(i, j int) bool {
		return groupsArr[i].GroupDisplayName < groupsArr[j].GroupDisplayName
	})
	return groupsArr, nil
}

// getProjectIdFromArgs extracts a project ID from the requireProjectAccess directive args.
func getProjectIdFromArgs(ctx context.Context, args map[string]interface{}) (res string, err error) {
	if id, hasId := args["id"].(string); hasId {
		return id, nil
	}
	if projectId, hasProjectId := args["projectId"].(string); hasProjectId {
		return projectId, nil
	}
	if identifier, hasIdentifier := args["identifier"].(string); hasIdentifier {
		pid, err := model.GetIdForProject(identifier)
		if err != nil {
			return "", ResourceNotFound.Send(ctx, fmt.Sprintf("Could not find project with identifier: %s", identifier))
		}
		return pid, nil
	}
	return "", ResourceNotFound.Send(ctx, "Could not find project")
}

// getValidTaskStatusesFilter returns a slice of task statuses that are valid and are searchable.
// It returns an empty array if all is included as one of the entries
func getValidTaskStatusesFilter(statuses []string) []string {
	filteredStatuses := []string{}
	if utility.StringSliceContains(statuses, evergreen.TaskAll) {
		return filteredStatuses
	}
	filteredStatuses = utility.StringSliceIntersection(evergreen.TaskStatuses, statuses)
	return filteredStatuses
}

func getCollectiveStatusArray(v restModel.APIVersion) ([]string, error) {
	status, err := evergreen.VersionStatusToPatchStatus(*v.Status)
	if err != nil {
		return nil, errors.Wrap(err, "converting a version status")
	}
	isAborted := utility.FromBoolPtr(v.Aborted)
	allStatuses := []string{}
	if isAborted {
		allStatuses = append(allStatuses, evergreen.PatchAborted)

	} else {
		allStatuses = append(allStatuses, status)
	}
	if v.IsPatchRequester() {
		p, err := data.FindPatchById(*v.Id)
		if err != nil {
			return nil, errors.Wrapf(err, "fetching patch '%s'", *v.Id)
		}
		if len(p.ChildPatches) > 0 {
			for _, cp := range p.ChildPatches {
				cpVersion, err := model.VersionFindOneId(*cp.Version)
				if err != nil {
					return nil, errors.Wrapf(err, "fetching version for patch '%s'", *v.Id)
				}
				if cpVersion == nil {
					continue
				}
				if cpVersion.Aborted {
					allStatuses = append(allStatuses, evergreen.PatchAborted)
				} else {
					allStatuses = append(allStatuses, *cp.Status)
				}
			}
		}
	}
	return allStatuses, nil
}

func bbGetCreatedTicketsPointers(taskId string) ([]*thirdparty.JiraTicket, error) {
	events, err := event.Find(event.TaskEventsForId(taskId))
	if err != nil {
		return nil, err
	}

	var results []*thirdparty.JiraTicket
	var searchTickets []string
	for _, evt := range events {
		data := evt.Data.(*event.TaskEventData)
		if evt.EventType == event.TaskJiraAlertCreated {
			searchTickets = append(searchTickets, data.JiraIssue)
		}
	}
	settings := evergreen.GetEnvironment().Settings()
	jiraHandler := thirdparty.NewJiraHandler(*settings.Jira.Export())
	for _, ticket := range searchTickets {
		jiraIssue, err := jiraHandler.GetJIRATicket(ticket)
		if err != nil {
			return nil, err
		}
		if jiraIssue == nil {
			continue
		}
		results = append(results, jiraIssue)
	}

	return results, nil
}

// getHostRequestOptions validates and transforms user-specified spawn host input
func getHostRequestOptions(ctx context.Context, usr *user.DBUser, spawnHostInput *SpawnHostInput) (*restModel.HostRequestOptions, error) {
	if spawnHostInput.SavePublicKey {
		if err := savePublicKey(ctx, *spawnHostInput.PublicKey); err != nil {
			return nil, err
		}
	}
	dist, err := distro.FindOneId(spawnHostInput.DistroID)
	if err != nil {
		return nil, InternalServerError.Send(ctx, fmt.Sprintf("trying to find distro with id: %s, err:  `%s`", spawnHostInput.DistroID, err))
	}
	if dist == nil {
		return nil, ResourceNotFound.Send(ctx, fmt.Sprintf("Could not find Distro with id: %s", spawnHostInput.DistroID))
	}

	options := &restModel.HostRequestOptions{
		DistroID:             spawnHostInput.DistroID,
		Region:               spawnHostInput.Region,
		KeyName:              spawnHostInput.PublicKey.Key,
		IsVirtualWorkstation: spawnHostInput.IsVirtualWorkStation,
		NoExpiration:         spawnHostInput.NoExpiration,
	}
	if spawnHostInput.SetUpScript != nil {
		options.SetupScript = *spawnHostInput.SetUpScript
	}
	if spawnHostInput.UserDataScript != nil {
		options.UserData = *spawnHostInput.UserDataScript
	}
	if spawnHostInput.HomeVolumeSize != nil {
		options.HomeVolumeSize = *spawnHostInput.HomeVolumeSize
	}
	if spawnHostInput.VolumeID != nil {
		options.HomeVolumeID = *spawnHostInput.VolumeID
	}
	if spawnHostInput.Expiration != nil {
		options.Expiration = spawnHostInput.Expiration
	}

	// passing an empty string taskId is okay as long as a
	// taskId is not required by other spawnHostInput parameters
	var t *task.Task
	if spawnHostInput.TaskID != nil && *spawnHostInput.TaskID != "" {
		options.TaskID = *spawnHostInput.TaskID
		if t, err = task.FindOneId(*spawnHostInput.TaskID); err != nil {
			return nil, InternalServerError.Send(ctx, fmt.Sprintf("finding task %s: %s", *spawnHostInput.TaskID, err.Error()))
		}
	}

	if utility.FromBoolPtr(spawnHostInput.UseProjectSetupScript) {
		if t == nil {
			return nil, ResourceNotFound.Send(ctx, "A valid task id must be supplied when useProjectSetupScript is set to true")
		}
		options.UseProjectSetupScript = *spawnHostInput.UseProjectSetupScript
	}
	if utility.FromBoolPtr(spawnHostInput.TaskSync) {
		if t == nil {
			return nil, ResourceNotFound.Send(ctx, "A valid task id must be supplied when taskSync is set to true")
		}
		options.TaskSync = *spawnHostInput.TaskSync
	}

	if utility.FromBoolPtr(spawnHostInput.SpawnHostsStartedByTask) {
		if t == nil {
			return nil, ResourceNotFound.Send(ctx, "A valid task id must be supplied when SpawnHostsStartedByTask is set to true")
		}
		if err = data.CreateHostsFromTask(ctx, evergreen.GetEnvironment().Settings(), t, *usr, spawnHostInput.PublicKey.Key); err != nil {
			return nil, InternalServerError.Send(ctx, fmt.Sprintf("spawning hosts from task %s: %s", *spawnHostInput.TaskID, err))
		}
	}
	return options, nil
}

<<<<<<< HEAD
//////////////////////////////////////////
// Helper functions for task test results.
//////////////////////////////////////////

func convertTestFilterOptions(ctx context.Context, dbTask *task.Task, opts *TestFilterOptions) (*testresult.FilterOptions, error) {
	if opts == nil {
		return nil, nil
	}

	sortBy, sortOrderDSC, baseTaskOpts, err := convertTestSortOptions(ctx, dbTask, opts.Sort)
	if err != nil {
		return nil, err
	}

	return &testresult.FilterOptions{
		TestName:     opts.TestName,
		Statuses:     opts.Statuses,
		GroupID:      opts.GroupID,
		SortBy:       sortBy,
		SortOrderDSC: sortOrderDSC,
		Limit:        opts.Limit,
		Page:         opts.Page,
		BaseTasks:    baseTaskOpts,
	}, nil
}

func convertTestSortOptions(ctx context.Context, dbTask *task.Task, opts []*TestSortOptions) (string, bool, []testresult.TaskOptions, error) {
	// TODO (EVG-14306): Enable multi-sort parameters once it is supported
	// by the test results interface.
	if len(opts) == 0 {
		return "", false, nil, nil
	}

	var (
		sortBy       string
		baseTaskOpts []testresult.TaskOptions
		err          error
	)
	switch opts[0].SortBy {
	case TestSortCategoryStatus:
		sortBy = testresult.SortByStatus
	case TestSortCategoryDuration:
		sortBy = testresult.SortByDuration
	case TestSortCategoryTestName:
		sortBy = testresult.SortByTestName
	case TestSortCategoryStartTime:
		sortBy = testresult.SortByStart
	case TestSortCategoryBaseStatus:
		baseTaskOpts, err = getBaseTaskTestResultsOptions(ctx, dbTask)
		if err != nil {
			return "", false, nil, err
		}
		if len(baseTaskOpts) > 0 {
			// Only sort by base status if we know there are base
			// task options we can send to the results service.
			sortBy = testresult.SortByBaseStatus
		}
	}

	return sortBy, opts[0].Direction == SortDirectionDesc, baseTaskOpts, nil
}

func getBaseTaskTestResultsOptions(ctx context.Context, dbTask *task.Task) ([]testresult.TaskOptions, error) {
	var (
		baseTask *task.Task
		taskOpts []testresult.TaskOptions
		err      error
	)

	if dbTask.Requester == evergreen.RepotrackerVersionRequester {
		baseTask, err = dbTask.FindTaskOnPreviousCommit()
	} else {
		baseTask, err = dbTask.FindTaskOnBaseCommit()
	}
	if err != nil {
		return nil, InternalServerError.Send(ctx, fmt.Sprintf("Error finding base task for task '%s': %s", dbTask.Id, err))
	}

	if baseTask != nil && baseTask.ResultsService == dbTask.ResultsService {
		taskOpts, err = baseTask.CreateTestResultsTaskOptions()
		if err != nil {
			return nil, InternalServerError.Send(ctx, fmt.Sprintf("Error creating test results task options for base task '%s': %s", baseTask.Id, err))
		}
	}

	return taskOpts, nil
=======
func getProjectMetadata(ctx context.Context, projectId *string, patchId *string) (*restModel.APIProjectRef, error) {
	projectRef, err := model.FindMergedProjectRef(*projectId, *patchId, false)
	if err != nil {
		return nil, InternalServerError.Send(ctx, fmt.Sprintf("finding project ref for project `%s`: %s", *projectId, err.Error()))
	}
	if projectRef == nil {
		return nil, InternalServerError.Send(ctx, fmt.Sprintf("finding project ref for project `%s`: %s", *projectId, "Project not found"))
	}
	apiProjectRef := restModel.APIProjectRef{}
	if err = apiProjectRef.BuildFromService(*projectRef); err != nil {
		return nil, InternalServerError.Send(ctx, fmt.Sprintf("building APIProjectRef from service for `%s`: %s", projectRef.Id, err.Error()))
	}
	return &apiProjectRef, nil
>>>>>>> efc870c3
}<|MERGE_RESOLUTION|>--- conflicted
+++ resolved
@@ -912,7 +912,20 @@
 	return options, nil
 }
 
-<<<<<<< HEAD
+func getProjectMetadata(ctx context.Context, projectId *string, patchId *string) (*restModel.APIProjectRef, error) {
+	projectRef, err := model.FindMergedProjectRef(*projectId, *patchId, false)
+	if err != nil {
+		return nil, InternalServerError.Send(ctx, fmt.Sprintf("finding project ref for project `%s`: %s", *projectId, err.Error()))
+	}
+	if projectRef == nil {
+		return nil, InternalServerError.Send(ctx, fmt.Sprintf("finding project ref for project `%s`: %s", *projectId, "Project not found"))
+	}
+	apiProjectRef := restModel.APIProjectRef{}
+	if err = apiProjectRef.BuildFromService(*projectRef); err != nil {
+		return nil, InternalServerError.Send(ctx, fmt.Sprintf("building APIProjectRef from service for `%s`: %s", projectRef.Id, err.Error()))
+	}
+	return &apiProjectRef, nil
+
 //////////////////////////////////////////
 // Helper functions for task test results.
 //////////////////////////////////////////
@@ -999,19 +1012,4 @@
 	}
 
 	return taskOpts, nil
-=======
-func getProjectMetadata(ctx context.Context, projectId *string, patchId *string) (*restModel.APIProjectRef, error) {
-	projectRef, err := model.FindMergedProjectRef(*projectId, *patchId, false)
-	if err != nil {
-		return nil, InternalServerError.Send(ctx, fmt.Sprintf("finding project ref for project `%s`: %s", *projectId, err.Error()))
-	}
-	if projectRef == nil {
-		return nil, InternalServerError.Send(ctx, fmt.Sprintf("finding project ref for project `%s`: %s", *projectId, "Project not found"))
-	}
-	apiProjectRef := restModel.APIProjectRef{}
-	if err = apiProjectRef.BuildFromService(*projectRef); err != nil {
-		return nil, InternalServerError.Send(ctx, fmt.Sprintf("building APIProjectRef from service for `%s`: %s", projectRef.Id, err.Error()))
-	}
-	return &apiProjectRef, nil
->>>>>>> efc870c3
 }