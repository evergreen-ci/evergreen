--- conflicted
+++ resolved
@@ -993,20 +993,19 @@
 	return taskOpts, nil
 }
 
-<<<<<<< HEAD
 func handleDistroOnSaveOperation(ctx context.Context, distroID string, userID string, onSave DistroOnSaveOperation) (int, error) {
 	if onSave == DistroOnSaveOperationNone {
 		return 0, nil
 	}
 
-	hosts, err := host.Find(db.Query(host.ByDistroIDs(distroID)))
+	hosts, err := host.Find(ctx, host.ByDistroIDs(distroID))
 	if err != nil {
 		return 0, errors.Wrap(err, fmt.Sprintf("finding hosts for distro '%s'", distroID))
 	}
 
 	switch onSave {
 	case DistroOnSaveOperationDecommission:
-		if err = host.DecommissionHostsWithDistroId(distroID); err != nil {
+		if err = host.DecommissionHostsWithDistroId(ctx, distroID); err != nil {
 			return 0, errors.Wrap(err, fmt.Sprintf("decommissioning hosts for distro '%s'", distroID))
 		}
 		for _, h := range hosts {
@@ -1035,7 +1034,8 @@
 	}
 
 	return len(hosts), nil
-=======
+}
+
 func userHasDistroPermission(u *user.DBUser, distroId string, requiredLevel int) bool {
 	opts := gimlet.PermissionOpts{
 		Resource:      distroId,
@@ -1044,5 +1044,4 @@
 		RequiredLevel: requiredLevel,
 	}
 	return u.HasPermission(opts)
->>>>>>> 9d2c33ef
 }