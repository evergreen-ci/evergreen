package graphql

import (
	"context"
	"fmt"
	"net/http"
	"net/url"
	"os"
	"regexp"
	"runtime/debug"
	"sort"
	"strings"
	"time"

	"github.com/evergreen-ci/evergreen"
	"github.com/evergreen-ci/evergreen/apimodels"
	"github.com/evergreen-ci/evergreen/cloud"
	"github.com/evergreen-ci/evergreen/model"
	"github.com/evergreen-ci/evergreen/model/artifact"
	"github.com/evergreen-ci/evergreen/model/commitqueue"
	"github.com/evergreen-ci/evergreen/model/host"
	"github.com/evergreen-ci/evergreen/model/patch"
	"github.com/evergreen-ci/evergreen/model/task"
	"github.com/evergreen-ci/evergreen/model/testresult"
	"github.com/evergreen-ci/evergreen/model/user"
	"github.com/evergreen-ci/evergreen/rest/data"
	restModel "github.com/evergreen-ci/evergreen/rest/model"
	"github.com/evergreen-ci/evergreen/units"
	"github.com/evergreen-ci/gimlet"
	"github.com/evergreen-ci/utility"
	"github.com/mongodb/grip"
	"github.com/mongodb/grip/message"
	"github.com/pkg/errors"
	"github.com/vektah/gqlparser/v2/gqlerror"
	"golang.org/x/crypto/ssh"
)

type FilterSortAndPaginateCedarTestResultsOpts struct {
	GroupID          string
	Limit            int
	Page             int
	SortBy           string
	SortDir          int
	Statuses         []string
	TestName         string
	TestResults      []apimodels.CedarTestResult
	BaseTestStatuses map[string]string
}

// FilterSortAndPaginateCedarTestResults takes an array of CedarTestResult objects and returns a filtered sorted and paginated version of that array.
func FilterSortAndPaginateCedarTestResults(opts FilterSortAndPaginateCedarTestResultsOpts) ([]apimodels.CedarTestResult, int) {
	var filteredAndSortedTestResults []apimodels.CedarTestResult
	for _, testResult := range opts.TestResults {
		match := true
		if opts.TestName != "" {
			if testResult.DisplayTestName != "" && !strings.Contains(testResult.DisplayTestName, opts.TestName) {
				match = false
			} else if testResult.DisplayTestName == "" && !strings.Contains(testResult.TestName, opts.TestName) {
				match = false
			}
		}
		if len(opts.Statuses) > 0 && !utility.StringSliceContains(opts.Statuses, testResult.Status) {
			match = false
		}
		if opts.GroupID != "" && testResult.GroupID != opts.GroupID {
			match = false
		}
		if match {
			filteredAndSortedTestResults = append(filteredAndSortedTestResults, testResult)
		}
	}

	if opts.SortBy != "" {
		switch opts.SortBy {
		case "start":
			sort.SliceStable(filteredAndSortedTestResults, func(i, j int) bool {
				testResultI := filteredAndSortedTestResults[i]
				testResultJ := filteredAndSortedTestResults[j]
				if opts.SortDir == 1 {
					return testResultI.Start.Before(testResultJ.Start)

				}
				return testResultI.Start.After(testResultJ.Start)
			})
			break
		case "duration":
			sort.SliceStable(filteredAndSortedTestResults, func(i, j int) bool {
				testResultI := filteredAndSortedTestResults[i]
				testResultJ := filteredAndSortedTestResults[j]
				iDuration := testResultI.End.Sub(testResultI.Start)
				jDuration := testResultJ.End.Sub(testResultJ.Start)
				if opts.SortDir == 1 {
					return iDuration < jDuration
				}
				return iDuration > jDuration
			})
			break
		case testresult.TestFileKey:
			sort.SliceStable(filteredAndSortedTestResults, func(i, j int) bool {
				testResultI := filteredAndSortedTestResults[i]
				testResultJ := filteredAndSortedTestResults[j]
				if testResultI.DisplayTestName != "" && testResultJ.DisplayTestName != "" {
					if opts.SortDir == 1 {
						return testResultI.DisplayTestName < testResultJ.DisplayTestName
					}
					return testResultI.DisplayTestName > testResultJ.DisplayTestName
				} else {
					if opts.SortDir == 1 {
						return testResultI.TestName < testResultJ.TestName
					}
					return testResultI.TestName > testResultJ.TestName
				}
			})
			break
		case testresult.StatusKey:
			sort.SliceStable(filteredAndSortedTestResults, func(i, j int) bool {
				testResultI := filteredAndSortedTestResults[i]
				testResultJ := filteredAndSortedTestResults[j]
				if opts.SortDir == 1 {
					return testResultI.Status < testResultJ.Status
				}
				return testResultI.Status > testResultJ.Status
			})
			break
		case "base_status":
			sort.SliceStable(filteredAndSortedTestResults, func(i, j int) bool {
				testResultI := filteredAndSortedTestResults[i]
				testResultJ := filteredAndSortedTestResults[j]

				if testResultI.DisplayTestName != "" && testResultJ.DisplayTestName != "" {
					if opts.SortDir == 1 {
						return opts.BaseTestStatuses[testResultI.DisplayTestName] < opts.BaseTestStatuses[testResultJ.DisplayTestName]
					}
					return opts.BaseTestStatuses[testResultI.DisplayTestName] > opts.BaseTestStatuses[testResultJ.DisplayTestName]
				} else {
					if opts.SortDir == 1 {
						return opts.BaseTestStatuses[testResultI.TestName] < opts.BaseTestStatuses[testResultJ.TestName]
					}
					return opts.BaseTestStatuses[testResultI.TestName] > opts.BaseTestStatuses[testResultJ.TestName]
				}
			})
			break
		}
	}
	// Get filtered test count before applying any limits on it.
	filteredTestCount := len(filteredAndSortedTestResults)
	if opts.Limit != 0 {
		offset := opts.Page * opts.Limit
		end := offset + opts.Limit
		if offset > filteredTestCount {
			offset = filteredTestCount
		}
		if end > filteredTestCount {
			end = filteredTestCount
		}
		filteredAndSortedTestResults = filteredAndSortedTestResults[offset:end]
	}

	return filteredAndSortedTestResults, filteredTestCount
}

// GetGroupedFiles returns the files of a Task inside a GroupedFile struct
func GetGroupedFiles(ctx context.Context, name string, taskID string, execution int) (*GroupedFiles, error) {
	taskFiles, err := artifact.GetAllArtifacts([]artifact.TaskIDAndExecution{{TaskID: taskID, Execution: execution}})
	if err != nil {
		return nil, ResourceNotFound.Send(ctx, err.Error())
	}
	hasUser := gimlet.GetUser(ctx) != nil
	strippedFiles, err := artifact.StripHiddenFiles(taskFiles, hasUser)
	if err != nil {
		return nil, err
	}

	apiFileList := []*restModel.APIFile{}
	for _, file := range strippedFiles {
		apiFile := restModel.APIFile{}
		err := apiFile.BuildFromService(file)
		if err != nil {
			return nil, InternalServerError.Send(ctx, fmt.Sprintf("error stripping hidden files"))
		}
		apiFileList = append(apiFileList, &apiFile)
	}
	return &GroupedFiles{TaskName: &name, Files: apiFileList}, nil
}

func SetScheduled(ctx context.Context, sc data.Connector, taskID string, isActive bool) (*restModel.APITask, error) {
	usr := MustHaveUser(ctx)
	t, err := task.FindOneId(taskID)
	if err != nil {
		return nil, ResourceNotFound.Send(ctx, err.Error())
	}
	if t == nil {
		return nil, ResourceNotFound.Send(ctx, err.Error())
	}
	if t.Requester == evergreen.MergeTestRequester && isActive {
		return nil, InputValidationError.Send(ctx, "commit queue tasks cannot be manually scheduled")
	}
	if err = model.SetActiveState(t, usr.Username(), isActive); err != nil {
		return nil, InternalServerError.Send(ctx, err.Error())
	}

	// Get the modified task back out of the db
	t, err = task.FindOneId(taskID)
	if err != nil {
		return nil, ResourceNotFound.Send(ctx, err.Error())
	}
	if t == nil {
		return nil, ResourceNotFound.Send(ctx, err.Error())
	}
	apiTask := restModel.APITask{}
	err = apiTask.BuildFromService(t)
	if err != nil {
		return nil, InternalServerError.Send(ctx, err.Error())
	}
	err = apiTask.BuildFromService(sc.GetURL())
	if err != nil {
		return nil, InternalServerError.Send(ctx, err.Error())
	}
	return &apiTask, nil
}

// GetFormattedDate returns a time.Time type in the format "Dec 13, 2020, 11:58:04 pm"
func GetFormattedDate(t *time.Time, timezone string) (*string, error) {
	if t == nil {
		return nil, nil
	}

	loc, err := time.LoadLocation(timezone)
	if err != nil {
		return nil, err
	}

	timeInUserTimezone := t.In(loc)
	newTime := fmt.Sprintf("%s %d, %d, %s", timeInUserTimezone.Month(), timeInUserTimezone.Day(), timeInUserTimezone.Year(), timeInUserTimezone.Format(time.Kitchen))

	return &newTime, nil
}

func getVersionBaseTasks(d data.Connector, versionID string) ([]task.Task, error) {
	version, err := d.FindVersionById(versionID)
	if err != nil {
		return nil, fmt.Errorf("Error getting version %s: %s", versionID, err.Error())
	}
	if version == nil {
		return nil, fmt.Errorf("No version found for ID %s", versionID)
	}
	baseVersion, err := model.VersionFindOne(model.BaseVersionByProjectIdAndRevision(version.Identifier, version.Revision))
	if err != nil {
		return nil, fmt.Errorf("Error getting base version from version %s: %s", version.Id, err.Error())
	}
	if baseVersion == nil {
		return nil, fmt.Errorf("No base version found from version %s", version.Id)
	}
	baseTasks, err := task.FindTasksFromVersions([]string{baseVersion.Id})
	if err != nil {
		return nil, fmt.Errorf("Error getting tasks from version %s: %s", baseVersion.Id, err.Error())
	}
	if baseTasks == nil {
		return nil, fmt.Errorf("No tasks found for version %s", baseVersion.Id)
	}
	return baseTasks, nil
}

// BaseTaskStatuses represents the format {buildVariant: {displayName: status}} for base task statuses
type BaseTaskStatuses map[string]map[string]string

// GetBaseTaskStatusesFromPatchID gets the status of each base build associated with a task
func GetBaseTaskStatusesFromPatchID(d data.Connector, patchID string) (BaseTaskStatuses, error) {
	baseTasks, err := getVersionBaseTasks(d, patchID)
	if err != nil {
		return nil, err
	}
	baseTaskStatusesByDisplayNameByVariant := make(map[string]map[string]string)
	for _, task := range baseTasks {
		if _, ok := baseTaskStatusesByDisplayNameByVariant[task.BuildVariant]; !ok {
			baseTaskStatusesByDisplayNameByVariant[task.BuildVariant] = map[string]string{}
		}
		baseTaskStatusesByDisplayNameByVariant[task.BuildVariant][task.DisplayName] = task.GetDisplayStatus()
	}
	return baseTaskStatusesByDisplayNameByVariant, nil
}

func hasEnqueuePatchPermission(u *user.DBUser, existingPatch *restModel.APIPatch) bool {
	if u == nil || existingPatch == nil {
		return false
	}

	// patch owner
	if utility.FromStringPtr(existingPatch.Author) == u.Username() {
		return true
	}

	// superuser
	permissions := gimlet.PermissionOpts{
		Resource:      evergreen.SuperUserPermissionsID,
		ResourceType:  evergreen.SuperUserResourceType,
		Permission:    evergreen.PermissionAdminSettings,
		RequiredLevel: evergreen.AdminSettingsEdit.Value,
	}
	if u.HasPermission(permissions) {
		return true
	}

	return u.HasPermission(gimlet.PermissionOpts{
		Resource:      utility.FromStringPtr(existingPatch.ProjectId),
		ResourceType:  evergreen.ProjectResourceType,
		Permission:    evergreen.PermissionProjectSettings,
		RequiredLevel: evergreen.ProjectSettingsEdit.Value,
	})
}

// SchedulePatch schedules a patch. It returns an error and an HTTP status code. In the case of
// success, it also returns a success message and a version ID.
<<<<<<< HEAD
func SchedulePatch(patchId string, version *model.Version, patchUpdateReq PatchVariantsTasksRequest, parametersModel []*restModel.APIParameter, patchTriggerAliases []string) (error, int, string, string) {
=======
func SchedulePatch(ctx context.Context, patchId string, version *model.Version, patchUpdateReq PatchVariantsTasksRequest, parametersModel []*restModel.APIParameter) (error, int, string, string) {
>>>>>>> d6d14e76
	var err error
	p, err := patch.FindOneId(patchId)
	if err != nil {
		return errors.Errorf("error loading patch: %s", err), http.StatusInternalServerError, "", ""
	}

	// only modify parameters if the patch hasn't been finalized
	if parametersModel != nil && p.Version == "" {
		var parameters []patch.Parameter
		for _, param := range parametersModel {
			parameters = append(parameters, param.ToService())
		}
		if err = p.SetParameters(parameters); err != nil {
			return errors.Errorf("error setting patch parameters: %s", err), http.StatusInternalServerError, "", ""
		}
	}

	if p.IsCommitQueuePatch() {
		return errors.New("can't schedule commit queue patch"), http.StatusBadRequest, "", ""
	}

	// Unmarshal the project config and set it in the project context
	project := &model.Project{}
	opts := model.GetProjectOpts{}
	if _, err = model.LoadProjectInto(ctx, []byte(p.PatchedConfig), opts, p.Project, project); err != nil {
		return errors.Errorf("Error unmarshaling project config: %v", err), http.StatusInternalServerError, "", ""
	}

	addDisplayTasksToPatchReq(&patchUpdateReq, *project)
	tasks := model.VariantTasksToTVPairs(patchUpdateReq.VariantsTasks)

	tasks.ExecTasks, err = model.IncludeDependencies(project, tasks.ExecTasks, p.GetRequester())
	grip.Warning(message.WrapError(err, message.Fields{
		"message": "error including dependencies for patch",
		"patch":   patchId,
	}))

	if err = model.ValidateTVPairs(project, tasks.ExecTasks); err != nil {
		return err, http.StatusBadRequest, "", ""
	}

	// update the description for both reconfigured and new patches
	if err = p.SetDescription(patchUpdateReq.Description); err != nil {
		return errors.Wrap(err, "Error setting description"), http.StatusInternalServerError, "", ""
	}

	// update the description for both reconfigured and new patches
	if err = p.SetVariantsTasks(tasks.TVPairsToVariantTasks()); err != nil {
		return errors.Wrap(err, "Error setting description"), http.StatusInternalServerError, "", ""
	}

	// create a separate context from the one the callar has so that the caller
	// can't interrupt the db operations here
	newCxt := context.Background()
	if p.Version != "" {
		p.Activated = true
		// This patch has already been finalized, just add the new builds and tasks
		if version == nil {
			return errors.Errorf("Couldn't find patch for id %v", p.Version), http.StatusInternalServerError, "", ""
		}
		projectRef, err := model.FindOneProjectRef(project.Identifier)
		if err != nil {
			return errors.Wrap(err, "unable to find project ref"), http.StatusInternalServerError, "", ""
		}
		if projectRef == nil {
			return errors.Errorf("project '%s' not found", project.Identifier), http.StatusInternalServerError, "", ""
		}

		// First add new tasks to existing builds, if necessary
		err = model.AddNewTasksForPatch(context.Background(), p, version, project, tasks, projectRef.Identifier)
		if err != nil {
			return errors.Wrapf(err, "Error creating new tasks for version `%s`", version.Id), http.StatusInternalServerError, "", ""
		}

		err = model.AddNewBuildsForPatch(newCxt, p, version, project, tasks, projectRef)
		if err != nil {
			return errors.Wrapf(err, "Error creating new builds for version `%s`", version.Id), http.StatusInternalServerError, "", ""
		}

		return nil, http.StatusOK, "Builds and tasks successfully added to patch.", version.Id

	} else {
		settings, err := evergreen.GetConfig()
		if err != nil {
			return err, http.StatusInternalServerError, "", ""
		}
		githubOauthToken, err := settings.GetGithubOauthToken()
		if err != nil {
			return err, http.StatusInternalServerError, "", ""
		}
		p.Activated = true
		err = p.SetVariantsTasks(tasks.TVPairsToVariantTasks())
		if err != nil {
			return errors.Wrap(err, "Error setting patch variants and tasks"), http.StatusInternalServerError, "", ""
		}

		projectRef, err := model.FindOneProjectRef(project.Identifier)
		if err != nil {
			return errors.Wrap(err, "unable to find project ref"), http.StatusInternalServerError, "", ""
		}
		if err := units.ProcessTriggerAliases(ctx, p, projectRef, evergreen.GetEnvironment(), patchTriggerAliases); err != nil {
			return errors.Wrap(err, "Error processing patch trigger aliases"), http.StatusInternalServerError, "", ""
		}

		requester := p.GetRequester()
		ver, err := model.FinalizePatch(newCxt, p, requester, githubOauthToken)
		if err != nil {
			return errors.Wrap(err, "Error finalizing patch"), http.StatusInternalServerError, "", ""
		}
		if requester == evergreen.PatchVersionRequester {
			grip.Info(message.Fields{
				"operation":     "patch creation",
				"message":       "finalized patch",
				"from":          "UI",
				"patch_id":      p.Id,
				"variants":      p.BuildVariants,
				"tasks":         p.Tasks,
				"variant_tasks": p.VariantsTasks,
				"alias":         p.Alias,
			})
		}

		if p.IsGithubPRPatch() {
			job := units.NewGithubStatusUpdateJobForNewPatch(p.Id.Hex())
			if err := evergreen.GetEnvironment().LocalQueue().Put(newCxt, job); err != nil {
				return errors.Wrap(err, "Error adding github status update job to queue"), http.StatusInternalServerError, "", ""
			}
		}

		return nil, http.StatusOK, "Patch builds are scheduled.", ver.Id
	}
}

func addDisplayTasksToPatchReq(req *PatchVariantsTasksRequest, p model.Project) {
	for i, vt := range req.VariantsTasks {
		bv := p.FindBuildVariant(vt.Variant)
		if bv == nil {
			continue
		}
		for i := len(vt.Tasks) - 1; i >= 0; i-- {
			task := vt.Tasks[i]
			displayTask := bv.GetDisplayTask(task)
			if displayTask == nil {
				continue
			}
			vt.Tasks = append(vt.Tasks[:i], vt.Tasks[i+1:]...)
			vt.DisplayTasks = append(vt.DisplayTasks, *displayTask)
		}
		req.VariantsTasks[i] = vt
	}
}

type VariantsAndTasksFromProject struct {
	Variants map[string]model.BuildVariant
	Tasks    []struct{ Name string }
	Project  model.Project
}

func GetVariantsAndTasksFromProject(ctx context.Context, patchedConfig string, patchProject string) (*VariantsAndTasksFromProject, error) {
	project := &model.Project{}
	opts := model.GetProjectOpts{}
	if _, err := model.LoadProjectInto(ctx, []byte(patchedConfig), opts, patchProject, project); err != nil {
		return nil, errors.Errorf("Error unmarshaling project config: %v", err)
	}

	// retrieve tasks and variant mappings' names
	variantMappings := make(map[string]model.BuildVariant)
	for _, variant := range project.BuildVariants {
		tasksForVariant := []model.BuildVariantTaskUnit{}
		for _, taskFromVariant := range variant.Tasks {
			if utility.FromBoolTPtr(taskFromVariant.Patchable) && !utility.FromBoolPtr(taskFromVariant.GitTagOnly) {
				if taskFromVariant.IsGroup {
					tasksForVariant = append(tasksForVariant, model.CreateTasksFromGroup(taskFromVariant, project)...)
				} else {
					tasksForVariant = append(tasksForVariant, taskFromVariant)
				}
			}
		}
		variant.Tasks = tasksForVariant
		variantMappings[variant.Name] = variant
	}

	tasksList := []struct{ Name string }{}
	for _, task := range project.Tasks {
		// add a task name to the list if it's patchable and not restricted to git tags
		if utility.FromBoolTPtr(task.Patchable) && !utility.FromBoolPtr(task.GitTagOnly) {
			tasksList = append(tasksList, struct{ Name string }{task.Name})
		}
	}

	variantsAndTasksFromProject := VariantsAndTasksFromProject{
		Variants: variantMappings,
		Tasks:    tasksList,
		Project:  *project,
	}
	return &variantsAndTasksFromProject, nil
}

// GetPatchProjectVariantsAndTasksForUI gets the variants and tasks for a project for a patch id
func GetPatchProjectVariantsAndTasksForUI(ctx context.Context, apiPatch *restModel.APIPatch) (*PatchProject, error) {
	patchProjectVariantsAndTasks, err := GetVariantsAndTasksFromProject(ctx, *apiPatch.PatchedConfig, *apiPatch.ProjectId)
	if err != nil {
		return nil, InternalServerError.Send(ctx, fmt.Sprintf("Error getting project variants and tasks for patch %s: %s", *apiPatch.Id, err.Error()))
	}

	// convert variants to UI data structure
	variants := []*ProjectBuildVariant{}
	for _, buildVariant := range patchProjectVariantsAndTasks.Variants {
		projBuildVariant := ProjectBuildVariant{
			Name:        buildVariant.Name,
			DisplayName: buildVariant.DisplayName,
		}
		projTasks := []string{}
		for _, taskUnit := range buildVariant.Tasks {
			projTasks = append(projTasks, taskUnit.Name)
		}
		for _, displayTask := range buildVariant.DisplayTasks {
			projTasks = append(projTasks, displayTask.Name)
		}
		sort.SliceStable(projTasks, func(i, j int) bool {
			return projTasks[i] < projTasks[j]
		})
		projBuildVariant.Tasks = projTasks
		variants = append(variants, &projBuildVariant)
	}
	sort.SliceStable(variants, func(i, j int) bool {
		return variants[i].DisplayName < variants[j].DisplayName
	})

	patchProject := PatchProject{
		Variants: variants,
	}
	return &patchProject, nil
}

type PatchVariantsTasksRequest struct {
	VariantsTasks []patch.VariantTasks `json:"variants_tasks,omitempty"` // new format
	Description   string               `json:"description"`
}

// BuildFromGqlInput takes a PatchConfigure gql type and returns a PatchVariantsTasksRequest type
func (p *PatchVariantsTasksRequest) BuildFromGqlInput(r PatchConfigure) {
	p.Description = r.Description
	for _, vt := range r.VariantsTasks {
		variantTasks := patch.VariantTasks{
			Variant: vt.Variant,
			Tasks:   vt.Tasks,
		}
		for _, displayTask := range vt.DisplayTasks {
			// note that the UI does not pass ExecTasks, which tells the back-end model figure out the right execution tasks
			dt := patch.DisplayTask{Name: displayTask.Name}
			variantTasks.DisplayTasks = append(variantTasks.DisplayTasks, dt)
		}
		p.VariantsTasks = append(p.VariantsTasks, variantTasks)
	}
}

// GetAPITaskFromTask builds an APITask from the given task
func GetAPITaskFromTask(ctx context.Context, sc data.Connector, task task.Task) (*restModel.APITask, error) {
	apiTask := restModel.APITask{}
	err := apiTask.BuildFromService(&task)
	if err != nil {
		return nil, InternalServerError.Send(ctx, fmt.Sprintf("error building apiTask from task %s: %s", task.Id, err.Error()))
	}
	err = apiTask.BuildFromService(sc.GetURL())
	if err != nil {
		return nil, InternalServerError.Send(ctx, fmt.Sprintf("Error setting building task from apiTask %s: %s", task.Id, err.Error()))
	}
	return &apiTask, nil
}

// Takes a version id and some filter criteria and returns the matching associated tasks grouped together by their build variant.
func generateBuildVariants(ctx context.Context, sc data.Connector, versionId string, searchVariants []string, searchTasks []string, statuses []string) ([]*GroupedBuildVariant, error) {
	var variantDisplayName map[string]string = map[string]string{}
	var tasksByVariant map[string][]*restModel.APITask = map[string][]*restModel.APITask{}
	defaultSort := []task.TasksSortOrder{
		{Key: task.DisplayNameKey, Order: 1},
	}
	opts := data.TaskFilterOptions{
		Statuses:  statuses,
		Variants:  searchVariants,
		TaskNames: searchTasks,
		Sorts:     defaultSort,
	}
	start := time.Now()
	tasks, _, err := sc.FindTasksByVersion(versionId, opts)
	if err != nil {
		return nil, InternalServerError.Send(ctx, fmt.Sprintf("Error getting tasks for patch `%s`: %s", versionId, err.Error()))
	}
	timeToFindTasks := time.Since(start)
	buildTaskStartTime := time.Now()
	for _, t := range tasks {
		apiTask := restModel.APITask{}
		err := apiTask.BuildFromService(&t)
		if err != nil {
			return nil, InternalServerError.Send(ctx, fmt.Sprintf("Error building apiTask from task : %s", t.Id))
		}
		variantDisplayName[t.BuildVariant] = t.BuildVariantDisplayName
		tasksByVariant[t.BuildVariant] = append(tasksByVariant[t.BuildVariant], &apiTask)

	}

	timeToBuildTasks := time.Since(buildTaskStartTime)
	groupTasksStartTime := time.Now()

	result := []*GroupedBuildVariant{}
	for variant, tasks := range tasksByVariant {
		pbv := GroupedBuildVariant{
			Variant:     variant,
			DisplayName: variantDisplayName[variant],
			Tasks:       tasks,
		}
		result = append(result, &pbv)
	}

	timeToGroupTasks := time.Since(groupTasksStartTime)

	sortTasksStartTime := time.Now()
	// sort variants by name
	sort.SliceStable(result, func(i, j int) bool {
		return result[i].DisplayName < result[j].DisplayName
	})

	timeToSortTasks := time.Since(sortTasksStartTime)

	totalTime := time.Since(start)
	grip.InfoWhen(totalTime > time.Second*2, message.Fields{
		"Ticket":            "EVG-14828",
		"timeToFindTasks":   timeToFindTasks,
		"timeToBuildTasks":  timeToBuildTasks,
		"timeToGroupTasks":  timeToGroupTasks,
		"timeToSortTasks":   timeToSortTasks,
		"totalTime":         totalTime,
		"versionId":         versionId,
		"taskCount":         len(tasks),
		"buildVariantCount": len(result),
	})
	return result, nil
}

type VersionModificationAction string

const (
	Restart     VersionModificationAction = "restart"
	SetActive   VersionModificationAction = "set_active"
	SetPriority VersionModificationAction = "set_priority"
)

type VersionModifications struct {
	Action   VersionModificationAction `json:"action"`
	Active   bool                      `json:"active"`
	Abort    bool                      `json:"abort"`
	Priority int64                     `json:"priority"`
	TaskIds  []string                  `json:"task_ids"`
}

func ModifyVersion(version model.Version, user user.DBUser, proj *model.ProjectRef, modifications VersionModifications) (int, error) {
	switch modifications.Action {
	case Restart:
		if err := model.RestartVersion(version.Id, modifications.TaskIds, modifications.Abort, user.Id); err != nil {
			return http.StatusInternalServerError, errors.Errorf("error restarting patch: %s", err)
		}
	case SetActive:
		if version.Requester == evergreen.MergeTestRequester && modifications.Active {
			return http.StatusBadRequest, errors.New("commit queue merges cannot be manually scheduled")
		}
		if err := model.SetVersionActivation(version.Id, modifications.Active, user.Id); err != nil {
			return http.StatusInternalServerError, errors.Errorf("error activating patch: %s", err)
		}
		// abort after deactivating the version so we aren't bombarded with failing tasks while
		// the deactivation is in progress
		if modifications.Abort {
			if err := task.AbortVersion(version.Id, task.AbortInfo{User: user.DisplayName()}); err != nil {
				return http.StatusInternalServerError, errors.Errorf("error aborting patch: %s", err)
			}
		}
		if !modifications.Active && version.Requester == evergreen.MergeTestRequester {
			if proj == nil {
				projRef, err := model.FindOneProjectRef(version.Identifier)
				if err != nil {
					return http.StatusNotFound, errors.Errorf("error getting project ref: %s", err.Error())
				}
				if projRef == nil {
					return http.StatusNotFound, errors.Errorf("project %s does not exist", version.Branch)
				}
				proj = projRef
			}
			_, err := commitqueue.RemoveCommitQueueItemForVersion(proj.Id, version.Id, user.DisplayName())
			if err != nil {
				return http.StatusInternalServerError, errors.Errorf("error removing patch from commit queue: %s", err)
			}
			p, err := patch.FindOneId(version.Id)
			if err != nil {
				return http.StatusInternalServerError, errors.Wrap(err, "unable to find patch")
			}
			if p == nil {
				return http.StatusNotFound, errors.New("patch not found")
			}
			err = model.SendCommitQueueResult(p, message.GithubStateError, fmt.Sprintf("deactivated by '%s'", user.DisplayName()))
			grip.Error(message.WrapError(err, message.Fields{
				"message": "unable to send github status",
				"patch":   version.Id,
			}))
			err = model.RestartItemsAfterVersion(nil, proj.Id, version.Id, user.Id)
			if err != nil {
				return http.StatusInternalServerError, errors.Errorf("error restarting later commit queue items: %s", err)
			}
		}
	case SetPriority:
		if proj == nil {
			projRef, err := model.FindOneProjectRef(version.Identifier)
			if err != nil {
				return http.StatusNotFound, errors.Errorf("error getting project ref: %s", err)
			}
			if projRef == nil {
				return http.StatusNotFound, errors.Errorf("project for %s came back nil: %s", version.Branch, err)
			}
			proj = projRef
		}
		if modifications.Priority > evergreen.MaxTaskPriority {
			requiredPermission := gimlet.PermissionOpts{
				Resource:      proj.Id,
				ResourceType:  "project",
				Permission:    evergreen.PermissionTasks,
				RequiredLevel: evergreen.TasksAdmin.Value,
			}
			if !user.HasPermission(requiredPermission) {
				return http.StatusUnauthorized, errors.Errorf("Insufficient access to set priority %v, can only set priority less than or equal to %v", modifications.Priority, evergreen.MaxTaskPriority)
			}
		}
		if err := model.SetVersionPriority(version.Id, modifications.Priority, user.Id); err != nil {
			return http.StatusInternalServerError, errors.Errorf("error setting version priority: %s", err)
		}
	default:
		return http.StatusBadRequest, errors.Errorf("Unrecognized action: %v", modifications.Action)
	}
	return 0, nil
}

// ModifyVersionHandler handles the boilerplate code for performing a modify version action, i.e. schedule, unschedule, restart and set priority
func ModifyVersionHandler(ctx context.Context, dataConnector data.Connector, patchID string, modifications VersionModifications) error {
	version, err := dataConnector.FindVersionById(patchID)
	if err != nil {
		return ResourceNotFound.Send(ctx, fmt.Sprintf("error finding version %s: %s", patchID, err.Error()))
	}
	user := MustHaveUser(ctx)
	httpStatus, err := ModifyVersion(*version, *user, nil, modifications)
	if err != nil {
		return mapHTTPStatusToGqlError(ctx, httpStatus, err)
	}

	if evergreen.IsPatchRequester(version.Requester) {
		// restart is handled through graphql because we need the user to specify
		// which downstream tasks they want to restart
		if modifications.Action != Restart {
			//do the same for child patches
			p, err := patch.FindOneId(patchID)
			if err != nil {
				return ResourceNotFound.Send(ctx, fmt.Sprintf("error finding patch %s: %s", patchID, err.Error()))
			}
			if p == nil {
				return ResourceNotFound.Send(ctx, fmt.Sprintf("patch '%s' not found ", patchID))
			}
			if p.IsParent() {
				for _, childPatchId := range p.Triggers.ChildPatches {
					p, err := patch.FindOneId(childPatchId)
					if err != nil {
						return ResourceNotFound.Send(ctx, fmt.Sprintf("error finding child patch %s: %s", childPatchId, err.Error()))
					}
					if p == nil {
						return ResourceNotFound.Send(ctx, fmt.Sprintf("child patch '%s' not found ", childPatchId))
					}
					// only modify the child patch if it is finalized
					if p.Version != "" {
						err = ModifyVersionHandler(ctx, dataConnector, childPatchId, modifications)
						if err != nil {
							return errors.Wrap(mapHTTPStatusToGqlError(ctx, httpStatus, err), fmt.Sprintf("error modifying child patch '%s'", patchID))
						}
					}

				}
			}

		}
	}

	return nil
}

func mapHTTPStatusToGqlError(ctx context.Context, httpStatus int, err error) *gqlerror.Error {
	switch httpStatus {
	case http.StatusInternalServerError:
		return InternalServerError.Send(ctx, err.Error())
	case http.StatusNotFound:
		return ResourceNotFound.Send(ctx, err.Error())
	case http.StatusUnauthorized:
		return Forbidden.Send(ctx, err.Error())
	case http.StatusBadRequest:
		return InputValidationError.Send(ctx, err.Error())
	default:
		return InternalServerError.Send(ctx, err.Error())
	}
}

func isTaskBlocked(ctx context.Context, at *restModel.APITask) (*bool, error) {
	t, err := task.FindOneIdNewOrOld(*at.Id)
	if err != nil {
		return nil, ResourceNotFound.Send(ctx, err.Error())
	}
	if t == nil {
		return nil, ResourceNotFound.Send(ctx, fmt.Sprintf("task %s not found", *at.Id))
	}
	isBlocked := t.Blocked()
	return &isBlocked, nil
}

func isExecutionTask(ctx context.Context, at *restModel.APITask) (*bool, error) {
	i, err := at.ToService()
	if err != nil {
		return nil, InternalServerError.Send(ctx, fmt.Sprintf("Error while converting task %s to service", *at.Id))
	}
	t, ok := i.(*task.Task)
	if !ok {
		return nil, InternalServerError.Send(ctx, fmt.Sprintf("Unable to convert APITask %s to Task", *at.Id))
	}
	isExecutionTask := t.IsPartOfDisplay()

	return &isExecutionTask, nil
}

func canRestartTask(ctx context.Context, at *restModel.APITask) (*bool, error) {
	taskBlocked, err := isTaskBlocked(ctx, at)
	if err != nil {
		return nil, err
	}
	nonrestartableStatuses := []string{evergreen.TaskStarted, evergreen.TaskUnstarted, evergreen.TaskUndispatched, evergreen.TaskDispatched, evergreen.TaskInactive}
	canRestart := !utility.StringSliceContains(nonrestartableStatuses, *at.Status) || at.Aborted || (at.DisplayOnly && *taskBlocked)
	isExecTask, err := isExecutionTask(ctx, at) // Cant restart execution tasks.
	if err != nil {
		return nil, err
	}
	if *isExecTask {
		canRestart = false
	}
	return &canRestart, nil
}

func getAllTaskStatuses(tasks []task.Task) []string {
	statusesMap := map[string]bool{}
	for _, task := range tasks {
		statusesMap[task.GetDisplayStatus()] = true
	}
	statusesArr := []string{}
	for key := range statusesMap {
		statusesArr = append(statusesArr, key)
	}
	sort.SliceStable(statusesArr, func(i, j int) bool {
		return statusesArr[i] < statusesArr[j]
	})
	return statusesArr
}

func formatDuration(duration string) string {
	regex := regexp.MustCompile(`\d*[dhms]`)
	return strings.TrimSpace(regex.ReplaceAllStringFunc(duration, func(m string) string {
		return m + " "
	}))
}

func getResourceTypeAndIdFromSubscriptionSelectors(ctx context.Context, selectors []restModel.APISelector) (string, string, error) {
	var id string
	var idType string
	for _, s := range selectors {
		if s.Type == nil {
			return "", "", InputValidationError.Send(ctx, "Found nil for selector type. Selector type must be a string and not nil.")
		}
		// Don't exit the loop for object and id because together they
		// describe the resource id and resource type for the subscription
		switch *s.Type {
		case "object":
			idType = *s.Data
		case "id":
			id = *s.Data
		case "project":
			idType = "project"
			id = *s.Data
			return idType, id, nil
		case "in-version":
			idType = "version"
			id = *s.Data
			return idType, id, nil
		}
	}
	if idType == "" || id == "" {
		return "", "", InputValidationError.Send(ctx, "Selectors do not indicate a target version, build, project, or task ID")
	}
	return idType, id, nil
}

func savePublicKey(ctx context.Context, publicKeyInput PublicKeyInput) error {
	if doesPublicKeyNameAlreadyExist(ctx, publicKeyInput.Name) {
		return InputValidationError.Send(ctx, fmt.Sprintf("Provided key name, %s, already exists.", publicKeyInput.Name))
	}
	err := verifyPublicKey(ctx, publicKeyInput)
	if err != nil {
		return err
	}
	err = MustHaveUser(ctx).AddPublicKey(publicKeyInput.Name, publicKeyInput.Key)
	if err != nil {
		return InternalServerError.Send(ctx, fmt.Sprintf("Error saving public key: %s", err.Error()))
	}
	return nil
}

func verifyPublicKey(ctx context.Context, publicKey PublicKeyInput) error {
	if publicKey.Name == "" {
		return InputValidationError.Send(ctx, fmt.Sprintf("Provided public key name cannot be empty."))
	}
	_, _, _, _, err := ssh.ParseAuthorizedKey([]byte(publicKey.Key))
	if err != nil {
		return InputValidationError.Send(ctx, fmt.Sprintf("Provided public key is invalid : %s", err.Error()))
	}
	return nil
}

func doesPublicKeyNameAlreadyExist(ctx context.Context, publicKeyName string) bool {
	publicKeys := MustHaveUser(ctx).PublicKeys()
	for _, pubKey := range publicKeys {
		if pubKey.Name == publicKeyName {
			return true
		}
	}
	return false
}

func getMyPublicKeys(ctx context.Context) []*restModel.APIPubKey {
	usr := MustHaveUser(ctx)
	publicKeys := []*restModel.APIPubKey{}
	for _, item := range usr.PublicKeys() {
		currName := item.Name
		currKey := item.Key
		publicKeys = append(publicKeys, &restModel.APIPubKey{Name: &currName, Key: &currKey})
	}
	sort.SliceStable(publicKeys, func(i, j int) bool {
		return *publicKeys[i].Name < *publicKeys[j].Name
	})
	return publicKeys
}

// To be moved to a better home when we restructure the resolvers.go file
// TerminateSpawnHost is a shared utility function to terminate a spawn host
func TerminateSpawnHost(ctx context.Context, env evergreen.Environment, h *host.Host, u *user.DBUser, r *http.Request) (*host.Host, int, error) {
	if h.Status == evergreen.HostTerminated {
		err := errors.New(fmt.Sprintf("Host %v is already terminated", h.Id))
		return nil, http.StatusBadRequest, err
	}

	if err := cloud.TerminateSpawnHost(ctx, env, h, u.Id, fmt.Sprintf("terminated via UI by %s", u.Username())); err != nil {
		logError(ctx, err, r)
		return nil, http.StatusInternalServerError, err
	}
	return h, http.StatusOK, nil
}

// StopSpawnHost is a shared utility function to Stop a running spawn host
func StopSpawnHost(ctx context.Context, env evergreen.Environment, h *host.Host, u *user.DBUser, r *http.Request) (*host.Host, int, error) {
	if h.Status == evergreen.HostStopped || h.Status == evergreen.HostStopping {
		err := errors.New(fmt.Sprintf("Host %v is already stopping or stopped", h.Id))
		return nil, http.StatusBadRequest, err

	}
	if h.Status != evergreen.HostRunning {
		err := errors.New(fmt.Sprintf("Host %v is not running", h.Id))
		return nil, http.StatusBadRequest, err
	}

	// Stop the host
	ts := utility.RoundPartOfMinute(1).Format(units.TSFormat)
	stopJob := units.NewSpawnhostStopJob(h, u.Id, ts)
	if err := env.RemoteQueue().Put(ctx, stopJob); err != nil {
		logError(ctx, err, r)
		return nil, http.StatusInternalServerError, err
	}
	return h, http.StatusOK, nil

}

// StartSpawnHost is a shared utility function to Start a stopped spawn host
func StartSpawnHost(ctx context.Context, env evergreen.Environment, h *host.Host, u *user.DBUser, r *http.Request) (*host.Host, int, error) {
	if h.Status == evergreen.HostStarting || h.Status == evergreen.HostRunning {
		err := errors.New(fmt.Sprintf("Host %v is already starting or running", h.Id))
		return nil, http.StatusBadRequest, err

	}
	// Start the host
	ts := utility.RoundPartOfMinute(1).Format(units.TSFormat)
	startJob := units.NewSpawnhostStartJob(h, u.Id, ts)
	if err := env.RemoteQueue().Put(ctx, startJob); err != nil {
		logError(ctx, err, r)
		return nil, http.StatusInternalServerError, err
	}
	return h, http.StatusOK, nil

}

// UpdateHostPassword is a shared utility function to change the password on a windows host
func UpdateHostPassword(ctx context.Context, env evergreen.Environment, h *host.Host, u *user.DBUser, pwd string, r *http.Request) (*host.Host, int, error) {
	if !h.Distro.IsWindows() {
		return nil, http.StatusBadRequest, errors.New("rdp password can only be set on Windows hosts")
	}
	if !host.ValidateRDPPassword(pwd) {
		return nil, http.StatusBadRequest, errors.New("Invalid password")
	}
	if err := cloud.SetHostRDPPassword(ctx, env, h, pwd); err != nil {
		return nil, http.StatusInternalServerError, err
	}
	return h, http.StatusOK, nil
}

func logError(ctx context.Context, err error, r *http.Request) {
	var method = "POST"
	var url, _ = url.Parse("/graphql/query")
	if r != nil {
		method = r.Method
		url = r.URL
	}
	grip.Error(message.WrapError(err, message.Fields{
		"method":  method,
		"url":     url,
		"code":    http.StatusInternalServerError,
		"request": gimlet.GetRequestID(ctx),
		"stack":   string(debug.Stack()),
	}))
}

// CanUpdateSpawnHost is a shared utility function to determine a users permissions to modify a spawn host
func CanUpdateSpawnHost(host *host.Host, usr *user.DBUser) bool {
	if usr.Username() != host.StartedBy {
		if !usr.HasPermission(gimlet.PermissionOpts{
			Resource:      host.Distro.Id,
			ResourceType:  evergreen.DistroResourceType,
			Permission:    evergreen.PermissionHosts,
			RequiredLevel: evergreen.HostsEdit.Value,
		}) {
			return false
		}
		return true
	}
	return true
}

func GetMyVolumes(user *user.DBUser) ([]restModel.APIVolume, error) {
	volumes, err := host.FindVolumesByUser(user.Username())
	if err != nil {
		return nil, errors.Wrapf(err, "error getting volumes for '%s'", user.Username())
	}
	sort.SliceStable(volumes, func(i, j int) bool {
		// sort order: mounted < not mounted, expiration time asc
		volumeI := volumes[i]
		volumeJ := volumes[j]
		isMountedI := volumeI.Host == ""
		isMountedJ := volumeJ.Host == ""
		if isMountedI == isMountedJ {
			return volumeI.Expiration.Before(volumeJ.Expiration)
		}
		return isMountedJ
	})
	apiVolumes := make([]restModel.APIVolume, 0, len(volumes))
	for _, vol := range volumes {
		apiVolume := restModel.APIVolume{}
		if err = apiVolume.BuildFromService(vol); err != nil {
			return nil, errors.Wrapf(err, "error building volume '%s' from service", vol.ID)
		}
		apiVolumes = append(apiVolumes, apiVolume)
	}
	return apiVolumes, nil
}

func DeleteVolume(ctx context.Context, volumeId string) (bool, int, GqlError, error) {
	if volumeId == "" {
		return false, http.StatusBadRequest, InputValidationError, errors.New("must specify volume id")
	}
	vol, err := host.FindVolumeByID(volumeId)
	if err != nil {
		return false, http.StatusInternalServerError, InternalServerError, errors.Wrapf(err, "can't get volume '%s'", volumeId)
	}
	if vol == nil {
		return false, http.StatusBadRequest, ResourceNotFound, errors.Errorf("volume '%s' does not exist", volumeId)
	}
	if vol.Host != "" {
		success, statusCode, gqlErr, detachErr := DetachVolume(ctx, volumeId)
		if err != nil {
			return success, statusCode, gqlErr, detachErr
		}
	}
	mgr, err := getEC2Manager(ctx, vol)
	if err != nil {
		return false, http.StatusInternalServerError, InternalServerError, err
	}
	err = mgr.DeleteVolume(ctx, vol)
	if err != nil {
		return false, http.StatusInternalServerError, InternalServerError, errors.Wrapf(err, "can't delete volume '%s'", vol.ID)
	}
	return true, http.StatusOK, "", nil
}

func AttachVolume(ctx context.Context, volumeId string, hostId string) (bool, int, GqlError, error) {
	if volumeId == "" {
		return false, http.StatusBadRequest, InputValidationError, errors.New("must specify volume id")
	}
	vol, err := host.FindVolumeByID(volumeId)
	if err != nil {
		return false, http.StatusInternalServerError, InternalServerError, errors.Wrapf(err, "can't get volume '%s'", volumeId)
	}
	if vol == nil {
		return false, http.StatusBadRequest, ResourceNotFound, errors.Errorf("volume '%s' does not exist", volumeId)
	}
	mgr, err := getEC2Manager(ctx, vol)
	if err != nil {
		return false, http.StatusInternalServerError, InternalServerError, err
	}
	if hostId == "" {
		return false, http.StatusBadRequest, InputValidationError, errors.New("must specify host id")
	}
	var h *host.Host
	h, err = host.FindOneId(hostId)
	if err != nil {
		return false, http.StatusInternalServerError, InternalServerError, errors.Wrapf(err, "can't get host '%s'", vol.Host)
	}
	if h == nil {
		return false, http.StatusBadRequest, ResourceNotFound, errors.Errorf("host '%s' does not exist", hostId)
	}

	if vol.AvailabilityZone != h.Zone {
		return false, http.StatusBadRequest, InputValidationError, errors.New("host and volume must have same availability zone")
	}
	if err = mgr.AttachVolume(ctx, h, &host.VolumeAttachment{VolumeID: vol.ID}); err != nil {
		return false, http.StatusInternalServerError, InternalServerError, errors.Wrapf(err, "can't attach volume '%s'", vol.ID)
	}
	return true, http.StatusOK, "", nil
}

func DetachVolume(ctx context.Context, volumeId string) (bool, int, GqlError, error) {
	if volumeId == "" {
		return false, http.StatusBadRequest, InputValidationError, errors.New("must specify volume id")
	}
	vol, err := host.FindVolumeByID(volumeId)
	if err != nil {
		return false, http.StatusInternalServerError, InternalServerError, errors.Wrapf(err, "can't get volume '%s'", volumeId)
	}
	if vol == nil {
		return false, http.StatusBadRequest, ResourceNotFound, errors.Errorf("volume '%s' does not exist", volumeId)
	}
	mgr, err := getEC2Manager(ctx, vol)
	if err != nil {
		return false, http.StatusInternalServerError, InternalServerError, err
	}
	if vol.Host == "" {
		return false, http.StatusBadRequest, InputValidationError, errors.Errorf("volume '%s' is not attached", vol.ID)
	}
	h, err := host.FindOneId(vol.Host)
	if err != nil {
		return false, http.StatusInternalServerError, InternalServerError, errors.Wrapf(err, "can't get host '%s' for volume '%s'", vol.Host, vol.ID)
	}
	if h == nil {
		if err = host.UnsetVolumeHost(vol.ID); err != nil {
			grip.Error(message.WrapError(err, message.Fields{
				"message": fmt.Sprintf("can't clear host '%s' from volume '%s'", vol.Host, vol.ID),
				"route":   "graphql/util",
				"action":  "DetachVolume",
			}))
		}
		return false, http.StatusInternalServerError, InternalServerError, errors.Errorf("host '%s' for volume '%s' doesn't exist", vol.Host, vol.ID)
	}

	if err := mgr.DetachVolume(ctx, h, vol.ID); err != nil {
		return false, http.StatusInternalServerError, InternalServerError, errors.Wrapf(err, "can't detach volume '%s'", vol.ID)
	}
	return true, http.StatusOK, "", nil
}

func getEC2Manager(ctx context.Context, vol *host.Volume) (cloud.Manager, error) {
	provider := evergreen.ProviderNameEc2OnDemand
	if isTest() {
		// Use the mock manager during integration tests
		provider = evergreen.ProviderNameMock
	}
	mgrOpts := cloud.ManagerOpts{
		Provider: provider,
		Region:   cloud.AztoRegion(vol.AvailabilityZone),
	}
	env := evergreen.GetEnvironment()
	mgr, err := cloud.GetManager(ctx, env, mgrOpts)
	return mgr, errors.Wrapf(err, "can't get manager for volume '%s'", vol.ID)
}

// returns true only during integration tests
func isTest() bool {
	return os.Getenv("SETTINGS_OVERRIDE") != ""
}

func SpawnHostForTestCode(ctx context.Context, vol *host.Volume, h *host.Host) error {
	mgr, err := getEC2Manager(ctx, vol)
	if err != nil {
		return err
	}
	if isTest() {
		// The mock manager needs to spawn the host specified in our test data.
		// The host should already be spawned in a non-test scenario.
		_, err := mgr.SpawnHost(ctx, h)
		if err != nil {
			return errors.Wrapf(err, "error spawning host in test code")
		}
	}
	return nil
}

func MustHaveUser(ctx context.Context) *user.DBUser {
	u := gimlet.GetUser(ctx)
	if u == nil {
		grip.Error(message.Fields{
			"message": "no user attached to request expecting user",
		})
		return &user.DBUser{}
	}
	usr, valid := u.(*user.DBUser)
	if !valid {
		grip.Error(message.Fields{
			"message": "invalid user attached to request expecting user",
		})
		return &user.DBUser{}
	}

	return usr
}

func GetVolumeFromSpawnVolumeInput(spawnVolumeInput SpawnVolumeInput) host.Volume {
	return host.Volume{
		AvailabilityZone: spawnVolumeInput.AvailabilityZone,
		Size:             spawnVolumeInput.Size,
		Type:             spawnVolumeInput.Type,
	}
}

func RequestNewVolume(ctx context.Context, volume host.Volume) (bool, int, GqlError, error, *host.Volume) {
	authedUser := MustHaveUser(ctx)
	if volume.Size == 0 {
		return false, http.StatusBadRequest, InputValidationError, errors.New("Must specify volume size"), nil
	}
	err := cloud.ValidVolumeOptions(&volume, evergreen.GetEnvironment().Settings())
	if err != nil {
		return false, http.StatusBadRequest, InputValidationError, err, nil
	}
	volume.CreatedBy = authedUser.Id
	mgr, err := getEC2Manager(ctx, &volume)
	if err != nil {
		return false, http.StatusInternalServerError, InternalServerError, err, nil
	}
	vol, err := mgr.CreateVolume(ctx, &volume)
	if err != nil {
		return false, http.StatusInternalServerError, InternalServerError, errors.Wrap(err, "error creating volume"), nil
	}
	return true, http.StatusOK, "", nil, vol
}

func validateVolumeExpirationInput(ctx context.Context, expirationTime *time.Time, noExpiration *bool) error {
	if expirationTime != nil && noExpiration != nil && *noExpiration == true {
		return InputValidationError.Send(ctx, "Cannot apply an expiration time AND set volume as non-expirable")
	}
	return nil
}

func validateVolumeName(ctx context.Context, name *string) error {
	if name == nil {
		return nil
	}
	if *name == "" {
		return InputValidationError.Send(ctx, "Name cannot be empty.")
	}
	myVolumes, err := GetMyVolumes(MustHaveUser(ctx))
	if err != nil {
		return err
	}
	for _, vol := range myVolumes {
		if *name == *vol.ID || *name == *vol.DisplayName {
			return InputValidationError.Send(ctx, "The provided volume name is already in use")
		}
	}
	return nil
}

func applyVolumeOptions(ctx context.Context, volume host.Volume, volumeOptions restModel.VolumeModifyOptions) error {
	// modify volume if volume options is not empty
	if volumeOptions != (restModel.VolumeModifyOptions{}) {
		mgr, err := getEC2Manager(ctx, &volume)
		if err != nil {
			return err
		}
		err = mgr.ModifyVolume(ctx, &volume, &volumeOptions)
		if err != nil {
			return InternalServerError.Send(ctx, fmt.Sprintf("Unable to apply expiration options to volume %s: %s", volume.ID, err.Error()))
		}
	}
	return nil
}<|MERGE_RESOLUTION|>--- conflicted
+++ resolved
@@ -311,11 +311,7 @@
 
 // SchedulePatch schedules a patch. It returns an error and an HTTP status code. In the case of
 // success, it also returns a success message and a version ID.
-<<<<<<< HEAD
-func SchedulePatch(patchId string, version *model.Version, patchUpdateReq PatchVariantsTasksRequest, parametersModel []*restModel.APIParameter, patchTriggerAliases []string) (error, int, string, string) {
-=======
-func SchedulePatch(ctx context.Context, patchId string, version *model.Version, patchUpdateReq PatchVariantsTasksRequest, parametersModel []*restModel.APIParameter) (error, int, string, string) {
->>>>>>> d6d14e76
+func SchedulePatch(ctx context.Context, patchId string, version *model.Version, patchUpdateReq PatchVariantsTasksRequest, parametersModel []*restModel.APIParameter, patchTriggerAliases []string) (error, int, string, string) {
 	var err error
 	p, err := patch.FindOneId(patchId)
 	if err != nil {
