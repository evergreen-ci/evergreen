package graphql

import (
	"bytes"
	"context"
	"encoding/json"
	"fmt"
	"io/ioutil"
	"net/http"
	"strconv"
	"strings"
	"time"

	"github.com/evergreen-ci/evergreen"
	"github.com/evergreen-ci/evergreen/model/event"
	"github.com/evergreen-ci/evergreen/model/notification"
	"github.com/evergreen-ci/evergreen/model/task"
	"github.com/evergreen-ci/evergreen/plugin"
	"github.com/evergreen-ci/evergreen/thirdparty"
	"github.com/evergreen-ci/evergreen/trigger"
	"github.com/evergreen-ci/evergreen/units"
	"github.com/evergreen-ci/utility"
	"github.com/pkg/errors"
)

const (
	jiraSource    = "JIRA"
	jiraIssueType = "Build Failure"
)

type FailingTaskData struct {
	TaskId    string `bson:"task_id"`
	Execution int    `bson:"execution"`
}

// bbFileTicket creates a JIRA ticket for a task with the given test failures.
func BbFileTicket(context context.Context, taskId string, execution int) (bool, error) {
	taskNotFound := false
	// Find information about the task
	t, err := task.FindOne(task.ById(taskId))
	if err != nil {
		return taskNotFound, err

	}
	if t == nil {
		taskNotFound = true
		return taskNotFound, errors.Wrap(err, fmt.Sprintf("task not found for id %s", taskId))
	}
	env := evergreen.GetEnvironment()
	settings := env.Settings()
	queue := env.RemoteQueue()
	bbProject, ok := plugin.BbGetProject(settings, t.Project)
	if !ok {
		return taskNotFound, errors.Errorf("error finding build baron plugin for task '%s'", taskId)
	}

	webHook, _ := plugin.IsWebhookConfigured(t.Project, t.Version)
	if webHook.Endpoint != "" {
		var resp *http.Response
		resp, err = fileTicketCustomHook(context, taskId, execution, webHook)
		return resp.StatusCode == http.StatusOK, err
	}

	//if there is no custom web-hook, use the build baron
	n, err := makeNotification(settings, bbProject.TicketCreateProject, t)
	if err != nil {
		return taskNotFound, err
	}
	ts := utility.RoundPartOfMinute(1).Format(units.TSFormat)
	err = queue.Put(context, units.NewEventSendJob(n.ID, ts))
	if err != nil {
		return taskNotFound, errors.Wrap(err, fmt.Sprintf("error inserting notification job: %s", err.Error()))

	}

	return taskNotFound, nil
}

// fileTicketCustomHook uses a custom hook to create a ticket for a task with the given test failures.
func fileTicketCustomHook(context context.Context, taskId string, execution int, webHook evergreen.WebHook) (*http.Response, error) {

	failingTaskData := FailingTaskData{
		TaskId:    taskId,
		Execution: execution,
	}

	req, err := http.NewRequest("POST", webHook.Endpoint, nil)
	if err != nil {
		return nil, err
	}
	req = req.WithContext(context)

	jsonBytes, err := json.Marshal(failingTaskData)
	if err != nil {
		return nil, err
	}
	req.Body = ioutil.NopCloser(bytes.NewReader(jsonBytes))

	if len(webHook.Secret) > 0 {
		req.Header.Add(evergreen.APIKeyHeader, webHook.Secret)
	}

	client := utility.GetHTTPClient()
	defer utility.PutHTTPClient(client)
	resp, err := client.Do(req)
	if err != nil {
		return nil, err
	}
	if resp == nil {
		return nil, errors.New("empty response from server")
	}
	return resp, nil
}

func makeNotification(settings *evergreen.Settings, project string, t *task.Task) (*notification.Notification, error) {
	payload, err := trigger.JIRATaskPayload("", project, settings.Ui.Url, "", "", t)
	if err != nil {
		return nil, err
	}
	sub := event.Subscriber{
		Type: event.JIRAIssueSubscriberType,
		Target: event.JIRAIssueSubscriber{
			Project:   project,
			IssueType: jiraIssueType,
		},
	}
	n, err := notification.New("", utility.RandomString(), &sub, payload)
	if err != nil {
		return nil, err
	}
	if n == nil {
		return nil, errors.New("unexpected error creating notification")
	}
	n.SetTaskMetadata(t.Id, t.Execution)

	err = notification.InsertMany(*n)
	if err != nil {
		return nil, errors.Wrap(err, "error inserting notification")
	}
	return n, nil
}

func BbGetCreatedTicketsPointers(taskId string) ([]*thirdparty.JiraTicket, error) {

	events, err := event.Find(event.AllLogCollection, event.TaskEventsForId(taskId))
	if err != nil {
		return nil, err
	}

	var results []*thirdparty.JiraTicket
	var searchTickets []string
	for _, evt := range events {
		data := evt.Data.(*event.TaskEventData)
		if evt.EventType == event.TaskJiraAlertCreated {
			searchTickets = append(searchTickets, data.JiraIssue)
		}
	}
	settings := evergreen.GetEnvironment().Settings()
	jiraHandler := thirdparty.NewJiraHandler(*settings.Jira.Export())
	for _, ticket := range searchTickets {
		jiraIssue, err := jiraHandler.GetJIRATicket(ticket)
		if err != nil {
			return nil, err
		}
		if jiraIssue == nil {
			continue
		}
		results = append(results, jiraIssue)
	}

	return results, nil
}

type buildBaronConfig struct {
	ProjectFound bool
	// if search project is configured, then that's an
	// indication that the build baron is configured
	SearchConfigured bool
}

func GetSearchReturnInfo(taskId string, exec string) (*thirdparty.SearchReturnInfo, buildBaronConfig, error) {
	bbConfig := buildBaronConfig{}
	t, err := BbGetTask(taskId, exec)
	if err != nil {
		return nil, bbConfig, err
	}
	settings := evergreen.GetEnvironment().Settings()
	bbProj, ok := plugin.BbGetProject(settings, t.Project)
	if !ok {
		// build baron project not found, meaning it's not configured for
		// either regular build baron or for a custom ticket filing webhook
		return nil, bbConfig, nil
	}
	bbConfig.ProjectFound = true

	// the build baron is configured if the jira search is configured
	if len(bbProj.TicketSearchProjects) <= 0 {
		bbConfig.SearchConfigured = false
		return nil, bbConfig, nil
	}
	bbConfig.SearchConfigured = true

	jiraHandler := thirdparty.NewJiraHandler(*settings.Jira.Export())
	jira := &JiraSuggest{bbProj, jiraHandler}
	multiSource := &MultiSourceSuggest{jira}

	var tickets []thirdparty.JiraTicket
	var source string

	jql := t.GetJQL(bbProj.TicketSearchProjects)
	tickets, source, err = multiSource.Suggest(t)
	if err != nil {
		return nil, bbConfig, errors.Wrapf(err, "Error searching for tickets: %s", err.Error())
	}

	var featuresURL string
	if bbProj.BFSuggestionFeaturesURL != "" {
		featuresURL = bbProj.BFSuggestionFeaturesURL
		featuresURL = strings.Replace(featuresURL, "{task_id}", taskId, -1)
		featuresURL = strings.Replace(featuresURL, "{execution}", exec, -1)
	} else {
		featuresURL = ""
	}
	return &thirdparty.SearchReturnInfo{Issues: tickets, Search: jql, Source: source, FeaturesURL: featuresURL}, bbConfig, nil
}

<<<<<<< HEAD
=======
func BbGetConfig(settings *evergreen.Settings) map[string]evergreen.BuildBaronProject {
	bbconf, ok := settings.Plugins["buildbaron"]
	if !ok {
		return nil
	}

	projectConfig, ok := bbconf["projects"]
	if !ok {
		grip.Error("no build baron projects configured")
		return nil
	}

	projects := map[string]evergreen.BuildBaronProject{}
	err := mapstructure.Decode(projectConfig, &projects)
	if err != nil {
		grip.Critical(errors.Wrap(err, "unable to parse bb project config"))
	}

	return projects
}

func BbGetProject(settings *evergreen.Settings, projectId string) (evergreen.BuildBaronProject, bool) {
	flags, err := evergreen.GetServiceFlags()
	var bb evergreen.BuildBaronProject
	if err != nil {
		return bb, false
	}
	if flags.PluginAdminPageDisabled {
		projectRef, err := model.FindOneProjectRef(projectId)
		if err != nil {
			return bb, false
		}
		return projectRef.BuildBaronProject, true
	}

	buildBaronProjects := BbGetConfig(settings)
	bbProject, ok := buildBaronProjects[projectId]
	if !ok {
		// project may be stored under the identifier rather than the ID
		identifier, err := model.GetIdentifierForProject(projectId)
		if err == nil && identifier != "" {
			bbProject, ok = buildBaronProjects[identifier]
		}
	}
	return bbProject, ok
}

>>>>>>> 228704b1
func BbGetTask(taskId string, executionString string) (*task.Task, error) {
	execution, err := strconv.Atoi(executionString)
	if err != nil {
		return nil, errors.Wrap(err, "Invalid execution number")
	}
	t, err := task.FindOneIdOldOrNew(taskId, execution)
	if err != nil {
		return nil, errors.Wrap(err, "problem finding task")
	}
	if t == nil {
		return nil, errors.Errorf("No task found for taskId: %s and execution: %d", taskId, execution)
	}
	if t.DisplayOnly {
		t.LocalTestResults, err = t.GetTestResultsForDisplayTask()
		if err != nil {
			return nil, errors.Wrapf(err, "Problem finding test results for display task '%s'", t.Id)
		}
	}
	return t, nil
}
func (js *JiraSuggest) GetTimeout() time.Duration {
	// This function is never called because we are willing to wait forever for the fallback handler
	// to return JIRA ticket results.
	return 0
}

// Suggest returns JIRA ticket results based on the test and/or task name.
func (js *JiraSuggest) Suggest(ctx context.Context, t *task.Task) ([]thirdparty.JiraTicket, error) {
	jql := t.GetJQL(js.BbProj.TicketSearchProjects)

	results, err := js.JiraHandler.JQLSearch(jql, 0, 50)
	if err != nil {
		return nil, err
	}

	return results.Issues, nil
}

type Suggester interface {
	Suggest(context.Context, *task.Task) ([]thirdparty.JiraTicket, error)
	GetTimeout() time.Duration
}

type MultiSourceSuggest struct {
	JiraSuggester Suggester
}

type JiraSuggest struct {
	BbProj      evergreen.BuildBaronProject
	JiraHandler thirdparty.JiraHandler
}

func (mss *MultiSourceSuggest) Suggest(t *task.Task) ([]thirdparty.JiraTicket, string, error) {
	tickets, err := mss.JiraSuggester.Suggest(context.TODO(), t)
	return tickets, jiraSource, err
}<|MERGE_RESOLUTION|>--- conflicted
+++ resolved
@@ -12,14 +12,16 @@
 	"time"
 
 	"github.com/evergreen-ci/evergreen"
+	"github.com/evergreen-ci/evergreen/model"
 	"github.com/evergreen-ci/evergreen/model/event"
 	"github.com/evergreen-ci/evergreen/model/notification"
 	"github.com/evergreen-ci/evergreen/model/task"
-	"github.com/evergreen-ci/evergreen/plugin"
 	"github.com/evergreen-ci/evergreen/thirdparty"
 	"github.com/evergreen-ci/evergreen/trigger"
 	"github.com/evergreen-ci/evergreen/units"
 	"github.com/evergreen-ci/utility"
+	"github.com/mitchellh/mapstructure"
+	"github.com/mongodb/grip"
 	"github.com/pkg/errors"
 )
 
@@ -49,12 +51,15 @@
 	env := evergreen.GetEnvironment()
 	settings := env.Settings()
 	queue := env.RemoteQueue()
-	bbProject, ok := plugin.BbGetProject(settings, t.Project)
+	bbProject, ok := BbGetProject(settings, t.Project)
 	if !ok {
 		return taskNotFound, errors.Errorf("error finding build baron plugin for task '%s'", taskId)
 	}
 
-	webHook, _ := plugin.IsWebhookConfigured(t.Project, t.Version)
+	webHook, ok := IsWebhookConfigured(t.Project)
+	if !ok {
+		return false, errors.Wrap(err, "error retrieving webhook config")
+	}
 	if webHook.Endpoint != "" {
 		var resp *http.Response
 		resp, err = fileTicketCustomHook(context, taskId, execution, webHook)
@@ -74,6 +79,37 @@
 	}
 
 	return taskNotFound, nil
+}
+
+func IsWebhookConfigured(project string) (evergreen.WebHook, bool) {
+	var webHook evergreen.WebHook
+	flags, err := evergreen.GetServiceFlags()
+	if err != nil {
+		return evergreen.WebHook{}, false
+	}
+	if flags.PluginAdminPageDisabled {
+		parserProject, err := model.ParserProjectFindOneById(project)
+		if err != nil {
+			return evergreen.WebHook{}, false
+		}
+		if parserProject != nil && parserProject.TaskAnnotationSettings != nil {
+			webHook = parserProject.TaskAnnotationSettings.FileTicketWebHook
+		} else {
+			projectRef, err := model.FindMergedProjectRef(project)
+			if err != nil || projectRef == nil {
+				return evergreen.WebHook{}, false
+			}
+			webHook = projectRef.TaskAnnotationSettings.FileTicketWebHook
+		}
+	} else {
+		bbProject, _ := BbGetProject(evergreen.GetEnvironment().Settings(), project)
+		webHook = bbProject.TaskAnnotationSettings.FileTicketWebHook
+	}
+	if webHook.Endpoint != "" {
+		return webHook, true
+	} else {
+		return evergreen.WebHook{}, false
+	}
 }
 
 // fileTicketCustomHook uses a custom hook to create a ticket for a task with the given test failures.
@@ -185,7 +221,7 @@
 		return nil, bbConfig, err
 	}
 	settings := evergreen.GetEnvironment().Settings()
-	bbProj, ok := plugin.BbGetProject(settings, t.Project)
+	bbProj, ok := BbGetProject(settings, t.Project)
 	if !ok {
 		// build baron project not found, meaning it's not configured for
 		// either regular build baron or for a custom ticket filing webhook
@@ -224,8 +260,6 @@
 	return &thirdparty.SearchReturnInfo{Issues: tickets, Search: jql, Source: source, FeaturesURL: featuresURL}, bbConfig, nil
 }
 
-<<<<<<< HEAD
-=======
 func BbGetConfig(settings *evergreen.Settings) map[string]evergreen.BuildBaronProject {
 	bbconf, ok := settings.Plugins["buildbaron"]
 	if !ok {
@@ -273,7 +307,6 @@
 	return bbProject, ok
 }
 
->>>>>>> 228704b1
 func BbGetTask(taskId string, executionString string) (*task.Task, error) {
 	execution, err := strconv.Atoi(executionString)
 	if err != nil {
