--- conflicted
+++ resolved
@@ -1,9 +1,7 @@
 type Query {
   userPatches(userId: String!): [Patch]!
   task(taskId: String!): Task
-<<<<<<< HEAD
   projects: [GroupedProjects!]!
-=======
   taskTests(
     taskId: String!
     sortCategory: TaskSortCategory = TEST_NAME
@@ -24,7 +22,6 @@
 enum SortDirection {
   ASC
   DESC
->>>>>>> e8b7e91d
 }
 
 type Patch {
