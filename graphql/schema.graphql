type Query {
  userPatches(
    limit: Int = 0
    page: Int = 0
    patchName: String = ""
    statuses: [String!] = []
    userId: String
    includeCommitQueue: Boolean = false
  ): UserPatches!
  task(taskId: String!, execution: Int): Task
  taskAllExecutions(taskId: String!): [Task!]!
  patch(id: String!): Patch!
  projects: Projects!
  patchTasks(
    patchId: String!
    sortBy: TaskSortCategory = STATUS
    sortDir: SortDirection = ASC
    page: Int = 0
    limit: Int = 0
    statuses: [String!] = []
    baseStatuses: [String!] = []
    variant: String
    taskName: String
  ): PatchTasks!
  taskTests(
    taskId: String!
    execution: Int
    sortCategory: TestSortCategory = TEST_NAME
    sortDirection: SortDirection = ASC
    page: Int = 0
    limit: Int = 0
    testName: String = ""
    statuses: [String!]! = []
  ): TaskTestResult!
  taskFiles(taskId: String!, execution: Int): TaskFiles!
  user(userId: String): User!
  taskLogs(taskId: String!): RecentTaskLogs!
  patchBuildVariants(patchId: String!): [PatchBuildVariant!]!
  commitQueue(id: String!): CommitQueue!
  userSettings: UserSettings
  awsRegions: [String!]
  userConfig: UserConfig
  clientConfig: ClientConfig
  siteBanner: SiteBanner!
  host(hostId: String!): Host
  hostEvents(
    hostId: String!
    hostTag: String = ""
    limit: Int = 0
    page: Int = 0
  ): HostEvents!
  hosts(
    hostId: String = ""
    distroId: String = ""
    currentTaskId: String = ""
    statuses: [String!] = []
    startedBy: String = ""
    sortBy: HostSortBy = STATUS
    sortDir: SortDirection = ASC
    page: Int = 0
    limit: Int = 10
  ): HostsResponse!
  myHosts: [Host!]!
  myPublicKeys: [PublicKey!]!
  distros(onlySpawnable: Boolean!): [Distro]!
  instanceTypes: [String!]!
  distroTaskQueue(distroId: String!): [TaskQueueItem!]!
}

type Mutation {
  addFavoriteProject(identifier: String!): Project!
  removeFavoriteProject(identifier: String!): Project!
  schedulePatch(patchId: String!, reconfigure: PatchReconfigure!): Patch!
  schedulePatchTasks(patchId: String!): String
  unschedulePatchTasks(patchId: String!, abort: Boolean!): String
  restartPatch(patchId: String!, abort: Boolean!, taskIds: [String!]!): String
  enqueuePatch(patchId: String!): Patch!
  setPatchPriority(patchId: String!, priority: Int!): String
  scheduleTask(taskId: String!): Task!
  unscheduleTask(taskId: String!): Task!
  abortTask(taskId: String!): Task!
  setTaskPriority(taskId: String!, priority: Int!): Task!
  restartTask(taskId: String!): Task!
  saveSubscription(subscription: SubscriptionInput!): Boolean!
  removePatchFromCommitQueue(commitQueueId: String!, patchId: String!): String
  updateUserSettings(userSettings: UserSettingsInput): Boolean!
  restartJasper(hostIds: [String!]!): Int!
  updateHostStatus(
    hostIds: [String!]!
    status: String!
    notes: String = ""
  ): Int!
  createPublicKey(publicKeyInput: PublicKeyInput!): [PublicKey!]!
  spawnHost(spawnHostInput: SpawnHostInput): Host!
<<<<<<< HEAD
=======
  updateSpawnHostStatus(hostId: String!, action: SpawnHostStatusActions!): Host!
>>>>>>> 89f2312f
  removePublicKey(keyName: String!): [PublicKey!]!
  updatePublicKey(
    targetKeyName: String!
    updateInfo: PublicKeyInput!
  ): [PublicKey!]!
}

enum SpawnHostStatusActions {
  START
  STOP
  TERMINATE
}
enum TaskSortCategory {
  NAME
  STATUS
  BASE_STATUS
  VARIANT
}

enum TestSortCategory {
  STATUS
  DURATION
  TEST_NAME
}

enum SortDirection {
  ASC
  DESC
}

enum MetStatus {
  UNMET
  MET
  PENDING
}

enum RequiredStatus {
  MUST_FAIL
  MUST_FINISH
  MUST_SUCCEED
}

enum HostSortBy {
  ID
  DISTRO
  CURRENT_TASK
  STATUS
  ELAPSED
  UPTIME
  IDLE_TIME
  OWNER
}

enum TaskQueueItemType {
  COMMIT
  PATCH
}

input PatchReconfigure {
  description: String!
  variantsTasks: [VariantTasks!]!
}
input VariantTasks {
  variant: String!
  tasks: [String!]!
  displayTasks: [DisplayTask!]!
}
input DisplayTask {
  Name: String!
  ExecTasks: [String!]!
}

input SubscriptionInput {
  resource_type: String
  trigger: String
  selectors: [SelectorInput!]!
  regex_selectors: [SelectorInput!]!
  subscriber: SubscriberInput!
  owner_type: String
  owner: String
  trigger_data: StringMap!
}

input UserSettingsInput {
  timezone: String
  region: String
  githubUser: GithubUserInput
  slackUsername: String
  notifications: NotificationsInput
  useSpruceOptions: UseSpruceOptionsInput
}
input SelectorInput {
  type: String!
  data: String!
}

input SubscriberInput {
  type: String!
  target: String!
}

input UseSpruceOptionsInput {
  hasUsedSpruceBefore: Boolean
  spruceV1: Boolean
}

input SpawnHostInput {
  distroId: String!
  region: String!
  savePublicKey: Boolean!
  publicKey: PublicKeyInput!
  userDataScript: String
  expiration: Time
  noExpiration: Boolean!
  setUpScript: String
  isVirtualWorkStation: Boolean!
  homeVolumeSize: Int
}

type TaskQueueItem {
  id: ID!
  displayName: String!
  project: String!
  buildVariant: String!
  expectedDuration: Duration!
  priority: Int!
  revision: String!
  requester: TaskQueueItemType!
}

type Host {
  id: ID!
  hostUrl: String!
  tag: String!
  distroId: String
  status: String!
  runningTask: TaskInfo
  totalIdleTime: Duration
  uptime: Time # host creation time
  elapsed: Time # running task start time
  startedBy: String!
  provider: String!
  lastCommunicationTime: Time
  noExpiration: Boolean!
  instanceType: String
  homeVolumeID: String
  user: String
  distro: DistroInfo
  availabilityZone: String
  instanceTags: [InstanceTag]
  expiration: Time
}

type InstanceTag {
  key: String
  value: String
  canBeModified: Boolean
}

type DistroInfo {
  id: String
  workDir: String
  isVirtualWorkStation: Boolean
  user: String
}

<<<<<<< HEAD
=======
type Distro {
  name: String
  userSpawnAllowed: Boolean
  workDir: String
  user: String
  isVirtualWorkStation: Boolean!
}

>>>>>>> 89f2312f
type TaskInfo {
  id: ID
  name: String
}

type HostsResponse {
  filteredHostsCount: Int
  totalHostsCount: Int!
  hosts: [Host!]!
}

type PatchTasks {
  tasks: [TaskResult!]!
  count: Int!
}

type PatchBuildVariant {
  variant: String!
  displayName: String!
  tasks: [PatchBuildVariantTask]
}

type PatchBuildVariantTask {
  id: ID!
  name: String!
  status: String!
}

type TaskFiles {
  fileCount: Int!
  groupedFiles: [GroupedFiles!]!
}

type GroupedFiles {
  taskName: String
  files: [File!]
}

type ModuleCodeChange {
  branchName: String!
  htmlLink: String!
  rawLink: String!
  fileDiffs: [FileDiff!]!
}

type FileDiff {
  fileName: String!
  additions: Int!
  deletions: Int!
  diffLink: String!
}

type UserPatches {
  patches: [Patch!]!
  filteredPatchCount: Int!
}

type Patch {
  createTime: Time
  id: ID!
  description: String!
  projectID: String!
  githash: String!
  patchNumber: Int!
  author: String!
  version: String!
  status: String!
  variants: [String!]!
  tasks: [String!]!
  variantsTasks: [VariantTask]!
  activated: Boolean!
  alias: String!
  duration: PatchDuration
  time: PatchTime
  taskCount: Int
  baseVersionID: String
  moduleCodeChanges: [ModuleCodeChange!]!
  project: PatchProject
  builds: [Build!]!
  commitQueuePosition: Int
  taskStatuses: [String!]!
  baseTaskStatuses: [String!]!
  canEnqueueToCommitQueue: Boolean!
}

type Build {
  id: String!
  buildVariant: String!
  status: String!
  predictedMakespan: Duration!
  actualMakespan: Duration!
}

type PatchProject {
  variants: [ProjectBuildVariant!]!
  tasks: [String!]!
}
type ProjectBuildVariant {
  name: String!
  displayName: String!
  tasks: [String!]!
}

type TaskResult {
  id: ID!
  displayName: String!
  version: String!
  status: String!
  baseStatus: String!
  buildVariant: String!
  blocked: Boolean!
}

type PatchDuration {
  makespan: String
  timeTaken: String
  time: PatchTime
}

type PatchTime {
  started: String
  finished: String
  submittedAt: String!
}

type VariantTask {
  name: String!
  tasks: [String!]!
}

type TaskLogLinks {
  allLogLink: String
  agentLogLink: String
  systemLogLink: String
  taskLogLink: String
  eventLogLink: String
}

type TaskEndDetail {
  status: String!
  type: String!
  description: String
  timedOut: Boolean
}

type TaskTestResult {
  totalTestCount: Int!
  filteredTestCount: Int!
  testResults: [TestResult!]!
}

type TestResult {
  id: String!
  status: String!
  testFile: String!
  logs: TestLog!
  exitCode: Int
  startTime: Time
  duration: Float
  endTime: Time
}

type TestLog {
  htmlDisplayURL: String
  rawDisplayURL: String
}

type Dependency {
  name: String!
  metStatus: MetStatus!
  requiredStatus: RequiredStatus!
  buildVariant: String!
  uiLink: String!
}

type PatchMetadata {
  author: String!
}

type BaseTaskMetadata {
  baseTaskDuration: Duration
  baseTaskLink: String!
}

type Task {
  aborted: Boolean
  activated: Boolean!
  activatedBy: String
  activatedTime: Time
  ami: String
  blocked: Boolean!
  baseTaskMetadata: BaseTaskMetadata
  buildId: String!
  buildVariant: String!
  canAbort: Boolean!
  canRestart: Boolean!
  canSchedule: Boolean!
  canSetPriority: Boolean!
  canUnschedule: Boolean!
  createTime: Time
  details: TaskEndDetail
  dispatchTime: Time
  displayName: String!
  displayOnly: Boolean
  distroId: String!
  estimatedStart: Duration
  execution: Int
  executionTasks: [String!]
  expectedDuration: Duration
  failedTestCount: Int!
  finishTime: Time
  generatedBy: String
  generateTask: Boolean
  hostId: String
  hostLink: String
  id: String!
  ingestTime: Time
  latestExecution: Int!
  logs: TaskLogLinks!
  patchMetadata: PatchMetadata!
  patchNumber: Int
  priority: Int
  projectId: String!
  reliesOn: [Dependency!]!
  requester: String!
  restarts: Int
  revision: String
  scheduledTime: Time
  spawnHostLink: String
  startTime: Time
  status: String!
  taskGroup: String
  taskGroupMaxHosts: Int
  timeTaken: Duration
  version: String!
}

type Projects {
  favorites: [Project!]!
  otherProjects: [GroupedProjects!]!
}

type GroupedProjects {
  name: String!
  projects: [Project!]!
}

type Project {
  identifier: String!
  displayName: String!
  repo: String!
  owner: String!
}

type File {
  name: String!
  link: String!
  visibility: String!
}

type User {
  displayName: String!
  userId: String!
}

type RecentTaskLogs {
  eventLogs: [TaskEventLogEntry!]!
  taskLogs: [LogMessage!]!
  systemLogs: [LogMessage!]!
  agentLogs: [LogMessage!]!
}

type TaskEventLogData {
  hostId: String
  jiraIssue: String
  jiraLink: String
  priority: Int
  status: String
  timestamp: Time
  userId: String
}

type TaskEventLogEntry {
  id: String!
  resourceType: String!
  processedAt: Time!
  timestamp: Time
  eventType: String
  data: TaskEventLogData!
  resourceId: String!
}

type LogMessage {
  type: String
  severity: String
  message: String
  timestamp: Time
  version: Int
}

type CommitQueue {
  projectId: String
  queue: [CommitQueueItem!]
}

type CommitQueueItem {
  issue: String
  version: String
  enqueueTime: Time
  patch: Patch
  modules: [Module!]
}

type Module {
  module: String
  issue: String
}

type UserSettings {
  timezone: String
  region: String
  githubUser: GithubUser
  slackUsername: String
  notifications: Notifications
  useSpruceOptions: UseSpruceOptions
}

type UseSpruceOptions {
  hasUsedSpruceBefore: Boolean
  spruceV1: Boolean
}

input GithubUserInput {
  lastKnownAs: String
}
type GithubUser {
  uid: Int
  lastKnownAs: String
}
input NotificationsInput {
  buildBreak: String
  patchFinish: String
  patchFirstFailure: String
  spawnHostExpiration: String
  spawnHostOutcome: String
  commitQueue: String
}
type Notifications {
  buildBreak: String
  patchFinish: String
  patchFirstFailure: String
  spawnHostExpiration: String
  spawnHostOutcome: String
  commitQueue: String
}
type UserConfig {
  user: String!
  api_key: String!
  api_server_host: String!
  ui_server_host: String!
}

input PublicKeyInput {
  name: String!
  key: String!
}

type PublicKey {
  name: String!
  key: String!
}

type ClientConfig {
  clientBinaries: [ClientBinary!]
  latestRevision: String
}

type ClientBinary {
  arch: String
  os: String
  url: String
  displayName: String
}

type SiteBanner {
  text: String!
  theme: String!
}

type HostEvents {
  eventLogEntries: [HostEventLogEntry!]!
}

type HostEventLogEntry {
  id: String!
  resourceType: String!
  processedAt: Time!
  timestamp: Time
  eventType: String
  data: HostEventLogData!
  resourceId: String!
}

type HostEventLogData {
  agentRevision: String!
  agentBuild: String!
  jasperRevision: String!
  oldStatus: String!
  newStatus: String!
  logs: String!
  hostname: String!
  provisioningMethod: String!
  taskId: String!
  taskPid: String!
  taskStatus: String!
  execution: String!
  monitorOp: String!
  user: String!
  successful: Boolean!
  duration: Duration!
}

scalar Time
scalar Duration
scalar StringMap<|MERGE_RESOLUTION|>--- conflicted
+++ resolved
@@ -92,10 +92,7 @@
   ): Int!
   createPublicKey(publicKeyInput: PublicKeyInput!): [PublicKey!]!
   spawnHost(spawnHostInput: SpawnHostInput): Host!
-<<<<<<< HEAD
-=======
   updateSpawnHostStatus(hostId: String!, action: SpawnHostStatusActions!): Host!
->>>>>>> 89f2312f
   removePublicKey(keyName: String!): [PublicKey!]!
   updatePublicKey(
     targetKeyName: String!
@@ -262,8 +259,6 @@
   user: String
 }
 
-<<<<<<< HEAD
-=======
 type Distro {
   name: String
   userSpawnAllowed: Boolean
@@ -272,7 +267,6 @@
   isVirtualWorkStation: Boolean!
 }
 
->>>>>>> 89f2312f
 type TaskInfo {
   id: ID
   name: String
