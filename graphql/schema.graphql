--- conflicted
+++ resolved
@@ -175,11 +175,9 @@
   uptime: Time # host creation time
   elapsed: Time # running task start time
   startedBy: String!
-<<<<<<< HEAD
   provider: String!
   user: String!
   lastCommunicationTime: Time
-=======
   noExpiration: Boolean!
   instanceType: String
   homeVolumeID: String
@@ -188,7 +186,6 @@
   availabilityZone: String
   instanceTags: [InstanceTag]
   expiration: Time
->>>>>>> d7c6703f
 }
 
 type InstanceTag {
