directive @requireSuperUser on FIELD_DEFINITION 

type Query {
  task(taskId: String!, execution: Int): Task
  taskAllExecutions(taskId: String!): [Task!]!
  patch(id: String!): Patch!
  version(id: String!): Version!
  projects: [GroupedProjects]!
  project(projectId: String!): Project!
  patchTasks(
    patchId: String!
    sorts: [SortOrder!]
    page: Int = 0
    limit: Int = 0
    statuses: [String!] = []
    baseStatuses: [String!] = []
    variant: String
    taskName: String
    includeEmptyActivation: Boolean = false
  ): PatchTasks!
  taskTests(
    taskId: String!
    execution: Int
    sortCategory: TestSortCategory = TEST_NAME
    sortDirection: SortDirection = ASC
    page: Int = 0
    limit: Int = 0
    testName: String = ""
    statuses: [String!]! = []
    groupId: String = ""
  ): TaskTestResult!
  taskFiles(taskId: String!, execution: Int): TaskFiles!
  user(userId: String): User!
  taskLogs(taskId: String!, execution: Int): TaskLogs!
  patchBuildVariants(patchId: String!): [GroupedBuildVariant!]! @deprecated(reason: "Use version.buildVariants instead")
  commitQueue(id: String!): CommitQueue!
  userSettings: UserSettings
  spruceConfig: SpruceConfig
  awsRegions: [String!]
  subnetAvailabilityZones: [String!]!
  userConfig: UserConfig
  clientConfig: ClientConfig
  host(hostId: String!): Host
  hostEvents(
    hostId: String!
    hostTag: String = ""
    limit: Int = 0
    page: Int = 0
  ): HostEvents!
  hosts(
    hostId: String = ""
    distroId: String = ""
    currentTaskId: String = ""
    statuses: [String!] = []
    startedBy: String = ""
    sortBy: HostSortBy = STATUS
    sortDir: SortDirection = ASC
    page: Int = 0
    limit: Int = 10
  ): HostsResponse!
  myHosts: [Host!]!
  myVolumes: [Volume!]!
  myPublicKeys: [PublicKey!]!
  distros(onlySpawnable: Boolean!): [Distro]!
  instanceTypes: [String!]!
  distroTaskQueue(distroId: String!): [TaskQueueItem!]!
  taskQueueDistros: [TaskQueueDistro!]!
  buildBaron(taskId: String!, execution: Int!): BuildBaron!
  bbGetCreatedTickets(taskId: String!): [JiraTicket!]!
  mainlineCommits(options: MainlineCommitsOptions!, buildVariantOptions: BuildVariantOptions): MainlineCommits
  taskNamesForBuildVariant(projectId: String!, buildVariant: String!): [String!]
  buildVariantsForTaskName(projectId: String!, taskName: String!): [BuildVariantTuple]
  projectSettings(identifier: String!): ProjectSettings!
  repoSettings(id: String!): RepoSettings!
  hasVersion(id: String!): Boolean!
}

type Mutation {
  addFavoriteProject(identifier: String!): Project!
  removeFavoriteProject(identifier: String!): Project!
  createProject(project: CreateProjectInput!): Project! @requireSuperUser
  copyProject(project: CopyProjectInput!): Project! @requireSuperUser
  saveProjectSettingsForSection(projectSettings: ProjectSettingsInput, section: String!): ProjectSettings!
  saveRepoSettingsForSection(repoSettings: RepoSettingsInput, section: String!): RepoSettings!
  attachProjectToRepo(projectId: String!): Project!
  detachProjectFromRepo(projectId: String!): Project!
  forceRepotrackerRun(projectId: String!): Boolean!
  schedulePatch(patchId: String!, configure: PatchConfigure!): Patch!
  schedulePatchTasks(patchId: String!): String
  unschedulePatchTasks(patchId: String!, abort: Boolean!): String
  restartVersions(versionId: String!, abort: Boolean!, versionsToRestart: [VersionToRestart!]!): [Version!]
  restartPatch(patchId: String!, abort: Boolean!, taskIds: [String!]!): String @deprecated(reason: "restartPatch deprecated, Use restartVersions instead")
  scheduleUndispatchedBaseTasks(patchId: String!): [Task!]
  enqueuePatch(patchId: String!, commitMessage: String): Patch!
  setPatchPriority(patchId: String!, priority: Int!): String
  scheduleTask(taskId: String!): Task! @deprecated(reason: "scheduleTask deprecated, Use scheduleTasks instead")
  scheduleTasks(taskIds: [String!]!): [Task!]!
  unscheduleTask(taskId: String!): Task!
  abortTask(taskId: String!): Task!
  setTaskPriority(taskId: String!, priority: Int!): Task!
  restartTask(taskId: String!): Task!
  saveSubscription(subscription: SubscriptionInput!): Boolean!
  editAnnotationNote(
    taskId: String!
    execution: Int!
    originalMessage: String!
    newMessage: String!
  ): Boolean!
  moveAnnotationIssue(
    taskId: String!
    execution: Int!
    apiIssue: IssueLinkInput!
    isIssue: Boolean!
  ): Boolean!
  addAnnotationIssue(
    taskId: String!
    execution: Int!
    apiIssue: IssueLinkInput!
    isIssue: Boolean!
  ): Boolean!
  removeAnnotationIssue(
    taskId: String!
    execution: Int!
    apiIssue: IssueLinkInput!
    isIssue: Boolean!
  ): Boolean!
  removeItemFromCommitQueue(commitQueueId: String!, issue: String!): String
  updateUserSettings(userSettings: UserSettingsInput): Boolean!
  restartJasper(hostIds: [String!]!): Int!
  updateHostStatus(
    hostIds: [String!]!
    status: String!
    notes: String = ""
  ): Int!
  createPublicKey(publicKeyInput: PublicKeyInput!): [PublicKey!]!
  spawnHost(spawnHostInput: SpawnHostInput): Host!
  spawnVolume(spawnVolumeInput: SpawnVolumeInput!): Boolean!
  updateVolume(updateVolumeInput: UpdateVolumeInput!): Boolean!
  updateSpawnHostStatus(hostId: String!, action: SpawnHostStatusActions!): Host!
  removePublicKey(keyName: String!): [PublicKey!]!
  updatePublicKey(
    targetKeyName: String!
    updateInfo: PublicKeyInput!
  ): [PublicKey!]!
  attachVolumeToHost(volumeAndHost: VolumeHost!): Boolean!
  detachVolumeFromHost(volumeId: String!): Boolean!
  removeVolume(volumeId: String!): Boolean!
  editSpawnHost(spawnHost: EditSpawnHostInput): Host!
  bbCreateTicket(taskId: String!, execution: Int): Boolean!
  clearMySubscriptions: Int!
  overrideTaskDependencies(taskId: String!): Task!
}

input VersionToRestart {
  versionId: String!
  taskIds: [String!]!
}


# Array of activated and unactivated versions
# nextPageOrderNumber represents the last order number returned and is used for pagination
# prevPageOrderNumber represents the order number of the previous page and is also used for pagination
type MainlineCommits {
  nextPageOrderNumber: Int
  prevPageOrderNumber: Int
  versions: [MainlineCommitVersion!]!
}

type MainlineCommitVersion {
  version: Version
  rolledUpVersions: [Version!]
}

type Version {
  id: String!
  createTime: Time!
  startTime: Time
  finishTime: Time
  message: String!
  revision: String!
  author: String!
  status: String!
  order: Int!
  repo: String!
  project: String!
  projectIdentifier: String!
  branch: String!
  requester: String!
  activated: Boolean
  taskStatusCounts(options: BuildVariantOptions): [StatusCount!]
  buildVariants(options: BuildVariantOptions): [GroupedBuildVariant]
  isPatch: Boolean!
  patch: Patch
  childVersions: [Version]
  taskCount: Int
  baseVersionID: String
  versionTiming: VersionTiming
  parameters: [Parameter!]!
  taskStatuses: [String!]!
  baseTaskStatuses: [String!]!
  manifest: Manifest
}

type Manifest {
  id: String!
  revision: String!
  project: String!
  branch: String!
  isBase: Boolean!
  moduleOverrides: StringMap
  modules: Map
}

type VersionTiming {
  makespan: Duration
  timeTaken: Duration
}

type StatusCount {
  status: String!
  count: Int!
}

input BuildVariantOptions {
  variants: [String!]
  tasks: [String!]
  statuses: [String!]
}
input MainlineCommitsOptions {
  projectID: String!
  limit: Int = 7
  skipOrderNumber: Int = 0
  # shouldCollapse is used to determine if unmatching active versions should be collapsed
  shouldCollapse: Boolean = false
}

type BuildVariantTuple {
  buildVariant: String!
  displayName: String!
}

enum SpawnHostStatusActions {
  START
  STOP
  TERMINATE
}
enum TaskSortCategory {
  NAME
  STATUS
  BASE_STATUS
  VARIANT
}

enum TestSortCategory {
  BASE_STATUS
  STATUS
  START_TIME
  DURATION
  TEST_NAME
}

enum SortDirection {
  ASC
  DESC
}

enum MetStatus {
  UNMET
  MET
  PENDING
}

enum RequiredStatus {
  MUST_FAIL
  MUST_FINISH
  MUST_SUCCEED
}

enum HostSortBy {
  ID
  DISTRO
  CURRENT_TASK
  STATUS
  ELAPSED
  UPTIME
  IDLE_TIME
  OWNER
}

enum TaskQueueItemType {
  COMMIT
  PATCH
}

input VolumeHost {
  volumeId: String!
  hostId: String!
}
input PatchConfigure {
  description: String!
  variantsTasks: [VariantTasks!]!
  parameters: [ParameterInput]
  patchTriggerAliases: [String!]
}
input VariantTasks {
  variant: String!
  tasks: [String!]!
  displayTasks: [DisplayTask!]!
}
input DisplayTask {
  Name: String!
  ExecTasks: [String!]!
}

input SubscriptionInput {
  id: String
  resource_type: String
  trigger: String
  selectors: [SelectorInput!]!
  regex_selectors: [SelectorInput!]!
  subscriber: SubscriberInput!
  owner_type: String
  owner: String
  trigger_data: StringMap!
}

input UserSettingsInput {
  timezone: String
  region: String
  githubUser: GithubUserInput
  slackUsername: String
  notifications: NotificationsInput
  useSpruceOptions: UseSpruceOptionsInput
}
input SelectorInput {
  type: String!
  data: String!
}

input SubscriberInput {
  type: String!
  target: String!
}

input UseSpruceOptionsInput {
  hasUsedSpruceBefore: Boolean
  spruceV1: Boolean
}

input PatchesInput {
  limit: Int! = 0
  page: Int! = 0
  patchName: String! = ""
  statuses: [String!]! = []
  includeCommitQueue: Boolean = false
  onlyCommitQueue: Boolean = false
}

input CreateProjectInput {
  identifier: String!
  owner: String!
  repo: String!
  id: String
}

input CopyProjectInput {
  projectIdToCopy: String!
  newProjectIdentifier: String!
  newProjectId: String
}

input ProjectSettingsInput {
  githubWebhooksEnabled: Boolean
  projectRef: ProjectInput
  vars: ProjectVarsInput
  aliases: [ProjectAliasInput!]
  subscriptions: [SubscriptionInput!]
}

input ProjectInput {
  id: String!
  identifier: String
  displayName: String
  enabled: Boolean
  private: Boolean
  owner: String
  repo: String
  branch: String
  remotePath: String
  patchingDisabled: Boolean
  repotrackerDisabled: Boolean
  dispatchingDisabled: Boolean
  prTestingEnabled: Boolean
  githubChecksEnabled: Boolean
  batchTime: Int
  deactivatePrevious: Boolean
  defaultLogger: String
  notifyOnBuildFailure: Boolean
  triggers: [TriggerAliasInput!]
  patchTriggerAliases: [PatchTriggerAliasInput!]
  githubTriggerAliases: [String]
  periodicBuilds: [PeriodicBuildInput!]
  cedarTestResultsEnabled: Boolean
  commitQueue: CommitQueueParamsInput
  admins: [String!]
  spawnHostScriptPath: String
  tracksPushEvents: Boolean
  taskSync: TaskSyncOptionsInput
  gitTagAuthorizedUsers: [String!]
  gitTagAuthorizedTeams: [String!]
  gitTagVersionsEnabled: Boolean

  filesIgnoredFromCache: [String!]
  disabledStatsCache: Boolean
  workstationConfig: WorkstationConfigInput
  buildBaronSettings: BuildBaronSettingsInput
  taskAnnotationSettings: TaskAnnotationSettingsInput

  hidden: Boolean
  useRepoSettings: Boolean
}


input RepoSettingsInput {
  githubWebhooksEnabled: Boolean
  projectRef: RepoRefInput ## use the repo ref here in order to have stronger types
  vars: ProjectVarsInput
  aliases: [ProjectAliasInput!]
  subscriptions: [SubscriptionInput!]
}

input RepoRefInput {
  id: String!
  displayName: String
  enabled: Boolean
  private: Boolean
  owner: String
  repo: String
  branch: String
  remotePath: String
  patchingDisabled: Boolean
  repotrackerDisabled: Boolean
  dispatchingDisabled: Boolean
  prTestingEnabled: Boolean
  githubChecksEnabled: Boolean
  batchTime: Int
  deactivatePrevious: Boolean
  defaultLogger: String
  notifyOnBuildFailure: Boolean
  triggers: [TriggerAliasInput!]
  patchTriggerAliases: [PatchTriggerAliasInput!]
  githubTriggerAliases: [String!]
  periodicBuilds: [PeriodicBuildInput!]
  cedarTestResultsEnabled: Boolean
  commitQueue: CommitQueueParamsInput
  admins: [String!]
  spawnHostScriptPath: String
  tracksPushEvents: Boolean
  taskSync: TaskSyncOptionsInput
  gitTagAuthorizedUsers: [String!]
  gitTagAuthorizedTeams: [String!]
  gitTagVersionsEnabled: Boolean

  filesIgnoredFromCache: [String!]
  disabledStatsCache: Boolean
  workstationConfig: WorkstationConfigInput
  buildBaronSettings: BuildBaronSettingsInput
  taskAnnotationSettings: TaskAnnotationSettingsInput
}

input TriggerAliasInput {
  project: String
  level: String!
  definitionID: String!
  buildVariantRegex: String!
  taskRegex: String!
  status: String!
  dateCutoff: Int!
  configFile: String!
  generateFile: String!
  command: String!
  alias: String!
}

input PeriodicBuildInput {
  id: String!
  configFile: String!
  intervalHours: Int!
  alias: String!
  message: String!
  nextRunTime: Time!
}

input CommitQueueParamsInput {
  enabled: Boolean
  mergeMethod: String
  message: String
}

input TaskSyncOptionsInput {
  configEnabled: Boolean!
  patchEnabled: Boolean!
}

input BuildBaronSettingsInput {
  ticketCreateProject: String!
  ticketSearchProjects: [String!]
  bfSuggestionServer: String!
  bfSuggestionUsername: String!
  bfSuggestionPassword: String!
  bfSuggestionTimeoutSecs: Int!
  bfSuggestionFeaturesURL: String!
}

input TaskAnnotationSettingsInput {
  jiraCustomFields: [JiraFieldInput!]
  fileTicketWebhook: WebhookInput!
}

input JiraFieldInput {
  field: String!
  displayText: String!
}

input WebhookInput {
  endpoint: String!
  secret: String!
}

input WorkstationConfigInput {
  setupCommands: [WorkstationSetupCommandInput]
  gitClone: Boolean!
}

input WorkstationSetupCommandInput {
  Command: String!
  Directory: String
}

input PatchTriggerAliasInput {
  alias: String!
  childProjectId: String!
  childProjectIdentifier: String!
  taskSpecifiers: [TaskSpecifierInput]
  status: String
  parentAsModule: String
  variantsTasks: [VariantTaskInput]!
}

input TaskSpecifierInput {
  patchAlias: String!
  taskRegex: String!
  variantRegex: String!
}

input ProjectVarsInput {
  vars: StringMap
  privateVarsList: [String]
}

input VariantTaskInput {
  name: String!
  tasks: [String!]!
}

input ProjectAliasInput {
  id: String!
  alias: String!
  gitTag: String!
  variant: String!
  task: String!
  remotePath: String!
  variantTags: [String!]!
  taskTags: [String!]!
}

input SpawnHostInput {
  distroId: String!
  region: String!
  savePublicKey: Boolean!
  publicKey: PublicKeyInput!
  userDataScript: String
  expiration: Time
  noExpiration: Boolean!
  setUpScript: String
  isVirtualWorkStation: Boolean!
  homeVolumeSize: Int
  volumeId: String
  taskId: String
  useProjectSetupScript: Boolean
  useTaskConfig: Boolean
  spawnHostsStartedByTask: Boolean
  taskSync: Boolean
}

input EditSpawnHostInput {
  hostId: String!
  displayName: String
  expiration: Time
  noExpiration: Boolean
  instanceType: String
  addedInstanceTags: [InstanceTagInput!]
  deletedInstanceTags: [InstanceTagInput!]
  volume: String
  servicePassword: String
  publicKey: PublicKeyInput
  savePublicKey: Boolean
}

input SpawnVolumeInput {
  availabilityZone: String!
  size: Int!
  type: String!
  expiration: Time
  noExpiration: Boolean
  host: String
}

input UpdateVolumeInput {
  expiration: Time
  noExpiration: Boolean
  name: String
  volumeId: String!
}

input IssueLinkInput {
  url: String!
  issueKey: String!
}

input SortOrder {
  Key: TaskSortCategory!
  Direction: SortDirection!
}

type TaskQueueItem {
  id: ID!
  displayName: String!
  project: String!
  buildVariant: String!
  expectedDuration: Duration!
  priority: Int!
  revision: String!
  requester: TaskQueueItemType!
  version: String!
}

type TaskQueueDistro {
  id: ID!
  queueCount: Int!
}

type Host {
  homeVolume: Volume
  id: ID!
  hostUrl: String!
  tag: String!
  distroId: String
  status: String!
  runningTask: TaskInfo
  totalIdleTime: Duration
  uptime: Time # host creation time
  elapsed: Time # running task start time
  startedBy: String!
  provider: String!
  lastCommunicationTime: Time
  noExpiration: Boolean!
  instanceType: String
  homeVolumeID: String
  volumes: [Volume!]!
  user: String
  distro: DistroInfo
  availabilityZone: String
  instanceTags: [InstanceTag!]!
  expiration: Time
  displayName: String
}

type InstanceTag {
  key: String!
  value: String!
  canBeModified: Boolean!
}

input InstanceTagInput {
  key: String!
  value: String!
}
type DistroInfo {
  id: String
  workDir: String
  isVirtualWorkStation: Boolean
  user: String
  isWindows: Boolean
  bootstrapMethod: String
}

type Distro {
  name: String
  userSpawnAllowed: Boolean
  workDir: String
  user: String
  isVirtualWorkStation: Boolean!
}

type TaskInfo {
  id: ID
  name: String
}

type HostsResponse {
  filteredHostsCount: Int
  totalHostsCount: Int!
  hosts: [Host!]!
}

type PatchTasks {
  tasks: [Task!]!
  count: Int!
}

type GroupedBuildVariant {
  variant: String!
  displayName: String!
  tasks: [Task]
}

type TaskFiles {
  fileCount: Int!
  groupedFiles: [GroupedFiles!]!
}

type GroupedFiles {
  taskName: String
  files: [File!]
}

type ModuleCodeChange {
  branchName: String!
  htmlLink: String!
  rawLink: String!
  fileDiffs: [FileDiff!]!
}

type FileDiff {
  fileName: String!
  additions: Int!
  deletions: Int!
  diffLink: String!
  description: String!
}

type ChildPatchAlias {
  alias: String!
  patchId: String!
}

type PatchTriggerAlias {
  alias: String!
  childProject: String @deprecated
  childProjectId: String!
  childProjectIdentifier: String!
  taskSpecifiers: [TaskSpecifier]
  status: String
  parentAsModule: String
  variantsTasks: [VariantTask]!
}

type UserPatches {
  patches: [Patch!]!
  filteredPatchCount: Int!
}

type Patches {
  patches: [Patch!]!
  filteredPatchCount: Int!
}

type Patch {
  createTime: Time
  id: ID!
  description: String!
  projectID: String!
  projectIdentifier: String!
  githash: String!
  patchNumber: Int!
  author: String!
  authorDisplayName: String!
  version: String!
  status: String!
  variants: [String!]!
  tasks: [String!]!
  childPatches: [Patch!]
  childPatchAliases: [ChildPatchAlias!]
  variantsTasks: [VariantTask]!
  activated: Boolean!
  alias: String
  duration: PatchDuration
  time: PatchTime
  taskCount: Int
  baseVersionID: String
  parameters: [Parameter!]!
  moduleCodeChanges: [ModuleCodeChange!]!
  project: PatchProject
  builds: [Build!]!
  commitQueuePosition: Int
  taskStatuses: [String!]!
  baseTaskStatuses: [String!]!
  canEnqueueToCommitQueue: Boolean!
  patchTriggerAliases: [PatchTriggerAlias!]!
}

type Build {
  id: String!
  buildVariant: String!
  status: String!
  predictedMakespan: Duration!
  actualMakespan: Duration!
}

type Volume {
  id: String!
  displayName: String!
  createdBy: String!
  type: String!
  availabilityZone: String!
  size: Int!
  expiration: Time
  deviceName: String
  hostID: String!
  noExpiration: Boolean!
  homeVolume: Boolean!
  host: Host
  creationTime: Time
}

type PatchProject {
  variants: [ProjectBuildVariant!]!
}
type ProjectBuildVariant {
  name: String!
  displayName: String!
  tasks: [String!]!
}

type Parameter {
  key: String!
  value: String!
}

input ParameterInput {
  key: String!
  value: String!
}

type TaskResult {
  id: ID!
  execution: Int!
  aborted: Boolean!
  displayName: String!
  version: String!
  status: String!
  baseStatus: String
  baseTask: BaseTaskResult
  buildVariant: String!
  buildVariantDisplayName: String!
  blocked: Boolean!
  executionTasksFull: [Task!]
}

type BaseTaskResult {
  id: ID!
  status: String!
}

type PatchDuration {
  makespan: String
  timeTaken: String
  time: PatchTime
}

type PatchTime {
  started: String
  finished: String
  submittedAt: String!
}

type VariantTask {
  name: String!
  tasks: [String!]!
}

type TaskLogLinks {
  allLogLink: String
  agentLogLink: String
  systemLogLink: String
  taskLogLink: String
  eventLogLink: String
}

type TaskEndDetail {
  status: String!
  type: String!
  description: String
  timedOut: Boolean
  timeoutType: String
  oomTracker: OomTrackerInfo!
}

type OomTrackerInfo {
  detected: Boolean!
  pids: [Int]
}

type TaskTestResult {
  totalTestCount: Int!
  filteredTestCount: Int!
  testResults: [TestResult!]!
}

type TestResult {
  id: String!
  groupID: String
  status: String!
  baseStatus: String
  testFile: String!
  displayTestName: String @deprecated(reason: "displayTestName deprecated, use testFile instead (EVG-15379)")
  logs: TestLog!
  exitCode: Int
  startTime: Time
  duration: Float
  endTime: Time
  taskId: String
  execution: Int
}

type TestLog {
  url: String
  urlRaw: String
  urlLobster: String
  lineNum: Int
}

type Dependency {
  name: String!
  metStatus: MetStatus!
  requiredStatus: RequiredStatus!
  buildVariant: String!
  taskId: String!
  uiLink: String! @deprecated(reason: "uiLink is deprecated and should not be used")
}

type PatchMetadata {
  author: String!
  patchID: String!
}

type BaseTaskMetadata {
  baseTaskDuration: Duration
  baseTaskLink: String!
}

type AbortInfo {
  user: String!
  taskID: String!
  taskDisplayName: String!
  buildVariantDisplayName: String!
  newVersion: String!
  prClosed: Boolean!
}

type Task {
  aborted: Boolean!
  abortInfo: AbortInfo
  activated: Boolean!
  activatedBy: String
  activatedTime: Time
  ami: String
  annotation: Annotation
  baseTask: Task
  baseStatus: String
  baseTaskMetadata: BaseTaskMetadata @deprecated(reason: "baseTaskMetadata is deprecated. Use baseTask instead")
  blocked: Boolean!
  buildId: String!
  buildVariant: String!
  buildVariantDisplayName: String
  canAbort: Boolean!
  canModifyAnnotation: Boolean!
  canRestart: Boolean!
  canSchedule: Boolean!
  canSetPriority: Boolean!
  canSync: Boolean!
  canUnschedule: Boolean!
  createTime: Time
  details: TaskEndDetail
  dispatchTime: Time
  displayName: String!
  displayOnly: Boolean
  displayTask: Task
  distroId: String!
  estimatedStart: Duration
  execution: Int!
  executionTasks: [String!]
  executionTasksFull: [Task!]
  expectedDuration: Duration
  failedTestCount: Int!
  finishTime: Time
  generatedBy: String
  generatedByName: String
  generateTask: Boolean
  hostId: String
  id: String!
  ingestTime: Time
  isPerfPluginEnabled: Boolean!
  latestExecution: Int!
  logs: TaskLogLinks!
  minQueuePosition: Int!
  patchMetadata: PatchMetadata! @deprecated(reason: "patchMetadata is deprecated. Use versionMetadata instead.")
  patchNumber: Int
  priority: Int
  project: Project
  projectId: String!
  projectIdentifier: String
  reliesOn: [Dependency!]!  @deprecated(reason: "reliesOn is deprecated. Use dependsOn instead.")
  dependsOn: [Dependency!]
  canOverrideDependencies: Boolean!
  requester: String!
  restarts: Int
  revision: String
  scheduledTime: Time
  spawnHostLink: String
  startTime: Time
  status: String!
  taskGroup: String
  taskGroupMaxHosts: Int
  timeTaken: Duration
  totalTestCount: Int!
  version: String! @deprecated(reason: "version is deprecated. Use versionMetadata instead.")
  versionMetadata: Version!
}

type BaseTaskInfo {
  id: String
  status: String
}

type GroupedProjects {
  name: String!
  projects: [Project!]!
}

type ProjectSettings {
  githubWebhooksEnabled: Boolean!
  projectRef: Project
  vars: ProjectVars
  aliases: [ProjectAlias!]
  subscriptions: [ProjectSubscription!]
}

type RepoSettings {
  githubWebhooksEnabled: Boolean!
  projectRef: RepoRef ## use the repo ref here in order to have stronger types
  vars: ProjectVars
  aliases: [ProjectAlias!]
  subscriptions: [ProjectSubscription!]
}

type ProjectVars {
  vars: StringMap
  privateVars: [String]
}

type ProjectAlias {
  id: String!
  alias: String!
  gitTag: String!
  variant: String!
  task: String!
  remotePath: String!
  variantTags: [String!]!
  taskTags: [String!]!
}

type ProjectSubscription {
  id: String!
  resourceType: String!
  trigger: String!
  selectors: [Selector!]!
  regexSelectors: [Selector!]!
  subscriber: ProjectSubscriber
  ownerType: String!
  triggerData: StringMap
 }

type Selector {
  type: String!
  data: String!
}

type ProjectSubscriber {
  type: String!
  subscriber: Subscriber!

}

type Subscriber {
  githubPRSubscriber: GithubPRSubscriber
  githubCheckSubscriber: GithubCheckSubscriber
  webhookSubscriber: WebhookSubscriber
  jiraIssueSubscriber: JiraIssueSubscriber
  jiraCommentSubscriber: String
  emailSubscriber: String
  slackSubscriber: String
}

type GithubPRSubscriber {
  owner: String!
  repo: String!
  ref: String!
  prNumber: Int
}

type GithubCheckSubscriber {
  owner: String!
  repo: String!
  ref: String!
}

type JiraIssueSubscriber {
  project: String!
  issueType: String!
}

type WebhookSubscriber {
  url: String!
  secret: String!
  headers: [WebhookHeader]!
}

type WebhookHeader {
  key: String!
  value: String!
}

type Project {
  id: String!
  identifier: String!
  displayName: String!
  enabled: Boolean
  private: Boolean
  owner: String!
  repo: String!
  branch: String!
  remotePath: String!
  patchingDisabled: Boolean
  repotrackerDisabled: Boolean
  dispatchingDisabled: Boolean
  prTestingEnabled: Boolean
  githubChecksEnabled: Boolean
  batchTime: Int!
  deactivatePrevious: Boolean
  defaultLogger: String!
  notifyOnBuildFailure: Boolean
  triggers: [TriggerAlias!]
  patchTriggerAliases: [PatchTriggerAlias!]
  githubTriggerAliases: [String!]
  periodicBuilds: [PeriodicBuild!]
  cedarTestResultsEnabled: Boolean
  commitQueue: CommitQueueParams!
  admins: [String]
  spawnHostScriptPath: String!
  tracksPushEvents: Boolean
  taskSync: TaskSyncOptions!
  gitTagAuthorizedUsers: [String!]
  gitTagAuthorizedTeams: [String!]
  gitTagVersionsEnabled: Boolean
<<<<<<< HEAD
=======
  buildBaronSettings: BuildBaronSettings!
  taskAnnotationSettings: TaskAnnotationSettings!
>>>>>>> 8b3bcc36
  filesIgnoredFromCache: [String!]
  disabledStatsCache: Boolean
  workstationConfig: WorkstationConfig!
  buildBaronSettings: BuildBaronSettings!
  taskAnnotationSettings: TaskAnnotationSettings!

  hidden: Boolean
  useRepoSettings: Boolean!
  repoRefId: String!

  isFavorite: Boolean!
  validDefaultLoggers: [String!]!
  patches(patchesInput: PatchesInput!): Patches!
}

## repo types have booleans defaulted, and so these are required.

type RepoRef {
  id: String!

  displayName: String!
  enabled: Boolean!
  private: Boolean!
  owner: String!
  repo: String!
  branch: String!
  remotePath: String!
  patchingDisabled: Boolean!
  repotrackerDisabled: Boolean!
  dispatchingDisabled: Boolean!
  prTestingEnabled: Boolean!
  githubChecksEnabled: Boolean!
  batchTime: Int!
  deactivatePrevious: Boolean!
  defaultLogger: String!
  notifyOnBuildFailure: Boolean!
  triggers: [TriggerAlias!]!
  patchTriggerAliases: [PatchTriggerAlias!]
  githubTriggerAliases: [String!]
  periodicBuilds: [PeriodicBuild!]
  cedarTestResultsEnabled: Boolean!
  commitQueue: RepoCommitQueueParams!
  admins: [String!]!
  spawnHostScriptPath: String!
  tracksPushEvents: Boolean!
  taskSync: RepoTaskSyncOptions!
  gitTagAuthorizedUsers: [String!]
  gitTagAuthorizedTeams: [String!]
  gitTagVersionsEnabled: Boolean!
  buildBaronSettings: BuildBaronSettings!
  taskAnnotationSettings: TaskAnnotationSettings!

  filesIgnoredFromCache: [String!]
  disabledStatsCache: Boolean!
  workstationConfig: RepoWorkstationConfig!
<<<<<<< HEAD
  buildBaronSettings: BuildBaronSettings!
  taskAnnotationSettings: TaskAnnotationSettings!
=======

  validDefaultLoggers: [String!]!
>>>>>>> 8b3bcc36
}

type TriggerAlias {
  project: String
  level: String!
  definitionID: String!
  buildVariantRegex: String!
  taskRegex: String!
  status: String!
  dateCutoff: Int!
  configFile: String!
  generateFile: String!
  command: String!
  alias: String!
}


type PeriodicBuild {
  id: String!
  configFile: String!
  intervalHours: Int!
  alias: String!
  message: String!
  nextRunTime: Time!
}

type CommitQueueParams {
  enabled: Boolean
  mergeMethod: String!
  message: String!
}

type RepoCommitQueueParams {
  enabled: Boolean!
  mergeMethod: String!
  message: String!
}

type TaskSyncOptions {
  configEnabled: Boolean
  patchEnabled: Boolean
}

type RepoTaskSyncOptions {
  configEnabled: Boolean!
  patchEnabled: Boolean!
}

type WorkstationConfig {
  setupCommands: [WorkstationSetupCommand!]
  gitClone: Boolean
}

type BuildBaronSettings {
  ticketCreateProject: String!
  ticketSearchProjects: [String!]
  bfSuggestionServer: String!
  bfSuggestionUsername: String!
  bfSuggestionPassword: String!
  bfSuggestionTimeoutSecs: Int!
  bfSuggestionFeaturesURL: String!
}

type TaskAnnotationSettings {
  jiraCustomFields: [JiraField!]
<<<<<<< HEAD
  fileTicketWebhook: Webhook!
=======
  webhook: Webhook!
>>>>>>> 8b3bcc36
}

type JiraField {
  field: String!
  displayText: String!
}

type Webhook {
  endpoint: String!
  secret: String!
}

type RepoWorkstationConfig {
  setupCommands: [WorkstationSetupCommand!]
  gitClone: Boolean!
}

type WorkstationSetupCommand {
  Command: String!
  Directory: String!
}

type TaskSpecifier {
  patchAlias: String!
  taskRegex: String!
  variantRegex: String!
}

type File {
  name: String!
  link: String!
  visibility: String!
}

type User {
  displayName: String!
  userId: String!
  emailAddress: String!
  patches(patchesInput: PatchesInput!): Patches!
}

type TaskLogs {
  taskId: String!
  execution: Int!
  defaultLogger: String!
  eventLogs: [TaskEventLogEntry!]!
  taskLogs: [LogMessage!]!
  systemLogs: [LogMessage!]!
  agentLogs: [LogMessage!]!
}

type TaskEventLogData {
  hostId: String
  jiraIssue: String
  jiraLink: String
  priority: Int
  status: String
  timestamp: Time
  userId: String
}

type TaskEventLogEntry {
  id: String!
  resourceType: String!
  processedAt: Time!
  timestamp: Time
  eventType: String
  data: TaskEventLogData!
  resourceId: String!
}

type LogMessage {
  type: String
  severity: String
  message: String
  timestamp: Time
  version: Int
}

type CommitQueue {
  projectId: String
  message: String
  owner: String
  repo: String
  queue: [CommitQueueItem!]
}

type CommitQueueItem {
  issue: String
  version: String
  enqueueTime: Time
  patch: Patch
  source: String
  modules: [Module!]
}

type Module {
  module: String
  issue: String
}

type UserSettings {
  timezone: String
  region: String
  githubUser: GithubUser
  slackUsername: String
  notifications: Notifications
  useSpruceOptions: UseSpruceOptions
}

type UseSpruceOptions {
  hasUsedSpruceBefore: Boolean
  spruceV1: Boolean
}

input GithubUserInput {
  lastKnownAs: String
}
type GithubUser {
  uid: Int
  lastKnownAs: String
}
input NotificationsInput {
  buildBreak: String
  patchFinish: String
  patchFirstFailure: String
  spawnHostExpiration: String
  spawnHostOutcome: String
  commitQueue: String
}
type Notifications {
  buildBreak: String
  patchFinish: String
  patchFirstFailure: String
  spawnHostExpiration: String
  spawnHostOutcome: String
  commitQueue: String
}
type UserConfig {
  user: String!
  api_key: String!
  api_server_host: String!
  ui_server_host: String!
}

input PublicKeyInput {
  name: String!
  key: String!
}

type PublicKey {
  name: String!
  key: String!
}

type ClientConfig {
  clientBinaries: [ClientBinary!]
  latestRevision: String
}

type ClientBinary {
  arch: String
  os: String
  url: String
  displayName: String
}

type SpruceConfig {
  ui: UIConfig
  jira: JiraConfig
  banner: String
  bannerTheme: String
  providers: CloudProviderConfig
  spawnHost: SpawnHostConfig!
}

type JiraConfig {
  host: String
}

type UIConfig {
  userVoice: String
  defaultProject: String!
}

type CloudProviderConfig {
  aws: AWSConfig
}

type AWSConfig {
  maxVolumeSizePerUser: Int
}

type SpawnHostConfig {
  unexpirableHostsPerUser: Int!
  unexpirableVolumesPerUser: Int!
  spawnHostsPerUser: Int!
}

type HostEvents {
  eventLogEntries: [HostEventLogEntry!]!
  count: Int!
}

type HostEventLogEntry {
  id: String!
  resourceType: String!
  processedAt: Time!
  timestamp: Time
  eventType: String
  data: HostEventLogData!
  resourceId: String!
}

type HostEventLogData {
  agentRevision: String!
  agentBuild: String!
  jasperRevision: String!
  oldStatus: String!
  newStatus: String!
  logs: String!
  hostname: String!
  provisioningMethod: String!
  taskId: String!
  taskPid: String!
  taskStatus: String!
  execution: String!
  monitorOp: String!
  user: String!
  successful: Boolean!
  duration: Duration!
}

type BuildBaron {
  searchReturnInfo: SearchReturnInfo
  buildBaronConfigured: Boolean!
}

# build baron plugin
type SearchReturnInfo {
  issues: [JiraTicket!]!
  search: String!
  source: String!
  featuresURL: String!
}
type JiraTicket {
  key: String!
  fields: TicketFields!
}

type TicketFields {
  summary: String!
  assigneeDisplayName: String
  resolutionName: String
  created: String!
  updated: String!
  status: JiraStatus!
  assignedTeam: String
}

type JiraStatus {
  id: String!
  name: String!
}

type Annotation {
  id: String!
  taskId: String!
  taskExecution: Int!
  note: Note
  issues: [IssueLink]
  suspectedIssues: [IssueLink]
  createdIssues: [IssueLink]
  webhookConfigured: Boolean!
}

type Note {
  message: String!
  source: Source!
}

type IssueLink {
  issueKey: String
  url: String
  source: Source
  jiraTicket: JiraTicket
}

type Source {
  author: String!
  time: Time!
  requester: String!
}

scalar Time
scalar Duration
scalar StringMap
scalar Map<|MERGE_RESOLUTION|>--- conflicted
+++ resolved
@@ -1174,11 +1174,7 @@
   gitTagAuthorizedUsers: [String!]
   gitTagAuthorizedTeams: [String!]
   gitTagVersionsEnabled: Boolean
-<<<<<<< HEAD
-=======
-  buildBaronSettings: BuildBaronSettings!
-  taskAnnotationSettings: TaskAnnotationSettings!
->>>>>>> 8b3bcc36
+
   filesIgnoredFromCache: [String!]
   disabledStatsCache: Boolean
   workstationConfig: WorkstationConfig!
@@ -1228,19 +1224,14 @@
   gitTagAuthorizedUsers: [String!]
   gitTagAuthorizedTeams: [String!]
   gitTagVersionsEnabled: Boolean!
-  buildBaronSettings: BuildBaronSettings!
-  taskAnnotationSettings: TaskAnnotationSettings!
 
   filesIgnoredFromCache: [String!]
   disabledStatsCache: Boolean!
   workstationConfig: RepoWorkstationConfig!
-<<<<<<< HEAD
   buildBaronSettings: BuildBaronSettings!
   taskAnnotationSettings: TaskAnnotationSettings!
-=======
 
   validDefaultLoggers: [String!]!
->>>>>>> 8b3bcc36
 }
 
 type TriggerAlias {
@@ -1306,11 +1297,7 @@
 
 type TaskAnnotationSettings {
   jiraCustomFields: [JiraField!]
-<<<<<<< HEAD
   fileTicketWebhook: Webhook!
-=======
-  webhook: Webhook!
->>>>>>> 8b3bcc36
 }
 
 type JiraField {
