directive @requireSuperUser on FIELD_DEFINITION 

type Query {
  userPatches(
    limit: Int = 0
    page: Int = 0
    patchName: String = ""
    statuses: [String!] = []
    userId: String
    includeCommitQueue: Boolean = false
  ): UserPatches!
  task(taskId: String!, execution: Int): Task
  taskAllExecutions(taskId: String!): [Task!]!
  patch(id: String!): Patch!
  version(id: String!): Version!
  projects: [GroupedProjects]!
  project(projectId: String!): Project!
  patchTasks(
    patchId: String!
    sorts: [SortOrder!]
    page: Int = 0
    limit: Int = 0
    statuses: [String!] = []
    baseStatuses: [String!] = []
    variant: String
    taskName: String
  ): PatchTasks!
  taskTests(
    taskId: String!
    execution: Int
    sortCategory: TestSortCategory = TEST_NAME
    sortDirection: SortDirection = ASC
    page: Int = 0
    limit: Int = 0
    testName: String = ""
    statuses: [String!]! = []
    groupId: String = ""
  ): TaskTestResult!
  taskFiles(taskId: String!, execution: Int): TaskFiles!
  user(userId: String): User!
  taskLogs(taskId: String!, execution: Int): TaskLogs!
  patchBuildVariants(patchId: String!): [GroupedBuildVariant!]!
  commitQueue(id: String!): CommitQueue!
  userSettings: UserSettings
  spruceConfig: SpruceConfig
  awsRegions: [String!]
  subnetAvailabilityZones: [String!]!
  userConfig: UserConfig
  clientConfig: ClientConfig
  host(hostId: String!): Host
  hostEvents(
    hostId: String!
    hostTag: String = ""
    limit: Int = 0
    page: Int = 0
  ): HostEvents!
  hosts(
    hostId: String = ""
    distroId: String = ""
    currentTaskId: String = ""
    statuses: [String!] = []
    startedBy: String = ""
    sortBy: HostSortBy = STATUS
    sortDir: SortDirection = ASC
    page: Int = 0
    limit: Int = 10
  ): HostsResponse!
  myHosts: [Host!]!
  myVolumes: [Volume!]!
  myPublicKeys: [PublicKey!]!
  distros(onlySpawnable: Boolean!): [Distro]!
  instanceTypes: [String!]!
  distroTaskQueue(distroId: String!): [TaskQueueItem!]!
  taskQueueDistros: [TaskQueueDistro!]!
  buildBaron(taskId: String!, execution: Int!): BuildBaron!
  bbGetCreatedTickets(taskId: String!): [JiraTicket!]!
  mainlineCommits(options: MainlineCommitsOptions!): MainlineCommits
  taskNamesForBuildVariant(projectId: String!, buildVariant: String!): [String!]
  buildVariantsForTaskName(projectId: String!, taskName: String!): [BuildVariantTuple]
  projectSettings(identifier: String!, isRepo: Boolean!): ProjectSettings!
}

type Mutation {
  addFavoriteProject(identifier: String!): Project!
  removeFavoriteProject(identifier: String!): Project!
<<<<<<< HEAD
  saveProjectSettingsForSection(projectSettings: ProjectSettingsInput, section: String!, isRepo: Boolean!): ProjectSettings!
=======
  createProject(project: ProjectInput!): Project! @requireSuperUser
>>>>>>> 71ad56d2
  attachProjectToRepo(projectId: String!): Project!
  detachProjectFromRepo(projectId: String!): Project!
  schedulePatch(patchId: String!, configure: PatchConfigure!): Patch!
  schedulePatchTasks(patchId: String!): String
  unschedulePatchTasks(patchId: String!, abort: Boolean!): String
  restartVersions(versionId: String!, abort: Boolean!, versionsToRestart: [VersionToRestart!]!): [Version!]
  restartPatch(patchId: String!, abort: Boolean!, taskIds: [String!]!): String @deprecated(reason: "restartPatch deprecated, Use restartVersions instead")
  scheduleUndispatchedBaseTasks(patchId: String!): [Task!]
  enqueuePatch(patchId: String!, commitMessage: String): Patch!
  setPatchPriority(patchId: String!, priority: Int!): String
  scheduleTask(taskId: String!): Task!
  unscheduleTask(taskId: String!): Task!
  abortTask(taskId: String!): Task!
  setTaskPriority(taskId: String!, priority: Int!): Task!
  restartTask(taskId: String!): Task!
  saveSubscription(subscription: SubscriptionInput!): Boolean!
  editAnnotationNote(
    taskId: String!
    execution: Int!
    originalMessage: String!
    newMessage: String!
  ): Boolean!
  moveAnnotationIssue(
    taskId: String!
    execution: Int!
    apiIssue: IssueLinkInput!
    isIssue: Boolean!
  ): Boolean!
  addAnnotationIssue(
    taskId: String!
    execution: Int!
    apiIssue: IssueLinkInput!
    isIssue: Boolean!
  ): Boolean!
  removeAnnotationIssue(
    taskId: String!
    execution: Int!
    apiIssue: IssueLinkInput!
    isIssue: Boolean!
  ): Boolean!
  removeItemFromCommitQueue(commitQueueId: String!, issue: String!): String
  updateUserSettings(userSettings: UserSettingsInput): Boolean!
  restartJasper(hostIds: [String!]!): Int!
  updateHostStatus(
    hostIds: [String!]!
    status: String!
    notes: String = ""
  ): Int!
  createPublicKey(publicKeyInput: PublicKeyInput!): [PublicKey!]!
  spawnHost(spawnHostInput: SpawnHostInput): Host!
  spawnVolume(spawnVolumeInput: SpawnVolumeInput!): Boolean!
  updateVolume(updateVolumeInput: UpdateVolumeInput!): Boolean!
  updateSpawnHostStatus(hostId: String!, action: SpawnHostStatusActions!): Host!
  removePublicKey(keyName: String!): [PublicKey!]!
  updatePublicKey(
    targetKeyName: String!
    updateInfo: PublicKeyInput!
  ): [PublicKey!]!
  attachVolumeToHost(volumeAndHost: VolumeHost!): Boolean!
  detachVolumeFromHost(volumeId: String!): Boolean!
  removeVolume(volumeId: String!): Boolean!
  editSpawnHost(spawnHost: EditSpawnHostInput): Host!
  bbCreateTicket(taskId: String!, execution: Int): Boolean!
  clearMySubscriptions: Int!
  overrideTaskDependencies(taskId: String!): Task!
}

input VersionToRestart {
  versionId: String!
  taskIds: [String!]!
}


# Array of activated and unactivated versions
# nextPageOrderNumber represents the last order number returned and is used for pagination
# prevPageOrderNumber represents the order number of the previous page and is also used for pagination
type MainlineCommits {
  nextPageOrderNumber: Int
  prevPageOrderNumber: Int
  versions: [MainlineCommitVersion!]!
}

type MainlineCommitVersion {
  version: Version
  rolledUpVersions: [Version!]
}

type Version {
  id: String!
  createTime: Time!
  startTime: Time
  finishTime: Time
  message: String!
  revision: String!
  author: String!
  status: String!
  order: Int!
  repo: String!
  project: String!
  projectIdentifier: String!
  branch: String!
  requester: String!
  activated: Boolean
  taskStatusCounts(options: BuildVariantOptions): [StatusCount!]
  buildVariants(options: BuildVariantOptions): [GroupedBuildVariant]
  isPatch: Boolean!
  patch: Patch
  childVersions: [Version]
  taskCount: Int
  baseVersionID: String
  versionTiming: VersionTiming
  parameters: [Parameter!]!
  taskStatuses: [String!]!
  baseTaskStatuses: [String!]!
  manifest: Manifest
}

type Manifest {
  id: String!
  revision: String!
  project: String!
  branch: String!
  isBase: Boolean!
  moduleOverrides: StringMap
  modules: Map
}

type VersionTiming {
  makespan: Duration
  timeTaken: Duration
}

type StatusCount {
  status: String!
  count: Int!
}

input BuildVariantOptions {
  variants: [String!]
  tasks: [String!]
  statuses: [String!]
}
input MainlineCommitsOptions {
  projectID: String!
  limit: Int = 7
  skipOrderNumber: Int = 0
}

type BuildVariantTuple {
  buildVariant: String!
  displayName: String!
}

enum SpawnHostStatusActions {
  START
  STOP
  TERMINATE
}
enum TaskSortCategory {
  NAME
  STATUS
  BASE_STATUS
  VARIANT
}

enum TestSortCategory {
  BASE_STATUS
  STATUS
  START_TIME
  DURATION
  TEST_NAME
}

enum SortDirection {
  ASC
  DESC
}

enum MetStatus {
  UNMET
  MET
  PENDING
}

enum RequiredStatus {
  MUST_FAIL
  MUST_FINISH
  MUST_SUCCEED
}

enum HostSortBy {
  ID
  DISTRO
  CURRENT_TASK
  STATUS
  ELAPSED
  UPTIME
  IDLE_TIME
  OWNER
}

enum TaskQueueItemType {
  COMMIT
  PATCH
}

input VolumeHost {
  volumeId: String!
  hostId: String!
}
input PatchConfigure {
  description: String!
  variantsTasks: [VariantTasks!]!
  parameters: [ParameterInput]
  patchTriggerAliases: [String!]
}
input VariantTasks {
  variant: String!
  tasks: [String!]!
  displayTasks: [DisplayTask!]!
}
input DisplayTask {
  Name: String!
  ExecTasks: [String!]!
}

input ProjectInput {
  identifier: String!
  owner: String!
  repo: String!
}

input SubscriptionInput {
  id: String
  resource_type: String
  trigger: String
  selectors: [SelectorInput!]!
  regex_selectors: [SelectorInput!]!
  subscriber: SubscriberInput!
  owner_type: String
  owner: String
  trigger_data: StringMap!
}

input UserSettingsInput {
  timezone: String
  region: String
  githubUser: GithubUserInput
  slackUsername: String
  notifications: NotificationsInput
  useSpruceOptions: UseSpruceOptionsInput
}
input SelectorInput {
  type: String!
  data: String!
}

input SubscriberInput {
  type: String!
  target: String!
}

input UseSpruceOptionsInput {
  hasUsedSpruceBefore: Boolean
  spruceV1: Boolean
}

input PatchesInput {
  limit: Int! = 0
  page: Int! = 0
  patchName: String! = ""
  statuses: [String!]! = []
  includeCommitQueue: Boolean! = false
}

input ProjectSettingsInput {
  githubWebhooksEnabled: Boolean!
  projectRef: ProjectInput
  vars: ProjectVarsInput
  aliases: [ProjectAliasInput]
  subscriptions: [SubscriptionInput]
}

input ProjectInput {
  id: String!
  identifier: String!
  displayName: String
  enabled: Boolean
  private: Boolean
  owner: String
  repo: String
  branch: String
  remotePath: String
  patchingDisabled: Boolean
  repotrackerDisabled: Boolean
  dispatchingDisabled: Boolean
  prTestingEnabled: Boolean
  githubChecksEnabled: Boolean
  batchTime: Int
  deactivatePrevious: Boolean
  defaultLogger: String
  notifyOnBuildFailure: Boolean
  triggers: [TriggerAliasInput]
  patchTriggerAliases: [PatchTriggerAliasInput]
  githubTriggerAliases: [String]
  periodicBuilds: [PeriodicBuildInput]
  cedarTestResultsEnabled: Boolean
  commitQueue: CommitQueueParamsInput
  admins: [String]
  spawnHostScriptPath: String
  tracksPushEvents: Boolean
  taskSync: TaskSyncOptionsInput
  gitTagAuthorizedUsers: [String]
  gitTagAuthorizedTeams: [String]
  gitTagVersionsEnabled: Boolean

  filesIgnoredFromCache: [String]
  disabledStatsCache: Boolean
  workstationConfig: WorkstationConfigInput

  hidden: Boolean
  useRepoSettings: Boolean
}

input TriggerAliasInput {
  project: String
  level: String!
  definitionID: String!
  buildVariantRegex: String!
  taskRegex: String!
  status: String!
  dateCutoff: Int!
  configFile: String!
  generateFile: String!
  command: String!
  alias: String!
}

input PeriodicBuildInput {
  id: String!
  configFile: String!
  intervalHours: Int!
  alias: String!
  message: String!
  nextRunTime: Time!
}

input CommitQueueParamsInput {
  enabled: Boolean
  mergeMethod: String
  message: String
}

input TaskSyncOptionsInput {
  configEnabled: Boolean!
  patchEnabled: Boolean!
}

input WorkstationConfigInput {
  setupCommands: [WorkstationSetupCommandInput]
  gitClone: Boolean!
}

input WorkstationSetupCommandInput {
  Command: String!
  Directory: String
}

input PatchTriggerAliasInput {
  alias: String!
  childProjectId: String!
  childProjectIdentifier: String!
  taskSpecifiers: [TaskSpecifierInput]
  status: String
  parentAsModule: String
  variantsTasks: [VariantTaskInput]!
}

input TaskSpecifierInput {
  patchAlias: String!
  taskRegex: String!
  variantRegex: String!
}

input ProjectVarsInput {
  vars: StringMap
  privateVarsList: [String]
}

input VariantTaskInput {
  name: String!
  tasks: [String!]!
}

input ProjectAliasInput {
  id: String!
  alias: String!
  gitTag: String!
  variant: String!
  task: String!
  remotePath: String!
  variantTags: [String!]!
  taskTags: [String!]!
}

input SpawnHostInput {
  distroId: String!
  region: String!
  savePublicKey: Boolean!
  publicKey: PublicKeyInput!
  userDataScript: String
  expiration: Time
  noExpiration: Boolean!
  setUpScript: String
  isVirtualWorkStation: Boolean!
  homeVolumeSize: Int
  volumeId: String
  taskId: String
  useProjectSetupScript: Boolean
  useTaskConfig: Boolean
  spawnHostsStartedByTask: Boolean
  taskSync: Boolean
}

input EditSpawnHostInput {
  hostId: String!
  displayName: String
  expiration: Time
  noExpiration: Boolean
  instanceType: String
  addedInstanceTags: [InstanceTagInput!]
  deletedInstanceTags: [InstanceTagInput!]
  volume: String
  servicePassword: String
  publicKey: PublicKeyInput
  savePublicKey: Boolean
}

input SpawnVolumeInput {
  availabilityZone: String!
  size: Int!
  type: String!
  expiration: Time
  noExpiration: Boolean
  host: String
}

input UpdateVolumeInput {
  expiration: Time
  noExpiration: Boolean
  name: String
  volumeId: String!
}

input IssueLinkInput {
  url: String!
  issueKey: String!
}

input SortOrder {
  Key: TaskSortCategory!
  Direction: SortDirection!
}

type TaskQueueItem {
  id: ID!
  displayName: String!
  project: String!
  buildVariant: String!
  expectedDuration: Duration!
  priority: Int!
  revision: String!
  requester: TaskQueueItemType!
  version: String!
}

type TaskQueueDistro {
  id: ID!
  queueCount: Int!
}

type Host {
  homeVolume: Volume
  id: ID!
  hostUrl: String!
  tag: String!
  distroId: String
  status: String!
  runningTask: TaskInfo
  totalIdleTime: Duration
  uptime: Time # host creation time
  elapsed: Time # running task start time
  startedBy: String!
  provider: String!
  lastCommunicationTime: Time
  noExpiration: Boolean!
  instanceType: String
  homeVolumeID: String
  volumes: [Volume!]!
  user: String
  distro: DistroInfo
  availabilityZone: String
  instanceTags: [InstanceTag!]!
  expiration: Time
  displayName: String
}

type InstanceTag {
  key: String!
  value: String!
  canBeModified: Boolean!
}

input InstanceTagInput {
  key: String!
  value: String!
}
type DistroInfo {
  id: String
  workDir: String
  isVirtualWorkStation: Boolean
  user: String
  isWindows: Boolean
  bootstrapMethod: String
}

type Distro {
  name: String
  userSpawnAllowed: Boolean
  workDir: String
  user: String
  isVirtualWorkStation: Boolean!
}

type TaskInfo {
  id: ID
  name: String
}

type HostsResponse {
  filteredHostsCount: Int
  totalHostsCount: Int!
  hosts: [Host!]!
}

type PatchTasks {
  tasks: [Task!]!
  count: Int!
}

type GroupedBuildVariant {
  variant: String!
  displayName: String!
  tasks: [Task]
}

type TaskFiles {
  fileCount: Int!
  groupedFiles: [GroupedFiles!]!
}

type GroupedFiles {
  taskName: String
  files: [File!]
}

type ModuleCodeChange {
  branchName: String!
  htmlLink: String!
  rawLink: String!
  fileDiffs: [FileDiff!]!
}

type FileDiff {
  fileName: String!
  additions: Int!
  deletions: Int!
  diffLink: String!
  description: String!
}

type ChildPatchAlias {
  alias: String!
  patchId: String!
}

type PatchTriggerAlias {
  alias: String!
  childProject: String @deprecated
  childProjectId: String!
  childProjectIdentifier: String!
  taskSpecifiers: [TaskSpecifier]
  status: String
  parentAsModule: String
  variantsTasks: [VariantTask]!
}

type UserPatches {
  patches: [Patch!]!
  filteredPatchCount: Int!
}

type Patches {
  patches: [Patch!]!
  filteredPatchCount: Int!
}

type Patch {
  createTime: Time
  id: ID!
  description: String!
  projectID: String!
  projectIdentifier: String!
  githash: String!
  patchNumber: Int!
  author: String!
  authorDisplayName: String!
  version: String!
  status: String!
  variants: [String!]!
  tasks: [String!]!
  childPatches: [Patch!]
  childPatchAliases: [ChildPatchAlias!]
  variantsTasks: [VariantTask]!
  activated: Boolean!
  alias: String
  duration: PatchDuration
  time: PatchTime
  taskCount: Int
  baseVersionID: String
  parameters: [Parameter!]!
  moduleCodeChanges: [ModuleCodeChange!]!
  project: PatchProject
  builds: [Build!]!
  commitQueuePosition: Int
  taskStatuses: [String!]!
  baseTaskStatuses: [String!]!
  canEnqueueToCommitQueue: Boolean!
  patchTriggerAliases: [PatchTriggerAlias!]!
}

type Build {
  id: String!
  buildVariant: String!
  status: String!
  predictedMakespan: Duration!
  actualMakespan: Duration!
}

type Volume {
  id: String!
  displayName: String!
  createdBy: String!
  type: String!
  availabilityZone: String!
  size: Int!
  expiration: Time
  deviceName: String
  hostID: String!
  noExpiration: Boolean!
  homeVolume: Boolean!
  host: Host
  creationTime: Time
}

type PatchProject {
  variants: [ProjectBuildVariant!]!
}
type ProjectBuildVariant {
  name: String!
  displayName: String!
  tasks: [String!]!
}

type Parameter {
  key: String!
  value: String!
}

input ParameterInput {
  key: String!
  value: String!
}

type TaskResult {
  id: ID!
  execution: Int!
  aborted: Boolean!
  displayName: String!
  version: String!
  status: String!
  baseStatus: String
  baseTask: BaseTaskResult
  buildVariant: String!
  buildVariantDisplayName: String!
  blocked: Boolean!
  executionTasksFull: [Task!]
}

type BaseTaskResult {
  id: ID!
  status: String!
}

type PatchDuration {
  makespan: String
  timeTaken: String
  time: PatchTime
}

type PatchTime {
  started: String
  finished: String
  submittedAt: String!
}

type VariantTask {
  name: String!
  tasks: [String!]!
}

type TaskLogLinks {
  allLogLink: String
  agentLogLink: String
  systemLogLink: String
  taskLogLink: String
  eventLogLink: String
}

type TaskEndDetail {
  status: String!
  type: String!
  description: String
  timedOut: Boolean
  timeoutType: String
  oomTracker: OomTrackerInfo!
}

type OomTrackerInfo {
  detected: Boolean!
  pids: [Int]
}

type TaskTestResult {
  totalTestCount: Int!
  filteredTestCount: Int!
  testResults: [TestResult!]!
}

type TestResult {
  id: String!
  groupID: String
  status: String!
  baseStatus: String
  testFile: String!
  displayTestName: String @deprecated(reason: "displayTestName deprecated, use testFile instead (EVG-15379)")
  logs: TestLog!
  exitCode: Int
  startTime: Time
  duration: Float
  endTime: Time
  taskId: String
  execution: Int
}

type TestLog {
  url: String
  urlRaw: String
  urlLobster: String
  lineNum: Int
}

type Dependency {
  name: String!
  metStatus: MetStatus!
  requiredStatus: RequiredStatus!
  buildVariant: String!
  taskId: String!
  uiLink: String! @deprecated(reason: "uiLink is deprecated and should not be used")
}

type PatchMetadata {
  author: String!
  patchID: String!
}

type BaseTaskMetadata {
  baseTaskDuration: Duration
  baseTaskLink: String!
}

type AbortInfo {
  user: String!
  taskID: String!
  taskDisplayName: String!
  buildVariantDisplayName: String!
  newVersion: String!
  prClosed: Boolean!
}

type Task {
  aborted: Boolean!
  abortInfo: AbortInfo
  activated: Boolean!
  activatedBy: String
  activatedTime: Time
  ami: String
  annotation: Annotation
  baseTask: Task
  baseStatus: String
  baseTaskMetadata: BaseTaskMetadata
  blocked: Boolean!
  buildId: String!
  buildVariant: String!
  buildVariantDisplayName: String
  canAbort: Boolean!
  canModifyAnnotation: Boolean!
  canRestart: Boolean!
  canSchedule: Boolean!
  canSetPriority: Boolean!
  canSync: Boolean!
  canUnschedule: Boolean!
  createTime: Time
  details: TaskEndDetail
  dispatchTime: Time
  displayName: String!
  displayOnly: Boolean
  displayTask: Task
  distroId: String!
  estimatedStart: Duration
  execution: Int!
  executionTasks: [String!]
  executionTasksFull: [Task!]
  expectedDuration: Duration
  failedTestCount: Int!
  finishTime: Time
  generatedBy: String
  generatedByName: String
  generateTask: Boolean
  hostId: String
  id: String!
  ingestTime: Time
  isPerfPluginEnabled: Boolean!
  latestExecution: Int!
  logs: TaskLogLinks!
  minQueuePosition: Int!
  patchMetadata: PatchMetadata! @deprecated(reason: "patchMetadata is deprecated. Use versionMetadata instead.")
  patchNumber: Int
  priority: Int
  project: Project
  projectId: String!
  reliesOn: [Dependency!]!  @deprecated(reason: "reliesOn is deprecated. Use dependsOn instead.")
  dependsOn: [Dependency!]
  canOverrideDependencies: Boolean!
  requester: String!
  restarts: Int
  revision: String
  scheduledTime: Time
  spawnHostLink: String
  startTime: Time
  status: String!
  taskGroup: String
  taskGroupMaxHosts: Int
  timeTaken: Duration
  totalTestCount: Int!
  version: String! @deprecated(reason: "version is deprecated. Use versionMetadata instead.")
  versionMetadata: Version!
}

type BaseTaskInfo {
  id: String
  status: String
}

type GroupedProjects {
  name: String!
  projects: [Project!]!
}

type ProjectSettings {
  githubWebhooksEnabled: Boolean!
  projectRef: Project
  vars: ProjectVars
  aliases: [ProjectAlias]
  subscriptions: [ProjectSubscription]
}

type ProjectVars {
  vars: StringMap
  privateVars: [String]
}

type ProjectAlias {
  id: String!
  alias: String!
  gitTag: String!
  variant: String!
  task: String!
  remotePath: String!
  variantTags: [String!]!
  taskTags: [String!]!
}

type ProjectSubscription {
  id: String!
  resourceType: String!
  trigger: String!
  selectors: [Selector!]!
  regexSelectors: [Selector!]!
  subscriber: ProjectSubscriber
  ownerType: String!
  triggerData: StringMap
 }

type Selector {
  type: String!
  data: String!
}

type ProjectSubscriber {
  type: String!
  subscriber: Subscriber!

}

type Subscriber {
  githubPRSubscriber: GithubPRSubscriber
  githubCheckSubscriber: GithubCheckSubscriber
  webhookSubscriber: WebhookSubscriber
  jiraIssueSubscriber: JiraIssueSubscriber
  jiraCommentSubscriber: String
  emailSubscriber: String
  slackSubscriber: String
}

type GithubPRSubscriber {
  owner: String!
  repo: String!
  ref: String!
  prNumber: Int
}

type GithubCheckSubscriber {
  owner: String!
  repo: String!
  ref: String!
}

type JiraIssueSubscriber {
  project: String!
  issueType: String!
}

type WebhookSubscriber {
  url: String!
  secret: String!
  headers: [WebhookHeader]!
}

type WebhookHeader {
  key: String!
  value: String!
}

type Project {
  id: String!
  identifier: String!
  displayName: String!
  enabled: Boolean
  private: Boolean
  owner: String!
  repo: String!
  branch: String!
  remotePath: String!
  patchingDisabled: Boolean
  repotrackerDisabled: Boolean
  dispatchingDisabled: Boolean
  prTestingEnabled: Boolean
  githubChecksEnabled: Boolean
  batchTime: Int
  deactivatePrevious: Boolean
  defaultLogger: String
  notifyOnBuildFailure: Boolean
  triggers: [TriggerAlias]
  patchTriggerAliases: [PatchTriggerAlias]
  githubTriggerAliases: [String]
  periodicBuilds: [PeriodicBuild]
  cedarTestResultsEnabled: Boolean
  commitQueue: CommitQueueParams
  admins: [String]
  spawnHostScriptPath: String!
  tracksPushEvents: Boolean
  taskSync: TaskSyncOptions
  gitTagAuthorizedUsers: [String]
  gitTagAuthorizedTeams: [String]
  gitTagVersionsEnabled: Boolean

  filesIgnoredFromCache: [String]
  disabledStatsCache: Boolean
  workstationConfig: WorkstationConfig

  hidden: Boolean
  useRepoSettings: Boolean!
  repoRefId: String

  isFavorite: Boolean!
  patches(patchesInput: PatchesInput!): Patches!
}

type TriggerAlias {
  project: String
  level: String!
  definitionID: String!
  buildVariantRegex: String!
  taskRegex: String!
  status: String!
  dateCutoff: Int!
  configFile: String!
  generateFile: String!
  command: String!
  alias: String!
}


type PeriodicBuild {
  id: String!
  configFile: String!
  intervalHours: Int!
  alias: String!
  message: String!
  nextRunTime: Time!
}

type CommitQueueParams {
  enabled: Boolean
  mergeMethod: String
  message: String
}

type TaskSyncOptions {
  configEnabled: Boolean!
  patchEnabled: Boolean!
}

type WorkstationConfig {
  setupCommands: [WorkstationSetupCommand]
  gitClone: Boolean!
}

type WorkstationSetupCommand {
  Command: String!
  Directory: String
}

type TaskSpecifier {
  patchAlias: String!
  taskRegex: String!
  variantRegex: String!
}

type File {
  name: String!
  link: String!
  visibility: String!
}

type User {
  displayName: String!
  userId: String!
  emailAddress: String!
  patches(patchesInput: PatchesInput!): Patches!
}

type TaskLogs {
  taskId: String!
  execution: Int!
  defaultLogger: String!
  eventLogs: [TaskEventLogEntry!]!
  taskLogs: [LogMessage!]!
  systemLogs: [LogMessage!]!
  agentLogs: [LogMessage!]!
}

type TaskEventLogData {
  hostId: String
  jiraIssue: String
  jiraLink: String
  priority: Int
  status: String
  timestamp: Time
  userId: String
}

type TaskEventLogEntry {
  id: String!
  resourceType: String!
  processedAt: Time!
  timestamp: Time
  eventType: String
  data: TaskEventLogData!
  resourceId: String!
}

type LogMessage {
  type: String
  severity: String
  message: String
  timestamp: Time
  version: Int
}

type CommitQueue {
  projectId: String
  message: String
  owner: String
  repo: String
  queue: [CommitQueueItem!]
}

type CommitQueueItem {
  issue: String
  version: String
  enqueueTime: Time
  patch: Patch
  source: String
  modules: [Module!]
}

type Module {
  module: String
  issue: String
}

type UserSettings {
  timezone: String
  region: String
  githubUser: GithubUser
  slackUsername: String
  notifications: Notifications
  useSpruceOptions: UseSpruceOptions
}

type UseSpruceOptions {
  hasUsedSpruceBefore: Boolean
  spruceV1: Boolean
}

input GithubUserInput {
  lastKnownAs: String
}
type GithubUser {
  uid: Int
  lastKnownAs: String
}
input NotificationsInput {
  buildBreak: String
  patchFinish: String
  patchFirstFailure: String
  spawnHostExpiration: String
  spawnHostOutcome: String
  commitQueue: String
}
type Notifications {
  buildBreak: String
  patchFinish: String
  patchFirstFailure: String
  spawnHostExpiration: String
  spawnHostOutcome: String
  commitQueue: String
}
type UserConfig {
  user: String!
  api_key: String!
  api_server_host: String!
  ui_server_host: String!
}

input PublicKeyInput {
  name: String!
  key: String!
}

type PublicKey {
  name: String!
  key: String!
}

type ClientConfig {
  clientBinaries: [ClientBinary!]
  latestRevision: String
}

type ClientBinary {
  arch: String
  os: String
  url: String
  displayName: String
}

type SpruceConfig {
  ui: UIConfig
  jira: JiraConfig
  banner: String
  bannerTheme: String
  providers: CloudProviderConfig
  spawnHost: SpawnHostConfig!
}

type JiraConfig {
  host: String
}

type UIConfig {
  userVoice: String
}

type CloudProviderConfig {
  aws: AWSConfig
}

type AWSConfig {
  maxVolumeSizePerUser: Int
}

type SpawnHostConfig {
  unexpirableHostsPerUser: Int!
  unexpirableVolumesPerUser: Int!
  spawnHostsPerUser: Int!
}

type HostEvents {
  eventLogEntries: [HostEventLogEntry!]!
  count: Int!
}

type HostEventLogEntry {
  id: String!
  resourceType: String!
  processedAt: Time!
  timestamp: Time
  eventType: String
  data: HostEventLogData!
  resourceId: String!
}

type HostEventLogData {
  agentRevision: String!
  agentBuild: String!
  jasperRevision: String!
  oldStatus: String!
  newStatus: String!
  logs: String!
  hostname: String!
  provisioningMethod: String!
  taskId: String!
  taskPid: String!
  taskStatus: String!
  execution: String!
  monitorOp: String!
  user: String!
  successful: Boolean!
  duration: Duration!
}

type BuildBaron {
  searchReturnInfo: SearchReturnInfo
  buildBaronConfigured: Boolean!
}

# build baron plugin
type SearchReturnInfo {
  issues: [JiraTicket!]!
  search: String!
  source: String!
  featuresURL: String!
}
type JiraTicket {
  key: String!
  fields: TicketFields!
}

type TicketFields {
  summary: String!
  assigneeDisplayName: String
  resolutionName: String
  created: String!
  updated: String!
  status: JiraStatus!
  assignedTeam: String
}

type JiraStatus {
  id: String!
  name: String!
}

type Annotation {
  id: String!
  taskId: String!
  taskExecution: Int!
  note: Note
  issues: [IssueLink]
  suspectedIssues: [IssueLink]
  createdIssues: [IssueLink]
  webhookConfigured: Boolean!
}

type Note {
  message: String!
  source: Source!
}

type IssueLink {
  issueKey: String
  url: String
  source: Source
  jiraTicket: JiraTicket
}

type Source {
  author: String!
  time: Time!
  requester: String!
}

scalar Time
scalar Duration
scalar StringMap
scalar Map<|MERGE_RESOLUTION|>--- conflicted
+++ resolved
@@ -83,11 +83,8 @@
 type Mutation {
   addFavoriteProject(identifier: String!): Project!
   removeFavoriteProject(identifier: String!): Project!
-<<<<<<< HEAD
   saveProjectSettingsForSection(projectSettings: ProjectSettingsInput, section: String!, isRepo: Boolean!): ProjectSettings!
-=======
   createProject(project: ProjectInput!): Project! @requireSuperUser
->>>>>>> 71ad56d2
   attachProjectToRepo(projectId: String!): Project!
   detachProjectFromRepo(projectId: String!): Project!
   schedulePatch(patchId: String!, configure: PatchConfigure!): Patch!
@@ -314,12 +311,6 @@
   ExecTasks: [String!]!
 }
 
-input ProjectInput {
-  identifier: String!
-  owner: String!
-  repo: String!
-}
-
 input SubscriptionInput {
   id: String
   resource_type: String
