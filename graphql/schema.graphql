type Query {
  userPatches(
    limit: Int = 0
    page: Int = 0
    patchName: String = ""
    statuses: [String!] = []
    userId: String
    includeCommitQueue: Boolean = false
  ): UserPatches!
  task(taskId: String!, execution: Int): Task
  patch(id: String!): Patch!
  projects: Projects!
  patchTasks(
    patchId: String!
    sortBy: TaskSortCategory = STATUS
    sortDir: SortDirection = ASC
    page: Int = 0
    limit: Int = 0
    statuses: [String!] = []
    baseStatuses: [String!] = []
    variant: String
    taskName: String
  ): PatchTasks!
  taskTests(
    taskId: String!
    execution: Int
    sortCategory: TestSortCategory = TEST_NAME
    sortDirection: SortDirection = ASC
    page: Int = 0
    limit: Int = 0
    testName: String = ""
    statuses: [String!]! = []
  ): TaskTestResult!
  taskFiles(taskId: String!, execution: Int): TaskFiles!
  user(userId: String): User!
  taskLogs(taskId: String!): RecentTaskLogs!
  patchBuildVariants(patchId: String!): [PatchBuildVariant!]!
  commitQueue(id: String!): CommitQueue!
  userSettings: UserSettings
  awsRegions: [String!]
  userConfig: UserConfig
  clientConfig: ClientConfig
  siteBanner: SiteBanner!
  host(hostId: String!): Host
  hostEvents(
    hostId: String!
    hostTag: String = ""
    limit: Int = 0
    page: Int = 0
  ): HostEvents!
  hosts(
    hostId: String = ""
    distroId: String = ""
    currentTaskId: String = ""
    statuses: [String!] = []
    startedBy: String = ""
    sortBy: HostSortBy = STATUS
    sortDir: SortDirection = ASC
    page: Int = 0
    limit: Int = 10
  ): HostsResponse!
  myHosts: [Host!]
  myPublicKeys: [PublicKey!]!
}

type Mutation {
  addFavoriteProject(identifier: String!): Project!
  removeFavoriteProject(identifier: String!): Project!
  schedulePatch(patchId: String!, reconfigure: PatchReconfigure!): Patch!
  schedulePatchTasks(patchId: String!): String
  unschedulePatchTasks(patchId: String!, abort: Boolean!): String
  restartPatch(patchId: String!, abort: Boolean!, taskIds: [String!]!): String
  enqueuePatch(patchId: String!): Patch!
  setPatchPriority(patchId: String!, priority: Int!): String
  scheduleTask(taskId: String!): Task!
  unscheduleTask(taskId: String!): Task!
  abortTask(taskId: String!): Task!
  setTaskPriority(taskId: String!, priority: Int!): Task!
  restartTask(taskId: String!): Task!
  saveSubscription(subscription: SubscriptionInput!): Boolean!
  removePatchFromCommitQueue(commitQueueId: String!, patchId: String!): String
  updateUserSettings(userSettings: UserSettingsInput): Boolean!
<<<<<<< HEAD
  restartJasper(hostIds: [String!]!): Int!
  updateHostStatus(
    hostIds: [String!]!
    status: String!
    notes: String = ""
  ): Int!
  createPublicKey(publicKeyInput: PublicKeyInput!): [PublicKey!]!
=======
  createPublicKey(publicKeyInput: PublicKeyInput!): [PublicKey!]!
  spawnHost(spawnHostInput: SpawnHostInput): Host!
>>>>>>> a458dd9a
  removePublicKey(keyName: String!): [PublicKey!]!
  updatePublicKey(
    targetKeyName: String!
    updateInfo: PublicKeyInput!
  ): [PublicKey!]!
}

enum TaskSortCategory {
  NAME
  STATUS
  BASE_STATUS
  VARIANT
}

enum TestSortCategory {
  STATUS
  DURATION
  TEST_NAME
}

enum SortDirection {
  ASC
  DESC
}

enum MetStatus {
  UNMET
  MET
  PENDING
}

enum RequiredStatus {
  MUST_FAIL
  MUST_FINISH
  MUST_SUCCEED
}

enum HostSortBy {
  ID
  DISTRO
  CURRENT_TASK
  STATUS
  ELAPSED
  UPTIME
  IDLE_TIME
  OWNER
}

input PatchReconfigure {
  description: String!
  variantsTasks: [VariantTasks!]!
}
input VariantTasks {
  variant: String!
  tasks: [String!]!
  displayTasks: [DisplayTask!]!
}
input DisplayTask {
  Name: String!
  ExecTasks: [String!]!
}

input SubscriptionInput {
  resource_type: String
  trigger: String
  selectors: [SelectorInput!]!
  regex_selectors: [SelectorInput!]!
  subscriber: SubscriberInput!
  owner_type: String
  owner: String
  trigger_data: StringMap!
}

input UserSettingsInput {
  timezone: String
  region: String
  githubUser: GithubUserInput
  slackUsername: String
  notifications: NotificationsInput
  useSpruceOptions: UseSpruceOptionsInput
}
input SelectorInput {
  type: String!
  data: String!
}

input SubscriberInput {
  type: String!
  target: String!
}

input UseSpruceOptionsInput {
  hasUsedSpruceBefore: Boolean
  spruceV1: Boolean
}

input SpawnHostInput {
  distroId: String!
  region: String!
  savePublicKey: Boolean!
  publicKey: PublicKeyInput!
  userDataScript: String
<<<<<<< HEAD
  expiration: Time
  noExpiration: Boolean!
  setUpScript: String
  isVirtualWorkStation: Boolean!
  homeVolumeSize: Int
=======
  expiration: Time 
  noExpiration: Boolean!
  setUpScript: String
  isVirtualWorkStation: Boolean!
  homeVolumeSize: Int 
>>>>>>> a458dd9a
}

type Host {
  id: ID!
  hostUrl: String!
  tag: String!
  distroId: String
  status: String!
  runningTask: TaskInfo
  totalIdleTime: Duration
  uptime: Time # host creation time
  elapsed: Time # running task start time
  startedBy: String!
  provider: String!
  lastCommunicationTime: Time
  noExpiration: Boolean!
  instanceType: String
  homeVolumeID: String
  user: String
  distro: DistroInfo
  availabilityZone: String
  instanceTags: [InstanceTag]
  expiration: Time
}

type InstanceTag {
  key: String
  value: String
  canBeModified: Boolean
}

type DistroInfo {
  id: String
  workDir: String
  isVirtualWorkStation: Boolean
  user: String
}
type TaskInfo {
  id: ID
  name: String
}

type HostsResponse {
  filteredHostsCount: Int
  totalHostsCount: Int!
  hosts: [Host!]!
}

type PatchTasks {
  tasks: [TaskResult!]!
  count: Int!
}

type PatchBuildVariant {
  variant: String!
  displayName: String!
  tasks: [PatchBuildVariantTask]
}

type PatchBuildVariantTask {
  id: ID!
  name: String!
  status: String!
}

type TaskFiles {
  fileCount: Int!
  groupedFiles: [GroupedFiles!]!
}

type GroupedFiles {
  taskName: String
  files: [File!]
}

type ModuleCodeChange {
  branchName: String!
  htmlLink: String!
  rawLink: String!
  fileDiffs: [FileDiff!]!
}

type FileDiff {
  fileName: String!
  additions: Int!
  deletions: Int!
  diffLink: String!
}

type UserPatches {
  patches: [Patch!]!
  filteredPatchCount: Int!
}

type Patch {
  createTime: Time
  id: ID!
  description: String!
  projectID: String!
  githash: String!
  patchNumber: Int!
  author: String!
  version: String!
  status: String!
  variants: [String!]!
  tasks: [String!]!
  variantsTasks: [VariantTask]!
  activated: Boolean!
  alias: String!
  duration: PatchDuration
  time: PatchTime
  taskCount: Int
  baseVersionID: String
  moduleCodeChanges: [ModuleCodeChange!]!
  project: PatchProject
  builds: [Build!]!
  commitQueuePosition: Int
  taskStatuses: [String!]!
  baseTaskStatuses: [String!]!
  canEnqueueToCommitQueue: Boolean!
}

type Build {
  id: String!
  buildVariant: String!
  status: String!
  predictedMakespan: Duration!
  actualMakespan: Duration!
}

type PatchProject {
  variants: [ProjectBuildVariant!]!
  tasks: [String!]!
}
type ProjectBuildVariant {
  name: String!
  displayName: String!
  tasks: [String!]!
}

type TaskResult {
  id: ID!
  displayName: String!
  version: String!
  status: String!
  baseStatus: String!
  buildVariant: String!
}

type PatchDuration {
  makespan: String
  timeTaken: String
  time: PatchTime
}

type PatchTime {
  started: String
  finished: String
  submittedAt: String!
}

type VariantTask {
  name: String!
  tasks: [String!]!
}

type TaskLogLinks {
  allLogLink: String
  agentLogLink: String
  systemLogLink: String
  taskLogLink: String
  eventLogLink: String
}

type TaskEndDetail {
  status: String!
  type: String!
  description: String
  timedOut: Boolean
}

type TaskTestResult {
  totalTestCount: Int!
  filteredTestCount: Int!
  testResults: [TestResult!]!
}

type TestResult {
  id: String!
  status: String!
  testFile: String!
  logs: TestLog!
  exitCode: Int
  startTime: Time
  duration: Float
  endTime: Time
}

type TestLog {
  htmlDisplayURL: String
  rawDisplayURL: String
}

type Dependency {
  name: String!
  metStatus: MetStatus!
  requiredStatus: RequiredStatus!
  buildVariant: String!
  uiLink: String!
}

type PatchMetadata {
  author: String!
}

type BaseTaskMetadata {
  baseTaskDuration: Duration
  baseTaskLink: String!
}

type Task {
  failedTestCount: Int!
  spawnHostLink: String
  patchMetadata: PatchMetadata!
  id: String!
  createTime: Time
  ingestTime: Time
  dispatchTime: Time
  scheduledTime: Time
  startTime: Time
  finishTime: Time
  activatedTime: Time
  version: String!
  projectId: String!
  revision: String
  priority: Int
  taskGroup: String
  taskGroupMaxHosts: Int
  logs: TaskLogLinks!
  activated: Boolean!
  activatedBy: String
  buildId: String!
  distroId: String!
  buildVariant: String!
  reliesOn: [Dependency!]!
  displayName: String!
  hostId: String
  hostLink: String
  restarts: Int
  execution: Int
  patchNumber: Int
  requester: String!
  status: String!
  details: TaskEndDetail
  timeTaken: Duration
  expectedDuration: Duration
  displayOnly: Boolean
  executionTasks: [String!]
  generateTask: Boolean
  generatedBy: String
  aborted: Boolean
  baseTaskMetadata: BaseTaskMetadata
  canRestart: Boolean!
  canAbort: Boolean!
  canSchedule: Boolean!
  canUnschedule: Boolean!
  canSetPriority: Boolean!
  estimatedStart: Duration
  ami: String
}

type Projects {
  favorites: [Project!]!
  otherProjects: [GroupedProjects!]!
}

type GroupedProjects {
  name: String!
  projects: [Project!]!
}

type Project {
  identifier: String!
  displayName: String!
  repo: String!
  owner: String!
}

type File {
  name: String!
  link: String!
  visibility: String!
}

type User {
  displayName: String!
  userId: String!
}

type RecentTaskLogs {
  eventLogs: [TaskEventLogEntry!]!
  taskLogs: [LogMessage!]!
  systemLogs: [LogMessage!]!
  agentLogs: [LogMessage!]!
}

type TaskEventLogData {
  hostId: String
  jiraIssue: String
  jiraLink: String
  priority: Int
  status: String
  timestamp: Time
  userId: String
}

type TaskEventLogEntry {
  id: String!
  resourceType: String!
  processedAt: Time!
  timestamp: Time
  eventType: String
  data: TaskEventLogData!
  resourceId: String!
}

type LogMessage {
  type: String
  severity: String
  message: String
  timestamp: Time
  version: Int
}

type CommitQueue {
  projectId: String
  queue: [CommitQueueItem!]
}

type CommitQueueItem {
  issue: String
  version: String
  enqueueTime: Time
  patch: Patch
  modules: [Module!]
}

type Module {
  module: String
  issue: String
}

type UserSettings {
  timezone: String
  region: String
  githubUser: GithubUser
  slackUsername: String
  notifications: Notifications
  useSpruceOptions: UseSpruceOptions
}

type UseSpruceOptions {
  hasUsedSpruceBefore: Boolean
  spruceV1: Boolean
}

input GithubUserInput {
  lastKnownAs: String
}
type GithubUser {
  uid: Int
  lastKnownAs: String
}
input NotificationsInput {
  buildBreak: String
  patchFinish: String
  patchFirstFailure: String
  spawnHostExpiration: String
  spawnHostOutcome: String
  commitQueue: String
}
type Notifications {
  buildBreak: String
  patchFinish: String
  patchFirstFailure: String
  spawnHostExpiration: String
  spawnHostOutcome: String
  commitQueue: String
}
type UserConfig {
  user: String!
  api_key: String!
  api_server_host: String!
  ui_server_host: String!
}

input PublicKeyInput {
  name: String!
  key: String!
}

type PublicKey {
  name: String!
  key: String!
}

type ClientConfig {
  clientBinaries: [ClientBinary!]
  latestRevision: String
}

type ClientBinary {
  arch: String
  os: String
  url: String
  displayName: String
}

type SiteBanner {
  text: String!
  theme: String!
}

type HostEvents {
  eventLogEntries: [HostEventLogEntry!]!
}

type HostEventLogEntry {
  id: String!
  resourceType: String!
  processedAt: Time!
  timestamp: Time
  eventType: String
  data: HostEventLogData!
  resourceId: String!
}

type HostEventLogData {
  agentRevision: String!
  agentBuild: String!
  jasperRevision: String!
  oldStatus: String!
  newStatus: String!
  logs: String!
  hostname: String!
  provisioningMethod: String!
  taskId: String!
  taskPid: String!
  taskStatus: String!
  execution: String!
  monitorOp: String!
  user: String!
  successful: Boolean!
  duration: Duration!
}

scalar Time
scalar Duration
scalar StringMap<|MERGE_RESOLUTION|>--- conflicted
+++ resolved
@@ -80,18 +80,8 @@
   saveSubscription(subscription: SubscriptionInput!): Boolean!
   removePatchFromCommitQueue(commitQueueId: String!, patchId: String!): String
   updateUserSettings(userSettings: UserSettingsInput): Boolean!
-<<<<<<< HEAD
-  restartJasper(hostIds: [String!]!): Int!
-  updateHostStatus(
-    hostIds: [String!]!
-    status: String!
-    notes: String = ""
-  ): Int!
-  createPublicKey(publicKeyInput: PublicKeyInput!): [PublicKey!]!
-=======
   createPublicKey(publicKeyInput: PublicKeyInput!): [PublicKey!]!
   spawnHost(spawnHostInput: SpawnHostInput): Host!
->>>>>>> a458dd9a
   removePublicKey(keyName: String!): [PublicKey!]!
   updatePublicKey(
     targetKeyName: String!
@@ -194,19 +184,11 @@
   savePublicKey: Boolean!
   publicKey: PublicKeyInput!
   userDataScript: String
-<<<<<<< HEAD
-  expiration: Time
-  noExpiration: Boolean!
-  setUpScript: String
-  isVirtualWorkStation: Boolean!
-  homeVolumeSize: Int
-=======
   expiration: Time 
   noExpiration: Boolean!
   setUpScript: String
   isVirtualWorkStation: Boolean!
   homeVolumeSize: Int 
->>>>>>> a458dd9a
 }
 
 type Host {
@@ -244,6 +226,7 @@
   isVirtualWorkStation: Boolean
   user: String
 }
+
 type TaskInfo {
   id: ID
   name: String
