type Query {
  userPatches(userId: String!): [Patch!]!
  patch(id: String!): Patch!
  task(taskId: String!): Task
  projects: Projects!
  patchTasks(
    patchId: String!
    sortBy: TaskSortCategory = STATUS
    sortDir: SortDirection = ASC
    page: Int = 0
    limit: Int = 0
    statuses: [String!] = []
    baseStatuses: [String!] = []
    variant: String
    taskName: String
  ): [TaskResult!]!
  taskTests(
    taskId: String!
    sortCategory: TestSortCategory = TEST_NAME
    sortDirection: SortDirection = ASC
    page: Int = 0
    limit: Int = 0
    testName: String = ""
    statuses: [String!]! = []
  ): [TestResult!]
  taskFiles(taskId: String!): [GroupedFiles!]!
  user: User!
  taskLogs(taskId: String!): RecentTaskLogs!
  patchBuildVariants(patchId: String!): [PatchBuildVariant!]!
}

type Mutation {
  addFavoriteProject(identifier: String!): Project!
  removeFavoriteProject(identifier: String!): Project!
  schedulePatch(patchId: String!, reconfigure: PatchReconfigure!): Patch!
  scheduleTask(taskId: String!): Task!
  unscheduleTask(taskId: String!): Task!
  abortTask(taskId: String!): Task!
  setTaskPriority(taskId: String!, priority: Int!): Task!
}

enum TaskSortCategory {
  NAME
  STATUS
  BASE_STATUS
  VARIANT
}

enum TestSortCategory {
  STATUS
  DURATION
  TEST_NAME
}

enum SortDirection {
  ASC
  DESC
}

enum MetStatus {
  UNMET
  MET
  PENDING
}

enum RequiredStatus {
  MUST_FAIL
  MUST_FINISH
  MUST_SUCCEED
}

input PatchReconfigure {
  description: String!
  variantsTasks: [VariantTasks!]!
}
input VariantTasks {
  variant: String!
  tasks: [String!]!
  displayTasks: [DisplayTask!]!
}
input DisplayTask {
  Name: String!
  ExecTasks: [String!]!
}

type PatchBuildVariant {
  variant: String!
  tasks: [PatchBuildVariantTask]
}
type PatchBuildVariantTask {
  id: ID!
  name: String!
  status: String!
}

type GroupedFiles {
  taskName: String
  files: [File!]
}

type ModuleCodeChange {
  branchName: String!
  htmlLink: String!
  rawLink: String!
  fileDiffs: [FileDiff!]!
}

type FileDiff {
  fileName: String!
  additions: Int!
  deletions: Int!
  diffLink: String!
}

type Patch {
  id: ID!
  description: String!
  projectID: String!
  githash: String!
  patchNumber: Int!
  author: String!
  version: String!
  status: String!
  variants: [String!]!
  tasks: [String!]!
  variantsTasks: [VariantTask]!
  activated: Boolean!
  alias: String!
  duration: PatchDuration
  time: PatchTime
  taskCount: Int
<<<<<<< HEAD
  baseVersionId: String!
=======
  moduleCodeChanges: [ModuleCodeChange!]!
>>>>>>> 0f4369de
}

type TaskResult {
  id: ID!
  displayName: String!
  version: String!
  status: String!
  baseStatus: String!
  buildVariant: String!
}

type PatchDuration {
  makespan: String
  timeTaken: String
  time: PatchTime
}

type PatchTime {
  started: String
  finished: String
  submittedAt: String!
}

type VariantTask {
  name: String!
  tasks: [String!]!
}

type TaskLogLinks {
  allLogLink: String
  agentLogLink: String
  systemLogLink: String
  taskLogLink: String
}

type TaskEndDetail {
  status: String!
  type: String!
  description: String
  timedOut: Boolean
}

type TestResult {
  id: String!
  status: String!
  testFile: String!
  logs: TestLog!
  exitCode: Int
  startTime: Time
  duration: Float
  endTime: Time
}

type TestLog {
  htmlDisplayURL: String
  rawDisplayURL: String
}

type Dependency {
  name: String!
  metStatus: MetStatus!
  requiredStatus: RequiredStatus!
  buildVariant: String!
}

type Task {
  id: String!
  createTime: Time
  ingestTime: Time
  dispatchTime: Time
  scheduledTime: Time
  startTime: Time
  finishTime: Time
  activatedTime: Time
  version: String!
  projectId: String!
  revision: String
  priority: Int
  taskGroup: String
  taskGroupMaxHosts: Int
  logs: TaskLogLinks!
  activated: Boolean!
  activatedBy: String
  buildId: String!
  distroId: String!
  buildVariant: String!
  reliesOn: [Dependency!]!
  displayName: String!
  hostId: String
  restarts: Int
  execution: Int
  order: Int
  requester: String!
  status: String!
  details: TaskEndDetail
  timeTaken: Duration
  expectedDuration: Duration
  displayOnly: Boolean
  executionTasks: [String!]
  generateTask: Boolean
  generatedBy: String
  aborted: Boolean
  patchNumber: Int
  baseCommitDuration: Duration
}

type Projects {
  favorites: [Project!]!
  otherProjects: [GroupedProjects!]!
}

type GroupedProjects {
  name: String!
  projects: [Project!]!
}

type Project {
  identifier: String!
  displayName: String!
  repo: String!
  owner: String!
}

type File {
  name: String!
  link: String!
  visibility: String!
}

type User {
  displayName: String!
}

type RecentTaskLogs {
  eventLogs: [TaskEventLogEntry!]!
  taskLogs: [LogMessage!]!
  systemLogs: [LogMessage!]!
  agentLogs: [LogMessage!]!
}

type TaskEventLogData {
  hostId: String
  jiraIssue: String
  jiraLink: String
  priority: Int
  status: String
  timestamp: Time
  userId: String
}

type TaskEventLogEntry {
  timestamp: Time
  eventType: String
  data: TaskEventLogData
}

type LogMessage {
  type: String
  severity: String
  message: String
  timestamp: Time
  version: Int
}

scalar Time
scalar Duration<|MERGE_RESOLUTION|>--- conflicted
+++ resolved
@@ -129,11 +129,8 @@
   duration: PatchDuration
   time: PatchTime
   taskCount: Int
-<<<<<<< HEAD
   baseVersionId: String!
-=======
   moduleCodeChanges: [ModuleCodeChange!]!
->>>>>>> 0f4369de
 }
 
 type TaskResult {
