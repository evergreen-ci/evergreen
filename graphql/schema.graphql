directive @requireSuperUser on FIELD_DEFINITION 

type Query {
  userPatches(
    limit: Int = 0
    page: Int = 0
    patchName: String = ""
    statuses: [String!] = []
    userId: String
    includeCommitQueue: Boolean = false
  ): UserPatches!
  task(taskId: String!, execution: Int): Task
  taskAllExecutions(taskId: String!): [Task!]!
  patch(id: String!): Patch!
  version(id: String!): Version!
  projects: [GroupedProjects]!
  project(projectId: String!): Project!
  patchTasks(
    patchId: String!
    sorts: [SortOrder!]
    page: Int = 0
    limit: Int = 0
    statuses: [String!] = []
    baseStatuses: [String!] = []
    variant: String
    taskName: String
  ): PatchTasks!
  taskTests(
    taskId: String!
    execution: Int
    sortCategory: TestSortCategory = TEST_NAME
    sortDirection: SortDirection = ASC
    page: Int = 0
    limit: Int = 0
    testName: String = ""
    statuses: [String!]! = []
    groupId: String = ""
  ): TaskTestResult!
  taskFiles(taskId: String!, execution: Int): TaskFiles!
  user(userId: String): User!
  taskLogs(taskId: String!, execution: Int): TaskLogs!
  patchBuildVariants(patchId: String!): [GroupedBuildVariant!]! @deprecated(reason: "Use version.buildVariants instead")
  commitQueue(id: String!): CommitQueue!
  userSettings: UserSettings
  spruceConfig: SpruceConfig
  awsRegions: [String!]
  subnetAvailabilityZones: [String!]!
  userConfig: UserConfig
  clientConfig: ClientConfig
  host(hostId: String!): Host
  hostEvents(
    hostId: String!
    hostTag: String = ""
    limit: Int = 0
    page: Int = 0
  ): HostEvents!
  hosts(
    hostId: String = ""
    distroId: String = ""
    currentTaskId: String = ""
    statuses: [String!] = []
    startedBy: String = ""
    sortBy: HostSortBy = STATUS
    sortDir: SortDirection = ASC
    page: Int = 0
    limit: Int = 10
  ): HostsResponse!
  myHosts: [Host!]!
  myVolumes: [Volume!]!
  myPublicKeys: [PublicKey!]!
  distros(onlySpawnable: Boolean!): [Distro]!
  instanceTypes: [String!]!
  distroTaskQueue(distroId: String!): [TaskQueueItem!]!
  taskQueueDistros: [TaskQueueDistro!]!
  buildBaron(taskId: String!, execution: Int!): BuildBaron!
  bbGetCreatedTickets(taskId: String!): [JiraTicket!]!
  mainlineCommits(options: MainlineCommitsOptions!, buildVariantOptions: BuildVariantOptions): MainlineCommits
  taskNamesForBuildVariant(projectId: String!, buildVariant: String!): [String!]
  buildVariantsForTaskName(projectId: String!, taskName: String!): [BuildVariantTuple]
  projectSettings(identifier: String!): ProjectSettings!
}

type Mutation {
  addFavoriteProject(identifier: String!): Project!
  removeFavoriteProject(identifier: String!): Project!
<<<<<<< HEAD
  createProject(project: ProjectInput!): Project! @requireSuperUser
  copyProject(project: CopyProjectInput!): Project! @requireSuperUser
=======
  saveProjectSettingsForSection(projectSettings: ProjectSettingsInput, section: String!): ProjectSettings!
  createProject(project: CreateProjectInput!): Project! @requireSuperUser
>>>>>>> 812e3ad8
  attachProjectToRepo(projectId: String!): Project!
  detachProjectFromRepo(projectId: String!): Project!
  schedulePatch(patchId: String!, configure: PatchConfigure!): Patch!
  schedulePatchTasks(patchId: String!): String
  unschedulePatchTasks(patchId: String!, abort: Boolean!): String
  restartVersions(versionId: String!, abort: Boolean!, versionsToRestart: [VersionToRestart!]!): [Version!]
  restartPatch(patchId: String!, abort: Boolean!, taskIds: [String!]!): String @deprecated(reason: "restartPatch deprecated, Use restartVersions instead")
  scheduleUndispatchedBaseTasks(patchId: String!): [Task!]
  enqueuePatch(patchId: String!, commitMessage: String): Patch!
  setPatchPriority(patchId: String!, priority: Int!): String
  scheduleTask(taskId: String!): Task!
  unscheduleTask(taskId: String!): Task!
  abortTask(taskId: String!): Task!
  setTaskPriority(taskId: String!, priority: Int!): Task!
  restartTask(taskId: String!): Task!
  saveSubscription(subscription: SubscriptionInput!): Boolean!
  editAnnotationNote(
    taskId: String!
    execution: Int!
    originalMessage: String!
    newMessage: String!
  ): Boolean!
  moveAnnotationIssue(
    taskId: String!
    execution: Int!
    apiIssue: IssueLinkInput!
    isIssue: Boolean!
  ): Boolean!
  addAnnotationIssue(
    taskId: String!
    execution: Int!
    apiIssue: IssueLinkInput!
    isIssue: Boolean!
  ): Boolean!
  removeAnnotationIssue(
    taskId: String!
    execution: Int!
    apiIssue: IssueLinkInput!
    isIssue: Boolean!
  ): Boolean!
  removeItemFromCommitQueue(commitQueueId: String!, issue: String!): String
  updateUserSettings(userSettings: UserSettingsInput): Boolean!
  restartJasper(hostIds: [String!]!): Int!
  updateHostStatus(
    hostIds: [String!]!
    status: String!
    notes: String = ""
  ): Int!
  createPublicKey(publicKeyInput: PublicKeyInput!): [PublicKey!]!
  spawnHost(spawnHostInput: SpawnHostInput): Host!
  spawnVolume(spawnVolumeInput: SpawnVolumeInput!): Boolean!
  updateVolume(updateVolumeInput: UpdateVolumeInput!): Boolean!
  updateSpawnHostStatus(hostId: String!, action: SpawnHostStatusActions!): Host!
  removePublicKey(keyName: String!): [PublicKey!]!
  updatePublicKey(
    targetKeyName: String!
    updateInfo: PublicKeyInput!
  ): [PublicKey!]!
  attachVolumeToHost(volumeAndHost: VolumeHost!): Boolean!
  detachVolumeFromHost(volumeId: String!): Boolean!
  removeVolume(volumeId: String!): Boolean!
  editSpawnHost(spawnHost: EditSpawnHostInput): Host!
  bbCreateTicket(taskId: String!, execution: Int): Boolean!
  clearMySubscriptions: Int!
  overrideTaskDependencies(taskId: String!): Task!
}

input VersionToRestart {
  versionId: String!
  taskIds: [String!]!
}


# Array of activated and unactivated versions
# nextPageOrderNumber represents the last order number returned and is used for pagination
# prevPageOrderNumber represents the order number of the previous page and is also used for pagination
type MainlineCommits {
  nextPageOrderNumber: Int
  prevPageOrderNumber: Int
  versions: [MainlineCommitVersion!]!
}

type MainlineCommitVersion {
  version: Version
  rolledUpVersions: [Version!]
}

type Version {
  id: String!
  createTime: Time!
  startTime: Time
  finishTime: Time
  message: String!
  revision: String!
  author: String!
  status: String!
  order: Int!
  repo: String!
  project: String!
  projectIdentifier: String!
  branch: String!
  requester: String!
  activated: Boolean
  taskStatusCounts(options: BuildVariantOptions): [StatusCount!]
  buildVariants(options: BuildVariantOptions): [GroupedBuildVariant]
  isPatch: Boolean!
  patch: Patch
  childVersions: [Version]
  taskCount: Int
  baseVersionID: String
  versionTiming: VersionTiming
  parameters: [Parameter!]!
  taskStatuses: [String!]!
  baseTaskStatuses: [String!]!
  manifest: Manifest
}

type Manifest {
  id: String!
  revision: String!
  project: String!
  branch: String!
  isBase: Boolean!
  moduleOverrides: StringMap
  modules: Map
}

type VersionTiming {
  makespan: Duration
  timeTaken: Duration
}

type StatusCount {
  status: String!
  count: Int!
}

input BuildVariantOptions {
  variants: [String!]
  tasks: [String!]
  statuses: [String!]
}
input MainlineCommitsOptions {
  projectID: String!
  limit: Int = 7
  skipOrderNumber: Int = 0
}

type BuildVariantTuple {
  buildVariant: String!
  displayName: String!
}

enum SpawnHostStatusActions {
  START
  STOP
  TERMINATE
}
enum TaskSortCategory {
  NAME
  STATUS
  BASE_STATUS
  VARIANT
}

enum TestSortCategory {
  BASE_STATUS
  STATUS
  START_TIME
  DURATION
  TEST_NAME
}

enum SortDirection {
  ASC
  DESC
}

enum MetStatus {
  UNMET
  MET
  PENDING
}

enum RequiredStatus {
  MUST_FAIL
  MUST_FINISH
  MUST_SUCCEED
}

enum HostSortBy {
  ID
  DISTRO
  CURRENT_TASK
  STATUS
  ELAPSED
  UPTIME
  IDLE_TIME
  OWNER
}

enum TaskQueueItemType {
  COMMIT
  PATCH
}

input VolumeHost {
  volumeId: String!
  hostId: String!
}
input PatchConfigure {
  description: String!
  variantsTasks: [VariantTasks!]!
  parameters: [ParameterInput]
  patchTriggerAliases: [String!]
}
input VariantTasks {
  variant: String!
  tasks: [String!]!
  displayTasks: [DisplayTask!]!
}
input DisplayTask {
  Name: String!
  ExecTasks: [String!]!
}

<<<<<<< HEAD
input ProjectInput {
  identifier: String!
  owner: String!
  repo: String!
}

input CopyProjectInput {
  projectIdToCopy: String
  newProjectIdentifier: String!
  newProjectId: String!
}

=======
>>>>>>> 812e3ad8
input SubscriptionInput {
  id: String
  resource_type: String
  trigger: String
  selectors: [SelectorInput!]!
  regex_selectors: [SelectorInput!]!
  subscriber: SubscriberInput!
  owner_type: String
  owner: String
  trigger_data: StringMap!
}

input UserSettingsInput {
  timezone: String
  region: String
  githubUser: GithubUserInput
  slackUsername: String
  notifications: NotificationsInput
  useSpruceOptions: UseSpruceOptionsInput
}
input SelectorInput {
  type: String!
  data: String!
}

input SubscriberInput {
  type: String!
  target: String!
}

input UseSpruceOptionsInput {
  hasUsedSpruceBefore: Boolean
  spruceV1: Boolean
}

input PatchesInput {
  limit: Int! = 0
  page: Int! = 0
  patchName: String! = ""
  statuses: [String!]! = []
  includeCommitQueue: Boolean! = false
}

input ProjectSettingsInput {
  githubWebhooksEnabled: Boolean
  projectRef: ProjectInput
  vars: ProjectVarsInput
  aliases: [ProjectAliasInput]
  subscriptions: [SubscriptionInput]
}

input ProjectInput {
  id: String!
  identifier: String
  displayName: String
  enabled: Boolean
  private: Boolean
  owner: String
  repo: String
  branch: String
  remotePath: String
  patchingDisabled: Boolean
  repotrackerDisabled: Boolean
  dispatchingDisabled: Boolean
  prTestingEnabled: Boolean
  githubChecksEnabled: Boolean
  batchTime: Int
  deactivatePrevious: Boolean
  defaultLogger: String
  notifyOnBuildFailure: Boolean
  triggers: [TriggerAliasInput]
  patchTriggerAliases: [PatchTriggerAliasInput]
  githubTriggerAliases: [String]
  periodicBuilds: [PeriodicBuildInput]
  cedarTestResultsEnabled: Boolean
  commitQueue: CommitQueueParamsInput
  admins: [String]
  spawnHostScriptPath: String
  tracksPushEvents: Boolean
  taskSync: TaskSyncOptionsInput
  gitTagAuthorizedUsers: [String]
  gitTagAuthorizedTeams: [String]
  gitTagVersionsEnabled: Boolean

  filesIgnoredFromCache: [String]
  disabledStatsCache: Boolean
  workstationConfig: WorkstationConfigInput

  hidden: Boolean
  useRepoSettings: Boolean
}

input CreateProjectInput {
  identifier: String!
  owner: String!
  repo: String!
}

input TriggerAliasInput {
  project: String
  level: String!
  definitionID: String!
  buildVariantRegex: String!
  taskRegex: String!
  status: String!
  dateCutoff: Int!
  configFile: String!
  generateFile: String!
  command: String!
  alias: String!
}

input PeriodicBuildInput {
  id: String!
  configFile: String!
  intervalHours: Int!
  alias: String!
  message: String!
  nextRunTime: Time!
}

input CommitQueueParamsInput {
  enabled: Boolean
  mergeMethod: String
  message: String
}

input TaskSyncOptionsInput {
  configEnabled: Boolean!
  patchEnabled: Boolean!
}

input WorkstationConfigInput {
  setupCommands: [WorkstationSetupCommandInput]
  gitClone: Boolean!
}

input WorkstationSetupCommandInput {
  Command: String!
  Directory: String
}

input PatchTriggerAliasInput {
  alias: String!
  childProjectId: String!
  childProjectIdentifier: String!
  taskSpecifiers: [TaskSpecifierInput]
  status: String
  parentAsModule: String
  variantsTasks: [VariantTaskInput]!
}

input TaskSpecifierInput {
  patchAlias: String!
  taskRegex: String!
  variantRegex: String!
}

input ProjectVarsInput {
  vars: StringMap
  privateVarsList: [String]
}

input VariantTaskInput {
  name: String!
  tasks: [String!]!
}

input ProjectAliasInput {
  id: String!
  alias: String!
  gitTag: String!
  variant: String!
  task: String!
  remotePath: String!
  variantTags: [String!]!
  taskTags: [String!]!
}

input SpawnHostInput {
  distroId: String!
  region: String!
  savePublicKey: Boolean!
  publicKey: PublicKeyInput!
  userDataScript: String
  expiration: Time
  noExpiration: Boolean!
  setUpScript: String
  isVirtualWorkStation: Boolean!
  homeVolumeSize: Int
  volumeId: String
  taskId: String
  useProjectSetupScript: Boolean
  useTaskConfig: Boolean
  spawnHostsStartedByTask: Boolean
  taskSync: Boolean
}

input EditSpawnHostInput {
  hostId: String!
  displayName: String
  expiration: Time
  noExpiration: Boolean
  instanceType: String
  addedInstanceTags: [InstanceTagInput!]
  deletedInstanceTags: [InstanceTagInput!]
  volume: String
  servicePassword: String
  publicKey: PublicKeyInput
  savePublicKey: Boolean
}

input SpawnVolumeInput {
  availabilityZone: String!
  size: Int!
  type: String!
  expiration: Time
  noExpiration: Boolean
  host: String
}

input UpdateVolumeInput {
  expiration: Time
  noExpiration: Boolean
  name: String
  volumeId: String!
}

input IssueLinkInput {
  url: String!
  issueKey: String!
}

input SortOrder {
  Key: TaskSortCategory!
  Direction: SortDirection!
}

type TaskQueueItem {
  id: ID!
  displayName: String!
  project: String!
  buildVariant: String!
  expectedDuration: Duration!
  priority: Int!
  revision: String!
  requester: TaskQueueItemType!
  version: String!
}

type TaskQueueDistro {
  id: ID!
  queueCount: Int!
}

type Host {
  homeVolume: Volume
  id: ID!
  hostUrl: String!
  tag: String!
  distroId: String
  status: String!
  runningTask: TaskInfo
  totalIdleTime: Duration
  uptime: Time # host creation time
  elapsed: Time # running task start time
  startedBy: String!
  provider: String!
  lastCommunicationTime: Time
  noExpiration: Boolean!
  instanceType: String
  homeVolumeID: String
  volumes: [Volume!]!
  user: String
  distro: DistroInfo
  availabilityZone: String
  instanceTags: [InstanceTag!]!
  expiration: Time
  displayName: String
}

type InstanceTag {
  key: String!
  value: String!
  canBeModified: Boolean!
}

input InstanceTagInput {
  key: String!
  value: String!
}
type DistroInfo {
  id: String
  workDir: String
  isVirtualWorkStation: Boolean
  user: String
  isWindows: Boolean
  bootstrapMethod: String
}

type Distro {
  name: String
  userSpawnAllowed: Boolean
  workDir: String
  user: String
  isVirtualWorkStation: Boolean!
}

type TaskInfo {
  id: ID
  name: String
}

type HostsResponse {
  filteredHostsCount: Int
  totalHostsCount: Int!
  hosts: [Host!]!
}

type PatchTasks {
  tasks: [Task!]!
  count: Int!
}

type GroupedBuildVariant {
  variant: String!
  displayName: String!
  tasks: [Task]
}

type TaskFiles {
  fileCount: Int!
  groupedFiles: [GroupedFiles!]!
}

type GroupedFiles {
  taskName: String
  files: [File!]
}

type ModuleCodeChange {
  branchName: String!
  htmlLink: String!
  rawLink: String!
  fileDiffs: [FileDiff!]!
}

type FileDiff {
  fileName: String!
  additions: Int!
  deletions: Int!
  diffLink: String!
  description: String!
}

type ChildPatchAlias {
  alias: String!
  patchId: String!
}

type PatchTriggerAlias {
  alias: String!
  childProject: String @deprecated
  childProjectId: String!
  childProjectIdentifier: String!
  taskSpecifiers: [TaskSpecifier]
  status: String
  parentAsModule: String
  variantsTasks: [VariantTask]!
}

type UserPatches {
  patches: [Patch!]!
  filteredPatchCount: Int!
}

type Patches {
  patches: [Patch!]!
  filteredPatchCount: Int!
}

type Patch {
  createTime: Time
  id: ID!
  description: String!
  projectID: String!
  projectIdentifier: String!
  githash: String!
  patchNumber: Int!
  author: String!
  authorDisplayName: String!
  version: String!
  status: String!
  variants: [String!]!
  tasks: [String!]!
  childPatches: [Patch!]
  childPatchAliases: [ChildPatchAlias!]
  variantsTasks: [VariantTask]!
  activated: Boolean!
  alias: String
  duration: PatchDuration
  time: PatchTime
  taskCount: Int
  baseVersionID: String
  parameters: [Parameter!]!
  moduleCodeChanges: [ModuleCodeChange!]!
  project: PatchProject
  builds: [Build!]!
  commitQueuePosition: Int
  taskStatuses: [String!]!
  baseTaskStatuses: [String!]!
  canEnqueueToCommitQueue: Boolean!
  patchTriggerAliases: [PatchTriggerAlias!]!
}

type Build {
  id: String!
  buildVariant: String!
  status: String!
  predictedMakespan: Duration!
  actualMakespan: Duration!
}

type Volume {
  id: String!
  displayName: String!
  createdBy: String!
  type: String!
  availabilityZone: String!
  size: Int!
  expiration: Time
  deviceName: String
  hostID: String!
  noExpiration: Boolean!
  homeVolume: Boolean!
  host: Host
  creationTime: Time
}

type PatchProject {
  variants: [ProjectBuildVariant!]!
}
type ProjectBuildVariant {
  name: String!
  displayName: String!
  tasks: [String!]!
}

type Parameter {
  key: String!
  value: String!
}

input ParameterInput {
  key: String!
  value: String!
}

type TaskResult {
  id: ID!
  execution: Int!
  aborted: Boolean!
  displayName: String!
  version: String!
  status: String!
  baseStatus: String
  baseTask: BaseTaskResult
  buildVariant: String!
  buildVariantDisplayName: String!
  blocked: Boolean!
  executionTasksFull: [Task!]
}

type BaseTaskResult {
  id: ID!
  status: String!
}

type PatchDuration {
  makespan: String
  timeTaken: String
  time: PatchTime
}

type PatchTime {
  started: String
  finished: String
  submittedAt: String!
}

type VariantTask {
  name: String!
  tasks: [String!]!
}

type TaskLogLinks {
  allLogLink: String
  agentLogLink: String
  systemLogLink: String
  taskLogLink: String
  eventLogLink: String
}

type TaskEndDetail {
  status: String!
  type: String!
  description: String
  timedOut: Boolean
  timeoutType: String
  oomTracker: OomTrackerInfo!
}

type OomTrackerInfo {
  detected: Boolean!
  pids: [Int]
}

type TaskTestResult {
  totalTestCount: Int!
  filteredTestCount: Int!
  testResults: [TestResult!]!
}

type TestResult {
  id: String!
  groupID: String
  status: String!
  baseStatus: String
  testFile: String!
  displayTestName: String @deprecated(reason: "displayTestName deprecated, use testFile instead (EVG-15379)")
  logs: TestLog!
  exitCode: Int
  startTime: Time
  duration: Float
  endTime: Time
  taskId: String
  execution: Int
}

type TestLog {
  url: String
  urlRaw: String
  urlLobster: String
  lineNum: Int
}

type Dependency {
  name: String!
  metStatus: MetStatus!
  requiredStatus: RequiredStatus!
  buildVariant: String!
  taskId: String!
  uiLink: String! @deprecated(reason: "uiLink is deprecated and should not be used")
}

type PatchMetadata {
  author: String!
  patchID: String!
}

type BaseTaskMetadata {
  baseTaskDuration: Duration
  baseTaskLink: String!
}

type AbortInfo {
  user: String!
  taskID: String!
  taskDisplayName: String!
  buildVariantDisplayName: String!
  newVersion: String!
  prClosed: Boolean!
}

type Task {
  aborted: Boolean!
  abortInfo: AbortInfo
  activated: Boolean!
  activatedBy: String
  activatedTime: Time
  ami: String
  annotation: Annotation
  baseTask: Task
  baseStatus: String
  baseTaskMetadata: BaseTaskMetadata
  blocked: Boolean!
  buildId: String!
  buildVariant: String!
  buildVariantDisplayName: String
  canAbort: Boolean!
  canModifyAnnotation: Boolean!
  canRestart: Boolean!
  canSchedule: Boolean!
  canSetPriority: Boolean!
  canSync: Boolean!
  canUnschedule: Boolean!
  createTime: Time
  details: TaskEndDetail
  dispatchTime: Time
  displayName: String!
  displayOnly: Boolean
  displayTask: Task
  distroId: String!
  estimatedStart: Duration
  execution: Int!
  executionTasks: [String!]
  executionTasksFull: [Task!]
  expectedDuration: Duration
  failedTestCount: Int!
  finishTime: Time
  generatedBy: String
  generatedByName: String
  generateTask: Boolean
  hostId: String
  id: String!
  ingestTime: Time
  isPerfPluginEnabled: Boolean!
  latestExecution: Int!
  logs: TaskLogLinks!
  minQueuePosition: Int!
  patchMetadata: PatchMetadata! @deprecated(reason: "patchMetadata is deprecated. Use versionMetadata instead.")
  patchNumber: Int
  priority: Int
  project: Project
  projectId: String!
  reliesOn: [Dependency!]!  @deprecated(reason: "reliesOn is deprecated. Use dependsOn instead.")
  dependsOn: [Dependency!]
  canOverrideDependencies: Boolean!
  requester: String!
  restarts: Int
  revision: String
  scheduledTime: Time
  spawnHostLink: String
  startTime: Time
  status: String!
  taskGroup: String
  taskGroupMaxHosts: Int
  timeTaken: Duration
  totalTestCount: Int!
  version: String! @deprecated(reason: "version is deprecated. Use versionMetadata instead.")
  versionMetadata: Version!
}

type BaseTaskInfo {
  id: String
  status: String
}

type GroupedProjects {
  name: String!
  projects: [Project!]!
}

type ProjectSettings {
  githubWebhooksEnabled: Boolean!
  projectRef: Project
  vars: ProjectVars
  aliases: [ProjectAlias]
  subscriptions: [ProjectSubscription]
}

type ProjectVars {
  vars: StringMap
  privateVars: [String]
}

type ProjectAlias {
  id: String!
  alias: String!
  gitTag: String!
  variant: String!
  task: String!
  remotePath: String!
  variantTags: [String!]!
  taskTags: [String!]!
}

type ProjectSubscription {
  id: String!
  resourceType: String!
  trigger: String!
  selectors: [Selector!]!
  regexSelectors: [Selector!]!
  subscriber: ProjectSubscriber
  ownerType: String!
  triggerData: StringMap
 }

type Selector {
  type: String!
  data: String!
}

type ProjectSubscriber {
  type: String!
  subscriber: Subscriber!

}

type Subscriber {
  githubPRSubscriber: GithubPRSubscriber
  githubCheckSubscriber: GithubCheckSubscriber
  webhookSubscriber: WebhookSubscriber
  jiraIssueSubscriber: JiraIssueSubscriber
  jiraCommentSubscriber: String
  emailSubscriber: String
  slackSubscriber: String
}

type GithubPRSubscriber {
  owner: String!
  repo: String!
  ref: String!
  prNumber: Int
}

type GithubCheckSubscriber {
  owner: String!
  repo: String!
  ref: String!
}

type JiraIssueSubscriber {
  project: String!
  issueType: String!
}

type WebhookSubscriber {
  url: String!
  secret: String!
  headers: [WebhookHeader]!
}

type WebhookHeader {
  key: String!
  value: String!
}

type Project {
  id: String!
  identifier: String!
  displayName: String!
  enabled: Boolean
  private: Boolean
  owner: String!
  repo: String!
  branch: String!
  remotePath: String!
  patchingDisabled: Boolean
  repotrackerDisabled: Boolean
  dispatchingDisabled: Boolean
  prTestingEnabled: Boolean
  githubChecksEnabled: Boolean
  batchTime: Int
  deactivatePrevious: Boolean
  defaultLogger: String
  notifyOnBuildFailure: Boolean
  triggers: [TriggerAlias]
  patchTriggerAliases: [PatchTriggerAlias]
  githubTriggerAliases: [String]
  periodicBuilds: [PeriodicBuild]
  cedarTestResultsEnabled: Boolean
  commitQueue: CommitQueueParams
  admins: [String]
  spawnHostScriptPath: String!
  tracksPushEvents: Boolean
  taskSync: TaskSyncOptions
  gitTagAuthorizedUsers: [String]
  gitTagAuthorizedTeams: [String]
  gitTagVersionsEnabled: Boolean

  filesIgnoredFromCache: [String]
  disabledStatsCache: Boolean
  workstationConfig: WorkstationConfig

  hidden: Boolean
  useRepoSettings: Boolean!
  repoRefId: String

  isFavorite: Boolean!
  patches(patchesInput: PatchesInput!): Patches!
}

type TriggerAlias {
  project: String
  level: String!
  definitionID: String!
  buildVariantRegex: String!
  taskRegex: String!
  status: String!
  dateCutoff: Int!
  configFile: String!
  generateFile: String!
  command: String!
  alias: String!
}


type PeriodicBuild {
  id: String!
  configFile: String!
  intervalHours: Int!
  alias: String!
  message: String!
  nextRunTime: Time!
}

type CommitQueueParams {
  enabled: Boolean
  mergeMethod: String
  message: String
}

type TaskSyncOptions {
  configEnabled: Boolean!
  patchEnabled: Boolean!
}

type WorkstationConfig {
  setupCommands: [WorkstationSetupCommand]
  gitClone: Boolean!
}

type WorkstationSetupCommand {
  Command: String!
  Directory: String
}

type TaskSpecifier {
  patchAlias: String!
  taskRegex: String!
  variantRegex: String!
}

type File {
  name: String!
  link: String!
  visibility: String!
}

type User {
  displayName: String!
  userId: String!
  emailAddress: String!
  patches(patchesInput: PatchesInput!): Patches!
}

type TaskLogs {
  taskId: String!
  execution: Int!
  defaultLogger: String!
  eventLogs: [TaskEventLogEntry!]!
  taskLogs: [LogMessage!]!
  systemLogs: [LogMessage!]!
  agentLogs: [LogMessage!]!
}

type TaskEventLogData {
  hostId: String
  jiraIssue: String
  jiraLink: String
  priority: Int
  status: String
  timestamp: Time
  userId: String
}

type TaskEventLogEntry {
  id: String!
  resourceType: String!
  processedAt: Time!
  timestamp: Time
  eventType: String
  data: TaskEventLogData!
  resourceId: String!
}

type LogMessage {
  type: String
  severity: String
  message: String
  timestamp: Time
  version: Int
}

type CommitQueue {
  projectId: String
  message: String
  owner: String
  repo: String
  queue: [CommitQueueItem!]
}

type CommitQueueItem {
  issue: String
  version: String
  enqueueTime: Time
  patch: Patch
  source: String
  modules: [Module!]
}

type Module {
  module: String
  issue: String
}

type UserSettings {
  timezone: String
  region: String
  githubUser: GithubUser
  slackUsername: String
  notifications: Notifications
  useSpruceOptions: UseSpruceOptions
}

type UseSpruceOptions {
  hasUsedSpruceBefore: Boolean
  spruceV1: Boolean
}

input GithubUserInput {
  lastKnownAs: String
}
type GithubUser {
  uid: Int
  lastKnownAs: String
}
input NotificationsInput {
  buildBreak: String
  patchFinish: String
  patchFirstFailure: String
  spawnHostExpiration: String
  spawnHostOutcome: String
  commitQueue: String
}
type Notifications {
  buildBreak: String
  patchFinish: String
  patchFirstFailure: String
  spawnHostExpiration: String
  spawnHostOutcome: String
  commitQueue: String
}
type UserConfig {
  user: String!
  api_key: String!
  api_server_host: String!
  ui_server_host: String!
}

input PublicKeyInput {
  name: String!
  key: String!
}

type PublicKey {
  name: String!
  key: String!
}

type ClientConfig {
  clientBinaries: [ClientBinary!]
  latestRevision: String
}

type ClientBinary {
  arch: String
  os: String
  url: String
  displayName: String
}

type SpruceConfig {
  ui: UIConfig
  jira: JiraConfig
  banner: String
  bannerTheme: String
  providers: CloudProviderConfig
  spawnHost: SpawnHostConfig!
}

type JiraConfig {
  host: String
}

type UIConfig {
  userVoice: String
}

type CloudProviderConfig {
  aws: AWSConfig
}

type AWSConfig {
  maxVolumeSizePerUser: Int
}

type SpawnHostConfig {
  unexpirableHostsPerUser: Int!
  unexpirableVolumesPerUser: Int!
  spawnHostsPerUser: Int!
}

type HostEvents {
  eventLogEntries: [HostEventLogEntry!]!
  count: Int!
}

type HostEventLogEntry {
  id: String!
  resourceType: String!
  processedAt: Time!
  timestamp: Time
  eventType: String
  data: HostEventLogData!
  resourceId: String!
}

type HostEventLogData {
  agentRevision: String!
  agentBuild: String!
  jasperRevision: String!
  oldStatus: String!
  newStatus: String!
  logs: String!
  hostname: String!
  provisioningMethod: String!
  taskId: String!
  taskPid: String!
  taskStatus: String!
  execution: String!
  monitorOp: String!
  user: String!
  successful: Boolean!
  duration: Duration!
}

type BuildBaron {
  searchReturnInfo: SearchReturnInfo
  buildBaronConfigured: Boolean!
}

# build baron plugin
type SearchReturnInfo {
  issues: [JiraTicket!]!
  search: String!
  source: String!
  featuresURL: String!
}
type JiraTicket {
  key: String!
  fields: TicketFields!
}

type TicketFields {
  summary: String!
  assigneeDisplayName: String
  resolutionName: String
  created: String!
  updated: String!
  status: JiraStatus!
  assignedTeam: String
}

type JiraStatus {
  id: String!
  name: String!
}

type Annotation {
  id: String!
  taskId: String!
  taskExecution: Int!
  note: Note
  issues: [IssueLink]
  suspectedIssues: [IssueLink]
  createdIssues: [IssueLink]
  webhookConfigured: Boolean!
}

type Note {
  message: String!
  source: Source!
}

type IssueLink {
  issueKey: String
  url: String
  source: Source
  jiraTicket: JiraTicket
}

type Source {
  author: String!
  time: Time!
  requester: String!
}

scalar Time
scalar Duration
scalar StringMap
scalar Map<|MERGE_RESOLUTION|>--- conflicted
+++ resolved
@@ -83,13 +83,9 @@
 type Mutation {
   addFavoriteProject(identifier: String!): Project!
   removeFavoriteProject(identifier: String!): Project!
-<<<<<<< HEAD
-  createProject(project: ProjectInput!): Project! @requireSuperUser
+  createProject(project: CreateProjectInput!): Project! @requireSuperUser
   copyProject(project: CopyProjectInput!): Project! @requireSuperUser
-=======
   saveProjectSettingsForSection(projectSettings: ProjectSettingsInput, section: String!): ProjectSettings!
-  createProject(project: CreateProjectInput!): Project! @requireSuperUser
->>>>>>> 812e3ad8
   attachProjectToRepo(projectId: String!): Project!
   detachProjectFromRepo(projectId: String!): Project!
   schedulePatch(patchId: String!, configure: PatchConfigure!): Patch!
@@ -316,21 +312,6 @@
   ExecTasks: [String!]!
 }
 
-<<<<<<< HEAD
-input ProjectInput {
-  identifier: String!
-  owner: String!
-  repo: String!
-}
-
-input CopyProjectInput {
-  projectIdToCopy: String
-  newProjectIdentifier: String!
-  newProjectId: String!
-}
-
-=======
->>>>>>> 812e3ad8
 input SubscriptionInput {
   id: String
   resource_type: String
@@ -372,6 +353,18 @@
   patchName: String! = ""
   statuses: [String!]! = []
   includeCommitQueue: Boolean! = false
+}
+
+input CreateProjectInput {
+  identifier: String!
+  owner: String!
+  repo: String!
+}
+
+input CopyProjectInput {
+  projectIdToCopy: String
+  newProjectIdentifier: String!
+  newProjectId: String!
 }
 
 input ProjectSettingsInput {
@@ -421,12 +414,6 @@
 
   hidden: Boolean
   useRepoSettings: Boolean
-}
-
-input CreateProjectInput {
-  identifier: String!
-  owner: String!
-  repo: String!
 }
 
 input TriggerAliasInput {
