type Query {
  userPatches(userId: String!): [Patch!]!
  patch(id: String!): Patch!
  task(taskId: String!): Task
  projects: Projects!
  taskTests(
    taskId: String!
    sortCategory: TaskSortCategory = TEST_NAME
    sortDirection: SortDirection = ASC
    page: Int = 0
    limit: Int = 0
    testName: String = ""
    status: String = ""
  ): [TestResult!]
  taskFiles(taskId: String!): [GroupedFiles!]!
  user: User!
}

type Mutation {
  addFavoriteProject(identifier: String!): Project!
  removeFavoriteProject(identifier: String!): Project!
  scheduleTask(taskId: String!): Task!
  unscheduleTask(taskId: String!): Task!
<<<<<<< HEAD
  abortTask(taskId: String!): Task!
=======
  setTaskPriority(taskId: String!, priority: Int!): Task!
>>>>>>> c401adeb
}

enum TaskSortCategory {
  STATUS
  DURATION
  TEST_NAME
}

enum SortDirection {
  ASC
  DESC
}

type GroupedFiles {
  taskName: String
  files: [File!]
}

type Patch {
  id: ID!
  description: String!
  projectID: String!
  githash: String!
  patchNumber: Int!
  author: String!
  version: String!
  status: String!
  variants: [String!]!
  tasks: [String!]!
  variantsTasks: [VariantTask]!
  activated: Boolean!
  alias: String!
  duration: PatchDuration
  time: PatchTime
}

type PatchDuration {
  makespan: String
  timeTaken: String
  time: PatchTime
}

type PatchTime {
  started: String
  finished: String
  submittedAt: String!
}

type VariantTask {
  name: String!
  tasks: [String!]!
}

type TaskLogs {
  allLogLink: String
  agentLogLink: String
  systemLogLink: String
  taskLogLink: String
}

type TaskEndDetail {
  status: String!
  type: String!
  description: String
  timedOut: Boolean
}

type TestResult {
  id: String!
  status: String!
  testFile: String!
  logs: TestLog!
  exitCode: Int
  startTime: Time
  duration: Float
  endTime: Time
}

type TestLog {
  htmlDisplayURL: String
  rawDisplayURL: String
}

type Task {
  id: String!
  createTime: Time
  ingestTime: Time
  dispatchTime: Time
  scheduledTime: Time
  startTime: Time
  finishTime: Time
  activatedTime: Time
  version: String!
  projectId: String!
  revision: String
  priority: Int
  taskGroup: String
  taskGroupMaxHosts: Int
  logs: TaskLogs!
  activated: Boolean!
  activatedBy: String
  buildId: String!
  distroId: String!
  buildVariant: String!
  dependsOn: [String!]
  displayName: String!
  hostId: String
  restarts: Int
  execution: Int
  order: Int
  requester: String!
  status: String!
  details: TaskEndDetail
  timeTaken: Duration
  expectedDuration: Duration
  displayOnly: Boolean
  executionTasks: [String!]
  generateTask: Boolean
  generatedBy: String
  aborted: Boolean
}

type Projects {
  favorites: [Project!]!
  otherProjects: [GroupedProjects!]!
}

type GroupedProjects {
  name: String!
  projects: [Project!]!
}

type Project {
  identifier: String!
  displayName: String!
  repo: String!
  owner: String!
}

type File {
  name: String!
  link: String!
  visibility: String!
}

type User {
  displayName: String!
}

scalar Time
scalar Duration<|MERGE_RESOLUTION|>--- conflicted
+++ resolved
@@ -21,11 +21,8 @@
   removeFavoriteProject(identifier: String!): Project!
   scheduleTask(taskId: String!): Task!
   unscheduleTask(taskId: String!): Task!
-<<<<<<< HEAD
   abortTask(taskId: String!): Task!
-=======
   setTaskPriority(taskId: String!, priority: Int!): Task!
->>>>>>> c401adeb
 }
 
 enum TaskSortCategory {
