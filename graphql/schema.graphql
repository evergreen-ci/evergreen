type Query {
  userPatches(userId: String!): [Patch!]!
  patch(id: String!): Patch!
  task(taskId: String!): Task
  projects: Projects!
  patchTasks(
    patchId: String!
    sortBy: TaskSortCategory = STATUS
    sortDir: SortDirection = ASC
    page: Int = 0
    limit: Int = 0
    statuses: [String!]! = []
  ): [TaskResult!]!
  taskTests(
    taskId: String!
    sortCategory: TestSortCategory = TEST_NAME
    sortDirection: SortDirection = ASC
    page: Int = 0
    limit: Int = 0
    testName: String = ""
    statuses: [String!]! = []
  ): [TestResult!]
  taskFiles(taskId: String!): [GroupedFiles!]!
  user: User!
  taskLogs(taskId: String!): RecentTaskLogs!
  patchBuildVariants(patchId: String!): [PatchBuildVariant!]!
}

type Mutation {
  addFavoriteProject(identifier: String!): Project!
  removeFavoriteProject(identifier: String!): Project!
  schedulePatch(patchId: String!, reconfigure: PatchReconfigure!): Patch!
  scheduleTask(taskId: String!): Task!
  unscheduleTask(taskId: String!): Task!
  abortTask(taskId: String!): Task!
  setTaskPriority(taskId: String!, priority: Int!): Task!
}

enum TaskSortCategory {
  NAME
  STATUS
  BASE_STATUS
  VARIANT
}

enum TestSortCategory {
  STATUS
  DURATION
  TEST_NAME
}

enum SortDirection {
  ASC
  DESC
}

<<<<<<< HEAD
input PatchReconfigure {
  description: String!
  variantsTasks: [VariantTasks!]!
}
input VariantTasks {
  variant: String!
  tasks: [String!]!
  displayTasks: [DisplayTask!]!
}
input DisplayTask {
  Name: String!
  ExecTasks: [String!]!
=======
type PatchBuildVariant {
  variant: String!
  tasks: [PatchBuildVariantTask]
}
type PatchBuildVariantTask {
  id: ID!
  name: String!
  status: String!
>>>>>>> 8a5071b6
}

type GroupedFiles {
  taskName: String
  files: [File!]
}

type Patch {
  id: ID!
  description: String!
  projectID: String!
  githash: String!
  patchNumber: Int!
  author: String!
  version: String!
  status: String!
  variants: [String!]!
  tasks: [String!]!
  variantsTasks: [VariantTask]!
  activated: Boolean!
  alias: String!
  duration: PatchDuration
  time: PatchTime
  taskCount: Int
}

type TaskResult {
  id: ID!
  displayName: String!
  version: String!
  status: String!
  baseStatus: String!
  buildVariant: String!
}

type PatchDuration {
  makespan: String
  timeTaken: String
  time: PatchTime
}

type PatchTime {
  started: String
  finished: String
  submittedAt: String!
}

type VariantTask {
  name: String!
  tasks: [String!]!
}

type TaskLogLinks {
  allLogLink: String
  agentLogLink: String
  systemLogLink: String
  taskLogLink: String
}

type TaskEndDetail {
  status: String!
  type: String!
  description: String
  timedOut: Boolean
}

type TestResult {
  id: String!
  status: String!
  testFile: String!
  logs: TestLog!
  exitCode: Int
  startTime: Time
  duration: Float
  endTime: Time
}

type TestLog {
  htmlDisplayURL: String
  rawDisplayURL: String
}

type Task {
  id: String!
  createTime: Time
  ingestTime: Time
  dispatchTime: Time
  scheduledTime: Time
  startTime: Time
  finishTime: Time
  activatedTime: Time
  version: String!
  projectId: String!
  revision: String
  priority: Int
  taskGroup: String
  taskGroupMaxHosts: Int
  logs: TaskLogLinks!
  activated: Boolean!
  activatedBy: String
  buildId: String!
  distroId: String!
  buildVariant: String!
  dependsOn: [String!]
  displayName: String!
  hostId: String
  restarts: Int
  execution: Int
  order: Int
  requester: String!
  status: String!
  details: TaskEndDetail
  timeTaken: Duration
  expectedDuration: Duration
  displayOnly: Boolean
  executionTasks: [String!]
  generateTask: Boolean
  generatedBy: String
  aborted: Boolean
  patchNumber: Int
}

type Projects {
  favorites: [Project!]!
  otherProjects: [GroupedProjects!]!
}

type GroupedProjects {
  name: String!
  projects: [Project!]!
}

type Project {
  identifier: String!
  displayName: String!
  repo: String!
  owner: String!
}

type File {
  name: String!
  link: String!
  visibility: String!
}

type User {
  displayName: String!
}

type RecentTaskLogs {
  eventLogs: [TaskEventLogEntry!]!
  taskLogs: [LogMessage!]!
  systemLogs: [LogMessage!]!
  agentLogs: [LogMessage!]!
}

type TaskEventLogData {
  hostId: String
  jiraIssue: String
  jiraLink: String
  priority: Int
  status: String
  timestamp: Time
  userId: String
}

type TaskEventLogEntry {
  timestamp: Time
  eventType: String
  data: TaskEventLogData
}

type LogMessage {
  type: String
  severity: String
  message: String
  timestamp: Time
  version: Int
}

scalar Time
scalar Duration<|MERGE_RESOLUTION|>--- conflicted
+++ resolved
@@ -54,7 +54,6 @@
   DESC
 }
 
-<<<<<<< HEAD
 input PatchReconfigure {
   description: String!
   variantsTasks: [VariantTasks!]!
@@ -67,7 +66,8 @@
 input DisplayTask {
   Name: String!
   ExecTasks: [String!]!
-=======
+}
+
 type PatchBuildVariant {
   variant: String!
   tasks: [PatchBuildVariantTask]
@@ -76,7 +76,6 @@
   id: ID!
   name: String!
   status: String!
->>>>>>> 8a5071b6
 }
 
 type GroupedFiles {
