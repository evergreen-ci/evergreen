type Query {
  userPatches(
    limit: Int = 0
    page: Int = 0
    patchName: String = ""
    statuses: [String!] = []
    userId: String
    includeCommitQueue: Boolean = false
  ): UserPatches!
  task(taskId: String!, execution: Int): Task
  patch(id: String!): Patch!
  projects: Projects!
  patchTasks(
    patchId: String!
    sortBy: TaskSortCategory = STATUS
    sortDir: SortDirection = ASC
    page: Int = 0
    limit: Int = 0
    statuses: [String!] = []
    baseStatuses: [String!] = []
    variant: String
    taskName: String
  ): PatchTasks!
  taskTests(
    taskId: String!
    execution: Int
    sortCategory: TestSortCategory = TEST_NAME
    sortDirection: SortDirection = ASC
    page: Int = 0
    limit: Int = 0
    testName: String = ""
    statuses: [String!]! = []
  ): TaskTestResult!
  taskFiles(taskId: String!, execution: Int): TaskFiles!
  user: User!
  taskLogs(taskId: String!): RecentTaskLogs!
  patchBuildVariants(patchId: String!): [PatchBuildVariant!]!
  commitQueue(id: String!): CommitQueue!
  userSettings: UserSettings
  awsRegions: [String!]
  userConfig: UserConfig
  clientConfig: ClientConfig
  siteBanner: SiteBanner!
<<<<<<< HEAD
  host(
    hostId: String!
  ): Host!
=======
  hosts(
    hostId: String = ""
    distroId: String = ""
    currentTaskId: String = ""
    statuses: [String!] = []
    startedBy: String = ""
    sortBy: HostSortBy = STATUS
    sortDir: SortDirection = ASC
    page: Int = 0
    limit: Int = 10
  ): HostsResponse!
>>>>>>> acad8c66
}

type Mutation {
  addFavoriteProject(identifier: String!): Project!
  removeFavoriteProject(identifier: String!): Project!
  schedulePatch(patchId: String!, reconfigure: PatchReconfigure!): Patch!
  schedulePatchTasks(patchId: String!): String
  unschedulePatchTasks(patchId: String!, abort: Boolean!): String
  restartPatch(patchId: String!, abort: Boolean!, taskIds: [String!]!): String
  setPatchPriority(patchId: String!, priority: Int!): String
  scheduleTask(taskId: String!): Task!
  unscheduleTask(taskId: String!): Task!
  abortTask(taskId: String!): Task!
  setTaskPriority(taskId: String!, priority: Int!): Task!
  restartTask(taskId: String!): Task!
  saveSubscription(subscription: SubscriptionInput!): Boolean!
  removePatchFromCommitQueue(commitQueueId: String!, patchId: String!): String
  updateUserSettings(userSettings: UserSettingsInput): Boolean!
}

enum TaskSortCategory {
  NAME
  STATUS
  BASE_STATUS
  VARIANT
}

enum TestSortCategory {
  STATUS
  DURATION
  TEST_NAME
}

enum SortDirection {
  ASC
  DESC
}

enum MetStatus {
  UNMET
  MET
  PENDING
}

enum RequiredStatus {
  MUST_FAIL
  MUST_FINISH
  MUST_SUCCEED
}

enum HostSortBy {
  ID
  DISTRO
  CURRENT_TASK
  STATUS
  ELAPSED
  UPTIME
  IDLE_TIME
  OWNER
}

input PatchReconfigure {
  description: String!
  variantsTasks: [VariantTasks!]!
}
input VariantTasks {
  variant: String!
  tasks: [String!]!
  displayTasks: [DisplayTask!]!
}
input DisplayTask {
  Name: String!
  ExecTasks: [String!]!
}

input SubscriptionInput {
  resource_type: String
  trigger: String
  selectors: [SelectorInput!]!
  regex_selectors: [SelectorInput!]!
  subscriber: SubscriberInput!
  owner_type: String
  owner: String
  trigger_data: StringMap!
}

input UserSettingsInput {
  timezone: String
  region: String
  githubUser: GithubUserInput
  slackUsername: String
  notifications: NotificationsInput
  useSpruceOptions: UseSpruceOptionsInput
}
input SelectorInput {
  type: String!
  data: String!
}

input SubscriberInput {
  type: String!
  target: String!
}

input UseSpruceOptionsInput {
  hasUsedSpruceBefore: Boolean
  spruceV1: Boolean
}

type Host {
  id: ID!
  hostUrl: String!
  distroId: String
  status: String!
  runningTask: TaskInfo
  totalIdleTime: Duration
  uptime: Time # host creation time
  elapsed: Time # running task start time
  startedBy: String!
}

type TaskInfo {
  id: ID
  name: String
}

type HostsResponse {
  filteredHostsCount: Int
  totalHostsCount: Int!
  hosts: [Host!]!
}

type PatchTasks {
  tasks: [TaskResult!]!
  count: Int!
}

type PatchBuildVariant {
  variant: String!
  displayName: String!
  tasks: [PatchBuildVariantTask]
}

type PatchBuildVariantTask {
  id: ID!
  name: String!
  status: String!
}

type TaskFiles {
  fileCount: Int!
  groupedFiles: [GroupedFiles!]!
}

type GroupedFiles {
  taskName: String
  files: [File!]
}

type ModuleCodeChange {
  branchName: String!
  htmlLink: String!
  rawLink: String!
  fileDiffs: [FileDiff!]!
}

type FileDiff {
  fileName: String!
  additions: Int!
  deletions: Int!
  diffLink: String!
}

type UserPatches {
  patches: [Patch!]!
  filteredPatchCount: Int!
}

type Patch {
  createTime: Time
  id: ID!
  description: String!
  projectID: String!
  githash: String!
  patchNumber: Int!
  author: String!
  version: String!
  status: String!
  variants: [String!]!
  tasks: [String!]!
  variantsTasks: [VariantTask]!
  activated: Boolean!
  alias: String!
  duration: PatchDuration
  time: PatchTime
  taskCount: Int
  baseVersionID: String
  moduleCodeChanges: [ModuleCodeChange!]!
  project: PatchProject
  builds: [Build!]!
  commitQueuePosition: Int
  taskStatuses: [String!]!
  baseTaskStatuses: [String!]!
}

type Build {
  id: String!
  buildVariant: String!
  status: String!
  predictedMakespan: Duration!
  actualMakespan: Duration!
}

type PatchProject {
  variants: [ProjectBuildVariant!]!
  tasks: [String!]!
}
type ProjectBuildVariant {
  name: String!
  displayName: String!
  tasks: [String!]!
}

type TaskResult {
  id: ID!
  displayName: String!
  version: String!
  status: String!
  baseStatus: String!
  buildVariant: String!
}

type PatchDuration {
  makespan: String
  timeTaken: String
  time: PatchTime
}

type PatchTime {
  started: String
  finished: String
  submittedAt: String!
}

type VariantTask {
  name: String!
  tasks: [String!]!
}

type TaskLogLinks {
  allLogLink: String
  agentLogLink: String
  systemLogLink: String
  taskLogLink: String
  eventLogLink: String
}

type TaskEndDetail {
  status: String!
  type: String!
  description: String
  timedOut: Boolean
}

type TaskTestResult {
  totalTestCount: Int!
  filteredTestCount: Int!
  testResults: [TestResult!]!
}

type TestResult {
  id: String!
  status: String!
  testFile: String!
  logs: TestLog!
  exitCode: Int
  startTime: Time
  duration: Float
  endTime: Time
}

type TestLog {
  htmlDisplayURL: String
  rawDisplayURL: String
}

type Dependency {
  name: String!
  metStatus: MetStatus!
  requiredStatus: RequiredStatus!
  buildVariant: String!
  uiLink: String!
}

type PatchMetadata {
  author: String!
}

type BaseTaskMetadata {
  baseTaskDuration: Duration
  baseTaskLink: String!
}

type Task {
  failedTestCount: Int!
  spawnHostLink: String
  patchMetadata: PatchMetadata!
  id: String!
  createTime: Time
  ingestTime: Time
  dispatchTime: Time
  scheduledTime: Time
  startTime: Time
  finishTime: Time
  activatedTime: Time
  version: String!
  projectId: String!
  revision: String
  priority: Int
  taskGroup: String
  taskGroupMaxHosts: Int
  logs: TaskLogLinks!
  activated: Boolean!
  activatedBy: String
  buildId: String!
  distroId: String!
  buildVariant: String!
  reliesOn: [Dependency!]!
  displayName: String!
  hostId: String
  hostLink: String
  restarts: Int
  execution: Int
  patchNumber: Int
  requester: String!
  status: String!
  details: TaskEndDetail
  timeTaken: Duration
  expectedDuration: Duration
  displayOnly: Boolean
  executionTasks: [String!]
  generateTask: Boolean
  generatedBy: String
  aborted: Boolean
  baseTaskMetadata: BaseTaskMetadata
  canRestart: Boolean!
  canAbort: Boolean!
  canSchedule: Boolean!
  canUnschedule: Boolean!
  canSetPriority: Boolean!
  estimatedStart: Duration
}

type Projects {
  favorites: [Project!]!
  otherProjects: [GroupedProjects!]!
}

type GroupedProjects {
  name: String!
  projects: [Project!]!
}

type Project {
  identifier: String!
  displayName: String!
  repo: String!
  owner: String!
}

type File {
  name: String!
  link: String!
  visibility: String!
}

type User {
  displayName: String!
  userId: String!
}

type RecentTaskLogs {
  eventLogs: [TaskEventLogEntry!]!
  taskLogs: [LogMessage!]!
  systemLogs: [LogMessage!]!
  agentLogs: [LogMessage!]!
}

type TaskEventLogData {
  hostId: String
  jiraIssue: String
  jiraLink: String
  priority: Int
  status: String
  timestamp: Time
  userId: String
}

type TaskEventLogEntry {
  timestamp: Time
  eventType: String
  data: TaskEventLogData
}

type LogMessage {
  type: String
  severity: String
  message: String
  timestamp: Time
  version: Int
}

type CommitQueue {
  projectId: String
  queue: [CommitQueueItem!]
}

type CommitQueueItem {
  issue: String
  version: String
  enqueueTime: Time
  patch: Patch
  modules: [Module!]
}

type Module {
  module: String
  issue: String
}

type UserSettings {
  timezone: String
  region: String
  githubUser: GithubUser
  slackUsername: String
  notifications: Notifications
  useSpruceOptions: UseSpruceOptions
}

type UseSpruceOptions {
  hasUsedSpruceBefore: Boolean
  spruceV1: Boolean
}

input GithubUserInput {
  lastKnownAs: String
}
type GithubUser {
  uid: Int
  lastKnownAs: String
}
input NotificationsInput {
  buildBreak: String
  patchFinish: String
  patchFirstFailure: String
  spawnHostExpiration: String
  spawnHostOutcome: String
  commitQueue: String
}
type Notifications {
  buildBreak: String
  patchFinish: String
  patchFirstFailure: String
  spawnHostExpiration: String
  spawnHostOutcome: String
  commitQueue: String
}
type UserConfig {
  user: String!
  api_key: String!
  api_server_host: String!
  ui_server_host: String!
}
type ClientConfig {
  clientBinaries: [ClientBinary!]
  latestRevision: String
}

type ClientBinary {
  arch: String
  os: String
  url: String
  displayName: String
}

type SiteBanner {
  text: String!
  theme: String!
}

type Host{
  id: String!
  hostURL: String!
  distro: DistroInfo
  startedBy: String!
  provider: String!
  user: String!
  status: String!
  runningTask: TaskInfo
  displayName: String!
  lastCommunicationTime: Time!
}


type DistroInfo {
  id: String! 
	provider: String!
}

type TaskInfo {
  id: String  
	name: String
}

scalar Time
scalar Duration
scalar StringMap<|MERGE_RESOLUTION|>--- conflicted
+++ resolved
@@ -41,11 +41,9 @@
   userConfig: UserConfig
   clientConfig: ClientConfig
   siteBanner: SiteBanner!
-<<<<<<< HEAD
   host(
     hostId: String!
   ): Host!
-=======
   hosts(
     hostId: String = ""
     distroId: String = ""
@@ -57,7 +55,6 @@
     page: Int = 0
     limit: Int = 10
   ): HostsResponse!
->>>>>>> acad8c66
 }
 
 type Mutation {
