type Query {
  userPatches(
    limit: Int = 0
    page: Int = 0
    patchName: String = ""
    statuses: [String!] = []
    userId: String
    includeCommitQueue: Boolean = false
  ): UserPatches!
  task(taskId: String!, execution: Int): Task
  taskAllExecutions(taskId: String!): [Task!]!
  patch(id: String!): Patch!
  projects: Projects!
  patchTasks(
    patchId: String!
    sortBy: TaskSortCategory = STATUS
    sortDir: SortDirection = ASC
    page: Int = 0
    limit: Int = 0
    statuses: [String!] = []
    baseStatuses: [String!] = []
    variant: String
    taskName: String
  ): PatchTasks!
  taskTests(
    taskId: String!
    execution: Int
    sortCategory: TestSortCategory = TEST_NAME
    sortDirection: SortDirection = ASC
    page: Int = 0
    limit: Int = 0
    testName: String = ""
    statuses: [String!]! = []
  ): TaskTestResult!
  taskFiles(taskId: String!, execution: Int): TaskFiles!
  user(userId: String): User!
  taskLogs(taskId: String!): RecentTaskLogs!
  patchBuildVariants(patchId: String!): [PatchBuildVariant!]!
  commitQueue(id: String!): CommitQueue!
  userSettings: UserSettings
  awsRegions: [String!]
  userConfig: UserConfig
  clientConfig: ClientConfig
  siteBanner: SiteBanner!
  host(hostId: String!): Host
  hostEvents(
    hostId: String!
    hostTag: String = ""
    limit: Int = 0
    page: Int = 0
  ): HostEvents!
  hosts(
    hostId: String = ""
    distroId: String = ""
    currentTaskId: String = ""
    statuses: [String!] = []
    startedBy: String = ""
    sortBy: HostSortBy = STATUS
    sortDir: SortDirection = ASC
    page: Int = 0
    limit: Int = 10
  ): HostsResponse!
  myHosts: [Host!]!
  myPublicKeys: [PublicKey!]!
  distros(onlySpawnable: Boolean!): [Distro]!
<<<<<<< HEAD
  instanceTypes: [String!]!
=======
  distroTaskQueue(distroId: String!): [TaskQueueItem!]!
>>>>>>> 84c7858c
}

type Mutation {
  addFavoriteProject(identifier: String!): Project!
  removeFavoriteProject(identifier: String!): Project!
  schedulePatch(patchId: String!, reconfigure: PatchReconfigure!): Patch!
  schedulePatchTasks(patchId: String!): String
  unschedulePatchTasks(patchId: String!, abort: Boolean!): String
  restartPatch(patchId: String!, abort: Boolean!, taskIds: [String!]!): String
  enqueuePatch(patchId: String!): Patch!
  setPatchPriority(patchId: String!, priority: Int!): String
  scheduleTask(taskId: String!): Task!
  unscheduleTask(taskId: String!): Task!
  abortTask(taskId: String!): Task!
  setTaskPriority(taskId: String!, priority: Int!): Task!
  restartTask(taskId: String!): Task!
  saveSubscription(subscription: SubscriptionInput!): Boolean!
  removePatchFromCommitQueue(commitQueueId: String!, patchId: String!): String
  updateUserSettings(userSettings: UserSettingsInput): Boolean!
  restartJasper(hostIds: [String!]!): Int!
  updateHostStatus(
    hostIds: [String!]!
    status: String!
    notes: String = ""
  ): Int!
  createPublicKey(publicKeyInput: PublicKeyInput!): [PublicKey!]!
  spawnHost(spawnHostInput: SpawnHostInput): Host!
  updateSpawnHostStatus(hostId: String!, action: SpawnHostStatusActions!): Host!
  removePublicKey(keyName: String!): [PublicKey!]!
  updatePublicKey(
    targetKeyName: String!
    updateInfo: PublicKeyInput!
  ): [PublicKey!]!
}

enum SpawnHostStatusActions {
 START 
 STOP 
 TERMINATE
}
enum TaskSortCategory {
  NAME
  STATUS
  BASE_STATUS
  VARIANT
}

enum TestSortCategory {
  STATUS
  DURATION
  TEST_NAME
}

enum SortDirection {
  ASC
  DESC
}

enum MetStatus {
  UNMET
  MET
  PENDING
}

enum RequiredStatus {
  MUST_FAIL
  MUST_FINISH
  MUST_SUCCEED
}

enum HostSortBy {
  ID
  DISTRO
  CURRENT_TASK
  STATUS
  ELAPSED
  UPTIME
  IDLE_TIME
  OWNER
}

enum TaskQueueItemType {
  COMMIT
  PATCH
}

input PatchReconfigure {
  description: String!
  variantsTasks: [VariantTasks!]!
}
input VariantTasks {
  variant: String!
  tasks: [String!]!
  displayTasks: [DisplayTask!]!
}
input DisplayTask {
  Name: String!
  ExecTasks: [String!]!
}

input SubscriptionInput {
  resource_type: String
  trigger: String
  selectors: [SelectorInput!]!
  regex_selectors: [SelectorInput!]!
  subscriber: SubscriberInput!
  owner_type: String
  owner: String
  trigger_data: StringMap!
}

input UserSettingsInput {
  timezone: String
  region: String
  githubUser: GithubUserInput
  slackUsername: String
  notifications: NotificationsInput
  useSpruceOptions: UseSpruceOptionsInput
}
input SelectorInput {
  type: String!
  data: String!
}

input SubscriberInput {
  type: String!
  target: String!
}

input UseSpruceOptionsInput {
  hasUsedSpruceBefore: Boolean
  spruceV1: Boolean
}

input SpawnHostInput {
  distroId: String!
  region: String!
  savePublicKey: Boolean!
  publicKey: PublicKeyInput!
  userDataScript: String
  expiration: Time
  noExpiration: Boolean!
  setUpScript: String
  isVirtualWorkStation: Boolean!
  homeVolumeSize: Int
}

type TaskQueueItem {
  id: ID!
  displayName: String!
  project: String!
  buildVariant: String!
  expectedDuration: Duration!
  priority: Int!
  revision: String!
  requester: TaskQueueItemType!
}

type Host {
  id: ID!
  hostUrl: String!
  tag: String!
  distroId: String
  status: String!
  runningTask: TaskInfo
  totalIdleTime: Duration
  uptime: Time # host creation time
  elapsed: Time # running task start time
  startedBy: String!
  provider: String!
  lastCommunicationTime: Time
  noExpiration: Boolean!
  instanceType: String
  homeVolumeID: String
  user: String
  distro: DistroInfo
  availabilityZone: String
  instanceTags: [InstanceTag]
  expiration: Time
}

type InstanceTag {
  key: String
  value: String
  canBeModified: Boolean
}

type DistroInfo {
  id: String
  workDir: String
  isVirtualWorkStation: Boolean
  user: String
}

type Distro {
  name: String 
  userSpawnAllowed: Boolean
  workDir: String 
  user: String 
  isVirtualWorkStation: Boolean!
}

type TaskInfo {
  id: ID
  name: String
}

type HostsResponse {
  filteredHostsCount: Int
  totalHostsCount: Int!
  hosts: [Host!]!
}

type PatchTasks {
  tasks: [TaskResult!]!
  count: Int!
}

type PatchBuildVariant {
  variant: String!
  displayName: String!
  tasks: [PatchBuildVariantTask]
}

type PatchBuildVariantTask {
  id: ID!
  name: String!
  status: String!
}

type TaskFiles {
  fileCount: Int!
  groupedFiles: [GroupedFiles!]!
}

type GroupedFiles {
  taskName: String
  files: [File!]
}

type ModuleCodeChange {
  branchName: String!
  htmlLink: String!
  rawLink: String!
  fileDiffs: [FileDiff!]!
}

type FileDiff {
  fileName: String!
  additions: Int!
  deletions: Int!
  diffLink: String!
}

type UserPatches {
  patches: [Patch!]!
  filteredPatchCount: Int!
}

type Patch {
  createTime: Time
  id: ID!
  description: String!
  projectID: String!
  githash: String!
  patchNumber: Int!
  author: String!
  version: String!
  status: String!
  variants: [String!]!
  tasks: [String!]!
  variantsTasks: [VariantTask]!
  activated: Boolean!
  alias: String!
  duration: PatchDuration
  time: PatchTime
  taskCount: Int
  baseVersionID: String
  moduleCodeChanges: [ModuleCodeChange!]!
  project: PatchProject
  builds: [Build!]!
  commitQueuePosition: Int
  taskStatuses: [String!]!
  baseTaskStatuses: [String!]!
  canEnqueueToCommitQueue: Boolean!
}

type Build {
  id: String!
  buildVariant: String!
  status: String!
  predictedMakespan: Duration!
  actualMakespan: Duration!
}

type PatchProject {
  variants: [ProjectBuildVariant!]!
  tasks: [String!]!
}
type ProjectBuildVariant {
  name: String!
  displayName: String!
  tasks: [String!]!
}

type TaskResult {
  id: ID!
  displayName: String!
  version: String!
  status: String!
  baseStatus: String!
  buildVariant: String!
}

type PatchDuration {
  makespan: String
  timeTaken: String
  time: PatchTime
}

type PatchTime {
  started: String
  finished: String
  submittedAt: String!
}

type VariantTask {
  name: String!
  tasks: [String!]!
}

type TaskLogLinks {
  allLogLink: String
  agentLogLink: String
  systemLogLink: String
  taskLogLink: String
  eventLogLink: String
}

type TaskEndDetail {
  status: String!
  type: String!
  description: String
  timedOut: Boolean
}

type TaskTestResult {
  totalTestCount: Int!
  filteredTestCount: Int!
  testResults: [TestResult!]!
}

type TestResult {
  id: String!
  status: String!
  testFile: String!
  logs: TestLog!
  exitCode: Int
  startTime: Time
  duration: Float
  endTime: Time
}

type TestLog {
  htmlDisplayURL: String
  rawDisplayURL: String
}

type Dependency {
  name: String!
  metStatus: MetStatus!
  requiredStatus: RequiredStatus!
  buildVariant: String!
  uiLink: String!
}

type PatchMetadata {
  author: String!
}

type BaseTaskMetadata {
  baseTaskDuration: Duration
  baseTaskLink: String!
}

type Task {
  failedTestCount: Int!
  spawnHostLink: String
  patchMetadata: PatchMetadata!
  id: String!
  createTime: Time
  ingestTime: Time
  dispatchTime: Time
  scheduledTime: Time
  startTime: Time
  finishTime: Time
  activatedTime: Time
  version: String!
  projectId: String!
  revision: String
  priority: Int
  taskGroup: String
  taskGroupMaxHosts: Int
  logs: TaskLogLinks!
  activated: Boolean!
  activatedBy: String
  buildId: String!
  distroId: String!
  buildVariant: String!
  reliesOn: [Dependency!]!
  displayName: String!
  hostId: String
  hostLink: String
  restarts: Int
  execution: Int
  latestExecution: Int!
  patchNumber: Int
  requester: String!
  status: String!
  details: TaskEndDetail
  timeTaken: Duration
  expectedDuration: Duration
  displayOnly: Boolean
  executionTasks: [String!]
  generateTask: Boolean
  generatedBy: String
  aborted: Boolean
  baseTaskMetadata: BaseTaskMetadata
  canRestart: Boolean!
  canAbort: Boolean!
  canSchedule: Boolean!
  canUnschedule: Boolean!
  canSetPriority: Boolean!
  estimatedStart: Duration
  ami: String
}

type Projects {
  favorites: [Project!]!
  otherProjects: [GroupedProjects!]!
}

type GroupedProjects {
  name: String!
  projects: [Project!]!
}

type Project {
  identifier: String!
  displayName: String!
  repo: String!
  owner: String!
}

type File {
  name: String!
  link: String!
  visibility: String!
}

type User {
  displayName: String!
  userId: String!
}

type RecentTaskLogs {
  eventLogs: [TaskEventLogEntry!]!
  taskLogs: [LogMessage!]!
  systemLogs: [LogMessage!]!
  agentLogs: [LogMessage!]!
}

type TaskEventLogData {
  hostId: String
  jiraIssue: String
  jiraLink: String
  priority: Int
  status: String
  timestamp: Time
  userId: String
}

type TaskEventLogEntry {
  id: String!
  resourceType: String!
  processedAt: Time!
  timestamp: Time
  eventType: String
  data: TaskEventLogData!
  resourceId: String!
}

type LogMessage {
  type: String
  severity: String
  message: String
  timestamp: Time
  version: Int
}

type CommitQueue {
  projectId: String
  queue: [CommitQueueItem!]
}

type CommitQueueItem {
  issue: String
  version: String
  enqueueTime: Time
  patch: Patch
  modules: [Module!]
}

type Module {
  module: String
  issue: String
}

type UserSettings {
  timezone: String
  region: String
  githubUser: GithubUser
  slackUsername: String
  notifications: Notifications
  useSpruceOptions: UseSpruceOptions
}

type UseSpruceOptions {
  hasUsedSpruceBefore: Boolean
  spruceV1: Boolean
}

input GithubUserInput {
  lastKnownAs: String
}
type GithubUser {
  uid: Int
  lastKnownAs: String
}
input NotificationsInput {
  buildBreak: String
  patchFinish: String
  patchFirstFailure: String
  spawnHostExpiration: String
  spawnHostOutcome: String
  commitQueue: String
}
type Notifications {
  buildBreak: String
  patchFinish: String
  patchFirstFailure: String
  spawnHostExpiration: String
  spawnHostOutcome: String
  commitQueue: String
}
type UserConfig {
  user: String!
  api_key: String!
  api_server_host: String!
  ui_server_host: String!
}

input PublicKeyInput {
  name: String!
  key: String!
}

type PublicKey {
  name: String!
  key: String!
}

type ClientConfig {
  clientBinaries: [ClientBinary!]
  latestRevision: String
}

type ClientBinary {
  arch: String
  os: String
  url: String
  displayName: String
}

type SiteBanner {
  text: String!
  theme: String!
}

type HostEvents {
  eventLogEntries: [HostEventLogEntry!]!
}

type HostEventLogEntry {
  id: String!
  resourceType: String!
  processedAt: Time!
  timestamp: Time
  eventType: String
  data: HostEventLogData!
  resourceId: String!
}

type HostEventLogData {
  agentRevision: String!
  agentBuild: String!
  jasperRevision: String!
  oldStatus: String!
  newStatus: String!
  logs: String!
  hostname: String!
  provisioningMethod: String!
  taskId: String!
  taskPid: String!
  taskStatus: String!
  execution: String!
  monitorOp: String!
  user: String!
  successful: Boolean!
  duration: Duration!
}

scalar Time
scalar Duration
scalar StringMap<|MERGE_RESOLUTION|>--- conflicted
+++ resolved
@@ -63,11 +63,8 @@
   myHosts: [Host!]!
   myPublicKeys: [PublicKey!]!
   distros(onlySpawnable: Boolean!): [Distro]!
-<<<<<<< HEAD
   instanceTypes: [String!]!
-=======
   distroTaskQueue(distroId: String!): [TaskQueueItem!]!
->>>>>>> 84c7858c
 }
 
 type Mutation {
