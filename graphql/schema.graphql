type Query {
  userPatches(
    limit: Int = 0
    page: Int = 0
    patchName: String = ""
    statuses: [String!] = []
    userId: String
    includeCommitQueue: Boolean = false
  ): UserPatches!
  task(taskId: String!, execution: Int): Task
  patch(id: String!): Patch!
  projects: Projects!
  patchTasks(
    patchId: String!
    sortBy: TaskSortCategory = STATUS
    sortDir: SortDirection = ASC
    page: Int = 0
    limit: Int = 0
    statuses: [String!] = []
    baseStatuses: [String!] = []
    variant: String
    taskName: String
  ): PatchTasks!
  taskTests(
    taskId: String!
    execution: Int
    sortCategory: TestSortCategory = TEST_NAME
    sortDirection: SortDirection = ASC
    page: Int = 0
    limit: Int = 0
    testName: String = ""
    statuses: [String!]! = []
  ): TaskTestResult!
  taskFiles(taskId: String!, execution: Int): TaskFiles!
  user(userId: String): User!
  taskLogs(taskId: String!): RecentTaskLogs!
  patchBuildVariants(patchId: String!): [PatchBuildVariant!]!
  commitQueue(id: String!): CommitQueue!
  userSettings: UserSettings
  awsRegions: [String!]
  userConfig: UserConfig
  clientConfig: ClientConfig
  siteBanner: SiteBanner!
<<<<<<< HEAD
  host(hostId: String!): Host
=======
  hostEvents(
    hostId: String!
    hostTag: String = ""
    limit: Int = 0
    page: Int = 0
  ): HostEvents!
>>>>>>> 4dab3e36
  hosts(
    hostId: String = ""
    distroId: String = ""
    currentTaskId: String = ""
    statuses: [String!] = []
    startedBy: String = ""
    sortBy: HostSortBy = STATUS
    sortDir: SortDirection = ASC
    page: Int = 0
    limit: Int = 10
  ): HostsResponse!
  myHosts: [Host!]
}

type Mutation {
  addFavoriteProject(identifier: String!): Project!
  removeFavoriteProject(identifier: String!): Project!
  schedulePatch(patchId: String!, reconfigure: PatchReconfigure!): Patch!
  schedulePatchTasks(patchId: String!): String
  unschedulePatchTasks(patchId: String!, abort: Boolean!): String
  restartPatch(patchId: String!, abort: Boolean!, taskIds: [String!]!): String
  enqueuePatch(patchId: String!): Patch!
  setPatchPriority(patchId: String!, priority: Int!): String
  scheduleTask(taskId: String!): Task!
  unscheduleTask(taskId: String!): Task!
  abortTask(taskId: String!): Task!
  setTaskPriority(taskId: String!, priority: Int!): Task!
  restartTask(taskId: String!): Task!
  saveSubscription(subscription: SubscriptionInput!): Boolean!
  removePatchFromCommitQueue(commitQueueId: String!, patchId: String!): String
  updateUserSettings(userSettings: UserSettingsInput): Boolean!
}

enum TaskSortCategory {
  NAME
  STATUS
  BASE_STATUS
  VARIANT
}

enum TestSortCategory {
  STATUS
  DURATION
  TEST_NAME
}

enum SortDirection {
  ASC
  DESC
}

enum MetStatus {
  UNMET
  MET
  PENDING
}

enum RequiredStatus {
  MUST_FAIL
  MUST_FINISH
  MUST_SUCCEED
}

enum HostSortBy {
  ID
  DISTRO
  CURRENT_TASK
  STATUS
  ELAPSED
  UPTIME
  IDLE_TIME
  OWNER
}

input PatchReconfigure {
  description: String!
  variantsTasks: [VariantTasks!]!
}
input VariantTasks {
  variant: String!
  tasks: [String!]!
  displayTasks: [DisplayTask!]!
}
input DisplayTask {
  Name: String!
  ExecTasks: [String!]!
}

input SubscriptionInput {
  resource_type: String
  trigger: String
  selectors: [SelectorInput!]!
  regex_selectors: [SelectorInput!]!
  subscriber: SubscriberInput!
  owner_type: String
  owner: String
  trigger_data: StringMap!
}

input UserSettingsInput {
  timezone: String
  region: String
  githubUser: GithubUserInput
  slackUsername: String
  notifications: NotificationsInput
  useSpruceOptions: UseSpruceOptionsInput
}
input SelectorInput {
  type: String!
  data: String!
}

input SubscriberInput {
  type: String!
  target: String!
}

input UseSpruceOptionsInput {
  hasUsedSpruceBefore: Boolean
  spruceV1: Boolean
}

type Host {
  id: ID!
  hostUrl: String!
  distroId: String
  status: String!
  runningTask: TaskInfo
  totalIdleTime: Duration
  uptime: Time # host creation time
  elapsed: Time # running task start time
  startedBy: String!
  provider: String!
  lastCommunicationTime: Time
  noExpiration: Boolean!
  instanceType: String
  homeVolumeID: String
  user: String
  distro: DistroInfo
  availabilityZone: String
  instanceTags: [InstanceTag]
  expiration: Time
}

type InstanceTag {
  key: String
  value: String
  canBeModified: Boolean
}

type DistroInfo {
  id: String
  workDir: String
  isVirtualWorkStation: Boolean
  user: String
}
type TaskInfo {
  id: ID
  name: String
}

type HostsResponse {
  filteredHostsCount: Int
  totalHostsCount: Int!
  hosts: [Host!]!
}

type PatchTasks {
  tasks: [TaskResult!]!
  count: Int!
}

type PatchBuildVariant {
  variant: String!
  displayName: String!
  tasks: [PatchBuildVariantTask]
}

type PatchBuildVariantTask {
  id: ID!
  name: String!
  status: String!
}

type TaskFiles {
  fileCount: Int!
  groupedFiles: [GroupedFiles!]!
}

type GroupedFiles {
  taskName: String
  files: [File!]
}

type ModuleCodeChange {
  branchName: String!
  htmlLink: String!
  rawLink: String!
  fileDiffs: [FileDiff!]!
}

type FileDiff {
  fileName: String!
  additions: Int!
  deletions: Int!
  diffLink: String!
}

type UserPatches {
  patches: [Patch!]!
  filteredPatchCount: Int!
}

type Patch {
  createTime: Time
  id: ID!
  description: String!
  projectID: String!
  githash: String!
  patchNumber: Int!
  author: String!
  version: String!
  status: String!
  variants: [String!]!
  tasks: [String!]!
  variantsTasks: [VariantTask]!
  activated: Boolean!
  alias: String!
  duration: PatchDuration
  time: PatchTime
  taskCount: Int
  baseVersionID: String
  moduleCodeChanges: [ModuleCodeChange!]!
  project: PatchProject
  builds: [Build!]!
  commitQueuePosition: Int
  taskStatuses: [String!]!
  baseTaskStatuses: [String!]!
  canEnqueueToCommitQueue: Boolean!
}

type Build {
  id: String!
  buildVariant: String!
  status: String!
  predictedMakespan: Duration!
  actualMakespan: Duration!
}

type PatchProject {
  variants: [ProjectBuildVariant!]!
  tasks: [String!]!
}
type ProjectBuildVariant {
  name: String!
  displayName: String!
  tasks: [String!]!
}

type TaskResult {
  id: ID!
  displayName: String!
  version: String!
  status: String!
  baseStatus: String!
  buildVariant: String!
}

type PatchDuration {
  makespan: String
  timeTaken: String
  time: PatchTime
}

type PatchTime {
  started: String
  finished: String
  submittedAt: String!
}

type VariantTask {
  name: String!
  tasks: [String!]!
}

type TaskLogLinks {
  allLogLink: String
  agentLogLink: String
  systemLogLink: String
  taskLogLink: String
  eventLogLink: String
}

type TaskEndDetail {
  status: String!
  type: String!
  description: String
  timedOut: Boolean
}

type TaskTestResult {
  totalTestCount: Int!
  filteredTestCount: Int!
  testResults: [TestResult!]!
}

type TestResult {
  id: String!
  status: String!
  testFile: String!
  logs: TestLog!
  exitCode: Int
  startTime: Time
  duration: Float
  endTime: Time
}

type TestLog {
  htmlDisplayURL: String
  rawDisplayURL: String
}

type Dependency {
  name: String!
  metStatus: MetStatus!
  requiredStatus: RequiredStatus!
  buildVariant: String!
  uiLink: String!
}

type PatchMetadata {
  author: String!
}

type BaseTaskMetadata {
  baseTaskDuration: Duration
  baseTaskLink: String!
}

type Task {
  failedTestCount: Int!
  spawnHostLink: String
  patchMetadata: PatchMetadata!
  id: String!
  createTime: Time
  ingestTime: Time
  dispatchTime: Time
  scheduledTime: Time
  startTime: Time
  finishTime: Time
  activatedTime: Time
  version: String!
  projectId: String!
  revision: String
  priority: Int
  taskGroup: String
  taskGroupMaxHosts: Int
  logs: TaskLogLinks!
  activated: Boolean!
  activatedBy: String
  buildId: String!
  distroId: String!
  buildVariant: String!
  reliesOn: [Dependency!]!
  displayName: String!
  hostId: String
  hostLink: String
  restarts: Int
  execution: Int
  patchNumber: Int
  requester: String!
  status: String!
  details: TaskEndDetail
  timeTaken: Duration
  expectedDuration: Duration
  displayOnly: Boolean
  executionTasks: [String!]
  generateTask: Boolean
  generatedBy: String
  aborted: Boolean
  baseTaskMetadata: BaseTaskMetadata
  canRestart: Boolean!
  canAbort: Boolean!
  canSchedule: Boolean!
  canUnschedule: Boolean!
  canSetPriority: Boolean!
  estimatedStart: Duration
}

type Projects {
  favorites: [Project!]!
  otherProjects: [GroupedProjects!]!
}

type GroupedProjects {
  name: String!
  projects: [Project!]!
}

type Project {
  identifier: String!
  displayName: String!
  repo: String!
  owner: String!
}

type File {
  name: String!
  link: String!
  visibility: String!
}

type User {
  displayName: String!
  userId: String!
}

type RecentTaskLogs {
  eventLogs: [TaskEventLogEntry!]!
  taskLogs: [LogMessage!]!
  systemLogs: [LogMessage!]!
  agentLogs: [LogMessage!]!
}

type TaskEventLogData {
  hostId: String
  jiraIssue: String
  jiraLink: String
  priority: Int
  status: String
  timestamp: Time
  userId: String
}

type TaskEventLogEntry {
  id: String!
  resourceType: String!
  processedAt: Time!
  timestamp: Time
  eventType: String
  data: TaskEventLogData!
  resourceId: String!
}

type LogMessage {
  type: String
  severity: String
  message: String
  timestamp: Time
  version: Int
}

type CommitQueue {
  projectId: String
  queue: [CommitQueueItem!]
}

type CommitQueueItem {
  issue: String
  version: String
  enqueueTime: Time
  patch: Patch
  modules: [Module!]
}

type Module {
  module: String
  issue: String
}

type UserSettings {
  timezone: String
  region: String
  githubUser: GithubUser
  slackUsername: String
  notifications: Notifications
  useSpruceOptions: UseSpruceOptions
}

type UseSpruceOptions {
  hasUsedSpruceBefore: Boolean
  spruceV1: Boolean
}

input GithubUserInput {
  lastKnownAs: String
}
type GithubUser {
  uid: Int
  lastKnownAs: String
}
input NotificationsInput {
  buildBreak: String
  patchFinish: String
  patchFirstFailure: String
  spawnHostExpiration: String
  spawnHostOutcome: String
  commitQueue: String
}
type Notifications {
  buildBreak: String
  patchFinish: String
  patchFirstFailure: String
  spawnHostExpiration: String
  spawnHostOutcome: String
  commitQueue: String
}
type UserConfig {
  user: String!
  api_key: String!
  api_server_host: String!
  ui_server_host: String!
}
type ClientConfig {
  clientBinaries: [ClientBinary!]
  latestRevision: String
}

type ClientBinary {
  arch: String
  os: String
  url: String
  displayName: String
}

type SiteBanner {
  text: String!
  theme: String!
}

type HostEvents {
  eventLogEntries: [HostEventLogEntry!]!
}

type HostEventLogEntry {
  id: String!
  resourceType: String!
  processedAt: Time!
  timestamp: Time
  eventType: String
  data: HostEventLogData!
  resourceId: String!
}

type HostEventLogData {
  agentRevision: String!
  agentBuild: String!
  jasperRevision: String!
  oldStatus: String!
  newStatus: String!
  logs: String!
  hostname: String!
  provisioningMethod: String!
  taskId: String!
  taskPid: String!
  taskStatus: String!
  execution: String!
  monitorOp: String!
  user: String!
  successful: Boolean!
  duration: Duration!
}

scalar Time
scalar Duration
scalar StringMap<|MERGE_RESOLUTION|>--- conflicted
+++ resolved
@@ -41,16 +41,13 @@
   userConfig: UserConfig
   clientConfig: ClientConfig
   siteBanner: SiteBanner!
-<<<<<<< HEAD
   host(hostId: String!): Host
-=======
   hostEvents(
     hostId: String!
     hostTag: String = ""
     limit: Int = 0
     page: Int = 0
   ): HostEvents!
->>>>>>> 4dab3e36
   hosts(
     hostId: String = ""
     distroId: String = ""
