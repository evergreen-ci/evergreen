type Query {
  userPatches(
    limit: Int = 0
    page: Int = 0
    patchName: String = ""
    statuses: [String!] = []
    userId: String
    includeCommitQueue: Boolean = false
  ): [Patch!]!
  patch(id: String!): Patch!
  task(taskId: String!): Task
  projects: Projects!
  patchTasks(
    patchId: String!
    sortBy: TaskSortCategory = STATUS
    sortDir: SortDirection = ASC
    page: Int = 0
    limit: Int = 0
    statuses: [String!] = []
    baseStatuses: [String!] = []
    variant: String
    taskName: String
  ): [TaskResult!]!
  taskTests(
    taskId: String!
    sortCategory: TestSortCategory = TEST_NAME
    sortDirection: SortDirection = ASC
    page: Int = 0
    limit: Int = 0
    testName: String = ""
    statuses: [String!]! = []
  ): TaskTestResult!
  taskFiles(taskId: String!): TaskFiles!
  user: User!
  taskLogs(taskId: String!): RecentTaskLogs!
  patchBuildVariants(patchId: String!): [PatchBuildVariant!]!
  commitQueue(id: String!): CommitQueue!
}

type Mutation {
  addFavoriteProject(identifier: String!): Project!
  removeFavoriteProject(identifier: String!): Project!
  schedulePatch(patchId: String!, reconfigure: PatchReconfigure!): Patch!
  scheduleTask(taskId: String!): Task!
  unscheduleTask(taskId: String!): Task!
  abortTask(taskId: String!): Task!
  setTaskPriority(taskId: String!, priority: Int!): Task!
  restartTask(taskId: String!): Task!
  saveSubscription(subscription: SubscriptionInput!): Boolean!
}

enum TaskSortCategory {
  NAME
  STATUS
  BASE_STATUS
  VARIANT
}

enum TestSortCategory {
  STATUS
  DURATION
  TEST_NAME
}

enum SortDirection {
  ASC
  DESC
}

enum MetStatus {
  UNMET
  MET
  PENDING
}

enum RequiredStatus {
  MUST_FAIL
  MUST_FINISH
  MUST_SUCCEED
}

input PatchReconfigure {
  description: String!
  variantsTasks: [VariantTasks!]!
}
input VariantTasks {
  variant: String!
  tasks: [String!]!
  displayTasks: [DisplayTask!]!
}
input DisplayTask {
  Name: String!
  ExecTasks: [String!]!
}

input SubscriptionInput {
  resource_type: String
  trigger: String
  selectors: [SelectorInput!]!
  regex_selectors: [SelectorInput!]!
  subscriber: SubscriberInput!
  owner_type: String
  owner: String
  trigger_data: StringMap!
}

input SelectorInput {
  type: String!
  data: String!
}

input SubscriberInput {
  type: String!
  target: String!
}

type PatchBuildVariant {
  variant: String!
  tasks: [PatchBuildVariantTask]
}
type PatchBuildVariantTask {
  id: ID!
  name: String!
  status: String!
}

type TaskFiles {
  fileCount: Int!
  groupedFiles: [GroupedFiles!]!
}

type GroupedFiles {
  taskName: String
  files: [File!]
}

type ModuleCodeChange {
  branchName: String!
  htmlLink: String!
  rawLink: String!
  fileDiffs: [FileDiff!]!
}

type FileDiff {
  fileName: String!
  additions: Int!
  deletions: Int!
  diffLink: String!
}

type Patch {
  id: ID!
  description: String!
  projectID: String!
  githash: String!
  patchNumber: Int!
  author: String!
  version: String!
  status: String!
  variants: [String!]!
  tasks: [String!]!
  variantsTasks: [VariantTask]!
  activated: Boolean!
  alias: String!
  duration: PatchDuration
  time: PatchTime
  taskCount: Int
  baseVersionID: String
  moduleCodeChanges: [ModuleCodeChange!]!
<<<<<<< HEAD
  builds: [Build!]!
}

type Build {
  id: String!
  buildVariant: String!
  status: String!
=======
  project: PatchProject
}

type PatchProject {
  variants: [ProjectBuildVariant!]!
  tasks: [String!]!
}
type ProjectBuildVariant {
  name: String!
  displayName: String!
  tasks: [String!]!
>>>>>>> 9f54cd9b
}

type TaskResult {
  id: ID!
  displayName: String!
  version: String!
  status: String!
  baseStatus: String!
  buildVariant: String!
}

type PatchDuration {
  makespan: String
  timeTaken: String
  time: PatchTime
}

type PatchTime {
  started: String
  finished: String
  submittedAt: String!
}

type VariantTask {
  name: String!
  tasks: [String!]!
}

type TaskLogLinks {
  allLogLink: String
  agentLogLink: String
  systemLogLink: String
  taskLogLink: String
}

type TaskEndDetail {
  status: String!
  type: String!
  description: String
  timedOut: Boolean
}

type TaskTestResult {
  totalTestCount: Int!
  filteredTestCount: Int!
  testResults: [TestResult!]!
}

type TestResult {
  id: String!
  status: String!
  testFile: String!
  logs: TestLog!
  exitCode: Int
  startTime: Time
  duration: Float
  endTime: Time
}

type TestLog {
  htmlDisplayURL: String
  rawDisplayURL: String
}

type Dependency {
  name: String!
  metStatus: MetStatus!
  requiredStatus: RequiredStatus!
  buildVariant: String!
  uiLink: String!
}

type PatchMetadata {
  author: String!
}

type BaseTaskMetadata {
  baseTaskDuration: Duration
  baseTaskLink: String!
}

type Task {
  failedTestCount: Int!
  spawnHostLink: String
  patchMetadata: PatchMetadata!
  id: String!
  createTime: Time
  ingestTime: Time
  dispatchTime: Time
  scheduledTime: Time
  startTime: Time
  finishTime: Time
  activatedTime: Time
  version: String!
  projectId: String!
  revision: String
  priority: Int
  taskGroup: String
  taskGroupMaxHosts: Int
  logs: TaskLogLinks!
  activated: Boolean!
  activatedBy: String
  buildId: String!
  distroId: String!
  buildVariant: String!
  reliesOn: [Dependency!]!
  displayName: String!
  hostId: String
  hostLink: String
  restarts: Int
  execution: Int
  order: Int
  requester: String!
  status: String!
  details: TaskEndDetail
  timeTaken: Duration
  expectedDuration: Duration
  displayOnly: Boolean
  executionTasks: [String!]
  generateTask: Boolean
  generatedBy: String
  aborted: Boolean
  patchNumber: Int
  baseTaskMetadata: BaseTaskMetadata!
}

type Projects {
  favorites: [Project!]!
  otherProjects: [GroupedProjects!]!
}

type GroupedProjects {
  name: String!
  projects: [Project!]!
}

type Project {
  identifier: String!
  displayName: String!
  repo: String!
  owner: String!
}

type File {
  name: String!
  link: String!
  visibility: String!
}

type User {
  displayName: String!
}

type RecentTaskLogs {
  eventLogs: [TaskEventLogEntry!]!
  taskLogs: [LogMessage!]!
  systemLogs: [LogMessage!]!
  agentLogs: [LogMessage!]!
}

type TaskEventLogData {
  hostId: String
  jiraIssue: String
  jiraLink: String
  priority: Int
  status: String
  timestamp: Time
  userId: String
}

type TaskEventLogEntry {
  timestamp: Time
  eventType: String
  data: TaskEventLogData
}

type LogMessage {
  type: String
  severity: String
  message: String
  timestamp: Time
  version: Int
}

type CommitQueue {
  ProjectID: String
  Queue: [CommitQueueItem!]
}

type CommitQueueItem {
  Issue: String
  Version: String
  EnqueueTime: Time
  Patch: Patch
  Modules: [Module!]
}

type Module {
  Module: String
  Issue: String
}
scalar Time
scalar Duration
scalar StringMap<|MERGE_RESOLUTION|>--- conflicted
+++ resolved
@@ -167,7 +167,7 @@
   taskCount: Int
   baseVersionID: String
   moduleCodeChanges: [ModuleCodeChange!]!
-<<<<<<< HEAD
+  project: PatchProject
   builds: [Build!]!
 }
 
@@ -175,8 +175,6 @@
   id: String!
   buildVariant: String!
   status: String!
-=======
-  project: PatchProject
 }
 
 type PatchProject {
@@ -187,7 +185,6 @@
   name: String!
   displayName: String!
   tasks: [String!]!
->>>>>>> 9f54cd9b
 }
 
 type TaskResult {
