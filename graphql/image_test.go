--- conflicted
+++ resolved
@@ -43,7 +43,28 @@
 	assert.Equal(t, testPackage, utility.FromStringPtr(res[0].Name))
 }
 
-<<<<<<< HEAD
+func TestToolchains(t *testing.T) {
+	config := New("/graphql")
+	ctx := getContext(t)
+	testConfig := testutil.TestConfig()
+	testutil.ConfigureIntegrationTest(t, testConfig, "TestToolchains")
+	require.NoError(t, testConfig.RuntimeEnvironments.Set(ctx))
+	testToolchain := "golang"
+	ami := "ami-0f6b89500372d4a06"
+	image := model.APIImage{
+		AMI: &ami,
+	}
+	opts := thirdparty.ToolchainFilterOptions{
+		AMI:   ami,
+		Limit: 5,
+	}
+	res, err := config.Resolvers.Image().Toolchains(ctx, &image, opts)
+	require.NoError(t, err)
+	require.Len(t, res, 5)
+	require.NotNil(t, res[0])
+	assert.Equal(t, testToolchain, utility.FromStringPtr(res[0].Name))
+}
+
 func TestDistros(t *testing.T) {
 	setupPermissions(t)
 	require.NoError(t, db.ClearCollections(distro.Collection), "unable to clear distro collection")
@@ -124,26 +145,4 @@
 	res, err := config.Resolvers.Image().LatestTask(ctx, &image)
 	require.NoError(t, err)
 	assert.Equal(t, *res.Id, "task_b")
-=======
-func TestToolchains(t *testing.T) {
-	config := New("/graphql")
-	ctx := getContext(t)
-	testConfig := testutil.TestConfig()
-	testutil.ConfigureIntegrationTest(t, testConfig, "TestToolchains")
-	require.NoError(t, testConfig.RuntimeEnvironments.Set(ctx))
-	testToolchain := "golang"
-	ami := "ami-0f6b89500372d4a06"
-	image := model.APIImage{
-		AMI: &ami,
-	}
-	opts := thirdparty.ToolchainFilterOptions{
-		AMI:   ami,
-		Limit: 5,
-	}
-	res, err := config.Resolvers.Image().Toolchains(ctx, &image, opts)
-	require.NoError(t, err)
-	require.Len(t, res, 5)
-	require.NotNil(t, res[0])
-	assert.Equal(t, testToolchain, utility.FromStringPtr(res[0].Name))
->>>>>>> 02db5a7d
 }