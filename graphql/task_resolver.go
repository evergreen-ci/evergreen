package graphql

// This file will be automatically regenerated based on the schema, any resolver implementations
// will be copied through when generating and any unknown code will be moved to the end.

import (
	"context"
	"fmt"
	"net/http"

	"github.com/evergreen-ci/evergreen"
	"github.com/evergreen-ci/evergreen/apimodels"
	"github.com/evergreen-ci/evergreen/model"
	"github.com/evergreen-ci/evergreen/model/annotations"
	"github.com/evergreen-ci/evergreen/model/build"
	"github.com/evergreen-ci/evergreen/model/host"
	"github.com/evergreen-ci/evergreen/model/patch"
	"github.com/evergreen-ci/evergreen/model/task"
	"github.com/evergreen-ci/evergreen/rest/data"
	restModel "github.com/evergreen-ci/evergreen/rest/model"
	"github.com/evergreen-ci/gimlet"
	"github.com/evergreen-ci/utility"
)

// AbortInfo is the resolver for the abortInfo field.
func (r *taskResolver) AbortInfo(ctx context.Context, obj *restModel.APITask) (*AbortInfo, error) {
	if !obj.Aborted {
		return nil, nil
	}

	info := AbortInfo{
		User:       obj.AbortInfo.User,
		TaskID:     obj.AbortInfo.TaskID,
		NewVersion: obj.AbortInfo.NewVersion,
		PrClosed:   obj.AbortInfo.PRClosed,
	}

	if len(obj.AbortInfo.TaskID) > 0 {
		abortedTask, err := task.FindOneId(obj.AbortInfo.TaskID)
		if err != nil {
			return nil, InternalServerError.Send(ctx, fmt.Sprintf("Problem getting aborted task %s: %s", *obj.Id, err.Error()))
		}
		if abortedTask == nil {
			return nil, ResourceNotFound.Send(ctx, fmt.Sprintf("Unable to find aborted task %s: %s", obj.AbortInfo.TaskID, err.Error()))
		}
		abortedTaskBuild, err := build.FindOneId(abortedTask.BuildId)
		if err != nil {
			return nil, InternalServerError.Send(ctx, fmt.Sprintf("Problem getting build for aborted task %s: %s", abortedTask.BuildId, err.Error()))
		}
		if abortedTaskBuild == nil {
			return nil, ResourceNotFound.Send(ctx, fmt.Sprintf("Unable to find build %s for aborted task: %s", abortedTask.BuildId, err.Error()))
		}
		info.TaskDisplayName = abortedTask.DisplayName
		info.BuildVariantDisplayName = abortedTaskBuild.DisplayName
	}
	return &info, nil
}

// Ami is the resolver for the ami field.
func (r *taskResolver) Ami(ctx context.Context, obj *restModel.APITask) (*string, error) {
	err := obj.GetAMI()
	if err != nil {
		return nil, InternalServerError.Send(ctx, err.Error())
	}
	return obj.AMI, nil
}

// Annotation is the resolver for the annotation field.
func (r *taskResolver) Annotation(ctx context.Context, obj *restModel.APITask) (*restModel.APITaskAnnotation, error) {
	annotation, err := annotations.FindOneByTaskIdAndExecution(*obj.Id, obj.Execution)
	if err != nil {
		return nil, InternalServerError.Send(ctx, fmt.Sprintf("error finding annotation: %s", err.Error()))
	}
	if annotation == nil {
		return nil, nil
	}
	apiAnnotation := restModel.APITaskAnnotationBuildFromService(*annotation)
	return apiAnnotation, nil
}

// BaseStatus is the resolver for the baseStatus field.
func (r *taskResolver) BaseStatus(ctx context.Context, obj *restModel.APITask) (*string, error) {
	t, err := obj.ToService()
	if err != nil {
		return nil, InternalServerError.Send(ctx, fmt.Sprintf("Error getting service model for APITask %s: %s", *obj.Id, err.Error()))
	}
	baseStatus := t.BaseTask.Status
	if baseStatus == "" {
		return nil, nil
	}
	return &baseStatus, nil
}

// BaseTask is the resolver for the baseTask field.
func (r *taskResolver) BaseTask(ctx context.Context, obj *restModel.APITask) (*restModel.APITask, error) {
	t, err := obj.ToService()
	if err != nil {
		return nil, InternalServerError.Send(ctx, fmt.Sprintf("Error getting service model for APITask %s: %s", *obj.Id, err.Error()))
	}

	var baseTask *task.Task
	// BaseTask is sometimes added via aggregation when Task is resolved via GetTasksByVersion.
	if t.BaseTask.Id != "" {
		baseTask, err = task.FindOneId(t.BaseTask.Id)
		if err != nil {
			return nil, InternalServerError.Send(ctx, fmt.Sprintf("Error finding task %s: %s", t.BaseTask.Id, err.Error()))
		}
		if baseTask == nil {
			return nil, gimlet.ErrorResponse{
				StatusCode: http.StatusNotFound,
				Message:    fmt.Sprintf("task with id '%s' not found", t.BaseTask.Id),
			}
		}
	} else {
		if evergreen.IsPatchRequester(t.Requester) {
			baseTask, err = t.FindTaskOnBaseCommit()
			if err != nil {
				return nil, InternalServerError.Send(ctx, fmt.Sprintf("Error finding task %s on base commit: %s", *obj.Id, err.Error()))
			}
		} else {
			baseTask, err = t.FindTaskOnPreviousCommit()
			if err != nil {
				return nil, InternalServerError.Send(ctx, fmt.Sprintf("Error finding task %s on previous commit: %s", *obj.Id, err.Error()))
			}
		}
	}

	if baseTask == nil {
		return nil, nil
	}
	apiTask := &restModel.APITask{}
	err = apiTask.BuildFromService(baseTask, nil)
	if err != nil {
		return nil, InternalServerError.Send(ctx, fmt.Sprintf("Unable to convert baseTask %s to APITask : %s", baseTask.Id, err))
	}
	return apiTask, nil
}

// BuildVariantDisplayName is the resolver for the buildVariantDisplayName field.
func (r *taskResolver) BuildVariantDisplayName(ctx context.Context, obj *restModel.APITask) (*string, error) {
	if obj.BuildVariantDisplayName != nil {
		return obj.BuildVariantDisplayName, nil
	}
	if obj.BuildId == nil {
		return nil, nil
	}
	buildID := utility.FromStringPtr(obj.BuildId)
	b, err := build.FindOneId(buildID)
	if err != nil {
		return nil, InternalServerError.Send(ctx, fmt.Sprintf("Unable to find build id: %s for task: %s, '%s'", buildID, utility.FromStringPtr(obj.Id), err.Error()))
	}
	if b == nil {
		return nil, InternalServerError.Send(ctx, fmt.Sprintf("Unable to find build id: %s for task: %s", buildID, utility.FromStringPtr(obj.Id)))
	}
	displayName := b.DisplayName
	return &displayName, nil
}

// CanAbort is the resolver for the canAbort field.
func (r *taskResolver) CanAbort(ctx context.Context, obj *restModel.APITask) (bool, error) {
	return *obj.Status == evergreen.TaskDispatched || *obj.Status == evergreen.TaskStarted, nil
}

// CanDisable is the resolver for the canDisable field.
func (r *taskResolver) CanDisable(ctx context.Context, obj *restModel.APITask) (bool, error) {
	return obj.ParentTaskId == "", nil
}

// CanModifyAnnotation is the resolver for the canModifyAnnotation field.
func (r *taskResolver) CanModifyAnnotation(ctx context.Context, obj *restModel.APITask) (bool, error) {
	authUser := gimlet.GetUser(ctx)
	permissions := gimlet.PermissionOpts{
		Resource:      *obj.ProjectId,
		ResourceType:  evergreen.ProjectResourceType,
		Permission:    evergreen.PermissionAnnotations,
		RequiredLevel: evergreen.AnnotationsModify.Value,
	}
	if authUser.HasPermission(permissions) {
		return true, nil
	}
	if utility.StringSliceContains(evergreen.PatchRequesters, utility.FromStringPtr(obj.Requester)) {
		p, err := patch.FindOneId(utility.FromStringPtr(obj.Version))
		if err != nil {
			return false, InternalServerError.Send(ctx, fmt.Sprintf("error finding patch for task: %s", err.Error()))
		}
		if p == nil {
			return false, InternalServerError.Send(ctx, "patch for task doesn't exist")
		}
		if p.Author == authUser.Username() {
			return true, nil
		}
	}
	return false, nil
}

// CanOverrideDependencies is the resolver for the canOverrideDependencies field.
func (r *taskResolver) CanOverrideDependencies(ctx context.Context, obj *restModel.APITask) (bool, error) {
	currentUser := mustHaveUser(ctx)
	if obj.OverrideDependencies {
		return false, nil
	}
	// if the task is not the latest execution of the task, it can't be overridden
	if obj.Archived {
		return false, nil
	}
	requiredPermission := gimlet.PermissionOpts{
		ResourceType:  evergreen.ProjectResourceType,
		Permission:    evergreen.PermissionTasks,
		RequiredLevel: evergreen.TasksAdmin.Value,
		Resource:      *obj.ProjectId,
	}
	overrideRequesters := []string{
		evergreen.PatchVersionRequester,
		evergreen.GithubPRRequester,
	}
	if len(obj.DependsOn) > 0 && (utility.StringSliceContains(overrideRequesters, utility.FromStringPtr(obj.Requester)) ||
		currentUser.HasPermission(requiredPermission)) {
		return true, nil
	}
	return false, nil
}

// CanRestart is the resolver for the canRestart field.
func (r *taskResolver) CanRestart(ctx context.Context, obj *restModel.APITask) (bool, error) {
	t, err := obj.ToService()
	if err != nil {
		return false, InternalServerError.Send(ctx, fmt.Sprintf("converting task '%s' to service", *obj.Id))
	}
	return canRestartTask(t), nil
}

// CanSchedule is the resolver for the canSchedule field.
func (r *taskResolver) CanSchedule(ctx context.Context, obj *restModel.APITask) (bool, error) {
	t, err := obj.ToService()
	if err != nil {
		return false, InternalServerError.Send(ctx, fmt.Sprintf("converting task '%s' to service", *obj.Id))
	}
	return canScheduleTask(t), nil
}

// CanSetPriority is the resolver for the canSetPriority field.
func (r *taskResolver) CanSetPriority(ctx context.Context, obj *restModel.APITask) (bool, error) {
	return *obj.Status == evergreen.TaskUndispatched, nil
}

// CanUnschedule is the resolver for the canUnschedule field.
func (r *taskResolver) CanUnschedule(ctx context.Context, obj *restModel.APITask) (bool, error) {
	return (obj.Activated && *obj.Status == evergreen.TaskUndispatched && obj.ParentTaskId == ""), nil
}

// DependsOn is the resolver for the dependsOn field.
func (r *taskResolver) DependsOn(ctx context.Context, obj *restModel.APITask) ([]*Dependency, error) {
	dependencies := []*Dependency{}
	if len(obj.DependsOn) == 0 {
		return nil, nil
	}
	depIds := []string{}
	for _, dep := range obj.DependsOn {
		depIds = append(depIds, dep.TaskId)
	}

	dependencyTasks, err := task.FindWithFields(task.ByIds(depIds), task.DisplayNameKey, task.StatusKey,
		task.ActivatedKey, task.BuildVariantKey, task.DetailsKey, task.DependsOnKey)
	if err != nil {
		return nil, InternalServerError.Send(ctx, fmt.Sprintf("Cannot find dependency tasks for task %s: %s", *obj.Id, err.Error()))
	}

	taskMap := map[string]*task.Task{}
	for i := range dependencyTasks {
		taskMap[dependencyTasks[i].Id] = &dependencyTasks[i]
	}

	t, err := obj.ToService()
	if err != nil {
		return nil, InternalServerError.Send(ctx, fmt.Sprintf("Error getting service model for APITask %s: %s", *obj.Id, err.Error()))
	}

	for _, dep := range obj.DependsOn {
		depTask, ok := taskMap[dep.TaskId]
		if !ok {
			continue
		}
		var metStatus MetStatus
		if depTask.Status == evergreen.TaskStarted {
			metStatus = "STARTED"
		} else if !depTask.IsFinished() {
			metStatus = "PENDING"
		} else if t.SatisfiesDependency(depTask) {
			metStatus = "MET"
		} else {
			metStatus = "UNMET"
		}
		var requiredStatus RequiredStatus
		switch dep.Status {
		case model.AllStatuses:
			requiredStatus = "MUST_FINISH"
		case evergreen.TaskFailed:
			requiredStatus = "MUST_FAIL"
		default:
			requiredStatus = "MUST_SUCCEED"
		}

		dependency := Dependency{
			Name:           depTask.DisplayName,
			BuildVariant:   depTask.BuildVariant,
			MetStatus:      metStatus,
			RequiredStatus: requiredStatus,
			TaskID:         dep.TaskId,
		}

		dependencies = append(dependencies, &dependency)
	}
	return dependencies, nil
}

// DisplayTask is the resolver for the displayTask field.
func (r *taskResolver) DisplayTask(ctx context.Context, obj *restModel.APITask) (*restModel.APITask, error) {
	t, err := task.FindOneId(*obj.Id)
	if err != nil || t == nil {
		return nil, ResourceNotFound.Send(ctx, fmt.Sprintf("Could not find task with id: %s", *obj.Id))
	}
	dt, err := t.GetDisplayTask()
	if dt == nil || err != nil {
		return nil, nil
	}
	apiTask := &restModel.APITask{}
	if err = apiTask.BuildFromService(dt, nil); err != nil {
		return nil, InternalServerError.Send(ctx, fmt.Sprintf("Unable to convert display task: %s to APITask", dt.Id))
	}
	return apiTask, nil
}

// EstimatedStart is the resolver for the estimatedStart field.
func (r *taskResolver) EstimatedStart(ctx context.Context, obj *restModel.APITask) (*restModel.APIDuration, error) {
	t, err := obj.ToService()
	if err != nil {
		return nil, InternalServerError.Send(ctx, fmt.Sprintf("Error while converting task %s to service", *obj.Id))
	}
	start, err := model.GetEstimatedStartTime(*t)
	if err != nil {
		return nil, InternalServerError.Send(ctx, "error getting estimated start time")
	}
	duration := restModel.NewAPIDuration(start)
	return &duration, nil
}

// ExecutionTasksFull is the resolver for the executionTasksFull field.
func (r *taskResolver) ExecutionTasksFull(ctx context.Context, obj *restModel.APITask) ([]*restModel.APITask, error) {
	if len(obj.ExecutionTasks) == 0 {
		return nil, nil
	}
	tasks, err := task.FindByExecutionTasksAndMaxExecution(obj.ExecutionTasks, obj.Execution)
	if err != nil {
		return nil, InternalServerError.Send(ctx, fmt.Sprintf("Error finding execution tasks for task: %s : %s", *obj.Id, err.Error()))
	}
	apiTasks := []*restModel.APITask{}
	for _, t := range tasks {
		apiTask := &restModel.APITask{}
		err = apiTask.BuildFromService(&t, nil)
		if err != nil {
			return nil, InternalServerError.Send(ctx, fmt.Sprintf("Unable to convert task %s to APITask : %s", t.Id, err.Error()))
		}
		apiTasks = append(apiTasks, apiTask)
	}
	return apiTasks, nil
}

// FailedTestCount is the resolver for the failedTestCount field.
func (r *taskResolver) FailedTestCount(ctx context.Context, obj *restModel.APITask) (int, error) {
	dbTask, err := obj.ToService()
	if err != nil {
		return 0, InternalServerError.Send(ctx, fmt.Sprintf("Error getting service model for APITask %s: %s", *obj.Id, err.Error()))
	}

	stats, err := dbTask.GetTestResultsStats(ctx, evergreen.GetEnvironment())
	if err != nil {
		return 0, InternalServerError.Send(ctx, fmt.Sprintf("getting failed test count: %s", err))
	}

	return stats.FailedCount, nil
}

// GeneratedByName is the resolver for the generatedByName field.
func (r *taskResolver) GeneratedByName(ctx context.Context, obj *restModel.APITask) (*string, error) {
	if obj.GeneratedBy == "" {
		return nil, nil
	}
	generator, err := task.FindOneIdWithFields(obj.GeneratedBy, task.DisplayNameKey)
	if err != nil {
		return nil, InternalServerError.Send(ctx, fmt.Sprintf("unable to find generator: %s", err.Error()))
	}
	if generator == nil {
		return nil, nil
	}
	name := generator.DisplayName

	return &name, nil
}

// IsPerfPluginEnabled is the resolver for the isPerfPluginEnabled field.
func (r *taskResolver) IsPerfPluginEnabled(ctx context.Context, obj *restModel.APITask) (bool, error) {
	if !evergreen.IsFinishedTaskStatus(utility.FromStringPtr(obj.Status)) {
		return false, nil
	}
	if !model.IsPerfEnabledForProject(*obj.ProjectId) {
		return false, nil
	}
	opts := apimodels.GetCedarPerfCountOptions{
		BaseURL:   evergreen.GetEnvironment().Settings().Cedar.BaseURL,
		TaskID:    utility.FromStringPtr(obj.Id),
		Execution: obj.Execution,
	}
	if opts.BaseURL == "" {
		return false, nil
	}
	result, err := apimodels.CedarPerfResultsCount(ctx, opts)
	if err != nil {
		return false, InternalServerError.Send(ctx, fmt.Sprintf("error requesting perf data from cedar: %s", err))
	}
	if result.NumberOfResults == 0 {
		return false, nil
	}
	return true, nil
}

// LatestExecution is the resolver for the latestExecution field.
func (r *taskResolver) LatestExecution(ctx context.Context, obj *restModel.APITask) (int, error) {
	return task.GetLatestExecution(*obj.Id)
}

// MinQueuePosition is the resolver for the minQueuePosition field.
func (r *taskResolver) MinQueuePosition(ctx context.Context, obj *restModel.APITask) (int, error) {
	position, err := model.FindMinimumQueuePositionForTask(*obj.Id)
	if err != nil {
		return 0, InternalServerError.Send(ctx, fmt.Sprintf("error queue position for task: %s", err.Error()))
	}
	if position < 0 {
		return 0, nil
	}
	return position, nil
}

// Patch is the resolver for the patch field.
func (r *taskResolver) Patch(ctx context.Context, obj *restModel.APITask) (*restModel.APIPatch, error) {
	if !evergreen.IsPatchRequester(*obj.Requester) {
		return nil, nil
	}
	apiPatch, err := data.FindPatchById(*obj.Version)
	if err != nil {
		return nil, InternalServerError.Send(ctx, fmt.Sprintf("Couldn't find a patch with id: `%s` %s", *obj.Version, err.Error()))
	}
	return apiPatch, nil
}

// PatchNumber is the resolver for the patchNumber field.
func (r *taskResolver) PatchNumber(ctx context.Context, obj *restModel.APITask) (*int, error) {
	order := obj.Order
	return &order, nil
}

// Pod is the resolver for the pod field.
func (r *taskResolver) Pod(ctx context.Context, obj *restModel.APITask) (*restModel.APIPod, error) {
	if utility.FromStringPtr(obj.PodID) == "" {
		return nil, nil
	}
	pod, err := data.FindAPIPodByID(utility.FromStringPtr(obj.PodID))
	if err != nil {
		return nil, InternalServerError.Send(ctx, fmt.Sprintf("Error finding pod: %s", err.Error()))
	}
	return pod, nil

}

// Project is the resolver for the project field.
func (r *taskResolver) Project(ctx context.Context, obj *restModel.APITask) (*restModel.APIProjectRef, error) {
	pRef, err := data.FindProjectById(*obj.ProjectId, true, false)
	if err != nil {
		return nil, InternalServerError.Send(ctx, fmt.Sprintf("Error finding project ref for project %s: %s", *obj.ProjectId, err.Error()))
	}
	if pRef == nil {
		return nil, ResourceNotFound.Send(ctx, fmt.Sprintf("Unable to find a ProjectRef for project %s", *obj.ProjectId))
	}
	apiProjectRef := restModel.APIProjectRef{}
	if err = apiProjectRef.BuildFromService(*pRef); err != nil {
		return nil, InternalServerError.Send(ctx, fmt.Sprintf("Error building APIProject from service: %s", err.Error()))
	}
	return &apiProjectRef, nil
}

// ProjectIdentifier is the resolver for the projectIdentifier field.
func (r *taskResolver) ProjectIdentifier(ctx context.Context, obj *restModel.APITask) (*string, error) {
	obj.GetProjectIdentifier()
	return obj.ProjectIdentifier, nil
}

// SpawnHostLink is the resolver for the spawnHostLink field.
func (r *taskResolver) SpawnHostLink(ctx context.Context, obj *restModel.APITask) (*string, error) {
	host, err := host.FindOne(host.ById(*obj.HostId))
	if err != nil {
		return nil, InternalServerError.Send(ctx, fmt.Sprintf("error finding host for task %s", *obj.Id))
	}
	if host == nil {
		return nil, nil
	}
	if host.Distro.SpawnAllowed && utility.StringSliceContains(evergreen.ProviderUserSpawnable, host.Distro.Provider) {
		link := fmt.Sprintf("%s/spawn?distro_id=%s&task_id=%s", evergreen.GetEnvironment().Settings().Ui.Url, host.Distro.Id, *obj.Id)
		return &link, nil
	}
	return nil, nil
}

// Status is the resolver for the status field.
func (r *taskResolver) Status(ctx context.Context, obj *restModel.APITask) (string, error) {
	return *obj.DisplayStatus, nil
}

// TaskFiles is the resolver for the taskFiles field.
func (r *taskResolver) TaskFiles(ctx context.Context, obj *restModel.APITask) (*TaskFiles, error) {
	emptyTaskFiles := TaskFiles{
		FileCount:    0,
		GroupedFiles: []*GroupedFiles{},
	}
	groupedFilesList := []*GroupedFiles{}
	fileCount := 0

	if obj.DisplayOnly {
		execTasks, err := task.Find(task.ByIds(utility.FromStringPtrSlice(obj.ExecutionTasks)))
		if err != nil {
			return &emptyTaskFiles, ResourceNotFound.Send(ctx, err.Error())
		}
		for _, execTask := range execTasks {
			groupedFiles, err := getGroupedFiles(ctx, execTask.DisplayName, execTask.Id, obj.Execution)
			if err != nil {
				return &emptyTaskFiles, err
			}
			fileCount += len(groupedFiles.Files)
			groupedFilesList = append(groupedFilesList, groupedFiles)
		}
	} else {
		groupedFiles, err := getGroupedFiles(ctx, *obj.DisplayName, *obj.Id, obj.Execution)
		if err != nil {
			return &emptyTaskFiles, err
		}
		fileCount += len(groupedFiles.Files)
		groupedFilesList = append(groupedFilesList, groupedFiles)
	}
	taskFiles := TaskFiles{
		FileCount:    fileCount,
		GroupedFiles: groupedFilesList,
	}
	return &taskFiles, nil
}

<<<<<<< HEAD
// Tests is the resolver for the tests field.
func (r *taskResolver) Tests(ctx context.Context, obj *restModel.APITask, opts *TestFilterOptions) (*TaskTestResult, error) {
	dbTask, err := obj.ToService()
	if err != nil {
		return nil, InternalServerError.Send(ctx, fmt.Sprintf("Error getting service model for APITask %s: %s", *obj.Id, err.Error()))
	}

	filterOpts, err := convertTestFilterOptions(ctx, dbTask, opts)
	if err != nil {
		return nil, err
	}

	taskResults, err := dbTask.GetTestResults(ctx, evergreen.GetEnvironment(), filterOpts)
	if err != nil {
		return nil, InternalServerError.Send(ctx, fmt.Sprintf("Error getting test results for APITask %s: %s", dbTask.Id, err.Error()))
	}

	apiResults := make([]*restModel.APITest, len(taskResults.Results))
	for i, t := range taskResults.Results {
		apiTest := &restModel.APITest{}
		if err = apiTest.BuildFromService(t.TaskID); err != nil {
			return nil, InternalServerError.Send(ctx, err.Error())
=======
// TaskLogs is the resolver for the taskLogs field.
func (r *taskResolver) TaskLogs(ctx context.Context, obj *restModel.APITask) (*TaskLogs, error) {
	// need project to get default logger
	p, err := data.FindProjectById(*obj.ProjectId, true, true)
	if err != nil {
		return nil, ResourceNotFound.Send(ctx, fmt.Sprintf("error finding project '%s': %s", *obj.ProjectId, err.Error()))
	}
	if p == nil {
		return nil, ResourceNotFound.Send(ctx, fmt.Sprintf("could not find project '%s'", *obj.ProjectId))
	}
	defaultLogger := p.DefaultLogger
	if defaultLogger == "" {
		defaultLogger = evergreen.GetEnvironment().Settings().LoggerConfig.DefaultLogger
	}

	// Let the individual TaskLogs resolvers handle fetching logs for the task
	// We can avoid the overhead of fetching task logs that we will not view
	// and we can avoid handling errors that we will not see
	return &TaskLogs{TaskID: *obj.Id, Execution: obj.Execution, DefaultLogger: defaultLogger}, nil
}

// TotalTestCount is the resolver for the totalTestCount field.
func (r *taskResolver) TotalTestCount(ctx context.Context, obj *restModel.APITask) (int, error) {
	if obj.HasCedarResults {
		opts := apimodels.GetCedarTestResultsOptions{
			BaseURL:     evergreen.GetEnvironment().Settings().Cedar.BaseURL,
			TaskID:      utility.FromStringPtr(obj.Id),
			Execution:   utility.ToIntPtr(obj.Execution),
			DisplayTask: obj.DisplayOnly,
>>>>>>> 710c192f
		}
		if err = apiTest.BuildFromService(&t); err != nil {
			return nil, InternalServerError.Send(ctx, err.Error())
		}

		apiResults[i] = apiTest
	}

	return &TaskTestResult{
		TestResults:       apiResults,
		TotalTestCount:    taskResults.Stats.TotalCount,
		FilteredTestCount: utility.FromIntPtr(taskResults.Stats.FilteredCount),
	}, nil
}

// TotalTestCount is the resolver for the totalTestCount field.
func (r *taskResolver) TotalTestCount(ctx context.Context, obj *restModel.APITask) (int, error) {
	dbTask, err := obj.ToService()
	if err != nil {
		return 0, InternalServerError.Send(ctx, fmt.Sprintf("Error getting service model for APITask %s: %s", *obj.Id, err.Error()))
	}

	stats, err := dbTask.GetTestResultsStats(ctx, evergreen.GetEnvironment())
	if err != nil {
		return 0, InternalServerError.Send(ctx, fmt.Sprintf("Error getting test count: %s", err))
	}

	return stats.TotalCount, nil
}

// VersionMetadata is the resolver for the versionMetadata field.
func (r *taskResolver) VersionMetadata(ctx context.Context, obj *restModel.APITask) (*restModel.APIVersion, error) {
	v, err := model.VersionFindOneId(utility.FromStringPtr(obj.Version))
	if err != nil {
		return nil, InternalServerError.Send(ctx, fmt.Sprintf("Unable to find version id: %s for task: %s", *obj.Version, utility.FromStringPtr(obj.Id)))
	}
	if v == nil {
		return nil, ResourceNotFound.Send(ctx, fmt.Sprintf("Unable to find version with id: `%s`", *obj.Version))
	}
	apiVersion := &restModel.APIVersion{}
	apiVersion.BuildFromService(*v)
	return apiVersion, nil
}

// Task returns TaskResolver implementation.
func (r *Resolver) Task() TaskResolver { return &taskResolver{r} }

type taskResolver struct{ *Resolver }<|MERGE_RESOLUTION|>--- conflicted
+++ resolved
@@ -468,7 +468,6 @@
 		return nil, InternalServerError.Send(ctx, fmt.Sprintf("Error finding pod: %s", err.Error()))
 	}
 	return pod, nil
-
 }
 
 // Project is the resolver for the project field.
@@ -551,7 +550,27 @@
 	return &taskFiles, nil
 }
 
-<<<<<<< HEAD
+// TaskLogs is the resolver for the taskLogs field.
+func (r *taskResolver) TaskLogs(ctx context.Context, obj *restModel.APITask) (*TaskLogs, error) {
+	// need project to get default logger
+	p, err := data.FindProjectById(*obj.ProjectId, true, true)
+	if err != nil {
+		return nil, ResourceNotFound.Send(ctx, fmt.Sprintf("error finding project '%s': %s", *obj.ProjectId, err.Error()))
+	}
+	if p == nil {
+		return nil, ResourceNotFound.Send(ctx, fmt.Sprintf("could not find project '%s'", *obj.ProjectId))
+	}
+	defaultLogger := p.DefaultLogger
+	if defaultLogger == "" {
+		defaultLogger = evergreen.GetEnvironment().Settings().LoggerConfig.DefaultLogger
+	}
+
+	// Let the individual TaskLogs resolvers handle fetching logs for the task
+	// We can avoid the overhead of fetching task logs that we will not view
+	// and we can avoid handling errors that we will not see
+	return &TaskLogs{TaskID: *obj.Id, Execution: obj.Execution, DefaultLogger: defaultLogger}, nil
+}
+
 // Tests is the resolver for the tests field.
 func (r *taskResolver) Tests(ctx context.Context, obj *restModel.APITask, opts *TestFilterOptions) (*TaskTestResult, error) {
 	dbTask, err := obj.ToService()
@@ -574,37 +593,6 @@
 		apiTest := &restModel.APITest{}
 		if err = apiTest.BuildFromService(t.TaskID); err != nil {
 			return nil, InternalServerError.Send(ctx, err.Error())
-=======
-// TaskLogs is the resolver for the taskLogs field.
-func (r *taskResolver) TaskLogs(ctx context.Context, obj *restModel.APITask) (*TaskLogs, error) {
-	// need project to get default logger
-	p, err := data.FindProjectById(*obj.ProjectId, true, true)
-	if err != nil {
-		return nil, ResourceNotFound.Send(ctx, fmt.Sprintf("error finding project '%s': %s", *obj.ProjectId, err.Error()))
-	}
-	if p == nil {
-		return nil, ResourceNotFound.Send(ctx, fmt.Sprintf("could not find project '%s'", *obj.ProjectId))
-	}
-	defaultLogger := p.DefaultLogger
-	if defaultLogger == "" {
-		defaultLogger = evergreen.GetEnvironment().Settings().LoggerConfig.DefaultLogger
-	}
-
-	// Let the individual TaskLogs resolvers handle fetching logs for the task
-	// We can avoid the overhead of fetching task logs that we will not view
-	// and we can avoid handling errors that we will not see
-	return &TaskLogs{TaskID: *obj.Id, Execution: obj.Execution, DefaultLogger: defaultLogger}, nil
-}
-
-// TotalTestCount is the resolver for the totalTestCount field.
-func (r *taskResolver) TotalTestCount(ctx context.Context, obj *restModel.APITask) (int, error) {
-	if obj.HasCedarResults {
-		opts := apimodels.GetCedarTestResultsOptions{
-			BaseURL:     evergreen.GetEnvironment().Settings().Cedar.BaseURL,
-			TaskID:      utility.FromStringPtr(obj.Id),
-			Execution:   utility.ToIntPtr(obj.Execution),
-			DisplayTask: obj.DisplayOnly,
->>>>>>> 710c192f
 		}
 		if err = apiTest.BuildFromService(&t); err != nil {
 			return nil, InternalServerError.Send(ctx, err.Error())
