package graphql

// This file will be automatically regenerated based on the schema, any resolver implementations
// will be copied through when generating and any unknown code will be moved to the end.

import (
	"context"
	"fmt"
	"net/http"
	"strings"
	"time"

	"github.com/evergreen-ci/evergreen"
	"github.com/evergreen-ci/evergreen/db"
	"github.com/evergreen-ci/evergreen/model"
	"github.com/evergreen-ci/evergreen/model/build"
	"github.com/evergreen-ci/evergreen/model/manifest"
	"github.com/evergreen-ci/evergreen/model/patch"
	"github.com/evergreen-ci/evergreen/model/task"
	"github.com/evergreen-ci/evergreen/rest/data"
	restModel "github.com/evergreen-ci/evergreen/rest/model"
	"github.com/evergreen-ci/gimlet"
	"github.com/evergreen-ci/utility"
	werrors "github.com/pkg/errors"
)

// BaseTaskStatuses is the resolver for the baseTaskStatuses field.
func (r *versionResolver) BaseTaskStatuses(ctx context.Context, obj *restModel.APIVersion) ([]string, error) {
	var baseVersion *model.Version
	var err error

	if obj.IsPatchRequester() || utility.FromStringPtr(obj.Requester) == evergreen.AdHocRequester {
		// Get base commit if patch or periodic build.
		baseVersion, err = model.VersionFindOne(model.BaseVersionByProjectIdAndRevision(utility.FromStringPtr(obj.Project), utility.FromStringPtr(obj.Revision)))
	} else {
		// Get previous commit if mainline commit.
		baseVersion, err = model.VersionFindOne(model.VersionByProjectIdAndOrder(utility.FromStringPtr(obj.Project), obj.Order-1))
	}
	if baseVersion == nil || err != nil {
		return nil, nil
	}
	statuses, err := task.GetBaseStatusesForActivatedTasks(*obj.Id, baseVersion.Id)
	if err != nil {
		return nil, InternalServerError.Send(ctx, fmt.Sprintf("getting base version tasks: '%s'", err.Error()))
	}
	return statuses, nil
}

// BaseVersion is the resolver for the baseVersion field.
func (r *versionResolver) BaseVersion(ctx context.Context, obj *restModel.APIVersion) (*restModel.APIVersion, error) {
	baseVersion, err := model.VersionFindOne(model.BaseVersionByProjectIdAndRevision(*obj.Project, *obj.Revision))
	if baseVersion == nil || err != nil {
		return nil, nil
	}
	apiVersion := restModel.APIVersion{}
	apiVersion.BuildFromService(*baseVersion)
	return &apiVersion, nil
}

// BuildVariants is the resolver for the buildVariants field.
func (r *versionResolver) BuildVariants(ctx context.Context, obj *restModel.APIVersion, options BuildVariantOptions) ([]*GroupedBuildVariant, error) {
	// If activated is nil in the db we should resolve it and cache it for subsequent queries. There is a very low likely hood of this field being hit
	if obj.Activated == nil {
		version, err := model.VersionFindOne(model.VersionById(*obj.Id))
		if err != nil {
			return nil, InternalServerError.Send(ctx, fmt.Sprintf("Error fetching version: %s : %s", *obj.Id, err.Error()))
		}
		if err = setVersionActivationStatus(version); err != nil {
			return nil, InternalServerError.Send(ctx, fmt.Sprintf("Error setting version activation status: %s", err.Error()))
		}
		obj.Activated = version.Activated
	}

	if obj.IsPatchRequester() && !utility.FromBoolPtr(obj.Activated) {
		return nil, nil
	}
	groupedBuildVariants, err := generateBuildVariants(utility.FromStringPtr(obj.Id), options, utility.FromStringPtr(obj.Requester), r.sc.GetURL())
	if err != nil {
		return nil, InternalServerError.Send(ctx, fmt.Sprintf("Error generating build variants for version %s : %s", *obj.Id, err.Error()))
	}
	return groupedBuildVariants, nil
}

// BuildVariantStats is the resolver for the buildVariantStats field.
func (r *versionResolver) BuildVariantStats(ctx context.Context, obj *restModel.APIVersion, options BuildVariantOptions) ([]*task.GroupedTaskStatusCount, error) {
	opts := task.GetTasksByVersionOptions{
		TaskNames:                      options.Tasks,
		Variants:                       options.Variants,
		Statuses:                       options.Statuses,
		IncludeBuildVariantDisplayName: true,
		IncludeNeverActivatedTasks:     !obj.IsPatchRequester(),
	}
	stats, err := task.GetGroupedTaskStatsByVersion(utility.FromStringPtr(obj.Id), opts)
	if err != nil {
		return nil, InternalServerError.Send(ctx, fmt.Sprintf("Error getting version task stats: %s", err.Error()))
	}
	return stats, nil
}

// ChildVersions is the resolver for the childVersions field.
func (r *versionResolver) ChildVersions(ctx context.Context, obj *restModel.APIVersion) ([]*restModel.APIVersion, error) {
	if !evergreen.IsPatchRequester(*obj.Requester) {
		return nil, nil
	}
	if err := data.ValidatePatchID(*obj.Id); err != nil {
		return nil, werrors.WithStack(err)
	}
	foundPatch, err := patch.FindOneId(*obj.Id)
	if err != nil {
		return nil, err
	}
	if foundPatch == nil {
		return nil, gimlet.ErrorResponse{
			StatusCode: http.StatusNotFound,
			Message:    fmt.Sprintf("patch with id %s not found", *obj.Id),
		}
	}
	childPatchIds := foundPatch.Triggers.ChildPatches
	if err != nil {
		return nil, InternalServerError.Send(ctx, fmt.Sprintf("Couldn't find a patch with id: `%s` %s", *obj.Id, err.Error()))
	}
	if len(childPatchIds) > 0 {
		childVersions := []*restModel.APIVersion{}
		for _, cp := range childPatchIds {
			// this calls the graphql Version query resolver
			cv, err := r.Query().Version(ctx, cp)
			if err != nil {
				// before erroring due to the version being nil or not found,
				// fetch the child patch to see if it's activated
				p, err := patch.FindOneId(cp)
				if err != nil {
					return nil, InternalServerError.Send(ctx, fmt.Sprintf("Encountered an error while fetching a child patch: %s", err.Error()))
				}
				if p == nil {
					return nil, ResourceNotFound.Send(ctx, fmt.Sprintf("Unable to child patch %s", cp))
				}
				if p.Version != "" {
					// only return the error if the version is activated (and we therefore expect it to be there)
					return nil, InternalServerError.Send(ctx, "An unexpected error occurred. Could not find a child version and expected one.")
				}
			}
			if cv != nil {
				childVersions = append(childVersions, cv)
			}
		}
		return childVersions, nil
	}
	return nil, nil
}

// IsPatch is the resolver for the isPatch field.
func (r *versionResolver) IsPatch(ctx context.Context, obj *restModel.APIVersion) (bool, error) {
	return evergreen.IsPatchRequester(*obj.Requester), nil
}

// Manifest is the resolver for the manifest field.
func (r *versionResolver) Manifest(ctx context.Context, obj *restModel.APIVersion) (*Manifest, error) {
	m, err := manifest.FindFromVersion(*obj.Id, *obj.Project, *obj.Revision, *obj.Requester)
	if err != nil {
		return nil, InternalServerError.Send(ctx, fmt.Sprintf("Error fetching manifest for version %s : %s", *obj.Id, err.Error()))
	}
	if m == nil {
		return nil, nil
	}
	versionManifest := Manifest{
		ID:              m.Id,
		Revision:        m.Revision,
		Project:         m.ProjectName,
		Branch:          m.Branch,
		IsBase:          m.IsBase,
		ModuleOverrides: m.ModuleOverrides,
	}
	modules := map[string]interface{}{}
	for key, module := range m.Modules {
		modules[key] = module
	}
	versionManifest.Modules = modules

	return &versionManifest, nil
}

// Patch is the resolver for the patch field.
func (r *versionResolver) Patch(ctx context.Context, obj *restModel.APIVersion) (*restModel.APIPatch, error) {
	if !evergreen.IsPatchRequester(*obj.Requester) {
		return nil, nil
	}
	apiPatch, err := data.FindPatchById(*obj.Id)
	if err != nil {
		return nil, InternalServerError.Send(ctx, fmt.Sprintf("Couldn't find a patch with id: `%s` %s", *obj.Id, err.Error()))
	}
	return apiPatch, nil
}

// PreviousVersion is the resolver for the previousVersion field.
func (r *versionResolver) PreviousVersion(ctx context.Context, obj *restModel.APIVersion) (*restModel.APIVersion, error) {
	if !obj.IsPatchRequester() {
		previousVersion, err := model.VersionFindOne(model.VersionByProjectIdAndOrder(utility.FromStringPtr(obj.Project), obj.Order-1))
		if err != nil {
			return nil, InternalServerError.Send(ctx, fmt.Sprintf("Error finding previous version for `%s`: %s", *obj.Id, err.Error()))
		}
		if previousVersion == nil {
			return nil, nil
		}
		apiVersion := restModel.APIVersion{}
		apiVersion.BuildFromService(*previousVersion)
		return &apiVersion, nil
	} else {
		return nil, nil
	}
}

// ProjectMetadata is the resolver for the projectMetadata field.
func (r *versionResolver) ProjectMetadata(ctx context.Context, obj *restModel.APIVersion) (*restModel.APIProjectRef, error) {
	apiProjectRef, err := getProjectMetadata(ctx, obj.Project, obj.Id)
	return apiProjectRef, err
}

// Status is the resolver for the status field.
func (r *versionResolver) Status(ctx context.Context, obj *restModel.APIVersion) (string, error) {
	collectiveStatusArray, err := getCollectiveStatusArray(*obj)
	if err != nil {
		return "", InternalServerError.Send(ctx, fmt.Sprintf("getting collective status array: %s", err.Error()))
	}
	status := patch.GetCollectiveStatus(collectiveStatusArray)
	return status, nil
}

// TaskCount is the resolver for the taskCount field.
func (r *versionResolver) TaskCount(ctx context.Context, obj *restModel.APIVersion) (*int, error) {
	taskCount, err := task.Count(db.Query(task.DisplayTasksByVersion(*obj.Id, !obj.IsPatchRequester())))
	if err != nil {
		return nil, InternalServerError.Send(ctx, fmt.Sprintf("Error getting task count for version `%s`: %s", *obj.Id, err.Error()))
	}
	return &taskCount, nil
}

// Tasks is the resolver for the tasks field.
func (r *versionResolver) Tasks(ctx context.Context, obj *restModel.APIVersion, options TaskFilterOptions) (*VersionTasks, error) {
	versionId := utility.FromStringPtr(obj.Id)
	pageParam := 0
	if options.Page != nil {
		pageParam = *options.Page
	}
	limitParam := 0
	if options.Limit != nil {
		limitParam = *options.Limit
	}
	variantParam := ""
	if options.Variant != nil {
		variantParam = *options.Variant
	}
	taskNameParam := ""
	if options.TaskName != nil {
		taskNameParam = *options.TaskName
	}
	var taskSorts []task.TasksSortOrder
	if len(options.Sorts) > 0 {
		taskSorts = []task.TasksSortOrder{}
		for _, singleSort := range options.Sorts {
			key := ""
			switch singleSort.Key {
			// the keys here should be the keys for the column headers of the tasks table
			case TaskSortCategoryName:
				key = task.DisplayNameKey
			case TaskSortCategoryStatus:
				key = task.DisplayStatusKey
			case TaskSortCategoryBaseStatus:
				key = task.BaseTaskStatusKey
			case TaskSortCategoryVariant:
				key = task.BuildVariantKey
			case TaskSortCategoryDuration:
				key = task.TimeTakenKey
			default:
				return nil, InputValidationError.Send(ctx, fmt.Sprintf("invalid sort key: '%s'", singleSort.Key))
			}
			order := 1
			if singleSort.Direction == SortDirectionDesc {
				order = -1
			}
			taskSorts = append(taskSorts, task.TasksSortOrder{Key: key, Order: order})
		}
	}
	v, err := model.VersionFindOne(model.VersionById(versionId).WithFields(model.VersionRequesterKey))
	if err != nil {
		return nil, InternalServerError.Send(ctx, fmt.Sprintf("finding version with id: '%s': %s", versionId, err.Error()))
	}
	if v == nil {
		return nil, ResourceNotFound.Send(ctx, fmt.Sprintf("Unable to find version with id: '%s'", versionId))
	}

	opts := task.GetTasksByVersionOptions{
		Statuses:         getValidTaskStatusesFilter(options.Statuses),
		BaseStatuses:     getValidTaskStatusesFilter(options.BaseStatuses),
		Variants:         []string{variantParam},
		TaskNames:        []string{taskNameParam},
		Page:             pageParam,
		Limit:            limitParam,
		Sorts:            taskSorts,
		IncludeBaseTasks: true,
		// If the version is a patch, we want to exclude inactive tasks by default.
		IncludeNeverActivatedTasks:     !evergreen.IsPatchRequester(v.Requester) || utility.FromBoolPtr(options.IncludeEmptyActivation) || utility.FromBoolPtr(options.IncludeNeverActivatedTasks),
		IncludeBuildVariantDisplayName: true,
		IsMainlineCommit:               !evergreen.IsPatchRequester(v.Requester),
	}
	tasks, count, err := task.GetTasksByVersion(versionId, opts)
	if err != nil {
		return nil, InternalServerError.Send(ctx, fmt.Sprintf("getting tasks for version with id '%s': %s", versionId, err.Error()))
	}

	var apiTasks []*restModel.APITask
	for _, t := range tasks {
		apiTask := restModel.APITask{}
		err := apiTask.BuildFromService(&t, nil)
		if err != nil {
			return nil, InternalServerError.Send(ctx, fmt.Sprintf("converting task item db model to api model: %s", err.Error()))
		}
		apiTasks = append(apiTasks, &apiTask)
	}
	versionTasks := VersionTasks{
		Count: count,
		Data:  apiTasks,
	}
	return &versionTasks, nil
}

// TaskStatuses is the resolver for the taskStatuses field.
func (r *versionResolver) TaskStatuses(ctx context.Context, obj *restModel.APIVersion) ([]string, error) {
	defaultSort := []task.TasksSortOrder{
		{Key: task.DisplayNameKey, Order: 1},
	}
	opts := task.GetTasksByVersionOptions{
		Sorts:                          defaultSort,
		IncludeBaseTasks:               false,
		FieldsToProject:                []string{task.DisplayStatusKey},
		IncludeBuildVariantDisplayName: false,
	}
	tasks, _, err := task.GetTasksByVersion(*obj.Id, opts)
	if err != nil {
		return nil, InternalServerError.Send(ctx, fmt.Sprintf("Error getting version tasks: %s", err.Error()))
	}
	return getAllTaskStatuses(tasks), nil
}

// TaskStatusStats is the resolver for the taskStatusStats field.
func (r *versionResolver) TaskStatusStats(ctx context.Context, obj *restModel.APIVersion, options BuildVariantOptions) (*task.TaskStats, error) {
	opts := task.GetTasksByVersionOptions{
		IncludeBaseTasks:      false,
		IncludeExecutionTasks: false,
		TaskNames:             options.Tasks,
		Variants:              options.Variants,
		Statuses:              getValidTaskStatusesFilter(options.Statuses),
		// If the version is a patch, we don't want to include its never activated tasks.
		IncludeNeverActivatedTasks: !obj.IsPatchRequester(),
	}
	if len(options.Variants) != 0 {
		opts.IncludeBuildVariantDisplayName = true // we only need the buildVariantDisplayName if we plan on filtering on it.
	}
	stats, err := task.GetTaskStatsByVersion(*obj.Id, opts)
	if err != nil {
		return nil, InternalServerError.Send(ctx, fmt.Sprintf("getting version task status stats: %s", err.Error()))
	}
	return stats, nil
}

// UpstreamProject is the resolver for the upstreamProject field.
func (r *versionResolver) UpstreamProject(ctx context.Context, obj *restModel.APIVersion) (*UpstreamProject, error) {
	v, err := model.VersionFindOneId(utility.FromStringPtr(obj.Id))
	if err != nil {
		return nil, InternalServerError.Send(ctx, fmt.Sprintf("finding version %s: '%s'", *obj.Id, err.Error()))
	}
	if v == nil {
		return nil, InternalServerError.Send(ctx, fmt.Sprintf("Version %s not found", *obj.Id))
	}
	if v.TriggerID == "" || v.TriggerType == "" {
		return nil, nil
	}

	var projectID string
	var upstreamProject *UpstreamProject
	if v.TriggerType == model.ProjectTriggerLevelTask {
		upstreamTask, err := task.FindOneId(v.TriggerID)
		if err != nil {
			return nil, InternalServerError.Send(ctx, fmt.Sprintf("finding upstream task %s: '%s'", v.TriggerID, err.Error()))
		}
		if upstreamTask == nil {
			return nil, ResourceNotFound.Send(ctx, "upstream task not found")
		}

		apiTask := restModel.APITask{}
		if err = apiTask.BuildFromService(upstreamTask, nil); err != nil {
			return nil, InternalServerError.Send(ctx, fmt.Sprintf("Error building APITask from service for `%s`: %s", upstreamTask.Id, err.Error()))
		}

		projectID = upstreamTask.Project
		upstreamProject = &UpstreamProject{
			Revision: upstreamTask.Revision,
			Task:     &apiTask,
		}
	} else if v.TriggerType == model.ProjectTriggerLevelBuild {
		upstreamBuild, err := build.FindOneId(v.TriggerID)
		if err != nil {
			return nil, InternalServerError.Send(ctx, fmt.Sprintf("finding upstream build %s: '%s'", v.TriggerID, err.Error()))
		}
		if upstreamBuild == nil {
			return nil, ResourceNotFound.Send(ctx, fmt.Sprintf("Upstream build %s not found", v.TriggerID))
		}

		upstreamVersion, err := model.VersionFindOneId(utility.FromStringPtr(&upstreamBuild.Version))
		if err != nil {
			return nil, InternalServerError.Send(ctx, fmt.Sprintf("finding upstream version %s: '%s'", *obj.Id, err.Error()))
		}
		if upstreamVersion == nil {
			return nil, InternalServerError.Send(ctx, fmt.Sprintf("upstream version %s not found", *obj.Id))
		}

		apiVersion := restModel.APIVersion{}
		apiVersion.BuildFromService(*upstreamVersion)

		projectID = upstreamVersion.Identifier
		upstreamProject = &UpstreamProject{
			Revision: upstreamBuild.Revision,
			Version:  &apiVersion,
		}
	}
	upstreamProjectRef, err := model.FindBranchProjectRef(projectID)
	if err != nil {
		return nil, InternalServerError.Send(ctx, fmt.Sprintf("finding upstream project, project: %s, error: '%s'", projectID, err.Error()))
	}
	if upstreamProjectRef == nil {
		return nil, ResourceNotFound.Send(ctx, fmt.Sprintf("Upstream project %s not found", projectID))
	}

	upstreamProject.Owner = upstreamProjectRef.Owner
	upstreamProject.Repo = upstreamProjectRef.Repo
	upstreamProject.Project = upstreamProjectRef.Identifier
	upstreamProject.TriggerID = v.TriggerID
	upstreamProject.TriggerType = v.TriggerType
	return upstreamProject, nil
}

// VersionTiming is the resolver for the versionTiming field.
func (r *versionResolver) VersionTiming(ctx context.Context, obj *restModel.APIVersion) (*VersionTiming, error) {
	v, err := model.VersionFindOneId(*obj.Id)
	if err != nil {
		return nil, InternalServerError.Send(ctx, fmt.Sprintf("Error finding version `%s`: %s", *obj.Id, err.Error()))
	}
	if v == nil {
		return nil, InternalServerError.Send(ctx, fmt.Sprintf("Error finding version `%s`: %s", *obj.Id, "Version not found"))
	}
	timeTaken, makespan, err := v.GetTimeSpent()
	if err != nil {
		return nil, InternalServerError.Send(ctx, fmt.Sprintf("Error getting timing for version `%s`: %s", *obj.Id, err.Error()))
	}
	// return nil if rounded timeTaken/makespan == 0s
	t := timeTaken.Round(time.Second)
	m := makespan.Round(time.Second)

	var apiTimeTaken restModel.APIDuration
	var apiMakespan restModel.APIDuration
	if t.Seconds() != 0 {
		apiTimeTaken = restModel.NewAPIDuration(t)
	}
	if m.Seconds() != 0 {
		apiMakespan = restModel.NewAPIDuration(m)
	}

	return &VersionTiming{
		TimeTaken: &apiTimeTaken,
		Makespan:  &apiMakespan,
	}, nil
}

<<<<<<< HEAD
// ExternalLinksForPatchMetadata is the resolver for the externalLinksForPatchMetadata field.
func (r *versionResolver) ExternalLinksForPatchMetadata(ctx context.Context, obj *restModel.APIVersion) ([]*ExternalLinkForPatchMetadata, error) {
	pRef, err := data.FindProjectById(*obj.Project, false, false)
	if err != nil {
		return nil, InternalServerError.Send(ctx, fmt.Sprintf("Error finding project `%s`: %s", *obj.Project, err.Error()))
	}
	if pRef == nil {
		return nil, ResourceNotFound.Send(ctx, fmt.Sprintf("Project `%s` not found", *obj.Project))
	}
	var externalLinks []*ExternalLinkForPatchMetadata
	for _, link := range pRef.ExternalLinks {
		// replace {version_id} with the actual version id
		formattedURL := strings.Replace(link.URLTemplate, "{version_id}", *obj.Id, -1)
		externalLinks = append(externalLinks, &ExternalLinkForPatchMetadata{
			URL:         formattedURL,
			DisplayName: link.DisplayName,
		})
	}
	return externalLinks, nil
=======
// Warnings is the resolver for the warnings field.
func (r *versionResolver) Warnings(ctx context.Context, obj *restModel.APIVersion) ([]string, error) {
	v, err := model.VersionFindOneId(utility.FromStringPtr(obj.Id))
	if err != nil {
		return nil, InternalServerError.Send(ctx, fmt.Sprintf("finding version with id `%s`: %s", *obj.Id, err.Error()))
	}
	if v == nil {
		return nil, InternalServerError.Send(ctx, fmt.Sprintf("finding version with id `%s`: %s", *obj.Id, "version not found"))
	}
	return v.Warnings, nil
>>>>>>> a023440d
}

// Version returns VersionResolver implementation.
func (r *Resolver) Version() VersionResolver { return &versionResolver{r} }

type versionResolver struct{ *Resolver }<|MERGE_RESOLUTION|>--- conflicted
+++ resolved
@@ -470,7 +470,6 @@
 	}, nil
 }
 
-<<<<<<< HEAD
 // ExternalLinksForPatchMetadata is the resolver for the externalLinksForPatchMetadata field.
 func (r *versionResolver) ExternalLinksForPatchMetadata(ctx context.Context, obj *restModel.APIVersion) ([]*ExternalLinkForPatchMetadata, error) {
 	pRef, err := data.FindProjectById(*obj.Project, false, false)
@@ -490,7 +489,8 @@
 		})
 	}
 	return externalLinks, nil
-=======
+}
+
 // Warnings is the resolver for the warnings field.
 func (r *versionResolver) Warnings(ctx context.Context, obj *restModel.APIVersion) ([]string, error) {
 	v, err := model.VersionFindOneId(utility.FromStringPtr(obj.Id))
@@ -501,7 +501,6 @@
 		return nil, InternalServerError.Send(ctx, fmt.Sprintf("finding version with id `%s`: %s", *obj.Id, "version not found"))
 	}
 	return v.Warnings, nil
->>>>>>> a023440d
 }
 
 // Version returns VersionResolver implementation.
