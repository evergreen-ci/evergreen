package graphql

// This test takes a specification and runs GraphQL queries, comparing the output of the query to what is expected.
// To add a new test:
// 1. Add a new directory in the tests directory. Name it after the query/mutation you are testing.
// 2. Add a data.json file to the dir you created. The data for your tests goes here. See tests/versionTasks/data.json for example.
// 3. (Optional) Add directory specific test setup within the directorySpecificTestSetup function.
// 4. (Optional) Add directory specific test cleanup within the directorySpecificTestCleanup function.
// 5. Add a results.json file to the dir you created. The results that your queries will be asserts against go here. See tests/versionTasks/results.json for example.
// 6. Create a queries dir in the dir you created. All the queries/mutations for your tests go in this dir.
// 7. That's all! Start testing.

import (
	"bytes"
	"context"
	"encoding/json"
	"fmt"
	"io"
	"net/http"
	"os"
	"path/filepath"
	"strings"
	"testing"
	"time"

	"github.com/evergreen-ci/evergreen"
	"github.com/evergreen-ci/evergreen/cloud"
	"github.com/evergreen-ci/evergreen/db"
	"github.com/evergreen-ci/evergreen/model"
	"github.com/evergreen-ci/evergreen/model/build"
	"github.com/evergreen-ci/evergreen/model/commitqueue"
	"github.com/evergreen-ci/evergreen/model/distro"
	"github.com/evergreen-ci/evergreen/model/host"
	"github.com/evergreen-ci/evergreen/model/task"
	"github.com/evergreen-ci/evergreen/model/testresult"
	"github.com/evergreen-ci/evergreen/model/user"
	"github.com/evergreen-ci/gimlet"
	"github.com/mongodb/grip"
	"github.com/pkg/errors"
	"github.com/stretchr/testify/assert"
	"github.com/stretchr/testify/require"
	"go.mongodb.org/mongo-driver/bson"
	"go.mongodb.org/mongo-driver/mongo"
)

type AtomicGraphQLState struct {
	ServerURL   string
	ApiUser     string
	ApiKey      string
	Directory   string
	TaskLogDB   string
	TaskLogColl string
	TestData    map[string]json.RawMessage
	Settings    *evergreen.Settings
}

const apiUser = "testuser"
const apiKey = "testapikey"

func setup(t *testing.T, state *AtomicGraphQLState) {
	const slackUsername = "testslackuser"
	const slackMemberId = "12345member"
	const email = "testuser@mongodb.com"
	const accessToken = "access_token"
	const refreshToken = "refresh_token"
	pubKeys := []user.PubKey{
		{Name: "z", Key: "zKey", CreatedAt: time.Time{}},
		{Name: "c", Key: "cKey", CreatedAt: time.Time{}},
		{Name: "d", Key: "dKey", CreatedAt: time.Time{}},
		{Name: "a", Key: "aKey", CreatedAt: time.Time{}},
		{Name: "b", Key: "bKey", CreatedAt: time.Time{}},
	}
	systemRoles := []string{"unrestrictedTaskAccess", "modify_host", "modify_project_tasks", "superuser"}
	env := evergreen.GetEnvironment()
	ctx := context.Background()
	require.NoError(t, env.DB().Drop(ctx))

	require.NoError(t, db.Clear(user.Collection),
		"unable to clear user collection")

	usr := user.DBUser{
		Id:           apiUser,
		DispName:     apiUser,
		EmailAddress: email,
		Settings: user.UserSettings{
			SlackUsername: "testuser",
			SlackMemberId: "testuser",
			UseSpruceOptions: user.UseSpruceOptions{
				SpruceV1: true,
			},
		},
		LoginCache: user.LoginCache{
			AccessToken:  accessToken,
			RefreshToken: refreshToken,
		},
		APIKey: apiKey,
	}
	assert.NoError(t, usr.Insert())

	for _, pk := range pubKeys {
		err := usr.AddPublicKey(pk.Name, pk.Key)
		require.NoError(t, err)
	}
	err := usr.UpdateSettings(user.UserSettings{Timezone: "America/New_York", SlackUsername: slackUsername, SlackMemberId: slackMemberId})
	require.NoError(t, err)

	for _, role := range systemRoles {
		err = usr.AddRole(role)
		require.NoError(t, err)
	}

	require.NoError(t, usr.UpdateAPIKey(apiKey))
	require.NoError(t, db.CreateCollections(testresult.Collection))
	require.NoError(t, db.EnsureIndex(testresult.Collection, mongo.IndexModel{
		Keys: testresult.TestResultsIndex}))

	require.NoError(t, setupData(*env.DB(), *env.Client().Database(state.TaskLogDB), state.TestData, *state))
	roleManager := env.RoleManager()

	roles, err := roleManager.GetAllRoles()
	require.NoError(t, err)
	require.Len(t, roles, 0)

	distroScope := gimlet.Scope{
		ID:        evergreen.AllDistrosScope,
		Name:      "modify host scope",
		Type:      evergreen.DistroResourceType,
		Resources: []string{"ubuntu1604-small", "ubuntu1604-large"},
	}
	err = roleManager.AddScope(distroScope)
	require.NoError(t, err)

	modifyHostRole := gimlet.Role{
		ID:          "modify_host",
		Name:        evergreen.HostsEdit.Description,
		Scope:       evergreen.AllDistrosScope,
		Permissions: map[string]int{evergreen.PermissionHosts: evergreen.HostsEdit.Value},
	}
	err = roleManager.UpdateRole(modifyHostRole)
	require.NoError(t, err)

	modifyProjectTasks := gimlet.Scope{
		ID:        "modify_tasks_scope",
		Name:      "modify tasks scope",
		Type:      evergreen.ProjectResourceType,
		Resources: []string{"spruce"},
	}
	err = roleManager.AddScope(modifyProjectTasks)
	require.NoError(t, err)

	modifyProjectTaskRole := gimlet.Role{
		ID:          "modify_project_tasks",
		Name:        evergreen.TasksAdmin.Description,
		Scope:       modifyProjectTasks.ID,
		Permissions: map[string]int{evergreen.PermissionTasks: evergreen.TasksAdmin.Value},
	}
	err = roleManager.UpdateRole(modifyProjectTaskRole)
	require.NoError(t, err)

	superUserRole := gimlet.Role{
		ID:          "superuser",
		Name:        "superuser",
		Scope:       "superuser_scope",
		Permissions: map[string]int{"admin_settings": 10, "project_settings": 20, "project_create": 10, "distro_create": 10, "modify_roles": 10},
	}
	err = roleManager.UpdateRole(superUserRole)
	require.NoError(t, err)

	superUserScope := gimlet.Scope{
		ID:        "superuser_scope",
		Name:      "superuser scope",
		Type:      evergreen.SuperUserResourceType,
		Resources: []string{"super_user", "sandbox_project_id", "second_project_id", "repo_id", "vars_test"},
	}
	err = roleManager.AddScope(superUserScope)
	require.NoError(t, err)

	state.ApiKey = apiKey
	state.ApiUser = apiUser

	directorySpecificTestSetup(t, *state)
}

type testsCases struct {
	Tests []test `json:"tests"`
}

type test struct {
	QueryFile string          `json:"query_file"`
	Result    json.RawMessage `json:"result"`
}

// escapeGQLQuery replaces literal newlines with '\n' and literal double quotes with '\"'
func escapeGQLQuery(in string) string {
	return strings.Replace(strings.Replace(in, "\n", "\\n", -1), "\"", "\\\"", -1)
}

func MakeTestsInDirectory(state *AtomicGraphQLState, pathToTests string) func(t *testing.T) {
	return func(t *testing.T) {
<<<<<<< HEAD
		dataFile, err := os.ReadFile(filepath.Join(pathToTests, "tests", state.Directory, "data.json"))
		require.NoError(t, err)

		resultsFile, err := os.ReadFile(filepath.Join(pathToTests, "tests", state.Directory, "results.json"))
		require.NoError(t, err)
=======
		dataFilePath := filepath.Join(pathToTests, "tests", state.Directory, "data.json")
		dataFile, err := ioutil.ReadFile(filepath.Join(pathToTests, "tests", state.Directory, "data.json"))
		require.NoError(t, errors.Wrapf(err, "reading data file for %s", dataFilePath))

		resultsFilePath := filepath.Join(pathToTests, "tests", state.Directory, "results.json")
		resultsFile, err := ioutil.ReadFile(resultsFilePath)
		require.NoError(t, errors.Wrapf(err, "reading results file for %s", resultsFilePath))
>>>>>>> 16b6a471

		var testData map[string]json.RawMessage
		err = json.Unmarshal(dataFile, &testData)
		require.NoError(t, errors.Wrapf(err, "unmarshalling data file for %s", dataFilePath))
		state.TestData = testData

		var tests testsCases
		err = json.Unmarshal(resultsFile, &tests)
		require.NoError(t, errors.Wrapf(err, "unmarshalling results file for %s", resultsFilePath))

		// Delete exactly the documents added to the task_logg coll instead of dropping task log db
		// we do this to minimize deleting data that was not added from this test suite
		if testData[state.TaskLogColl] != nil {
			logsDb := evergreen.GetEnvironment().Client().Database(state.TaskLogDB)
			idArr := []string{}
			var docs []model.TaskLog
			require.NoError(t, bson.UnmarshalExtJSON(testData[state.TaskLogColl], false, &docs))
			for _, d := range docs {
				idArr = append(idArr, d.Id)
			}
			_, err := logsDb.Collection(state.TaskLogColl).DeleteMany(context.Background(), bson.M{"_id": bson.M{"$in": idArr}})
			require.NoError(t, err)
		}

		setup(t, state)
		for _, testCase := range tests.Tests {
			singleTest := func(t *testing.T) {
				f, err := os.ReadFile(filepath.Join(pathToTests, "tests", state.Directory, "queries", testCase.QueryFile))
				require.NoError(t, err)
				jsonQuery := fmt.Sprintf(`{"operationName":null,"variables":{},"query":"%s"}`, escapeGQLQuery(string(f)))
				body := bytes.NewBuffer([]byte(jsonQuery))
				client := http.Client{}
				r, err := http.NewRequest(http.MethodPost, fmt.Sprintf("%s/graphql/query", state.ServerURL), body)
				require.NoError(t, err)
				r.Header.Add(evergreen.APIKeyHeader, state.ApiKey)
				r.Header.Add(evergreen.APIUserHeader, state.ApiUser)
				r.Header.Add("content-type", "application/json")
				resp, err := client.Do(r)
				require.NoError(t, err)
				b, err := io.ReadAll(resp.Body)
				require.NoError(t, err)

				// Remove apollo tracing data from test responses
				var bJSON map[string]json.RawMessage
				err = json.Unmarshal(b, &bJSON)
				require.NoError(t, err)

				delete(bJSON, "extensions")
				b, err = json.Marshal(bJSON)
				require.NoError(t, err)

				pass := assert.JSONEq(t, string(testCase.Result), string(b), "test failure, more details below (whitespace will not line up)")
				if !pass {
					var actual bytes.Buffer
					err = json.Indent(&actual, b, "", "  ")
					if err != nil {
						grip.Error(errors.Wrap(err, "actual value was not json"))
						return
					}
					grip.Info("=== expected ===")
					grip.Info(string(testCase.Result))
					grip.Info("=== actual ===")
					grip.Info(actual.Bytes())
				}
				additionalChecks(t)
			}

			t.Run(testCase.QueryFile, singleTest)
		}
		directorySpecificTestCleanup(t, state.Directory)
	}
}

func setupData(db mongo.Database, logsDb mongo.Database, data map[string]json.RawMessage, state AtomicGraphQLState) error {
	ctx := context.Background()
	catcher := grip.NewBasicCatcher()
	for coll, d := range data {
		var docs []interface{}
		// the docs to insert as part of setup need to be deserialized as extended JSON, whereas the rest of the
		// test spec is normal JSON
		catcher.Add(bson.UnmarshalExtJSON(d, false, &docs))
		// task_logg collection belongs to the logs db
		if coll == state.TaskLogColl {
			_, err := logsDb.Collection(coll).InsertMany(ctx, docs)
			catcher.Add(err)
		} else {
			_, err := db.Collection(coll).InsertMany(ctx, docs)
			catcher.Add(err)
		}
	}
	return catcher.Resolve()
}

func directorySpecificTestSetup(t *testing.T, state AtomicGraphQLState) {
	persistTestSettings := func(t *testing.T) {
		_ = evergreen.GetEnvironment().DB().RunCommand(nil, map[string]string{"create": build.Collection})
		_ = evergreen.GetEnvironment().DB().RunCommand(nil, map[string]string{"create": task.Collection})
		_ = evergreen.GetEnvironment().DB().RunCommand(nil, map[string]string{"create": model.VersionCollection})
		_ = evergreen.GetEnvironment().DB().RunCommand(nil, map[string]string{"create": model.ParserProjectCollection})
		require.NoError(t, state.Settings.Set())

	}
	type setupFn func(*testing.T)
	// Map the directory name to the test setup function
	m := map[string][]setupFn{
		"attachVolumeToHost":   {spawnTestHostAndVolume},
		"detachVolumeFromHost": {spawnTestHostAndVolume},
		"removeVolume":         {spawnTestHostAndVolume},
		"spawnVolume":          {spawnTestHostAndVolume, addSubnets},
		"updateVolume":         {spawnTestHostAndVolume},
		"schedulePatch":        {persistTestSettings},
	}
	if m[state.Directory] != nil {
		for _, exec := range m[state.Directory] {
			exec(t)
		}
	}
}

func directorySpecificTestCleanup(t *testing.T, directory string) {
	type cleanupFn func(*testing.T)
	// Map the directory name to the test cleanup function
	m := map[string][]cleanupFn{
		"spawnVolume": {clearSubnets},
	}
	if m[directory] != nil {
		for _, exec := range m[directory] {
			exec(t)
		}
	}
}

func spawnTestHostAndVolume(t *testing.T) {
	// Initialize Spawn Host and Spawn Volume used in tests
	volExp, err := time.Parse(time.RFC3339, "2020-06-06T14:43:06.287Z")
	require.NoError(t, err)
	volCreation, err := time.Parse(time.RFC3339, "2020-06-05T14:43:06.567Z")
	require.NoError(t, err)
	mountedVolume := host.Volume{
		ID:               "vol-0603934da6f024db5",
		DisplayName:      "cd372fb85148700fa88095e3492d3f9f5beb43e555e5ff26d95f5a6adc36f8e6",
		CreatedBy:        apiUser,
		Type:             "6937b1605cf6131b7313c515fb4cd6a3b27605ba318c9d6424584499bc312c0b",
		Size:             500,
		AvailabilityZone: "us-east-1a",
		Expiration:       volExp,
		NoExpiration:     false,
		CreationDate:     volCreation,
		Host:             "i-1104943f",
		HomeVolume:       true,
	}
	require.NoError(t, mountedVolume.Insert())
	h := host.Host{
		Id:     "i-1104943f",
		Host:   "i-1104943f",
		User:   apiUser,
		Secret: "",
		Tag:    "e3b0c44298fc1c149afbf4c8996fb92427ae41e4649b934ca495991b7852b855",
		Distro: distro.Distro{
			Id: "i-1104943f",
			Aliases: []string{
				"3a8d3c19862652b84e37111bc20e16d561d78902b5478f9170d7af6796ce40a3",
				"9ec394433d2dd99f422f21ceb50f62edcfba50255b84f1a274bf85295af26f09",
			},
			Arch:     "193b9ef5dfc4685c536b57c58c8d199b1eb1592dcd0ff3bea28af79d303c528d",
			WorkDir:  "b560622207b8a0d6354080f8363aa7d8a32c30e5d3309099a820217d0e7dc748",
			Provider: "2053dbbf6ec7135c4e994d3464c478db6f48d3ca21052c8f44915edc96e02c39",
			User:     "b17ff2bce48644cfd2f8c8b9ea72c6a302f617273f56be515b3db0df0c76cb5b",
		},
		Provider:           "2053dbbf6ec7135c4e994d3464c478db6f48d3ca21052c8f44915edc96e02c39",
		IP:                 "",
		ExternalIdentifier: "",
		DisplayName:        "",
		Project:            "e3b0c44298fc1c149afbf4c8996fb92427ae41e4649b934ca495991b7852b855",
		Zone:               "us-east-1a",
		Provisioned:        true,
	}
	require.NoError(t, h.Insert())
	ctx := context.Background()
	err = spawnHostForTestCode(ctx, &mountedVolume, &h)
	require.NoError(t, err)
}

func spawnHostForTestCode(ctx context.Context, vol *host.Volume, h *host.Host) error {
	mgr, err := cloud.GetEC2ManagerForVolume(ctx, vol)
	if err != nil {
		return err
	}
	if os.Getenv("SETTINGS_OVERRIDE") != "" {
		// The mock manager needs to spawn the host specified in our test data.
		// The host should already be spawned in a non-test scenario.
		_, err := mgr.SpawnHost(ctx, h)
		if err != nil {
			return errors.Wrapf(err, "error spawning host in test code")
		}
	}
	return nil
}

func addSubnets(t *testing.T) {
	evergreen.GetEnvironment().Settings().Providers.AWS.Subnets = []evergreen.Subnet{{AZ: "us-east-1a", SubnetID: "new_id"}}
}

func clearSubnets(t *testing.T) {
	evergreen.GetEnvironment().Settings().Providers.AWS.Subnets = []evergreen.Subnet{}
}

func additionalChecks(t *testing.T) {
	var checks = map[string]func(*testing.T){
		// note these 2 are only the same because the same project ID is used
		"TestAtomicGQLQueries/abortTask/commit-queue-dequeue.graphql":            checkCommitQueueDequeued,
		"TestAtomicGQLQueries/unschedulePatchTasks/commit-queue-dequeue.graphql": checkCommitQueueDequeued,
	}
	if check, exists := checks[t.Name()]; exists {
		check(t)
	}
}

func checkCommitQueueDequeued(t *testing.T) {
	cq, err := commitqueue.FindOneId("p1")
	assert.NoError(t, err)
	assert.Empty(t, cq.Queue)
}<|MERGE_RESOLUTION|>--- conflicted
+++ resolved
@@ -197,21 +197,13 @@
 
 func MakeTestsInDirectory(state *AtomicGraphQLState, pathToTests string) func(t *testing.T) {
 	return func(t *testing.T) {
-<<<<<<< HEAD
+		dataFilePath := filepath.Join(pathToTests, "tests", state.Directory, "data.json")
 		dataFile, err := os.ReadFile(filepath.Join(pathToTests, "tests", state.Directory, "data.json"))
-		require.NoError(t, err)
-
-		resultsFile, err := os.ReadFile(filepath.Join(pathToTests, "tests", state.Directory, "results.json"))
-		require.NoError(t, err)
-=======
-		dataFilePath := filepath.Join(pathToTests, "tests", state.Directory, "data.json")
-		dataFile, err := ioutil.ReadFile(filepath.Join(pathToTests, "tests", state.Directory, "data.json"))
 		require.NoError(t, errors.Wrapf(err, "reading data file for %s", dataFilePath))
 
 		resultsFilePath := filepath.Join(pathToTests, "tests", state.Directory, "results.json")
-		resultsFile, err := ioutil.ReadFile(resultsFilePath)
+		resultsFile, err := os.ReadFile(resultsFilePath)
 		require.NoError(t, errors.Wrapf(err, "reading results file for %s", resultsFilePath))
->>>>>>> 16b6a471
 
 		var testData map[string]json.RawMessage
 		err = json.Unmarshal(dataFile, &testData)
