package graphql

import (
	"context"
	"fmt"
	"net/http"
	"net/url"
	"runtime/debug"
	"sort"
	"time"

	"github.com/99designs/gqlgen/graphql"
	"github.com/evergreen-ci/evergreen"
	"github.com/evergreen-ci/evergreen/api"
	"github.com/evergreen-ci/evergreen/cloud"
	"github.com/evergreen-ci/evergreen/model"
	"github.com/evergreen-ci/evergreen/model/annotations"
	"github.com/evergreen-ci/evergreen/model/build"
	"github.com/evergreen-ci/evergreen/model/distro"
	"github.com/evergreen-ci/evergreen/model/event"
	"github.com/evergreen-ci/evergreen/model/githubapp"
	"github.com/evergreen-ci/evergreen/model/host"
	"github.com/evergreen-ci/evergreen/model/parsley"
	"github.com/evergreen-ci/evergreen/model/patch"
	"github.com/evergreen-ci/evergreen/model/task"
	"github.com/evergreen-ci/evergreen/model/user"
	"github.com/evergreen-ci/evergreen/rest/data"
	restModel "github.com/evergreen-ci/evergreen/rest/model"
	"github.com/evergreen-ci/evergreen/units"
	"github.com/evergreen-ci/evergreen/util"
	"github.com/evergreen-ci/evergreen/validator"
	"github.com/evergreen-ci/gimlet"
	"github.com/evergreen-ci/utility"
	"github.com/mongodb/amboy"
	adb "github.com/mongodb/anser/db"
	"github.com/mongodb/grip"
	"github.com/mongodb/grip/message"
	werrors "github.com/pkg/errors"
)

// BbCreateTicket is the resolver for the bbCreateTicket field.
func (r *mutationResolver) BbCreateTicket(ctx context.Context, taskID string, execution *int) (bool, error) {
	err := annotationPermissionHelper(ctx, taskID, execution)
	if err != nil {
		return false, err
	}
	httpStatus, err := data.BbFileTicket(ctx, taskID, *execution)
	if err != nil {
		return false, mapHTTPStatusToGqlError(ctx, httpStatus, err)
	}
	return true, nil
}

// AddAnnotationIssue is the resolver for the addAnnotationIssue field.
func (r *mutationResolver) AddAnnotationIssue(ctx context.Context, taskID string, execution int, apiIssue restModel.APIIssueLink, isIssue bool) (bool, error) {
	err := annotationPermissionHelper(ctx, taskID, utility.ToIntPtr(execution))
	if err != nil {
		return false, err
	}
	usr := mustHaveUser(ctx)
	issue := restModel.APIIssueLinkToService(apiIssue)
	if err := util.CheckURL(issue.URL); err != nil {
		return false, InputValidationError.Send(ctx, fmt.Sprintf("issue does not have valid URL: %s", err.Error()))
	}
	if isIssue {
		if err := task.AddIssueToAnnotation(ctx, taskID, execution, *issue, usr.Username()); err != nil {
			return false, InternalServerError.Send(ctx, fmt.Sprintf("adding issue: %s", err.Error()))
		}
		return true, nil
	} else {
		if err := annotations.AddSuspectedIssueToAnnotation(taskID, execution, *issue, usr.Username()); err != nil {
			return false, InternalServerError.Send(ctx, fmt.Sprintf("adding suspected issue: %s", err.Error()))
		}
		return true, nil
	}
}

// EditAnnotationNote is the resolver for the editAnnotationNote field.
func (r *mutationResolver) EditAnnotationNote(ctx context.Context, taskID string, execution int, originalMessage string, newMessage string) (bool, error) {
	err := annotationPermissionHelper(ctx, taskID, utility.ToIntPtr(execution))
	if err != nil {
		return false, err
	}
	usr := mustHaveUser(ctx)
	if err := annotations.UpdateAnnotationNote(taskID, execution, originalMessage, newMessage, usr.Username()); err != nil {
		return false, InternalServerError.Send(ctx, fmt.Sprintf("updating note: %s", err.Error()))
	}
	return true, nil
}

// MoveAnnotationIssue is the resolver for the moveAnnotationIssue field.
func (r *mutationResolver) MoveAnnotationIssue(ctx context.Context, taskID string, execution int, apiIssue restModel.APIIssueLink, isIssue bool) (bool, error) {
	err := annotationPermissionHelper(ctx, taskID, utility.ToIntPtr(execution))
	if err != nil {
		return false, err
	}
	usr := mustHaveUser(ctx)
	issue := restModel.APIIssueLinkToService(apiIssue)
	if isIssue {
		if err := task.MoveIssueToSuspectedIssue(ctx, taskID, execution, *issue, usr.Username()); err != nil {
			return false, InternalServerError.Send(ctx, fmt.Sprintf("moving issue to suspected issues: %s", err.Error()))
		}
		return true, nil
	} else {
		if err := task.MoveSuspectedIssueToIssue(ctx, taskID, execution, *issue, usr.Username()); err != nil {
			return false, InternalServerError.Send(ctx, fmt.Sprintf("moving suspected issue to issues: %s", err.Error()))
		}
		return true, nil
	}
}

// RemoveAnnotationIssue is the resolver for the removeAnnotationIssue field.
func (r *mutationResolver) RemoveAnnotationIssue(ctx context.Context, taskID string, execution int, apiIssue restModel.APIIssueLink, isIssue bool) (bool, error) {
	err := annotationPermissionHelper(ctx, taskID, utility.ToIntPtr(execution))
	if err != nil {
		return false, err
	}
	issue := restModel.APIIssueLinkToService(apiIssue)
	if isIssue {
		if err := task.RemoveIssueFromAnnotation(ctx, taskID, execution, *issue); err != nil {
			return false, InternalServerError.Send(ctx, fmt.Sprintf("deleting issue: %s", err.Error()))
		}
		return true, nil
	} else {
		if err := annotations.RemoveSuspectedIssueFromAnnotation(taskID, execution, *issue); err != nil {
			return false, InternalServerError.Send(ctx, fmt.Sprintf("deleting suspected issue: %s", err.Error()))
		}
		return true, nil
	}
}

// SetAnnotationMetadataLinks is the resolver for the setAnnotationMetadataLinks field.
func (r *mutationResolver) SetAnnotationMetadataLinks(ctx context.Context, taskID string, execution int, metadataLinks []*restModel.APIMetadataLink) (bool, error) {
	err := annotationPermissionHelper(ctx, taskID, utility.ToIntPtr(execution))
	if err != nil {
		return false, err
	}
	usr := mustHaveUser(ctx)
	modelMetadataLinks := restModel.APIMetadataLinksToService(metadataLinks)
	if err := annotations.ValidateMetadataLinks(modelMetadataLinks...); err != nil {
		return false, InputValidationError.Send(ctx, fmt.Sprintf("invalid metadata link: %s", err.Error()))
	}
	if err := annotations.SetAnnotationMetadataLinks(ctx, taskID, execution, usr.Username(), modelMetadataLinks...); err != nil {
		return false, InternalServerError.Send(ctx, fmt.Sprintf("adding metadata link: %s", err.Error()))
	}
	return true, nil
}

// DeleteDistro is the resolver for the deleteDistro field.
func (r *mutationResolver) DeleteDistro(ctx context.Context, opts DeleteDistroInput) (*DeleteDistroPayload, error) {
	usr := mustHaveUser(ctx)
	if err := data.DeleteDistroById(ctx, usr, opts.DistroID); err != nil {
		gimletErr, ok := err.(gimlet.ErrorResponse)
		if ok {
			return nil, mapHTTPStatusToGqlError(ctx, gimletErr.StatusCode, err)
		}
		return nil, InternalServerError.Send(ctx, fmt.Sprintf("deleting distro: %s", err.Error()))
	}
	return &DeleteDistroPayload{
		DeletedDistroID: opts.DistroID,
	}, nil
}

// CopyDistro is the resolver for the copyDistro field.
func (r *mutationResolver) CopyDistro(ctx context.Context, opts restModel.CopyDistroOpts) (*NewDistroPayload, error) {
	usr := mustHaveUser(ctx)

	if err := data.CopyDistro(ctx, usr, opts); err != nil {
		gimletErr, ok := err.(gimlet.ErrorResponse)
		if ok {
			return nil, mapHTTPStatusToGqlError(ctx, gimletErr.StatusCode, err)
		}
		return nil, InternalServerError.Send(ctx, fmt.Sprintf("copying distro: %s", err.Error()))
	}

	return &NewDistroPayload{
		NewDistroID: opts.NewDistroId,
	}, nil
}

// CreateDistro is the resolver for the createDistro field.
func (r *mutationResolver) CreateDistro(ctx context.Context, opts CreateDistroInput) (*NewDistroPayload, error) {
	usr := mustHaveUser(ctx)

	if err := data.CreateDistro(ctx, usr, opts.NewDistroID); err != nil {
		gimletErr, ok := err.(gimlet.ErrorResponse)
		if ok {
			return nil, mapHTTPStatusToGqlError(ctx, gimletErr.StatusCode, err)
		}
		return nil, InternalServerError.Send(ctx, fmt.Sprintf("creating distro: %s", err.Error()))
	}

	return &NewDistroPayload{
		NewDistroID: opts.NewDistroID,
	}, nil
}

// SaveDistro is the resolver for the saveDistro field. The entire distro object is provided as input (not just the updated fields) in order to validate all distro settings.
func (r *mutationResolver) SaveDistro(ctx context.Context, opts SaveDistroInput) (*SaveDistroPayload, error) {
	usr := mustHaveUser(ctx)
	d := opts.Distro.ToService()
	oldDistro, err := distro.FindOneId(ctx, d.Id)
	if err != nil {
		return nil, InternalServerError.Send(ctx, fmt.Sprintf("fetching distro '%s': %s", d.Id, err.Error()))
	}
	if oldDistro == nil {
		return nil, ResourceNotFound.Send(ctx, fmt.Sprintf("distro '%s' not found", d.Id))
	}

	settings, err := evergreen.GetConfig(ctx)
	if err != nil {
		return nil, InternalServerError.Send(ctx, fmt.Sprintf("getting Evergreen settings: %s", err.Error()))
	}
	validationErrs, err := validator.CheckDistro(ctx, d, settings, false)
	if err != nil {
		return nil, InternalServerError.Send(ctx, err.Error())
	}
	if len(validationErrs) != 0 {
		return nil, InputValidationError.Send(ctx, fmt.Sprintf("validating changes for distro '%s': '%s'", d.Id, validationErrs.String()))
	}

	if err = data.UpdateDistro(ctx, oldDistro, d); err != nil {
		gimletErr, ok := err.(gimlet.ErrorResponse)
		if ok {
			return nil, mapHTTPStatusToGqlError(ctx, gimletErr.StatusCode, err)
		}
		return nil, InternalServerError.Send(ctx, fmt.Sprintf("updating distro '%s': %s", d.Id, err.Error()))
	}
	event.LogDistroModified(d.Id, usr.Username(), oldDistro.DistroData(), d.DistroData())

	// AMI events are not displayed in the event log, but are used by the backend to determine if hosts have become stale.
	if d.GetDefaultAMI() != oldDistro.GetDefaultAMI() {
		event.LogDistroAMIModified(d.Id, usr.Username())
	}

	numHostsUpdated, err := handleDistroOnSaveOperation(ctx, d.Id, opts.OnSave, usr.Username())
	if err != nil {
		graphql.AddError(ctx, PartialError.Send(ctx, err.Error()))
	}

	return &SaveDistroPayload{
		Distro:    opts.Distro,
		HostCount: numHostsUpdated,
	}, nil
}

// ReprovisionToNew is the resolver for the reprovisionToNew field.
func (r *mutationResolver) ReprovisionToNew(ctx context.Context, hostIds []string) (int, error) {
	user := mustHaveUser(ctx)

	hosts, permissions, httpStatus, err := api.GetHostsAndUserPermissions(ctx, user, hostIds)
	if err != nil {
		return 0, mapHTTPStatusToGqlError(ctx, httpStatus, err)
	}

	hostsUpdated, httpStatus, err := api.ModifyHostsWithPermissions(hosts, permissions, api.GetReprovisionToNewCallback(ctx, evergreen.GetEnvironment(), user.Username()))
	if err != nil {
		return 0, mapHTTPStatusToGqlError(ctx, httpStatus, werrors.Errorf("marking selected hosts as needing to reprovision: %s", err.Error()))
	}

	return hostsUpdated, nil
}

// RestartJasper is the resolver for the restartJasper field.
func (r *mutationResolver) RestartJasper(ctx context.Context, hostIds []string) (int, error) {
	user := mustHaveUser(ctx)

	hosts, permissions, httpStatus, err := api.GetHostsAndUserPermissions(ctx, user, hostIds)
	if err != nil {
		return 0, mapHTTPStatusToGqlError(ctx, httpStatus, err)
	}

	hostsUpdated, httpStatus, err := api.ModifyHostsWithPermissions(hosts, permissions, api.GetRestartJasperCallback(ctx, evergreen.GetEnvironment(), user.Username()))
	if err != nil {
		return 0, mapHTTPStatusToGqlError(ctx, httpStatus, werrors.Errorf("marking selected hosts as needing Jasper service restarted: %s", err.Error()))
	}

	return hostsUpdated, nil
}

// UpdateHostStatus is the resolver for the updateHostStatus field.
func (r *mutationResolver) UpdateHostStatus(ctx context.Context, hostIds []string, status string, notes *string) (int, error) {
	user := mustHaveUser(ctx)

	hosts, permissions, httpStatus, err := api.GetHostsAndUserPermissions(ctx, user, hostIds)
	if err != nil {
		return 0, mapHTTPStatusToGqlError(ctx, httpStatus, err)
	}

	hostsUpdated, httpStatus, err := api.ModifyHostsWithPermissions(hosts, permissions, api.GetUpdateHostStatusCallback(ctx, evergreen.GetEnvironment(), status, *notes, user))
	if err != nil {
		return 0, mapHTTPStatusToGqlError(ctx, httpStatus, err)
	}

	return hostsUpdated, nil
}

// SetPatchVisibility is the resolver for the setPatchVisibility field.
func (r *mutationResolver) SetPatchVisibility(ctx context.Context, patchIds []string, hidden bool) ([]*restModel.APIPatch, error) {
	user := mustHaveUser(ctx)
	updatedPatches := []*restModel.APIPatch{}
	patches, err := patch.Find(patch.ByStringIds(patchIds))

	if err != nil {
		return nil, InternalServerError.Send(ctx, fmt.Sprintf("fetching patches '%s': %s", patchIds, err.Error()))
	}

	for _, p := range patches {
		if !userCanModifyPatch(user, p) {
			return nil, Forbidden.Send(ctx, fmt.Sprintf("not authorized to change visibility of patch '%s'", p.Id))
		}
		err = p.SetPatchVisibility(hidden)
		if err != nil {
			return nil, InternalServerError.Send(ctx, fmt.Sprintf("setting visibility for patch '%s': %s", p.Id, err.Error()))
		}
		apiPatch := restModel.APIPatch{}
		err = apiPatch.BuildFromService(p, &restModel.APIPatchArgs{IncludeProjectIdentifier: true})
		if err != nil {
			return nil, InternalServerError.Send(ctx, fmt.Sprintf("building API model for patch '%s': %s", p.Id, err.Error()))
		}
		updatedPatches = append(updatedPatches, &apiPatch)
	}
	return updatedPatches, nil
}

// SchedulePatch is the resolver for the schedulePatch field.
func (r *mutationResolver) SchedulePatch(ctx context.Context, patchID string, configure PatchConfigure) (*restModel.APIPatch, error) {
	patchUpdateReq := buildFromGqlInput(configure)
	usr := mustHaveUser(ctx)
	patchUpdateReq.Caller = usr.Id
	version, err := model.VersionFindOneId(patchID)
	if err != nil && !adb.ResultsNotFound(err) {
		return nil, InternalServerError.Send(ctx, fmt.Sprintf("fetching patch '%s': %s", patchID, err.Error()))
	}
	statusCode, err := units.SchedulePatch(ctx, evergreen.GetEnvironment(), patchID, version, patchUpdateReq)
	if err != nil {
		return nil, mapHTTPStatusToGqlError(ctx, statusCode, werrors.Errorf("scheduling patch '%s': %s", patchID, err.Error()))
	}
	scheduledPatch, err := data.FindPatchById(patchID)
	if err != nil {
		return nil, InternalServerError.Send(ctx, fmt.Sprintf("getting scheduled patch '%s': %s", patchID, err.Error()))
	}
	return scheduledPatch, nil
}

// AttachProjectToNewRepo is the resolver for the attachProjectToNewRepo field.
func (r *mutationResolver) AttachProjectToNewRepo(ctx context.Context, project MoveProjectInput) (*restModel.APIProjectRef, error) {
	usr := mustHaveUser(ctx)
	pRef, err := data.FindProjectById(project.ProjectID, false, false)
	if err != nil {
		return nil, InternalServerError.Send(ctx, fmt.Sprintf("fetching project '%s': %s", project.ProjectID, err.Error()))
	}
	if pRef == nil {
		return nil, ResourceNotFound.Send(ctx, fmt.Sprintf("project '%s' not found", project.ProjectID))
	}
	pRef.Owner = project.NewOwner
	pRef.Repo = project.NewRepo

<<<<<<< HEAD
	if err = pRef.AttachToNewRepo(usr); err != nil {
		return nil, InternalServerError.Send(ctx, fmt.Sprintf("updating owner/repo for project '%s': %s", project.ProjectID, err.Error()))
=======
	if err = pRef.AttachToNewRepo(ctx, usr); err != nil {
		return nil, InternalServerError.Send(ctx, fmt.Sprintf("updating owner/repo: %s", err.Error()))
>>>>>>> 12228c95
	}

	res := &restModel.APIProjectRef{}
	if err = res.BuildFromService(*pRef); err != nil {
		return nil, InternalServerError.Send(ctx, fmt.Sprintf("building APIProjectRef for project '%s': %s", project.ProjectID, err.Error()))
	}
	return res, nil
}

// AttachProjectToRepo is the resolver for the attachProjectToRepo field.
func (r *mutationResolver) AttachProjectToRepo(ctx context.Context, projectID string) (*restModel.APIProjectRef, error) {
	usr := mustHaveUser(ctx)
	pRef, err := data.FindProjectById(projectID, false, false)
	if err != nil {
		return nil, InternalServerError.Send(ctx, fmt.Sprintf("fetching project '%s': %s", projectID, err.Error()))
	}
	if pRef == nil {
		return nil, ResourceNotFound.Send(ctx, fmt.Sprintf("project '%s' not found", projectID))
	}
	if err = pRef.AttachToRepo(ctx, usr); err != nil {
		return nil, InternalServerError.Send(ctx, fmt.Sprintf("attaching to repo for project '%s': %s", projectID, err.Error()))
	}

	res := &restModel.APIProjectRef{}
	if err := res.BuildFromService(*pRef); err != nil {
		return nil, InternalServerError.Send(ctx, fmt.Sprintf("building project '%s' from service: %s", projectID, err.Error()))
	}
	return res, nil
}

// CreateProject is the resolver for the createProject field.
func (r *mutationResolver) CreateProject(ctx context.Context, project restModel.APIProjectRef, requestS3Creds *bool) (*restModel.APIProjectRef, error) {
	dbProjectRef, err := project.ToService()
	if err != nil {
		return nil, InternalServerError.Send(ctx, fmt.Sprintf("converting project ref to service model: %s", err.Error()))
	}
	u := gimlet.GetUser(ctx).(*user.DBUser)

	if created, err := data.CreateProject(ctx, evergreen.GetEnvironment(), dbProjectRef, u); err != nil {
		if !created {
			apiErr, ok := err.(gimlet.ErrorResponse)
			if ok {
				if apiErr.StatusCode == http.StatusBadRequest {
					return nil, InputValidationError.Send(ctx, apiErr.Message)
				}
			}
			return nil, InternalServerError.Send(ctx, err.Error())
		}
		graphql.AddError(ctx, PartialError.Send(ctx, err.Error()))
	}

	projectRef, err := model.FindBranchProjectRef(*project.Identifier)
	if err != nil {
		return nil, InternalServerError.Send(ctx, fmt.Sprintf("fetching project '%s': %s", utility.FromStringPtr(project.Id), err.Error()))
	}
	if projectRef == nil {
		return nil, ResourceNotFound.Send(ctx, fmt.Sprintf("project '%s' not found", utility.FromStringPtr(project.Id)))
	}
	apiProjectRef := restModel.APIProjectRef{}
	if err = apiProjectRef.BuildFromService(*projectRef); err != nil {
		return nil, InternalServerError.Send(ctx, fmt.Sprintf("building APIProjectRef from service for project '%s': %s", utility.FromStringPtr(project.Id), err.Error()))
	}

	if utility.FromBoolPtr(requestS3Creds) {
		if err = data.RequestS3Creds(ctx, *apiProjectRef.Identifier, u.EmailAddress); err != nil {
			return nil, InternalServerError.Send(ctx, fmt.Sprintf("creating Jira ticket to request S3 credentials: %s", err.Error()))
		}
	}
	return &apiProjectRef, nil
}

// CopyProject is the resolver for the copyProject field.
func (r *mutationResolver) CopyProject(ctx context.Context, project restModel.CopyProjectOpts, requestS3Creds *bool) (*restModel.APIProjectRef, error) {
	projectRef, err := data.CopyProject(ctx, evergreen.GetEnvironment(), project)
	if projectRef == nil && err != nil {
		apiErr, ok := err.(gimlet.ErrorResponse) // make sure bad request errors are handled correctly; all else should be treated as internal server error
		if ok {
			if apiErr.StatusCode == http.StatusBadRequest {
				return nil, InputValidationError.Send(ctx, apiErr.Message)
			}
			// StatusNotFound and other error codes are really internal errors bc we determine this input
			return nil, InternalServerError.Send(ctx, apiErr.Message)
		}
		return nil, InternalServerError.Send(ctx, err.Error())

	}
	if err != nil {
		// Use AddError to bypass gqlgen restriction that data and errors cannot be returned in the same response
		// https://github.com/99designs/gqlgen/issues/1191
		graphql.AddError(ctx, PartialError.Send(ctx, err.Error()))
	}
	if utility.FromBoolPtr(requestS3Creds) {
		usr := mustHaveUser(ctx)
		if err = data.RequestS3Creds(ctx, *projectRef.Identifier, usr.EmailAddress); err != nil {
			return nil, InternalServerError.Send(ctx, fmt.Sprintf("creating Jira ticket to request AWS access: %s", err.Error()))
		}
	}
	return projectRef, nil
}

// DeactivateStepbackTask is the resolver for the deactivateStepbackTask field.
func (r *mutationResolver) DeactivateStepbackTask(ctx context.Context, opts DeactivateStepbackTaskInput) (bool, error) {
	usr := mustHaveUser(ctx)
	if err := task.DeactivateStepbackTask(ctx, opts.ProjectID, opts.BuildVariantName, opts.TaskName, usr.Username()); err != nil {
		return false, InternalServerError.Send(ctx, err.Error())
	}
	return true, nil
}

// DefaultSectionToRepo is the resolver for the defaultSectionToRepo field.
func (r *mutationResolver) DefaultSectionToRepo(ctx context.Context, opts DefaultSectionToRepoInput) (*string, error) {
	usr := mustHaveUser(ctx)
	if err := model.DefaultSectionToRepo(ctx, opts.ProjectID, model.ProjectPageSection(opts.Section), usr.Username()); err != nil {
		return nil, InternalServerError.Send(ctx, fmt.Sprintf("defaulting to repo for section: %s", err.Error()))
	}
	return &opts.ProjectID, nil
}

// DeleteGithubAppCredentials is the resolver for the deleteGithubAppCredentials field.
func (r *mutationResolver) DeleteGithubAppCredentials(ctx context.Context, opts DeleteGithubAppCredentialsInput) (*DeleteGithubAppCredentialsPayload, error) {
	usr := mustHaveUser(ctx)
	app, err := githubapp.FindOneGitHubAppAuth(ctx, opts.ProjectID)
	if err != nil {
		return nil, InternalServerError.Send(ctx, fmt.Sprintf("fetching GitHub app for project '%s': %s", opts.ProjectID, err.Error()))
	}
	if app == nil {
		return nil, InputValidationError.Send(ctx, fmt.Sprintf("project '%s' does not have a GitHub app defined", opts.ProjectID))
	}
	if err = githubapp.RemoveGitHubAppAuth(ctx, app); err != nil {
		return nil, InternalServerError.Send(ctx, fmt.Sprintf("removing GitHub app auth for project '%s': %s", opts.ProjectID, err.Error()))
	}
	before := model.ProjectSettings{
		GitHubAppAuth: *app,
	}
	after := model.ProjectSettings{
		GitHubAppAuth: githubapp.GithubAppAuth{},
	}
	if err = model.LogProjectModified(opts.ProjectID, usr.Id, &before, &after); err != nil {
		return nil, InternalServerError.Send(ctx, fmt.Sprintf("logging project modification for project '%s': %s", opts.ProjectID, err.Error()))
	}
	return &DeleteGithubAppCredentialsPayload{
		OldAppID: int(app.AppID),
	}, nil
}

// DeleteProject is the resolver for the deleteProject field.
func (r *mutationResolver) DeleteProject(ctx context.Context, projectID string) (bool, error) {
	if err := data.HideBranch(projectID); err != nil {
		gimletErr, ok := err.(gimlet.ErrorResponse)
		if ok {
			return false, mapHTTPStatusToGqlError(ctx, gimletErr.StatusCode, err)
		}
		return false, InternalServerError.Send(ctx, fmt.Sprintf("deleting project '%s': %s", projectID, err.Error()))
	}
	return true, nil
}

// DetachProjectFromRepo is the resolver for the detachProjectFromRepo field.
func (r *mutationResolver) DetachProjectFromRepo(ctx context.Context, projectID string) (*restModel.APIProjectRef, error) {
	usr := mustHaveUser(ctx)
	pRef, err := data.FindProjectById(projectID, false, false)
	if err != nil {
		return nil, InternalServerError.Send(ctx, fmt.Sprintf("fetching project '%s': %s", projectID, err.Error()))
	}
	if pRef == nil {
		return nil, ResourceNotFound.Send(ctx, fmt.Sprintf("project '%s' not found", projectID))
	}
<<<<<<< HEAD
	if err = pRef.DetachFromRepo(usr); err != nil {
		return nil, InternalServerError.Send(ctx, fmt.Sprintf("detaching project '%s' from repo: %s", projectID, err.Error()))
=======
	if err = pRef.DetachFromRepo(ctx, usr); err != nil {
		return nil, InternalServerError.Send(ctx, fmt.Sprintf("detaching from repo: %s", err.Error()))
>>>>>>> 12228c95
	}

	res := &restModel.APIProjectRef{}
	if err := res.BuildFromService(*pRef); err != nil {
		return nil, InternalServerError.Send(ctx, fmt.Sprintf("building project '%s' from service: %s", projectID, err.Error()))
	}
	return res, nil
}

// ForceRepotrackerRun is the resolver for the forceRepotrackerRun field.
func (r *mutationResolver) ForceRepotrackerRun(ctx context.Context, projectID string) (bool, error) {
	ts := utility.RoundPartOfHour(1).Format(units.TSFormat)
	j := units.NewRepotrackerJob(fmt.Sprintf("catchup-%s", ts), projectID)
	if err := amboy.EnqueueUniqueJob(ctx, evergreen.GetEnvironment().RemoteQueue(), j); err != nil {
		return false, InternalServerError.Send(ctx, fmt.Sprintf("creating Repotracker job: %s", err.Error()))
	}
	return true, nil
}

// PromoteVarsToRepo is the resolver for the promoteVarsToRepo field.
func (r *mutationResolver) PromoteVarsToRepo(ctx context.Context, opts PromoteVarsToRepoInput) (bool, error) {
	usr := mustHaveUser(ctx)
	if err := data.PromoteVarsToRepo(ctx, opts.ProjectID, opts.VarNames, usr.Username()); err != nil {
		return false, InternalServerError.Send(ctx, fmt.Sprintf("promoting variables to repo for project '%s': %s", opts.ProjectID, err.Error()))

	}
	return true, nil
}

// SaveProjectSettingsForSection is the resolver for the saveProjectSettingsForSection field.
func (r *mutationResolver) SaveProjectSettingsForSection(ctx context.Context, projectSettings *restModel.APIProjectSettings, section ProjectSettingsSection) (*restModel.APIProjectSettings, error) {
	projectId := utility.FromStringPtr(projectSettings.ProjectRef.Id)
	usr := mustHaveUser(ctx)
	changes, err := data.SaveProjectSettingsForSection(ctx, projectId, projectSettings, model.ProjectPageSection(section), false, usr.Username())
	if err != nil {
		return nil, InternalServerError.Send(ctx, fmt.Sprintf("saving section '%s' for project '%s': %s", section, projectId, err.Error()))
	}
	return changes, nil
}

// SaveRepoSettingsForSection is the resolver for the saveRepoSettingsForSection field.
func (r *mutationResolver) SaveRepoSettingsForSection(ctx context.Context, repoSettings *restModel.APIProjectSettings, section ProjectSettingsSection) (*restModel.APIProjectSettings, error) {
	projectId := utility.FromStringPtr(repoSettings.ProjectRef.Id)
	usr := mustHaveUser(ctx)
	changes, err := data.SaveProjectSettingsForSection(ctx, projectId, repoSettings, model.ProjectPageSection(section), true, usr.Username())
	if err != nil {
		return nil, InternalServerError.Send(ctx, fmt.Sprintf("saving section '%s' for repo '%s': %s", section, projectId, err.Error()))
	}
	return changes, nil
}

// SetLastRevision is the resolver for the setLastRevision field.
func (r *mutationResolver) SetLastRevision(ctx context.Context, opts SetLastRevisionInput) (*SetLastRevisionPayload, error) {
	if len(opts.Revision) < gitHashLength {
		return nil, InputValidationError.Send(ctx, fmt.Sprintf("insufficient length: must provide %d characters for revision", gitHashLength))
	}

	project, err := model.FindBranchProjectRef(opts.ProjectIdentifier)
	if err != nil {
		return nil, InternalServerError.Send(ctx, fmt.Sprintf("fetching project '%s': %s", opts.ProjectIdentifier, err.Error()))
	}
	if project == nil {
		return nil, ResourceNotFound.Send(ctx, fmt.Sprintf("project '%s' not found", opts.ProjectIdentifier))
	}

	if err = model.UpdateLastRevision(project.Id, opts.Revision); err != nil {
		return nil, InternalServerError.Send(ctx, fmt.Sprintf("updating last revision for '%s': %s", opts.ProjectIdentifier, err.Error()))
	}

	if err = project.SetRepotrackerError(&model.RepositoryErrorDetails{}); err != nil {
		return nil, InternalServerError.Send(ctx, fmt.Sprintf("clearing repotracker error for '%s': %s", opts.ProjectIdentifier, err.Error()))
	}

	// Run repotracker job because the last revision for the project has been updated.
	ts := utility.RoundPartOfHour(1).Format(units.TSFormat)
	j := units.NewRepotrackerJob(fmt.Sprintf("catchup-%s", ts), project.Id)
	if err = amboy.EnqueueUniqueJob(ctx, evergreen.GetEnvironment().RemoteQueue(), j); err != nil {
		return nil, InternalServerError.Send(ctx, fmt.Sprintf("creating Repotracker catchup job: %s", err.Error()))
	}
	return &SetLastRevisionPayload{
		MergeBaseRevision: opts.Revision,
	}, nil
}

// AttachVolumeToHost is the resolver for the attachVolumeToHost field.
func (r *mutationResolver) AttachVolumeToHost(ctx context.Context, volumeAndHost VolumeHost) (bool, error) {
	statusCode, err := cloud.AttachVolume(ctx, volumeAndHost.VolumeID, volumeAndHost.HostID)
	if err != nil {
		return false, mapHTTPStatusToGqlError(ctx, statusCode, err)
	}
	return statusCode == http.StatusOK, nil
}

// DetachVolumeFromHost is the resolver for the detachVolumeFromHost field.
func (r *mutationResolver) DetachVolumeFromHost(ctx context.Context, volumeID string) (bool, error) {
	statusCode, err := cloud.DetachVolume(ctx, volumeID)
	if err != nil {
		return false, mapHTTPStatusToGqlError(ctx, statusCode, err)
	}
	return statusCode == http.StatusOK, nil
}

// EditSpawnHost is the resolver for the editSpawnHost field.
func (r *mutationResolver) EditSpawnHost(ctx context.Context, spawnHost *EditSpawnHostInput) (*restModel.APIHost, error) {
	var v *host.Volume
	usr := mustHaveUser(ctx)
	h, err := host.FindOneByIdOrTag(ctx, spawnHost.HostID)
	if err != nil {
		return nil, InternalServerError.Send(ctx, fmt.Sprintf("fetching host '%s'': %s", spawnHost.HostID, err.Error()))
	}
	if h == nil {
		return nil, ResourceNotFound.Send(ctx, fmt.Sprintf("host '%s' not found", spawnHost.HostID))
	}

	if !host.CanUpdateSpawnHost(h, usr) {
		return nil, Forbidden.Send(ctx, fmt.Sprintf("not authorized to modify this host '%s'", spawnHost.HostID))
	}

	opts := host.HostModifyOptions{}
	if spawnHost.DisplayName != nil {
		opts.NewName = *spawnHost.DisplayName
	}
	if spawnHost.NoExpiration != nil {
		opts.NoExpiration = spawnHost.NoExpiration
	}
	if spawnHost.Expiration != nil {
		opts.AddHours = (*spawnHost.Expiration).Sub(h.ExpirationTime)
	}
	if spawnHost.InstanceType != nil {
		var config *evergreen.Settings
		config, err = evergreen.GetConfig(ctx)
		if err != nil {
			return nil, InternalServerError.Send(ctx, fmt.Sprintf("fetching Evergreen settings: %s", err.Error()))
		}
		allowedTypes := config.Providers.AWS.AllowedInstanceTypes

		err = cloud.CheckInstanceTypeValid(ctx, h.Distro, *spawnHost.InstanceType, allowedTypes)
		if err != nil {
			return nil, InternalServerError.Send(ctx, fmt.Sprintf("validating instance type: %s", err.Error()))
		}
		opts.InstanceType = *spawnHost.InstanceType
	}
	if spawnHost.AddedInstanceTags != nil || spawnHost.DeletedInstanceTags != nil {
		addedTags := []host.Tag{}
		deletedTags := []string{}
		for _, tag := range spawnHost.AddedInstanceTags {
			tag.CanBeModified = true
			addedTags = append(addedTags, *tag)
		}
		for _, tag := range spawnHost.DeletedInstanceTags {
			deletedTags = append(deletedTags, tag.Key)
		}
		opts.AddInstanceTags = addedTags
		opts.DeleteInstanceTags = deletedTags
	}
	if spawnHost.Volume != nil {
		v, err = host.FindVolumeByID(*spawnHost.Volume)
		if err != nil {
			return nil, ResourceNotFound.Send(ctx, fmt.Sprintf("fetching volume '%s': %s", utility.FromStringPtr(spawnHost.Volume), err.Error()))
		}
		if v.AvailabilityZone != h.Zone {
			return nil, InputValidationError.Send(ctx, "mounted volume and spawn host must be in the same availability zone")
		}
		opts.AttachVolume = *spawnHost.Volume
	}
	if spawnHost.PublicKey != nil {
		if h.Status != evergreen.HostRunning {
			return nil, InputValidationError.Send(ctx, fmt.Sprintf("host must be running to add a public key but is '%s'", h.Status))
		}
		if utility.FromBoolPtr(spawnHost.SavePublicKey) {
			if err = savePublicKey(ctx, *spawnHost.PublicKey); err != nil {
				return nil, err
			}
		}
		opts.AddKey = spawnHost.PublicKey.Key
		if opts.AddKey == "" {
			opts.AddKey, err = usr.GetPublicKey(spawnHost.PublicKey.Name)
			if err != nil {
				return nil, InputValidationError.Send(ctx, fmt.Sprintf("no matching key found for name '%s'", spawnHost.PublicKey.Name))
			}
		}
	}

	if spawnHost.SleepSchedule != nil {
		if err = h.UpdateSleepSchedule(ctx, *spawnHost.SleepSchedule, time.Now()); err != nil {
			gimletErr, ok := err.(gimlet.ErrorResponse)
			if ok {
				return nil, mapHTTPStatusToGqlError(ctx, gimletErr.StatusCode, err)
			}
			return nil, InternalServerError.Send(ctx, fmt.Sprintf("setting sleep schedule for host '%s': %s", h.Id, err.Error()))
		}
	}

	if err = cloud.ModifySpawnHost(ctx, evergreen.GetEnvironment(), h, opts); err != nil {
		return nil, InternalServerError.Send(ctx, fmt.Sprintf("modifying spawn host '%s': %s", h.Id, err.Error()))
	}
	if spawnHost.ServicePassword != nil {
		_, err = cloud.SetHostRDPPassword(ctx, evergreen.GetEnvironment(), h, *spawnHost.ServicePassword)
		if err != nil {
			return nil, InternalServerError.Send(ctx, fmt.Sprintf("setting spawn host password: %s", err.Error()))
		}
	}

	apiHost := restModel.APIHost{}
	apiHost.BuildFromService(h, nil)
	return &apiHost, nil
}

// MigrateVolume is the resolver for the migrateVolume field.
func (r *mutationResolver) MigrateVolume(ctx context.Context, volumeID string, spawnHostInput *SpawnHostInput) (bool, error) {
	usr := mustHaveUser(ctx)
	options, err := getHostRequestOptions(ctx, usr, spawnHostInput)
	if err != nil {
		return false, err
	}
	return data.MigrateVolume(ctx, volumeID, options, usr, evergreen.GetEnvironment())
}

// SpawnHost is the resolver for the spawnHost field.
func (r *mutationResolver) SpawnHost(ctx context.Context, spawnHostInput *SpawnHostInput) (*restModel.APIHost, error) {
	usr := mustHaveUser(ctx)
	options, err := getHostRequestOptions(ctx, usr, spawnHostInput)
	if err != nil {
		return nil, err
	}

	spawnHost, err := data.NewIntentHost(ctx, options, usr, evergreen.GetEnvironment())
	if err != nil {
		return nil, InternalServerError.Send(ctx, fmt.Sprintf("spawning host: %s", err.Error()))
	}
	if spawnHost == nil {
		return nil, InternalServerError.Send(ctx, "creating intent for spawn host")
	}
	apiHost := restModel.APIHost{}
	apiHost.BuildFromService(spawnHost, nil)
	return &apiHost, nil
}

// SpawnVolume is the resolver for the spawnVolume field.
func (r *mutationResolver) SpawnVolume(ctx context.Context, spawnVolumeInput SpawnVolumeInput) (bool, error) {
	err := validateVolumeExpirationInput(ctx, spawnVolumeInput.Expiration, spawnVolumeInput.NoExpiration)
	if err != nil {
		return false, err
	}
	volumeRequest := host.Volume{
		AvailabilityZone: spawnVolumeInput.AvailabilityZone,
		Size:             int32(spawnVolumeInput.Size),
		Type:             spawnVolumeInput.Type,
		CreatedBy:        mustHaveUser(ctx).Id,
	}
	vol, statusCode, err := cloud.RequestNewVolume(ctx, volumeRequest)
	if err != nil {
		return false, mapHTTPStatusToGqlError(ctx, statusCode, err)
	}
	if vol == nil {
		return false, InternalServerError.Send(ctx, "creating volume")
	}
	var additionalOptions restModel.VolumeModifyOptions
	if spawnVolumeInput.Expiration != nil {
		var newExpiration time.Time
		newExpiration, err = restModel.FromTimePtr(spawnVolumeInput.Expiration)
		if err != nil {
			return false, InternalServerError.Send(ctx, fmt.Sprintf("converting expiration time: %s", err.Error()))
		}
		additionalOptions.Expiration = newExpiration
	} else if spawnVolumeInput.NoExpiration != nil && *spawnVolumeInput.NoExpiration {
		// this value should only ever be true or nil
		additionalOptions.NoExpiration = true
	}
	err = applyVolumeOptions(ctx, *vol, additionalOptions)
	if err != nil {
		return false, InternalServerError.Send(ctx, fmt.Sprintf("applying expiration options to volume '%s': %s", vol.ID, err.Error()))
	}
	if spawnVolumeInput.Host != nil {
		statusCode, err := cloud.AttachVolume(ctx, vol.ID, *spawnVolumeInput.Host)
		if err != nil {
			return false, mapHTTPStatusToGqlError(ctx, statusCode, werrors.Wrapf(err, "attaching volume '%s' to host: %s", vol.ID, err.Error()))
		}
	}
	return true, nil
}

// RemoveVolume is the resolver for the removeVolume field.
func (r *mutationResolver) RemoveVolume(ctx context.Context, volumeID string) (bool, error) {
	statusCode, err := cloud.DeleteVolume(ctx, volumeID)
	if err != nil {
		return false, mapHTTPStatusToGqlError(ctx, statusCode, err)
	}
	return statusCode == http.StatusOK, nil
}

// UpdateSpawnHostStatus is the resolver for the updateSpawnHostStatus field.
func (r *mutationResolver) UpdateSpawnHostStatus(ctx context.Context, updateSpawnHostStatusInput UpdateSpawnHostStatusInput) (*restModel.APIHost, error) {
	hostID := updateSpawnHostStatusInput.HostID
	action := updateSpawnHostStatusInput.Action
	shouldKeepOff := utility.FromBoolPtr(updateSpawnHostStatusInput.ShouldKeepOff)

	h, err := host.FindOneByIdOrTag(ctx, hostID)
	if err != nil {
		return nil, InternalServerError.Send(ctx, fmt.Sprintf("fetching host '%s': %s", hostID, err.Error()))
	}
	if h == nil {
		return nil, ResourceNotFound.Send(ctx, fmt.Sprintf("host '%s' not found", hostID))
	}
	usr := mustHaveUser(ctx)
	env := evergreen.GetEnvironment()

	if !host.CanUpdateSpawnHost(h, usr) {
		return nil, Forbidden.Send(ctx, fmt.Sprintf("not authorized to modify this host '%s'", hostID))
	}

	var httpStatus int
	switch action {
	case SpawnHostStatusActionsStart:
		httpStatus, err = data.StartSpawnHost(ctx, env, usr, h)
	case SpawnHostStatusActionsStop:
		httpStatus, err = data.StopSpawnHost(ctx, env, usr, h, shouldKeepOff)
	case SpawnHostStatusActionsTerminate:
		httpStatus, err = data.TerminateSpawnHost(ctx, env, usr, h)
	default:
		return nil, ResourceNotFound.Send(ctx, fmt.Sprintf("finding matching status for action: %s", action))
	}
	if err != nil {
		if httpStatus == http.StatusInternalServerError {
			var parsedUrl, _ = url.Parse("/graphql/query")
			grip.Error(message.WrapError(err, message.Fields{
				"method":  "POST",
				"url":     parsedUrl,
				"code":    httpStatus,
				"action":  action,
				"request": gimlet.GetRequestID(ctx),
				"stack":   string(debug.Stack()),
			}))
		}
		return nil, mapHTTPStatusToGqlError(ctx, httpStatus, err)
	}
	apiHost := restModel.APIHost{}
	apiHost.BuildFromService(h, nil)
	return &apiHost, nil
}

// UpdateVolume is the resolver for the updateVolume field.
func (r *mutationResolver) UpdateVolume(ctx context.Context, updateVolumeInput UpdateVolumeInput) (bool, error) {
	volume, err := host.FindVolumeByID(updateVolumeInput.VolumeID)
	if err != nil {
		return false, InternalServerError.Send(ctx, fmt.Sprintf("fetching volume '%s': %s", updateVolumeInput.VolumeID, err.Error()))
	}
	if volume == nil {
		return false, ResourceNotFound.Send(ctx, fmt.Sprintf("volume '%s' not found", updateVolumeInput.VolumeID))
	}
	err = validateVolumeExpirationInput(ctx, updateVolumeInput.Expiration, updateVolumeInput.NoExpiration)
	if err != nil {
		return false, err
	}
	err = validateVolumeName(ctx, updateVolumeInput.Name)
	if err != nil {
		return false, err
	}
	var updateOptions restModel.VolumeModifyOptions
	if updateVolumeInput.NoExpiration != nil {
		if *updateVolumeInput.NoExpiration {
			// this value should only ever be true or nil
			updateOptions.NoExpiration = true
		} else {
			// this value should only ever be true or nil
			updateOptions.HasExpiration = true
		}
	}
	if updateVolumeInput.Expiration != nil {
		var newExpiration time.Time
		newExpiration, err = restModel.FromTimePtr(updateVolumeInput.Expiration)
		if err != nil {
			return false, InternalServerError.Send(ctx, fmt.Sprintf("parsing time: %s", err.Error()))
		}
		updateOptions.Expiration = newExpiration
	}
	if updateVolumeInput.Name != nil {
		updateOptions.NewName = utility.FromStringPtr(updateVolumeInput.Name)
	}
	if updateVolumeInput.Size != nil {
		newSize := int32(utility.FromIntPtr(updateVolumeInput.Size))
		if newSize < volume.Size {
			// AWS does not allow decreasing volume size.
			return false, InputValidationError.Send(ctx, fmt.Sprintf("new size must be equal to or greater than current size (%dGiB)", volume.Size))
		}
		updateOptions.Size = int32(utility.FromIntPtr(updateVolumeInput.Size))
	}
	err = applyVolumeOptions(ctx, *volume, updateOptions)
	if err != nil {
		return false, InternalServerError.Send(ctx, fmt.Sprintf("updating volume '%s': %s", volume.ID, err.Error()))
	}
	return true, nil
}

// AbortTask is the resolver for the abortTask field.
func (r *mutationResolver) AbortTask(ctx context.Context, taskID string) (*restModel.APITask, error) {
	t, err := task.FindOneId(ctx, taskID)
	if err != nil {
		return nil, InternalServerError.Send(ctx, fmt.Sprintf("fetching task '%s': %s", taskID, err.Error()))
	}
	if t == nil {
		return nil, ResourceNotFound.Send(ctx, fmt.Sprintf("task '%s' not found", taskID))
	}
	user := gimlet.GetUser(ctx).Username()
	err = model.AbortTask(ctx, taskID, user)
	if err != nil {
		return nil, InternalServerError.Send(ctx, fmt.Sprintf("aborting task '%s': %s", taskID, err.Error()))
	}
	t, err = task.FindOneId(ctx, taskID)
	if err != nil {
		return nil, InternalServerError.Send(ctx, fmt.Sprintf("fetching task '%s': %s", taskID, err.Error()))
	}
	if t == nil {
		return nil, ResourceNotFound.Send(ctx, fmt.Sprintf("task '%s' not found", taskID))
	}
	apiTask, err := getAPITaskFromTask(ctx, r.sc.GetURL(), *t)
	return apiTask, err
}

// OverrideTaskDependencies is the resolver for the overrideTaskDependencies field.
func (r *mutationResolver) OverrideTaskDependencies(ctx context.Context, taskID string) (*restModel.APITask, error) {
	currentUser := mustHaveUser(ctx)
	t, err := task.FindByIdExecution(ctx, taskID, nil)
	if err != nil {
		return nil, InternalServerError.Send(ctx, fmt.Sprintf("fetching task '%s': %s", taskID, err.Error()))
	}
	if t == nil {
		return nil, ResourceNotFound.Send(ctx, fmt.Sprintf("task '%s' not found", taskID))
	}
	if err = t.SetOverrideDependencies(ctx, currentUser.Username()); err != nil {
		return nil, InternalServerError.Send(ctx, fmt.Sprintf("overriding dependencies for task '%s': %s", taskID, err.Error()))
	}
	return getAPITaskFromTask(ctx, r.sc.GetURL(), *t)
}

// RestartTask is the resolver for the restartTask field.
func (r *mutationResolver) RestartTask(ctx context.Context, taskID string, failedOnly bool) (*restModel.APITask, error) {
	usr := mustHaveUser(ctx)
	username := usr.Username()
	t, err := task.FindOneId(ctx, taskID)
	if err != nil {
		return nil, InternalServerError.Send(ctx, fmt.Sprintf("fetching task '%s': %s", taskID, err.Error()))
	}
	if t == nil {
		return nil, ResourceNotFound.Send(ctx, fmt.Sprintf("task '%s' not found", taskID))
	}
	if err := model.ResetTaskOrDisplayTask(ctx, evergreen.GetEnvironment().Settings(), t, username, evergreen.UIPackage, failedOnly, nil); err != nil {
		return nil, InternalServerError.Send(ctx, fmt.Sprintf("restarting task '%s': %s", taskID, err.Error()))
	}
	t, err = task.FindOneIdAndExecutionWithDisplayStatus(ctx, taskID, nil)
	if err != nil {
		return nil, InternalServerError.Send(ctx, fmt.Sprintf("fetching task '%s': %s", taskID, err.Error()))
	}
	if t == nil {
		return nil, ResourceNotFound.Send(ctx, fmt.Sprintf("task '%s' not found", taskID))
	}
	apiTask, err := getAPITaskFromTask(ctx, r.sc.GetURL(), *t)
	return apiTask, err
}

// ScheduleTasks is the resolver for the scheduleTasks field.
func (r *mutationResolver) ScheduleTasks(ctx context.Context, versionID string, taskIds []string) ([]*restModel.APITask, error) {
	dbTasks, err := findAllTasksByIds(ctx, taskIds...)
	if err != nil {
		return nil, err
	}
	for _, t := range dbTasks {
		if t.Version != versionID && t.ParentPatchID != versionID {
			return nil, InputValidationError.Send(ctx, fmt.Sprintf("task '%s' does not belong to version '%s'", t.Id, versionID))
		}
	}

	scheduledTasks := []*restModel.APITask{}
	scheduled, err := setManyTasksScheduled(ctx, r.sc.GetURL(), true, taskIds...)
	if err != nil {
		return scheduledTasks, InternalServerError.Send(ctx, fmt.Sprintf("scheduling tasks: %s", err.Error()))
	}
	scheduledTasks = append(scheduledTasks, scheduled...)
	return scheduledTasks, nil
}

// SetTaskPriority is the resolver for the setTaskPriority field.
func (r *mutationResolver) SetTaskPriority(ctx context.Context, taskID string, priority int) (*restModel.APITask, error) {
	t, err := task.FindOneId(ctx, taskID)
	if err != nil {
		return nil, InternalServerError.Send(ctx, fmt.Sprintf("fetching task '%s': %s", taskID, err.Error()))
	}
	if t == nil {
		return nil, ResourceNotFound.Send(ctx, fmt.Sprintf("task '%s' not found", taskID))
	}
	authUser := gimlet.GetUser(ctx)
	if priority > evergreen.MaxTaskPriority {
		requiredPermission := gimlet.PermissionOpts{
			Resource:      t.Project,
			ResourceType:  evergreen.ProjectResourceType,
			Permission:    evergreen.PermissionTasks,
			RequiredLevel: evergreen.TasksAdmin.Value,
		}
		isTaskAdmin := authUser.HasPermission(requiredPermission)
		if !isTaskAdmin {
			return nil, Forbidden.Send(ctx, fmt.Sprintf("not authorized to set priority %v, can only set priority less than or equal to %v", priority, evergreen.MaxTaskPriority))
		}
	}
	if err = model.SetTaskPriority(ctx, *t, int64(priority), authUser.Username()); err != nil {
		return nil, InternalServerError.Send(ctx, fmt.Sprintf("setting task priority for '%s': %s", taskID, err.Error()))
	}

	t, err = task.FindOneId(ctx, taskID)
	if err != nil {
		return nil, InternalServerError.Send(ctx, fmt.Sprintf("fetching task '%s': %s", taskID, err.Error()))
	}
	if t == nil {
		return nil, ResourceNotFound.Send(ctx, fmt.Sprintf("task '%s' not found", taskID))
	}
	apiTask, err := getAPITaskFromTask(ctx, r.sc.GetURL(), *t)
	return apiTask, err
}

// UnscheduleTask is the resolver for the unscheduleTask field.
func (r *mutationResolver) UnscheduleTask(ctx context.Context, taskID string) (*restModel.APITask, error) {
	scheduled, err := setManyTasksScheduled(ctx, r.sc.GetURL(), false, taskID)
	if err != nil {
		return nil, err
	}
	if len(scheduled) == 0 {
		return nil, ResourceNotFound.Send(ctx, fmt.Sprintf("task '%s' not found", taskID))
	}
	return scheduled[0], nil
}

// AddFavoriteProject is the resolver for the addFavoriteProject field.
func (r *mutationResolver) AddFavoriteProject(ctx context.Context, opts AddFavoriteProjectInput) (*restModel.APIProjectRef, error) {
	p, err := model.FindBranchProjectRef(opts.ProjectIdentifier)
	if err != nil {
		return nil, InternalServerError.Send(ctx, fmt.Sprintf("fetching project '%s': %s", opts.ProjectIdentifier, err.Error()))
	}
	if p == nil {
		return nil, ResourceNotFound.Send(ctx, fmt.Sprintf("project '%s' not found", opts.ProjectIdentifier))
	}

	usr := mustHaveUser(ctx)
	err = usr.AddFavoritedProject(opts.ProjectIdentifier)
	if err != nil {
		return nil, InternalServerError.Send(ctx, err.Error())
	}
	apiProjectRef := restModel.APIProjectRef{}
	err = apiProjectRef.BuildFromService(*p)
	if err != nil {
		return nil, InternalServerError.Send(ctx, fmt.Sprintf("building APIProjectRef from service for project '%s': %s", opts.ProjectIdentifier, err.Error()))
	}
	return &apiProjectRef, nil
}

// ClearMySubscriptions is the resolver for the clearMySubscriptions field.
func (r *mutationResolver) ClearMySubscriptions(ctx context.Context) (int, error) {
	usr := mustHaveUser(ctx)
	username := usr.Username()
	subs, err := event.FindSubscriptionsByOwner(username, event.OwnerTypePerson)
	if err != nil {
		return 0, InternalServerError.Send(ctx, fmt.Sprintf("retrieving subscriptions for user '%s': %s", usr.Id, err.Error()))
	}
	subIDs := removeGeneralSubscriptions(usr, subs)
	err = data.DeleteSubscriptions(username, subIDs)
	if err != nil {
		return 0, InternalServerError.Send(ctx, fmt.Sprintf("deleting subscriptions for user '%s': %s", usr.Id, err.Error()))
	}
	return len(subIDs), nil
}

// CreatePublicKey is the resolver for the createPublicKey field.
func (r *mutationResolver) CreatePublicKey(ctx context.Context, publicKeyInput PublicKeyInput) ([]*restModel.APIPubKey, error) {
	err := savePublicKey(ctx, publicKeyInput)
	if err != nil {
		return nil, err
	}
	myPublicKeys := getMyPublicKeys(ctx)
	return myPublicKeys, nil
}

// DeleteSubscriptions is the resolver for the deleteSubscriptions field.
func (r *mutationResolver) DeleteSubscriptions(ctx context.Context, subscriptionIds []string) (int, error) {
	usr := mustHaveUser(ctx)
	username := usr.Username()

	if err := data.DeleteSubscriptions(username, subscriptionIds); err != nil {
		return 0, InternalServerError.Send(ctx, fmt.Sprintf("deleting subscriptions for user '%s': %s", usr.Id, err.Error()))
	}
	return len(subscriptionIds), nil
}

// RemoveFavoriteProject is the resolver for the removeFavoriteProject field.
func (r *mutationResolver) RemoveFavoriteProject(ctx context.Context, opts RemoveFavoriteProjectInput) (*restModel.APIProjectRef, error) {
	p, err := model.FindBranchProjectRef(opts.ProjectIdentifier)
	if err != nil {
		return nil, InternalServerError.Send(ctx, fmt.Sprintf("fetching project '%s': %s", opts.ProjectIdentifier, err.Error()))
	}
	if p == nil {
		return nil, ResourceNotFound.Send(ctx, fmt.Sprintf("project '%s' not found", opts.ProjectIdentifier))
	}

	usr := mustHaveUser(ctx)
	err = usr.RemoveFavoriteProject(opts.ProjectIdentifier)
	if err != nil {
		return nil, InternalServerError.Send(ctx, fmt.Sprintf("removing project '%s': %s", opts.ProjectIdentifier, err.Error()))
	}
	apiProjectRef := restModel.APIProjectRef{}
	err = apiProjectRef.BuildFromService(*p)
	if err != nil {
		return nil, InternalServerError.Send(ctx, fmt.Sprintf("building APIProjectRef from service for project '%s': %s", opts.ProjectIdentifier, err.Error()))
	}
	return &apiProjectRef, nil
}

// RemovePublicKey is the resolver for the removePublicKey field.
func (r *mutationResolver) RemovePublicKey(ctx context.Context, keyName string) ([]*restModel.APIPubKey, error) {
	if !doesPublicKeyNameAlreadyExist(ctx, keyName) {
		return nil, InputValidationError.Send(ctx, fmt.Sprintf("key name '%s' does not exist", keyName))
	}
	err := mustHaveUser(ctx).DeletePublicKey(keyName)
	if err != nil {
		return nil, InternalServerError.Send(ctx, fmt.Sprintf("deleting public key: %s", err.Error()))
	}
	myPublicKeys := getMyPublicKeys(ctx)
	return myPublicKeys, nil
}

// SaveSubscription is the resolver for the saveSubscription field.
func (r *mutationResolver) SaveSubscription(ctx context.Context, subscription restModel.APISubscription) (bool, error) {
	usr := mustHaveUser(ctx)
	username := usr.Username()
	idType, id, err := getResourceTypeAndIdFromSubscriptionSelectors(ctx, subscription.Selectors)
	if err != nil {
		return false, err
	}
	switch idType {
	case "task":
		t, taskErr := task.FindOneId(ctx, id)
		if taskErr != nil {
			return false, InternalServerError.Send(ctx, fmt.Sprintf("fetching task '%s': %s", id, taskErr.Error()))
		}
		if t == nil {
			return false, ResourceNotFound.Send(ctx, fmt.Sprintf("task '%s' not found", id))
		}
	case "build":
		b, buildErr := build.FindOneId(id)
		if buildErr != nil {
			return false, InternalServerError.Send(ctx, fmt.Sprintf("fetching build '%s': %s", id, buildErr.Error()))
		}
		if b == nil {
			return false, ResourceNotFound.Send(ctx, fmt.Sprintf("build '%s' not found", id))
		}
	case "version":
		v, versionErr := model.VersionFindOneId(id)
		if versionErr != nil {
			return false, InternalServerError.Send(ctx, fmt.Sprintf("fetching version '%s': %s", id, versionErr.Error()))
		}
		if v == nil {
			return false, ResourceNotFound.Send(ctx, fmt.Sprintf("version '%s' not found", id))
		}
	case "project":
		p, projectErr := data.FindProjectById(id, false, false)
		if projectErr != nil {
			return false, InternalServerError.Send(ctx, fmt.Sprintf("fetching project '%s': %s", id, projectErr.Error()))
		}
		if p == nil {
			return false, ResourceNotFound.Send(ctx, fmt.Sprintf("project '%s' not found", id))
		}
	default:
		return false, InputValidationError.Send(ctx, "selectors do not include a target version, build, project, or task ID")
	}
	err = data.SaveSubscriptions(username, []restModel.APISubscription{subscription}, false)
	if err != nil {
		return false, InternalServerError.Send(ctx, fmt.Sprintf("saving subscription: %s", err.Error()))
	}
	return true, nil
}

// UpdateBetaFeatures is the resolver for the updateBetaFeatures field.
func (r *mutationResolver) UpdateBetaFeatures(ctx context.Context, opts UpdateBetaFeaturesInput) (*UpdateBetaFeaturesPayload, error) {
	usr := mustHaveUser(ctx)
	newBetaFeatureSettings := opts.BetaFeatures.ToService()

	if err := usr.UpdateBetaFeatures(newBetaFeatureSettings); err != nil {
		return nil, InternalServerError.Send(ctx, fmt.Sprintf("updating beta features for user '%s': %s", usr.Id, err.Error()))
	}

	betaFeatures := restModel.APIBetaFeatures{}
	betaFeatures.BuildFromService(usr.BetaFeatures)
	return &UpdateBetaFeaturesPayload{
		BetaFeatures: &betaFeatures,
	}, nil
}

// UpdateParsleySettings is the resolver for the updateParsleySettings field.
func (r *mutationResolver) UpdateParsleySettings(ctx context.Context, opts UpdateParsleySettingsInput) (*UpdateParsleySettingsPayload, error) {
	usr := mustHaveUser(ctx)
	newSettings := opts.ParsleySettings.ToService()

	changes := parsley.MergeExistingParsleySettings(usr.ParsleySettings, newSettings)
	if err := usr.UpdateParsleySettings(changes); err != nil {
		return nil, InternalServerError.Send(ctx, fmt.Sprintf("updating Parsley settings for user '%s': %s", usr.Id, err.Error()))
	}

	parsleySettings := restModel.APIParsleySettings{}
	parsleySettings.BuildFromService(usr.ParsleySettings)
	return &UpdateParsleySettingsPayload{
		ParsleySettings: &parsleySettings,
	}, nil
}

// UpdatePublicKey is the resolver for the updatePublicKey field.
func (r *mutationResolver) UpdatePublicKey(ctx context.Context, targetKeyName string, updateInfo PublicKeyInput) ([]*restModel.APIPubKey, error) {
	if !doesPublicKeyNameAlreadyExist(ctx, targetKeyName) {
		return nil, InputValidationError.Send(ctx, fmt.Sprintf("key name '%s' does not exist", targetKeyName))
	}
	if updateInfo.Name != targetKeyName && doesPublicKeyNameAlreadyExist(ctx, updateInfo.Name) {
		return nil, InputValidationError.Send(ctx, fmt.Sprintf("key name '%s' already exists", targetKeyName))
	}
	err := verifyPublicKey(ctx, updateInfo)
	if err != nil {
		return nil, err
	}
	usr := mustHaveUser(ctx)
	err = usr.UpdatePublicKey(targetKeyName, updateInfo.Name, updateInfo.Key)
	if err != nil {
		return nil, InternalServerError.Send(ctx, fmt.Sprintf("updating public key, '%s': %s", targetKeyName, err.Error()))
	}
	myPublicKeys := getMyPublicKeys(ctx)
	return myPublicKeys, nil
}

// UpdateUserSettings is the resolver for the updateUserSettings field.
func (r *mutationResolver) UpdateUserSettings(ctx context.Context, userSettings *restModel.APIUserSettings) (bool, error) {
	usr := mustHaveUser(ctx)

	updatedUserSettings, err := restModel.UpdateUserSettings(ctx, usr, *userSettings)
	if err != nil {
		return false, InternalServerError.Send(ctx, err.Error())
	}
	err = data.UpdateSettings(usr, *updatedUserSettings)
	if err != nil {
		return false, InternalServerError.Send(ctx, fmt.Sprintf("saving settings for user '%s': %s", usr.Id, err.Error()))
	}
	return true, nil
}

// RestartVersions is the resolver for the restartVersions field.
func (r *mutationResolver) RestartVersions(ctx context.Context, versionID string, abort bool, versionsToRestart []*model.VersionToRestart) ([]*restModel.APIVersion, error) {
	if len(versionsToRestart) == 0 {
		return nil, InputValidationError.Send(ctx, "No versions provided. You must provide at least one version to restart")
	}
	modifications := model.VersionModification{
		Action:            evergreen.RestartAction,
		Abort:             abort,
		VersionsToRestart: versionsToRestart,
	}
	err := modifyVersionHandler(ctx, versionID, modifications)
	if err != nil {
		return nil, err
	}
	versions := []*restModel.APIVersion{}
	for _, version := range versionsToRestart {
		if version.VersionId != nil {
			v, versionErr := model.VersionFindOneId(*version.VersionId)
			if versionErr != nil {
				return nil, InternalServerError.Send(ctx, fmt.Sprintf("fetching version '%s': %s", utility.FromStringPtr(version.VersionId), versionErr.Error()))
			}
			if v == nil {
				return nil, ResourceNotFound.Send(ctx, fmt.Sprintf("version '%s' not found", *version.VersionId))
			}
			apiVersion := restModel.APIVersion{}
			apiVersion.BuildFromService(*v)
			versions = append(versions, &apiVersion)
		}
	}
	return versions, nil
}

// ScheduleUndispatchedBaseTasks is the resolver for the scheduleUndispatchedBaseTasks field.
func (r *mutationResolver) ScheduleUndispatchedBaseTasks(ctx context.Context, versionID string) ([]*restModel.APITask, error) {
	opts := task.GetTasksByVersionOptions{
		Statuses:              evergreen.TaskFailureStatuses,
		IncludeExecutionTasks: true,
	}
	tasks, _, err := task.GetTasksByVersion(ctx, versionID, opts)
	if err != nil {
		return nil, InternalServerError.Send(ctx, fmt.Sprintf("fetching tasks for patch '%s': %s ", versionID, err.Error()))
	}

	scheduledTasks := []*restModel.APITask{}
	tasksToSchedule := make(map[string]bool)

	for _, t := range tasks {
		// If a task is a generated task don't schedule it until we get all of the generated tasks we want to generate
		if t.GeneratedBy == "" {
			// We can ignore an error while fetching tasks because this could just mean the task didn't exist on the base commit.
			baseTask, _ := t.FindTaskOnBaseCommit(ctx)
			if baseTask != nil && baseTask.Status == evergreen.TaskUndispatched {
				tasksToSchedule[baseTask.Id] = true
			}
			// If a task is generated lets find its base task if it exists otherwise we need to generate it
		} else if t.GeneratedBy != "" {
			baseTask, _ := t.FindTaskOnBaseCommit(ctx)
			// If the task is undispatched or doesn't exist on the base commit then we want to schedule
			if baseTask == nil {
				generatorTask, err := task.FindByIdExecution(ctx, t.GeneratedBy, nil)
				if err != nil {
					return nil, InternalServerError.Send(ctx, fmt.Sprintf("fetching the generator task: %s", err.Error()))
				}
				if generatorTask != nil {
					baseGeneratorTask, _ := generatorTask.FindTaskOnBaseCommit(ctx)
					// If baseGeneratorTask is nil then it didn't exist on the base task and we can't do anything
					if baseGeneratorTask != nil && baseGeneratorTask.Status == evergreen.TaskUndispatched {
						err = baseGeneratorTask.SetGeneratedTasksToActivate(ctx, t.BuildVariant, t.DisplayName)
						if err != nil {
							return nil, InternalServerError.Send(ctx, fmt.Sprintf("activating generated task: %s", err.Error()))
						}
						tasksToSchedule[baseGeneratorTask.Id] = true

					}
				}
			} else if baseTask.Status == evergreen.TaskUndispatched {
				tasksToSchedule[baseTask.Id] = true
			}

		}
	}

	taskIDs := []string{}
	for taskId := range tasksToSchedule {
		taskIDs = append(taskIDs, taskId)
	}
	scheduled, err := setManyTasksScheduled(ctx, r.sc.GetURL(), true, taskIDs...)
	if err != nil {
		return nil, err
	}
	scheduledTasks = append(scheduledTasks, scheduled...)
	// sort scheduledTasks by display name to guarantee the order of the tasks
	sort.Slice(scheduledTasks, func(i, j int) bool {
		return utility.FromStringPtr(scheduledTasks[i].DisplayName) < utility.FromStringPtr(scheduledTasks[j].DisplayName)
	})

	return scheduledTasks, nil
}

// SetVersionPriority is the resolver for the setVersionPriority field.
func (r *mutationResolver) SetVersionPriority(ctx context.Context, versionID string, priority int) (*string, error) {
	modifications := model.VersionModification{
		Action:   evergreen.SetPriorityAction,
		Priority: int64(priority),
	}
	err := modifyVersionHandler(ctx, versionID, modifications)
	if err != nil {
		return nil, err
	}
	return &versionID, nil
}

// UnscheduleVersionTasks is the resolver for the unscheduleVersionTasks field.
func (r *mutationResolver) UnscheduleVersionTasks(ctx context.Context, versionID string, abort bool) (*string, error) {
	modifications := model.VersionModification{
		Action: evergreen.SetActiveAction,
		Active: false,
		Abort:  abort,
	}
	err := modifyVersionHandler(ctx, versionID, modifications)
	if err != nil {
		return nil, err
	}
	return &versionID, nil
}

// Mutation returns MutationResolver implementation.
func (r *Resolver) Mutation() MutationResolver { return &mutationResolver{r} }

type mutationResolver struct{ *Resolver }<|MERGE_RESOLUTION|>--- conflicted
+++ resolved
@@ -356,13 +356,8 @@
 	pRef.Owner = project.NewOwner
 	pRef.Repo = project.NewRepo
 
-<<<<<<< HEAD
-	if err = pRef.AttachToNewRepo(usr); err != nil {
+	if err = pRef.AttachToNewRepo(ctx, usr); err != nil {
 		return nil, InternalServerError.Send(ctx, fmt.Sprintf("updating owner/repo for project '%s': %s", project.ProjectID, err.Error()))
-=======
-	if err = pRef.AttachToNewRepo(ctx, usr); err != nil {
-		return nil, InternalServerError.Send(ctx, fmt.Sprintf("updating owner/repo: %s", err.Error()))
->>>>>>> 12228c95
 	}
 
 	res := &restModel.APIProjectRef{}
@@ -530,13 +525,8 @@
 	if pRef == nil {
 		return nil, ResourceNotFound.Send(ctx, fmt.Sprintf("project '%s' not found", projectID))
 	}
-<<<<<<< HEAD
-	if err = pRef.DetachFromRepo(usr); err != nil {
+	if err = pRef.DetachFromRepo(ctx, usr); err != nil {
 		return nil, InternalServerError.Send(ctx, fmt.Sprintf("detaching project '%s' from repo: %s", projectID, err.Error()))
-=======
-	if err = pRef.DetachFromRepo(ctx, usr); err != nil {
-		return nil, InternalServerError.Send(ctx, fmt.Sprintf("detaching from repo: %s", err.Error()))
->>>>>>> 12228c95
 	}
 
 	res := &restModel.APIProjectRef{}
