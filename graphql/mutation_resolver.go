package graphql

// This file will be automatically regenerated based on the schema, any resolver implementations
// will be copied through when generating and any unknown code will be moved to the end.

import (
	"context"
	"fmt"
	"net/http"
	"net/url"
	"runtime/debug"
	"sort"
	"time"

	"github.com/99designs/gqlgen/graphql"
	"github.com/evergreen-ci/evergreen"
	"github.com/evergreen-ci/evergreen/api"
	"github.com/evergreen-ci/evergreen/cloud"
	"github.com/evergreen-ci/evergreen/model"
	"github.com/evergreen-ci/evergreen/model/annotations"
	"github.com/evergreen-ci/evergreen/model/build"
	"github.com/evergreen-ci/evergreen/model/commitqueue"
	"github.com/evergreen-ci/evergreen/model/event"
	"github.com/evergreen-ci/evergreen/model/host"
	"github.com/evergreen-ci/evergreen/model/task"
	"github.com/evergreen-ci/evergreen/model/user"
	"github.com/evergreen-ci/evergreen/rest/data"
	restModel "github.com/evergreen-ci/evergreen/rest/model"
	"github.com/evergreen-ci/evergreen/units"
	"github.com/evergreen-ci/evergreen/util"
	"github.com/evergreen-ci/gimlet"
	"github.com/evergreen-ci/utility"
	"github.com/mongodb/amboy"
	adb "github.com/mongodb/anser/db"
	"github.com/mongodb/grip"
	"github.com/mongodb/grip/message"
	werrors "github.com/pkg/errors"
)

// BbCreateTicket is the resolver for the bbCreateTicket field.
func (r *mutationResolver) BbCreateTicket(ctx context.Context, taskID string, execution *int) (bool, error) {
	httpStatus, err := data.BbFileTicket(ctx, taskID, *execution)
	if err != nil {
		return false, mapHTTPStatusToGqlError(ctx, httpStatus, err)
	}
	return true, nil
}

// AddAnnotationIssue is the resolver for the addAnnotationIssue field.
func (r *mutationResolver) AddAnnotationIssue(ctx context.Context, taskID string, execution int, apiIssue restModel.APIIssueLink, isIssue bool) (bool, error) {
	usr := mustHaveUser(ctx)
	issue := restModel.APIIssueLinkToService(apiIssue)
	if err := util.CheckURL(issue.URL); err != nil {
		return false, InputValidationError.Send(ctx, fmt.Sprintf("issue does not have valid URL: %s", err.Error()))
	}
	if isIssue {
		if err := annotations.AddIssueToAnnotation(taskID, execution, *issue, usr.Username()); err != nil {
			return false, InternalServerError.Send(ctx, fmt.Sprintf("couldn't add issue: %s", err.Error()))
		}
		return true, nil
	} else {
		if err := annotations.AddSuspectedIssueToAnnotation(taskID, execution, *issue, usr.Username()); err != nil {
			return false, InternalServerError.Send(ctx, fmt.Sprintf("couldn't add suspected issue: %s", err.Error()))
		}
		return true, nil
	}
}

// EditAnnotationNote is the resolver for the editAnnotationNote field.
func (r *mutationResolver) EditAnnotationNote(ctx context.Context, taskID string, execution int, originalMessage string, newMessage string) (bool, error) {
	usr := mustHaveUser(ctx)
	if err := annotations.UpdateAnnotationNote(taskID, execution, originalMessage, newMessage, usr.Username()); err != nil {
		return false, InternalServerError.Send(ctx, fmt.Sprintf("couldn't update note: %s", err.Error()))
	}
	return true, nil
}

// MoveAnnotationIssue is the resolver for the moveAnnotationIssue field.
func (r *mutationResolver) MoveAnnotationIssue(ctx context.Context, taskID string, execution int, apiIssue restModel.APIIssueLink, isIssue bool) (bool, error) {
	usr := mustHaveUser(ctx)
	issue := restModel.APIIssueLinkToService(apiIssue)
	if isIssue {
		if err := annotations.MoveIssueToSuspectedIssue(taskID, execution, *issue, usr.Username()); err != nil {
			return false, InternalServerError.Send(ctx, fmt.Sprintf("couldn't move issue to suspected issues: %s", err.Error()))
		}
		return true, nil
	} else {
		if err := annotations.MoveSuspectedIssueToIssue(taskID, execution, *issue, usr.Username()); err != nil {
			return false, InternalServerError.Send(ctx, fmt.Sprintf("couldn't move issue to suspected issues: %s", err.Error()))
		}
		return true, nil
	}
}

// RemoveAnnotationIssue is the resolver for the removeAnnotationIssue field.
func (r *mutationResolver) RemoveAnnotationIssue(ctx context.Context, taskID string, execution int, apiIssue restModel.APIIssueLink, isIssue bool) (bool, error) {
	issue := restModel.APIIssueLinkToService(apiIssue)
	if isIssue {
		if err := annotations.RemoveIssueFromAnnotation(taskID, execution, *issue); err != nil {
			return false, InternalServerError.Send(ctx, fmt.Sprintf("couldn't delete issue: %s", err.Error()))
		}
		return true, nil
	} else {
		if err := annotations.RemoveSuspectedIssueFromAnnotation(taskID, execution, *issue); err != nil {
			return false, InternalServerError.Send(ctx, fmt.Sprintf("couldn't delete suspected issue: %s", err.Error()))
		}
		return true, nil
	}
}

// ReprovisionToNew is the resolver for the reprovisionToNew field.
func (r *mutationResolver) ReprovisionToNew(ctx context.Context, hostIds []string) (int, error) {
	user := mustHaveUser(ctx)

	hosts, permissions, httpStatus, err := api.GetHostsAndUserPermissions(user, hostIds)
	if err != nil {
		return 0, mapHTTPStatusToGqlError(ctx, httpStatus, err)
	}

	hostsUpdated, httpStatus, err := api.ModifyHostsWithPermissions(hosts, permissions, api.GetReprovisionToNewCallback(ctx, evergreen.GetEnvironment(), user.Username()))
	if err != nil {
		return 0, mapHTTPStatusToGqlError(ctx, httpStatus, werrors.Errorf("Error marking selected hosts as needing to reprovision: %s", err.Error()))
	}

	return hostsUpdated, nil
}

// RestartJasper is the resolver for the restartJasper field.
func (r *mutationResolver) RestartJasper(ctx context.Context, hostIds []string) (int, error) {
	user := mustHaveUser(ctx)

	hosts, permissions, httpStatus, err := api.GetHostsAndUserPermissions(user, hostIds)
	if err != nil {
		return 0, mapHTTPStatusToGqlError(ctx, httpStatus, err)
	}

	hostsUpdated, httpStatus, err := api.ModifyHostsWithPermissions(hosts, permissions, api.GetRestartJasperCallback(ctx, evergreen.GetEnvironment(), user.Username()))
	if err != nil {
		return 0, mapHTTPStatusToGqlError(ctx, httpStatus, werrors.Errorf("Error marking selected hosts as needing Jasper service restarted: %s", err.Error()))
	}

	return hostsUpdated, nil
}

// UpdateHostStatus is the resolver for the updateHostStatus field.
func (r *mutationResolver) UpdateHostStatus(ctx context.Context, hostIds []string, status string, notes *string) (int, error) {
	user := mustHaveUser(ctx)

	hosts, permissions, httpStatus, err := api.GetHostsAndUserPermissions(user, hostIds)
	if err != nil {
		return 0, mapHTTPStatusToGqlError(ctx, httpStatus, err)
	}

	rq := evergreen.GetEnvironment().RemoteQueue()
	hostsUpdated, httpStatus, err := api.ModifyHostsWithPermissions(hosts, permissions, api.GetUpdateHostStatusCallback(ctx, evergreen.GetEnvironment(), rq, status, *notes, user))
	if err != nil {
		return 0, mapHTTPStatusToGqlError(ctx, httpStatus, err)
	}

	return hostsUpdated, nil
}

// EnqueuePatch is the resolver for the enqueuePatch field.
func (r *mutationResolver) EnqueuePatch(ctx context.Context, patchID string, commitMessage *string) (*restModel.APIPatch, error) {
	user := mustHaveUser(ctx)
	existingPatch, err := data.FindPatchById(patchID)
	if err != nil {
		gimletErr, ok := err.(gimlet.ErrorResponse)
		if ok {
			return nil, mapHTTPStatusToGqlError(ctx, gimletErr.StatusCode, err)
		}
		return nil, InternalServerError.Send(ctx, fmt.Sprintf("error getting patch '%s'", patchID))
	}

	if !hasEnqueuePatchPermission(user, existingPatch) {
		return nil, Forbidden.Send(ctx, "can't enqueue another user's patch")
	}

	if commitMessage == nil {
		commitMessage = existingPatch.Description
	}

<<<<<<< HEAD
	newPatch, err := data.CreatePatchForMerge(ctx, evergreen.GetEnvironment().Settings(), patchID, utility.FromStringPtr(commitMessage))
=======
	if utility.FromStringPtr(existingPatch.Requester) == evergreen.GithubPRRequester {
		info := commitqueue.EnqueuePRInfo{
			PR:            existingPatch.GithubPatchData.PRNumber,
			Repo:          utility.FromStringPtr(existingPatch.GithubPatchData.BaseRepo),
			Owner:         utility.FromStringPtr(existingPatch.GithubPatchData.BaseOwner),
			CommitMessage: utility.FromStringPtr(commitMessage),
			Username:      utility.FromStringPtr(existingPatch.GithubPatchData.Author),
		}
		newPatch, err := data.EnqueuePRToCommitQueue(ctx, evergreen.GetEnvironment(), r.sc, info)
		if err != nil {
			return nil, InternalServerError.Send(ctx, fmt.Sprintf("enqueueing patch '%s': %s", patchID, err.Error()))
		}
		return newPatch, nil
	}

	newPatch, err := data.CreatePatchForMerge(ctx, patchID, utility.FromStringPtr(commitMessage))
>>>>>>> 71606368
	if err != nil {
		return nil, InternalServerError.Send(ctx, fmt.Sprintf("error creating new patch: %s", err.Error()))
	}
	item := restModel.APICommitQueueItem{
		Issue:   newPatch.Id,
		PatchId: newPatch.Id,
		Source:  utility.ToStringPtr(commitqueue.SourceDiff)}
	_, err = data.EnqueueItem(utility.FromStringPtr(newPatch.ProjectId), item, false)
	if err != nil {
		return nil, InternalServerError.Send(ctx, fmt.Sprintf("error enqueuing new patch: %s", err.Error()))
	}
	return newPatch, nil
}

// SchedulePatch is the resolver for the schedulePatch field.
func (r *mutationResolver) SchedulePatch(ctx context.Context, patchID string, configure PatchConfigure) (*restModel.APIPatch, error) {
	patchUpdateReq := buildFromGqlInput(configure)
	version, err := model.VersionFindOneId(patchID)
	if err != nil && !adb.ResultsNotFound(err) {
		return nil, InternalServerError.Send(ctx, fmt.Sprintf("Error occurred fetching patch `%s`: %s", patchID, err.Error()))
	}
	statusCode, err := units.SchedulePatch(ctx, evergreen.GetEnvironment(), patchID, version, patchUpdateReq)
	if err != nil {
		return nil, mapHTTPStatusToGqlError(ctx, statusCode, werrors.Errorf("Error scheduling patch `%s`: %s", patchID, err.Error()))
	}
	scheduledPatch, err := data.FindPatchById(patchID)
	if err != nil {
		return nil, InternalServerError.Send(ctx, fmt.Sprintf("Error getting scheduled patch `%s`: %s", patchID, err))
	}
	return scheduledPatch, nil
}

// SchedulePatchTasks is the resolver for the schedulePatchTasks field.
func (r *mutationResolver) SchedulePatchTasks(ctx context.Context, patchID string) (*string, error) {
	modifications := model.VersionModification{
		Action: evergreen.SetActiveAction,
		Active: true,
		Abort:  false,
	}
	err := modifyVersionHandler(ctx, patchID, modifications)
	if err != nil {
		return nil, err
	}
	return &patchID, nil
}

// ScheduleUndispatchedBaseTasks is the resolver for the scheduleUndispatchedBaseTasks field.
func (r *mutationResolver) ScheduleUndispatchedBaseTasks(ctx context.Context, patchID string) ([]*restModel.APITask, error) {
	opts := task.GetTasksByVersionOptions{
		Statuses:                       evergreen.TaskFailureStatuses,
		IncludeExecutionTasks:          true,
		IncludeBaseTasks:               false,
		IncludeBuildVariantDisplayName: false,
	}
	tasks, _, err := task.GetTasksByVersion(patchID, opts)
	if err != nil {
		return nil, InternalServerError.Send(ctx, fmt.Sprintf("Could not fetch tasks for patch: %s ", err.Error()))
	}

	scheduledTasks := []*restModel.APITask{}
	tasksToSchedule := make(map[string]bool)

	for _, t := range tasks {
		// If a task is a generated task don't schedule it until we get all of the generated tasks we want to generate
		if t.GeneratedBy == "" {
			// We can ignore an error while fetching tasks because this could just mean the task didn't exist on the base commit.
			baseTask, _ := t.FindTaskOnBaseCommit()
			if baseTask != nil && baseTask.Status == evergreen.TaskUndispatched {
				tasksToSchedule[baseTask.Id] = true
			}
			// If a task is generated lets find its base task if it exists otherwise we need to generate it
		} else if t.GeneratedBy != "" {
			baseTask, _ := t.FindTaskOnBaseCommit()
			// If the task is undispatched or doesn't exist on the base commit then we want to schedule
			if baseTask == nil {
				generatorTask, err := task.FindByIdExecution(t.GeneratedBy, nil)
				if err != nil {
					return nil, InternalServerError.Send(ctx, fmt.Sprintf("Experienced an error trying to find the generator task: %s", err.Error()))
				}
				if generatorTask != nil {
					baseGeneratorTask, _ := generatorTask.FindTaskOnBaseCommit()
					// If baseGeneratorTask is nil then it didn't exist on the base task and we can't do anything
					if baseGeneratorTask != nil && baseGeneratorTask.Status == evergreen.TaskUndispatched {
						err = baseGeneratorTask.SetGeneratedTasksToActivate(t.BuildVariant, t.DisplayName)
						if err != nil {
							return nil, InternalServerError.Send(ctx, fmt.Sprintf("Could not activate generated task: %s", err.Error()))
						}
						tasksToSchedule[baseGeneratorTask.Id] = true

					}
				}
			} else if baseTask.Status == evergreen.TaskUndispatched {
				tasksToSchedule[baseTask.Id] = true
			}

		}
	}

	taskIDs := []string{}
	for taskId := range tasksToSchedule {
		taskIDs = append(taskIDs, taskId)
	}
	scheduled, err := setManyTasksScheduled(ctx, r.sc.GetURL(), true, taskIDs...)
	if err != nil {
		return nil, err
	}
	scheduledTasks = append(scheduledTasks, scheduled...)
	// sort scheduledTasks by display name to guarantee the order of the tasks
	sort.Slice(scheduledTasks, func(i, j int) bool {
		return utility.FromStringPtr(scheduledTasks[i].DisplayName) < utility.FromStringPtr(scheduledTasks[j].DisplayName)
	})

	return scheduledTasks, nil
}

// SetPatchPriority is the resolver for the setPatchPriority field.
func (r *mutationResolver) SetPatchPriority(ctx context.Context, patchID string, priority int) (*string, error) {
	modifications := model.VersionModification{
		Action:   evergreen.SetPriorityAction,
		Priority: int64(priority),
	}
	err := modifyVersionHandler(ctx, patchID, modifications)
	if err != nil {
		return nil, err
	}
	return &patchID, nil
}

// UnschedulePatchTasks is the resolver for the unschedulePatchTasks field.
func (r *mutationResolver) UnschedulePatchTasks(ctx context.Context, patchID string, abort bool) (*string, error) {
	modifications := model.VersionModification{
		Action: evergreen.SetActiveAction,
		Active: false,
		Abort:  abort,
	}
	err := modifyVersionHandler(ctx, patchID, modifications)
	if err != nil {
		return nil, err
	}
	return &patchID, nil
}

// AddFavoriteProject is the resolver for the addFavoriteProject field.
func (r *mutationResolver) AddFavoriteProject(ctx context.Context, identifier string) (*restModel.APIProjectRef, error) {
	p, err := model.FindBranchProjectRef(identifier)
	if err != nil || p == nil {
		return nil, ResourceNotFound.Send(ctx, fmt.Sprintf("could not find project '%s'", identifier))
	}

	usr := mustHaveUser(ctx)
	err = usr.AddFavoritedProject(identifier)
	if err != nil {
		return nil, InternalServerError.Send(ctx, err.Error())
	}
	apiProjectRef := restModel.APIProjectRef{}
	err = apiProjectRef.BuildFromService(*p)
	if err != nil {
		return nil, InternalServerError.Send(ctx, fmt.Sprintf("error building APIProjectRef from service: %s", err.Error()))
	}
	return &apiProjectRef, nil
}

// AttachProjectToNewRepo is the resolver for the attachProjectToNewRepo field.
func (r *mutationResolver) AttachProjectToNewRepo(ctx context.Context, project MoveProjectInput) (*restModel.APIProjectRef, error) {
	usr := mustHaveUser(ctx)
	pRef, err := data.FindProjectById(project.ProjectID, false, false)
	if err != nil || pRef == nil {
		return nil, ResourceNotFound.Send(ctx, fmt.Sprintf("Could not find project: %s : %s", project.ProjectID, err.Error()))
	}
	pRef.Owner = project.NewOwner
	pRef.Repo = project.NewRepo

	if err = pRef.AttachToNewRepo(usr); err != nil {
		return nil, InternalServerError.Send(ctx, fmt.Sprintf("Error updating owner/repo: %s", err.Error()))
	}

	res := &restModel.APIProjectRef{}
	if err = res.BuildFromService(*pRef); err != nil {
		return nil, InternalServerError.Send(ctx, fmt.Sprintf("Error building APIProjectRef: %s", err.Error()))
	}
	return res, nil
}

// AttachProjectToRepo is the resolver for the attachProjectToRepo field.
func (r *mutationResolver) AttachProjectToRepo(ctx context.Context, projectID string) (*restModel.APIProjectRef, error) {
	usr := mustHaveUser(ctx)
	pRef, err := data.FindProjectById(projectID, false, false)
	if err != nil {
		return nil, ResourceNotFound.Send(ctx, fmt.Sprintf("error finding project %s: %s", projectID, err.Error()))
	}
	if pRef == nil {
		return nil, ResourceNotFound.Send(ctx, fmt.Sprintf("cannot find project %s", projectID))
	}
	if err = pRef.AttachToRepo(usr); err != nil {
		return nil, InternalServerError.Send(ctx, fmt.Sprintf("error attaching to repo: %s", err.Error()))
	}

	res := &restModel.APIProjectRef{}
	if err := res.BuildFromService(*pRef); err != nil {
		return nil, InternalServerError.Send(ctx, fmt.Sprintf("error building project from service: %s", err.Error()))
	}
	return res, nil
}

// CreateProject is the resolver for the createProject field.
func (r *mutationResolver) CreateProject(ctx context.Context, project restModel.APIProjectRef) (*restModel.APIProjectRef, error) {
	dbProjectRef, err := project.ToService()
	if err != nil {
		return nil, InternalServerError.Send(ctx, fmt.Sprintf("error converting project ref to service model: %s", err.Error()))
	}
	u := gimlet.GetUser(ctx).(*user.DBUser)

	if err := data.CreateProject(ctx, evergreen.GetEnvironment(), dbProjectRef, u); err != nil {
		apiErr, ok := err.(gimlet.ErrorResponse)
		if ok {
			if apiErr.StatusCode == http.StatusBadRequest {
				return nil, InputValidationError.Send(ctx, apiErr.Message)
			}
			// StatusNotFound and other error codes are really internal errors bc we determine this input
			return nil, InternalServerError.Send(ctx, apiErr.Message)
		}
		return nil, InternalServerError.Send(ctx, err.Error())
	}

	projectRef, err := model.FindBranchProjectRef(*project.Identifier)
	if err != nil {
		return nil, InternalServerError.Send(ctx, fmt.Sprintf("error looking in project collection: %s", err.Error()))
	}
	if projectRef == nil {
		return nil, InternalServerError.Send(ctx, fmt.Sprintf("error finding project: %s", err.Error()))
	}
	apiProjectRef := restModel.APIProjectRef{}
	if err = apiProjectRef.BuildFromService(*projectRef); err != nil {
		return nil, InternalServerError.Send(ctx, fmt.Sprintf("error building APIProjectRef from service: %s", err.Error()))
	}

	return &apiProjectRef, nil
}

// CopyProject is the resolver for the copyProject field.
func (r *mutationResolver) CopyProject(ctx context.Context, project data.CopyProjectOpts) (*restModel.APIProjectRef, error) {
	projectRef, err := data.CopyProject(ctx, evergreen.GetEnvironment(), project)
	if projectRef == nil && err != nil {
		apiErr, ok := err.(gimlet.ErrorResponse) // make sure bad request errors are handled correctly; all else should be treated as internal server error
		if ok {
			if apiErr.StatusCode == http.StatusBadRequest {
				return nil, InputValidationError.Send(ctx, apiErr.Message)
			}
			// StatusNotFound and other error codes are really internal errors bc we determine this input
			return nil, InternalServerError.Send(ctx, apiErr.Message)
		}
		return nil, InternalServerError.Send(ctx, err.Error())

	}
	if err != nil {
		// Use AddError to bypass gqlgen restriction that data and errors cannot be returned in the same response
		// https://github.com/99designs/gqlgen/issues/1191
		graphql.AddError(ctx, PartialError.Send(ctx, err.Error()))
	}
	return projectRef, nil
}

// DefaultSectionToRepo is the resolver for the defaultSectionToRepo field.
func (r *mutationResolver) DefaultSectionToRepo(ctx context.Context, projectID string, section ProjectSettingsSection) (*string, error) {
	usr := mustHaveUser(ctx)
	if err := model.DefaultSectionToRepo(projectID, model.ProjectPageSection(section), usr.Username()); err != nil {
		return nil, InternalServerError.Send(ctx, fmt.Sprintf("error defaulting to repo for section: %s", err.Error()))
	}
	return &projectID, nil
}

// DetachProjectFromRepo is the resolver for the detachProjectFromRepo field.
func (r *mutationResolver) DetachProjectFromRepo(ctx context.Context, projectID string) (*restModel.APIProjectRef, error) {
	usr := mustHaveUser(ctx)
	pRef, err := data.FindProjectById(projectID, false, false)
	if err != nil {
		return nil, ResourceNotFound.Send(ctx, fmt.Sprintf("error finding project %s: %s", projectID, err.Error()))
	}
	if pRef == nil {
		return nil, ResourceNotFound.Send(ctx, fmt.Sprintf("cannot find project %s", projectID))
	}
	if err = pRef.DetachFromRepo(usr); err != nil {
		return nil, InternalServerError.Send(ctx, fmt.Sprintf("error detaching from repo: %s", err.Error()))
	}

	res := &restModel.APIProjectRef{}
	if err := res.BuildFromService(*pRef); err != nil {
		return nil, InternalServerError.Send(ctx, fmt.Sprintf("error building project from service: %s", err.Error()))
	}
	return res, nil
}

// ForceRepotrackerRun is the resolver for the forceRepotrackerRun field.
func (r *mutationResolver) ForceRepotrackerRun(ctx context.Context, projectID string) (bool, error) {
	ts := utility.RoundPartOfHour(1).Format(units.TSFormat)
	j := units.NewRepotrackerJob(fmt.Sprintf("catchup-%s", ts), projectID)
	if err := amboy.EnqueueUniqueJob(ctx, evergreen.GetEnvironment().RemoteQueue(), j); err != nil {
		return false, InternalServerError.Send(ctx, fmt.Sprintf("error creating Repotracker job: %s", err.Error()))
	}
	return true, nil
}

// PromoteVarsToRepo is the resolver for the promoteVarsToRepo field.
func (r *mutationResolver) PromoteVarsToRepo(ctx context.Context, projectID string, varNames []string) (bool, error) {
	usr := mustHaveUser(ctx)
	if err := data.PromoteVarsToRepo(projectID, varNames, usr.Username()); err != nil {
		return false, InternalServerError.Send(ctx, fmt.Sprintf("promoting variables to repo for project '%s': %s", projectID, err.Error()))

	}
	return true, nil
}

// RemoveFavoriteProject is the resolver for the removeFavoriteProject field.
func (r *mutationResolver) RemoveFavoriteProject(ctx context.Context, identifier string) (*restModel.APIProjectRef, error) {
	p, err := model.FindBranchProjectRef(identifier)
	if err != nil || p == nil {
		return nil, ResourceNotFound.Send(ctx, fmt.Sprintf("Could not find project: %s", identifier))
	}

	usr := mustHaveUser(ctx)
	err = usr.RemoveFavoriteProject(identifier)
	if err != nil {
		return nil, InternalServerError.Send(ctx, fmt.Sprintf("Error removing project : %s : %s", identifier, err))
	}
	apiProjectRef := restModel.APIProjectRef{}
	err = apiProjectRef.BuildFromService(*p)
	if err != nil {
		return nil, InternalServerError.Send(ctx, fmt.Sprintf("error building APIProjectRef from service: %s", err.Error()))
	}
	return &apiProjectRef, nil
}

// SaveProjectSettingsForSection is the resolver for the saveProjectSettingsForSection field.
func (r *mutationResolver) SaveProjectSettingsForSection(ctx context.Context, projectSettings *restModel.APIProjectSettings, section ProjectSettingsSection) (*restModel.APIProjectSettings, error) {
	projectId := utility.FromStringPtr(projectSettings.ProjectRef.Id)
	usr := mustHaveUser(ctx)
	changes, err := data.SaveProjectSettingsForSection(ctx, projectId, projectSettings, model.ProjectPageSection(section), false, usr.Username())
	if err != nil {
		return nil, InternalServerError.Send(ctx, err.Error())
	}
	return changes, nil
}

// SaveRepoSettingsForSection is the resolver for the saveRepoSettingsForSection field.
func (r *mutationResolver) SaveRepoSettingsForSection(ctx context.Context, repoSettings *restModel.APIProjectSettings, section ProjectSettingsSection) (*restModel.APIProjectSettings, error) {
	projectId := utility.FromStringPtr(repoSettings.ProjectRef.Id)
	usr := mustHaveUser(ctx)
	changes, err := data.SaveProjectSettingsForSection(ctx, projectId, repoSettings, model.ProjectPageSection(section), true, usr.Username())
	if err != nil {
		return nil, InternalServerError.Send(ctx, err.Error())
	}
	return changes, nil
}

// DeactivateStepbackTask is the resolver for the deactivateStepbackTask field.
func (r *mutationResolver) DeactivateStepbackTask(ctx context.Context, projectID string, buildVariantName string, taskName string) (bool, error) {
	usr := mustHaveUser(ctx)
	if err := task.DeactivateStepbackTask(projectID, buildVariantName, taskName, usr.Username()); err != nil {
		return false, InternalServerError.Send(ctx, err.Error())
	}
	return true, nil
}

// AttachVolumeToHost is the resolver for the attachVolumeToHost field.
func (r *mutationResolver) AttachVolumeToHost(ctx context.Context, volumeAndHost VolumeHost) (bool, error) {
	statusCode, err := cloud.AttachVolume(ctx, volumeAndHost.VolumeID, volumeAndHost.HostID)
	if err != nil {
		return false, mapHTTPStatusToGqlError(ctx, statusCode, err)
	}
	return statusCode == http.StatusOK, nil
}

// DetachVolumeFromHost is the resolver for the detachVolumeFromHost field.
func (r *mutationResolver) DetachVolumeFromHost(ctx context.Context, volumeID string) (bool, error) {
	statusCode, err := cloud.DetachVolume(ctx, volumeID)
	if err != nil {
		return false, mapHTTPStatusToGqlError(ctx, statusCode, err)
	}
	return statusCode == http.StatusOK, nil
}

// EditSpawnHost is the resolver for the editSpawnHost field.
func (r *mutationResolver) EditSpawnHost(ctx context.Context, spawnHost *EditSpawnHostInput) (*restModel.APIHost, error) {
	var v *host.Volume
	usr := mustHaveUser(ctx)
	h, err := host.FindOneByIdOrTag(spawnHost.HostID)
	if err != nil {
		return nil, InternalServerError.Send(ctx, fmt.Sprintf("Error finding host by id: %s", err))
	}
	if h == nil {
		return nil, ResourceNotFound.Send(ctx, "Host not found")
	}

	if !host.CanUpdateSpawnHost(h, usr) {
		return nil, Forbidden.Send(ctx, "You are not authorized to modify this host")
	}

	opts := host.HostModifyOptions{}
	if spawnHost.DisplayName != nil {
		opts.NewName = *spawnHost.DisplayName
	}
	if spawnHost.NoExpiration != nil {
		opts.NoExpiration = spawnHost.NoExpiration
	}
	if spawnHost.Expiration != nil {
		opts.AddHours = (*spawnHost.Expiration).Sub(h.ExpirationTime)
	}
	if spawnHost.InstanceType != nil {
		var config *evergreen.Settings
		config, err = evergreen.GetConfig()
		if err != nil {
			return nil, InternalServerError.Send(ctx, "unable to retrieve server config")
		}
		allowedTypes := config.Providers.AWS.AllowedInstanceTypes

		err = cloud.CheckInstanceTypeValid(ctx, h.Distro, *spawnHost.InstanceType, allowedTypes)
		if err != nil {
			return nil, InternalServerError.Send(ctx, fmt.Sprintf("Error validating instance type: %s", err))
		}
		opts.InstanceType = *spawnHost.InstanceType
	}
	if spawnHost.AddedInstanceTags != nil || spawnHost.DeletedInstanceTags != nil {
		addedTags := []host.Tag{}
		deletedTags := []string{}
		for _, tag := range spawnHost.AddedInstanceTags {
			tag.CanBeModified = true
			addedTags = append(addedTags, *tag)
		}
		for _, tag := range spawnHost.DeletedInstanceTags {
			deletedTags = append(deletedTags, tag.Key)
		}
		opts.AddInstanceTags = addedTags
		opts.DeleteInstanceTags = deletedTags
	}
	if spawnHost.Volume != nil {
		v, err = host.FindVolumeByID(*spawnHost.Volume)
		if err != nil {
			return nil, ResourceNotFound.Send(ctx, fmt.Sprintf("Error finding requested volume id: %s", err))
		}
		if v.AvailabilityZone != h.Zone {
			return nil, InputValidationError.Send(ctx, "Error mounting volume to spawn host, They must be in the same availability zone.")
		}
		opts.AttachVolume = *spawnHost.Volume
	}
	if spawnHost.PublicKey != nil {
		if h.Status != evergreen.HostRunning {
			return nil, InputValidationError.Send(ctx, fmt.Sprintf("Host must be running to add a public key but is '%s'", h.Status))
		}
		if utility.FromBoolPtr(spawnHost.SavePublicKey) {
			if err = savePublicKey(ctx, *spawnHost.PublicKey); err != nil {
				return nil, err
			}
		}
		opts.AddKey = spawnHost.PublicKey.Key
		if opts.AddKey == "" {
			opts.AddKey, err = usr.GetPublicKey(spawnHost.PublicKey.Name)
			if err != nil {
				return nil, InputValidationError.Send(ctx, fmt.Sprintf("No matching key found for name '%s'", spawnHost.PublicKey.Name))
			}
		}
	}
	if err = cloud.ModifySpawnHost(ctx, evergreen.GetEnvironment(), h, opts); err != nil {
		return nil, InternalServerError.Send(ctx, fmt.Sprintf("Error modifying spawn host: %s", err))
	}
	if spawnHost.ServicePassword != nil {
		_, err = cloud.SetHostRDPPassword(ctx, evergreen.GetEnvironment(), h, *spawnHost.ServicePassword)
		if err != nil {
			return nil, InternalServerError.Send(ctx, fmt.Sprintf("Error setting spawn host password: %s", err))
		}
	}

	apiHost := restModel.APIHost{}
	apiHost.BuildFromService(h, nil)
	return &apiHost, nil
}

// MigrateVolume is the resolver for the migrateVolume field.
func (r *mutationResolver) MigrateVolume(ctx context.Context, volumeID string, spawnHostInput *SpawnHostInput) (bool, error) {
	usr := mustHaveUser(ctx)
	options, err := getHostRequestOptions(ctx, usr, spawnHostInput)
	if err != nil {
		return false, err
	}
	return data.MigrateVolume(ctx, volumeID, options, usr, evergreen.GetEnvironment())
}

// SpawnHost is the resolver for the spawnHost field.
func (r *mutationResolver) SpawnHost(ctx context.Context, spawnHostInput *SpawnHostInput) (*restModel.APIHost, error) {
	usr := mustHaveUser(ctx)
	options, err := getHostRequestOptions(ctx, usr, spawnHostInput)
	if err != nil {
		return nil, err
	}

	spawnHost, err := data.NewIntentHost(ctx, options, usr, evergreen.GetEnvironment().Settings())
	if err != nil {
		return nil, InternalServerError.Send(ctx, fmt.Sprintf("Error spawning host: %s", err))
	}
	if spawnHost == nil {
		return nil, InternalServerError.Send(ctx, "An error occurred Spawn host is nil")
	}
	apiHost := restModel.APIHost{}
	apiHost.BuildFromService(spawnHost, nil)
	return &apiHost, nil
}

// SpawnVolume is the resolver for the spawnVolume field.
func (r *mutationResolver) SpawnVolume(ctx context.Context, spawnVolumeInput SpawnVolumeInput) (bool, error) {
	err := validateVolumeExpirationInput(ctx, spawnVolumeInput.Expiration, spawnVolumeInput.NoExpiration)
	if err != nil {
		return false, err
	}
	volumeRequest := host.Volume{
		AvailabilityZone: spawnVolumeInput.AvailabilityZone,
		Size:             spawnVolumeInput.Size,
		Type:             spawnVolumeInput.Type,
		CreatedBy:        mustHaveUser(ctx).Id,
	}
	vol, statusCode, err := cloud.RequestNewVolume(ctx, volumeRequest)
	if err != nil {
		return false, mapHTTPStatusToGqlError(ctx, statusCode, err)
	}
	if vol == nil {
		return false, InternalServerError.Send(ctx, "Unable to create volume")
	}
	errorTemplate := "Volume %s has been created but an error occurred."
	var additionalOptions restModel.VolumeModifyOptions
	if spawnVolumeInput.Expiration != nil {
		var newExpiration time.Time
		newExpiration, err = restModel.FromTimePtr(spawnVolumeInput.Expiration)
		if err != nil {
			return false, InternalServerError.Send(ctx, fmt.Sprintf("Volume '%s' has been created but an error occurred: %s", vol.ID, err.Error()))
		}
		additionalOptions.Expiration = newExpiration
	} else if spawnVolumeInput.NoExpiration != nil && *spawnVolumeInput.NoExpiration {
		// this value should only ever be true or nil
		additionalOptions.NoExpiration = true
	}
	err = applyVolumeOptions(ctx, *vol, additionalOptions)
	if err != nil {
		return false, InternalServerError.Send(ctx, fmt.Sprintf("Unable to apply expiration options to volume %s: %s", vol.ID, err.Error()))
	}
	if spawnVolumeInput.Host != nil {
		statusCode, err := cloud.AttachVolume(ctx, vol.ID, *spawnVolumeInput.Host)
		if err != nil {
			return false, mapHTTPStatusToGqlError(ctx, statusCode, werrors.Wrapf(err, errorTemplate, vol.ID))
		}
	}
	return true, nil
}

// RemoveVolume is the resolver for the removeVolume field.
func (r *mutationResolver) RemoveVolume(ctx context.Context, volumeID string) (bool, error) {
	statusCode, err := cloud.DeleteVolume(ctx, volumeID)
	if err != nil {
		return false, mapHTTPStatusToGqlError(ctx, statusCode, err)
	}
	return statusCode == http.StatusOK, nil
}

// UpdateSpawnHostStatus is the resolver for the updateSpawnHostStatus field.
func (r *mutationResolver) UpdateSpawnHostStatus(ctx context.Context, hostID string, action SpawnHostStatusActions) (*restModel.APIHost, error) {
	h, err := host.FindOneByIdOrTag(hostID)
	if err != nil {
		return nil, ResourceNotFound.Send(ctx, fmt.Sprintf("Error finding host by id: %s", err))
	}
	usr := mustHaveUser(ctx)
	env := evergreen.GetEnvironment()

	if !host.CanUpdateSpawnHost(h, usr) {
		return nil, Forbidden.Send(ctx, "You are not authorized to modify this host")
	}

	var httpStatus int
	switch action {
	case SpawnHostStatusActionsStart:
		httpStatus, err = data.StartSpawnHost(ctx, env, usr, h)
	case SpawnHostStatusActionsStop:
		httpStatus, err = data.StopSpawnHost(ctx, env, usr, h)
	case SpawnHostStatusActionsTerminate:
		httpStatus, err = data.TerminateSpawnHost(ctx, env, usr, h)
	default:
		return nil, ResourceNotFound.Send(ctx, fmt.Sprintf("Could not find matching status for action : %s", action))
	}
	if err != nil {
		if httpStatus == http.StatusInternalServerError {
			var parsedUrl, _ = url.Parse("/graphql/query")
			grip.Error(message.WrapError(err, message.Fields{
				"method":  "POST",
				"url":     parsedUrl,
				"code":    httpStatus,
				"action":  action,
				"request": gimlet.GetRequestID(ctx),
				"stack":   string(debug.Stack()),
			}))
		}
		return nil, mapHTTPStatusToGqlError(ctx, httpStatus, err)
	}
	apiHost := restModel.APIHost{}
	apiHost.BuildFromService(h, nil)
	return &apiHost, nil
}

// UpdateVolume is the resolver for the updateVolume field.
func (r *mutationResolver) UpdateVolume(ctx context.Context, updateVolumeInput UpdateVolumeInput) (bool, error) {
	volume, err := host.FindVolumeByID(updateVolumeInput.VolumeID)
	if err != nil {
		return false, InternalServerError.Send(ctx, fmt.Sprintf("Error finding volume by id %s: %s", updateVolumeInput.VolumeID, err.Error()))
	}
	if volume == nil {
		return false, ResourceNotFound.Send(ctx, fmt.Sprintf("Unable to find volume %s", volume.ID))
	}
	err = validateVolumeExpirationInput(ctx, updateVolumeInput.Expiration, updateVolumeInput.NoExpiration)
	if err != nil {
		return false, err
	}
	err = validateVolumeName(ctx, updateVolumeInput.Name)
	if err != nil {
		return false, err
	}
	var updateOptions restModel.VolumeModifyOptions
	if updateVolumeInput.NoExpiration != nil {
		if *updateVolumeInput.NoExpiration {
			// this value should only ever be true or nil
			updateOptions.NoExpiration = true
		} else {
			// this value should only ever be true or nil
			updateOptions.HasExpiration = true
		}
	}
	if updateVolumeInput.Expiration != nil {
		var newExpiration time.Time
		newExpiration, err = restModel.FromTimePtr(updateVolumeInput.Expiration)
		if err != nil {
			return false, InternalServerError.Send(ctx, fmt.Sprintf("Error parsing time %s", err))
		}
		updateOptions.Expiration = newExpiration
	}
	if updateVolumeInput.Name != nil {
		updateOptions.NewName = *updateVolumeInput.Name
	}
	err = applyVolumeOptions(ctx, *volume, updateOptions)
	if err != nil {
		return false, InternalServerError.Send(ctx, fmt.Sprintf("Unable to update volume %s: %s", volume.ID, err.Error()))
	}

	return true, nil
}

// AbortTask is the resolver for the abortTask field.
func (r *mutationResolver) AbortTask(ctx context.Context, taskID string) (*restModel.APITask, error) {
	t, err := task.FindOneId(taskID)
	if err != nil {
		return nil, ResourceNotFound.Send(ctx, fmt.Sprintf("error finding task by id %s: %s", taskID, err.Error()))
	}
	if t == nil {
		return nil, ResourceNotFound.Send(ctx, fmt.Sprintf("cannot find task with id %s", taskID))
	}
	user := gimlet.GetUser(ctx).DisplayName()
	err = model.AbortTask(taskID, user)
	if err != nil {
		return nil, InternalServerError.Send(ctx, fmt.Sprintf("Error aborting task %s: %s", taskID, err.Error()))
	}
	t, err = task.FindOneId(taskID)
	if err != nil {
		return nil, ResourceNotFound.Send(ctx, fmt.Sprintf("error finding task by id %s: %s", taskID, err.Error()))
	}
	if t == nil {
		return nil, ResourceNotFound.Send(ctx, fmt.Sprintf("cannot find task with id %s", taskID))
	}
	apiTask, err := getAPITaskFromTask(ctx, r.sc.GetURL(), *t)
	return apiTask, err
}

// OverrideTaskDependencies is the resolver for the overrideTaskDependencies field.
func (r *mutationResolver) OverrideTaskDependencies(ctx context.Context, taskID string) (*restModel.APITask, error) {
	currentUser := mustHaveUser(ctx)
	t, err := task.FindByIdExecution(taskID, nil)
	if err != nil {
		return nil, InternalServerError.Send(ctx, fmt.Sprintf("error finding task %s: %s", taskID, err.Error()))
	}
	if t == nil {
		return nil, ResourceNotFound.Send(ctx, fmt.Sprintf("cannot find task with id %s", taskID))
	}
	if err = t.SetOverrideDependencies(currentUser.Username()); err != nil {
		return nil, InternalServerError.Send(ctx, fmt.Sprintf("error overriding dependencies for task %s: %s", taskID, err.Error()))
	}
	return getAPITaskFromTask(ctx, r.sc.GetURL(), *t)
}

// RestartTask is the resolver for the restartTask field.
func (r *mutationResolver) RestartTask(ctx context.Context, taskID string, failedOnly bool) (*restModel.APITask, error) {
	usr := mustHaveUser(ctx)
	username := usr.Username()
	t, err := task.FindOneId(taskID)
	if err != nil {
		return nil, ResourceNotFound.Send(ctx, fmt.Sprintf("error finding task '%s': %s", taskID, err.Error()))
	}
	if t == nil {
		return nil, ResourceNotFound.Send(ctx, fmt.Sprintf("cannot find task with id '%s'", taskID))
	}
	if err := model.ResetTaskOrDisplayTask(t, username, evergreen.UIPackage, failedOnly, nil); err != nil {
		return nil, InternalServerError.Send(ctx, fmt.Sprintf("error restarting task '%s': %s", taskID, err.Error()))
	}
	t, err = task.FindOneIdAndExecutionWithDisplayStatus(taskID, nil)
	if err != nil {
		return nil, ResourceNotFound.Send(ctx, fmt.Sprintf("error finding task by id '%s': %s", taskID, err.Error()))
	}
	if t == nil {
		return nil, ResourceNotFound.Send(ctx, fmt.Sprintf("cannot find task with id '%s'", taskID))
	}
	apiTask, err := getAPITaskFromTask(ctx, r.sc.GetURL(), *t)
	return apiTask, err
}

// ScheduleTasks is the resolver for the scheduleTasks field.
func (r *mutationResolver) ScheduleTasks(ctx context.Context, taskIds []string) ([]*restModel.APITask, error) {
	scheduledTasks := []*restModel.APITask{}
	scheduled, err := setManyTasksScheduled(ctx, r.sc.GetURL(), true, taskIds...)
	if err != nil {
		return scheduledTasks, InternalServerError.Send(ctx, fmt.Sprintf("Failed to schedule tasks : %s", err.Error()))
	}
	scheduledTasks = append(scheduledTasks, scheduled...)
	return scheduledTasks, nil
}

// SetTaskPriority is the resolver for the setTaskPriority field.
func (r *mutationResolver) SetTaskPriority(ctx context.Context, taskID string, priority int) (*restModel.APITask, error) {
	t, err := task.FindOneId(taskID)
	if err != nil {
		return nil, ResourceNotFound.Send(ctx, fmt.Sprintf("error finding task %s: %s", taskID, err.Error()))
	}
	if t == nil {
		return nil, ResourceNotFound.Send(ctx, fmt.Sprintf("cannot find task with id %s", taskID))
	}
	authUser := gimlet.GetUser(ctx)
	if priority > evergreen.MaxTaskPriority {
		requiredPermission := gimlet.PermissionOpts{
			Resource:      t.Project,
			ResourceType:  evergreen.ProjectResourceType,
			Permission:    evergreen.PermissionTasks,
			RequiredLevel: evergreen.TasksAdmin.Value,
		}
		isTaskAdmin := authUser.HasPermission(requiredPermission)
		if !isTaskAdmin {
			return nil, Forbidden.Send(ctx, fmt.Sprintf("Insufficient access to set priority %v, can only set priority less than or equal to %v", priority, evergreen.MaxTaskPriority))
		}
	}
	if err = model.SetTaskPriority(*t, int64(priority), authUser.Username()); err != nil {
		return nil, InternalServerError.Send(ctx, fmt.Sprintf("Error setting task priority %v: %v", taskID, err.Error()))
	}

	t, err = task.FindOneId(taskID)
	if err != nil {
		return nil, ResourceNotFound.Send(ctx, fmt.Sprintf("error finding task by id %s: %s", taskID, err.Error()))
	}
	if t == nil {
		return nil, ResourceNotFound.Send(ctx, fmt.Sprintf("cannot find task with id %s", taskID))
	}
	apiTask, err := getAPITaskFromTask(ctx, r.sc.GetURL(), *t)
	return apiTask, err
}

// UnscheduleTask is the resolver for the unscheduleTask field.
func (r *mutationResolver) UnscheduleTask(ctx context.Context, taskID string) (*restModel.APITask, error) {
	scheduled, err := setManyTasksScheduled(ctx, r.sc.GetURL(), false, taskID)
	if err != nil {
		return nil, err
	}
	if len(scheduled) == 0 {
		return nil, ResourceNotFound.Send(ctx, fmt.Sprintf("Unable to find task: %s", taskID))
	}
	return scheduled[0], nil
}

// ClearMySubscriptions is the resolver for the clearMySubscriptions field.
func (r *mutationResolver) ClearMySubscriptions(ctx context.Context) (int, error) {
	usr := mustHaveUser(ctx)
	username := usr.Username()
	subs, err := event.FindSubscriptionsByOwner(username, event.OwnerTypePerson)
	if err != nil {
		return 0, InternalServerError.Send(ctx, fmt.Sprintf("Error retrieving subscriptions %s", err.Error()))
	}
	subIDs := removeGeneralSubscriptions(usr, subs)
	err = data.DeleteSubscriptions(username, subIDs)
	if err != nil {
		return 0, InternalServerError.Send(ctx, fmt.Sprintf("Error deleting subscriptions %s", err.Error()))
	}
	return len(subIDs), nil
}

// CreatePublicKey is the resolver for the createPublicKey field.
func (r *mutationResolver) CreatePublicKey(ctx context.Context, publicKeyInput PublicKeyInput) ([]*restModel.APIPubKey, error) {
	err := savePublicKey(ctx, publicKeyInput)
	if err != nil {
		return nil, err
	}
	myPublicKeys := getMyPublicKeys(ctx)
	return myPublicKeys, nil
}

// RemovePublicKey is the resolver for the removePublicKey field.
func (r *mutationResolver) RemovePublicKey(ctx context.Context, keyName string) ([]*restModel.APIPubKey, error) {
	if !doesPublicKeyNameAlreadyExist(ctx, keyName) {
		return nil, InputValidationError.Send(ctx, fmt.Sprintf("Error deleting public key. Provided key name, %s, does not exist.", keyName))
	}
	err := mustHaveUser(ctx).DeletePublicKey(keyName)
	if err != nil {
		return nil, InternalServerError.Send(ctx, fmt.Sprintf("Error deleting public key: %s", err.Error()))
	}
	myPublicKeys := getMyPublicKeys(ctx)
	return myPublicKeys, nil
}

// SaveSubscription is the resolver for the saveSubscription field.
func (r *mutationResolver) SaveSubscription(ctx context.Context, subscription restModel.APISubscription) (bool, error) {
	usr := mustHaveUser(ctx)
	username := usr.Username()
	idType, id, err := getResourceTypeAndIdFromSubscriptionSelectors(ctx, subscription.Selectors)
	if err != nil {
		return false, err
	}
	switch idType {
	case "task":
		t, taskErr := task.FindOneId(id)
		if taskErr != nil {
			return false, InternalServerError.Send(ctx, fmt.Sprintf("error finding task by id %s: %s", id, taskErr.Error()))
		}
		if t == nil {
			return false, ResourceNotFound.Send(ctx, fmt.Sprintf("cannot find task with id %s", id))
		}
	case "build":
		b, buildErr := build.FindOneId(id)
		if buildErr != nil {
			return false, InternalServerError.Send(ctx, fmt.Sprintf("error finding build by id %s: %s", id, buildErr.Error()))
		}
		if b == nil {
			return false, ResourceNotFound.Send(ctx, fmt.Sprintf("cannot find build with id %s", id))
		}
	case "version":
		v, versionErr := model.VersionFindOneId(id)
		if versionErr != nil {
			return false, InternalServerError.Send(ctx, fmt.Sprintf("error finding version by id %s: %s", id, versionErr.Error()))
		}
		if v == nil {
			return false, ResourceNotFound.Send(ctx, fmt.Sprintf("cannot find version with id %s", id))
		}
	case "project":
		p, projectErr := data.FindProjectById(id, false, false)
		if projectErr != nil {
			return false, InternalServerError.Send(ctx, fmt.Sprintf("error finding project by id %s: %s", id, projectErr.Error()))
		}
		if p == nil {
			return false, ResourceNotFound.Send(ctx, fmt.Sprintf("cannot find project with id %s", id))
		}
	default:
		return false, InputValidationError.Send(ctx, "Selectors do not indicate a target version, build, project, or task ID")
	}
	err = data.SaveSubscriptions(username, []restModel.APISubscription{subscription}, false)
	if err != nil {
		return false, InternalServerError.Send(ctx, fmt.Sprintf("error saving subscription: %s", err.Error()))
	}
	return true, nil
}

// UpdatePublicKey is the resolver for the updatePublicKey field.
func (r *mutationResolver) UpdatePublicKey(ctx context.Context, targetKeyName string, updateInfo PublicKeyInput) ([]*restModel.APIPubKey, error) {
	if !doesPublicKeyNameAlreadyExist(ctx, targetKeyName) {
		return nil, InputValidationError.Send(ctx, fmt.Sprintf("Error updating public key. The target key name, %s, does not exist.", targetKeyName))
	}
	if updateInfo.Name != targetKeyName && doesPublicKeyNameAlreadyExist(ctx, updateInfo.Name) {
		return nil, InputValidationError.Send(ctx, fmt.Sprintf("Error updating public key. The updated key name, %s, already exists.", targetKeyName))
	}
	err := verifyPublicKey(ctx, updateInfo)
	if err != nil {
		return nil, err
	}
	usr := mustHaveUser(ctx)
	err = usr.UpdatePublicKey(targetKeyName, updateInfo.Name, updateInfo.Key)
	if err != nil {
		return nil, InternalServerError.Send(ctx, fmt.Sprintf("Error updating public key, %s: %s", targetKeyName, err.Error()))
	}
	myPublicKeys := getMyPublicKeys(ctx)
	return myPublicKeys, nil
}

// UpdateUserSettings is the resolver for the updateUserSettings field.
func (r *mutationResolver) UpdateUserSettings(ctx context.Context, userSettings *restModel.APIUserSettings) (bool, error) {
	usr := mustHaveUser(ctx)

	updatedUserSettings, err := restModel.UpdateUserSettings(ctx, usr, *userSettings)
	if err != nil {
		return false, InternalServerError.Send(ctx, err.Error())
	}
	err = data.UpdateSettings(usr, *updatedUserSettings)
	if err != nil {
		return false, InternalServerError.Send(ctx, fmt.Sprintf("Error saving userSettings : %s", err.Error()))
	}
	return true, nil
}

// RemoveItemFromCommitQueue is the resolver for the removeItemFromCommitQueue field.
func (r *mutationResolver) RemoveItemFromCommitQueue(ctx context.Context, commitQueueID string, issue string) (*string, error) {
	result, err := data.CommitQueueRemoveItem(commitQueueID, issue, gimlet.GetUser(ctx).DisplayName())
	if err != nil {
		return nil, InternalServerError.Send(ctx, fmt.Sprintf("error removing item %s from commit queue %s: %s",
			issue, commitQueueID, err.Error()))
	}
	if result == nil {
		return nil, InternalServerError.Send(ctx, fmt.Sprintf("couldn't remove item %s from commit queue %s", issue, commitQueueID))
	}
	return &issue, nil
}

// RestartVersions is the resolver for the restartVersions field.
func (r *mutationResolver) RestartVersions(ctx context.Context, versionID string, abort bool, versionsToRestart []*model.VersionToRestart) ([]*restModel.APIVersion, error) {
	if len(versionsToRestart) == 0 {
		return nil, InputValidationError.Send(ctx, "No versions provided. You must provide at least one version to restart")
	}
	modifications := model.VersionModification{
		Action:            evergreen.RestartAction,
		Abort:             abort,
		VersionsToRestart: versionsToRestart,
	}
	err := modifyVersionHandler(ctx, versionID, modifications)
	if err != nil {
		return nil, err
	}
	versions := []*restModel.APIVersion{}
	for _, version := range versionsToRestart {
		if version.VersionId != nil {
			v, versionErr := model.VersionFindOneId(*version.VersionId)
			if versionErr != nil {
				return nil, InternalServerError.Send(ctx, fmt.Sprintf("error finding version by id %s: %s", *version.VersionId, versionErr.Error()))
			}
			if v == nil {
				return nil, ResourceNotFound.Send(ctx, fmt.Sprintf("cannot find version with id %s", *version.VersionId))
			}
			apiVersion := restModel.APIVersion{}
			apiVersion.BuildFromService(*v)
			versions = append(versions, &apiVersion)
		}
	}
	return versions, nil
}

// Mutation returns MutationResolver implementation.
func (r *Resolver) Mutation() MutationResolver { return &mutationResolver{r} }

type mutationResolver struct{ *Resolver }<|MERGE_RESOLUTION|>--- conflicted
+++ resolved
@@ -180,9 +180,6 @@
 		commitMessage = existingPatch.Description
 	}
 
-<<<<<<< HEAD
-	newPatch, err := data.CreatePatchForMerge(ctx, evergreen.GetEnvironment().Settings(), patchID, utility.FromStringPtr(commitMessage))
-=======
 	if utility.FromStringPtr(existingPatch.Requester) == evergreen.GithubPRRequester {
 		info := commitqueue.EnqueuePRInfo{
 			PR:            existingPatch.GithubPatchData.PRNumber,
@@ -198,8 +195,7 @@
 		return newPatch, nil
 	}
 
-	newPatch, err := data.CreatePatchForMerge(ctx, patchID, utility.FromStringPtr(commitMessage))
->>>>>>> 71606368
+	newPatch, err := data.CreatePatchForMerge(ctx, evergreen.GetEnvironment().Settings(), patchID, utility.FromStringPtr(commitMessage))
 	if err != nil {
 		return nil, InternalServerError.Send(ctx, fmt.Sprintf("error creating new patch: %s", err.Error()))
 	}
