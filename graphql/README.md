# GraphQL Developer Guide

### Modifying the GraphQL Schema

#### Fields

Add fields to .graphql files in the `schema/` folder. When you run
`make gqlgen`, these changes will be processed and a resolver will be generated.

You can also add models in `gqlgen.yml`. If a GraphQL object has a corresponding
model definition in `gqlgen.yml`, then a resolver will not be generated. Instead
you may have to edit the API models which are located in the `rest/model/`
folder.

#### Directives

Directives control access to certain mutations and queries. They are defined in
`schema/directives.graphql` but their corresponding functions are not generated
through `make gqlgen`. You will have to manually add or edit the directive
functions in `resolver.go`.

### Best Practices for GraphQL

#### Designing Mutations

When designing mutations, the input and payload should be objects. We often have
to add new fields, and it is much easier to add backwards compatible changes if
the existing fields are nested within an object.

In practice, this means you should prefer

```graphql
  abortTask(opts: AbortTaskInput!): AbortTaskPayload

  AbortTaskInput {
    taskId: String!
  }

  AbortTaskPayload {
    task: Task
  }
```

over

```graphql
abortTask(taskId: String!): Task
```

See the Apollo GraphQL
[blogpost](https://www.apollographql.com/blog/designing-graphql-mutations) from
which this was referenced.

Note that this guideline only applies to mutations, not queries.

#### Nullability

Nullability is controlled via the exclamation mark (`!`). If you put an
exclamation mark on a field, it means that the field cannot be null.

In general, you can reference this
[guide](https://yelp.github.io/graphql-guidelines/nullability.html#summary) for
nullability. Some callouts from this guide:

- Complex objects should be nullable due to the "bubbling up" effect.
- Lists should be non-nullable, and items contained within lists should be
  non-nullable.
- Booleans should be non-nullable. If you have a third state to represent,
  consider using an enum. You may also want to consider if the boolean field has
  the potential to evolve into an enum, such as in the example described
  [here](https://www.teamten.com/lawrence/programming/prefer-enums-over-booleans.html).

These principles apply generally, but you may encounter situations where you'll
want to deviate from these rules. Think carefully about marking fields as
non-nullable, because if we query for a non-nullable field and get null as a
response it will break parts of the application.

### Writing GraphQL tests

You can add tests to the `tests/` directory. The folder is structured as the
following:

```
.
├── ...
├── resolver/ # Folder representing a resolver, e.g. query
│ ├── field/ # Folder representing a field on a resolver, e.g. mainlineCommits
│ ├──── queries/ # Folder containing query files (.graphql)
│ ├──── data.json # Data for tests in this directory
│ └──── results.json # Results for tests in this directory
└── ...
```

The tests run via the test runner defined in `integration_atomic_test_util.go`.
If you see some behavior in your tests that can't be explained by what you've
added, it's a good idea to check the setup functions defined in this file.

Note: Do not add anything to the `testdata/` directory. These tests will
eventually be deprecated. They run via the test runner defined in
`integration_test_util.go`.

Note: Tests for directives are located in `directive_test.go`.

### Running GraphQL tests

Before running any tests, ensure you have a creds.yml file set up. If you don't
have it, you can create one by running the following command:

```bash
bash scripts/setup-credentials.sh
```

To run all of the tests, you can use the following command:

```bash
SETTINGS_OVERRIDE=creds.yml make test-service-graphql
```

<<<<<<< HEAD
=======
To run a specific test, you can use the following command:
>>>>>>> 791501c3

```bash
SETTINGS_OVERRIDE=creds.yml make test-service-graphql RUN_TEST=TestAtomicGQLQueries/<TestName>
```<|MERGE_RESOLUTION|>--- conflicted
+++ resolved
@@ -95,10 +95,6 @@
 If you see some behavior in your tests that can't be explained by what you've
 added, it's a good idea to check the setup functions defined in this file.
 
-Note: Do not add anything to the `testdata/` directory. These tests will
-eventually be deprecated. They run via the test runner defined in
-`integration_test_util.go`.
-
 Note: Tests for directives are located in `directive_test.go`.
 
 ### Running GraphQL tests
@@ -116,10 +112,7 @@
 SETTINGS_OVERRIDE=creds.yml make test-service-graphql
 ```
 
-<<<<<<< HEAD
-=======
 To run a specific test, you can use the following command:
->>>>>>> 791501c3
 
 ```bash
 SETTINGS_OVERRIDE=creds.yml make test-service-graphql RUN_TEST=TestAtomicGQLQueries/<TestName>
