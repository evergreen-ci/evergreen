--- conflicted
+++ resolved
@@ -92,12 +92,6 @@
 	cpuDegradedModeDisabledKey         = bsonutil.MustHaveTag(ServiceFlags{}, "CPUDegradedModeDisabled")
 	elasticIPsDisabledKey              = bsonutil.MustHaveTag(ServiceFlags{}, "ElasticIPsDisabled")
 	releaseModeDisabledKey             = bsonutil.MustHaveTag(ServiceFlags{}, "ReleaseModeDisabled")
-<<<<<<< HEAD
-	adminParameterStoreDisabledKey     = bsonutil.MustHaveTag(ServiceFlags{}, "AdminParameterStoreDisabled")
-=======
-	legacyUITaskPageDisabledKey        = bsonutil.MustHaveTag(ServiceFlags{}, "LegacyUITaskPageDisabled")
-	legacyUITaskHistoryPageDisabledKey = bsonutil.MustHaveTag(ServiceFlags{}, "LegacyUITaskHistoryPageDisabled")
->>>>>>> fa7a043e
 
 	// ContainerPoolsConfig keys
 	poolsKey = bsonutil.MustHaveTag(ContainerPoolsConfig{}, "Pools")
