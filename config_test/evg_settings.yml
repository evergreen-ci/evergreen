--- conflicted
+++ resolved
@@ -23,15 +23,10 @@
   # Ensure that tests depending on the global environment don't depend on indexes to exist in a testing DB.
   skip_preferred_indexes: true
 
-<<<<<<< HEAD
 amboy_db:
   database: amboy_test
   url: "mongodb://localhost:27017"
 
-api_url: "https://localhost:8443"
-
-=======
->>>>>>> 8b1aa3d7
 providers:
   aws:
     ec2_keys:
