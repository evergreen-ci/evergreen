package send

import (
	"context"
	"errors"
	"fmt"

	"github.com/google/go-github/github"
)

type githubClientMock struct {
	failSend bool
	numSent  int

	lastRepo string
}

func (g *githubClientMock) Init(_ context.Context, _ string) {}

func (g *githubClientMock) Create(_ context.Context, _ string, _ string, _ *github.IssueRequest) (*github.Issue, *github.Response, error) {
	if g.failSend {
		return nil, nil, errors.New("failed to create issue")
	}

	g.numSent++
	return nil, nil, nil
}
func (g *githubClientMock) CreateComment(_ context.Context, _ string, _ string, _ int, _ *github.IssueComment) (*github.IssueComment, *github.Response, error) {
	if g.failSend {
		return nil, nil, errors.New("failed to create comment")
	}

	g.numSent++
	return nil, nil, nil
}

<<<<<<< HEAD
func (g *githubClientMock) CreateStatus(_ context.Context, _, _, _ string, _ *github.RepoStatus) (*github.RepoStatus, *github.Response, error) {
=======
func (g *githubClientMock) CreateStatus(_ context.Context, repo, owner, ref string, _ *github.RepoStatus) (*github.RepoStatus, *github.Response, error) {
>>>>>>> 95f30834
	if g.failSend {
		return nil, nil, errors.New("failed to create status")
	}

	g.numSent++
<<<<<<< HEAD
=======
	g.lastRepo = fmt.Sprintf("%s/%s@%s", repo, owner, ref)
>>>>>>> 95f30834
	return nil, nil, nil
}<|MERGE_RESOLUTION|>--- conflicted
+++ resolved
@@ -34,19 +34,12 @@
 	return nil, nil, nil
 }
 
-<<<<<<< HEAD
-func (g *githubClientMock) CreateStatus(_ context.Context, _, _, _ string, _ *github.RepoStatus) (*github.RepoStatus, *github.Response, error) {
-=======
 func (g *githubClientMock) CreateStatus(_ context.Context, repo, owner, ref string, _ *github.RepoStatus) (*github.RepoStatus, *github.Response, error) {
->>>>>>> 95f30834
 	if g.failSend {
 		return nil, nil, errors.New("failed to create status")
 	}
 
 	g.numSent++
-<<<<<<< HEAD
-=======
 	g.lastRepo = fmt.Sprintf("%s/%s@%s", repo, owner, ref)
->>>>>>> 95f30834
 	return nil, nil, nil
 }