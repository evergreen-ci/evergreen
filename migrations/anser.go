--- conflicted
+++ resolved
@@ -95,11 +95,8 @@
 		migrationAdminEventRestructure:        adminEventRestructureGenerator,
 		migrationEventRtypeRestructureAllLogs: makeEventRTypeMigration(event.AllLogCollection),
 		migrationSetDefaultBranch:             setDefaultBranchMigrationGenerator,
-<<<<<<< HEAD
 		migrationAdminMapRestructure:          adminMapRestructureGenerator,
-=======
 		migrationEventSetProcessedTime:        makeEventSetProcesedTimeMigration(event.AllLogCollection, time.Time{}, time.Time{}),
->>>>>>> 86f254fe
 	}
 	catcher := grip.NewBasicCatcher()
 
