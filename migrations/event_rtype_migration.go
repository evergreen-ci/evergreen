package migrations

import (
	"time"

	"github.com/mongodb/anser"
	"github.com/mongodb/anser/bsonutil"
	"github.com/mongodb/anser/model"
	"github.com/pkg/errors"
	"gopkg.in/mgo.v2/bson"
)

//nolint: deadcode, megacheck
const (
	migrationEventRtypeRestructureAllLogs  = "event-rtype-to-root-alllogs"
	migrationEventRtypeRestructureTaskLogs = "event-rtype-to-root-tasklogs"
)

const migrationTime = "2015-10-21T16:29:00-07:00"

<<<<<<< HEAD
func makeEventRTypeMigration(collection string) migrationGeneratorFactory { //nolint: deadcode,megacheck
=======
func makeEventRTypeMigration(collection string) migrationGeneratorFactory { //nolint: deadcode, megacheck
>>>>>>> 86f254fe
	loc, _ := time.LoadLocation("UTC")
	bttf, err := time.ParseInLocation(time.RFC3339, migrationTime, loc)
	if err != nil {
		return func(env anser.Environment, args migrationGeneratorFactoryOptions) (anser.Generator, error) {
			return nil, errors.Wrap(err, "time is invalid")
		}
	}

	return func(env anser.Environment, args migrationGeneratorFactoryOptions) (anser.Generator, error) {
		const (
			resourceTypeKey = "r_type"
			dataKey         = "data"
			processedAtKey  = "processed_at"
		)
		var embeddedResourceTypeKey = bsonutil.GetDottedKeyName(dataKey, resourceTypeKey)

		notExists := bson.M{
			"$exists": false,
		}
		opts := model.GeneratorOptions{
			NS: model.Namespace{
				DB:         args.db,
				Collection: collection,
			},
			Limit: args.limit,
			Query: bson.M{
				processedAtKey:  notExists,
				resourceTypeKey: notExists,
			},
			JobID: args.id,
		}

		return anser.NewSimpleMigrationGenerator(env, opts, bson.M{
			"$set": bson.M{
				processedAtKey: bttf,
			},
			"$rename": bson.M{
				embeddedResourceTypeKey: resourceTypeKey,
			},
		}), nil
	}
}<|MERGE_RESOLUTION|>--- conflicted
+++ resolved
@@ -18,11 +18,7 @@
 
 const migrationTime = "2015-10-21T16:29:00-07:00"
 
-<<<<<<< HEAD
-func makeEventRTypeMigration(collection string) migrationGeneratorFactory { //nolint: deadcode,megacheck
-=======
 func makeEventRTypeMigration(collection string) migrationGeneratorFactory { //nolint: deadcode, megacheck
->>>>>>> 86f254fe
 	loc, _ := time.LoadLocation("UTC")
 	bttf, err := time.ParseInLocation(time.RFC3339, migrationTime, loc)
 	if err != nil {
