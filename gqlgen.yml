--- conflicted
+++ resolved
@@ -174,14 +174,8 @@
     model: github.com/evergreen-ci/evergreen/rest/model.APIProjectEvent
   ProjectEventSettings:
     model: github.com/evergreen-ci/evergreen/rest/model.APIProjectEventSettings
-<<<<<<< HEAD
-=======
-    fields:
-      projectSubscriptions:
-        resolver: true
   ProjectHealthView:
     model: github.com/evergreen-ci/evergreen/model.ProjectHealthView
->>>>>>> f81ded5b
   ProjectInput:
     model: github.com/evergreen-ci/evergreen/rest/model.APIProjectRef
   ProjectSettings:
