--- conflicted
+++ resolved
@@ -37,11 +37,7 @@
 
 	// Agent version to control agent rollover. The format is the calendar date
 	// (YYYY-MM-DD).
-<<<<<<< HEAD
 	AgentVersion = "2025-01-17"
-=======
-	AgentVersion = "2025-01-15"
->>>>>>> 214a370b
 )
 
 const (
