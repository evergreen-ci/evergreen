package evergreen

import (
	"context"
	"fmt"
	"io/ioutil"
	"net/http"
	"os"
	"path/filepath"
	"reflect"
	"strings"
	"time"

	"github.com/evergreen-ci/evergreen/util"
	"github.com/evergreen-ci/utility"
	"github.com/mongodb/amboy/logger"
	"github.com/mongodb/anser/bsonutil"
	"github.com/mongodb/grip"
	"github.com/mongodb/grip/level"
	"github.com/mongodb/grip/message"
	"github.com/mongodb/grip/send"
	"github.com/pkg/errors"
	"go.mongodb.org/mongo-driver/bson"
	"go.mongodb.org/mongo-driver/mongo"
	"go.mongodb.org/mongo-driver/mongo/options"
	"go.mongodb.org/mongo-driver/mongo/readconcern"
	"go.mongodb.org/mongo-driver/mongo/writeconcern"
	yaml "gopkg.in/yaml.v3"
)

var (
	// Should be specified with -ldflags at build time
	BuildRevision = ""

	// Commandline Version String; used to control auto-updating.
	ClientVersion = "2022-04-20"

	// Agent version to control agent rollover.
<<<<<<< HEAD
	AgentVersion = "2022-05-12"
=======
	AgentVersion = "2022-05-17"
>>>>>>> 637027fe
)

// ConfigSection defines a sub-document in the evergreen config
// any config sections must also be added to registry.go
type ConfigSection interface {
	// SectionId() returns the ID of the section to be used in the database document and struct tag
	SectionId() string
	// Get() populates the section from the DB
	Get(Environment) error
	// Set() upserts the section document into the DB
	Set() error
	// ValidateAndDefault() validates input and sets defaults
	ValidateAndDefault() error
}

// Settings contains all configuration settings for running Evergreen. Settings
// with the "id" struct tag should implement the ConfigSection interface.
type Settings struct {
	Id                  string                    `bson:"_id" json:"id" yaml:"id"`
	Alerts              AlertsConfig              `yaml:"alerts" bson:"alerts" json:"alerts" id:"alerts"`
	Amboy               AmboyConfig               `yaml:"amboy" bson:"amboy" json:"amboy" id:"amboy"`
	Api                 APIConfig                 `yaml:"api" bson:"api" json:"api" id:"api"`
	ApiUrl              string                    `yaml:"api_url" bson:"api_url" json:"api_url"`
	AuthConfig          AuthConfig                `yaml:"auth" bson:"auth" json:"auth" id:"auth"`
	Banner              string                    `bson:"banner" json:"banner" yaml:"banner"`
	BannerTheme         BannerTheme               `bson:"banner_theme" json:"banner_theme" yaml:"banner_theme"`
	Cedar               CedarConfig               `bson:"cedar" json:"cedar" yaml:"cedar" id:"cedar"`
	ClientBinariesDir   string                    `yaml:"client_binaries_dir" bson:"client_binaries_dir" json:"client_binaries_dir"`
	CommitQueue         CommitQueueConfig         `yaml:"commit_queue" bson:"commit_queue" json:"commit_queue" id:"commit_queue"`
	ConfigDir           string                    `yaml:"configdir" bson:"configdir" json:"configdir"`
	ContainerPools      ContainerPoolsConfig      `yaml:"container_pools" bson:"container_pools" json:"container_pools" id:"container_pools"`
	Credentials         map[string]string         `yaml:"credentials" bson:"credentials" json:"credentials"`
	CredentialsNew      util.KeyValuePairSlice    `yaml:"credentials_new" bson:"credentials_new" json:"credentials_new"`
	Database            DBSettings                `yaml:"database" json:"database" bson:"database"`
	DomainName          string                    `yaml:"domain_name" bson:"domain_name" json:"domain_name"`
	Expansions          map[string]string         `yaml:"expansions" bson:"expansions" json:"expansions"`
	ExpansionsNew       util.KeyValuePairSlice    `yaml:"expansions_new" bson:"expansions_new" json:"expansions_new"`
	GithubPRCreatorOrg  string                    `yaml:"github_pr_creator_org" bson:"github_pr_creator_org" json:"github_pr_creator_org"`
	GithubOrgs          []string                  `yaml:"github_orgs" bson:"github_orgs" json:"github_orgs"`
	DisabledGQLQueries  []string                  `yaml:"disabled_gql_queries" bson:"disabled_gql_queries" json:"disabled_gql_queries"`
	HostInit            HostInitConfig            `yaml:"hostinit" bson:"hostinit" json:"hostinit" id:"hostinit"`
	HostJasper          HostJasperConfig          `yaml:"host_jasper" bson:"host_jasper" json:"host_jasper" id:"host_jasper"`
	Jira                JiraConfig                `yaml:"jira" bson:"jira" json:"jira" id:"jira"`
	JIRANotifications   JIRANotificationsConfig   `yaml:"jira_notifications" json:"jira_notifications" bson:"jira_notifications" id:"jira_notifications"`
	Keys                map[string]string         `yaml:"keys" bson:"keys" json:"keys"`
	KeysNew             util.KeyValuePairSlice    `yaml:"keys_new" bson:"keys_new" json:"keys_new"`
	LDAPRoleMap         LDAPRoleMap               `yaml:"ldap_role_map" bson:"ldap_role_map" json:"ldap_role_map"`
	LoggerConfig        LoggerConfig              `yaml:"logger_config" bson:"logger_config" json:"logger_config" id:"logger_config"`
	LogPath             string                    `yaml:"log_path" bson:"log_path" json:"log_path"`
	NewRelic            NewRelicConfig            `yaml:"newrelic" bson:"newrelic" json:"newrelic" id:"newrelic"`
	Notify              NotifyConfig              `yaml:"notify" bson:"notify" json:"notify" id:"notify"`
	Plugins             PluginConfig              `yaml:"plugins" bson:"plugins" json:"plugins"`
	PluginsNew          util.KeyValuePairSlice    `yaml:"plugins_new" bson:"plugins_new" json:"plugins_new"`
	PodInit             PodInitConfig             `yaml:"pod_init" bson:"pod_init" json:"pod_init" id:"pod_init"`
	PprofPort           string                    `yaml:"pprof_port" bson:"pprof_port" json:"pprof_port"`
	Providers           CloudProviders            `yaml:"providers" bson:"providers" json:"providers" id:"providers"`
	RepoTracker         RepoTrackerConfig         `yaml:"repotracker" bson:"repotracker" json:"repotracker" id:"repotracker"`
	Scheduler           SchedulerConfig           `yaml:"scheduler" bson:"scheduler" json:"scheduler" id:"scheduler"`
	ServiceFlags        ServiceFlags              `bson:"service_flags" json:"service_flags" id:"service_flags" yaml:"service_flags"`
	SSHKeyDirectory     string                    `yaml:"ssh_key_directory" bson:"ssh_key_directory" json:"ssh_key_directory"`
	SSHKeyPairs         []SSHKeyPair              `yaml:"ssh_key_pairs" bson:"ssh_key_pairs" json:"ssh_key_pairs"`
	Slack               SlackConfig               `yaml:"slack" bson:"slack" json:"slack" id:"slack"`
	Splunk              send.SplunkConnectionInfo `yaml:"splunk" bson:"splunk" json:"splunk"`
	Triggers            TriggerConfig             `yaml:"triggers" bson:"triggers" json:"triggers" id:"triggers"`
	Ui                  UIConfig                  `yaml:"ui" bson:"ui" json:"ui" id:"ui"`
	Spawnhost           SpawnHostConfig           `yaml:"spawnhost" bson:"spawnhost" json:"spawnhost" id:"spawnhost"`
	ShutdownWaitSeconds int                       `yaml:"shutdown_wait_seconds" bson:"shutdown_wait_seconds" json:"shutdown_wait_seconds"`
}

func (c *Settings) SectionId() string { return ConfigDocID }

func (c *Settings) Get(env Environment) error {
	ctx, cancel := env.Context()
	defer cancel()
	coll := env.DB().Collection(ConfigCollection)

	res := coll.FindOne(ctx, byId(c.SectionId()))
	if err := res.Err(); err != nil {
		if err == mongo.ErrNoDocuments {
			*c = Settings{}
			return nil
		}
		return errors.Wrapf(err, "error retrieving section %s", c.SectionId())
	}
	if err := res.Decode(c); err != nil {
		return errors.Wrap(err, "problem decoding result")
	}

	return nil
}

// Set saves the global fields in the configuration (i.e. those that are not
// ConfigSections).
func (c *Settings) Set() error {
	env := GetEnvironment()
	ctx, cancel := env.Context()
	defer cancel()
	coll := env.DB().Collection(ConfigCollection)

	_, err := coll.UpdateOne(ctx, byId(c.SectionId()), bson.M{
		"$set": bson.M{
			apiUrlKey:             c.ApiUrl,
			bannerKey:             c.Banner,
			bannerThemeKey:        c.BannerTheme,
			clientBinariesDirKey:  c.ClientBinariesDir,
			commitQueueKey:        c.CommitQueue,
			configDirKey:          c.ConfigDir,
			credentialsKey:        c.Credentials,
			credentialsNewKey:     c.CredentialsNew,
			domainNameKey:         c.DomainName,
			expansionsKey:         c.Expansions,
			expansionsNewKey:      c.ExpansionsNew,
			githubPRCreatorOrgKey: c.GithubPRCreatorOrg,
			githubOrgsKey:         c.GithubOrgs,
			disabledGQLQueriesKey: c.DisabledGQLQueries,
			keysKey:               c.Keys,
			keysNewKey:            c.KeysNew,
			ldapRoleMapKey:        c.LDAPRoleMap,
			logPathKey:            c.LogPath,
			pprofPortKey:          c.PprofPort,
			pluginsKey:            c.Plugins,
			pluginsNewKey:         c.PluginsNew,
			splunkKey:             c.Splunk,
			sshKeyDirectoryKey:    c.SSHKeyDirectory,
			sshKeyPairsKey:        c.SSHKeyPairs,
			spawnhostKey:          c.Spawnhost,
			shutdownWaitKey:       c.ShutdownWaitSeconds,
		},
	}, options.Update().SetUpsert(true))

	return errors.Wrapf(err, "error updating section %s", c.SectionId())
}

func (c *Settings) ValidateAndDefault() error {
	var err error
	catcher := grip.NewSimpleCatcher()
	if c.ApiUrl == "" {
		catcher.Add(errors.New("API hostname must not be empty"))
	}
	if c.ConfigDir == "" {
		catcher.Add(errors.New("Config directory must not be empty"))
	}
	if len(c.CredentialsNew) > 0 {
		if c.Credentials, err = c.CredentialsNew.Map(); err != nil {
			catcher.Add(errors.Wrap(err, "error parsing credentials"))
		}
	}
	if len(c.ExpansionsNew) > 0 {
		if c.Expansions, err = c.ExpansionsNew.Map(); err != nil {
			catcher.Add(errors.Wrap(err, "error parsing expansions"))
		}
	}
	if len(c.KeysNew) > 0 {
		if c.Keys, err = c.KeysNew.Map(); err != nil {
			catcher.Add(errors.Wrap(err, "error parsing keys"))
		}
	}
	if len(c.PluginsNew) > 0 {
		tempPlugins, err := c.PluginsNew.NestedMap()
		if err != nil {
			catcher.Add(errors.Wrap(err, "error parsing plugins"))
		}
		c.Plugins = map[string]map[string]interface{}{}
		for k1, v1 := range tempPlugins {
			c.Plugins[k1] = map[string]interface{}{}
			for k2, v2 := range v1 {
				c.Plugins[k1][k2] = v2
			}
		}
	}

	keys := map[string]bool{}
	for _, mapping := range c.LDAPRoleMap {
		if keys[mapping.LDAPGroup] == true {
			catcher.Add(errors.Errorf("duplicate LDAP group value %s found in LDAP-role mappings", mapping.LDAPGroup))
		}
		keys[mapping.LDAPGroup] = true
	}

	if len(c.SSHKeyPairs) != 0 && c.SSHKeyDirectory == "" {
		catcher.New("cannot use SSH key pairs without setting a directory for them")
	}

	for i := 0; i < len(c.SSHKeyPairs); i++ {
		catcher.NewWhen(c.SSHKeyPairs[i].Name == "", "must specify a name for SSH key pairs")
		catcher.ErrorfWhen(c.SSHKeyPairs[i].Public == "", "must specify a public key for SSH key pair '%s'", c.SSHKeyPairs[i].Name)
		catcher.ErrorfWhen(c.SSHKeyPairs[i].Private == "", "must specify a private key for SSH key pair '%s'", c.SSHKeyPairs[i].Name)
		// Avoid overwriting the filepath stored in Keys, which is a special
		// case for the path to the legacy SSH identity file.
		for _, key := range c.Keys {
			catcher.ErrorfWhen(c.SSHKeyPairs[i].PrivatePath(c) == key, "cannot overwrite the legacy SSH key '%s'", key)
		}

		// ValidateAndDefault can be called before the environment has been
		// initialized.
		if env := GetEnvironment(); env != nil {
			// Ensure we are not modify any existing keys.
			if settings := env.Settings(); settings != nil {
				for _, key := range env.Settings().SSHKeyPairs {
					if key.Name == c.SSHKeyPairs[i].Name {
						catcher.ErrorfWhen(c.SSHKeyPairs[i].Public != key.Public, "cannot modify public key for existing SSH key pair '%s'", key.Name)
						catcher.ErrorfWhen(c.SSHKeyPairs[i].Private != key.Private, "cannot modify private key for existing SSH key pair '%s'", key.Name)
					}
				}
			}
		}
		if c.SSHKeyPairs[i].EC2Regions == nil {
			c.SSHKeyPairs[i].EC2Regions = []string{}
		}
	}
	// ValidateAndDefault can be called before the environment has been
	// initialized.
	if env := GetEnvironment(); env != nil {
		if settings := env.Settings(); settings != nil {
			// Ensure we are not deleting any existing keys.
			for _, key := range GetEnvironment().Settings().SSHKeyPairs {
				var found bool
				for _, newKey := range c.SSHKeyPairs {
					if newKey.Name == key.Name {
						found = true
						break
					}
				}
				catcher.ErrorfWhen(!found, "cannot find existing SSH key '%s'", key.Name)
			}
		}
	}

	if catcher.HasErrors() {
		return catcher.Resolve()
	}
	if c.ClientBinariesDir == "" {
		c.ClientBinariesDir = ClientDirectory
	}
	if c.LogPath == "" {
		c.LogPath = LocalLoggingOverride
	}
	if c.ShutdownWaitSeconds < 0 {
		c.ShutdownWaitSeconds = DefaultShutdownWaitSeconds
	}

	return nil
}

// NewSettings builds an in-memory representation of the given settings file.
func NewSettings(filename string) (*Settings, error) {
	configData, err := ioutil.ReadFile(filename)
	if err != nil {
		return nil, err
	}
	settings := &Settings{}
	err = yaml.Unmarshal(configData, settings)
	if err != nil {
		return nil, err
	}

	return settings, nil
}

// GetConfig retrieves the Evergreen config document. If no document is
// present in the DB, it will return the defaults.
func GetConfig() (*Settings, error) { return BootstrapConfig(GetEnvironment()) }

// Bootstrap config gets a config from the database defined in the environment.
func BootstrapConfig(env Environment) (*Settings, error) {
	config := &Settings{}

	// retrieve the root config document
	if err := config.Get(env); err != nil {
		return nil, err
	}

	// retrieve the other config sub-documents and form the whole struct
	catcher := grip.NewSimpleCatcher()
	sections := ConfigRegistry.GetSections()
	valConfig := reflect.ValueOf(*config)
	//iterate over each field in the config struct
	for i := 0; i < valConfig.NumField(); i++ {
		// retrieve the 'id' struct tag
		sectionId := valConfig.Type().Field(i).Tag.Get("id")
		if sectionId == "" { // no 'id' tag means this is a simple field that we can skip
			continue
		}

		// get the property name and find its corresponding section in the registry
		propName := valConfig.Type().Field(i).Name
		section, ok := sections[sectionId]
		if !ok {
			catcher.Add(fmt.Errorf("config section %s not found in registry", sectionId))
			continue
		}

		// retrieve the section's document from the db
		if err := section.Get(env); err != nil {
			catcher.Add(errors.Wrapf(err, "error populating section %s", sectionId))
			continue
		}

		// set the value of the section struct to the value of the corresponding field in the config
		sectionVal := reflect.ValueOf(section).Elem()
		propVal := reflect.ValueOf(config).Elem().FieldByName(propName)
		if !propVal.CanSet() {
			catcher.Add(fmt.Errorf("unable to set field %s in %s", propName, sectionId))
			continue
		}
		propVal.Set(sectionVal)
	}

	if catcher.HasErrors() {
		return nil, errors.WithStack(catcher.Resolve())
	}
	return config, nil

}

// UpdateConfig updates all evergreen settings documents in DB
func UpdateConfig(config *Settings) error {
	// update the root config document
	if err := config.Set(); err != nil {
		return err
	}

	// update the other config sub-documents
	catcher := grip.NewSimpleCatcher()
	valConfig := reflect.ValueOf(*config)

	//iterate over each field in the config struct
	for i := 0; i < valConfig.NumField(); i++ {
		// retrieve the 'id' struct tag
		sectionId := valConfig.Type().Field(i).Tag.Get("id")
		if sectionId == "" { // no 'id' tag means this is a simple field that we can skip
			continue
		}

		// get the property name and find its value within the settings struct
		propName := valConfig.Type().Field(i).Name
		propVal := valConfig.FieldByName(propName)

		// create a reflective copy of the struct
		valPointer := reflect.Indirect(reflect.New(propVal.Type()))
		valPointer.Set(propVal)

		// convert the pointer to that struct to an empty interface
		propInterface := valPointer.Addr().Interface()

		// type assert to the ConfigSection interface
		section, ok := propInterface.(ConfigSection)
		if !ok {
			catcher.Add(fmt.Errorf("unable to convert config section %s", propName))
			continue
		}

		catcher.Add(section.Set())
	}

	return errors.WithStack(catcher.Resolve())
}

// Validate checks the settings and returns nil if the config is valid,
// or an error with a message explaining why otherwise.
func (settings *Settings) Validate() error {
	catcher := grip.NewSimpleCatcher()

	// validate the root-level settings struct
	catcher.Add(settings.ValidateAndDefault())

	// validate each sub-document
	valConfig := reflect.ValueOf(*settings)
	// iterate over each field in the config struct
	for i := 0; i < valConfig.NumField(); i++ {
		// retrieve the 'id' struct tag
		sectionId := valConfig.Type().Field(i).Tag.Get("id")
		if sectionId == "" { // no 'id' tag means this is a simple field that we can skip
			continue
		}

		// get the property name and find its value within the settings struct
		propName := valConfig.Type().Field(i).Name
		propVal := valConfig.FieldByName(propName)

		// the goal is to convert this struct which we know implements ConfigSection
		// from a reflection data structure back to the interface
		// the below creates a copy and takes the address of it as a workaround because
		// you can't take the address of it via reflection for some reason
		// (and all interface methods on the struct have pointer receivers)

		// create a reflective copy of the struct
		valPointer := reflect.Indirect(reflect.New(propVal.Type()))
		valPointer.Set(propVal)

		// convert the pointer to that struct to an empty interface
		propInterface := valPointer.Addr().Interface()

		// type assert to the ConfigSection interface
		section, ok := propInterface.(ConfigSection)
		if !ok {
			catcher.Add(fmt.Errorf("unable to convert config section %s", propName))
			continue
		}
		err := section.ValidateAndDefault()
		if err != nil {
			catcher.Add(err)
			continue
		}

		// set the value of the section struct in case there was any defaulting done
		sectionVal := reflect.ValueOf(section).Elem()
		propAddr := reflect.ValueOf(settings).Elem().FieldByName(propName)
		if !propAddr.CanSet() {
			catcher.Add(fmt.Errorf("unable to set field %s in %s", propName, sectionId))
			continue
		}
		propAddr.Set(sectionVal)
	}
	return errors.WithStack(catcher.Resolve())
}

func (s *Settings) GetSender(ctx context.Context, env Environment) (send.Sender, error) {
	var (
		sender   send.Sender
		fallback send.Sender
		err      error
		senders  []send.Sender
	)

	levelInfo := s.LoggerConfig.Info()

	fallback, err = send.NewErrorLogger("evergreen.err",
		send.LevelInfo{Default: level.Info, Threshold: level.Debug})
	if err != nil {
		return nil, errors.Wrap(err, "problem configuring err fallback logger")
	}

	// setup the base/default logger (generally direct to systemd
	// or standard output)
	switch s.LogPath {
	case LocalLoggingOverride:
		// log directly to systemd if possible, and log to
		// standard output otherwise.
		sender = getSystemLogger()
	case StandardOutputLoggingOverride, "":
		sender = send.MakeNative()
	default:
		sender, err = send.MakeFileLogger(s.LogPath)
		if err != nil {
			return nil, errors.Wrap(err, "could not configure file logger")
		}
	}

	if err = sender.SetLevel(levelInfo); err != nil {
		return nil, errors.Wrap(err, "problem setting level")
	}
	if err = sender.SetErrorHandler(send.ErrorHandlerFromSender(fallback)); err != nil {
		return nil, errors.Wrap(err, "problem setting error handler")
	}
	senders = append(senders, sender)

	// set up external log aggregation services:
	//
	if s.Splunk.Populated() {
		retryConf := utility.NewDefaultHTTPRetryConf()
		retryConf.MaxDelay = time.Second
		retryConf.BaseDelay = 10 * time.Millisecond
		retryConf.MaxRetries = 10
		client := utility.GetHTTPRetryableClient(retryConf)

		splunkSender, err := s.makeSplunkSender(ctx, client, levelInfo, fallback)
		if err != nil {
			utility.PutHTTPClient(client)
			return nil, errors.Wrap(err, "configuring splunk logger")
		}

		env.RegisterCloser("splunk-http-client", false, func(_ context.Context) error {
			utility.PutHTTPClient(client)
			return nil
		})
		senders = append(senders, splunkSender)
	}

	// the slack logging service is only for logging very high level alerts.
	if s.Slack.Token != "" {
		sender, err = send.NewSlackLogger(s.Slack.Options, s.Slack.Token,
			send.LevelInfo{Default: level.Critical, Threshold: level.FromString(s.Slack.Level)})
		if err == nil {
			var slackFallback send.Sender

			switch len(senders) {
			case 0:
				slackFallback = fallback
			case 1:
				slackFallback = senders[0]
			default:
				slackFallback = send.NewConfiguredMultiSender(senders...)
			}

			if err = sender.SetErrorHandler(send.ErrorHandlerFromSender(slackFallback)); err != nil {
				return nil, errors.Wrap(err, "problem setting error handler")
			}

			senders = append(senders, logger.MakeQueueSender(ctx, env.LocalQueue(), sender))
		}
		grip.Warning(errors.Wrap(err, "problem setting up slack alert logger"))
	}

	return send.NewConfiguredMultiSender(senders...), nil
}

func (s *Settings) makeSplunkSender(ctx context.Context, client *http.Client, levelInfo send.LevelInfo, fallback send.Sender) (send.Sender, error) {
	sender, err := send.NewSplunkLoggerWithClient("", s.Splunk, grip.GetSender().Level(), client)
	if err != nil {
		return nil, errors.Wrap(err, "making splunk logger")
	}

	if err = sender.SetLevel(levelInfo); err != nil {
		return nil, errors.Wrap(err, "problem setting splunk level")
	}

	if err = sender.SetErrorHandler(send.ErrorHandlerFromSender(fallback)); err != nil {
		return nil, errors.Wrap(err, "setting splunk error handler")
	}

	opts := send.BufferedSenderOptions{
		FlushInterval: time.Duration(s.LoggerConfig.Buffer.DurationSeconds) * time.Second,
		BufferSize:    s.LoggerConfig.Buffer.Count,
	}
	if s.LoggerConfig.Buffer.UseAsync {
		if sender, err = send.NewBufferedAsyncSender(ctx,
			sender,
			send.BufferedAsyncSenderOptions{
				BufferedSenderOptions: opts,
				IncomingBufferFactor:  s.LoggerConfig.Buffer.IncomingBufferFactor,
			}); err != nil {
			return nil, errors.Wrap(err, "making splunk async buffered sender")
		}
	} else {
		if sender, err = send.NewBufferedSender(ctx, sender, opts); err != nil {
			return nil, errors.Wrap(err, "making splunk buffered sender")
		}
	}

	return sender, nil
}

func (s *Settings) GetGithubOauthStrings() ([]string, error) {
	var tokens []string
	var token_name string

	token, ok := s.Credentials["github"]
	if ok && token != "" {
		// we want to make sure tokens[0] is always the default token
		tokens = append(tokens, token)
	} else {
		return nil, errors.New("no 'github' token in settings")
	}

	for i := 1; i < 10; i++ {
		token_name = fmt.Sprintf("github_alt%d", i)
		token, ok := s.Credentials[token_name]
		if ok && token != "" {
			tokens = append(tokens, token)
		} else {
			break
		}
	}
	return tokens, nil
}

func (s *Settings) GetGithubOauthToken() (string, error) {
	if s == nil {
		return "", errors.New("not defined")
	}

	oauthStrings, err := s.GetGithubOauthStrings()
	if err != nil {
		return "", err
	}
	timeSeed := time.Now().Nanosecond()
	randomStartIdx := timeSeed % len(oauthStrings)
	var oauthString string
	for i := range oauthStrings {
		oauthString = oauthStrings[randomStartIdx+i]
		splitToken, err := splitToken(oauthString)
		if err != nil {
			grip.Error(message.Fields{
				"error":   err,
				"message": fmt.Sprintf("problem with github_alt%d", i)})
		} else {
			return splitToken, nil
		}
	}
	return "", errors.New("all github tokens are malformatted. Proper format is github:token <token> or github_alt#:token <token>")
}

func splitToken(oauthString string) (string, error) {
	splitToken := strings.Split(oauthString, " ")
	if len(splitToken) != 2 || splitToken[0] != "token" {
		return "", errors.New("token format was invalid, expected 'token [token]'")
	}
	return splitToken[1], nil
}
func GetServiceFlags() (*ServiceFlags, error) {
	flags := &ServiceFlags{}
	if err := flags.Get(GetEnvironment()); err != nil {
		return nil, errors.Wrap(err, "error retrieving section from DB")
	}
	return flags, nil
}

// PluginConfig holds plugin-specific settings, which are handled.
// manually by their respective plugins
type PluginConfig map[string]map[string]interface{}

// SSHKeyPair represents a public and private SSH key pair.
type SSHKeyPair struct {
	Name    string `bson:"name" json:"name" yaml:"name"`
	Public  string `bson:"public" json:"public" yaml:"public"`
	Private string `bson:"private" json:"private" yaml:"private"`
	// EC2Regions contains all EC2 regions that have stored this SSH key.
	EC2Regions []string `bson:"ec2_regions" json:"ec2_regions" yaml:"ec2_regions"`
}

// AddEC2Region adds the given EC2 region to the set of regions containing the
// SSH key.
func (p *SSHKeyPair) AddEC2Region(region string) error {
	env := GetEnvironment()
	ctx, cancel := env.Context()
	defer cancel()
	coll := env.DB().Collection(ConfigCollection)

	query := bson.M{
		idKey: ConfigDocID,
		sshKeyPairsKey: bson.M{
			"$elemMatch": bson.M{
				sshKeyPairNameKey: p.Name,
			},
		},
	}
	var update bson.M
	if len(p.EC2Regions) == 0 {
		// In case this is the first element, we have to push to create the
		// array first.
		update = bson.M{
			"$push": bson.M{bsonutil.GetDottedKeyName(sshKeyPairsKey, "$", sshKeyPairEC2RegionsKey): region},
		}
	} else {
		update = bson.M{
			"$addToSet": bson.M{bsonutil.GetDottedKeyName(sshKeyPairsKey, "$", sshKeyPairEC2RegionsKey): region},
		}
	}
	if _, err := coll.UpdateOne(ctx, query, update); err != nil {
		return errors.WithStack(err)
	}

	if !utility.StringSliceContains(p.EC2Regions, region) {
		p.EC2Regions = append(p.EC2Regions, region)
	}

	return nil
}

func (p *SSHKeyPair) PrivatePath(settings *Settings) string {
	return filepath.Join(settings.SSHKeyDirectory, p.Name)
}

type WriteConcern struct {
	W        int    `yaml:"w"`
	WMode    string `yaml:"wmode"`
	WTimeout int    `yaml:"wtimeout"`
	J        bool   `yaml:"j"`
}

func (wc WriteConcern) Resolve() *writeconcern.WriteConcern {
	opts := []writeconcern.Option{}

	if wc.J {
		opts = append(opts, writeconcern.J(true))
	}
	if wc.WMode == "majority" {
		opts = append(opts, writeconcern.WMajority())
	} else if wc.W > 0 {
		opts = append(opts, writeconcern.W(wc.W))
	}

	if wc.WTimeout > 0 {
		opts = append(opts, writeconcern.WTimeout(time.Duration(wc.WTimeout)*time.Millisecond))
	}

	return writeconcern.New().WithOptions(opts...)
}

type ReadConcern struct {
	Level string `yaml:"level"`
}

func (rc ReadConcern) Resolve() *readconcern.ReadConcern {

	if rc.Level == "majority" {
		return readconcern.Majority()
	} else if rc.Level == "local" {
		return readconcern.Local()
	} else if rc.Level == "" {
		return readconcern.Majority()
	} else {
		grip.Error(message.Fields{
			"error":   "ReadConcern Level is not majority or local, setting to majority",
			"rcLevel": rc.Level})
		return readconcern.Majority()
	}
}

type DBSettings struct {
	Url                  string       `yaml:"url"`
	DB                   string       `yaml:"db"`
	WriteConcernSettings WriteConcern `yaml:"write_concern"`
	ReadConcernSettings  ReadConcern  `yaml:"read_concern"`
	AuthFile             string       `yaml:"auth_file"`
}

func (dbs *DBSettings) HasAuth() bool {
	return dbs.AuthFile != ""
}

type dbCreds struct {
	DBUser string `yaml:"mdb_database_username"`
	DBPwd  string `yaml:"mdb_database_password"`
}

func (dbs *DBSettings) GetAuth() (string, string, error) {
	return GetAuthFromYAML(dbs.AuthFile)
}

func GetAuthFromYAML(authFile string) (string, string, error) {
	creds := &dbCreds{}

	file, err := os.Open(authFile)
	if err != nil {
		return "", "", err
	}
	defer file.Close()

	decoder := yaml.NewDecoder(file)

	if err := decoder.Decode(&creds); err != nil {
		return "", "", err
	}

	return creds.DBUser, creds.DBPwd, nil
}

// supported banner themes in Evergreen
type BannerTheme string

const (
	Announcement BannerTheme = "announcement"
	Information              = "information"
	Warning                  = "warning"
	Important                = "important"
)

func IsValidBannerTheme(input string) (bool, BannerTheme) {
	switch input {
	case "":
		return true, ""
	case "announcement":
		return true, Announcement
	case "information":
		return true, Information
	case "warning":
		return true, Warning
	case "important":
		return true, Important
	default:
		return false, ""
	}
}<|MERGE_RESOLUTION|>--- conflicted
+++ resolved
@@ -36,11 +36,7 @@
 	ClientVersion = "2022-04-20"
 
 	// Agent version to control agent rollover.
-<<<<<<< HEAD
-	AgentVersion = "2022-05-12"
-=======
 	AgentVersion = "2022-05-17"
->>>>>>> 637027fe
 )
 
 // ConfigSection defines a sub-document in the evergreen config
