package evergreen

import (
	"context"
	"fmt"
	"net/http"
	"os"
	"path/filepath"
	"reflect"
	"strconv"
	"strings"
	"time"

	"github.com/evergreen-ci/evergreen/util"
	"github.com/evergreen-ci/utility"
	"github.com/mongodb/amboy/logger"
	"github.com/mongodb/anser/apm"
	"github.com/mongodb/anser/bsonutil"
	"github.com/mongodb/grip"
	"github.com/mongodb/grip/level"
	"github.com/mongodb/grip/message"
	"github.com/mongodb/grip/send"
	"github.com/pkg/errors"
	"go.mongodb.org/mongo-driver/bson"
	"go.mongodb.org/mongo-driver/mongo/options"
	"go.mongodb.org/mongo-driver/mongo/readconcern"
	"go.mongodb.org/mongo-driver/mongo/writeconcern"
	"gopkg.in/yaml.v3"
)

var (
	// BuildRevision should be specified with -ldflags at build time
	BuildRevision = ""

	// ClientVersion is the commandline version string used to control updating
	// the CLI. The format is the calendar date (YYYY-MM-DD).
	ClientVersion = "2024-09-04"

	// Agent version to control agent rollover. The format is the calendar date
	// (YYYY-MM-DD).
<<<<<<< HEAD
	AgentVersion = "2024-09-05"
=======
	AgentVersion = "2024-09-24"
>>>>>>> 6b4e1254
)

const (
	mongoTimeout        = 5 * time.Minute
	mongoConnectTimeout = 5 * time.Second
)

// ConfigSection defines a sub-document in the evergreen config
// any config sections must also be added to the registry in config_sections.go.
type ConfigSection interface {
	// SectionId returns the ID of the section to be used in the database document and struct tag
	SectionId() string
	// Get populates the section from the DB
	Get(context.Context) error
	// Set upserts the section document into the DB
	Set(context.Context) error
	// ValidateAndDefault validates input and sets defaults
	ValidateAndDefault() error
}

// Settings contains all configuration settings for running Evergreen. Settings
// with the "id" struct tag should implement the ConfigSection interface.
type Settings struct {
	Id                  string                    `bson:"_id" json:"id" yaml:"id"`
	Amboy               AmboyConfig               `yaml:"amboy" bson:"amboy" json:"amboy" id:"amboy"`
	Api                 APIConfig                 `yaml:"api" bson:"api" json:"api" id:"api"`
	ApiUrl              string                    `yaml:"api_url" bson:"api_url" json:"api_url"`
	AuthConfig          AuthConfig                `yaml:"auth" bson:"auth" json:"auth" id:"auth"`
	AWSInstanceRole     string                    `yaml:"aws_instance_role" bson:"aws_instance_role" json:"aws_instance_role"`
	Banner              string                    `bson:"banner" json:"banner" yaml:"banner"`
	BannerTheme         BannerTheme               `bson:"banner_theme" json:"banner_theme" yaml:"banner_theme"`
	Buckets             BucketsConfig             `bson:"buckets" json:"buckets" yaml:"buckets" id:"buckets"`
	Cedar               CedarConfig               `bson:"cedar" json:"cedar" yaml:"cedar" id:"cedar"`
	CommitQueue         CommitQueueConfig         `yaml:"commit_queue" bson:"commit_queue" json:"commit_queue" id:"commit_queue"`
	ConfigDir           string                    `yaml:"configdir" bson:"configdir" json:"configdir"`
	ContainerPools      ContainerPoolsConfig      `yaml:"container_pools" bson:"container_pools" json:"container_pools" id:"container_pools"`
	Credentials         map[string]string         `yaml:"credentials" bson:"credentials" json:"credentials"`
	CredentialsNew      util.KeyValuePairSlice    `yaml:"credentials_new" bson:"credentials_new" json:"credentials_new"`
	Database            DBSettings                `yaml:"database" json:"database" bson:"database"`
	DomainName          string                    `yaml:"domain_name" bson:"domain_name" json:"domain_name"`
	Expansions          map[string]string         `yaml:"expansions" bson:"expansions" json:"expansions"`
	ExpansionsNew       util.KeyValuePairSlice    `yaml:"expansions_new" bson:"expansions_new" json:"expansions_new"`
	GithubPRCreatorOrg  string                    `yaml:"github_pr_creator_org" bson:"github_pr_creator_org" json:"github_pr_creator_org"`
	GithubOrgs          []string                  `yaml:"github_orgs" bson:"github_orgs" json:"github_orgs"`
	DisabledGQLQueries  []string                  `yaml:"disabled_gql_queries" bson:"disabled_gql_queries" json:"disabled_gql_queries"`
	HostInit            HostInitConfig            `yaml:"hostinit" bson:"hostinit" json:"hostinit" id:"hostinit"`
	HostJasper          HostJasperConfig          `yaml:"host_jasper" bson:"host_jasper" json:"host_jasper" id:"host_jasper"`
	Jira                JiraConfig                `yaml:"jira" bson:"jira" json:"jira" id:"jira"`
	JIRANotifications   JIRANotificationsConfig   `yaml:"jira_notifications" json:"jira_notifications" bson:"jira_notifications" id:"jira_notifications"`
	KanopySSHKeyPath    string                    `yaml:"kanopy_ssh_key_path" bson:"kanopy_ssh_key_path" json:"kanopy_ssh_key_path"`
	LoggerConfig        LoggerConfig              `yaml:"logger_config" bson:"logger_config" json:"logger_config" id:"logger_config"`
	LogPath             string                    `yaml:"log_path" bson:"log_path" json:"log_path"`
	NewRelic            NewRelicConfig            `yaml:"newrelic" bson:"newrelic" json:"newrelic" id:"newrelic"`
	Notify              NotifyConfig              `yaml:"notify" bson:"notify" json:"notify" id:"notify"`
	Plugins             PluginConfig              `yaml:"plugins" bson:"plugins" json:"plugins"`
	PluginsNew          util.KeyValuePairSlice    `yaml:"plugins_new" bson:"plugins_new" json:"plugins_new"`
	PodLifecycle        PodLifecycleConfig        `yaml:"pod_lifecycle" bson:"pod_lifecycle" json:"pod_lifecycle" id:"pod_lifecycle"`
	PprofPort           string                    `yaml:"pprof_port" bson:"pprof_port" json:"pprof_port"`
	ProjectCreation     ProjectCreationConfig     `yaml:"project_creation" bson:"project_creation" json:"project_creation" id:"project_creation"`
	Providers           CloudProviders            `yaml:"providers" bson:"providers" json:"providers" id:"providers"`
	RepoTracker         RepoTrackerConfig         `yaml:"repotracker" bson:"repotracker" json:"repotracker" id:"repotracker"`
	RuntimeEnvironments RuntimeEnvironmentsConfig `yaml:"runtime_environments" bson:"runtime_environments" json:"runtime_environments" id:"runtime_environments"`
	Scheduler           SchedulerConfig           `yaml:"scheduler" bson:"scheduler" json:"scheduler" id:"scheduler"`
	ServiceFlags        ServiceFlags              `bson:"service_flags" json:"service_flags" id:"service_flags" yaml:"service_flags"`
	SSHKeyDirectory     string                    `yaml:"ssh_key_directory" bson:"ssh_key_directory" json:"ssh_key_directory"`
	SSHKeyPairs         []SSHKeyPair              `yaml:"ssh_key_pairs" bson:"ssh_key_pairs" json:"ssh_key_pairs"`
	Slack               SlackConfig               `yaml:"slack" bson:"slack" json:"slack" id:"slack"`
	SleepSchedule       SleepScheduleConfig       `yaml:"sleep_schedule" bson:"sleep_schedule" json:"sleep_schedule" id:"sleep_schedule"`
	Splunk              SplunkConfig              `yaml:"splunk" bson:"splunk" json:"splunk" id:"splunk"`
	TaskLimits          TaskLimitsConfig          `yaml:"task_limits" bson:"task_limits" json:"task_limits" id:"task_limits"`
	Triggers            TriggerConfig             `yaml:"triggers" bson:"triggers" json:"triggers" id:"triggers"`
	Ui                  UIConfig                  `yaml:"ui" bson:"ui" json:"ui" id:"ui"`
	Spawnhost           SpawnHostConfig           `yaml:"spawnhost" bson:"spawnhost" json:"spawnhost" id:"spawnhost"`
	ShutdownWaitSeconds int                       `yaml:"shutdown_wait_seconds" bson:"shutdown_wait_seconds" json:"shutdown_wait_seconds"`
	Tracer              TracerConfig              `yaml:"tracer" bson:"tracer" json:"tracer" id:"tracer"`
	GitHubCheckRun      GitHubCheckRunConfig      `yaml:"github_check_run" bson:"github_check_run" json:"github_check_run" id:"github_check_run"`
}

func (c *Settings) SectionId() string { return ConfigDocID }

func (c *Settings) Get(ctx context.Context) error {
	return getConfigSection(ctx, c)
}

// Set saves the global fields in the configuration (i.e. those that are not
// ConfigSections).
func (c *Settings) Set(ctx context.Context) error {
	return errors.Wrapf(setConfigSection(ctx, c.SectionId(), bson.M{
		"$set": bson.M{
			apiUrlKey:             c.ApiUrl,
			awsInstanceRoleKey:    c.AWSInstanceRole,
			bannerKey:             c.Banner,
			bannerThemeKey:        c.BannerTheme,
			commitQueueKey:        c.CommitQueue,
			configDirKey:          c.ConfigDir,
			credentialsKey:        c.Credentials,
			credentialsNewKey:     c.CredentialsNew,
			domainNameKey:         c.DomainName,
			expansionsKey:         c.Expansions,
			expansionsNewKey:      c.ExpansionsNew,
			githubPRCreatorOrgKey: c.GithubPRCreatorOrg,
			githubOrgsKey:         c.GithubOrgs,
			disabledGQLQueriesKey: c.DisabledGQLQueries,
			kanopySSHKeyPathKey:   c.KanopySSHKeyPath,
			logPathKey:            c.LogPath,
			pprofPortKey:          c.PprofPort,
			pluginsKey:            c.Plugins,
			pluginsNewKey:         c.PluginsNew,
			splunkKey:             c.Splunk,
			sshKeyDirectoryKey:    c.SSHKeyDirectory,
			sshKeyPairsKey:        c.SSHKeyPairs,
			spawnhostKey:          c.Spawnhost,
			shutdownWaitKey:       c.ShutdownWaitSeconds,
		}}), "updating config section '%s'", c.SectionId(),
	)
}

func (c *Settings) ValidateAndDefault() error {
	var err error
	catcher := grip.NewSimpleCatcher()
	if c.ApiUrl == "" {
		catcher.Add(errors.New("API hostname must not be empty"))
	}
	if c.ConfigDir == "" {
		catcher.Add(errors.New("config directory must not be empty"))
	}

	if len(c.CredentialsNew) > 0 {
		if c.Credentials, err = c.CredentialsNew.Map(); err != nil {
			catcher.Add(errors.Wrap(err, "parsing credentials"))
		}
	}
	if len(c.ExpansionsNew) > 0 {
		if c.Expansions, err = c.ExpansionsNew.Map(); err != nil {
			catcher.Add(errors.Wrap(err, "parsing expansions"))
		}
	}
	if len(c.PluginsNew) > 0 {
		tempPlugins, err := c.PluginsNew.NestedMap()
		if err != nil {
			catcher.Add(errors.Wrap(err, "parsing plugins"))
		}
		c.Plugins = map[string]map[string]interface{}{}
		for k1, v1 := range tempPlugins {
			c.Plugins[k1] = map[string]interface{}{}
			for k2, v2 := range v1 {
				c.Plugins[k1][k2] = v2
			}
		}
	}
	if len(c.SSHKeyPairs) != 0 && c.SSHKeyDirectory == "" {
		catcher.New("cannot use SSH key pairs without setting a directory for them")
	}

	for i := 0; i < len(c.SSHKeyPairs); i++ {
		catcher.NewWhen(c.SSHKeyPairs[i].Name == "", "must specify a name for SSH key pairs")
		catcher.ErrorfWhen(c.SSHKeyPairs[i].Public == "", "must specify a public key for SSH key pair '%s'", c.SSHKeyPairs[i].Name)
		catcher.ErrorfWhen(c.SSHKeyPairs[i].Private == "", "must specify a private key for SSH key pair '%s'", c.SSHKeyPairs[i].Name)
		// Avoid overwriting the filepath stored in Keys, which is a special
		// case for the path to the legacy SSH identity file.
		catcher.ErrorfWhen(c.SSHKeyPairs[i].PrivatePath(c) == c.KanopySSHKeyPath, "cannot overwrite the legacy SSH key at path '%s'", c.KanopySSHKeyPath)

		// ValidateAndDefault can be called before the environment has been
		// initialized.
		if env := GetEnvironment(); env != nil {
			// Ensure we are not modify any existing keys.
			if settings := env.Settings(); settings != nil {
				for _, key := range env.Settings().SSHKeyPairs {
					if key.Name == c.SSHKeyPairs[i].Name {
						catcher.ErrorfWhen(c.SSHKeyPairs[i].Public != key.Public, "cannot modify public key for existing SSH key pair '%s'", key.Name)
						catcher.ErrorfWhen(c.SSHKeyPairs[i].Private != key.Private, "cannot modify private key for existing SSH key pair '%s'", key.Name)
					}
				}
			}
		}
		if c.SSHKeyPairs[i].EC2Regions == nil {
			c.SSHKeyPairs[i].EC2Regions = []string{}
		}
	}
	// ValidateAndDefault can be called before the environment has been
	// initialized.
	if env := GetEnvironment(); env != nil {
		if settings := env.Settings(); settings != nil {
			// Ensure we are not deleting any existing keys.
			for _, key := range GetEnvironment().Settings().SSHKeyPairs {
				var found bool
				for _, newKey := range c.SSHKeyPairs {
					if newKey.Name == key.Name {
						found = true
						break
					}
				}
				catcher.ErrorfWhen(!found, "cannot find existing SSH key '%s'", key.Name)
			}
		}
	}

	if catcher.HasErrors() {
		return catcher.Resolve()
	}
	if c.LogPath == "" {
		c.LogPath = localLoggingOverride
	}
	if c.ShutdownWaitSeconds < 0 {
		c.ShutdownWaitSeconds = DefaultShutdownWaitSeconds
	}

	return nil
}

// NewSettings builds an in-memory representation of the given settings file.
func NewSettings(filename string) (*Settings, error) {
	configData, err := os.ReadFile(filename)
	if err != nil {
		return nil, err
	}
	settings := &Settings{}
	err = yaml.Unmarshal(configData, settings)
	if err != nil {
		return nil, err
	}

	return settings, nil
}

// GetConfig returns the complete Evergreen configuration which is comprised of the shared
// configuration from the config database with overrides from the local [ConfigCollection]
// collection. Use [GetSharedConfig] to get a configuration that reflects only the shared
// configuration.
func GetConfig(ctx context.Context) (*Settings, error) {
	return getSettings(ctx, true)
}

// GetSharedConfig returns only the Evergreen configuration which is shared among all instances
// reading from a single shared database. Use [GetConfig] to get a complete configuration that
// includes overrides from the local database.
func GetSharedConfig(ctx context.Context) (*Settings, error) {
	return getSettings(ctx, false)
}

func getSettings(ctx context.Context, includeOverrides bool) (*Settings, error) {
	config := NewConfigSections()
	if err := config.populateSections(ctx, includeOverrides); err != nil {
		return nil, errors.Wrap(err, "populating sections")
	}

	catcher := grip.NewSimpleCatcher()
	baseConfig := config.Sections[ConfigDocID].(*Settings)
	valConfig := reflect.ValueOf(*baseConfig)
	//iterate over each field in the config struct
	for i := 0; i < valConfig.NumField(); i++ {
		// retrieve the 'id' struct tag
		sectionId := valConfig.Type().Field(i).Tag.Get("id")
		if sectionId == "" { // no 'id' tag means this is a simple field that we can skip
			continue
		}

		// get the property name and find its corresponding section in the registry
		propName := valConfig.Type().Field(i).Name
		section, ok := config.Sections[sectionId]
		if !ok {
			catcher.Add(fmt.Errorf("config section '%s' not found in registry", sectionId))
			continue
		}

		// set the value of the section struct to the value of the corresponding field in the config
		sectionVal := reflect.ValueOf(section).Elem()
		propVal := reflect.ValueOf(baseConfig).Elem().FieldByName(propName)
		if !propVal.CanSet() {
			catcher.Errorf("unable to set field '%s' in section '%s'", propName, sectionId)
			continue
		}
		propVal.Set(sectionVal)
	}

	if catcher.HasErrors() {
		return nil, errors.WithStack(catcher.Resolve())
	}
	return baseConfig, nil
}

// UpdateConfig updates all evergreen settings documents in the DB.
func UpdateConfig(ctx context.Context, config *Settings) error {
	// update the root config document
	if err := config.Set(ctx); err != nil {
		return err
	}

	// update the other config sub-documents
	catcher := grip.NewSimpleCatcher()
	valConfig := reflect.ValueOf(*config)

	//iterate over each field in the config struct
	for i := 0; i < valConfig.NumField(); i++ {
		// retrieve the 'id' struct tag
		sectionId := valConfig.Type().Field(i).Tag.Get("id")
		if sectionId == "" { // no 'id' tag means this is a simple field that we can skip
			continue
		}

		// get the property name and find its value within the settings struct
		propName := valConfig.Type().Field(i).Name
		propVal := valConfig.FieldByName(propName)

		// create a reflective copy of the struct
		valPointer := reflect.Indirect(reflect.New(propVal.Type()))
		valPointer.Set(propVal)

		// convert the pointer to that struct to an empty interface
		propInterface := valPointer.Addr().Interface()

		// type assert to the ConfigSection interface
		section, ok := propInterface.(ConfigSection)
		if !ok {
			catcher.Errorf("unable to convert config section '%s'", propName)
			continue
		}

		catcher.Add(section.Set(ctx))
	}

	return errors.WithStack(catcher.Resolve())
}

// Validate checks the settings and returns nil if the config is valid,
// or an error with a message explaining why otherwise.
func (settings *Settings) Validate() error {
	catcher := grip.NewSimpleCatcher()

	// validate the root-level settings struct
	catcher.Add(settings.ValidateAndDefault())

	// validate each sub-document
	valConfig := reflect.ValueOf(*settings)
	// iterate over each field in the config struct
	for i := 0; i < valConfig.NumField(); i++ {
		// retrieve the 'id' struct tag
		sectionId := valConfig.Type().Field(i).Tag.Get("id")
		if sectionId == "" { // no 'id' tag means this is a simple field that we can skip
			continue
		}

		// get the property name and find its value within the settings struct
		propName := valConfig.Type().Field(i).Name
		propVal := valConfig.FieldByName(propName)

		// the goal is to convert this struct which we know implements ConfigSection
		// from a reflection data structure back to the interface
		// the below creates a copy and takes the address of it as a workaround because
		// you can't take the address of it via reflection for some reason
		// (and all interface methods on the struct have pointer receivers)

		// create a reflective copy of the struct
		valPointer := reflect.Indirect(reflect.New(propVal.Type()))
		valPointer.Set(propVal)

		// convert the pointer to that struct to an empty interface
		propInterface := valPointer.Addr().Interface()

		// type assert to the ConfigSection interface
		section, ok := propInterface.(ConfigSection)
		if !ok {
			catcher.Errorf("unable to convert config section '%s'", propName)
			continue
		}
		err := section.ValidateAndDefault()
		if err != nil {
			catcher.Add(err)
			continue
		}

		// set the value of the section struct in case there was any defaulting done
		sectionVal := reflect.ValueOf(section).Elem()
		propAddr := reflect.ValueOf(settings).Elem().FieldByName(propName)
		if !propAddr.CanSet() {
			catcher.Errorf("unable to set field '%s' 'in' %s", propName, sectionId)
			continue
		}
		propAddr.Set(sectionVal)
	}
	return errors.WithStack(catcher.Resolve())
}

// GetSender returns the global application-wide loggers. These are special
// universal loggers (distinct from other senders like the GitHub status sender
// or email notification sender) and will be used when grip is invoked to log
// messages in the application (e.g. grip.Info, grip.Error, etc). Because these
// loggers are the main way to send logs in the application, these are essential
// to monitoring the application and therefore have to be set up very early
// during application startup.
func (s *Settings) GetSender(ctx context.Context, env Environment) (send.Sender, error) {
	var (
		sender   send.Sender
		fallback send.Sender
		err      error
		senders  []send.Sender
	)

	levelInfo := s.LoggerConfig.Info()

	fallback, err = send.NewErrorLogger("evergreen.err",
		send.LevelInfo{Default: level.Info, Threshold: level.Debug})
	if err != nil {
		return nil, errors.Wrap(err, "configuring error fallback logger")
	}
	if disableLocalLogging, err := strconv.ParseBool(os.Getenv(disableLocalLoggingEnvVar)); err != nil || !disableLocalLogging {
		// setup the base/default logger (generally direct to systemd
		// or standard output)
		switch s.LogPath {
		case localLoggingOverride:
			// log directly to systemd if possible, and log to
			// standard output otherwise.
			sender = getSystemLogger()
		case standardOutputLoggingOverride, "":
			sender = send.MakeNative()
		default:
			sender, err = send.MakeFileLogger(s.LogPath)
			if err != nil {
				return nil, errors.Wrap(err, "configuring file logger")
			}
		}

		if err = sender.SetLevel(levelInfo); err != nil {
			return nil, errors.Wrap(err, "setting level")
		}
		if err = sender.SetErrorHandler(send.ErrorHandlerFromSender(fallback)); err != nil {
			return nil, errors.Wrap(err, "setting error handler")
		}
		senders = append(senders, sender)
	}

	// set up external log aggregation services:
	//
	if s.Splunk.SplunkConnectionInfo.Populated() {
		retryConf := utility.NewDefaultHTTPRetryConf()
		retryConf.MaxDelay = time.Second
		retryConf.BaseDelay = 10 * time.Millisecond
		retryConf.MaxRetries = 10
		client := utility.GetHTTPRetryableClient(retryConf)

		splunkSender, err := s.makeSplunkSender(ctx, client, levelInfo, fallback)
		if err != nil {
			utility.PutHTTPClient(client)
			return nil, errors.Wrap(err, "configuring splunk logger")
		}

		env.RegisterCloser("splunk-http-client", false, func(_ context.Context) error {
			utility.PutHTTPClient(client)
			return nil
		})
		senders = append(senders, splunkSender)
	}

	// the slack logging service is only for logging very high level alerts.
	if s.Slack.Token != "" && level.FromString(s.Slack.Level).IsValid() {
		sender, err = send.NewSlackLogger(s.Slack.Options, s.Slack.Token,
			send.LevelInfo{Default: level.Critical, Threshold: level.FromString(s.Slack.Level)})
		if err == nil {
			var slackFallback send.Sender

			switch len(senders) {
			case 0:
				slackFallback = fallback
			case 1:
				slackFallback = senders[0]
			default:
				slackFallback = send.NewConfiguredMultiSender(senders...)
			}

			if err = sender.SetErrorHandler(send.ErrorHandlerFromSender(slackFallback)); err != nil {
				return nil, errors.Wrap(err, "setting error handler")
			}

			senders = append(senders, logger.MakeQueueSender(ctx, env.LocalQueue(), sender))
		}
		grip.Warning(errors.Wrap(err, "setting up Slack alert logger"))
	}

	return send.NewConfiguredMultiSender(senders...), nil
}

func (s *Settings) makeSplunkSender(ctx context.Context, client *http.Client, levelInfo send.LevelInfo, fallback send.Sender) (send.Sender, error) {
	sender, err := send.NewSplunkLoggerWithClient("", s.Splunk.SplunkConnectionInfo, grip.GetSender().Level(), client)
	if err != nil {
		return nil, errors.Wrap(err, "making splunk logger")
	}

	if err = sender.SetLevel(levelInfo); err != nil {
		return nil, errors.Wrap(err, "setting Splunk level")
	}

	if err = sender.SetErrorHandler(send.ErrorHandlerFromSender(fallback)); err != nil {
		return nil, errors.Wrap(err, "setting Splunk error handler")
	}

	opts := send.BufferedSenderOptions{
		FlushInterval: time.Duration(s.LoggerConfig.Buffer.DurationSeconds) * time.Second,
		BufferSize:    s.LoggerConfig.Buffer.Count,
	}
	if s.LoggerConfig.Buffer.UseAsync {
		if sender, err = send.NewBufferedAsyncSender(ctx,
			sender,
			send.BufferedAsyncSenderOptions{
				BufferedSenderOptions: opts,
				IncomingBufferFactor:  s.LoggerConfig.Buffer.IncomingBufferFactor,
			}); err != nil {
			return nil, errors.Wrap(err, "making Splunk async buffered sender")
		}
	} else {
		if sender, err = send.NewBufferedSender(ctx, sender, opts); err != nil {
			return nil, errors.Wrap(err, "making Splunk buffered sender")
		}
	}

	return sender, nil
}

func (s *Settings) GetGithubOauthString() (string, error) {

	token, ok := s.Credentials["github"]
	if ok && token != "" {
		return token, nil
	}

	return "", errors.New("no github token in settings")
}

// TODO DEVPROD-1429: Delete this function
func (s *Settings) GetGithubOauthToken() (string, error) {
	if s == nil {
		return "", errors.New("not defined")
	}
	if s.ServiceFlags.GlobalGitHubTokenDisabled {
		return "", nil
	}

	oauthString, err := s.GetGithubOauthString()
	if err != nil {
		return "", nil
	}
	splitToken := strings.Split(oauthString, " ")
	if len(splitToken) != 2 || splitToken[0] != "token" {
		return "", errors.New("token format was invalid, expected 'token [token]'")
	}
	return splitToken[1], nil
}

// PluginConfig holds plugin-specific settings, which are handled.
// manually by their respective plugins
type PluginConfig map[string]map[string]interface{}

// SSHKeyPair represents a public and private SSH key pair.
type SSHKeyPair struct {
	Name    string `bson:"name" json:"name" yaml:"name"`
	Public  string `bson:"public" json:"public" yaml:"public"`
	Private string `bson:"private" json:"private" yaml:"private"`
	// EC2Regions contains all EC2 regions that have stored this SSH key.
	EC2Regions []string `bson:"ec2_regions" json:"ec2_regions" yaml:"ec2_regions"`
}

// AddEC2Region adds the given EC2 region to the set of regions containing the
// SSH key.
func (p *SSHKeyPair) AddEC2Region(region string) error {
	env := GetEnvironment()
	ctx, cancel := env.Context()
	defer cancel()
	coll := env.DB().Collection(ConfigCollection)

	query := bson.M{
		idKey: ConfigDocID,
		sshKeyPairsKey: bson.M{
			"$elemMatch": bson.M{
				sshKeyPairNameKey: p.Name,
			},
		},
	}
	var update bson.M
	if len(p.EC2Regions) == 0 {
		// In case this is the first element, we have to push to create the
		// array first.
		update = bson.M{
			"$push": bson.M{bsonutil.GetDottedKeyName(sshKeyPairsKey, "$", sshKeyPairEC2RegionsKey): region},
		}
	} else {
		update = bson.M{
			"$addToSet": bson.M{bsonutil.GetDottedKeyName(sshKeyPairsKey, "$", sshKeyPairEC2RegionsKey): region},
		}
	}
	if _, err := coll.UpdateOne(ctx, query, update); err != nil {
		return errors.WithStack(err)
	}

	if !utility.StringSliceContains(p.EC2Regions, region) {
		p.EC2Regions = append(p.EC2Regions, region)
	}

	return nil
}

func (p *SSHKeyPair) PrivatePath(settings *Settings) string {
	return filepath.Join(settings.SSHKeyDirectory, p.Name)
}

type WriteConcern struct {
	W        int    `yaml:"w"`
	WMode    string `yaml:"wmode"`
	WTimeout int    `yaml:"wtimeout"`
	J        bool   `yaml:"j"`
}

func (wc WriteConcern) Resolve() *writeconcern.WriteConcern {
	opts := []writeconcern.Option{}

	if wc.J {
		opts = append(opts, writeconcern.J(true))
	}
	if wc.WMode == "majority" {
		opts = append(opts, writeconcern.WMajority())
	} else if wc.W > 0 {
		opts = append(opts, writeconcern.W(wc.W))
	}

	if wc.WTimeout > 0 {
		opts = append(opts, writeconcern.WTimeout(time.Duration(wc.WTimeout)*time.Millisecond))
	}

	return writeconcern.New().WithOptions(opts...)
}

type ReadConcern struct {
	Level string `yaml:"level"`
}

func (rc ReadConcern) Resolve() *readconcern.ReadConcern {

	if rc.Level == "majority" {
		return readconcern.Majority()
	} else if rc.Level == "local" {
		return readconcern.Local()
	} else if rc.Level == "" {
		return readconcern.Majority()
	} else {
		grip.Error(message.Fields{
			"error":   "ReadConcern Level is not majority or local, setting to majority",
			"rcLevel": rc.Level})
		return readconcern.Majority()
	}
}

type DBSettings struct {
	Url                  string       `yaml:"url"`
	SharedURL            string       `yaml:"shared_url"`
	DB                   string       `yaml:"db"`
	WriteConcernSettings WriteConcern `yaml:"write_concern"`
	ReadConcernSettings  ReadConcern  `yaml:"read_concern"`
	AWSAuthEnabled       bool         `yaml:"aws_auth_enabled"`
}

func (s *DBSettings) mongoOptions(url string) *options.ClientOptions {
	opts := options.Client().ApplyURI(url).SetWriteConcern(s.WriteConcernSettings.Resolve()).
		SetReadConcern(s.ReadConcernSettings.Resolve()).
		SetTimeout(mongoTimeout).
		SetConnectTimeout(mongoConnectTimeout).
		// SetSocketTimeout will be deprecated in future Go driver releases, though at the time being there
		// isn't any other way to enforce a time limit on how long the client waits when trying to R/W data
		// over a connection, so we are including it until Go driver finalizes their timeout API.
		SetSocketTimeout(mongoTimeout).
		SetMonitor(apm.NewMonitor(apm.WithCommandAttributeDisabled(false), apm.WithCommandAttributeTransformer(redactSensitiveCollections)))

	if s.AWSAuthEnabled {
		opts.SetAuth(options.Credential{
			AuthMechanism: awsAuthMechanism,
			AuthSource:    mongoExternalAuthSource,
		})
	}
	return opts
}

// supported banner themes in Evergreen
type BannerTheme string

const (
	Announcement BannerTheme = "ANNOUNCEMENT"
	Information  BannerTheme = "INFORMATION"
	Warning      BannerTheme = "WARNING"
	Important    BannerTheme = "IMPORTANT"
	Empty        BannerTheme = ""
)

func IsValidBannerTheme(input string) (bool, BannerTheme) {
	switch input {
	case "":
		return true, ""
	case "ANNOUNCEMENT":
		return true, Announcement
	case "INFORMATION":
		return true, Information
	case "WARNING":
		return true, Warning
	case "IMPORTANT":
		return true, Important
	default:
		return false, ""
	}
}<|MERGE_RESOLUTION|>--- conflicted
+++ resolved
@@ -34,15 +34,11 @@
 
 	// ClientVersion is the commandline version string used to control updating
 	// the CLI. The format is the calendar date (YYYY-MM-DD).
-	ClientVersion = "2024-09-04"
+	ClientVersion = "2024-09-24"
 
 	// Agent version to control agent rollover. The format is the calendar date
 	// (YYYY-MM-DD).
-<<<<<<< HEAD
-	AgentVersion = "2024-09-05"
-=======
 	AgentVersion = "2024-09-24"
->>>>>>> 6b4e1254
 )
 
 const (
