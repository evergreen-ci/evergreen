package evergreen

import (
	"context"
	"fmt"
	"net/http"
	"os"
	"reflect"
	"strconv"
	"time"

	"github.com/evergreen-ci/evergreen/util"
	"github.com/evergreen-ci/utility"
	"github.com/mongodb/amboy/logger"
	"github.com/mongodb/anser/apm"
	"github.com/mongodb/grip"
	"github.com/mongodb/grip/level"
	"github.com/mongodb/grip/message"
	"github.com/mongodb/grip/send"
	"github.com/pkg/errors"
	"go.mongodb.org/mongo-driver/bson"
	"go.mongodb.org/mongo-driver/mongo/options"
	"go.mongodb.org/mongo-driver/mongo/readconcern"
	"go.mongodb.org/mongo-driver/mongo/writeconcern"
	"gopkg.in/yaml.v3"
)

var (
	// BuildRevision should be specified with -ldflags at build time
	BuildRevision = ""

	// ClientVersion is the commandline version string used to control updating
	// the CLI. The format is the calendar date (YYYY-MM-DD).
<<<<<<< HEAD
	ClientVersion = "2025-05-19"
=======
	ClientVersion = "2025-05-22"
>>>>>>> a7dbffa1

	// Agent version to control agent rollover. The format is the calendar date
	// (YYYY-MM-DD).
	AgentVersion = "2025-05-08"
)

const (
	mongoTimeout        = 5 * time.Minute
	mongoConnectTimeout = 5 * time.Second
)

// ConfigSection defines a sub-document in the evergreen config
// any config sections must also be added to the registry in config_sections.go.
type ConfigSection interface {
	// SectionId returns the ID of the section to be used in the database document and struct tag
	SectionId() string
	// Get populates the section from the DB
	Get(context.Context) error
	// Set upserts the section document into the DB
	Set(context.Context) error
	// ValidateAndDefault validates input and sets defaults
	ValidateAndDefault() error
}

// Settings contains all configuration settings for running Evergreen. Settings
// with the "id" struct tag should implement the ConfigSection interface.
type Settings struct {
	Id                  string                  `bson:"_id" json:"id" yaml:"id"`
	Amboy               AmboyConfig             `yaml:"amboy" bson:"amboy" json:"amboy" id:"amboy"`
	AmboyDB             AmboyDBConfig           `yaml:"amboy_db" bson:"amboy_db" json:"amboy_db" id:"amboy_db"`
	Api                 APIConfig               `yaml:"api" bson:"api" json:"api" id:"api"`
	AuthConfig          AuthConfig              `yaml:"auth" bson:"auth" json:"auth" id:"auth"`
	AWSInstanceRole     string                  `yaml:"aws_instance_role" bson:"aws_instance_role" json:"aws_instance_role"`
	Banner              string                  `bson:"banner" json:"banner" yaml:"banner"`
	BannerTheme         BannerTheme             `bson:"banner_theme" json:"banner_theme" yaml:"banner_theme"`
	Buckets             BucketsConfig           `bson:"buckets" json:"buckets" yaml:"buckets" id:"buckets"`
	Cedar               CedarConfig             `bson:"cedar" json:"cedar" yaml:"cedar" id:"cedar"`
	ConfigDir           string                  `yaml:"configdir" bson:"configdir" json:"configdir"`
	ContainerPools      ContainerPoolsConfig    `yaml:"container_pools" bson:"container_pools" json:"container_pools" id:"container_pools"`
	Database            DBSettings              `yaml:"database" json:"database" bson:"database"`
	DomainName          string                  `yaml:"domain_name" bson:"domain_name" json:"domain_name"`
	Expansions          map[string]string       `yaml:"expansions" bson:"expansions" json:"expansions"`
	ExpansionsNew       util.KeyValuePairSlice  `yaml:"expansions_new" bson:"expansions_new" json:"expansions_new"`
	FWS                 FWSConfig               `yaml:"fws" bson:"fws" json:"fws" id:"fws"`
	GithubPRCreatorOrg  string                  `yaml:"github_pr_creator_org" bson:"github_pr_creator_org" json:"github_pr_creator_org"`
	GitHubCheckRun      GitHubCheckRunConfig    `yaml:"github_check_run" bson:"github_check_run" json:"github_check_run" id:"github_check_run"`
	GithubOrgs          []string                `yaml:"github_orgs" bson:"github_orgs" json:"github_orgs"`
	GithubWebhookSecret string                  `yaml:"github_webhook_secret" bson:"github_webhook_secret" json:"github_webhook_secret"`
	DisabledGQLQueries  []string                `yaml:"disabled_gql_queries" bson:"disabled_gql_queries" json:"disabled_gql_queries"`
	HostInit            HostInitConfig          `yaml:"hostinit" bson:"hostinit" json:"hostinit" id:"hostinit"`
	HostJasper          HostJasperConfig        `yaml:"host_jasper" bson:"host_jasper" json:"host_jasper" id:"host_jasper"`
	Jira                JiraConfig              `yaml:"jira" bson:"jira" json:"jira" id:"jira"`
	JIRANotifications   JIRANotificationsConfig `yaml:"jira_notifications" json:"jira_notifications" bson:"jira_notifications" id:"jira_notifications"`
	// TODO (DEVPROD-15898): remove this key path.
	KanopySSHKeyPath    string                    `yaml:"kanopy_ssh_key_path" bson:"kanopy_ssh_key_path" json:"kanopy_ssh_key_path"`
	LoggerConfig        LoggerConfig              `yaml:"logger_config" bson:"logger_config" json:"logger_config" id:"logger_config"`
	LogPath             string                    `yaml:"log_path" bson:"log_path" json:"log_path"`
	Notify              NotifyConfig              `yaml:"notify" bson:"notify" json:"notify" id:"notify"`
	Overrides           OverridesConfig           `yaml:"overrides" bson:"overrides" json:"overrides" id:"overrides"`
	ParameterStore      ParameterStoreConfig      `yaml:"parameter_store" bson:"parameter_store" json:"parameter_store" id:"parameter_store"`
	Plugins             PluginConfig              `yaml:"plugins" bson:"plugins" json:"plugins"`
	PluginsNew          util.KeyValuePairSlice    `yaml:"plugins_new" bson:"plugins_new" json:"plugins_new"`
	PodLifecycle        PodLifecycleConfig        `yaml:"pod_lifecycle" bson:"pod_lifecycle" json:"pod_lifecycle" id:"pod_lifecycle"`
	PprofPort           string                    `yaml:"pprof_port" bson:"pprof_port" json:"pprof_port"`
	ProjectCreation     ProjectCreationConfig     `yaml:"project_creation" bson:"project_creation" json:"project_creation" id:"project_creation"`
	Providers           CloudProviders            `yaml:"providers" bson:"providers" json:"providers" id:"providers"`
	ReleaseMode         ReleaseModeConfig         `yaml:"release_mode" bson:"release_mode" json:"release_mode" id:"release_mode"`
	RepoTracker         RepoTrackerConfig         `yaml:"repotracker" bson:"repotracker" json:"repotracker" id:"repotracker"`
	RuntimeEnvironments RuntimeEnvironmentsConfig `yaml:"runtime_environments" bson:"runtime_environments" json:"runtime_environments" id:"runtime_environments"`
	Scheduler           SchedulerConfig           `yaml:"scheduler" bson:"scheduler" json:"scheduler" id:"scheduler"`
	ServiceFlags        ServiceFlags              `bson:"service_flags" json:"service_flags" id:"service_flags" yaml:"service_flags"`
	ShutdownWaitSeconds int                       `yaml:"shutdown_wait_seconds" bson:"shutdown_wait_seconds" json:"shutdown_wait_seconds"`
	SingleTaskDistro    SingleTaskDistroConfig    `yaml:"single_task_distro" bson:"single_task_distro" json:"single_task_distro" id:"single_task_distro"`
	Slack               SlackConfig               `yaml:"slack" bson:"slack" json:"slack" id:"slack"`
	SleepSchedule       SleepScheduleConfig       `yaml:"sleep_schedule" bson:"sleep_schedule" json:"sleep_schedule" id:"sleep_schedule"`
	Spawnhost           SpawnHostConfig           `yaml:"spawnhost" bson:"spawnhost" json:"spawnhost" id:"spawnhost"`
	Splunk              SplunkConfig              `yaml:"splunk" bson:"splunk" json:"splunk" id:"splunk"`
	SSH                 SSHConfig                 `yaml:"ssh" bson:"ssh" json:"ssh" id:"ssh"`
	TaskLimits          TaskLimitsConfig          `yaml:"task_limits" bson:"task_limits" json:"task_limits" id:"task_limits"`
	TestSelection       TestSelectionConfig       `yaml:"test_selection" bson:"test_selection" json:"test_selection" id:"test_selection"`
	Tracer              TracerConfig              `yaml:"tracer" bson:"tracer" json:"tracer" id:"tracer"`
	Triggers            TriggerConfig             `yaml:"triggers" bson:"triggers" json:"triggers" id:"triggers"`
	Ui                  UIConfig                  `yaml:"ui" bson:"ui" json:"ui" id:"ui"`
}

func (c *Settings) SectionId() string { return ConfigDocID }

func (c *Settings) Get(ctx context.Context) error {
	return getConfigSection(ctx, c)
}

// Set saves the global fields in the configuration (i.e. those that are not
// ConfigSections).
func (c *Settings) Set(ctx context.Context) error {
	return errors.Wrapf(setConfigSection(ctx, c.SectionId(), bson.M{
		"$set": bson.M{
			awsInstanceRoleKey:     c.AWSInstanceRole,
			bannerKey:              c.Banner,
			bannerThemeKey:         c.BannerTheme,
			configDirKey:           c.ConfigDir,
			domainNameKey:          c.DomainName,
			expansionsKey:          c.Expansions,
			expansionsNewKey:       c.ExpansionsNew,
			githubPRCreatorOrgKey:  c.GithubPRCreatorOrg,
			githubOrgsKey:          c.GithubOrgs,
			githubWebhookSecretKey: c.GithubWebhookSecret,
			disabledGQLQueriesKey:  c.DisabledGQLQueries,
			kanopySSHKeyPathKey:    c.KanopySSHKeyPath,
			logPathKey:             c.LogPath,
			pprofPortKey:           c.PprofPort,
			pluginsKey:             c.Plugins,
			pluginsNewKey:          c.PluginsNew,
			splunkKey:              c.Splunk,
			sshKey:                 c.SSH,
			spawnhostKey:           c.Spawnhost,
			shutdownWaitKey:        c.ShutdownWaitSeconds,
		}}), "updating config section '%s'", c.SectionId(),
	)
}

func (c *Settings) ValidateAndDefault() error {
	var err error
	catcher := grip.NewSimpleCatcher()
	if c.ConfigDir == "" {
		catcher.Add(errors.New("config directory must not be empty"))
	}

	if len(c.ExpansionsNew) > 0 {
		if c.Expansions, err = c.ExpansionsNew.Map(); err != nil {
			catcher.Add(errors.Wrap(err, "parsing expansions"))
		}
	}
	if len(c.PluginsNew) > 0 {
		tempPlugins, err := c.PluginsNew.NestedMap()
		if err != nil {
			catcher.Add(errors.Wrap(err, "parsing plugins"))
		}
		c.Plugins = map[string]map[string]any{}
		for k1, v1 := range tempPlugins {
			c.Plugins[k1] = map[string]any{}
			for k2, v2 := range v1 {
				c.Plugins[k1][k2] = v2
			}
		}
	}

	if catcher.HasErrors() {
		return catcher.Resolve()
	}
	if c.LogPath == "" {
		c.LogPath = localLoggingOverride
	}
	if c.ShutdownWaitSeconds < 0 {
		c.ShutdownWaitSeconds = DefaultShutdownWaitSeconds
	}

	return nil
}

// NewSettings builds an in-memory representation of the given settings file.
func NewSettings(filename string) (*Settings, error) {
	configData, err := os.ReadFile(filename)
	if err != nil {
		return nil, err
	}
	settings := &Settings{}
	err = yaml.Unmarshal(configData, settings)
	if err != nil {
		return nil, err
	}

	return settings, nil
}

// GetConfig returns the complete Evergreen configuration with overrides applied from
// the [ConfigCollection] collection in the [DB] database. Use [GetRawConfig] to get
// a configuration that doesn't reflect overrides.
func GetConfig(ctx context.Context) (*Settings, error) {
	return getSettings(ctx, true)
}

// GetRawConfig returns only the raw Evergreen configuration without applying overrides. Use
// [GetConfig] to get a complete configuration that includes overrides from the [DB] database.
// If there is no [SharedDB] there are no overrides and [GetConfig] and [GetRawConfig] are
// functionally equivalent.
func GetRawConfig(ctx context.Context) (*Settings, error) {
	return getSettings(ctx, false)
}

func getSettings(ctx context.Context, includeOverrides bool) (*Settings, error) {
	config := NewConfigSections()
	if err := config.populateSections(ctx, includeOverrides); err != nil {
		return nil, errors.Wrap(err, "populating sections")
	}

	catcher := grip.NewSimpleCatcher()
	baseConfig := config.Sections[ConfigDocID].(*Settings)
	valConfig := reflect.ValueOf(*baseConfig)
	//iterate over each field in the config struct
	for i := 0; i < valConfig.NumField(); i++ {
		// retrieve the 'id' struct tag
		sectionId := valConfig.Type().Field(i).Tag.Get("id")
		if sectionId == "" { // no 'id' tag means this is a simple field that we can skip
			continue
		}

		// get the property name and find its corresponding section in the registry
		propName := valConfig.Type().Field(i).Name
		section, ok := config.Sections[sectionId]
		if !ok {
			catcher.Add(fmt.Errorf("config section '%s' not found in registry", sectionId))
			continue
		}

		// set the value of the section struct to the value of the corresponding field in the config
		sectionVal := reflect.ValueOf(section).Elem()
		propVal := reflect.ValueOf(baseConfig).Elem().FieldByName(propName)
		if !propVal.CanSet() {
			catcher.Errorf("unable to set field '%s' in section '%s'", propName, sectionId)
			continue
		}
		propVal.Set(sectionVal)
	}

	if catcher.HasErrors() {
		return nil, errors.WithStack(catcher.Resolve())
	}
	return baseConfig, nil
}

// UpdateConfig updates all evergreen settings documents in the DB.
func UpdateConfig(ctx context.Context, config *Settings) error {
	// update the root config document
	if err := config.Set(ctx); err != nil {
		return err
	}

	// update the other config sub-documents
	catcher := grip.NewSimpleCatcher()
	valConfig := reflect.ValueOf(*config)

	//iterate over each field in the config struct
	for i := 0; i < valConfig.NumField(); i++ {
		// retrieve the 'id' struct tag
		sectionId := valConfig.Type().Field(i).Tag.Get("id")
		if sectionId == "" { // no 'id' tag means this is a simple field that we can skip
			continue
		}

		// get the property name and find its value within the settings struct
		propName := valConfig.Type().Field(i).Name
		propVal := valConfig.FieldByName(propName)

		// create a reflective copy of the struct
		valPointer := reflect.Indirect(reflect.New(propVal.Type()))
		valPointer.Set(propVal)

		// convert the pointer to that struct to an empty interface
		propInterface := valPointer.Addr().Interface()

		// type assert to the ConfigSection interface
		section, ok := propInterface.(ConfigSection)
		if !ok {
			catcher.Errorf("unable to convert config section '%s'", propName)
			continue
		}

		catcher.Add(section.Set(ctx))
	}

	return errors.WithStack(catcher.Resolve())
}

// Validate checks the settings and returns nil if the config is valid,
// or an error with a message explaining why otherwise.
func (settings *Settings) Validate() error {
	catcher := grip.NewSimpleCatcher()

	// validate the root-level settings struct
	catcher.Add(settings.ValidateAndDefault())

	// validate each sub-document
	valConfig := reflect.ValueOf(*settings)
	// iterate over each field in the config struct
	for i := 0; i < valConfig.NumField(); i++ {
		// retrieve the 'id' struct tag
		sectionId := valConfig.Type().Field(i).Tag.Get("id")
		if sectionId == "" { // no 'id' tag means this is a simple field that we can skip
			continue
		}

		// get the property name and find its value within the settings struct
		propName := valConfig.Type().Field(i).Name
		propVal := valConfig.FieldByName(propName)

		// the goal is to convert this struct which we know implements ConfigSection
		// from a reflection data structure back to the interface
		// the below creates a copy and takes the address of it as a workaround because
		// you can't take the address of it via reflection for some reason
		// (and all interface methods on the struct have pointer receivers)

		// create a reflective copy of the struct
		valPointer := reflect.Indirect(reflect.New(propVal.Type()))
		valPointer.Set(propVal)

		// convert the pointer to that struct to an empty interface
		propInterface := valPointer.Addr().Interface()

		// type assert to the ConfigSection interface
		section, ok := propInterface.(ConfigSection)
		if !ok {
			catcher.Errorf("unable to convert config section '%s'", propName)
			continue
		}
		err := section.ValidateAndDefault()
		if err != nil {
			catcher.Add(err)
			continue
		}

		// set the value of the section struct in case there was any defaulting done
		sectionVal := reflect.ValueOf(section).Elem()
		propAddr := reflect.ValueOf(settings).Elem().FieldByName(propName)
		if !propAddr.CanSet() {
			catcher.Errorf("unable to set field '%s' 'in' %s", propName, sectionId)
			continue
		}
		propAddr.Set(sectionVal)
	}
	return errors.WithStack(catcher.Resolve())
}

// GetSender returns the global application-wide loggers. These are special
// universal loggers (distinct from other senders like the GitHub status sender
// or email notification sender) and will be used when grip is invoked to log
// messages in the application (e.g. grip.Info, grip.Error, etc). Because these
// loggers are the main way to send logs in the application, these are essential
// to monitoring the application and therefore have to be set up very early
// during application startup.
func (s *Settings) GetSender(ctx context.Context, env Environment) (send.Sender, error) {
	var (
		sender   send.Sender
		fallback send.Sender
		err      error
		senders  []send.Sender
	)

	levelInfo := s.LoggerConfig.Info()

	fallback, err = send.NewErrorLogger("evergreen.err",
		send.LevelInfo{Default: level.Info, Threshold: level.Debug})
	if err != nil {
		return nil, errors.Wrap(err, "configuring error fallback logger")
	}
	if disableLocalLogging, err := strconv.ParseBool(os.Getenv(disableLocalLoggingEnvVar)); err != nil || !disableLocalLogging {
		// setup the base/default logger (generally direct to systemd
		// or standard output)
		switch s.LogPath {
		case localLoggingOverride:
			// log directly to systemd if possible, and log to
			// standard output otherwise.
			sender = getSystemLogger()
		case standardOutputLoggingOverride, "":
			sender = send.MakeNative()
		default:
			sender, err = send.MakeFileLogger(s.LogPath)
			if err != nil {
				return nil, errors.Wrap(err, "configuring file logger")
			}
		}

		if err = sender.SetLevel(levelInfo); err != nil {
			return nil, errors.Wrap(err, "setting level")
		}
		if err = sender.SetErrorHandler(send.ErrorHandlerFromSender(fallback)); err != nil {
			return nil, errors.Wrap(err, "setting error handler")
		}
		senders = append(senders, sender)
	}

	// set up external log aggregation services:
	//
	if s.Splunk.SplunkConnectionInfo.Populated() {
		retryConf := utility.NewDefaultHTTPRetryConf()
		retryConf.MaxDelay = time.Second
		retryConf.BaseDelay = 10 * time.Millisecond
		retryConf.MaxRetries = 10
		client := utility.GetHTTPRetryableClient(retryConf)

		splunkSender, err := s.makeSplunkSender(ctx, client, levelInfo, fallback)
		if err != nil {
			utility.PutHTTPClient(client)
			return nil, errors.Wrap(err, "configuring splunk logger")
		}

		env.RegisterCloser("splunk-http-client", false, func(_ context.Context) error {
			utility.PutHTTPClient(client)
			return nil
		})
		senders = append(senders, splunkSender)
	}

	// the slack logging service is only for logging very high level alerts.
	if s.Slack.Token != "" && level.FromString(s.Slack.Level).IsValid() {
		sender, err = send.NewSlackLogger(s.Slack.Options, s.Slack.Token,
			send.LevelInfo{Default: level.Critical, Threshold: level.FromString(s.Slack.Level)})
		if err == nil {
			var slackFallback send.Sender

			switch len(senders) {
			case 0:
				slackFallback = fallback
			case 1:
				slackFallback = senders[0]
			default:
				slackFallback = send.NewConfiguredMultiSender(senders...)
			}

			if err = sender.SetErrorHandler(send.ErrorHandlerFromSender(slackFallback)); err != nil {
				return nil, errors.Wrap(err, "setting error handler")
			}

			senders = append(senders, logger.MakeQueueSender(ctx, env.LocalQueue(), sender))
		}
		grip.Warning(errors.Wrap(err, "setting up Slack alert logger"))
	}

	return send.NewConfiguredMultiSender(senders...), nil
}

func (s *Settings) makeSplunkSender(ctx context.Context, client *http.Client, levelInfo send.LevelInfo, fallback send.Sender) (send.Sender, error) {
	sender, err := send.NewSplunkLoggerWithClient("", s.Splunk.SplunkConnectionInfo, grip.GetSender().Level(), client)
	if err != nil {
		return nil, errors.Wrap(err, "making splunk logger")
	}

	if err = sender.SetLevel(levelInfo); err != nil {
		return nil, errors.Wrap(err, "setting Splunk level")
	}

	if err = sender.SetErrorHandler(send.ErrorHandlerFromSender(fallback)); err != nil {
		return nil, errors.Wrap(err, "setting Splunk error handler")
	}

	opts := send.BufferedSenderOptions{
		FlushInterval: time.Duration(s.LoggerConfig.Buffer.DurationSeconds) * time.Second,
		BufferSize:    s.LoggerConfig.Buffer.Count,
	}
	if s.LoggerConfig.Buffer.UseAsync {
		if sender, err = send.NewBufferedAsyncSender(ctx,
			sender,
			send.BufferedAsyncSenderOptions{
				BufferedSenderOptions: opts,
				IncomingBufferFactor:  s.LoggerConfig.Buffer.IncomingBufferFactor,
			}); err != nil {
			return nil, errors.Wrap(err, "making Splunk async buffered sender")
		}
	} else {
		if sender, err = send.NewBufferedSender(ctx, sender, opts); err != nil {
			return nil, errors.Wrap(err, "making Splunk buffered sender")
		}
	}

	return sender, nil
}

// PluginConfig holds plugin-specific settings, which are handled.
// manually by their respective plugins
type PluginConfig map[string]map[string]any

type WriteConcern struct {
	W        int    `yaml:"w"`
	WMode    string `yaml:"wmode"`
	WTimeout int    `yaml:"wtimeout"`
	J        bool   `yaml:"j"`
}

func (wc WriteConcern) Resolve() *writeconcern.WriteConcern {
	concern := &writeconcern.WriteConcern{}
	if wc.WMode == "majority" {
		concern = writeconcern.Majority()
	} else if wc.W > 0 {
		concern.W = wc.W
	}

	if wc.J {
		concern.Journal = utility.TruePtr()
	}

	return concern
}

type ReadConcern struct {
	Level string `yaml:"level"`
}

func (rc ReadConcern) Resolve() *readconcern.ReadConcern {

	if rc.Level == "majority" {
		return readconcern.Majority()
	} else if rc.Level == "local" {
		return readconcern.Local()
	} else if rc.Level == "" {
		return readconcern.Majority()
	} else {
		grip.Error(message.Fields{
			"error":   "ReadConcern Level is not majority or local, setting to majority",
			"rcLevel": rc.Level})
		return readconcern.Majority()
	}
}

type DBSettings struct {
	Url                  string       `yaml:"url"`
	SharedURL            string       `yaml:"shared_url"`
	DB                   string       `yaml:"db"`
	WriteConcernSettings WriteConcern `yaml:"write_concern"`
	ReadConcernSettings  ReadConcern  `yaml:"read_concern"`
	AWSAuthEnabled       bool         `yaml:"aws_auth_enabled"`
}

func (s *DBSettings) mongoOptions(url string) *options.ClientOptions {
	opts := options.Client().ApplyURI(url).SetWriteConcern(s.WriteConcernSettings.Resolve()).
		SetReadConcern(s.ReadConcernSettings.Resolve()).
		SetTimeout(mongoTimeout).
		SetConnectTimeout(mongoConnectTimeout).
		SetSocketTimeout(mongoTimeout).
		SetMonitor(apm.NewMonitor(apm.WithCommandAttributeDisabled(false), apm.WithCommandAttributeTransformer(redactSensitiveCollections)))

	if s.AWSAuthEnabled {
		opts.SetAuth(options.Credential{
			AuthMechanism: awsAuthMechanism,
			AuthSource:    mongoExternalAuthSource,
		})
	}
	return opts
}

// supported banner themes in Evergreen
type BannerTheme string

const (
	Announcement BannerTheme = "ANNOUNCEMENT"
	Information  BannerTheme = "INFORMATION"
	Warning      BannerTheme = "WARNING"
	Important    BannerTheme = "IMPORTANT"
	Empty        BannerTheme = ""
)

func IsValidBannerTheme(input string) (bool, BannerTheme) {
	switch input {
	case "":
		return true, ""
	case "ANNOUNCEMENT":
		return true, Announcement
	case "INFORMATION":
		return true, Information
	case "WARNING":
		return true, Warning
	case "IMPORTANT":
		return true, Important
	default:
		return false, ""
	}
}<|MERGE_RESOLUTION|>--- conflicted
+++ resolved
@@ -31,11 +31,7 @@
 
 	// ClientVersion is the commandline version string used to control updating
 	// the CLI. The format is the calendar date (YYYY-MM-DD).
-<<<<<<< HEAD
-	ClientVersion = "2025-05-19"
-=======
-	ClientVersion = "2025-05-22"
->>>>>>> a7dbffa1
+	ClientVersion = "2025-05-23"
 
 	// Agent version to control agent rollover. The format is the calendar date
 	// (YYYY-MM-DD).
