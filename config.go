package evergreen

import (
	"context"
	"fmt"
	"net/http"
	"os"
	"path/filepath"
	"reflect"
	"strings"
	"time"

	"github.com/bradleyfalzon/ghinstallation"
	"github.com/evergreen-ci/evergreen/util"
	"github.com/evergreen-ci/utility"
	"github.com/golang-jwt/jwt"
	"github.com/google/go-github/v52/github"
	"github.com/mongodb/amboy/logger"
	"github.com/mongodb/anser/bsonutil"
	"github.com/mongodb/grip"
	"github.com/mongodb/grip/level"
	"github.com/mongodb/grip/message"
	"github.com/mongodb/grip/send"
	"github.com/pkg/errors"
	"go.mongodb.org/mongo-driver/bson"
	"go.mongodb.org/mongo-driver/mongo"
	"go.mongodb.org/mongo-driver/mongo/options"
	"go.mongodb.org/mongo-driver/mongo/readconcern"
	"go.mongodb.org/mongo-driver/mongo/writeconcern"
	"gopkg.in/yaml.v3"
)

var (
	// BuildRevision should be specified with -ldflags at build time
	BuildRevision = ""

	// ClientVersion is the commandline version string used to control auto-updating.
	ClientVersion = "2023-08-23"

	// Agent version to control agent rollover.
<<<<<<< HEAD
	AgentVersion = "2023-08-24"
=======
	AgentVersion = "2023-08-24b"
>>>>>>> b7adb35f
)

// ConfigSection defines a sub-document in the evergreen config
// any config sections must also be added to registry.go
type ConfigSection interface {
	// SectionId returns the ID of the section to be used in the database document and struct tag
	SectionId() string
	// Get populates the section from the DB
	Get(context.Context) error
	// Set upserts the section document into the DB
	Set(context.Context) error
	// ValidateAndDefault validates input and sets defaults
	ValidateAndDefault() error
}

// Settings contains all configuration settings for running Evergreen. Settings
// with the "id" struct tag should implement the ConfigSection interface.
type Settings struct {
	Id                  string                  `bson:"_id" json:"id" yaml:"id"`
	Amboy               AmboyConfig             `yaml:"amboy" bson:"amboy" json:"amboy" id:"amboy"`
	Api                 APIConfig               `yaml:"api" bson:"api" json:"api" id:"api"`
	ApiUrl              string                  `yaml:"api_url" bson:"api_url" json:"api_url"`
	AuthConfig          AuthConfig              `yaml:"auth" bson:"auth" json:"auth" id:"auth"`
	AWSInstanceRole     string                  `yaml:"aws_instance_role" bson:"aws_instance_role" json:"aws_instance_role"`
	Banner              string                  `bson:"banner" json:"banner" yaml:"banner"`
	BannerTheme         BannerTheme             `bson:"banner_theme" json:"banner_theme" yaml:"banner_theme"`
	Buckets             BucketConfig            `bson:"buckets" json:"buckets" yaml:"buckets" id:"buckets"`
	Cedar               CedarConfig             `bson:"cedar" json:"cedar" yaml:"cedar" id:"cedar"`
	ClientBinariesDir   string                  `yaml:"client_binaries_dir" bson:"client_binaries_dir" json:"client_binaries_dir"`
	CommitQueue         CommitQueueConfig       `yaml:"commit_queue" bson:"commit_queue" json:"commit_queue" id:"commit_queue"`
	ConfigDir           string                  `yaml:"configdir" bson:"configdir" json:"configdir"`
	ContainerPools      ContainerPoolsConfig    `yaml:"container_pools" bson:"container_pools" json:"container_pools" id:"container_pools"`
	Credentials         map[string]string       `yaml:"credentials" bson:"credentials" json:"credentials"`
	CredentialsNew      util.KeyValuePairSlice  `yaml:"credentials_new" bson:"credentials_new" json:"credentials_new"`
	Database            DBSettings              `yaml:"database" json:"database" bson:"database"`
	DataPipes           DataPipesConfig         `yaml:"data_pipes" json:"data_pipes" bson:"data_pipes" id:"data_pipes"`
	DomainName          string                  `yaml:"domain_name" bson:"domain_name" json:"domain_name"`
	Expansions          map[string]string       `yaml:"expansions" bson:"expansions" json:"expansions"`
	ExpansionsNew       util.KeyValuePairSlice  `yaml:"expansions_new" bson:"expansions_new" json:"expansions_new"`
	GithubPRCreatorOrg  string                  `yaml:"github_pr_creator_org" bson:"github_pr_creator_org" json:"github_pr_creator_org"`
	GithubOrgs          []string                `yaml:"github_orgs" bson:"github_orgs" json:"github_orgs"`
	DisabledGQLQueries  []string                `yaml:"disabled_gql_queries" bson:"disabled_gql_queries" json:"disabled_gql_queries"`
	HostInit            HostInitConfig          `yaml:"hostinit" bson:"hostinit" json:"hostinit" id:"hostinit"`
	HostJasper          HostJasperConfig        `yaml:"host_jasper" bson:"host_jasper" json:"host_jasper" id:"host_jasper"`
	Jira                JiraConfig              `yaml:"jira" bson:"jira" json:"jira" id:"jira"`
	JIRANotifications   JIRANotificationsConfig `yaml:"jira_notifications" json:"jira_notifications" bson:"jira_notifications" id:"jira_notifications"`
	Keys                map[string]string       `yaml:"keys" bson:"keys" json:"keys"`
	KeysNew             util.KeyValuePairSlice  `yaml:"keys_new" bson:"keys_new" json:"keys_new"`
	LDAPRoleMap         LDAPRoleMap             `yaml:"ldap_role_map" bson:"ldap_role_map" json:"ldap_role_map"`
	LoggerConfig        LoggerConfig            `yaml:"logger_config" bson:"logger_config" json:"logger_config" id:"logger_config"`
	LogPath             string                  `yaml:"log_path" bson:"log_path" json:"log_path"`
	NewRelic            NewRelicConfig          `yaml:"newrelic" bson:"newrelic" json:"newrelic" id:"newrelic"`
	Notify              NotifyConfig            `yaml:"notify" bson:"notify" json:"notify" id:"notify"`
	Plugins             PluginConfig            `yaml:"plugins" bson:"plugins" json:"plugins"`
	PluginsNew          util.KeyValuePairSlice  `yaml:"plugins_new" bson:"plugins_new" json:"plugins_new"`
	PodLifecycle        PodLifecycleConfig      `yaml:"pod_lifecycle" bson:"pod_lifecycle" json:"pod_lifecycle" id:"pod_lifecycle"`
	PprofPort           string                  `yaml:"pprof_port" bson:"pprof_port" json:"pprof_port"`
	ProjectCreation     ProjectCreationConfig   `yaml:"project_creation" bson:"project_creation" json:"project_creation" id:"project_creation"`
	Providers           CloudProviders          `yaml:"providers" bson:"providers" json:"providers" id:"providers"`
	RepoTracker         RepoTrackerConfig       `yaml:"repotracker" bson:"repotracker" json:"repotracker" id:"repotracker"`
	Scheduler           SchedulerConfig         `yaml:"scheduler" bson:"scheduler" json:"scheduler" id:"scheduler"`
	ServiceFlags        ServiceFlags            `bson:"service_flags" json:"service_flags" id:"service_flags" yaml:"service_flags"`
	SSHKeyDirectory     string                  `yaml:"ssh_key_directory" bson:"ssh_key_directory" json:"ssh_key_directory"`
	SSHKeyPairs         []SSHKeyPair            `yaml:"ssh_key_pairs" bson:"ssh_key_pairs" json:"ssh_key_pairs"`
	Slack               SlackConfig             `yaml:"slack" bson:"slack" json:"slack" id:"slack"`
	Splunk              SplunkConfig            `yaml:"splunk" bson:"splunk" json:"splunk" id:"splunk"`
	Triggers            TriggerConfig           `yaml:"triggers" bson:"triggers" json:"triggers" id:"triggers"`
	Ui                  UIConfig                `yaml:"ui" bson:"ui" json:"ui" id:"ui"`
	Spawnhost           SpawnHostConfig         `yaml:"spawnhost" bson:"spawnhost" json:"spawnhost" id:"spawnhost"`
	ShutdownWaitSeconds int                     `yaml:"shutdown_wait_seconds" bson:"shutdown_wait_seconds" json:"shutdown_wait_seconds"`
	Tracer              TracerConfig            `yaml:"tracer" bson:"tracer" json:"tracer" id:"tracer"`
}

func (c *Settings) SectionId() string { return ConfigDocID }

func (c *Settings) Get(ctx context.Context) error {
	res := GetEnvironment().DB().Collection(ConfigCollection).FindOne(ctx, byId(c.SectionId()))
	if err := res.Err(); err != nil {
		if err == mongo.ErrNoDocuments {
			*c = Settings{}
			return nil
		}
		return errors.Wrapf(err, "getting config section '%s'", c.SectionId())
	}
	if err := res.Decode(&c); err != nil {
		return errors.Wrapf(err, "decoding config section '%s'", c.SectionId())
	}

	return nil
}

// Set saves the global fields in the configuration (i.e. those that are not
// ConfigSections).
func (c *Settings) Set(ctx context.Context) error {
	_, err := GetEnvironment().DB().Collection(ConfigCollection).UpdateOne(ctx, byId(c.SectionId()), bson.M{
		"$set": bson.M{
			apiUrlKey:             c.ApiUrl,
			awsInstanceRoleKey:    c.AWSInstanceRole,
			bannerKey:             c.Banner,
			bannerThemeKey:        c.BannerTheme,
			clientBinariesDirKey:  c.ClientBinariesDir,
			commitQueueKey:        c.CommitQueue,
			configDirKey:          c.ConfigDir,
			credentialsKey:        c.Credentials,
			credentialsNewKey:     c.CredentialsNew,
			domainNameKey:         c.DomainName,
			expansionsKey:         c.Expansions,
			expansionsNewKey:      c.ExpansionsNew,
			githubPRCreatorOrgKey: c.GithubPRCreatorOrg,
			githubOrgsKey:         c.GithubOrgs,
			disabledGQLQueriesKey: c.DisabledGQLQueries,
			keysKey:               c.Keys,
			keysNewKey:            c.KeysNew,
			ldapRoleMapKey:        c.LDAPRoleMap,
			logPathKey:            c.LogPath,
			pprofPortKey:          c.PprofPort,
			pluginsKey:            c.Plugins,
			pluginsNewKey:         c.PluginsNew,
			splunkKey:             c.Splunk,
			sshKeyDirectoryKey:    c.SSHKeyDirectory,
			sshKeyPairsKey:        c.SSHKeyPairs,
			spawnhostKey:          c.Spawnhost,
			shutdownWaitKey:       c.ShutdownWaitSeconds,
		},
	}, options.Update().SetUpsert(true))

	return errors.Wrapf(err, "updating section '%s'", c.SectionId())
}

func (c *Settings) ValidateAndDefault() error {
	var err error
	catcher := grip.NewSimpleCatcher()
	if c.ApiUrl == "" {
		catcher.Add(errors.New("API hostname must not be empty"))
	}
	if c.ConfigDir == "" {
		catcher.Add(errors.New("config directory must not be empty"))
	}

	if len(c.CredentialsNew) > 0 {
		if c.Credentials, err = c.CredentialsNew.Map(); err != nil {
			catcher.Add(errors.Wrap(err, "parsing credentials"))
		}
	}
	if len(c.ExpansionsNew) > 0 {
		if c.Expansions, err = c.ExpansionsNew.Map(); err != nil {
			catcher.Add(errors.Wrap(err, "parsing expansions"))
		}
	}
	if len(c.KeysNew) > 0 {
		if c.Keys, err = c.KeysNew.Map(); err != nil {
			catcher.Add(errors.Wrap(err, "parsing keys"))
		}
	}
	if len(c.PluginsNew) > 0 {
		tempPlugins, err := c.PluginsNew.NestedMap()
		if err != nil {
			catcher.Add(errors.Wrap(err, "parsing plugins"))
		}
		c.Plugins = map[string]map[string]interface{}{}
		for k1, v1 := range tempPlugins {
			c.Plugins[k1] = map[string]interface{}{}
			for k2, v2 := range v1 {
				c.Plugins[k1][k2] = v2
			}
		}
	}

	keys := map[string]bool{}
	for _, mapping := range c.LDAPRoleMap {
		if keys[mapping.LDAPGroup] {
			catcher.Errorf("duplicate LDAP group value %s found in LDAP-role mappings", mapping.LDAPGroup)
		}
		keys[mapping.LDAPGroup] = true
	}

	if len(c.SSHKeyPairs) != 0 && c.SSHKeyDirectory == "" {
		catcher.New("cannot use SSH key pairs without setting a directory for them")
	}

	for i := 0; i < len(c.SSHKeyPairs); i++ {
		catcher.NewWhen(c.SSHKeyPairs[i].Name == "", "must specify a name for SSH key pairs")
		catcher.ErrorfWhen(c.SSHKeyPairs[i].Public == "", "must specify a public key for SSH key pair '%s'", c.SSHKeyPairs[i].Name)
		catcher.ErrorfWhen(c.SSHKeyPairs[i].Private == "", "must specify a private key for SSH key pair '%s'", c.SSHKeyPairs[i].Name)
		// Avoid overwriting the filepath stored in Keys, which is a special
		// case for the path to the legacy SSH identity file.
		for _, key := range c.Keys {
			catcher.ErrorfWhen(c.SSHKeyPairs[i].PrivatePath(c) == key, "cannot overwrite the legacy SSH key '%s'", key)
		}

		// ValidateAndDefault can be called before the environment has been
		// initialized.
		if env := GetEnvironment(); env != nil {
			// Ensure we are not modify any existing keys.
			if settings := env.Settings(); settings != nil {
				for _, key := range env.Settings().SSHKeyPairs {
					if key.Name == c.SSHKeyPairs[i].Name {
						catcher.ErrorfWhen(c.SSHKeyPairs[i].Public != key.Public, "cannot modify public key for existing SSH key pair '%s'", key.Name)
						catcher.ErrorfWhen(c.SSHKeyPairs[i].Private != key.Private, "cannot modify private key for existing SSH key pair '%s'", key.Name)
					}
				}
			}
		}
		if c.SSHKeyPairs[i].EC2Regions == nil {
			c.SSHKeyPairs[i].EC2Regions = []string{}
		}
	}
	// ValidateAndDefault can be called before the environment has been
	// initialized.
	if env := GetEnvironment(); env != nil {
		if settings := env.Settings(); settings != nil {
			// Ensure we are not deleting any existing keys.
			for _, key := range GetEnvironment().Settings().SSHKeyPairs {
				var found bool
				for _, newKey := range c.SSHKeyPairs {
					if newKey.Name == key.Name {
						found = true
						break
					}
				}
				catcher.ErrorfWhen(!found, "cannot find existing SSH key '%s'", key.Name)
			}
		}
	}

	if catcher.HasErrors() {
		return catcher.Resolve()
	}
	if c.ClientBinariesDir == "" {
		c.ClientBinariesDir = ClientDirectory
	}
	if c.LogPath == "" {
		c.LogPath = localLoggingOverride
	}
	if c.ShutdownWaitSeconds < 0 {
		c.ShutdownWaitSeconds = DefaultShutdownWaitSeconds
	}

	return nil
}

// NewSettings builds an in-memory representation of the given settings file.
func NewSettings(filename string) (*Settings, error) {
	configData, err := os.ReadFile(filename)
	if err != nil {
		return nil, err
	}
	settings := &Settings{}
	err = yaml.Unmarshal(configData, settings)
	if err != nil {
		return nil, err
	}

	return settings, nil
}

// GetConfig returns the Evergreen config document. If no document is
// present in the DB, it will return the defaults.
// Use Settings() to get the cached settings object.
func GetConfig(ctx context.Context) (*Settings, error) {
	config := NewConfigSections()
	if err := config.populateSections(ctx); err != nil {
		return nil, errors.Wrap(err, "populating sections")
	}

	catcher := grip.NewSimpleCatcher()
	baseConfig := config.Sections[ConfigDocID].(*Settings)
	valConfig := reflect.ValueOf(*baseConfig)
	//iterate over each field in the config struct
	for i := 0; i < valConfig.NumField(); i++ {
		// retrieve the 'id' struct tag
		sectionId := valConfig.Type().Field(i).Tag.Get("id")
		if sectionId == "" { // no 'id' tag means this is a simple field that we can skip
			continue
		}

		// get the property name and find its corresponding section in the registry
		propName := valConfig.Type().Field(i).Name
		section, ok := config.Sections[sectionId]
		if !ok {
			catcher.Add(fmt.Errorf("config section '%s' not found in registry", sectionId))
			continue
		}

		// set the value of the section struct to the value of the corresponding field in the config
		sectionVal := reflect.ValueOf(section).Elem()
		propVal := reflect.ValueOf(baseConfig).Elem().FieldByName(propName)
		if !propVal.CanSet() {
			catcher.Errorf("unable to set field '%s' in section '%s'", propName, sectionId)
			continue
		}
		propVal.Set(sectionVal)
	}

	if catcher.HasErrors() {
		return nil, errors.WithStack(catcher.Resolve())
	}
	return baseConfig, nil

}

// UpdateConfig updates all evergreen settings documents in the DB.
func UpdateConfig(ctx context.Context, config *Settings) error {
	// update the root config document
	if err := config.Set(ctx); err != nil {
		return err
	}

	// update the other config sub-documents
	catcher := grip.NewSimpleCatcher()
	valConfig := reflect.ValueOf(*config)

	//iterate over each field in the config struct
	for i := 0; i < valConfig.NumField(); i++ {
		// retrieve the 'id' struct tag
		sectionId := valConfig.Type().Field(i).Tag.Get("id")
		if sectionId == "" { // no 'id' tag means this is a simple field that we can skip
			continue
		}

		// get the property name and find its value within the settings struct
		propName := valConfig.Type().Field(i).Name
		propVal := valConfig.FieldByName(propName)

		// create a reflective copy of the struct
		valPointer := reflect.Indirect(reflect.New(propVal.Type()))
		valPointer.Set(propVal)

		// convert the pointer to that struct to an empty interface
		propInterface := valPointer.Addr().Interface()

		// type assert to the ConfigSection interface
		section, ok := propInterface.(ConfigSection)
		if !ok {
			catcher.Errorf("unable to convert config section '%s'", propName)
			continue
		}

		catcher.Add(section.Set(ctx))
	}

	return errors.WithStack(catcher.Resolve())
}

// Validate checks the settings and returns nil if the config is valid,
// or an error with a message explaining why otherwise.
func (settings *Settings) Validate() error {
	catcher := grip.NewSimpleCatcher()

	// validate the root-level settings struct
	catcher.Add(settings.ValidateAndDefault())

	// validate each sub-document
	valConfig := reflect.ValueOf(*settings)
	// iterate over each field in the config struct
	for i := 0; i < valConfig.NumField(); i++ {
		// retrieve the 'id' struct tag
		sectionId := valConfig.Type().Field(i).Tag.Get("id")
		if sectionId == "" { // no 'id' tag means this is a simple field that we can skip
			continue
		}

		// get the property name and find its value within the settings struct
		propName := valConfig.Type().Field(i).Name
		propVal := valConfig.FieldByName(propName)

		// the goal is to convert this struct which we know implements ConfigSection
		// from a reflection data structure back to the interface
		// the below creates a copy and takes the address of it as a workaround because
		// you can't take the address of it via reflection for some reason
		// (and all interface methods on the struct have pointer receivers)

		// create a reflective copy of the struct
		valPointer := reflect.Indirect(reflect.New(propVal.Type()))
		valPointer.Set(propVal)

		// convert the pointer to that struct to an empty interface
		propInterface := valPointer.Addr().Interface()

		// type assert to the ConfigSection interface
		section, ok := propInterface.(ConfigSection)
		if !ok {
			catcher.Errorf("unable to convert config section '%s'", propName)
			continue
		}
		err := section.ValidateAndDefault()
		if err != nil {
			catcher.Add(err)
			continue
		}

		// set the value of the section struct in case there was any defaulting done
		sectionVal := reflect.ValueOf(section).Elem()
		propAddr := reflect.ValueOf(settings).Elem().FieldByName(propName)
		if !propAddr.CanSet() {
			catcher.Errorf("unable to set field '%s' 'in' %s", propName, sectionId)
			continue
		}
		propAddr.Set(sectionVal)
	}
	return errors.WithStack(catcher.Resolve())
}

func (s *Settings) GetSender(ctx context.Context, env Environment) (send.Sender, error) {
	var (
		sender   send.Sender
		fallback send.Sender
		err      error
		senders  []send.Sender
	)

	levelInfo := s.LoggerConfig.Info()

	fallback, err = send.NewErrorLogger("evergreen.err",
		send.LevelInfo{Default: level.Info, Threshold: level.Debug})
	if err != nil {
		return nil, errors.Wrap(err, "configuring error fallback logger")
	}

	// setup the base/default logger (generally direct to systemd
	// or standard output)
	switch s.LogPath {
	case localLoggingOverride:
		// log directly to systemd if possible, and log to
		// standard output otherwise.
		sender = getSystemLogger()
	case standardOutputLoggingOverride, "":
		sender = send.MakeNative()
	default:
		sender, err = send.MakeFileLogger(s.LogPath)
		if err != nil {
			return nil, errors.Wrap(err, "configuring file logger")
		}
	}

	if err = sender.SetLevel(levelInfo); err != nil {
		return nil, errors.Wrap(err, "setting level")
	}
	if err = sender.SetErrorHandler(send.ErrorHandlerFromSender(fallback)); err != nil {
		return nil, errors.Wrap(err, "setting error handler")
	}
	senders = append(senders, sender)

	// set up external log aggregation services:
	//
	if s.Splunk.SplunkConnectionInfo.Populated() {
		retryConf := utility.NewDefaultHTTPRetryConf()
		retryConf.MaxDelay = time.Second
		retryConf.BaseDelay = 10 * time.Millisecond
		retryConf.MaxRetries = 10
		client := utility.GetHTTPRetryableClient(retryConf)

		splunkSender, err := s.makeSplunkSender(ctx, client, levelInfo, fallback)
		if err != nil {
			utility.PutHTTPClient(client)
			return nil, errors.Wrap(err, "configuring splunk logger")
		}

		env.RegisterCloser("splunk-http-client", false, func(_ context.Context) error {
			utility.PutHTTPClient(client)
			return nil
		})
		senders = append(senders, splunkSender)
	}

	// the slack logging service is only for logging very high level alerts.
	if s.Slack.Token != "" {
		sender, err = send.NewSlackLogger(s.Slack.Options, s.Slack.Token,
			send.LevelInfo{Default: level.Critical, Threshold: level.FromString(s.Slack.Level)})
		if err == nil {
			var slackFallback send.Sender

			switch len(senders) {
			case 0:
				slackFallback = fallback
			case 1:
				slackFallback = senders[0]
			default:
				slackFallback = send.NewConfiguredMultiSender(senders...)
			}

			if err = sender.SetErrorHandler(send.ErrorHandlerFromSender(slackFallback)); err != nil {
				return nil, errors.Wrap(err, "setting error handler")
			}

			senders = append(senders, logger.MakeQueueSender(ctx, env.LocalQueue(), sender))
		}
		grip.Warning(errors.Wrap(err, "setting up Slack alert logger"))
	}

	return send.NewConfiguredMultiSender(senders...), nil
}

type githubAppAuth struct {
	AppId      int64
	privateKey []byte
}

// GetGithubAppAuth returns app id and app private key if it exists.
func (s *Settings) GetGithubAppAuth() *githubAppAuth {
	if s.AuthConfig.Github == nil || s.AuthConfig.Github.AppId == 0 {
		return nil
	}

	key := s.Expansions[githubAppPrivateKey]
	if key == "" {
		return nil
	}

	return &githubAppAuth{
		AppId:      s.AuthConfig.Github.AppId,
		privateKey: []byte(key),
	}
}

// CreateInstallationToken uses the owner/repo information to request an github app installation id
// and uses that id to create an installation token.
func (s *Settings) CreateInstallationToken(ctx context.Context, owner, repo string, opts *github.InstallationTokenOptions) (string, error) {
	if owner == "" || repo == "" {
		return "", errors.New("no owner/repo specified to create installation token")
	}
	authFields := s.GetGithubAppAuth()
	if authFields == nil {
		// TODO EVG-19966: Return error here
		grip.Debug(message.Fields{
			"message": "no auth",
			"owner":   owner,
			"repo":    repo,
			"ticket":  "EVG-19966",
		})

		return "", nil
	}
	httpClient := utility.GetHTTPClient()
	defer utility.PutHTTPClient(httpClient)

	key, err := jwt.ParseRSAPrivateKeyFromPEM(authFields.privateKey)
	if err != nil {
		return "", errors.Wrap(err, "parsing private key")
	}

	itr := ghinstallation.NewAppsTransportFromPrivateKey(httpClient.Transport, authFields.AppId, key)
	httpClient.Transport = itr
	client := github.NewClient(httpClient)
	installationId, _, err := client.Apps.FindRepositoryInstallation(ctx, owner, repo)
	if err != nil {
		// TODO EVG-19966: Return error here
		grip.Debug(message.WrapError(err, message.Fields{
			"message": "error finding installation id",
			"owner":   owner,
			"repo":    repo,
			"appId":   authFields.AppId,
			"ticket":  "EVG-19966",
		}))
		return "", errors.Wrap(err, "finding installation id")
	}
	if installationId == nil {
		return "", errors.New(fmt.Sprintf("Installation id for '%s/%s' not found", owner, repo))
	}
	token, _, err := client.Apps.CreateInstallationToken(ctx, installationId.GetID(), opts)
	if err != nil || token == nil {
		return "", errors.Wrapf(err, "creating installation token for installation id: %d", installationId.GetID())
	}
	return token.GetToken(), nil
}

// CreateInstallationTokenWithDefaultOwnerRepo returns an installation token when we do not care about
// the owner/repo that we are calling the GitHub function with (i.e. checking rate limit).
// It will use the default owner/repo specified in the admin settings and error if it's not set.
func (s *Settings) CreateInstallationTokenWithDefaultOwnerRepo(ctx context.Context, opts *github.InstallationTokenOptions) (string, error) {
	if s.AuthConfig.Github == nil || s.AuthConfig.Github.DefaultOwner == "" || s.AuthConfig.Github.DefaultRepo == "" {
		// TODO EVG-19966: Return error here
		grip.Debug(message.Fields{
			"message": "no default owner/repo",
			"ticket":  "EVG-19966",
		})
		return "", nil
	}
	return s.CreateInstallationToken(ctx, s.AuthConfig.Github.DefaultOwner, s.AuthConfig.Github.DefaultRepo, opts)
}

func (s *Settings) makeSplunkSender(ctx context.Context, client *http.Client, levelInfo send.LevelInfo, fallback send.Sender) (send.Sender, error) {
	sender, err := send.NewSplunkLoggerWithClient("", s.Splunk.SplunkConnectionInfo, grip.GetSender().Level(), client)
	if err != nil {
		return nil, errors.Wrap(err, "making splunk logger")
	}

	if err = sender.SetLevel(levelInfo); err != nil {
		return nil, errors.Wrap(err, "setting Splunk level")
	}

	if err = sender.SetErrorHandler(send.ErrorHandlerFromSender(fallback)); err != nil {
		return nil, errors.Wrap(err, "setting Splunk error handler")
	}

	opts := send.BufferedSenderOptions{
		FlushInterval: time.Duration(s.LoggerConfig.Buffer.DurationSeconds) * time.Second,
		BufferSize:    s.LoggerConfig.Buffer.Count,
	}
	if s.LoggerConfig.Buffer.UseAsync {
		if sender, err = send.NewBufferedAsyncSender(ctx,
			sender,
			send.BufferedAsyncSenderOptions{
				BufferedSenderOptions: opts,
				IncomingBufferFactor:  s.LoggerConfig.Buffer.IncomingBufferFactor,
			}); err != nil {
			return nil, errors.Wrap(err, "making Splunk async buffered sender")
		}
	} else {
		if sender, err = send.NewBufferedSender(ctx, sender, opts); err != nil {
			return nil, errors.Wrap(err, "making Splunk buffered sender")
		}
	}

	return sender, nil
}

func (s *Settings) GetGithubOauthStrings() ([]string, error) {
	var tokens []string
	var tokenName string

	token, ok := s.Credentials["github"]
	if ok && token != "" {
		// we want to make sure tokens[0] is always the default token
		tokens = append(tokens, token)
	} else {
		return nil, errors.New("no 'github' token in settings")
	}

	for i := 1; i < 10; i++ {
		tokenName = fmt.Sprintf("github_alt%d", i)
		token, ok := s.Credentials[tokenName]
		if ok && token != "" {
			tokens = append(tokens, token)
		} else {
			break
		}
	}
	return tokens, nil
}

// TODO EVG-19966: Delete this function
func (s *Settings) GetGithubOauthToken() (string, error) {
	if s == nil {
		return "", errors.New("not defined")
	}
	if s.ServiceFlags.GlobalGitHubTokenDisabled {
		return "", nil
	}

	oauthStrings, err := s.GetGithubOauthStrings()
	if err != nil {
		return "", err
	}
	timeSeed := time.Now().Nanosecond()
	randomStartIdx := timeSeed % len(oauthStrings)
	var oauthString string
	for i := range oauthStrings {
		oauthString = oauthStrings[randomStartIdx+i]
		splitToken, err := splitToken(oauthString)
		if err != nil {
			grip.Error(message.Fields{
				"error":   err,
				"message": fmt.Sprintf("problem with github_alt%d", i)})
		} else {
			return splitToken, nil
		}
	}
	return "", errors.New("all github tokens are malformatted. Proper format is github:token <token> or github_alt#:token <token>")
}

func splitToken(oauthString string) (string, error) {
	splitToken := strings.Split(oauthString, " ")
	if len(splitToken) != 2 || splitToken[0] != "token" {
		return "", errors.New("token format was invalid, expected 'token [token]'")
	}
	return splitToken[1], nil
}

// PluginConfig holds plugin-specific settings, which are handled.
// manually by their respective plugins
type PluginConfig map[string]map[string]interface{}

// SSHKeyPair represents a public and private SSH key pair.
type SSHKeyPair struct {
	Name    string `bson:"name" json:"name" yaml:"name"`
	Public  string `bson:"public" json:"public" yaml:"public"`
	Private string `bson:"private" json:"private" yaml:"private"`
	// EC2Regions contains all EC2 regions that have stored this SSH key.
	EC2Regions []string `bson:"ec2_regions" json:"ec2_regions" yaml:"ec2_regions"`
}

// AddEC2Region adds the given EC2 region to the set of regions containing the
// SSH key.
func (p *SSHKeyPair) AddEC2Region(region string) error {
	env := GetEnvironment()
	ctx, cancel := env.Context()
	defer cancel()
	coll := env.DB().Collection(ConfigCollection)

	query := bson.M{
		idKey: ConfigDocID,
		sshKeyPairsKey: bson.M{
			"$elemMatch": bson.M{
				sshKeyPairNameKey: p.Name,
			},
		},
	}
	var update bson.M
	if len(p.EC2Regions) == 0 {
		// In case this is the first element, we have to push to create the
		// array first.
		update = bson.M{
			"$push": bson.M{bsonutil.GetDottedKeyName(sshKeyPairsKey, "$", sshKeyPairEC2RegionsKey): region},
		}
	} else {
		update = bson.M{
			"$addToSet": bson.M{bsonutil.GetDottedKeyName(sshKeyPairsKey, "$", sshKeyPairEC2RegionsKey): region},
		}
	}
	if _, err := coll.UpdateOne(ctx, query, update); err != nil {
		return errors.WithStack(err)
	}

	if !utility.StringSliceContains(p.EC2Regions, region) {
		p.EC2Regions = append(p.EC2Regions, region)
	}

	return nil
}

func (p *SSHKeyPair) PrivatePath(settings *Settings) string {
	return filepath.Join(settings.SSHKeyDirectory, p.Name)
}

type WriteConcern struct {
	W        int    `yaml:"w"`
	WMode    string `yaml:"wmode"`
	WTimeout int    `yaml:"wtimeout"`
	J        bool   `yaml:"j"`
}

func (wc WriteConcern) Resolve() *writeconcern.WriteConcern {
	opts := []writeconcern.Option{}

	if wc.J {
		opts = append(opts, writeconcern.J(true))
	}
	if wc.WMode == "majority" {
		opts = append(opts, writeconcern.WMajority())
	} else if wc.W > 0 {
		opts = append(opts, writeconcern.W(wc.W))
	}

	if wc.WTimeout > 0 {
		opts = append(opts, writeconcern.WTimeout(time.Duration(wc.WTimeout)*time.Millisecond))
	}

	return writeconcern.New().WithOptions(opts...)
}

type ReadConcern struct {
	Level string `yaml:"level"`
}

func (rc ReadConcern) Resolve() *readconcern.ReadConcern {

	if rc.Level == "majority" {
		return readconcern.Majority()
	} else if rc.Level == "local" {
		return readconcern.Local()
	} else if rc.Level == "" {
		return readconcern.Majority()
	} else {
		grip.Error(message.Fields{
			"error":   "ReadConcern Level is not majority or local, setting to majority",
			"rcLevel": rc.Level})
		return readconcern.Majority()
	}
}

type DBSettings struct {
	Url                  string       `yaml:"url"`
	DB                   string       `yaml:"db"`
	WriteConcernSettings WriteConcern `yaml:"write_concern"`
	ReadConcernSettings  ReadConcern  `yaml:"read_concern"`
	AuthFile             string       `yaml:"auth_file"`
}

func (dbs *DBSettings) HasAuth() bool {
	return dbs.AuthFile != ""
}

type dbCreds struct {
	DBUser string `yaml:"mdb_database_username"`
	DBPwd  string `yaml:"mdb_database_password"`
}

func (dbs *DBSettings) GetAuth() (string, string, error) {
	return GetAuthFromYAML(dbs.AuthFile)
}

func GetAuthFromYAML(authFile string) (string, string, error) {
	creds := &dbCreds{}

	file, err := os.Open(authFile)
	if err != nil {
		return "", "", err
	}
	defer file.Close()

	decoder := yaml.NewDecoder(file)

	if err := decoder.Decode(&creds); err != nil {
		return "", "", err
	}

	return creds.DBUser, creds.DBPwd, nil
}

// supported banner themes in Evergreen
type BannerTheme string

const (
	Announcement BannerTheme = "announcement"
	Information              = "information"
	Warning                  = "warning"
	Important                = "important"
)

func IsValidBannerTheme(input string) (bool, BannerTheme) {
	switch input {
	case "":
		return true, ""
	case "announcement":
		return true, Announcement
	case "information":
		return true, Information
	case "warning":
		return true, Warning
	case "important":
		return true, Important
	default:
		return false, ""
	}
}<|MERGE_RESOLUTION|>--- conflicted
+++ resolved
@@ -38,11 +38,7 @@
 	ClientVersion = "2023-08-23"
 
 	// Agent version to control agent rollover.
-<<<<<<< HEAD
-	AgentVersion = "2023-08-24"
-=======
-	AgentVersion = "2023-08-24b"
->>>>>>> b7adb35f
+	AgentVersion = "2023-08-25"
 )
 
 // ConfigSection defines a sub-document in the evergreen config
