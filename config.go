package evergreen

import (
	"context"
	"fmt"
	"net/http"
	"os"
	"reflect"
	"strconv"
	"time"

	"github.com/evergreen-ci/evergreen/cloud/parameterstore"
	"github.com/evergreen-ci/evergreen/util"
	"github.com/evergreen-ci/utility"
	"github.com/mongodb/amboy/logger"
	"github.com/mongodb/anser/apm"
	"github.com/mongodb/grip"
	"github.com/mongodb/grip/level"
	"github.com/mongodb/grip/message"
	"github.com/mongodb/grip/send"
	"github.com/pkg/errors"
	"go.mongodb.org/mongo-driver/bson"
	"go.mongodb.org/mongo-driver/mongo/options"
	"go.mongodb.org/mongo-driver/mongo/readconcern"
	"go.mongodb.org/mongo-driver/mongo/writeconcern"
	"gopkg.in/yaml.v3"
)

var (
	// BuildRevision should be specified with -ldflags at build time
	BuildRevision = ""

	// ClientVersion is the commandline version string used to control updating
	// the CLI. The format is the calendar date (YYYY-MM-DD).
	ClientVersion = "2025-09-08"

	// Agent version to control agent rollover. The format is the calendar date
	// (YYYY-MM-DD).
<<<<<<< HEAD
	AgentVersion = "2025-09-11"
=======
	AgentVersion = "2025-09-26"
>>>>>>> 61ab6ffe
)

const (
	mongoTimeout          = 5 * time.Minute
	mongoConnectTimeout   = 5 * time.Second
	parameterStoreTimeout = 30 * time.Second
)

// ConfigSection defines a sub-document in the evergreen config
// any config sections must also be added to the registry in config_sections.go.
type ConfigSection interface {
	// SectionId returns the ID of the section to be used in the database document and struct tag
	SectionId() string
	// Get populates the section from the DB
	Get(context.Context) error
	// Set upserts the section document into the DB
	Set(context.Context) error
	// ValidateAndDefault validates input and sets defaults
	ValidateAndDefault() error
}

// Settings contains all configuration settings for running Evergreen. Settings
// with the "id" struct tag should implement the ConfigSection interface.
type Settings struct {
	Id                  string                  `bson:"_id" json:"id" yaml:"id"`
	Amboy               AmboyConfig             `yaml:"amboy" bson:"amboy" json:"amboy" id:"amboy"`
	AmboyDB             AmboyDBConfig           `yaml:"amboy_db" bson:"amboy_db" json:"amboy_db" id:"amboy_db"`
	Api                 APIConfig               `yaml:"api" bson:"api" json:"api" id:"api"`
	AuthConfig          AuthConfig              `yaml:"auth" bson:"auth" json:"auth" id:"auth"`
	AWSInstanceRole     string                  `yaml:"aws_instance_role" bson:"aws_instance_role" json:"aws_instance_role"`
	Banner              string                  `bson:"banner" json:"banner" yaml:"banner"`
	BannerTheme         BannerTheme             `bson:"banner_theme" json:"banner_theme" yaml:"banner_theme"`
	Buckets             BucketsConfig           `bson:"buckets" json:"buckets" yaml:"buckets" id:"buckets"`
	Cedar               CedarConfig             `bson:"cedar" json:"cedar" yaml:"cedar" id:"cedar"`
	ConfigDir           string                  `yaml:"configdir" bson:"configdir" json:"configdir"`
	ContainerPools      ContainerPoolsConfig    `yaml:"container_pools" bson:"container_pools" json:"container_pools" id:"container_pools"`
	Database            DBSettings              `yaml:"database" json:"database" bson:"database"`
	DomainName          string                  `yaml:"domain_name" bson:"domain_name" json:"domain_name"`
	Expansions          map[string]string       `yaml:"expansions" bson:"expansions" json:"expansions" secret:"true"`
	ExpansionsNew       util.KeyValuePairSlice  `yaml:"expansions_new" bson:"expansions_new" json:"expansions_new"`
	Cost                CostConfig              `yaml:"cost" bson:"cost" json:"cost" id:"cost"`
	FWS                 FWSConfig               `yaml:"fws" bson:"fws" json:"fws" id:"fws"`
	GithubPRCreatorOrg  string                  `yaml:"github_pr_creator_org" bson:"github_pr_creator_org" json:"github_pr_creator_org"`
	GitHubCheckRun      GitHubCheckRunConfig    `yaml:"github_check_run" bson:"github_check_run" json:"github_check_run" id:"github_check_run"`
	GithubOrgs          []string                `yaml:"github_orgs" bson:"github_orgs" json:"github_orgs"`
	GithubWebhookSecret string                  `yaml:"github_webhook_secret" bson:"github_webhook_secret" json:"github_webhook_secret" secret:"true"`
	DisabledGQLQueries  []string                `yaml:"disabled_gql_queries" bson:"disabled_gql_queries" json:"disabled_gql_queries"`
	HostInit            HostInitConfig          `yaml:"hostinit" bson:"hostinit" json:"hostinit" id:"hostinit"`
	HostJasper          HostJasperConfig        `yaml:"host_jasper" bson:"host_jasper" json:"host_jasper" id:"host_jasper"`
	Jira                JiraConfig              `yaml:"jira" bson:"jira" json:"jira" id:"jira"`
	JIRANotifications   JIRANotificationsConfig `yaml:"jira_notifications" json:"jira_notifications" bson:"jira_notifications" id:"jira_notifications"`
	// TODO (DEVPROD-15898): remove this key path.
	KanopySSHKeyPath        string                    `yaml:"kanopy_ssh_key_path" bson:"kanopy_ssh_key_path" json:"kanopy_ssh_key_path"`
	LoggerConfig            LoggerConfig              `yaml:"logger_config" bson:"logger_config" json:"logger_config" id:"logger_config"`
	LogPath                 string                    `yaml:"log_path" bson:"log_path" json:"log_path"`
	Notify                  NotifyConfig              `yaml:"notify" bson:"notify" json:"notify" id:"notify"`
	Overrides               OverridesConfig           `yaml:"overrides" bson:"overrides" json:"overrides" id:"overrides"`
	ParameterStore          ParameterStoreConfig      `yaml:"parameter_store" bson:"parameter_store" json:"parameter_store" id:"parameter_store"`
	PerfMonitoringURL       string                    `yaml:"perf_monitoring_url" bson:"perf_monitoring_url" json:"perf_monitoring_url"`
	PerfMonitoringKanopyURL string                    `yaml:"perf_monitoring_kanopy_url" bson:"perf_monitoring_kanopy_url" json:"perf_monitoring_kanopy_url"`
	Plugins                 PluginConfig              `yaml:"plugins" bson:"plugins" json:"plugins"`
	PluginsNew              util.KeyValuePairSlice    `yaml:"plugins_new" bson:"plugins_new" json:"plugins_new"`
	PodLifecycle            PodLifecycleConfig        `yaml:"pod_lifecycle" bson:"pod_lifecycle" json:"pod_lifecycle" id:"pod_lifecycle"`
	PprofPort               string                    `yaml:"pprof_port" bson:"pprof_port" json:"pprof_port"`
	ProjectCreation         ProjectCreationConfig     `yaml:"project_creation" bson:"project_creation" json:"project_creation" id:"project_creation"`
	Providers               CloudProviders            `yaml:"providers" bson:"providers" json:"providers" id:"providers"`
	ReleaseMode             ReleaseModeConfig         `yaml:"release_mode" bson:"release_mode" json:"release_mode" id:"release_mode"`
	RepoTracker             RepoTrackerConfig         `yaml:"repotracker" bson:"repotracker" json:"repotracker" id:"repotracker"`
	RuntimeEnvironments     RuntimeEnvironmentsConfig `yaml:"runtime_environments" bson:"runtime_environments" json:"runtime_environments" id:"runtime_environments"`
	Scheduler               SchedulerConfig           `yaml:"scheduler" bson:"scheduler" json:"scheduler" id:"scheduler"`
	ServiceFlags            ServiceFlags              `bson:"service_flags" json:"service_flags" id:"service_flags" yaml:"service_flags"`
	ShutdownWaitSeconds     int                       `yaml:"shutdown_wait_seconds" bson:"shutdown_wait_seconds" json:"shutdown_wait_seconds"`
	SingleTaskDistro        SingleTaskDistroConfig    `yaml:"single_task_distro" bson:"single_task_distro" json:"single_task_distro" id:"single_task_distro"`
	Slack                   SlackConfig               `yaml:"slack" bson:"slack" json:"slack" id:"slack"`
	SleepSchedule           SleepScheduleConfig       `yaml:"sleep_schedule" bson:"sleep_schedule" json:"sleep_schedule" id:"sleep_schedule"`
	Spawnhost               SpawnHostConfig           `yaml:"spawnhost" bson:"spawnhost" json:"spawnhost" id:"spawnhost"`
	Splunk                  SplunkConfig              `yaml:"splunk" bson:"splunk" json:"splunk" id:"splunk"`
	SSH                     SSHConfig                 `yaml:"ssh" bson:"ssh" json:"ssh" id:"ssh"`
	TaskLimits              TaskLimitsConfig          `yaml:"task_limits" bson:"task_limits" json:"task_limits" id:"task_limits"`
	TestSelection           TestSelectionConfig       `yaml:"test_selection" bson:"test_selection" json:"test_selection" id:"test_selection"`
	Tracer                  TracerConfig              `yaml:"tracer" bson:"tracer" json:"tracer" id:"tracer"`
	Triggers                TriggerConfig             `yaml:"triggers" bson:"triggers" json:"triggers" id:"triggers"`
	Ui                      UIConfig                  `yaml:"ui" bson:"ui" json:"ui" id:"ui"`
}

func (c *Settings) SectionId() string { return ConfigDocID }

func (c *Settings) Get(ctx context.Context) error {
	return getConfigSection(ctx, c)
}

// Set saves the global fields in the configuration (i.e. those that are not
// ConfigSections).
func (c *Settings) Set(ctx context.Context) error {
	return errors.Wrapf(setConfigSection(ctx, c.SectionId(), bson.M{
		"$set": bson.M{
			awsInstanceRoleKey:         c.AWSInstanceRole,
			bannerKey:                  c.Banner,
			bannerThemeKey:             c.BannerTheme,
			configDirKey:               c.ConfigDir,
			domainNameKey:              c.DomainName,
			expansionsKey:              c.Expansions,
			expansionsNewKey:           c.ExpansionsNew,
			githubPRCreatorOrgKey:      c.GithubPRCreatorOrg,
			githubOrgsKey:              c.GithubOrgs,
			githubWebhookSecretKey:     c.GithubWebhookSecret,
			disabledGQLQueriesKey:      c.DisabledGQLQueries,
			kanopySSHKeyPathKey:        c.KanopySSHKeyPath,
			logPathKey:                 c.LogPath,
			perfMonitoringURLKey:       c.PerfMonitoringURL,
			perfMonitoringKanopyURLKey: c.PerfMonitoringKanopyURL,
			pprofPortKey:               c.PprofPort,
			pluginsKey:                 c.Plugins,
			pluginsNewKey:              c.PluginsNew,
			splunkKey:                  c.Splunk,
			sshKey:                     c.SSH,
			spawnhostKey:               c.Spawnhost,
			shutdownWaitKey:            c.ShutdownWaitSeconds,
		}}), "updating config section '%s'", c.SectionId(),
	)
}

func (c *Settings) ValidateAndDefault() error {
	var err error
	catcher := grip.NewSimpleCatcher()
	if c.ConfigDir == "" {
		catcher.Add(errors.New("config directory must not be empty"))
	}

	if len(c.ExpansionsNew) > 0 {
		if c.Expansions, err = c.ExpansionsNew.Map(); err != nil {
			catcher.Add(errors.Wrap(err, "parsing expansions"))
		}
	}

	// Validate that expansion values are not empty
	for key, value := range c.Expansions {
		if value == "" {
			catcher.Add(errors.Errorf("expansion '%s' cannot have an empty value", key))
		}
	}

	if len(c.PluginsNew) > 0 {
		tempPlugins, err := c.PluginsNew.NestedMap()
		if err != nil {
			catcher.Add(errors.Wrap(err, "parsing plugins"))
		}
		c.Plugins = map[string]map[string]any{}
		for k1, v1 := range tempPlugins {
			c.Plugins[k1] = map[string]any{}
			for k2, v2 := range v1 {
				c.Plugins[k1][k2] = v2
			}
		}
	}

	if catcher.HasErrors() {
		return catcher.Resolve()
	}
	if c.LogPath == "" {
		c.LogPath = localLoggingOverride
	}
	if c.ShutdownWaitSeconds < 0 {
		c.ShutdownWaitSeconds = DefaultShutdownWaitSeconds
	}

	return nil
}

// NewSettings builds an in-memory representation of the given settings file.
func NewSettings(filename string) (*Settings, error) {
	configData, err := os.ReadFile(filename)
	if err != nil {
		return nil, err
	}
	settings := &Settings{}
	err = yaml.Unmarshal(configData, settings)
	if err != nil {
		return nil, err
	}

	return settings, nil
}

// GetConfig returns the complete Evergreen configuration with overrides applied from
// the [ConfigCollection] collection in the [DB] database. Use [GetRawConfig] to get
// a configuration that doesn't reflect overrides.
func GetConfig(ctx context.Context) (*Settings, error) {
	return getSettings(ctx, true, true)
}

// GetRawConfig returns only the raw Evergreen configuration without applying overrides. Use
// [GetConfig] to get a complete configuration that includes overrides from the [DB] database.
// If there is no [SharedDB] there are no overrides and [GetConfig] and [GetRawConfig] are
// functionally equivalent.
func GetRawConfig(ctx context.Context) (*Settings, error) {
	return getSettings(ctx, false, true)
}

// GetConfigWithoutSecrets returns the Evergreen configuration without secrets, should
// only be used for logging or displaying settings without sensitive information.
func GetConfigWithoutSecrets(ctx context.Context) (*Settings, error) {
	return getSettings(ctx, true, false)
}

func getSettings(ctx context.Context, includeOverrides, includeParameterStore bool) (*Settings, error) {
	config := NewConfigSections()
	if err := config.populateSections(ctx, includeOverrides); err != nil {
		return nil, errors.Wrap(err, "populating sections")
	}

	catcher := grip.NewSimpleCatcher()
	baseConfig := config.Sections[ConfigDocID].(*Settings)
	valConfig := reflect.ValueOf(*baseConfig)
	//iterate over each field in the config struct
	for i := 0; i < valConfig.NumField(); i++ {
		// retrieve the 'id' struct tag
		sectionId := valConfig.Type().Field(i).Tag.Get("id")
		if sectionId == "" { // no 'id' tag means this is a simple field that we can skip
			continue
		}

		// get the property name and find its corresponding section in the registry
		propName := valConfig.Type().Field(i).Name
		section, ok := config.Sections[sectionId]
		if !ok {
			catcher.Add(fmt.Errorf("config section '%s' not found in registry", sectionId))
			continue
		}

		// set the value of the section struct to the value of the corresponding field in the config
		sectionVal := reflect.ValueOf(section).Elem()
		propVal := reflect.ValueOf(baseConfig).Elem().FieldByName(propName)
		if !propVal.CanSet() {
			catcher.Errorf("unable to set field '%s' in section '%s'", propName, sectionId)
			continue
		}
		propVal.Set(sectionVal)
	}

	// If we aren't getting secrets for initialization, read secrets from the parameter store.
	// If it fails, log the error and ignore changes made from the parameter store.
	if includeParameterStore {
		paramConfig := baseConfig
		paramMgr := GetEnvironment().ParameterManager()
		if paramMgr == nil {
			grip.Errorf("parameter manager is nil, cannot read admin secrets from parameter store")
			return baseConfig, nil
		}
		settingsValue := reflect.ValueOf(paramConfig).Elem()
		settingsType := reflect.TypeOf(*paramConfig)
		adminCatcher := grip.NewBasicCatcher()

		paramCache := map[string]string{}
		params, err := paramMgr.Get(ctx, collectSecretPaths(settingsValue, settingsType, "")...)
		if ctx.Err() != nil {
			return nil, errors.Wrap(ctx.Err(), "context is cancelled, cannot get settings")
		} else if err != nil {
			grip.Error(errors.Wrap(err, "getting all admin secrets from parameter store"))
		} else {
			for _, param := range params {
				paramCache[param.Name] = param.Value
			}
		}

		readAdminSecrets(ctx, paramMgr, settingsValue, settingsType, "", paramCache, adminCatcher)
		if adminCatcher.HasErrors() && ctx.Err() == nil {
			grip.Error(errors.Wrap(adminCatcher.Resolve(), "reading admin settings in parameter store"))
		} else {
			baseConfig = paramConfig
		}
	}

	// The context may be cancelled while getting settings.
	if ctx.Err() != nil {
		return nil, errors.Wrap(ctx.Err(), "context is cancelled, cannot get settings")
	}
	if catcher.HasErrors() {
		return nil, errors.WithStack(catcher.Resolve())
	}
	return baseConfig, nil
}

func readAdminSecrets(ctx context.Context, paramMgr *parameterstore.ParameterManager, value reflect.Value, typ reflect.Type, path string, paramCache map[string]string, catcher grip.Catcher) {
	if paramMgr == nil {
		catcher.New("parameter manager is nil")
		return
	}
	// No need to go through the recursive loop if we already have errors.
	if catcher.HasErrors() {
		return
	}
	// No need to go through the recursive loop if the context is cancelled.
	if ctx.Err() != nil {
		catcher.Wrap(ctx.Err(), "context is cancelled, cannot read admin secrets")
		return
	}
	// Handle different kinds of values
	switch value.Kind() {
	case reflect.Struct:
		structName := typ.Name()
		currentPath := path
		if structName != "" {
			if currentPath != "" {
				currentPath = currentPath + "/" + structName
			} else {
				currentPath = structName
			}
		}

		// Iterate through all fields in the struct.
		for i := 0; i < value.NumField(); i++ {
			field := typ.Field(i)
			fieldValue := value.Field(i)

			fieldPath := currentPath
			if fieldPath != "" {
				fieldPath = fieldPath + "/" + field.Name
			} else {
				fieldPath = field.Name
			}

			// Check if this field has the secret:"true" tag.
			if secretTag := field.Tag.Get("secret"); secretTag == "true" {
				// If the field is a string, store in parameter manager and update struct with path.
				if fieldValue.Kind() == reflect.String {
					// Check if the field path is already in the cache.
					if cachedValue, ok := paramCache[fieldPath]; ok {
						fieldValue.SetString(cachedValue)
					} else {
						// We don't defer the cancel() and instead cancel it immediately
						// after the parameter store read to avoid context leaks.
						// This is because the recursive calls can create many contexts,
						// and we want to ensure they are all cleaned up properly.
						paramCtx, cancel := context.WithTimeout(ctx, parameterStoreTimeout)
						param, err := paramMgr.Get(paramCtx, fieldPath)
						cancel()
						if err != nil {
							catcher.Wrapf(err, "Failed to read secret field '%s' in parameter store", fieldPath)
						} else if len(param) > 0 {
							// Update the value with the path from the parameter store if it exists.
							fieldValue.SetString(param[0].Value)
						}
					}
					// if the field is a map[string]string, store each key-value pair individually
				} else if fieldValue.Kind() == reflect.Map && fieldValue.Type().Key().Kind() == reflect.String && fieldValue.Type().Elem().Kind() == reflect.String {
					// Create a new map to store the paths
					newMap := reflect.MakeMap(fieldValue.Type())
					for _, key := range fieldValue.MapKeys() {
						mapFieldPath := fmt.Sprintf("%s/%s", fieldPath, key.String())
						// Check if the field path is already in the cache.
						if cachedValue, ok := paramCache[mapFieldPath]; ok {
							newMap.SetMapIndex(key, reflect.ValueOf(cachedValue))
						} else {
							// We don't defer the cancel() and instead cancel it immediately
							// after the parameter store read to avoid context leaks.
							// This is because the recursive calls can create many contexts,
							// and we want to ensure they are all cleaned up properly.
							paramCtx, cancel := context.WithTimeout(ctx, parameterStoreTimeout)
							param, err := paramMgr.Get(paramCtx, mapFieldPath)
							cancel()
							if err != nil {
								catcher.Wrapf(err, "Failed to read secret map field '%s' in parameter store", mapFieldPath)
								continue
							} else if len(param) > 0 {
								// Set the map value to the parameter store value
								newMap.SetMapIndex(key, reflect.ValueOf(param[0].Value))
							}
						}
					}
					// Update the struct field with the new map containing paths
					if len(newMap.MapKeys()) == len(fieldValue.MapKeys()) {
						fieldValue.Set(newMap)
					} else {
						grip.ErrorWhen(ctx.Err() == nil, message.Fields{
							"message":  "readAdminSecrets did not find all map keys in parameter store",
							"path":     fieldPath,
							"keys":     fieldValue.MapKeys(),
							"new_keys": newMap.MapKeys(),
						})
					}
				}
			}

			// Recursively check nested structs, pointers, slices, and maps.
			readAdminSecrets(ctx, paramMgr, fieldValue, field.Type, currentPath, paramCache, catcher)
		}
	case reflect.Ptr:
		// Dereference pointer if not nil.
		if !value.IsNil() {
			readAdminSecrets(ctx, paramMgr, value.Elem(), typ.Elem(), path, paramCache, catcher)
		}
	case reflect.Slice, reflect.Array:
		// Check each element in slice/array.
		for i := 0; i < value.Len(); i++ {
			readAdminSecrets(ctx, paramMgr, value.Index(i), value.Index(i).Type(), fmt.Sprintf("%s/%d", path, i), paramCache, catcher)
		}
	}
}

// collectSecretPaths recursively traverses a struct and collects the paths of all fields
// tagged with "secret":"true". It returns a slice of strings containing these paths.
func collectSecretPaths(value reflect.Value, typ reflect.Type, path string) []string {
	var secretPaths []string

	// Handle different kinds of values
	switch value.Kind() {
	case reflect.Struct:
		structName := typ.Name()
		currentPath := path
		if structName != "" {
			if currentPath != "" {
				currentPath = currentPath + "/" + structName
			} else {
				currentPath = structName
			}
		}

		// Iterate through all fields in the struct.
		for i := 0; i < value.NumField(); i++ {
			field := typ.Field(i)
			fieldValue := value.Field(i)

			fieldPath := currentPath
			if fieldPath != "" {
				fieldPath = fieldPath + "/" + field.Name
			} else {
				fieldPath = field.Name
			}

			// Check if this field has the secret:"true" tag.
			if secretTag := field.Tag.Get("secret"); secretTag == "true" {
				// If the field is a string, add the path to our list.
				if fieldValue.Kind() == reflect.String {
					secretPaths = append(secretPaths, fieldPath)
				} else if fieldValue.Kind() == reflect.Map && fieldValue.Type().Key().Kind() == reflect.String && fieldValue.Type().Elem().Kind() == reflect.String {
					// If the field is a map[string]string, add each key path individually.
					for _, key := range fieldValue.MapKeys() {
						mapFieldPath := fmt.Sprintf("%s/%s", fieldPath, key.String())
						secretPaths = append(secretPaths, mapFieldPath)
					}
				}
			}

			// Recursively check nested structs, pointers, slices, and maps.
			nestedPaths := collectSecretPaths(fieldValue, field.Type, currentPath)
			secretPaths = append(secretPaths, nestedPaths...)
		}
	case reflect.Ptr:
		// Dereference pointer if not nil.
		if !value.IsNil() {
			nestedPaths := collectSecretPaths(value.Elem(), typ.Elem(), path)
			secretPaths = append(secretPaths, nestedPaths...)
		}
	case reflect.Slice, reflect.Array:
		// Check each element in slice/array.
		for i := 0; i < value.Len(); i++ {
			nestedPaths := collectSecretPaths(value.Index(i), value.Index(i).Type(), fmt.Sprintf("%s/%d", path, i))
			secretPaths = append(secretPaths, nestedPaths...)
		}
	}

	return secretPaths
}

// UpdateConfig updates all evergreen settings documents in the DB.
func UpdateConfig(ctx context.Context, config *Settings) error {
	// update the root config document
	if err := config.Set(ctx); err != nil {
		return err
	}

	// update the other config sub-documents
	catcher := grip.NewSimpleCatcher()
	valConfig := reflect.ValueOf(*config)

	//iterate over each field in the config struct
	for i := 0; i < valConfig.NumField(); i++ {
		// retrieve the 'id' struct tag
		sectionId := valConfig.Type().Field(i).Tag.Get("id")
		if sectionId == "" { // no 'id' tag means this is a simple field that we can skip
			continue
		}

		// get the property name and find its value within the settings struct
		propName := valConfig.Type().Field(i).Name
		propVal := valConfig.FieldByName(propName)

		// create a reflective copy of the struct
		valPointer := reflect.Indirect(reflect.New(propVal.Type()))
		valPointer.Set(propVal)

		// convert the pointer to that struct to an empty interface
		propInterface := valPointer.Addr().Interface()

		// type assert to the ConfigSection interface
		section, ok := propInterface.(ConfigSection)
		if !ok {
			catcher.Errorf("unable to convert config section '%s'", propName)
			continue
		}

		catcher.Add(section.Set(ctx))
	}

	return errors.WithStack(catcher.Resolve())
}

// Validate checks the settings and returns nil if the config is valid,
// or an error with a message explaining why otherwise.
func (settings *Settings) Validate() error {
	catcher := grip.NewSimpleCatcher()

	// validate the root-level settings struct
	catcher.Add(settings.ValidateAndDefault())

	// validate each sub-document
	valConfig := reflect.ValueOf(*settings)
	// iterate over each field in the config struct
	for i := 0; i < valConfig.NumField(); i++ {
		// retrieve the 'id' struct tag
		sectionId := valConfig.Type().Field(i).Tag.Get("id")
		if sectionId == "" { // no 'id' tag means this is a simple field that we can skip
			continue
		}

		// get the property name and find its value within the settings struct
		propName := valConfig.Type().Field(i).Name
		propVal := valConfig.FieldByName(propName)

		// the goal is to convert this struct which we know implements ConfigSection
		// from a reflection data structure back to the interface
		// the below creates a copy and takes the address of it as a workaround because
		// you can't take the address of it via reflection for some reason
		// (and all interface methods on the struct have pointer receivers)

		// create a reflective copy of the struct
		valPointer := reflect.Indirect(reflect.New(propVal.Type()))
		valPointer.Set(propVal)

		// convert the pointer to that struct to an empty interface
		propInterface := valPointer.Addr().Interface()

		// type assert to the ConfigSection interface
		section, ok := propInterface.(ConfigSection)
		if !ok {
			catcher.Errorf("unable to convert config section '%s'", propName)
			continue
		}
		err := section.ValidateAndDefault()
		if err != nil {
			catcher.Add(fmt.Errorf("validation failed for section '%s' (field '%s'): %w", sectionId, propName, err))
			continue
		}

		// set the value of the section struct in case there was any defaulting done
		sectionVal := reflect.ValueOf(section).Elem()
		propAddr := reflect.ValueOf(settings).Elem().FieldByName(propName)
		if !propAddr.CanSet() {
			catcher.Errorf("unable to set field '%s' 'in' %s", propName, sectionId)
			continue
		}
		propAddr.Set(sectionVal)
	}
	return errors.WithStack(catcher.Resolve())
}

// GetSender returns the global application-wide loggers. These are special
// universal loggers (distinct from other senders like the GitHub status sender
// or email notification sender) and will be used when grip is invoked to log
// messages in the application (e.g. grip.Info, grip.Error, etc). Because these
// loggers are the main way to send logs in the application, these are essential
// to monitoring the application and therefore have to be set up very early
// during application startup.
func (s *Settings) GetSender(ctx context.Context, env Environment) (send.Sender, error) {
	var (
		sender   send.Sender
		fallback send.Sender
		err      error
		senders  []send.Sender
	)

	levelInfo := s.LoggerConfig.Info()

	fallback, err = send.NewErrorLogger("evergreen.err",
		send.LevelInfo{Default: level.Info, Threshold: level.Debug})
	if err != nil {
		return nil, errors.Wrap(err, "configuring error fallback logger")
	}
	if disableLocalLogging, err := strconv.ParseBool(os.Getenv(disableLocalLoggingEnvVar)); err != nil || !disableLocalLogging {
		// setup the base/default logger (generally direct to systemd
		// or standard output)
		switch s.LogPath {
		case localLoggingOverride:
			// log directly to systemd if possible, and log to
			// standard output otherwise.
			sender = getSystemLogger()
		case standardOutputLoggingOverride, "":
			sender = send.MakeNative()
		default:
			sender, err = send.MakeFileLogger(s.LogPath)
			if err != nil {
				return nil, errors.Wrap(err, "configuring file logger")
			}
		}

		if err = sender.SetLevel(levelInfo); err != nil {
			return nil, errors.Wrap(err, "setting level")
		}
		if err = sender.SetErrorHandler(send.ErrorHandlerFromSender(fallback)); err != nil {
			return nil, errors.Wrap(err, "setting error handler")
		}
		senders = append(senders, sender)
	}

	// set up external log aggregation services:
	//
	if s.Splunk.SplunkConnectionInfo.Populated() {
		retryConf := utility.NewDefaultHTTPRetryConf()
		retryConf.MaxDelay = time.Second
		retryConf.BaseDelay = 10 * time.Millisecond
		retryConf.MaxRetries = 10
		client := utility.GetHTTPRetryableClient(retryConf)

		splunkSender, err := s.makeSplunkSender(ctx, client, levelInfo, fallback)
		if err != nil {
			utility.PutHTTPClient(client)
			return nil, errors.Wrap(err, "configuring splunk logger")
		}

		env.RegisterCloser("splunk-http-client", false, func(_ context.Context) error {
			utility.PutHTTPClient(client)
			return nil
		})
		senders = append(senders, splunkSender)
	}

	// the slack logging service is only for logging very high level alerts.
	if s.Slack.Token != "" && level.FromString(s.Slack.Level).IsValid() {
		sender, err = send.NewSlackLogger(s.Slack.Options, s.Slack.Token,
			send.LevelInfo{Default: level.Critical, Threshold: level.FromString(s.Slack.Level)})
		if err == nil {
			var slackFallback send.Sender

			switch len(senders) {
			case 0:
				slackFallback = fallback
			case 1:
				slackFallback = senders[0]
			default:
				slackFallback = send.NewConfiguredMultiSender(senders...)
			}

			if err = sender.SetErrorHandler(send.ErrorHandlerFromSender(slackFallback)); err != nil {
				return nil, errors.Wrap(err, "setting error handler")
			}

			senders = append(senders, logger.MakeQueueSender(ctx, env.LocalQueue(), sender))
		}
		grip.Warning(errors.Wrap(err, "setting up Slack alert logger"))
	}

	return send.NewConfiguredMultiSender(senders...), nil
}

func (s *Settings) makeSplunkSender(ctx context.Context, client *http.Client, levelInfo send.LevelInfo, fallback send.Sender) (send.Sender, error) {
	sender, err := send.NewSplunkLoggerWithClient("", s.Splunk.SplunkConnectionInfo, grip.GetSender().Level(), client)
	if err != nil {
		return nil, errors.Wrap(err, "making splunk logger")
	}

	if err = sender.SetLevel(levelInfo); err != nil {
		return nil, errors.Wrap(err, "setting Splunk level")
	}

	if err = sender.SetErrorHandler(send.ErrorHandlerFromSender(fallback)); err != nil {
		return nil, errors.Wrap(err, "setting Splunk error handler")
	}

	opts := send.BufferedSenderOptions{
		FlushInterval: time.Duration(s.LoggerConfig.Buffer.DurationSeconds) * time.Second,
		BufferSize:    s.LoggerConfig.Buffer.Count,
	}
	if s.LoggerConfig.Buffer.UseAsync {
		if sender, err = send.NewBufferedAsyncSender(ctx,
			sender,
			send.BufferedAsyncSenderOptions{
				BufferedSenderOptions: opts,
				IncomingBufferFactor:  s.LoggerConfig.Buffer.IncomingBufferFactor,
			}); err != nil {
			return nil, errors.Wrap(err, "making Splunk async buffered sender")
		}
	} else {
		if sender, err = send.NewBufferedSender(ctx, sender, opts); err != nil {
			return nil, errors.Wrap(err, "making Splunk buffered sender")
		}
	}

	return sender, nil
}

// PluginConfig holds plugin-specific settings, which are handled.
// manually by their respective plugins
type PluginConfig map[string]map[string]any

type WriteConcern struct {
	W        int    `yaml:"w"`
	WMode    string `yaml:"wmode"`
	WTimeout int    `yaml:"wtimeout"`
	J        bool   `yaml:"j"`
}

func (wc WriteConcern) Resolve() *writeconcern.WriteConcern {
	concern := &writeconcern.WriteConcern{}
	if wc.WMode == "majority" {
		concern = writeconcern.Majority()
	} else if wc.W > 0 {
		concern.W = wc.W
	}

	if wc.J {
		concern.Journal = utility.TruePtr()
	}

	return concern
}

type ReadConcern struct {
	Level string `yaml:"level"`
}

func (rc ReadConcern) Resolve() *readconcern.ReadConcern {

	if rc.Level == "majority" {
		return readconcern.Majority()
	} else if rc.Level == "local" {
		return readconcern.Local()
	} else if rc.Level == "" {
		return readconcern.Majority()
	} else {
		grip.Error(message.Fields{
			"error":   "ReadConcern Level is not majority or local, setting to majority",
			"rcLevel": rc.Level})
		return readconcern.Majority()
	}
}

type DBSettings struct {
	Url                  string       `yaml:"url"`
	SharedURL            string       `yaml:"shared_url"`
	DB                   string       `yaml:"db"`
	WriteConcernSettings WriteConcern `yaml:"write_concern"`
	ReadConcernSettings  ReadConcern  `yaml:"read_concern"`
	AWSAuthEnabled       bool         `yaml:"aws_auth_enabled"`
}

func (s *DBSettings) mongoOptions(url string) *options.ClientOptions {
	opts := options.Client().ApplyURI(url).SetWriteConcern(s.WriteConcernSettings.Resolve()).
		SetReadConcern(s.ReadConcernSettings.Resolve()).
		SetTimeout(mongoTimeout).
		SetConnectTimeout(mongoConnectTimeout).
		SetSocketTimeout(mongoTimeout).
		SetMonitor(apm.NewMonitor(apm.WithCommandAttributeDisabled(false), apm.WithCommandAttributeTransformer(redactSensitiveCollections)))

	if s.AWSAuthEnabled {
		opts.SetAuth(options.Credential{
			AuthMechanism: awsAuthMechanism,
			AuthSource:    mongoExternalAuthSource,
		})
	}
	return opts
}

// Supported banner themes in Evergreen.
// Empty is a valid banner theme that should not be deleted.
type BannerTheme string

const (
	Announcement BannerTheme = "ANNOUNCEMENT"
	Information  BannerTheme = "INFORMATION"
	Warning      BannerTheme = "WARNING"
	Important    BannerTheme = "IMPORTANT"
	Empty        BannerTheme = ""
)

func IsValidBannerTheme(input string) (bool, BannerTheme) {
	switch input {
	case "":
		return true, ""
	case "ANNOUNCEMENT":
		return true, Announcement
	case "INFORMATION":
		return true, Information
	case "WARNING":
		return true, Warning
	case "IMPORTANT":
		return true, Important
	default:
		return false, ""
	}
}

// StoreAdminSecrets recursively finds all fields tagged with "secret:true"
// and stores them in the parameter manager
// The function has section commented out because all the functionality does not currently exist.
// It is currently only uncommented during the testing to ensure that the function works as expected.
// Those sections will be uncommented/deleted when the functionality is implemented.
func StoreAdminSecrets(ctx context.Context, paramMgr *parameterstore.ParameterManager, value reflect.Value, typ reflect.Type, path string, catcher grip.Catcher) {
	if paramMgr == nil {
		catcher.New("parameter manager is nil")
		return
	}

	// Handle different kinds of values
	switch value.Kind() {
	case reflect.Struct:
		structName := typ.Name()
		currentPath := path
		if structName != "" {
			if currentPath != "" {
				currentPath = currentPath + "/" + structName
			} else {
				currentPath = structName
			}
		}

		// Iterate through all fields in the struct.
		for i := 0; i < value.NumField(); i++ {
			field := typ.Field(i)
			fieldValue := value.Field(i)

			fieldPath := currentPath
			if fieldPath != "" {
				fieldPath = fieldPath + "/" + field.Name
			} else {
				fieldPath = field.Name
			}

			// Check if this field has the secret:"true" tag.
			if secretTag := field.Tag.Get("secret"); secretTag == "true" {
				// If the field is a string, store in parameter manager and update struct with path.
				if fieldValue.Kind() == reflect.String {
					secretValue := fieldValue.String()
					if secretValue == "" {
						continue
					}
					redactedValue, err := putSecretValue(ctx, paramMgr, fieldPath, secretValue)
					if err != nil {
						catcher.Wrapf(err, "Failed to store secret field '%s' in parameter store", fieldPath)
					}
					fieldValue.SetString(redactedValue)
					// if the field is a map[string]string, store each key-value pair individually
				} else if fieldValue.Kind() == reflect.Map && fieldValue.Type().Key().Kind() == reflect.String && fieldValue.Type().Elem().Kind() == reflect.String {
					// Create a new map to store the paths
					newMap := reflect.MakeMap(fieldValue.Type())
					for _, key := range fieldValue.MapKeys() {
						mapFieldPath := fmt.Sprintf("%s/%s", fieldPath, key.String())
						secretValue := fieldValue.MapIndex(key).String()

						redactedValue, err := putSecretValue(ctx, paramMgr, mapFieldPath, secretValue)
						if err != nil {
							catcher.Wrapf(err, "Failed to store secret map field '%s' in parameter store", mapFieldPath)
							continue
						}
						newMap.SetMapIndex(key, reflect.ValueOf(redactedValue))
					}
					fieldValue.Set(newMap)
				}
			}

			// Recursively check nested structs, pointers, slices, and maps.
			StoreAdminSecrets(ctx, paramMgr, fieldValue, field.Type, currentPath, catcher)
		}
	case reflect.Ptr:
		// Dereference pointer if not nil.
		if !value.IsNil() {
			StoreAdminSecrets(ctx, paramMgr, value.Elem(), typ.Elem(), path, catcher)
		}
	case reflect.Slice, reflect.Array:
		// Check each element in slice/array.
		for i := 0; i < value.Len(); i++ {
			StoreAdminSecrets(ctx, paramMgr, value.Index(i), value.Index(i).Type(), fmt.Sprintf("%s/%d", path, i), catcher)
		}
	}
}

// putSecretValue only updates the parameter's value if it is different from the
// current value in Parameter Store. Returns last updated time of the value.
// Necessary to log events correctly in the event log.
func putSecretValue(ctx context.Context, pm *parameterstore.ParameterManager, name, value string) (string, error) {
	// If the parameter already exists and its value matches the new value,
	// return the last updated time without updating it.
	param, err := pm.Get(ctx, name)
	if err != nil {
		return "", errors.Wrapf(err, "getting parameter '%s'", name)
	}
	if len(param) > 0 && param[0].Value == value {
		record, err := parameterstore.FindOneName(ctx, pm.DB, param[0].Name)
		if err != nil {
			return "", errors.Wrapf(err, "finding parameter record for '%s'", param[0].Name)
		}
		if record == nil {
			return "", errors.Errorf("parameter record '%s' not found after put", param[0].Name)
		}
		return record.LastUpdated.String(), nil
	}

	// If the parameter does not exist or has a new value, update it.
	updatedParam, err := pm.Put(ctx, name, value)
	if err != nil {
		return "", errors.Wrapf(err, "putting parameter '%s'", name)
	}
	if updatedParam == nil {
		return "", errors.Errorf("parameter '%s' not found after put", name)
	}
	record, err := parameterstore.FindOneName(ctx, pm.DB, updatedParam.Name)
	if err != nil {
		return "", errors.Wrapf(err, "finding parameter record for '%s'", updatedParam.Name)
	}
	if record == nil {
		return "", errors.Errorf("parameter record '%s' not found after put", updatedParam.Name)
	}
	return record.LastUpdated.String(), nil
}<|MERGE_RESOLUTION|>--- conflicted
+++ resolved
@@ -36,11 +36,7 @@
 
 	// Agent version to control agent rollover. The format is the calendar date
 	// (YYYY-MM-DD).
-<<<<<<< HEAD
-	AgentVersion = "2025-09-11"
-=======
-	AgentVersion = "2025-09-26"
->>>>>>> 61ab6ffe
+	AgentVersion = "2025-09-26a"
 )
 
 const (
