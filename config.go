--- conflicted
+++ resolved
@@ -34,11 +34,7 @@
 	ClientVersion = "2020-11-11"
 
 	// Agent version to control agent rollover.
-<<<<<<< HEAD
-	AgentVersion = "2020-11-12"
-=======
 	AgentVersion = "2020-11-13"
->>>>>>> a8c9881a
 )
 
 // ConfigSection defines a sub-document in the evergreen config
