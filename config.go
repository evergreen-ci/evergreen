package evergreen

import (
	"context"
	"fmt"
	"net/http"
	"os"
	"path/filepath"
	"reflect"
	"strings"
	"time"

	"github.com/evergreen-ci/evergreen/util"
	"github.com/evergreen-ci/utility"
	"github.com/mongodb/amboy/logger"
	"github.com/mongodb/anser/bsonutil"
	"github.com/mongodb/grip"
	"github.com/mongodb/grip/level"
	"github.com/mongodb/grip/message"
	"github.com/mongodb/grip/send"
	"github.com/pkg/errors"
	"go.mongodb.org/mongo-driver/bson"
	"go.mongodb.org/mongo-driver/mongo"
	"go.mongodb.org/mongo-driver/mongo/options"
	"go.mongodb.org/mongo-driver/mongo/readconcern"
	"go.mongodb.org/mongo-driver/mongo/writeconcern"
	"gopkg.in/yaml.v3"
)

var (
	// BuildRevision should be specified with -ldflags at build time
	BuildRevision = ""

	// ClientVersion is the commandline version string used to control auto-updating.
	ClientVersion = "2023-11-01"

	// Agent version to control agent rollover.
<<<<<<< HEAD
	AgentVersion = "2023-11-07"
=======
	AgentVersion = "2023-11-05"
>>>>>>> e1204b69
)

// ConfigSection defines a sub-document in the evergreen config
// any config sections must also be added to registry.go
type ConfigSection interface {
	// SectionId returns the ID of the section to be used in the database document and struct tag
	SectionId() string
	// Get populates the section from the DB
	Get(context.Context) error
	// Set upserts the section document into the DB
	Set(context.Context) error
	// ValidateAndDefault validates input and sets defaults
	ValidateAndDefault() error
}

// Settings contains all configuration settings for running Evergreen. Settings
// with the "id" struct tag should implement the ConfigSection interface.
type Settings struct {
	Id                  string                  `bson:"_id" json:"id" yaml:"id"`
	Amboy               AmboyConfig             `yaml:"amboy" bson:"amboy" json:"amboy" id:"amboy"`
	Api                 APIConfig               `yaml:"api" bson:"api" json:"api" id:"api"`
	ApiUrl              string                  `yaml:"api_url" bson:"api_url" json:"api_url"`
	AuthConfig          AuthConfig              `yaml:"auth" bson:"auth" json:"auth" id:"auth"`
	AWSInstanceRole     string                  `yaml:"aws_instance_role" bson:"aws_instance_role" json:"aws_instance_role"`
	Banner              string                  `bson:"banner" json:"banner" yaml:"banner"`
	BannerTheme         BannerTheme             `bson:"banner_theme" json:"banner_theme" yaml:"banner_theme"`
	Buckets             BucketsConfig           `bson:"buckets" json:"buckets" yaml:"buckets" id:"buckets"`
	Cedar               CedarConfig             `bson:"cedar" json:"cedar" yaml:"cedar" id:"cedar"`
	ClientBinariesDir   string                  `yaml:"client_binaries_dir" bson:"client_binaries_dir" json:"client_binaries_dir"`
	CommitQueue         CommitQueueConfig       `yaml:"commit_queue" bson:"commit_queue" json:"commit_queue" id:"commit_queue"`
	ConfigDir           string                  `yaml:"configdir" bson:"configdir" json:"configdir"`
	ContainerPools      ContainerPoolsConfig    `yaml:"container_pools" bson:"container_pools" json:"container_pools" id:"container_pools"`
	Credentials         map[string]string       `yaml:"credentials" bson:"credentials" json:"credentials"`
	CredentialsNew      util.KeyValuePairSlice  `yaml:"credentials_new" bson:"credentials_new" json:"credentials_new"`
	Database            DBSettings              `yaml:"database" json:"database" bson:"database"`
	DataPipes           DataPipesConfig         `yaml:"data_pipes" json:"data_pipes" bson:"data_pipes" id:"data_pipes"`
	DomainName          string                  `yaml:"domain_name" bson:"domain_name" json:"domain_name"`
	Expansions          map[string]string       `yaml:"expansions" bson:"expansions" json:"expansions"`
	ExpansionsNew       util.KeyValuePairSlice  `yaml:"expansions_new" bson:"expansions_new" json:"expansions_new"`
	GithubPRCreatorOrg  string                  `yaml:"github_pr_creator_org" bson:"github_pr_creator_org" json:"github_pr_creator_org"`
	GithubOrgs          []string                `yaml:"github_orgs" bson:"github_orgs" json:"github_orgs"`
	DisabledGQLQueries  []string                `yaml:"disabled_gql_queries" bson:"disabled_gql_queries" json:"disabled_gql_queries"`
	HostInit            HostInitConfig          `yaml:"hostinit" bson:"hostinit" json:"hostinit" id:"hostinit"`
	HostJasper          HostJasperConfig        `yaml:"host_jasper" bson:"host_jasper" json:"host_jasper" id:"host_jasper"`
	Jira                JiraConfig              `yaml:"jira" bson:"jira" json:"jira" id:"jira"`
	JIRANotifications   JIRANotificationsConfig `yaml:"jira_notifications" json:"jira_notifications" bson:"jira_notifications" id:"jira_notifications"`
	Keys                map[string]string       `yaml:"keys" bson:"keys" json:"keys"`
	KeysNew             util.KeyValuePairSlice  `yaml:"keys_new" bson:"keys_new" json:"keys_new"`
	LDAPRoleMap         LDAPRoleMap             `yaml:"ldap_role_map" bson:"ldap_role_map" json:"ldap_role_map"`
	LoggerConfig        LoggerConfig            `yaml:"logger_config" bson:"logger_config" json:"logger_config" id:"logger_config"`
	LogPath             string                  `yaml:"log_path" bson:"log_path" json:"log_path"`
	NewRelic            NewRelicConfig          `yaml:"newrelic" bson:"newrelic" json:"newrelic" id:"newrelic"`
	Notify              NotifyConfig            `yaml:"notify" bson:"notify" json:"notify" id:"notify"`
	Plugins             PluginConfig            `yaml:"plugins" bson:"plugins" json:"plugins"`
	PluginsNew          util.KeyValuePairSlice  `yaml:"plugins_new" bson:"plugins_new" json:"plugins_new"`
	PodLifecycle        PodLifecycleConfig      `yaml:"pod_lifecycle" bson:"pod_lifecycle" json:"pod_lifecycle" id:"pod_lifecycle"`
	PprofPort           string                  `yaml:"pprof_port" bson:"pprof_port" json:"pprof_port"`
	ProjectCreation     ProjectCreationConfig   `yaml:"project_creation" bson:"project_creation" json:"project_creation" id:"project_creation"`
	Providers           CloudProviders          `yaml:"providers" bson:"providers" json:"providers" id:"providers"`
	RepoTracker         RepoTrackerConfig       `yaml:"repotracker" bson:"repotracker" json:"repotracker" id:"repotracker"`
	Scheduler           SchedulerConfig         `yaml:"scheduler" bson:"scheduler" json:"scheduler" id:"scheduler"`
	ServiceFlags        ServiceFlags            `bson:"service_flags" json:"service_flags" id:"service_flags" yaml:"service_flags"`
	SSHKeyDirectory     string                  `yaml:"ssh_key_directory" bson:"ssh_key_directory" json:"ssh_key_directory"`
	SSHKeyPairs         []SSHKeyPair            `yaml:"ssh_key_pairs" bson:"ssh_key_pairs" json:"ssh_key_pairs"`
	Slack               SlackConfig             `yaml:"slack" bson:"slack" json:"slack" id:"slack"`
	Splunk              SplunkConfig            `yaml:"splunk" bson:"splunk" json:"splunk" id:"splunk"`
	Triggers            TriggerConfig           `yaml:"triggers" bson:"triggers" json:"triggers" id:"triggers"`
	Ui                  UIConfig                `yaml:"ui" bson:"ui" json:"ui" id:"ui"`
	Spawnhost           SpawnHostConfig         `yaml:"spawnhost" bson:"spawnhost" json:"spawnhost" id:"spawnhost"`
	ShutdownWaitSeconds int                     `yaml:"shutdown_wait_seconds" bson:"shutdown_wait_seconds" json:"shutdown_wait_seconds"`
	Tracer              TracerConfig            `yaml:"tracer" bson:"tracer" json:"tracer" id:"tracer"`
	GitHubCheckRun      GitHubCheckRunConfig    `yaml:"github_check_run" bson:"github_check_run" json:"github_check_run" id:"github_check_run"`
}

func (c *Settings) SectionId() string { return ConfigDocID }

func (c *Settings) Get(ctx context.Context) error {
	res := GetEnvironment().DB().Collection(ConfigCollection).FindOne(ctx, byId(c.SectionId()))
	if err := res.Err(); err != nil {
		if err == mongo.ErrNoDocuments {
			*c = Settings{}
			return nil
		}
		return errors.Wrapf(err, "getting config section '%s'", c.SectionId())
	}
	if err := res.Decode(&c); err != nil {
		return errors.Wrapf(err, "decoding config section '%s'", c.SectionId())
	}

	return nil
}

// Set saves the global fields in the configuration (i.e. those that are not
// ConfigSections).
func (c *Settings) Set(ctx context.Context) error {
	_, err := GetEnvironment().DB().Collection(ConfigCollection).UpdateOne(ctx, byId(c.SectionId()), bson.M{
		"$set": bson.M{
			apiUrlKey:             c.ApiUrl,
			awsInstanceRoleKey:    c.AWSInstanceRole,
			bannerKey:             c.Banner,
			bannerThemeKey:        c.BannerTheme,
			clientBinariesDirKey:  c.ClientBinariesDir,
			commitQueueKey:        c.CommitQueue,
			configDirKey:          c.ConfigDir,
			credentialsKey:        c.Credentials,
			credentialsNewKey:     c.CredentialsNew,
			domainNameKey:         c.DomainName,
			expansionsKey:         c.Expansions,
			expansionsNewKey:      c.ExpansionsNew,
			githubPRCreatorOrgKey: c.GithubPRCreatorOrg,
			githubOrgsKey:         c.GithubOrgs,
			disabledGQLQueriesKey: c.DisabledGQLQueries,
			keysKey:               c.Keys,
			keysNewKey:            c.KeysNew,
			ldapRoleMapKey:        c.LDAPRoleMap,
			logPathKey:            c.LogPath,
			pprofPortKey:          c.PprofPort,
			pluginsKey:            c.Plugins,
			pluginsNewKey:         c.PluginsNew,
			splunkKey:             c.Splunk,
			sshKeyDirectoryKey:    c.SSHKeyDirectory,
			sshKeyPairsKey:        c.SSHKeyPairs,
			spawnhostKey:          c.Spawnhost,
			shutdownWaitKey:       c.ShutdownWaitSeconds,
		},
	}, options.Update().SetUpsert(true))

	return errors.Wrapf(err, "updating section '%s'", c.SectionId())
}

func (c *Settings) ValidateAndDefault() error {
	var err error
	catcher := grip.NewSimpleCatcher()
	if c.ApiUrl == "" {
		catcher.Add(errors.New("API hostname must not be empty"))
	}
	if c.ConfigDir == "" {
		catcher.Add(errors.New("config directory must not be empty"))
	}

	if len(c.CredentialsNew) > 0 {
		if c.Credentials, err = c.CredentialsNew.Map(); err != nil {
			catcher.Add(errors.Wrap(err, "parsing credentials"))
		}
	}
	if len(c.ExpansionsNew) > 0 {
		if c.Expansions, err = c.ExpansionsNew.Map(); err != nil {
			catcher.Add(errors.Wrap(err, "parsing expansions"))
		}
	}
	if len(c.KeysNew) > 0 {
		if c.Keys, err = c.KeysNew.Map(); err != nil {
			catcher.Add(errors.Wrap(err, "parsing keys"))
		}
	}
	if len(c.PluginsNew) > 0 {
		tempPlugins, err := c.PluginsNew.NestedMap()
		if err != nil {
			catcher.Add(errors.Wrap(err, "parsing plugins"))
		}
		c.Plugins = map[string]map[string]interface{}{}
		for k1, v1 := range tempPlugins {
			c.Plugins[k1] = map[string]interface{}{}
			for k2, v2 := range v1 {
				c.Plugins[k1][k2] = v2
			}
		}
	}

	keys := map[string]bool{}
	for _, mapping := range c.LDAPRoleMap {
		if keys[mapping.LDAPGroup] {
			catcher.Errorf("duplicate LDAP group value %s found in LDAP-role mappings", mapping.LDAPGroup)
		}
		keys[mapping.LDAPGroup] = true
	}

	if len(c.SSHKeyPairs) != 0 && c.SSHKeyDirectory == "" {
		catcher.New("cannot use SSH key pairs without setting a directory for them")
	}

	for i := 0; i < len(c.SSHKeyPairs); i++ {
		catcher.NewWhen(c.SSHKeyPairs[i].Name == "", "must specify a name for SSH key pairs")
		catcher.ErrorfWhen(c.SSHKeyPairs[i].Public == "", "must specify a public key for SSH key pair '%s'", c.SSHKeyPairs[i].Name)
		catcher.ErrorfWhen(c.SSHKeyPairs[i].Private == "", "must specify a private key for SSH key pair '%s'", c.SSHKeyPairs[i].Name)
		// Avoid overwriting the filepath stored in Keys, which is a special
		// case for the path to the legacy SSH identity file.
		for _, key := range c.Keys {
			catcher.ErrorfWhen(c.SSHKeyPairs[i].PrivatePath(c) == key, "cannot overwrite the legacy SSH key '%s'", key)
		}

		// ValidateAndDefault can be called before the environment has been
		// initialized.
		if env := GetEnvironment(); env != nil {
			// Ensure we are not modify any existing keys.
			if settings := env.Settings(); settings != nil {
				for _, key := range env.Settings().SSHKeyPairs {
					if key.Name == c.SSHKeyPairs[i].Name {
						catcher.ErrorfWhen(c.SSHKeyPairs[i].Public != key.Public, "cannot modify public key for existing SSH key pair '%s'", key.Name)
						catcher.ErrorfWhen(c.SSHKeyPairs[i].Private != key.Private, "cannot modify private key for existing SSH key pair '%s'", key.Name)
					}
				}
			}
		}
		if c.SSHKeyPairs[i].EC2Regions == nil {
			c.SSHKeyPairs[i].EC2Regions = []string{}
		}
	}
	// ValidateAndDefault can be called before the environment has been
	// initialized.
	if env := GetEnvironment(); env != nil {
		if settings := env.Settings(); settings != nil {
			// Ensure we are not deleting any existing keys.
			for _, key := range GetEnvironment().Settings().SSHKeyPairs {
				var found bool
				for _, newKey := range c.SSHKeyPairs {
					if newKey.Name == key.Name {
						found = true
						break
					}
				}
				catcher.ErrorfWhen(!found, "cannot find existing SSH key '%s'", key.Name)
			}
		}
	}

	if catcher.HasErrors() {
		return catcher.Resolve()
	}
	if c.ClientBinariesDir == "" {
		c.ClientBinariesDir = ClientDirectory
	}
	if c.LogPath == "" {
		c.LogPath = localLoggingOverride
	}
	if c.ShutdownWaitSeconds < 0 {
		c.ShutdownWaitSeconds = DefaultShutdownWaitSeconds
	}

	return nil
}

// NewSettings builds an in-memory representation of the given settings file.
func NewSettings(filename string) (*Settings, error) {
	configData, err := os.ReadFile(filename)
	if err != nil {
		return nil, err
	}
	settings := &Settings{}
	err = yaml.Unmarshal(configData, settings)
	if err != nil {
		return nil, err
	}

	return settings, nil
}

// GetConfig returns the Evergreen config document. If no document is
// present in the DB, it will return the defaults.
// Use Settings() to get the cached settings object.
func GetConfig(ctx context.Context) (*Settings, error) {
	config := NewConfigSections()
	if err := config.populateSections(ctx); err != nil {
		return nil, errors.Wrap(err, "populating sections")
	}

	catcher := grip.NewSimpleCatcher()
	baseConfig := config.Sections[ConfigDocID].(*Settings)
	valConfig := reflect.ValueOf(*baseConfig)
	//iterate over each field in the config struct
	for i := 0; i < valConfig.NumField(); i++ {
		// retrieve the 'id' struct tag
		sectionId := valConfig.Type().Field(i).Tag.Get("id")
		if sectionId == "" { // no 'id' tag means this is a simple field that we can skip
			continue
		}

		// get the property name and find its corresponding section in the registry
		propName := valConfig.Type().Field(i).Name
		section, ok := config.Sections[sectionId]
		if !ok {
			catcher.Add(fmt.Errorf("config section '%s' not found in registry", sectionId))
			continue
		}

		// set the value of the section struct to the value of the corresponding field in the config
		sectionVal := reflect.ValueOf(section).Elem()
		propVal := reflect.ValueOf(baseConfig).Elem().FieldByName(propName)
		if !propVal.CanSet() {
			catcher.Errorf("unable to set field '%s' in section '%s'", propName, sectionId)
			continue
		}
		propVal.Set(sectionVal)
	}

	if catcher.HasErrors() {
		return nil, errors.WithStack(catcher.Resolve())
	}
	return baseConfig, nil

}

// UpdateConfig updates all evergreen settings documents in the DB.
func UpdateConfig(ctx context.Context, config *Settings) error {
	// update the root config document
	if err := config.Set(ctx); err != nil {
		return err
	}

	// update the other config sub-documents
	catcher := grip.NewSimpleCatcher()
	valConfig := reflect.ValueOf(*config)

	//iterate over each field in the config struct
	for i := 0; i < valConfig.NumField(); i++ {
		// retrieve the 'id' struct tag
		sectionId := valConfig.Type().Field(i).Tag.Get("id")
		if sectionId == "" { // no 'id' tag means this is a simple field that we can skip
			continue
		}

		// get the property name and find its value within the settings struct
		propName := valConfig.Type().Field(i).Name
		propVal := valConfig.FieldByName(propName)

		// create a reflective copy of the struct
		valPointer := reflect.Indirect(reflect.New(propVal.Type()))
		valPointer.Set(propVal)

		// convert the pointer to that struct to an empty interface
		propInterface := valPointer.Addr().Interface()

		// type assert to the ConfigSection interface
		section, ok := propInterface.(ConfigSection)
		if !ok {
			catcher.Errorf("unable to convert config section '%s'", propName)
			continue
		}

		catcher.Add(section.Set(ctx))
	}

	return errors.WithStack(catcher.Resolve())
}

// Validate checks the settings and returns nil if the config is valid,
// or an error with a message explaining why otherwise.
func (settings *Settings) Validate() error {
	catcher := grip.NewSimpleCatcher()

	// validate the root-level settings struct
	catcher.Add(settings.ValidateAndDefault())

	// validate each sub-document
	valConfig := reflect.ValueOf(*settings)
	// iterate over each field in the config struct
	for i := 0; i < valConfig.NumField(); i++ {
		// retrieve the 'id' struct tag
		sectionId := valConfig.Type().Field(i).Tag.Get("id")
		if sectionId == "" { // no 'id' tag means this is a simple field that we can skip
			continue
		}

		// get the property name and find its value within the settings struct
		propName := valConfig.Type().Field(i).Name
		propVal := valConfig.FieldByName(propName)

		// the goal is to convert this struct which we know implements ConfigSection
		// from a reflection data structure back to the interface
		// the below creates a copy and takes the address of it as a workaround because
		// you can't take the address of it via reflection for some reason
		// (and all interface methods on the struct have pointer receivers)

		// create a reflective copy of the struct
		valPointer := reflect.Indirect(reflect.New(propVal.Type()))
		valPointer.Set(propVal)

		// convert the pointer to that struct to an empty interface
		propInterface := valPointer.Addr().Interface()

		// type assert to the ConfigSection interface
		section, ok := propInterface.(ConfigSection)
		if !ok {
			catcher.Errorf("unable to convert config section '%s'", propName)
			continue
		}
		err := section.ValidateAndDefault()
		if err != nil {
			catcher.Add(err)
			continue
		}

		// set the value of the section struct in case there was any defaulting done
		sectionVal := reflect.ValueOf(section).Elem()
		propAddr := reflect.ValueOf(settings).Elem().FieldByName(propName)
		if !propAddr.CanSet() {
			catcher.Errorf("unable to set field '%s' 'in' %s", propName, sectionId)
			continue
		}
		propAddr.Set(sectionVal)
	}
	return errors.WithStack(catcher.Resolve())
}

func (s *Settings) GetSender(ctx context.Context, env Environment) (send.Sender, error) {
	var (
		sender   send.Sender
		fallback send.Sender
		err      error
		senders  []send.Sender
	)

	levelInfo := s.LoggerConfig.Info()

	fallback, err = send.NewErrorLogger("evergreen.err",
		send.LevelInfo{Default: level.Info, Threshold: level.Debug})
	if err != nil {
		return nil, errors.Wrap(err, "configuring error fallback logger")
	}

	// setup the base/default logger (generally direct to systemd
	// or standard output)
	switch s.LogPath {
	case localLoggingOverride:
		// log directly to systemd if possible, and log to
		// standard output otherwise.
		sender = getSystemLogger()
	case standardOutputLoggingOverride, "":
		sender = send.MakeNative()
	default:
		sender, err = send.MakeFileLogger(s.LogPath)
		if err != nil {
			return nil, errors.Wrap(err, "configuring file logger")
		}
	}

	if err = sender.SetLevel(levelInfo); err != nil {
		return nil, errors.Wrap(err, "setting level")
	}
	if err = sender.SetErrorHandler(send.ErrorHandlerFromSender(fallback)); err != nil {
		return nil, errors.Wrap(err, "setting error handler")
	}
	senders = append(senders, sender)

	// set up external log aggregation services:
	//
	if s.Splunk.SplunkConnectionInfo.Populated() {
		retryConf := utility.NewDefaultHTTPRetryConf()
		retryConf.MaxDelay = time.Second
		retryConf.BaseDelay = 10 * time.Millisecond
		retryConf.MaxRetries = 10
		client := utility.GetHTTPRetryableClient(retryConf)

		splunkSender, err := s.makeSplunkSender(ctx, client, levelInfo, fallback)
		if err != nil {
			utility.PutHTTPClient(client)
			return nil, errors.Wrap(err, "configuring splunk logger")
		}

		env.RegisterCloser("splunk-http-client", false, func(_ context.Context) error {
			utility.PutHTTPClient(client)
			return nil
		})
		senders = append(senders, splunkSender)
	}

	// the slack logging service is only for logging very high level alerts.
	if s.Slack.Token != "" {
		sender, err = send.NewSlackLogger(s.Slack.Options, s.Slack.Token,
			send.LevelInfo{Default: level.Critical, Threshold: level.FromString(s.Slack.Level)})
		if err == nil {
			var slackFallback send.Sender

			switch len(senders) {
			case 0:
				slackFallback = fallback
			case 1:
				slackFallback = senders[0]
			default:
				slackFallback = send.NewConfiguredMultiSender(senders...)
			}

			if err = sender.SetErrorHandler(send.ErrorHandlerFromSender(slackFallback)); err != nil {
				return nil, errors.Wrap(err, "setting error handler")
			}

			senders = append(senders, logger.MakeQueueSender(ctx, env.LocalQueue(), sender))
		}
		grip.Warning(errors.Wrap(err, "setting up Slack alert logger"))
	}

	return send.NewConfiguredMultiSender(senders...), nil
}

func (s *Settings) makeSplunkSender(ctx context.Context, client *http.Client, levelInfo send.LevelInfo, fallback send.Sender) (send.Sender, error) {
	sender, err := send.NewSplunkLoggerWithClient("", s.Splunk.SplunkConnectionInfo, grip.GetSender().Level(), client)
	if err != nil {
		return nil, errors.Wrap(err, "making splunk logger")
	}

	if err = sender.SetLevel(levelInfo); err != nil {
		return nil, errors.Wrap(err, "setting Splunk level")
	}

	if err = sender.SetErrorHandler(send.ErrorHandlerFromSender(fallback)); err != nil {
		return nil, errors.Wrap(err, "setting Splunk error handler")
	}

	opts := send.BufferedSenderOptions{
		FlushInterval: time.Duration(s.LoggerConfig.Buffer.DurationSeconds) * time.Second,
		BufferSize:    s.LoggerConfig.Buffer.Count,
	}
	if s.LoggerConfig.Buffer.UseAsync {
		if sender, err = send.NewBufferedAsyncSender(ctx,
			sender,
			send.BufferedAsyncSenderOptions{
				BufferedSenderOptions: opts,
				IncomingBufferFactor:  s.LoggerConfig.Buffer.IncomingBufferFactor,
			}); err != nil {
			return nil, errors.Wrap(err, "making Splunk async buffered sender")
		}
	} else {
		if sender, err = send.NewBufferedSender(ctx, sender, opts); err != nil {
			return nil, errors.Wrap(err, "making Splunk buffered sender")
		}
	}

	return sender, nil
}

func (s *Settings) GetGithubOauthString() (string, error) {

	token, ok := s.Credentials["github"]
	if ok && token != "" {
		return token, nil
	}

	return "", errors.New("no github token in settings")
}

// TODO EVG-19966: Delete this function
func (s *Settings) GetGithubOauthToken() (string, error) {
	if s == nil {
		return "", errors.New("not defined")
	}
	if s.ServiceFlags.GlobalGitHubTokenDisabled {
		return "", nil
	}

	oauthString, err := s.GetGithubOauthString()
	if err != nil {
		return "", err
	}
	splitToken := strings.Split(oauthString, " ")
	if len(splitToken) != 2 || splitToken[0] != "token" {
		return "", errors.New("token format was invalid, expected 'token [token]'")
	}
	return splitToken[1], nil
}

// PluginConfig holds plugin-specific settings, which are handled.
// manually by their respective plugins
type PluginConfig map[string]map[string]interface{}

// SSHKeyPair represents a public and private SSH key pair.
type SSHKeyPair struct {
	Name    string `bson:"name" json:"name" yaml:"name"`
	Public  string `bson:"public" json:"public" yaml:"public"`
	Private string `bson:"private" json:"private" yaml:"private"`
	// EC2Regions contains all EC2 regions that have stored this SSH key.
	EC2Regions []string `bson:"ec2_regions" json:"ec2_regions" yaml:"ec2_regions"`
}

// AddEC2Region adds the given EC2 region to the set of regions containing the
// SSH key.
func (p *SSHKeyPair) AddEC2Region(region string) error {
	env := GetEnvironment()
	ctx, cancel := env.Context()
	defer cancel()
	coll := env.DB().Collection(ConfigCollection)

	query := bson.M{
		idKey: ConfigDocID,
		sshKeyPairsKey: bson.M{
			"$elemMatch": bson.M{
				sshKeyPairNameKey: p.Name,
			},
		},
	}
	var update bson.M
	if len(p.EC2Regions) == 0 {
		// In case this is the first element, we have to push to create the
		// array first.
		update = bson.M{
			"$push": bson.M{bsonutil.GetDottedKeyName(sshKeyPairsKey, "$", sshKeyPairEC2RegionsKey): region},
		}
	} else {
		update = bson.M{
			"$addToSet": bson.M{bsonutil.GetDottedKeyName(sshKeyPairsKey, "$", sshKeyPairEC2RegionsKey): region},
		}
	}
	if _, err := coll.UpdateOne(ctx, query, update); err != nil {
		return errors.WithStack(err)
	}

	if !utility.StringSliceContains(p.EC2Regions, region) {
		p.EC2Regions = append(p.EC2Regions, region)
	}

	return nil
}

func (p *SSHKeyPair) PrivatePath(settings *Settings) string {
	return filepath.Join(settings.SSHKeyDirectory, p.Name)
}

type WriteConcern struct {
	W        int    `yaml:"w"`
	WMode    string `yaml:"wmode"`
	WTimeout int    `yaml:"wtimeout"`
	J        bool   `yaml:"j"`
}

func (wc WriteConcern) Resolve() *writeconcern.WriteConcern {
	opts := []writeconcern.Option{}

	if wc.J {
		opts = append(opts, writeconcern.J(true))
	}
	if wc.WMode == "majority" {
		opts = append(opts, writeconcern.WMajority())
	} else if wc.W > 0 {
		opts = append(opts, writeconcern.W(wc.W))
	}

	if wc.WTimeout > 0 {
		opts = append(opts, writeconcern.WTimeout(time.Duration(wc.WTimeout)*time.Millisecond))
	}

	return writeconcern.New().WithOptions(opts...)
}

type ReadConcern struct {
	Level string `yaml:"level"`
}

func (rc ReadConcern) Resolve() *readconcern.ReadConcern {

	if rc.Level == "majority" {
		return readconcern.Majority()
	} else if rc.Level == "local" {
		return readconcern.Local()
	} else if rc.Level == "" {
		return readconcern.Majority()
	} else {
		grip.Error(message.Fields{
			"error":   "ReadConcern Level is not majority or local, setting to majority",
			"rcLevel": rc.Level})
		return readconcern.Majority()
	}
}

type DBSettings struct {
	Url                  string       `yaml:"url"`
	DB                   string       `yaml:"db"`
	WriteConcernSettings WriteConcern `yaml:"write_concern"`
	ReadConcernSettings  ReadConcern  `yaml:"read_concern"`
	AuthFile             string       `yaml:"auth_file"`
}

func (dbs *DBSettings) HasAuth() bool {
	return dbs.AuthFile != ""
}

type dbCreds struct {
	DBUser string `yaml:"mdb_database_username"`
	DBPwd  string `yaml:"mdb_database_password"`
}

func (dbs *DBSettings) GetAuth() (string, string, error) {
	return GetAuthFromYAML(dbs.AuthFile)
}

func GetAuthFromYAML(authFile string) (string, string, error) {
	creds := &dbCreds{}

	file, err := os.Open(authFile)
	if err != nil {
		return "", "", err
	}
	defer file.Close()

	decoder := yaml.NewDecoder(file)

	if err := decoder.Decode(&creds); err != nil {
		return "", "", err
	}

	return creds.DBUser, creds.DBPwd, nil
}

// supported banner themes in Evergreen
type BannerTheme string

const (
	Announcement BannerTheme = "announcement"
	Information              = "information"
	Warning                  = "warning"
	Important                = "important"
)

func IsValidBannerTheme(input string) (bool, BannerTheme) {
	switch input {
	case "":
		return true, ""
	case "announcement":
		return true, Announcement
	case "information":
		return true, Information
	case "warning":
		return true, Warning
	case "important":
		return true, Important
	default:
		return false, ""
	}
}<|MERGE_RESOLUTION|>--- conflicted
+++ resolved
@@ -35,11 +35,7 @@
 	ClientVersion = "2023-11-01"
 
 	// Agent version to control agent rollover.
-<<<<<<< HEAD
 	AgentVersion = "2023-11-07"
-=======
-	AgentVersion = "2023-11-05"
->>>>>>> e1204b69
 )
 
 // ConfigSection defines a sub-document in the evergreen config
