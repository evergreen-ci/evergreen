--- conflicted
+++ resolved
@@ -35,11 +35,7 @@
 	ClientVersion = "2021-11-11"
 
 	// Agent version to control agent rollover.
-<<<<<<< HEAD
-	AgentVersion = "2021-11-10"
-=======
 	AgentVersion = "2021-11-12"
->>>>>>> e9d98898
 )
 
 // ConfigSection defines a sub-document in the evergreen config
