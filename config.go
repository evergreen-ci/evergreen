package evergreen

import (
	"context"
	"fmt"
	"io/ioutil"
	"path/filepath"
	"reflect"
	"strings"
	"time"

	"github.com/evergreen-ci/evergreen/util"
	"github.com/evergreen-ci/utility"
	"github.com/mongodb/amboy/logger"
	"github.com/mongodb/anser/bsonutil"
	"github.com/mongodb/grip"
	"github.com/mongodb/grip/level"
	"github.com/mongodb/grip/send"
	"github.com/pkg/errors"
	"go.mongodb.org/mongo-driver/bson"
	"go.mongodb.org/mongo-driver/mongo"
	"go.mongodb.org/mongo-driver/mongo/options"
	"go.mongodb.org/mongo-driver/mongo/writeconcern"
	yaml "gopkg.in/yaml.v2"
)

var (
	// Should be specified with -ldflags at build time
	BuildRevision = ""

	// Commandline Version String; used to control auto-updating.
<<<<<<< HEAD
	ClientVersion = "2020-04-29"
=======
	ClientVersion = "2020-05-04"
>>>>>>> 86a17c62

	// Agent version to control agent rollover.
	AgentVersion = "2020-04-27"
)

// ConfigSection defines a sub-document in the evergreen config
// any config sections must also be added to registry.go
type ConfigSection interface {
	// SectionId() returns the ID of the section to be used in the database document and struct tag
	SectionId() string
	// Get() populates the section from the DB
	Get(Environment) error
	// Set() upserts the section document into the DB
	Set() error
	// ValidateAndDefault() validates input and sets defaults
	ValidateAndDefault() error
}

// Settings contains all configuration settings for running Evergreen. Settings
// with the "id" struct tag should implement the ConfigSection interface.
type Settings struct {
	Id                      string                    `bson:"_id" json:"id" yaml:"id"`
	Alerts                  AlertsConfig              `yaml:"alerts" bson:"alerts" json:"alerts" id:"alerts"`
	Amboy                   AmboyConfig               `yaml:"amboy" bson:"amboy" json:"amboy" id:"amboy"`
	Api                     APIConfig                 `yaml:"api" bson:"api" json:"api" id:"api"`
	ApiUrl                  string                    `yaml:"api_url" bson:"api_url" json:"api_url"`
	AuthConfig              AuthConfig                `yaml:"auth" bson:"auth" json:"auth" id:"auth"`
	Banner                  string                    `bson:"banner" json:"banner" yaml:"banner"`
	BannerTheme             BannerTheme               `bson:"banner_theme" json:"banner_theme" yaml:"banner_theme"`
	Bugsnag                 string                    `yaml:"bugsnag" bson:"bugsnag" json:"bugsnag"`
	Backup                  BackupConfig              `bson:"backup" json:"backup" yaml:"backup"`
	ClientBinariesDir       string                    `yaml:"client_binaries_dir" bson:"client_binaries_dir" json:"client_binaries_dir"`
	CommitQueue             CommitQueueConfig         `yaml:"commit_queue" bson:"commit_queue" json:"commit_queue" id:"commit_queue"`
	ConfigDir               string                    `yaml:"configdir" bson:"configdir" json:"configdir"`
	ContainerPools          ContainerPoolsConfig      `yaml:"container_pools" bson:"container_pools" json:"container_pools" id:"container_pools"`
	Credentials             map[string]string         `yaml:"credentials" bson:"credentials" json:"credentials"`
	CredentialsNew          util.KeyValuePairSlice    `yaml:"credentials_new" bson:"credentials_new" json:"credentials_new"`
	Database                DBSettings                `yaml:"database" json:"database" bson:"database"`
	DomainName              string                    `yaml:"domain_name" bson:"domain_name" json:"domain_name"`
	Expansions              map[string]string         `yaml:"expansions" bson:"expansions" json:"expansions"`
	ExpansionsNew           util.KeyValuePairSlice    `yaml:"expansions_new" bson:"expansions_new" json:"expansions_new"`
	GithubPRCreatorOrg      string                    `yaml:"github_pr_creator_org" bson:"github_pr_creator_org" json:"github_pr_creator_org"`
	GithubOrgs              []string                  `yaml:"github_orgs" bson:"github_orgs" json:"github_orgs"`
	HostInit                HostInitConfig            `yaml:"hostinit" bson:"hostinit" json:"hostinit" id:"hostinit"`
	HostJasper              HostJasperConfig          `yaml:"host_jasper" bson:"host_jasper" json:"host_jasper" id:"host_jasper"`
	Jira                    JiraConfig                `yaml:"jira" bson:"jira" json:"jira" id:"jira"`
	JIRANotifications       JIRANotificationsConfig   `yaml:"jira_notifications" json:"jira_notifications" bson:"jira_notifications" id:"jira_notifications"`
	Keys                    map[string]string         `yaml:"keys" bson:"keys" json:"keys"`
	KeysNew                 util.KeyValuePairSlice    `yaml:"keys_new" bson:"keys_new" json:"keys_new"`
	LDAPRoleMap             LDAPRoleMap               `yaml:"ldap_role_map" bson:"ldap_role_map" json:"ldap_role_map"`
	LoggerConfig            LoggerConfig              `yaml:"logger_config" bson:"logger_config" json:"logger_config" id:"logger_config"`
	LogPath                 string                    `yaml:"log_path" bson:"log_path" json:"log_path"`
	NewRelic                NewRelicConfig            `yaml:"newrelic" bson:"newrelic" json:"newrelic" id:"newrelic"`
	Notify                  NotifyConfig              `yaml:"notify" bson:"notify" json:"notify" id:"notify"`
	Plugins                 PluginConfig              `yaml:"plugins" bson:"plugins" json:"plugins"`
	PluginsNew              util.KeyValuePairSlice    `yaml:"plugins_new" bson:"plugins_new" json:"plugins_new"`
	PprofPort               string                    `yaml:"pprof_port" bson:"pprof_port" json:"pprof_port"`
	Providers               CloudProviders            `yaml:"providers" bson:"providers" json:"providers" id:"providers"`
	RepoTracker             RepoTrackerConfig         `yaml:"repotracker" bson:"repotracker" json:"repotracker" id:"repotracker"`
	Scheduler               SchedulerConfig           `yaml:"scheduler" bson:"scheduler" json:"scheduler" id:"scheduler"`
	ServiceFlags            ServiceFlags              `bson:"service_flags" json:"service_flags" id:"service_flags" yaml:"service_flags"`
	SSHKeyDirectory         string                    `yaml:"ssh_key_directory" bson:"ssh_key_directory" json:"ssh_key_directory"`
	SSHKeyPairs             []SSHKeyPair              `yaml:"ssh_key_pairs" bson:"ssh_key_pairs" json:"ssh_key_pairs"`
	Slack                   SlackConfig               `yaml:"slack" bson:"slack" json:"slack" id:"slack"`
	SpawnHostsPerUser       int                       `yaml:"spawn_hosts_per_user" bson:"spawn_hosts_per_user" json:"spawn_hosts_per_user"`
	Splunk                  send.SplunkConnectionInfo `yaml:"splunk" bson:"splunk" json:"splunk"`
	Triggers                TriggerConfig             `yaml:"triggers" bson:"triggers" json:"triggers" id:"triggers"`
	Ui                      UIConfig                  `yaml:"ui" bson:"ui" json:"ui" id:"ui"`
	UnexpirableHostsPerUser int                       `yaml:"unexpirable_hosts_per_user" bson:"unexpirable_hosts_per_user" json:"unexpirable_hosts_per_user"`
}

func (c *Settings) SectionId() string { return ConfigDocID }

func (c *Settings) Get(env Environment) error {
	ctx, cancel := env.Context()
	defer cancel()
	coll := env.DB().Collection(ConfigCollection)

	res := coll.FindOne(ctx, byId(c.SectionId()))
	if err := res.Err(); err != nil {
		if err == mongo.ErrNoDocuments {
			*c = Settings{}
			return nil
		}
		return errors.Wrapf(err, "error retrieving section %s", c.SectionId())
	}
	if err := res.Decode(c); err != nil {
		return errors.Wrap(err, "problem decoding result")
	}

	return nil
}

// Set saves the global fields in the configuration (i.e. those that are not
// ConfigSections).
func (c *Settings) Set() error {
	env := GetEnvironment()
	ctx, cancel := env.Context()
	defer cancel()
	coll := env.DB().Collection(ConfigCollection)

	_, err := coll.UpdateOne(ctx, byId(c.SectionId()), bson.M{
		"$set": bson.M{
			apiUrlKey:             c.ApiUrl,
			bannerKey:             c.Banner,
			bannerThemeKey:        c.BannerTheme,
			bugsnagKey:            c.Bugsnag,
			clientBinariesDirKey:  c.ClientBinariesDir,
			commitQueueKey:        c.CommitQueue,
			configDirKey:          c.ConfigDir,
			credentialsKey:        c.Credentials,
			credentialsNewKey:     c.CredentialsNew,
			domainNameKey:         c.DomainName,
			expansionsKey:         c.Expansions,
			expansionsNewKey:      c.ExpansionsNew,
			githubPRCreatorOrgKey: c.GithubPRCreatorOrg,
			githubOrgsKey:         c.GithubOrgs,
			keysKey:               c.Keys,
			keysNewKey:            c.KeysNew,
			ldapRoleMapKey:        c.LDAPRoleMap,
			logPathKey:            c.LogPath,
			pprofPortKey:          c.PprofPort,
			pluginsKey:            c.Plugins,
			pluginsNewKey:         c.PluginsNew,
			splunkKey:             c.Splunk,
			sshKeyDirectoryKey:    c.SSHKeyDirectory,
			sshKeyPairsKey:        c.SSHKeyPairs,
			spawnHostsKey:         c.SpawnHostsPerUser,
			unexpirableHostsKey:   c.UnexpirableHostsPerUser,
		},
	}, options.Update().SetUpsert(true))

	return errors.Wrapf(err, "error updating section %s", c.SectionId())
}

func (c *Settings) ValidateAndDefault() error {
	var err error
	catcher := grip.NewSimpleCatcher()
	if c.ApiUrl == "" {
		catcher.Add(errors.New("API hostname must not be empty"))
	}
	if c.ConfigDir == "" {
		catcher.Add(errors.New("Config directory must not be empty"))
	}
	if len(c.CredentialsNew) > 0 {
		if c.Credentials, err = c.CredentialsNew.Map(); err != nil {
			catcher.Add(errors.Wrap(err, "error parsing credentials"))
		}
	}
	if len(c.ExpansionsNew) > 0 {
		if c.Expansions, err = c.ExpansionsNew.Map(); err != nil {
			catcher.Add(errors.Wrap(err, "error parsing expansions"))
		}
	}
	if len(c.KeysNew) > 0 {
		if c.Keys, err = c.KeysNew.Map(); err != nil {
			catcher.Add(errors.Wrap(err, "error parsing keys"))
		}
	}
	if len(c.PluginsNew) > 0 {
		tempPlugins, err := c.PluginsNew.NestedMap()
		if err != nil {
			catcher.Add(errors.Wrap(err, "error parsing plugins"))
		}
		c.Plugins = map[string]map[string]interface{}{}
		for k1, v1 := range tempPlugins {
			c.Plugins[k1] = map[string]interface{}{}
			for k2, v2 := range v1 {
				c.Plugins[k1][k2] = v2
			}
		}
	}

	keys := map[string]bool{}
	for _, mapping := range c.LDAPRoleMap {
		if keys[mapping.LDAPGroup] == true {
			catcher.Add(errors.Errorf("duplicate LDAP group value %s found in LDAP-role mappings", mapping.LDAPGroup))
		}
		keys[mapping.LDAPGroup] = true
	}

	if len(c.SSHKeyPairs) != 0 && c.SSHKeyDirectory == "" {
		catcher.New("cannot use SSH key pairs without setting a directory for them")
	}

	for i := 0; i < len(c.SSHKeyPairs); i++ {
		catcher.NewWhen(c.SSHKeyPairs[i].Name == "", "must specify a name for SSH key pairs")
		catcher.ErrorfWhen(c.SSHKeyPairs[i].Public == "", "must specify a public key for SSH key pair '%s'", c.SSHKeyPairs[i].Name)
		catcher.ErrorfWhen(c.SSHKeyPairs[i].Private == "", "must specify a private key for SSH key pair '%s'", c.SSHKeyPairs[i].Name)
		// Avoid overwriting the filepath stored in Keys, which is a special
		// case for the path to the legacy SSH identity file.
		for _, key := range c.Keys {
			catcher.ErrorfWhen(c.SSHKeyPairs[i].PrivatePath(c) == key, "cannot overwrite the legacy SSH key '%s'", key)
		}

		// ValidateAndDefault can be called before the environment has been
		// initialized.
		if env := GetEnvironment(); env != nil {
			// Ensure we are not modify any existing keys.
			if settings := env.Settings(); settings != nil {
				for _, key := range env.Settings().SSHKeyPairs {
					if key.Name == c.SSHKeyPairs[i].Name {
						catcher.ErrorfWhen(c.SSHKeyPairs[i].Public != key.Public, "cannot modify public key for existing SSH key pair '%s'", key.Name)
						catcher.ErrorfWhen(c.SSHKeyPairs[i].Private != key.Private, "cannot modify private key for existing SSH key pair '%s'", key.Name)
					}
				}
			}
		}
		if c.SSHKeyPairs[i].EC2Regions == nil {
			c.SSHKeyPairs[i].EC2Regions = []string{}
		}
	}
	// ValidateAndDefault can be called before the environment has been
	// initialized.
	if env := GetEnvironment(); env != nil {
		if settings := env.Settings(); settings != nil {
			// Ensure we are not deleting any existing keys.
			for _, key := range GetEnvironment().Settings().SSHKeyPairs {
				var found bool
				for _, newKey := range c.SSHKeyPairs {
					if newKey.Name == key.Name {
						found = true
						break
					}
				}
				catcher.ErrorfWhen(!found, "cannot find existing SSH key '%s'", key.Name)
			}
		}
	}

	if catcher.HasErrors() {
		return catcher.Resolve()
	}
	if c.ClientBinariesDir == "" {
		c.ClientBinariesDir = ClientDirectory
	}
	if c.LogPath == "" {
		c.LogPath = LocalLoggingOverride
	}

	return nil
}

// NewSettings builds an in-memory representation of the given settings file.
func NewSettings(filename string) (*Settings, error) {
	configData, err := ioutil.ReadFile(filename)
	if err != nil {
		return nil, err
	}
	settings := &Settings{}
	err = yaml.Unmarshal(configData, settings)
	if err != nil {
		return nil, err
	}

	return settings, nil
}

// GetConfig retrieves the Evergreen config document. If no document is
// present in the DB, it will return the defaults.
func GetConfig() (*Settings, error) { return BootstrapConfig(GetEnvironment()) }

// Bootstrap config gets a config from the database defined in the environment.
func BootstrapConfig(env Environment) (*Settings, error) {
	config := &Settings{}

	// retrieve the root config document
	if err := config.Get(env); err != nil {
		return nil, err
	}

	// retrieve the other config sub-documents and form the whole struct
	catcher := grip.NewSimpleCatcher()
	sections := ConfigRegistry.GetSections()
	valConfig := reflect.ValueOf(*config)
	//iterate over each field in the config struct
	for i := 0; i < valConfig.NumField(); i++ {
		// retrieve the 'id' struct tag
		sectionId := valConfig.Type().Field(i).Tag.Get("id")
		if sectionId == "" { // no 'id' tag means this is a simple field that we can skip
			continue
		}

		// get the property name and find its corresponding section in the registry
		propName := valConfig.Type().Field(i).Name
		section, ok := sections[sectionId]
		if !ok {
			catcher.Add(fmt.Errorf("config section %s not found in registry", sectionId))
			continue
		}

		// retrieve the section's document from the db
		if err := section.Get(env); err != nil {
			catcher.Add(errors.Wrapf(err, "error populating section %s", sectionId))
			continue
		}

		// set the value of the section struct to the value of the corresponding field in the config
		sectionVal := reflect.ValueOf(section).Elem()
		propVal := reflect.ValueOf(config).Elem().FieldByName(propName)
		if !propVal.CanSet() {
			catcher.Add(fmt.Errorf("unable to set field %s in %s", propName, sectionId))
			continue
		}
		propVal.Set(sectionVal)
	}

	if catcher.HasErrors() {
		return nil, errors.WithStack(catcher.Resolve())
	}
	return config, nil

}

// UpdateConfig updates all evergreen settings documents in DB
func UpdateConfig(config *Settings) error {
	// update the root config document
	if err := config.Set(); err != nil {
		return err
	}

	// update the other config sub-documents
	catcher := grip.NewSimpleCatcher()
	valConfig := reflect.ValueOf(*config)

	//iterate over each field in the config struct
	for i := 0; i < valConfig.NumField(); i++ {
		// retrieve the 'id' struct tag
		sectionId := valConfig.Type().Field(i).Tag.Get("id")
		if sectionId == "" { // no 'id' tag means this is a simple field that we can skip
			continue
		}

		// get the property name and find its value within the settings struct
		propName := valConfig.Type().Field(i).Name
		propVal := valConfig.FieldByName(propName)

		// create a reflective copy of the struct
		valPointer := reflect.Indirect(reflect.New(propVal.Type()))
		valPointer.Set(propVal)

		// convert the pointer to that struct to an empty interface
		propInterface := valPointer.Addr().Interface()

		// type assert to the ConfigSection interface
		section, ok := propInterface.(ConfigSection)
		if !ok {
			catcher.Add(fmt.Errorf("unable to convert config section %s", propName))
			continue
		}

		catcher.Add(section.Set())
	}

	return errors.WithStack(catcher.Resolve())
}

// Validate checks the settings and returns nil if the config is valid,
// or an error with a message explaining why otherwise.
func (settings *Settings) Validate() error {
	catcher := grip.NewSimpleCatcher()

	// validate the root-level settings struct
	catcher.Add(settings.ValidateAndDefault())

	// validate each sub-document
	valConfig := reflect.ValueOf(*settings)
	// iterate over each field in the config struct
	for i := 0; i < valConfig.NumField(); i++ {
		// retrieve the 'id' struct tag
		sectionId := valConfig.Type().Field(i).Tag.Get("id")
		if sectionId == "" { // no 'id' tag means this is a simple field that we can skip
			continue
		}

		// get the property name and find its value within the settings struct
		propName := valConfig.Type().Field(i).Name
		propVal := valConfig.FieldByName(propName)

		// the goal is to convert this struct which we know implements ConfigSection
		// from a reflection data structure back to the interface
		// the below creates a copy and takes the address of it as a workaround because
		// you can't take the address of it via reflection for some reason
		// (and all interface methods on the struct have pointer receivers)

		// create a reflective copy of the struct
		valPointer := reflect.Indirect(reflect.New(propVal.Type()))
		valPointer.Set(propVal)

		// convert the pointer to that struct to an empty interface
		propInterface := valPointer.Addr().Interface()

		// type assert to the ConfigSection interface
		section, ok := propInterface.(ConfigSection)
		if !ok {
			catcher.Add(fmt.Errorf("unable to convert config section %s", propName))
			continue
		}
		err := section.ValidateAndDefault()
		if err != nil {
			catcher.Add(err)
			continue
		}

		// set the value of the section struct in case there was any defaulting done
		sectionVal := reflect.ValueOf(section).Elem()
		propAddr := reflect.ValueOf(settings).Elem().FieldByName(propName)
		if !propAddr.CanSet() {
			catcher.Add(fmt.Errorf("unable to set field %s in %s", propName, sectionId))
			continue
		}
		propAddr.Set(sectionVal)
	}
	return errors.WithStack(catcher.Resolve())
}

func (s *Settings) GetSender(ctx context.Context, env Environment) (send.Sender, error) {
	var (
		sender   send.Sender
		fallback send.Sender
		err      error
		senders  []send.Sender
	)

	levelInfo := s.LoggerConfig.Info()

	fallback, err = send.NewErrorLogger("evergreen.err",
		send.LevelInfo{Default: level.Info, Threshold: level.Debug})
	if err != nil {
		return nil, errors.Wrap(err, "problem configuring err fallback logger")
	}

	// setup the base/default logger (generally direct to systemd
	// or standard output)
	switch s.LogPath {
	case LocalLoggingOverride:
		// log directly to systemd if possible, and log to
		// standard output otherwise.
		sender = getSystemLogger()
	case StandardOutputLoggingOverride, "":
		sender = send.MakeNative()
	default:
		sender, err = send.MakeFileLogger(s.LogPath)
		if err != nil {
			return nil, errors.Wrap(err, "could not configure file logger")
		}
	}

	if err = sender.SetLevel(levelInfo); err != nil {
		return nil, errors.Wrap(err, "problem setting level")
	}
	if err = sender.SetErrorHandler(send.ErrorHandlerFromSender(fallback)); err != nil {
		return nil, errors.Wrap(err, "problem setting error handler")
	}
	senders = append(senders, sender)

	// set up external log aggregation services:
	//
	if endpoint, ok := s.Credentials["sumologic"]; ok {
		sender, err = send.NewSumo("", endpoint)
		if err == nil {
			if err = sender.SetLevel(levelInfo); err != nil {
				return nil, errors.Wrap(err, "problem setting level")
			}
			if err = sender.SetErrorHandler(send.ErrorHandlerFromSender(fallback)); err != nil {
				return nil, errors.Wrap(err, "problem setting error handler")
			}
			senders = append(senders,
				send.NewBufferedSender(sender,
					time.Duration(s.LoggerConfig.Buffer.DurationSeconds)*time.Second,
					s.LoggerConfig.Buffer.Count))
		}
	}

	if s.Splunk.Populated() {
		retryConf := utility.NewDefaultHTTPRetryConf()
		retryConf.MaxDelay = time.Second
		retryConf.BaseDelay = 10 * time.Millisecond
		retryConf.MaxRetries = 10
		client := utility.GetHTTPRetryableClient(retryConf)

		sender, err = send.NewSplunkLoggerWithClient("", s.Splunk, grip.GetSender().Level(), client)
		if err == nil {
			if err = sender.SetLevel(levelInfo); err != nil {
				utility.PutHTTPClient(client)
				return nil, errors.Wrap(err, "problem setting level")
			}
			if err = sender.SetErrorHandler(send.ErrorHandlerFromSender(fallback)); err != nil {
				utility.PutHTTPClient(client)
				return nil, errors.Wrap(err, "problem setting error handler")
			}
			senders = append(senders,
				send.NewBufferedSender(sender,
					time.Duration(s.LoggerConfig.Buffer.DurationSeconds)*time.Second,
					s.LoggerConfig.Buffer.Count))

			env.RegisterCloser("splunk-http-client", false, func(_ context.Context) error {
				utility.PutHTTPClient(client)
				return nil
			})
		} else {
			utility.PutHTTPClient(client)
		}
	}

	// the slack logging service is only for logging very high level alerts.
	if s.Slack.Token != "" {
		sender, err = send.NewSlackLogger(s.Slack.Options, s.Slack.Token,
			send.LevelInfo{Default: level.Critical, Threshold: level.FromString(s.Slack.Level)})
		if err == nil {
			var slackFallback send.Sender

			switch len(senders) {
			case 0:
				slackFallback = fallback
			case 1:
				slackFallback = senders[0]
			default:
				slackFallback = send.NewConfiguredMultiSender(senders...)
			}

			if err = sender.SetErrorHandler(send.ErrorHandlerFromSender(slackFallback)); err != nil {
				return nil, errors.Wrap(err, "problem setting error handler")
			}

			senders = append(senders, logger.MakeQueueSender(ctx, env.LocalQueue(), sender))
		}
		grip.Warning(errors.Wrap(err, "problem setting up slack alert logger"))
	}

	return send.NewConfiguredMultiSender(senders...), nil
}

func (s *Settings) GetGithubOauthString() (string, error) {
	token, ok := s.Credentials["github"]
	if ok && token != "" {
		return token, nil
	}

	return "", errors.New("no github token in settings")
}

func (s *Settings) GetGithubOauthToken() (string, error) {
	if s == nil {
		return "", errors.New("not defined")
	}

	oauthString, err := s.GetGithubOauthString()
	if err != nil {
		return "", err
	}
	splitToken := strings.Split(oauthString, " ")
	if len(splitToken) != 2 || splitToken[0] != "token" {
		return "", errors.New("token format was invalid, expected 'token [token]'")
	}
	return splitToken[1], nil
}

func GetServiceFlags() (*ServiceFlags, error) {
	section := ConfigRegistry.GetSection("service_flags")
	if section == nil {
		return nil, errors.New("unable to retrieve config section")
	}
	if err := section.Get(GetEnvironment()); err != nil {
		return nil, errors.Wrap(err, "error retrieving section from DB")
	}
	flags, ok := section.(*ServiceFlags)
	if !ok {
		return nil, errors.New("unable to convert config section to service flags")
	}
	return flags, nil
}

// PluginConfig holds plugin-specific settings, which are handled.
// manually by their respective plugins
type PluginConfig map[string]map[string]interface{}

// SSHKeyPair represents a public and private SSH key pair.
type SSHKeyPair struct {
	Name    string `bson:"name" json:"name" yaml:"name"`
	Public  string `bson:"public" json:"public" yaml:"public"`
	Private string `bson:"private" json:"private" yaml:"private"`
	// EC2Regions contains all EC2 regions that have stored this SSH key.
	EC2Regions []string `bson:"ec2_regions" json:"ec2_regions" yaml:"ec2_regions"`
}

// AddEC2Region adds the given EC2 region to the set of regions containing the
// SSH key.
func (p *SSHKeyPair) AddEC2Region(region string) error {
	env := GetEnvironment()
	ctx, cancel := env.Context()
	defer cancel()
	coll := env.DB().Collection(ConfigCollection)

	query := bson.M{
		idKey: ConfigDocID,
		sshKeyPairsKey: bson.M{
			"$elemMatch": bson.M{
				sshKeyPairNameKey: p.Name,
			},
		},
	}
	var update bson.M
	if len(p.EC2Regions) == 0 {
		// In case this is the first element, we have to push to create the
		// array first.
		update = bson.M{
			"$push": bson.M{bsonutil.GetDottedKeyName(sshKeyPairsKey, "$", sshKeyPairEC2RegionsKey): region},
		}
	} else {
		update = bson.M{
			"$addToSet": bson.M{bsonutil.GetDottedKeyName(sshKeyPairsKey, "$", sshKeyPairEC2RegionsKey): region},
		}
	}
	if _, err := coll.UpdateOne(ctx, query, update); err != nil {
		return errors.WithStack(err)
	}

	if !utility.StringSliceContains(p.EC2Regions, region) {
		p.EC2Regions = append(p.EC2Regions, region)
	}

	return nil
}

func (p *SSHKeyPair) PrivatePath(settings *Settings) string {
	return filepath.Join(settings.SSHKeyDirectory, p.Name)
}

type WriteConcern struct {
	W        int    `yaml:"w"`
	WMode    string `yaml:"wmode"`
	WTimeout int    `yaml:"wtimeout"`
	J        bool   `yaml:"j"`
}

func (wc WriteConcern) Resolve() *writeconcern.WriteConcern {
	opts := []writeconcern.Option{}

	if wc.J {
		opts = append(opts, writeconcern.J(true))
	}
	if wc.WMode == "majority" {
		opts = append(opts, writeconcern.WMajority())
	} else if wc.W > 0 {
		opts = append(opts, writeconcern.W(wc.W))
	}

	if wc.WTimeout > 0 {
		opts = append(opts, writeconcern.WTimeout(time.Duration(wc.WTimeout)*time.Millisecond))
	}

	return writeconcern.New().WithOptions(opts...)
}

type DBSettings struct {
	Url                  string       `yaml:"url"`
	DB                   string       `yaml:"db"`
	WriteConcernSettings WriteConcern `yaml:"write_concern"`
}

// supported banner themes in Evergreen
type BannerTheme string

const (
	Announcement BannerTheme = "announcement"
	Information              = "information"
	Warning                  = "warning"
	Important                = "important"
)

func IsValidBannerTheme(input string) (bool, BannerTheme) {
	switch input {
	case "":
		return true, ""
	case "announcement":
		return true, Announcement
	case "information":
		return true, Information
	case "warning":
		return true, Warning
	case "important":
		return true, Important
	default:
		return false, ""
	}
}<|MERGE_RESOLUTION|>--- conflicted
+++ resolved
@@ -29,11 +29,7 @@
 	BuildRevision = ""
 
 	// Commandline Version String; used to control auto-updating.
-<<<<<<< HEAD
-	ClientVersion = "2020-04-29"
-=======
 	ClientVersion = "2020-05-04"
->>>>>>> 86a17c62
 
 	// Agent version to control agent rollover.
 	AgentVersion = "2020-04-27"
