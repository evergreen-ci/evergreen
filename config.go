package evergreen

import (
	"context"
	"fmt"
	"net/http"
	"os"
	"reflect"
	"strconv"
	"time"

	"github.com/evergreen-ci/evergreen/util"
	"github.com/evergreen-ci/utility"
	"github.com/mongodb/amboy/logger"
	"github.com/mongodb/anser/apm"
	"github.com/mongodb/grip"
	"github.com/mongodb/grip/level"
	"github.com/mongodb/grip/message"
	"github.com/mongodb/grip/send"
	"github.com/pkg/errors"
	"go.mongodb.org/mongo-driver/bson"
	"go.mongodb.org/mongo-driver/mongo/options"
	"go.mongodb.org/mongo-driver/mongo/readconcern"
	"go.mongodb.org/mongo-driver/mongo/writeconcern"
	"gopkg.in/yaml.v3"
)

var (
	// BuildRevision should be specified with -ldflags at build time
	BuildRevision = ""

	// ClientVersion is the commandline version string used to control updating
	// the CLI. The format is the calendar date (YYYY-MM-DD).
	ClientVersion = "2025-03-26"

	// Agent version to control agent rollover. The format is the calendar date
	// (YYYY-MM-DD).
<<<<<<< HEAD
	AgentVersion = "2025-03-26"
=======
	AgentVersion = "2025-03-28"
>>>>>>> 9d20d51e
)

const (
	mongoTimeout        = 5 * time.Minute
	mongoConnectTimeout = 5 * time.Second
)

// ConfigSection defines a sub-document in the evergreen config
// any config sections must also be added to the registry in config_sections.go.
type ConfigSection interface {
	// SectionId returns the ID of the section to be used in the database document and struct tag
	SectionId() string
	// Get populates the section from the DB
	Get(context.Context) error
	// Set upserts the section document into the DB
	Set(context.Context) error
	// ValidateAndDefault validates input and sets defaults
	ValidateAndDefault() error
}

// Settings contains all configuration settings for running Evergreen. Settings
// with the "id" struct tag should implement the ConfigSection interface.
type Settings struct {
	Id                  string                  `bson:"_id" json:"id" yaml:"id"`
	Amboy               AmboyConfig             `yaml:"amboy" bson:"amboy" json:"amboy" id:"amboy"`
	AmboyDB             AmboyDBConfig           `yaml:"amboy_db" bson:"amboy_db" json:"amboy_db" id:"amboy_db"`
	Api                 APIConfig               `yaml:"api" bson:"api" json:"api" id:"api"`
	AuthConfig          AuthConfig              `yaml:"auth" bson:"auth" json:"auth" id:"auth"`
	AWSInstanceRole     string                  `yaml:"aws_instance_role" bson:"aws_instance_role" json:"aws_instance_role"`
	Banner              string                  `bson:"banner" json:"banner" yaml:"banner"`
	BannerTheme         BannerTheme             `bson:"banner_theme" json:"banner_theme" yaml:"banner_theme"`
	Buckets             BucketsConfig           `bson:"buckets" json:"buckets" yaml:"buckets" id:"buckets"`
	Cedar               CedarConfig             `bson:"cedar" json:"cedar" yaml:"cedar" id:"cedar"`
	ConfigDir           string                  `yaml:"configdir" bson:"configdir" json:"configdir"`
	ContainerPools      ContainerPoolsConfig    `yaml:"container_pools" bson:"container_pools" json:"container_pools" id:"container_pools"`
	Database            DBSettings              `yaml:"database" json:"database" bson:"database"`
	DomainName          string                  `yaml:"domain_name" bson:"domain_name" json:"domain_name"`
	Expansions          map[string]string       `yaml:"expansions" bson:"expansions" json:"expansions"`
	ExpansionsNew       util.KeyValuePairSlice  `yaml:"expansions_new" bson:"expansions_new" json:"expansions_new"`
	GithubPRCreatorOrg  string                  `yaml:"github_pr_creator_org" bson:"github_pr_creator_org" json:"github_pr_creator_org"`
	GitHubCheckRun      GitHubCheckRunConfig    `yaml:"github_check_run" bson:"github_check_run" json:"github_check_run" id:"github_check_run"`
	GithubOrgs          []string                `yaml:"github_orgs" bson:"github_orgs" json:"github_orgs"`
	GithubWebhookSecret string                  `yaml:"github_webhook_secret" bson:"github_webhook_secret" json:"github_webhook_secret"`
	DisabledGQLQueries  []string                `yaml:"disabled_gql_queries" bson:"disabled_gql_queries" json:"disabled_gql_queries"`
	HostInit            HostInitConfig          `yaml:"hostinit" bson:"hostinit" json:"hostinit" id:"hostinit"`
	HostJasper          HostJasperConfig        `yaml:"host_jasper" bson:"host_jasper" json:"host_jasper" id:"host_jasper"`
	Jira                JiraConfig              `yaml:"jira" bson:"jira" json:"jira" id:"jira"`
	JIRANotifications   JIRANotificationsConfig `yaml:"jira_notifications" json:"jira_notifications" bson:"jira_notifications" id:"jira_notifications"`
	// TODO (DEVPROD-15898): remove this key path.
	KanopySSHKeyPath    string                    `yaml:"kanopy_ssh_key_path" bson:"kanopy_ssh_key_path" json:"kanopy_ssh_key_path"`
	LoggerConfig        LoggerConfig              `yaml:"logger_config" bson:"logger_config" json:"logger_config" id:"logger_config"`
	LogPath             string                    `yaml:"log_path" bson:"log_path" json:"log_path"`
	Notify              NotifyConfig              `yaml:"notify" bson:"notify" json:"notify" id:"notify"`
	Overrides           OverridesConfig           `yaml:"overrides" bson:"overrides" json:"overrides" id:"overrides"`
	ParameterStore      ParameterStoreConfig      `yaml:"parameter_store" bson:"parameter_store" json:"parameter_store" id:"parameter_store"`
	Plugins             PluginConfig              `yaml:"plugins" bson:"plugins" json:"plugins"`
	PluginsNew          util.KeyValuePairSlice    `yaml:"plugins_new" bson:"plugins_new" json:"plugins_new"`
	PodLifecycle        PodLifecycleConfig        `yaml:"pod_lifecycle" bson:"pod_lifecycle" json:"pod_lifecycle" id:"pod_lifecycle"`
	PprofPort           string                    `yaml:"pprof_port" bson:"pprof_port" json:"pprof_port"`
	ProjectCreation     ProjectCreationConfig     `yaml:"project_creation" bson:"project_creation" json:"project_creation" id:"project_creation"`
	Providers           CloudProviders            `yaml:"providers" bson:"providers" json:"providers" id:"providers"`
	RepoTracker         RepoTrackerConfig         `yaml:"repotracker" bson:"repotracker" json:"repotracker" id:"repotracker"`
	RuntimeEnvironments RuntimeEnvironmentsConfig `yaml:"runtime_environments" bson:"runtime_environments" json:"runtime_environments" id:"runtime_environments"`
	Scheduler           SchedulerConfig           `yaml:"scheduler" bson:"scheduler" json:"scheduler" id:"scheduler"`
	ServiceFlags        ServiceFlags              `bson:"service_flags" json:"service_flags" id:"service_flags" yaml:"service_flags"`
	ShutdownWaitSeconds int                       `yaml:"shutdown_wait_seconds" bson:"shutdown_wait_seconds" json:"shutdown_wait_seconds"`
	SingleTaskDistro    SingleTaskDistroConfig    `yaml:"single_task_distro" bson:"single_task_distro" json:"single_task_distro" id:"single_task_distro"`
	Slack               SlackConfig               `yaml:"slack" bson:"slack" json:"slack" id:"slack"`
	SleepSchedule       SleepScheduleConfig       `yaml:"sleep_schedule" bson:"sleep_schedule" json:"sleep_schedule" id:"sleep_schedule"`
	Spawnhost           SpawnHostConfig           `yaml:"spawnhost" bson:"spawnhost" json:"spawnhost" id:"spawnhost"`
	Splunk              SplunkConfig              `yaml:"splunk" bson:"splunk" json:"splunk" id:"splunk"`
	SSH                 SSHConfig                 `yaml:"ssh" bson:"ssh" json:"ssh" id:"ssh"`
	TaskLimits          TaskLimitsConfig          `yaml:"task_limits" bson:"task_limits" json:"task_limits" id:"task_limits"`
	TestSelection       TestSelectionConfig       `yaml:"test_selection" bson:"test_selection" json:"test_selection" id:"test_selection"`
	Tracer              TracerConfig              `yaml:"tracer" bson:"tracer" json:"tracer" id:"tracer"`
	Triggers            TriggerConfig             `yaml:"triggers" bson:"triggers" json:"triggers" id:"triggers"`
	Ui                  UIConfig                  `yaml:"ui" bson:"ui" json:"ui" id:"ui"`
}

func (c *Settings) SectionId() string { return ConfigDocID }

func (c *Settings) Get(ctx context.Context) error {
	return getConfigSection(ctx, c)
}

// Set saves the global fields in the configuration (i.e. those that are not
// ConfigSections).
func (c *Settings) Set(ctx context.Context) error {
	return errors.Wrapf(setConfigSection(ctx, c.SectionId(), bson.M{
		"$set": bson.M{
			awsInstanceRoleKey:     c.AWSInstanceRole,
			bannerKey:              c.Banner,
			bannerThemeKey:         c.BannerTheme,
			configDirKey:           c.ConfigDir,
			domainNameKey:          c.DomainName,
			expansionsKey:          c.Expansions,
			expansionsNewKey:       c.ExpansionsNew,
			githubPRCreatorOrgKey:  c.GithubPRCreatorOrg,
			githubOrgsKey:          c.GithubOrgs,
			githubWebhookSecretKey: c.GithubWebhookSecret,
			disabledGQLQueriesKey:  c.DisabledGQLQueries,
			kanopySSHKeyPathKey:    c.KanopySSHKeyPath,
			logPathKey:             c.LogPath,
			pprofPortKey:           c.PprofPort,
			pluginsKey:             c.Plugins,
			pluginsNewKey:          c.PluginsNew,
			splunkKey:              c.Splunk,
			sshKey:                 c.SSH,
			spawnhostKey:           c.Spawnhost,
			shutdownWaitKey:        c.ShutdownWaitSeconds,
		}}), "updating config section '%s'", c.SectionId(),
	)
}

func (c *Settings) ValidateAndDefault() error {
	var err error
	catcher := grip.NewSimpleCatcher()
	if c.ConfigDir == "" {
		catcher.Add(errors.New("config directory must not be empty"))
	}

	if len(c.ExpansionsNew) > 0 {
		if c.Expansions, err = c.ExpansionsNew.Map(); err != nil {
			catcher.Add(errors.Wrap(err, "parsing expansions"))
		}
	}
	if len(c.PluginsNew) > 0 {
		tempPlugins, err := c.PluginsNew.NestedMap()
		if err != nil {
			catcher.Add(errors.Wrap(err, "parsing plugins"))
		}
		c.Plugins = map[string]map[string]any{}
		for k1, v1 := range tempPlugins {
			c.Plugins[k1] = map[string]any{}
			for k2, v2 := range v1 {
				c.Plugins[k1][k2] = v2
			}
		}
	}

	if catcher.HasErrors() {
		return catcher.Resolve()
	}
	if c.LogPath == "" {
		c.LogPath = localLoggingOverride
	}
	if c.ShutdownWaitSeconds < 0 {
		c.ShutdownWaitSeconds = DefaultShutdownWaitSeconds
	}

	return nil
}

// NewSettings builds an in-memory representation of the given settings file.
func NewSettings(filename string) (*Settings, error) {
	configData, err := os.ReadFile(filename)
	if err != nil {
		return nil, err
	}
	settings := &Settings{}
	err = yaml.Unmarshal(configData, settings)
	if err != nil {
		return nil, err
	}

	return settings, nil
}

// GetConfig returns the complete Evergreen configuration with overrides applied from
// the [ConfigCollection] collection in the [DB] database. Use [GetRawConfig] to get
// a configuration that doesn't reflect overrides.
func GetConfig(ctx context.Context) (*Settings, error) {
	return getSettings(ctx, true)
}

// GetRawConfig returns only the raw Evergreen configuration without applying overrides. Use
// [GetConfig] to get a complete configuration that includes overrides from the [DB] database.
// If there is no [SharedDB] there are no overrides and [GetConfig] and [GetRawConfig] are
// functionally equivalent.
func GetRawConfig(ctx context.Context) (*Settings, error) {
	return getSettings(ctx, false)
}

func getSettings(ctx context.Context, includeOverrides bool) (*Settings, error) {
	config := NewConfigSections()
	if err := config.populateSections(ctx, includeOverrides); err != nil {
		return nil, errors.Wrap(err, "populating sections")
	}

	catcher := grip.NewSimpleCatcher()
	baseConfig := config.Sections[ConfigDocID].(*Settings)
	valConfig := reflect.ValueOf(*baseConfig)
	//iterate over each field in the config struct
	for i := 0; i < valConfig.NumField(); i++ {
		// retrieve the 'id' struct tag
		sectionId := valConfig.Type().Field(i).Tag.Get("id")
		if sectionId == "" { // no 'id' tag means this is a simple field that we can skip
			continue
		}

		// get the property name and find its corresponding section in the registry
		propName := valConfig.Type().Field(i).Name
		section, ok := config.Sections[sectionId]
		if !ok {
			catcher.Add(fmt.Errorf("config section '%s' not found in registry", sectionId))
			continue
		}

		// set the value of the section struct to the value of the corresponding field in the config
		sectionVal := reflect.ValueOf(section).Elem()
		propVal := reflect.ValueOf(baseConfig).Elem().FieldByName(propName)
		if !propVal.CanSet() {
			catcher.Errorf("unable to set field '%s' in section '%s'", propName, sectionId)
			continue
		}
		propVal.Set(sectionVal)
	}

	if catcher.HasErrors() {
		return nil, errors.WithStack(catcher.Resolve())
	}
	return baseConfig, nil
}

// UpdateConfig updates all evergreen settings documents in the DB.
func UpdateConfig(ctx context.Context, config *Settings) error {
	// update the root config document
	if err := config.Set(ctx); err != nil {
		return err
	}

	// update the other config sub-documents
	catcher := grip.NewSimpleCatcher()
	valConfig := reflect.ValueOf(*config)

	//iterate over each field in the config struct
	for i := 0; i < valConfig.NumField(); i++ {
		// retrieve the 'id' struct tag
		sectionId := valConfig.Type().Field(i).Tag.Get("id")
		if sectionId == "" { // no 'id' tag means this is a simple field that we can skip
			continue
		}

		// get the property name and find its value within the settings struct
		propName := valConfig.Type().Field(i).Name
		propVal := valConfig.FieldByName(propName)

		// create a reflective copy of the struct
		valPointer := reflect.Indirect(reflect.New(propVal.Type()))
		valPointer.Set(propVal)

		// convert the pointer to that struct to an empty interface
		propInterface := valPointer.Addr().Interface()

		// type assert to the ConfigSection interface
		section, ok := propInterface.(ConfigSection)
		if !ok {
			catcher.Errorf("unable to convert config section '%s'", propName)
			continue
		}

		catcher.Add(section.Set(ctx))
	}

	return errors.WithStack(catcher.Resolve())
}

// Validate checks the settings and returns nil if the config is valid,
// or an error with a message explaining why otherwise.
func (settings *Settings) Validate() error {
	catcher := grip.NewSimpleCatcher()

	// validate the root-level settings struct
	catcher.Add(settings.ValidateAndDefault())

	// validate each sub-document
	valConfig := reflect.ValueOf(*settings)
	// iterate over each field in the config struct
	for i := 0; i < valConfig.NumField(); i++ {
		// retrieve the 'id' struct tag
		sectionId := valConfig.Type().Field(i).Tag.Get("id")
		if sectionId == "" { // no 'id' tag means this is a simple field that we can skip
			continue
		}

		// get the property name and find its value within the settings struct
		propName := valConfig.Type().Field(i).Name
		propVal := valConfig.FieldByName(propName)

		// the goal is to convert this struct which we know implements ConfigSection
		// from a reflection data structure back to the interface
		// the below creates a copy and takes the address of it as a workaround because
		// you can't take the address of it via reflection for some reason
		// (and all interface methods on the struct have pointer receivers)

		// create a reflective copy of the struct
		valPointer := reflect.Indirect(reflect.New(propVal.Type()))
		valPointer.Set(propVal)

		// convert the pointer to that struct to an empty interface
		propInterface := valPointer.Addr().Interface()

		// type assert to the ConfigSection interface
		section, ok := propInterface.(ConfigSection)
		if !ok {
			catcher.Errorf("unable to convert config section '%s'", propName)
			continue
		}
		err := section.ValidateAndDefault()
		if err != nil {
			catcher.Add(err)
			continue
		}

		// set the value of the section struct in case there was any defaulting done
		sectionVal := reflect.ValueOf(section).Elem()
		propAddr := reflect.ValueOf(settings).Elem().FieldByName(propName)
		if !propAddr.CanSet() {
			catcher.Errorf("unable to set field '%s' 'in' %s", propName, sectionId)
			continue
		}
		propAddr.Set(sectionVal)
	}
	return errors.WithStack(catcher.Resolve())
}

// GetSender returns the global application-wide loggers. These are special
// universal loggers (distinct from other senders like the GitHub status sender
// or email notification sender) and will be used when grip is invoked to log
// messages in the application (e.g. grip.Info, grip.Error, etc). Because these
// loggers are the main way to send logs in the application, these are essential
// to monitoring the application and therefore have to be set up very early
// during application startup.
func (s *Settings) GetSender(ctx context.Context, env Environment) (send.Sender, error) {
	var (
		sender   send.Sender
		fallback send.Sender
		err      error
		senders  []send.Sender
	)

	levelInfo := s.LoggerConfig.Info()

	fallback, err = send.NewErrorLogger("evergreen.err",
		send.LevelInfo{Default: level.Info, Threshold: level.Debug})
	if err != nil {
		return nil, errors.Wrap(err, "configuring error fallback logger")
	}
	if disableLocalLogging, err := strconv.ParseBool(os.Getenv(disableLocalLoggingEnvVar)); err != nil || !disableLocalLogging {
		// setup the base/default logger (generally direct to systemd
		// or standard output)
		switch s.LogPath {
		case localLoggingOverride:
			// log directly to systemd if possible, and log to
			// standard output otherwise.
			sender = getSystemLogger()
		case standardOutputLoggingOverride, "":
			sender = send.MakeNative()
		default:
			sender, err = send.MakeFileLogger(s.LogPath)
			if err != nil {
				return nil, errors.Wrap(err, "configuring file logger")
			}
		}

		if err = sender.SetLevel(levelInfo); err != nil {
			return nil, errors.Wrap(err, "setting level")
		}
		if err = sender.SetErrorHandler(send.ErrorHandlerFromSender(fallback)); err != nil {
			return nil, errors.Wrap(err, "setting error handler")
		}
		senders = append(senders, sender)
	}

	// set up external log aggregation services:
	//
	if s.Splunk.SplunkConnectionInfo.Populated() {
		retryConf := utility.NewDefaultHTTPRetryConf()
		retryConf.MaxDelay = time.Second
		retryConf.BaseDelay = 10 * time.Millisecond
		retryConf.MaxRetries = 10
		client := utility.GetHTTPRetryableClient(retryConf)

		splunkSender, err := s.makeSplunkSender(ctx, client, levelInfo, fallback)
		if err != nil {
			utility.PutHTTPClient(client)
			return nil, errors.Wrap(err, "configuring splunk logger")
		}

		env.RegisterCloser("splunk-http-client", false, func(_ context.Context) error {
			utility.PutHTTPClient(client)
			return nil
		})
		senders = append(senders, splunkSender)
	}

	// the slack logging service is only for logging very high level alerts.
	if s.Slack.Token != "" && level.FromString(s.Slack.Level).IsValid() {
		sender, err = send.NewSlackLogger(s.Slack.Options, s.Slack.Token,
			send.LevelInfo{Default: level.Critical, Threshold: level.FromString(s.Slack.Level)})
		if err == nil {
			var slackFallback send.Sender

			switch len(senders) {
			case 0:
				slackFallback = fallback
			case 1:
				slackFallback = senders[0]
			default:
				slackFallback = send.NewConfiguredMultiSender(senders...)
			}

			if err = sender.SetErrorHandler(send.ErrorHandlerFromSender(slackFallback)); err != nil {
				return nil, errors.Wrap(err, "setting error handler")
			}

			senders = append(senders, logger.MakeQueueSender(ctx, env.LocalQueue(), sender))
		}
		grip.Warning(errors.Wrap(err, "setting up Slack alert logger"))
	}

	return send.NewConfiguredMultiSender(senders...), nil
}

func (s *Settings) makeSplunkSender(ctx context.Context, client *http.Client, levelInfo send.LevelInfo, fallback send.Sender) (send.Sender, error) {
	sender, err := send.NewSplunkLoggerWithClient("", s.Splunk.SplunkConnectionInfo, grip.GetSender().Level(), client)
	if err != nil {
		return nil, errors.Wrap(err, "making splunk logger")
	}

	if err = sender.SetLevel(levelInfo); err != nil {
		return nil, errors.Wrap(err, "setting Splunk level")
	}

	if err = sender.SetErrorHandler(send.ErrorHandlerFromSender(fallback)); err != nil {
		return nil, errors.Wrap(err, "setting Splunk error handler")
	}

	opts := send.BufferedSenderOptions{
		FlushInterval: time.Duration(s.LoggerConfig.Buffer.DurationSeconds) * time.Second,
		BufferSize:    s.LoggerConfig.Buffer.Count,
	}
	if s.LoggerConfig.Buffer.UseAsync {
		if sender, err = send.NewBufferedAsyncSender(ctx,
			sender,
			send.BufferedAsyncSenderOptions{
				BufferedSenderOptions: opts,
				IncomingBufferFactor:  s.LoggerConfig.Buffer.IncomingBufferFactor,
			}); err != nil {
			return nil, errors.Wrap(err, "making Splunk async buffered sender")
		}
	} else {
		if sender, err = send.NewBufferedSender(ctx, sender, opts); err != nil {
			return nil, errors.Wrap(err, "making Splunk buffered sender")
		}
	}

	return sender, nil
}

// PluginConfig holds plugin-specific settings, which are handled.
// manually by their respective plugins
type PluginConfig map[string]map[string]any

type WriteConcern struct {
	W        int    `yaml:"w"`
	WMode    string `yaml:"wmode"`
	WTimeout int    `yaml:"wtimeout"`
	J        bool   `yaml:"j"`
}

func (wc WriteConcern) Resolve() *writeconcern.WriteConcern {
	concern := &writeconcern.WriteConcern{}
	if wc.WMode == "majority" {
		concern = writeconcern.Majority()
	} else if wc.W > 0 {
		concern.W = wc.W
	}

	if wc.J {
		concern.Journal = utility.TruePtr()
	}

	return concern
}

type ReadConcern struct {
	Level string `yaml:"level"`
}

func (rc ReadConcern) Resolve() *readconcern.ReadConcern {

	if rc.Level == "majority" {
		return readconcern.Majority()
	} else if rc.Level == "local" {
		return readconcern.Local()
	} else if rc.Level == "" {
		return readconcern.Majority()
	} else {
		grip.Error(message.Fields{
			"error":   "ReadConcern Level is not majority or local, setting to majority",
			"rcLevel": rc.Level})
		return readconcern.Majority()
	}
}

type DBSettings struct {
	Url                  string       `yaml:"url"`
	SharedURL            string       `yaml:"shared_url"`
	DB                   string       `yaml:"db"`
	WriteConcernSettings WriteConcern `yaml:"write_concern"`
	ReadConcernSettings  ReadConcern  `yaml:"read_concern"`
	AWSAuthEnabled       bool         `yaml:"aws_auth_enabled"`
}

func (s *DBSettings) mongoOptions(url string) *options.ClientOptions {
	opts := options.Client().ApplyURI(url).SetWriteConcern(s.WriteConcernSettings.Resolve()).
		SetReadConcern(s.ReadConcernSettings.Resolve()).
		SetTimeout(mongoTimeout).
		SetConnectTimeout(mongoConnectTimeout).
		SetSocketTimeout(mongoTimeout).
		SetMonitor(apm.NewMonitor(apm.WithCommandAttributeDisabled(false), apm.WithCommandAttributeTransformer(redactSensitiveCollections)))

	if s.AWSAuthEnabled {
		opts.SetAuth(options.Credential{
			AuthMechanism: awsAuthMechanism,
			AuthSource:    mongoExternalAuthSource,
		})
	}
	return opts
}

// supported banner themes in Evergreen
type BannerTheme string

const (
	Announcement BannerTheme = "ANNOUNCEMENT"
	Information  BannerTheme = "INFORMATION"
	Warning      BannerTheme = "WARNING"
	Important    BannerTheme = "IMPORTANT"
	Empty        BannerTheme = ""
)

func IsValidBannerTheme(input string) (bool, BannerTheme) {
	switch input {
	case "":
		return true, ""
	case "ANNOUNCEMENT":
		return true, Announcement
	case "INFORMATION":
		return true, Information
	case "WARNING":
		return true, Warning
	case "IMPORTANT":
		return true, Important
	default:
		return false, ""
	}
}<|MERGE_RESOLUTION|>--- conflicted
+++ resolved
@@ -35,11 +35,8 @@
 
 	// Agent version to control agent rollover. The format is the calendar date
 	// (YYYY-MM-DD).
-<<<<<<< HEAD
 	AgentVersion = "2025-03-26"
-=======
-	AgentVersion = "2025-03-28"
->>>>>>> 9d20d51e
+	AgentVersion = "2025-03-31"
 )
 
 const (
