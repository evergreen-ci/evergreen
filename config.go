package evergreen

import (
	"context"
	"fmt"
	"net/http"
	"os"
	"path/filepath"
	"reflect"
	"strconv"
	"strings"
	"time"

	"github.com/evergreen-ci/evergreen/util"
	"github.com/evergreen-ci/utility"
	"github.com/mongodb/amboy/logger"
	"github.com/mongodb/anser/apm"
	"github.com/mongodb/anser/bsonutil"
	"github.com/mongodb/grip"
	"github.com/mongodb/grip/level"
	"github.com/mongodb/grip/message"
	"github.com/mongodb/grip/send"
	"github.com/pkg/errors"
	"go.mongodb.org/mongo-driver/bson"
	"go.mongodb.org/mongo-driver/mongo/options"
	"go.mongodb.org/mongo-driver/mongo/readconcern"
	"go.mongodb.org/mongo-driver/mongo/writeconcern"
	"gopkg.in/yaml.v3"
)

var (
	// BuildRevision should be specified with -ldflags at build time
	BuildRevision = ""

	// ClientVersion is the commandline version string used to control updating
	// the CLI. The format is the calendar date (YYYY-MM-DD).
	ClientVersion = "2024-09-04"

	// Agent version to control agent rollover. The format is the calendar date
	// (YYYY-MM-DD).
<<<<<<< HEAD
	AgentVersion = "2024-09-18"
=======
	AgentVersion = "2024-09-23"
>>>>>>> bd7a2675
)

const (
	mongoTimeout        = 5 * time.Minute
	mongoConnectTimeout = 5 * time.Second
)

// ConfigSection defines a sub-document in the evergreen config
// any config sections must also be added to the registry in config_sections.go.
type ConfigSection interface {
	// SectionId returns the ID of the section to be used in the database document and struct tag
	SectionId() string
	// Get populates the section from the DB
	Get(context.Context) error
	// Set upserts the section document into the DB
	Set(context.Context) error
	// ValidateAndDefault validates input and sets defaults
	ValidateAndDefault() error
}

// Settings contains all configuration settings for running Evergreen. Settings
// with the "id" struct tag should implement the ConfigSection interface.
type Settings struct {
	Id                  string                    `bson:"_id" json:"id" yaml:"id"`
	Amboy               AmboyConfig               `yaml:"amboy" bson:"amboy" json:"amboy" id:"amboy"`
	Api                 APIConfig                 `yaml:"api" bson:"api" json:"api" id:"api"`
	ApiUrl              string                    `yaml:"api_url" bson:"api_url" json:"api_url"`
	AuthConfig          AuthConfig                `yaml:"auth" bson:"auth" json:"auth" id:"auth"`
	AWSInstanceRole     string                    `yaml:"aws_instance_role" bson:"aws_instance_role" json:"aws_instance_role"`
	Banner              string                    `bson:"banner" json:"banner" yaml:"banner"`
	BannerTheme         BannerTheme               `bson:"banner_theme" json:"banner_theme" yaml:"banner_theme"`
	Buckets             BucketsConfig             `bson:"buckets" json:"buckets" yaml:"buckets" id:"buckets"`
	Cedar               CedarConfig               `bson:"cedar" json:"cedar" yaml:"cedar" id:"cedar"`
	CommitQueue         CommitQueueConfig         `yaml:"commit_queue" bson:"commit_queue" json:"commit_queue" id:"commit_queue"`
	ConfigDir           string                    `yaml:"configdir" bson:"configdir" json:"configdir"`
	ContainerPools      ContainerPoolsConfig      `yaml:"container_pools" bson:"container_pools" json:"container_pools" id:"container_pools"`
	Credentials         map[string]string         `yaml:"credentials" bson:"credentials" json:"credentials"`
	CredentialsNew      util.KeyValuePairSlice    `yaml:"credentials_new" bson:"credentials_new" json:"credentials_new"`
	Database            DBSettings                `yaml:"database" json:"database" bson:"database"`
	DomainName          string                    `yaml:"domain_name" bson:"domain_name" json:"domain_name"`
	Expansions          map[string]string         `yaml:"expansions" bson:"expansions" json:"expansions"`
	ExpansionsNew       util.KeyValuePairSlice    `yaml:"expansions_new" bson:"expansions_new" json:"expansions_new"`
	GithubPRCreatorOrg  string                    `yaml:"github_pr_creator_org" bson:"github_pr_creator_org" json:"github_pr_creator_org"`
	GithubOrgs          []string                  `yaml:"github_orgs" bson:"github_orgs" json:"github_orgs"`
	DisabledGQLQueries  []string                  `yaml:"disabled_gql_queries" bson:"disabled_gql_queries" json:"disabled_gql_queries"`
	HostInit            HostInitConfig            `yaml:"hostinit" bson:"hostinit" json:"hostinit" id:"hostinit"`
	HostJasper          HostJasperConfig          `yaml:"host_jasper" bson:"host_jasper" json:"host_jasper" id:"host_jasper"`
	Jira                JiraConfig                `yaml:"jira" bson:"jira" json:"jira" id:"jira"`
	JIRANotifications   JIRANotificationsConfig   `yaml:"jira_notifications" json:"jira_notifications" bson:"jira_notifications" id:"jira_notifications"`
	KanopySSHKeyPath    string                    `yaml:"kanopy_ssh_key_path" bson:"kanopy_ssh_key_path" json:"kanopy_ssh_key_path"`
	LoggerConfig        LoggerConfig              `yaml:"logger_config" bson:"logger_config" json:"logger_config" id:"logger_config"`
	LogPath             string                    `yaml:"log_path" bson:"log_path" json:"log_path"`
	NewRelic            NewRelicConfig            `yaml:"newrelic" bson:"newrelic" json:"newrelic" id:"newrelic"`
	Notify              NotifyConfig              `yaml:"notify" bson:"notify" json:"notify" id:"notify"`
	Plugins             PluginConfig              `yaml:"plugins" bson:"plugins" json:"plugins"`
	PluginsNew          util.KeyValuePairSlice    `yaml:"plugins_new" bson:"plugins_new" json:"plugins_new"`
	PodLifecycle        PodLifecycleConfig        `yaml:"pod_lifecycle" bson:"pod_lifecycle" json:"pod_lifecycle" id:"pod_lifecycle"`
	PprofPort           string                    `yaml:"pprof_port" bson:"pprof_port" json:"pprof_port"`
	ProjectCreation     ProjectCreationConfig     `yaml:"project_creation" bson:"project_creation" json:"project_creation" id:"project_creation"`
	Providers           CloudProviders            `yaml:"providers" bson:"providers" json:"providers" id:"providers"`
	RepoTracker         RepoTrackerConfig         `yaml:"repotracker" bson:"repotracker" json:"repotracker" id:"repotracker"`
	RuntimeEnvironments RuntimeEnvironmentsConfig `yaml:"runtime_environments" bson:"runtime_environments" json:"runtime_environments" id:"runtime_environments"`
	Scheduler           SchedulerConfig           `yaml:"scheduler" bson:"scheduler" json:"scheduler" id:"scheduler"`
	ServiceFlags        ServiceFlags              `bson:"service_flags" json:"service_flags" id:"service_flags" yaml:"service_flags"`
	SSHKeyDirectory     string                    `yaml:"ssh_key_directory" bson:"ssh_key_directory" json:"ssh_key_directory"`
	SSHKeyPairs         []SSHKeyPair              `yaml:"ssh_key_pairs" bson:"ssh_key_pairs" json:"ssh_key_pairs"`
	Slack               SlackConfig               `yaml:"slack" bson:"slack" json:"slack" id:"slack"`
	SleepSchedule       SleepScheduleConfig       `yaml:"sleep_schedule" bson:"sleep_schedule" json:"sleep_schedule" id:"sleep_schedule"`
	Splunk              SplunkConfig              `yaml:"splunk" bson:"splunk" json:"splunk" id:"splunk"`
	TaskLimits          TaskLimitsConfig          `yaml:"task_limits" bson:"task_limits" json:"task_limits" id:"task_limits"`
	Triggers            TriggerConfig             `yaml:"triggers" bson:"triggers" json:"triggers" id:"triggers"`
	Ui                  UIConfig                  `yaml:"ui" bson:"ui" json:"ui" id:"ui"`
	Spawnhost           SpawnHostConfig           `yaml:"spawnhost" bson:"spawnhost" json:"spawnhost" id:"spawnhost"`
	ShutdownWaitSeconds int                       `yaml:"shutdown_wait_seconds" bson:"shutdown_wait_seconds" json:"shutdown_wait_seconds"`
	Tracer              TracerConfig              `yaml:"tracer" bson:"tracer" json:"tracer" id:"tracer"`
	GitHubCheckRun      GitHubCheckRunConfig      `yaml:"github_check_run" bson:"github_check_run" json:"github_check_run" id:"github_check_run"`
}

func (c *Settings) SectionId() string { return ConfigDocID }

func (c *Settings) Get(ctx context.Context) error {
	return getConfigSection(ctx, c)
}

// Set saves the global fields in the configuration (i.e. those that are not
// ConfigSections).
func (c *Settings) Set(ctx context.Context) error {
	return errors.Wrapf(setConfigSection(ctx, c.SectionId(), bson.M{
		"$set": bson.M{
			apiUrlKey:             c.ApiUrl,
			awsInstanceRoleKey:    c.AWSInstanceRole,
			bannerKey:             c.Banner,
			bannerThemeKey:        c.BannerTheme,
			commitQueueKey:        c.CommitQueue,
			configDirKey:          c.ConfigDir,
			credentialsKey:        c.Credentials,
			credentialsNewKey:     c.CredentialsNew,
			domainNameKey:         c.DomainName,
			expansionsKey:         c.Expansions,
			expansionsNewKey:      c.ExpansionsNew,
			githubPRCreatorOrgKey: c.GithubPRCreatorOrg,
			githubOrgsKey:         c.GithubOrgs,
			disabledGQLQueriesKey: c.DisabledGQLQueries,
			kanopySSHKeyPathKey:   c.KanopySSHKeyPath,
			logPathKey:            c.LogPath,
			pprofPortKey:          c.PprofPort,
			pluginsKey:            c.Plugins,
			pluginsNewKey:         c.PluginsNew,
			splunkKey:             c.Splunk,
			sshKeyDirectoryKey:    c.SSHKeyDirectory,
			sshKeyPairsKey:        c.SSHKeyPairs,
			spawnhostKey:          c.Spawnhost,
			shutdownWaitKey:       c.ShutdownWaitSeconds,
		}}), "updating config section '%s'", c.SectionId(),
	)
}

func (c *Settings) ValidateAndDefault() error {
	var err error
	catcher := grip.NewSimpleCatcher()
	if c.ApiUrl == "" {
		catcher.Add(errors.New("API hostname must not be empty"))
	}
	if c.ConfigDir == "" {
		catcher.Add(errors.New("config directory must not be empty"))
	}

	if len(c.CredentialsNew) > 0 {
		if c.Credentials, err = c.CredentialsNew.Map(); err != nil {
			catcher.Add(errors.Wrap(err, "parsing credentials"))
		}
	}
	if len(c.ExpansionsNew) > 0 {
		if c.Expansions, err = c.ExpansionsNew.Map(); err != nil {
			catcher.Add(errors.Wrap(err, "parsing expansions"))
		}
	}
	if len(c.PluginsNew) > 0 {
		tempPlugins, err := c.PluginsNew.NestedMap()
		if err != nil {
			catcher.Add(errors.Wrap(err, "parsing plugins"))
		}
		c.Plugins = map[string]map[string]interface{}{}
		for k1, v1 := range tempPlugins {
			c.Plugins[k1] = map[string]interface{}{}
			for k2, v2 := range v1 {
				c.Plugins[k1][k2] = v2
			}
		}
	}
	if len(c.SSHKeyPairs) != 0 && c.SSHKeyDirectory == "" {
		catcher.New("cannot use SSH key pairs without setting a directory for them")
	}

	for i := 0; i < len(c.SSHKeyPairs); i++ {
		catcher.NewWhen(c.SSHKeyPairs[i].Name == "", "must specify a name for SSH key pairs")
		catcher.ErrorfWhen(c.SSHKeyPairs[i].Public == "", "must specify a public key for SSH key pair '%s'", c.SSHKeyPairs[i].Name)
		catcher.ErrorfWhen(c.SSHKeyPairs[i].Private == "", "must specify a private key for SSH key pair '%s'", c.SSHKeyPairs[i].Name)
		// Avoid overwriting the filepath stored in Keys, which is a special
		// case for the path to the legacy SSH identity file.
		catcher.ErrorfWhen(c.SSHKeyPairs[i].PrivatePath(c) == c.KanopySSHKeyPath, "cannot overwrite the legacy SSH key at path '%s'", c.KanopySSHKeyPath)

		// ValidateAndDefault can be called before the environment has been
		// initialized.
		if env := GetEnvironment(); env != nil {
			// Ensure we are not modify any existing keys.
			if settings := env.Settings(); settings != nil {
				for _, key := range env.Settings().SSHKeyPairs {
					if key.Name == c.SSHKeyPairs[i].Name {
						catcher.ErrorfWhen(c.SSHKeyPairs[i].Public != key.Public, "cannot modify public key for existing SSH key pair '%s'", key.Name)
						catcher.ErrorfWhen(c.SSHKeyPairs[i].Private != key.Private, "cannot modify private key for existing SSH key pair '%s'", key.Name)
					}
				}
			}
		}
		if c.SSHKeyPairs[i].EC2Regions == nil {
			c.SSHKeyPairs[i].EC2Regions = []string{}
		}
	}
	// ValidateAndDefault can be called before the environment has been
	// initialized.
	if env := GetEnvironment(); env != nil {
		if settings := env.Settings(); settings != nil {
			// Ensure we are not deleting any existing keys.
			for _, key := range GetEnvironment().Settings().SSHKeyPairs {
				var found bool
				for _, newKey := range c.SSHKeyPairs {
					if newKey.Name == key.Name {
						found = true
						break
					}
				}
				catcher.ErrorfWhen(!found, "cannot find existing SSH key '%s'", key.Name)
			}
		}
	}

	if catcher.HasErrors() {
		return catcher.Resolve()
	}
	if c.LogPath == "" {
		c.LogPath = localLoggingOverride
	}
	if c.ShutdownWaitSeconds < 0 {
		c.ShutdownWaitSeconds = DefaultShutdownWaitSeconds
	}

	return nil
}

// NewSettings builds an in-memory representation of the given settings file.
func NewSettings(filename string) (*Settings, error) {
	configData, err := os.ReadFile(filename)
	if err != nil {
		return nil, err
	}
	settings := &Settings{}
	err = yaml.Unmarshal(configData, settings)
	if err != nil {
		return nil, err
	}

	return settings, nil
}

// GetConfig returns the complete Evergreen configuration which is comprised of the shared
// configuration from the config database with overrides from the local [ConfigCollection]
// collection. Use [GetSharedConfig] to get a configuration that reflects only the shared
// configuration.
func GetConfig(ctx context.Context) (*Settings, error) {
	return getSettings(ctx, true)
}

// GetSharedConfig returns only the Evergreen configuration which is shared among all instances
// reading from a single shared database. Use [GetConfig] to get a complete configuration that
// includes overrides from the local database.
func GetSharedConfig(ctx context.Context) (*Settings, error) {
	return getSettings(ctx, false)
}

func getSettings(ctx context.Context, includeOverrides bool) (*Settings, error) {
	config := NewConfigSections()
	if err := config.populateSections(ctx, includeOverrides); err != nil {
		return nil, errors.Wrap(err, "populating sections")
	}

	catcher := grip.NewSimpleCatcher()
	baseConfig := config.Sections[ConfigDocID].(*Settings)
	valConfig := reflect.ValueOf(*baseConfig)
	//iterate over each field in the config struct
	for i := 0; i < valConfig.NumField(); i++ {
		// retrieve the 'id' struct tag
		sectionId := valConfig.Type().Field(i).Tag.Get("id")
		if sectionId == "" { // no 'id' tag means this is a simple field that we can skip
			continue
		}

		// get the property name and find its corresponding section in the registry
		propName := valConfig.Type().Field(i).Name
		section, ok := config.Sections[sectionId]
		if !ok {
			catcher.Add(fmt.Errorf("config section '%s' not found in registry", sectionId))
			continue
		}

		// set the value of the section struct to the value of the corresponding field in the config
		sectionVal := reflect.ValueOf(section).Elem()
		propVal := reflect.ValueOf(baseConfig).Elem().FieldByName(propName)
		if !propVal.CanSet() {
			catcher.Errorf("unable to set field '%s' in section '%s'", propName, sectionId)
			continue
		}
		propVal.Set(sectionVal)
	}

	if catcher.HasErrors() {
		return nil, errors.WithStack(catcher.Resolve())
	}
	return baseConfig, nil
}

// UpdateConfig updates all evergreen settings documents in the DB.
func UpdateConfig(ctx context.Context, config *Settings) error {
	// update the root config document
	if err := config.Set(ctx); err != nil {
		return err
	}

	// update the other config sub-documents
	catcher := grip.NewSimpleCatcher()
	valConfig := reflect.ValueOf(*config)

	//iterate over each field in the config struct
	for i := 0; i < valConfig.NumField(); i++ {
		// retrieve the 'id' struct tag
		sectionId := valConfig.Type().Field(i).Tag.Get("id")
		if sectionId == "" { // no 'id' tag means this is a simple field that we can skip
			continue
		}

		// get the property name and find its value within the settings struct
		propName := valConfig.Type().Field(i).Name
		propVal := valConfig.FieldByName(propName)

		// create a reflective copy of the struct
		valPointer := reflect.Indirect(reflect.New(propVal.Type()))
		valPointer.Set(propVal)

		// convert the pointer to that struct to an empty interface
		propInterface := valPointer.Addr().Interface()

		// type assert to the ConfigSection interface
		section, ok := propInterface.(ConfigSection)
		if !ok {
			catcher.Errorf("unable to convert config section '%s'", propName)
			continue
		}

		catcher.Add(section.Set(ctx))
	}

	return errors.WithStack(catcher.Resolve())
}

// Validate checks the settings and returns nil if the config is valid,
// or an error with a message explaining why otherwise.
func (settings *Settings) Validate() error {
	catcher := grip.NewSimpleCatcher()

	// validate the root-level settings struct
	catcher.Add(settings.ValidateAndDefault())

	// validate each sub-document
	valConfig := reflect.ValueOf(*settings)
	// iterate over each field in the config struct
	for i := 0; i < valConfig.NumField(); i++ {
		// retrieve the 'id' struct tag
		sectionId := valConfig.Type().Field(i).Tag.Get("id")
		if sectionId == "" { // no 'id' tag means this is a simple field that we can skip
			continue
		}

		// get the property name and find its value within the settings struct
		propName := valConfig.Type().Field(i).Name
		propVal := valConfig.FieldByName(propName)

		// the goal is to convert this struct which we know implements ConfigSection
		// from a reflection data structure back to the interface
		// the below creates a copy and takes the address of it as a workaround because
		// you can't take the address of it via reflection for some reason
		// (and all interface methods on the struct have pointer receivers)

		// create a reflective copy of the struct
		valPointer := reflect.Indirect(reflect.New(propVal.Type()))
		valPointer.Set(propVal)

		// convert the pointer to that struct to an empty interface
		propInterface := valPointer.Addr().Interface()

		// type assert to the ConfigSection interface
		section, ok := propInterface.(ConfigSection)
		if !ok {
			catcher.Errorf("unable to convert config section '%s'", propName)
			continue
		}
		err := section.ValidateAndDefault()
		if err != nil {
			catcher.Add(err)
			continue
		}

		// set the value of the section struct in case there was any defaulting done
		sectionVal := reflect.ValueOf(section).Elem()
		propAddr := reflect.ValueOf(settings).Elem().FieldByName(propName)
		if !propAddr.CanSet() {
			catcher.Errorf("unable to set field '%s' 'in' %s", propName, sectionId)
			continue
		}
		propAddr.Set(sectionVal)
	}
	return errors.WithStack(catcher.Resolve())
}

// GetSender returns the global application-wide loggers. These are special
// universal loggers (distinct from other senders like the GitHub status sender
// or email notification sender) and will be used when grip is invoked to log
// messages in the application (e.g. grip.Info, grip.Error, etc). Because these
// loggers are the main way to send logs in the application, these are essential
// to monitoring the application and therefore have to be set up very early
// during application startup.
func (s *Settings) GetSender(ctx context.Context, env Environment) (send.Sender, error) {
	var (
		sender   send.Sender
		fallback send.Sender
		err      error
		senders  []send.Sender
	)

	levelInfo := s.LoggerConfig.Info()

	fallback, err = send.NewErrorLogger("evergreen.err",
		send.LevelInfo{Default: level.Info, Threshold: level.Debug})
	if err != nil {
		return nil, errors.Wrap(err, "configuring error fallback logger")
	}
	if disableLocalLogging, err := strconv.ParseBool(os.Getenv(disableLocalLoggingEnvVar)); err != nil || !disableLocalLogging {
		// setup the base/default logger (generally direct to systemd
		// or standard output)
		switch s.LogPath {
		case localLoggingOverride:
			// log directly to systemd if possible, and log to
			// standard output otherwise.
			sender = getSystemLogger()
		case standardOutputLoggingOverride, "":
			sender = send.MakeNative()
		default:
			sender, err = send.MakeFileLogger(s.LogPath)
			if err != nil {
				return nil, errors.Wrap(err, "configuring file logger")
			}
		}

		if err = sender.SetLevel(levelInfo); err != nil {
			return nil, errors.Wrap(err, "setting level")
		}
		if err = sender.SetErrorHandler(send.ErrorHandlerFromSender(fallback)); err != nil {
			return nil, errors.Wrap(err, "setting error handler")
		}
		senders = append(senders, sender)
	}

	// set up external log aggregation services:
	//
	if s.Splunk.SplunkConnectionInfo.Populated() {
		retryConf := utility.NewDefaultHTTPRetryConf()
		retryConf.MaxDelay = time.Second
		retryConf.BaseDelay = 10 * time.Millisecond
		retryConf.MaxRetries = 10
		client := utility.GetHTTPRetryableClient(retryConf)

		splunkSender, err := s.makeSplunkSender(ctx, client, levelInfo, fallback)
		if err != nil {
			utility.PutHTTPClient(client)
			return nil, errors.Wrap(err, "configuring splunk logger")
		}

		env.RegisterCloser("splunk-http-client", false, func(_ context.Context) error {
			utility.PutHTTPClient(client)
			return nil
		})
		senders = append(senders, splunkSender)
	}

	// the slack logging service is only for logging very high level alerts.
	if s.Slack.Token != "" && level.FromString(s.Slack.Level).IsValid() {
		sender, err = send.NewSlackLogger(s.Slack.Options, s.Slack.Token,
			send.LevelInfo{Default: level.Critical, Threshold: level.FromString(s.Slack.Level)})
		if err == nil {
			var slackFallback send.Sender

			switch len(senders) {
			case 0:
				slackFallback = fallback
			case 1:
				slackFallback = senders[0]
			default:
				slackFallback = send.NewConfiguredMultiSender(senders...)
			}

			if err = sender.SetErrorHandler(send.ErrorHandlerFromSender(slackFallback)); err != nil {
				return nil, errors.Wrap(err, "setting error handler")
			}

			senders = append(senders, logger.MakeQueueSender(ctx, env.LocalQueue(), sender))
		}
		grip.Warning(errors.Wrap(err, "setting up Slack alert logger"))
	}

	return send.NewConfiguredMultiSender(senders...), nil
}

func (s *Settings) makeSplunkSender(ctx context.Context, client *http.Client, levelInfo send.LevelInfo, fallback send.Sender) (send.Sender, error) {
	sender, err := send.NewSplunkLoggerWithClient("", s.Splunk.SplunkConnectionInfo, grip.GetSender().Level(), client)
	if err != nil {
		return nil, errors.Wrap(err, "making splunk logger")
	}

	if err = sender.SetLevel(levelInfo); err != nil {
		return nil, errors.Wrap(err, "setting Splunk level")
	}

	if err = sender.SetErrorHandler(send.ErrorHandlerFromSender(fallback)); err != nil {
		return nil, errors.Wrap(err, "setting Splunk error handler")
	}

	opts := send.BufferedSenderOptions{
		FlushInterval: time.Duration(s.LoggerConfig.Buffer.DurationSeconds) * time.Second,
		BufferSize:    s.LoggerConfig.Buffer.Count,
	}
	if s.LoggerConfig.Buffer.UseAsync {
		if sender, err = send.NewBufferedAsyncSender(ctx,
			sender,
			send.BufferedAsyncSenderOptions{
				BufferedSenderOptions: opts,
				IncomingBufferFactor:  s.LoggerConfig.Buffer.IncomingBufferFactor,
			}); err != nil {
			return nil, errors.Wrap(err, "making Splunk async buffered sender")
		}
	} else {
		if sender, err = send.NewBufferedSender(ctx, sender, opts); err != nil {
			return nil, errors.Wrap(err, "making Splunk buffered sender")
		}
	}

	return sender, nil
}

func (s *Settings) GetGithubOauthString() (string, error) {

	token, ok := s.Credentials["github"]
	if ok && token != "" {
		return token, nil
	}

	return "", errors.New("no github token in settings")
}

// TODO DEVPROD-1429: Delete this function
func (s *Settings) GetGithubOauthToken() (string, error) {
	if s == nil {
		return "", errors.New("not defined")
	}
	if s.ServiceFlags.GlobalGitHubTokenDisabled {
		return "", nil
	}

	oauthString, err := s.GetGithubOauthString()
	if err != nil {
		return "", nil
	}
	splitToken := strings.Split(oauthString, " ")
	if len(splitToken) != 2 || splitToken[0] != "token" {
		return "", errors.New("token format was invalid, expected 'token [token]'")
	}
	return splitToken[1], nil
}

// PluginConfig holds plugin-specific settings, which are handled.
// manually by their respective plugins
type PluginConfig map[string]map[string]interface{}

// SSHKeyPair represents a public and private SSH key pair.
type SSHKeyPair struct {
	Name    string `bson:"name" json:"name" yaml:"name"`
	Public  string `bson:"public" json:"public" yaml:"public"`
	Private string `bson:"private" json:"private" yaml:"private"`
	// EC2Regions contains all EC2 regions that have stored this SSH key.
	EC2Regions []string `bson:"ec2_regions" json:"ec2_regions" yaml:"ec2_regions"`
}

// AddEC2Region adds the given EC2 region to the set of regions containing the
// SSH key.
func (p *SSHKeyPair) AddEC2Region(region string) error {
	env := GetEnvironment()
	ctx, cancel := env.Context()
	defer cancel()
	coll := env.DB().Collection(ConfigCollection)

	query := bson.M{
		idKey: ConfigDocID,
		sshKeyPairsKey: bson.M{
			"$elemMatch": bson.M{
				sshKeyPairNameKey: p.Name,
			},
		},
	}
	var update bson.M
	if len(p.EC2Regions) == 0 {
		// In case this is the first element, we have to push to create the
		// array first.
		update = bson.M{
			"$push": bson.M{bsonutil.GetDottedKeyName(sshKeyPairsKey, "$", sshKeyPairEC2RegionsKey): region},
		}
	} else {
		update = bson.M{
			"$addToSet": bson.M{bsonutil.GetDottedKeyName(sshKeyPairsKey, "$", sshKeyPairEC2RegionsKey): region},
		}
	}
	if _, err := coll.UpdateOne(ctx, query, update); err != nil {
		return errors.WithStack(err)
	}

	if !utility.StringSliceContains(p.EC2Regions, region) {
		p.EC2Regions = append(p.EC2Regions, region)
	}

	return nil
}

func (p *SSHKeyPair) PrivatePath(settings *Settings) string {
	return filepath.Join(settings.SSHKeyDirectory, p.Name)
}

type WriteConcern struct {
	W        int    `yaml:"w"`
	WMode    string `yaml:"wmode"`
	WTimeout int    `yaml:"wtimeout"`
	J        bool   `yaml:"j"`
}

func (wc WriteConcern) Resolve() *writeconcern.WriteConcern {
	opts := []writeconcern.Option{}

	if wc.J {
		opts = append(opts, writeconcern.J(true))
	}
	if wc.WMode == "majority" {
		opts = append(opts, writeconcern.WMajority())
	} else if wc.W > 0 {
		opts = append(opts, writeconcern.W(wc.W))
	}

	if wc.WTimeout > 0 {
		opts = append(opts, writeconcern.WTimeout(time.Duration(wc.WTimeout)*time.Millisecond))
	}

	return writeconcern.New().WithOptions(opts...)
}

type ReadConcern struct {
	Level string `yaml:"level"`
}

func (rc ReadConcern) Resolve() *readconcern.ReadConcern {

	if rc.Level == "majority" {
		return readconcern.Majority()
	} else if rc.Level == "local" {
		return readconcern.Local()
	} else if rc.Level == "" {
		return readconcern.Majority()
	} else {
		grip.Error(message.Fields{
			"error":   "ReadConcern Level is not majority or local, setting to majority",
			"rcLevel": rc.Level})
		return readconcern.Majority()
	}
}

type DBSettings struct {
	Url                  string       `yaml:"url"`
	SharedURL            string       `yaml:"shared_url"`
	DB                   string       `yaml:"db"`
	WriteConcernSettings WriteConcern `yaml:"write_concern"`
	ReadConcernSettings  ReadConcern  `yaml:"read_concern"`
	AWSAuthEnabled       bool         `yaml:"aws_auth_enabled"`
}

func (s *DBSettings) mongoOptions(url string) *options.ClientOptions {
	opts := options.Client().ApplyURI(url).SetWriteConcern(s.WriteConcernSettings.Resolve()).
		SetReadConcern(s.ReadConcernSettings.Resolve()).
		SetTimeout(mongoTimeout).
		SetConnectTimeout(mongoConnectTimeout).
		// SetSocketTimeout will be deprecated in future Go driver releases, though at the time being there
		// isn't any other way to enforce a time limit on how long the client waits when trying to R/W data
		// over a connection, so we are including it until Go driver finalizes their timeout API.
		SetSocketTimeout(mongoTimeout).
		SetMonitor(apm.NewMonitor(apm.WithCommandAttributeDisabled(false), apm.WithCommandAttributeTransformer(redactSensitiveCollections)))

	if s.AWSAuthEnabled {
		opts.SetAuth(options.Credential{
			AuthMechanism: awsAuthMechanism,
			AuthSource:    mongoExternalAuthSource,
		})
	}
	return opts
}

// supported banner themes in Evergreen
type BannerTheme string

const (
	Announcement BannerTheme = "ANNOUNCEMENT"
	Information  BannerTheme = "INFORMATION"
	Warning      BannerTheme = "WARNING"
	Important    BannerTheme = "IMPORTANT"
	Empty        BannerTheme = ""
)

func IsValidBannerTheme(input string) (bool, BannerTheme) {
	switch input {
	case "":
		return true, ""
	case "ANNOUNCEMENT":
		return true, Announcement
	case "INFORMATION":
		return true, Information
	case "WARNING":
		return true, Warning
	case "IMPORTANT":
		return true, Important
	default:
		return false, ""
	}
}<|MERGE_RESOLUTION|>--- conflicted
+++ resolved
@@ -38,11 +38,7 @@
 
 	// Agent version to control agent rollover. The format is the calendar date
 	// (YYYY-MM-DD).
-<<<<<<< HEAD
-	AgentVersion = "2024-09-18"
-=======
-	AgentVersion = "2024-09-23"
->>>>>>> bd7a2675
+	AgentVersion = "2024-09-24"
 )
 
 const (
