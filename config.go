package evergreen

import (
	"context"
	"fmt"
	"net/http"
	"os"
	"path/filepath"
	"reflect"
	"strconv"
	"strings"
	"time"

	"github.com/evergreen-ci/evergreen/util"
	"github.com/evergreen-ci/utility"
	"github.com/mongodb/amboy/logger"
	"github.com/mongodb/anser/bsonutil"
	"github.com/mongodb/grip"
	"github.com/mongodb/grip/level"
	"github.com/mongodb/grip/message"
	"github.com/mongodb/grip/send"
	"github.com/pkg/errors"
	"go.mongodb.org/mongo-driver/bson"
	"go.mongodb.org/mongo-driver/mongo"
	"go.mongodb.org/mongo-driver/mongo/options"
	"go.mongodb.org/mongo-driver/mongo/readconcern"
	"go.mongodb.org/mongo-driver/mongo/writeconcern"
	"gopkg.in/yaml.v3"
)

var (
	// BuildRevision should be specified with -ldflags at build time
	BuildRevision = ""

	// ClientVersion is the commandline version string used to control auto-updating.
	ClientVersion = "2023-12-14"

	// Agent version to control agent rollover.
<<<<<<< HEAD
	AgentVersion = "2024-01-08"
=======
	AgentVersion = "2023-12-14"
>>>>>>> 24172ec3
)

// ConfigSection defines a sub-document in the evergreen config
// any config sections must also be added to registry.go
type ConfigSection interface {
	// SectionId returns the ID of the section to be used in the database document and struct tag
	SectionId() string
	// Get populates the section from the DB
	Get(context.Context) error
	// Set upserts the section document into the DB
	Set(context.Context) error
	// ValidateAndDefault validates input and sets defaults
	ValidateAndDefault() error
}

// Settings contains all configuration settings for running Evergreen. Settings
// with the "id" struct tag should implement the ConfigSection interface.
type Settings struct {
	Id                  string                  `bson:"_id" json:"id" yaml:"id"`
	Amboy               AmboyConfig             `yaml:"amboy" bson:"amboy" json:"amboy" id:"amboy"`
	Api                 APIConfig               `yaml:"api" bson:"api" json:"api" id:"api"`
	ApiUrl              string                  `yaml:"api_url" bson:"api_url" json:"api_url"`
	AuthConfig          AuthConfig              `yaml:"auth" bson:"auth" json:"auth" id:"auth"`
	AWSInstanceRole     string                  `yaml:"aws_instance_role" bson:"aws_instance_role" json:"aws_instance_role"`
	Banner              string                  `bson:"banner" json:"banner" yaml:"banner"`
	BannerTheme         BannerTheme             `bson:"banner_theme" json:"banner_theme" yaml:"banner_theme"`
	Buckets             BucketsConfig           `bson:"buckets" json:"buckets" yaml:"buckets" id:"buckets"`
	Cedar               CedarConfig             `bson:"cedar" json:"cedar" yaml:"cedar" id:"cedar"`
	ClientBinariesDir   string                  `yaml:"client_binaries_dir" bson:"client_binaries_dir" json:"client_binaries_dir"`
	CommitQueue         CommitQueueConfig       `yaml:"commit_queue" bson:"commit_queue" json:"commit_queue" id:"commit_queue"`
	ConfigDir           string                  `yaml:"configdir" bson:"configdir" json:"configdir"`
	ContainerPools      ContainerPoolsConfig    `yaml:"container_pools" bson:"container_pools" json:"container_pools" id:"container_pools"`
	Credentials         map[string]string       `yaml:"credentials" bson:"credentials" json:"credentials"`
	CredentialsNew      util.KeyValuePairSlice  `yaml:"credentials_new" bson:"credentials_new" json:"credentials_new"`
	Database            DBSettings              `yaml:"database" json:"database" bson:"database"`
	DataPipes           DataPipesConfig         `yaml:"data_pipes" json:"data_pipes" bson:"data_pipes" id:"data_pipes"`
	DomainName          string                  `yaml:"domain_name" bson:"domain_name" json:"domain_name"`
	Expansions          map[string]string       `yaml:"expansions" bson:"expansions" json:"expansions"`
	ExpansionsNew       util.KeyValuePairSlice  `yaml:"expansions_new" bson:"expansions_new" json:"expansions_new"`
	GithubPRCreatorOrg  string                  `yaml:"github_pr_creator_org" bson:"github_pr_creator_org" json:"github_pr_creator_org"`
	GithubOrgs          []string                `yaml:"github_orgs" bson:"github_orgs" json:"github_orgs"`
	DisabledGQLQueries  []string                `yaml:"disabled_gql_queries" bson:"disabled_gql_queries" json:"disabled_gql_queries"`
	HostInit            HostInitConfig          `yaml:"hostinit" bson:"hostinit" json:"hostinit" id:"hostinit"`
	HostJasper          HostJasperConfig        `yaml:"host_jasper" bson:"host_jasper" json:"host_jasper" id:"host_jasper"`
	Jira                JiraConfig              `yaml:"jira" bson:"jira" json:"jira" id:"jira"`
	JIRANotifications   JIRANotificationsConfig `yaml:"jira_notifications" json:"jira_notifications" bson:"jira_notifications" id:"jira_notifications"`
	Keys                map[string]string       `yaml:"keys" bson:"keys" json:"keys"`
	KeysNew             util.KeyValuePairSlice  `yaml:"keys_new" bson:"keys_new" json:"keys_new"`
	LDAPRoleMap         LDAPRoleMap             `yaml:"ldap_role_map" bson:"ldap_role_map" json:"ldap_role_map"`
	LoggerConfig        LoggerConfig            `yaml:"logger_config" bson:"logger_config" json:"logger_config" id:"logger_config"`
	LogPath             string                  `yaml:"log_path" bson:"log_path" json:"log_path"`
	NewRelic            NewRelicConfig          `yaml:"newrelic" bson:"newrelic" json:"newrelic" id:"newrelic"`
	Notify              NotifyConfig            `yaml:"notify" bson:"notify" json:"notify" id:"notify"`
	Plugins             PluginConfig            `yaml:"plugins" bson:"plugins" json:"plugins"`
	PluginsNew          util.KeyValuePairSlice  `yaml:"plugins_new" bson:"plugins_new" json:"plugins_new"`
	PodLifecycle        PodLifecycleConfig      `yaml:"pod_lifecycle" bson:"pod_lifecycle" json:"pod_lifecycle" id:"pod_lifecycle"`
	PprofPort           string                  `yaml:"pprof_port" bson:"pprof_port" json:"pprof_port"`
	ProjectCreation     ProjectCreationConfig   `yaml:"project_creation" bson:"project_creation" json:"project_creation" id:"project_creation"`
	Providers           CloudProviders          `yaml:"providers" bson:"providers" json:"providers" id:"providers"`
	RepoTracker         RepoTrackerConfig       `yaml:"repotracker" bson:"repotracker" json:"repotracker" id:"repotracker"`
	Scheduler           SchedulerConfig         `yaml:"scheduler" bson:"scheduler" json:"scheduler" id:"scheduler"`
	ServiceFlags        ServiceFlags            `bson:"service_flags" json:"service_flags" id:"service_flags" yaml:"service_flags"`
	SSHKeyDirectory     string                  `yaml:"ssh_key_directory" bson:"ssh_key_directory" json:"ssh_key_directory"`
	SSHKeyPairs         []SSHKeyPair            `yaml:"ssh_key_pairs" bson:"ssh_key_pairs" json:"ssh_key_pairs"`
	Slack               SlackConfig             `yaml:"slack" bson:"slack" json:"slack" id:"slack"`
	Splunk              SplunkConfig            `yaml:"splunk" bson:"splunk" json:"splunk" id:"splunk"`
	TaskLimits          TaskLimitsConfig        `yaml:"task_limits" bson:"task_limits" json:"task_limits" id:"task_limits"`
	Triggers            TriggerConfig           `yaml:"triggers" bson:"triggers" json:"triggers" id:"triggers"`
	Ui                  UIConfig                `yaml:"ui" bson:"ui" json:"ui" id:"ui"`
	Spawnhost           SpawnHostConfig         `yaml:"spawnhost" bson:"spawnhost" json:"spawnhost" id:"spawnhost"`
	ShutdownWaitSeconds int                     `yaml:"shutdown_wait_seconds" bson:"shutdown_wait_seconds" json:"shutdown_wait_seconds"`
	Tracer              TracerConfig            `yaml:"tracer" bson:"tracer" json:"tracer" id:"tracer"`
	GitHubCheckRun      GitHubCheckRunConfig    `yaml:"github_check_run" bson:"github_check_run" json:"github_check_run" id:"github_check_run"`
}

func (c *Settings) SectionId() string { return ConfigDocID }

func (c *Settings) Get(ctx context.Context) error {
	res := GetEnvironment().DB().Collection(ConfigCollection).FindOne(ctx, byId(c.SectionId()))
	if err := res.Err(); err != nil {
		if err == mongo.ErrNoDocuments {
			*c = Settings{}
			return nil
		}
		return errors.Wrapf(err, "getting config section '%s'", c.SectionId())
	}
	if err := res.Decode(&c); err != nil {
		return errors.Wrapf(err, "decoding config section '%s'", c.SectionId())
	}

	return nil
}

// Set saves the global fields in the configuration (i.e. those that are not
// ConfigSections).
func (c *Settings) Set(ctx context.Context) error {
	_, err := GetEnvironment().DB().Collection(ConfigCollection).UpdateOne(ctx, byId(c.SectionId()), bson.M{
		"$set": bson.M{
			apiUrlKey:             c.ApiUrl,
			awsInstanceRoleKey:    c.AWSInstanceRole,
			bannerKey:             c.Banner,
			bannerThemeKey:        c.BannerTheme,
			clientBinariesDirKey:  c.ClientBinariesDir,
			commitQueueKey:        c.CommitQueue,
			configDirKey:          c.ConfigDir,
			credentialsKey:        c.Credentials,
			credentialsNewKey:     c.CredentialsNew,
			domainNameKey:         c.DomainName,
			expansionsKey:         c.Expansions,
			expansionsNewKey:      c.ExpansionsNew,
			githubPRCreatorOrgKey: c.GithubPRCreatorOrg,
			githubOrgsKey:         c.GithubOrgs,
			disabledGQLQueriesKey: c.DisabledGQLQueries,
			keysKey:               c.Keys,
			keysNewKey:            c.KeysNew,
			ldapRoleMapKey:        c.LDAPRoleMap,
			logPathKey:            c.LogPath,
			pprofPortKey:          c.PprofPort,
			pluginsKey:            c.Plugins,
			pluginsNewKey:         c.PluginsNew,
			splunkKey:             c.Splunk,
			sshKeyDirectoryKey:    c.SSHKeyDirectory,
			sshKeyPairsKey:        c.SSHKeyPairs,
			spawnhostKey:          c.Spawnhost,
			shutdownWaitKey:       c.ShutdownWaitSeconds,
		},
	}, options.Update().SetUpsert(true))

	return errors.Wrapf(err, "updating section '%s'", c.SectionId())
}

func (c *Settings) ValidateAndDefault() error {
	var err error
	catcher := grip.NewSimpleCatcher()
	if c.ApiUrl == "" {
		catcher.Add(errors.New("API hostname must not be empty"))
	}
	if c.ConfigDir == "" {
		catcher.Add(errors.New("config directory must not be empty"))
	}

	if len(c.CredentialsNew) > 0 {
		if c.Credentials, err = c.CredentialsNew.Map(); err != nil {
			catcher.Add(errors.Wrap(err, "parsing credentials"))
		}
	}
	if len(c.ExpansionsNew) > 0 {
		if c.Expansions, err = c.ExpansionsNew.Map(); err != nil {
			catcher.Add(errors.Wrap(err, "parsing expansions"))
		}
	}
	if len(c.KeysNew) > 0 {
		if c.Keys, err = c.KeysNew.Map(); err != nil {
			catcher.Add(errors.Wrap(err, "parsing keys"))
		}
	}
	if len(c.PluginsNew) > 0 {
		tempPlugins, err := c.PluginsNew.NestedMap()
		if err != nil {
			catcher.Add(errors.Wrap(err, "parsing plugins"))
		}
		c.Plugins = map[string]map[string]interface{}{}
		for k1, v1 := range tempPlugins {
			c.Plugins[k1] = map[string]interface{}{}
			for k2, v2 := range v1 {
				c.Plugins[k1][k2] = v2
			}
		}
	}

	keys := map[string]bool{}
	for _, mapping := range c.LDAPRoleMap {
		if keys[mapping.LDAPGroup] {
			catcher.Errorf("duplicate LDAP group value %s found in LDAP-role mappings", mapping.LDAPGroup)
		}
		keys[mapping.LDAPGroup] = true
	}

	if len(c.SSHKeyPairs) != 0 && c.SSHKeyDirectory == "" {
		catcher.New("cannot use SSH key pairs without setting a directory for them")
	}

	for i := 0; i < len(c.SSHKeyPairs); i++ {
		catcher.NewWhen(c.SSHKeyPairs[i].Name == "", "must specify a name for SSH key pairs")
		catcher.ErrorfWhen(c.SSHKeyPairs[i].Public == "", "must specify a public key for SSH key pair '%s'", c.SSHKeyPairs[i].Name)
		catcher.ErrorfWhen(c.SSHKeyPairs[i].Private == "", "must specify a private key for SSH key pair '%s'", c.SSHKeyPairs[i].Name)
		// Avoid overwriting the filepath stored in Keys, which is a special
		// case for the path to the legacy SSH identity file.
		for _, key := range c.Keys {
			catcher.ErrorfWhen(c.SSHKeyPairs[i].PrivatePath(c) == key, "cannot overwrite the legacy SSH key '%s'", key)
		}

		// ValidateAndDefault can be called before the environment has been
		// initialized.
		if env := GetEnvironment(); env != nil {
			// Ensure we are not modify any existing keys.
			if settings := env.Settings(); settings != nil {
				for _, key := range env.Settings().SSHKeyPairs {
					if key.Name == c.SSHKeyPairs[i].Name {
						catcher.ErrorfWhen(c.SSHKeyPairs[i].Public != key.Public, "cannot modify public key for existing SSH key pair '%s'", key.Name)
						catcher.ErrorfWhen(c.SSHKeyPairs[i].Private != key.Private, "cannot modify private key for existing SSH key pair '%s'", key.Name)
					}
				}
			}
		}
		if c.SSHKeyPairs[i].EC2Regions == nil {
			c.SSHKeyPairs[i].EC2Regions = []string{}
		}
	}
	// ValidateAndDefault can be called before the environment has been
	// initialized.
	if env := GetEnvironment(); env != nil {
		if settings := env.Settings(); settings != nil {
			// Ensure we are not deleting any existing keys.
			for _, key := range GetEnvironment().Settings().SSHKeyPairs {
				var found bool
				for _, newKey := range c.SSHKeyPairs {
					if newKey.Name == key.Name {
						found = true
						break
					}
				}
				catcher.ErrorfWhen(!found, "cannot find existing SSH key '%s'", key.Name)
			}
		}
	}

	if catcher.HasErrors() {
		return catcher.Resolve()
	}
	if c.ClientBinariesDir == "" {
		c.ClientBinariesDir = ClientDirectory
	}
	if c.LogPath == "" {
		c.LogPath = localLoggingOverride
	}
	if c.ShutdownWaitSeconds < 0 {
		c.ShutdownWaitSeconds = DefaultShutdownWaitSeconds
	}

	return nil
}

// NewSettings builds an in-memory representation of the given settings file.
func NewSettings(filename string) (*Settings, error) {
	configData, err := os.ReadFile(filename)
	if err != nil {
		return nil, err
	}
	settings := &Settings{}
	err = yaml.Unmarshal(configData, settings)
	if err != nil {
		return nil, err
	}

	return settings, nil
}

// GetConfig returns the Evergreen config document. If no document is
// present in the DB, it will return the defaults.
// Use Settings() to get the cached settings object.
func GetConfig(ctx context.Context) (*Settings, error) {
	config := NewConfigSections()
	if err := config.populateSections(ctx); err != nil {
		return nil, errors.Wrap(err, "populating sections")
	}

	catcher := grip.NewSimpleCatcher()
	baseConfig := config.Sections[ConfigDocID].(*Settings)
	valConfig := reflect.ValueOf(*baseConfig)
	//iterate over each field in the config struct
	for i := 0; i < valConfig.NumField(); i++ {
		// retrieve the 'id' struct tag
		sectionId := valConfig.Type().Field(i).Tag.Get("id")
		if sectionId == "" { // no 'id' tag means this is a simple field that we can skip
			continue
		}

		// get the property name and find its corresponding section in the registry
		propName := valConfig.Type().Field(i).Name
		section, ok := config.Sections[sectionId]
		if !ok {
			catcher.Add(fmt.Errorf("config section '%s' not found in registry", sectionId))
			continue
		}

		// set the value of the section struct to the value of the corresponding field in the config
		sectionVal := reflect.ValueOf(section).Elem()
		propVal := reflect.ValueOf(baseConfig).Elem().FieldByName(propName)
		if !propVal.CanSet() {
			catcher.Errorf("unable to set field '%s' in section '%s'", propName, sectionId)
			continue
		}
		propVal.Set(sectionVal)
	}

	if catcher.HasErrors() {
		return nil, errors.WithStack(catcher.Resolve())
	}
	return baseConfig, nil

}

// UpdateConfig updates all evergreen settings documents in the DB.
func UpdateConfig(ctx context.Context, config *Settings) error {
	// update the root config document
	if err := config.Set(ctx); err != nil {
		return err
	}

	// update the other config sub-documents
	catcher := grip.NewSimpleCatcher()
	valConfig := reflect.ValueOf(*config)

	//iterate over each field in the config struct
	for i := 0; i < valConfig.NumField(); i++ {
		// retrieve the 'id' struct tag
		sectionId := valConfig.Type().Field(i).Tag.Get("id")
		if sectionId == "" { // no 'id' tag means this is a simple field that we can skip
			continue
		}

		// get the property name and find its value within the settings struct
		propName := valConfig.Type().Field(i).Name
		propVal := valConfig.FieldByName(propName)

		// create a reflective copy of the struct
		valPointer := reflect.Indirect(reflect.New(propVal.Type()))
		valPointer.Set(propVal)

		// convert the pointer to that struct to an empty interface
		propInterface := valPointer.Addr().Interface()

		// type assert to the ConfigSection interface
		section, ok := propInterface.(ConfigSection)
		if !ok {
			catcher.Errorf("unable to convert config section '%s'", propName)
			continue
		}

		catcher.Add(section.Set(ctx))
	}

	return errors.WithStack(catcher.Resolve())
}

// Validate checks the settings and returns nil if the config is valid,
// or an error with a message explaining why otherwise.
func (settings *Settings) Validate() error {
	catcher := grip.NewSimpleCatcher()

	// validate the root-level settings struct
	catcher.Add(settings.ValidateAndDefault())

	// validate each sub-document
	valConfig := reflect.ValueOf(*settings)
	// iterate over each field in the config struct
	for i := 0; i < valConfig.NumField(); i++ {
		// retrieve the 'id' struct tag
		sectionId := valConfig.Type().Field(i).Tag.Get("id")
		if sectionId == "" { // no 'id' tag means this is a simple field that we can skip
			continue
		}

		// get the property name and find its value within the settings struct
		propName := valConfig.Type().Field(i).Name
		propVal := valConfig.FieldByName(propName)

		// the goal is to convert this struct which we know implements ConfigSection
		// from a reflection data structure back to the interface
		// the below creates a copy and takes the address of it as a workaround because
		// you can't take the address of it via reflection for some reason
		// (and all interface methods on the struct have pointer receivers)

		// create a reflective copy of the struct
		valPointer := reflect.Indirect(reflect.New(propVal.Type()))
		valPointer.Set(propVal)

		// convert the pointer to that struct to an empty interface
		propInterface := valPointer.Addr().Interface()

		// type assert to the ConfigSection interface
		section, ok := propInterface.(ConfigSection)
		if !ok {
			catcher.Errorf("unable to convert config section '%s'", propName)
			continue
		}
		err := section.ValidateAndDefault()
		if err != nil {
			catcher.Add(err)
			continue
		}

		// set the value of the section struct in case there was any defaulting done
		sectionVal := reflect.ValueOf(section).Elem()
		propAddr := reflect.ValueOf(settings).Elem().FieldByName(propName)
		if !propAddr.CanSet() {
			catcher.Errorf("unable to set field '%s' 'in' %s", propName, sectionId)
			continue
		}
		propAddr.Set(sectionVal)
	}
	return errors.WithStack(catcher.Resolve())
}

// GetSender returns the global application-wide loggers. These are special
// universal loggers (distinct from other senders like the GitHub status sender
// or email notification sender) and will be used when grip is invoked to log
// messages in the application (e.g. grip.Info, grip.Error, etc). Because these
// loggers are the main way to send logs in the application, these are essential
// to monitoring the application and therefore have to be set up very early
// during application startup.
func (s *Settings) GetSender(ctx context.Context, env Environment) (send.Sender, error) {
	var (
		sender   send.Sender
		fallback send.Sender
		err      error
		senders  []send.Sender
	)

	levelInfo := s.LoggerConfig.Info()

	fallback, err = send.NewErrorLogger("evergreen.err",
		send.LevelInfo{Default: level.Info, Threshold: level.Debug})
	if err != nil {
		return nil, errors.Wrap(err, "configuring error fallback logger")
	}
	if disableLocalLogging, err := strconv.ParseBool(os.Getenv(disableLocalLoggingEnvVar)); err == nil && !disableLocalLogging {
		// setup the base/default logger (generally direct to systemd
		// or standard output)
		switch s.LogPath {
		case localLoggingOverride:
			// log directly to systemd if possible, and log to
			// standard output otherwise.
			sender = getSystemLogger()
		case standardOutputLoggingOverride, "":
			sender = send.MakeNative()
		default:
			sender, err = send.MakeFileLogger(s.LogPath)
			if err != nil {
				return nil, errors.Wrap(err, "configuring file logger")
			}
		}

		if err = sender.SetLevel(levelInfo); err != nil {
			return nil, errors.Wrap(err, "setting level")
		}
		if err = sender.SetErrorHandler(send.ErrorHandlerFromSender(fallback)); err != nil {
			return nil, errors.Wrap(err, "setting error handler")
		}
		senders = append(senders, sender)
	}

	// set up external log aggregation services:
	//
	if s.Splunk.SplunkConnectionInfo.Populated() {
		retryConf := utility.NewDefaultHTTPRetryConf()
		retryConf.MaxDelay = time.Second
		retryConf.BaseDelay = 10 * time.Millisecond
		retryConf.MaxRetries = 10
		client := utility.GetHTTPRetryableClient(retryConf)

		splunkSender, err := s.makeSplunkSender(ctx, client, levelInfo, fallback)
		if err != nil {
			utility.PutHTTPClient(client)
			return nil, errors.Wrap(err, "configuring splunk logger")
		}

		env.RegisterCloser("splunk-http-client", false, func(_ context.Context) error {
			utility.PutHTTPClient(client)
			return nil
		})
		senders = append(senders, splunkSender)
	}

	// the slack logging service is only for logging very high level alerts.
	if s.Slack.Token != "" {
		sender, err = send.NewSlackLogger(s.Slack.Options, s.Slack.Token,
			send.LevelInfo{Default: level.Critical, Threshold: level.FromString(s.Slack.Level)})
		if err == nil {
			var slackFallback send.Sender

			switch len(senders) {
			case 0:
				slackFallback = fallback
			case 1:
				slackFallback = senders[0]
			default:
				slackFallback = send.NewConfiguredMultiSender(senders...)
			}

			if err = sender.SetErrorHandler(send.ErrorHandlerFromSender(slackFallback)); err != nil {
				return nil, errors.Wrap(err, "setting error handler")
			}

			senders = append(senders, logger.MakeQueueSender(ctx, env.LocalQueue(), sender))
		}
		grip.Warning(errors.Wrap(err, "setting up Slack alert logger"))
	}

	return send.NewConfiguredMultiSender(senders...), nil
}

func (s *Settings) makeSplunkSender(ctx context.Context, client *http.Client, levelInfo send.LevelInfo, fallback send.Sender) (send.Sender, error) {
	sender, err := send.NewSplunkLoggerWithClient("", s.Splunk.SplunkConnectionInfo, grip.GetSender().Level(), client)
	if err != nil {
		return nil, errors.Wrap(err, "making splunk logger")
	}

	if err = sender.SetLevel(levelInfo); err != nil {
		return nil, errors.Wrap(err, "setting Splunk level")
	}

	if err = sender.SetErrorHandler(send.ErrorHandlerFromSender(fallback)); err != nil {
		return nil, errors.Wrap(err, "setting Splunk error handler")
	}

	opts := send.BufferedSenderOptions{
		FlushInterval: time.Duration(s.LoggerConfig.Buffer.DurationSeconds) * time.Second,
		BufferSize:    s.LoggerConfig.Buffer.Count,
	}
	if s.LoggerConfig.Buffer.UseAsync {
		if sender, err = send.NewBufferedAsyncSender(ctx,
			sender,
			send.BufferedAsyncSenderOptions{
				BufferedSenderOptions: opts,
				IncomingBufferFactor:  s.LoggerConfig.Buffer.IncomingBufferFactor,
			}); err != nil {
			return nil, errors.Wrap(err, "making Splunk async buffered sender")
		}
	} else {
		if sender, err = send.NewBufferedSender(ctx, sender, opts); err != nil {
			return nil, errors.Wrap(err, "making Splunk buffered sender")
		}
	}

	return sender, nil
}

func (s *Settings) GetGithubOauthString() (string, error) {

	token, ok := s.Credentials["github"]
	if ok && token != "" {
		return token, nil
	}

	return "", errors.New("no github token in settings")
}

// TODO DEVPROD-1429: Delete this function
func (s *Settings) GetGithubOauthToken() (string, error) {
	if s == nil {
		return "", errors.New("not defined")
	}
	if s.ServiceFlags.GlobalGitHubTokenDisabled {
		return "", nil
	}

	oauthString, err := s.GetGithubOauthString()
	if err != nil {
		return "", nil
	}
	splitToken := strings.Split(oauthString, " ")
	if len(splitToken) != 2 || splitToken[0] != "token" {
		return "", errors.New("token format was invalid, expected 'token [token]'")
	}
	return splitToken[1], nil
}

// PluginConfig holds plugin-specific settings, which are handled.
// manually by their respective plugins
type PluginConfig map[string]map[string]interface{}

// SSHKeyPair represents a public and private SSH key pair.
type SSHKeyPair struct {
	Name    string `bson:"name" json:"name" yaml:"name"`
	Public  string `bson:"public" json:"public" yaml:"public"`
	Private string `bson:"private" json:"private" yaml:"private"`
	// EC2Regions contains all EC2 regions that have stored this SSH key.
	EC2Regions []string `bson:"ec2_regions" json:"ec2_regions" yaml:"ec2_regions"`
}

// AddEC2Region adds the given EC2 region to the set of regions containing the
// SSH key.
func (p *SSHKeyPair) AddEC2Region(region string) error {
	env := GetEnvironment()
	ctx, cancel := env.Context()
	defer cancel()
	coll := env.DB().Collection(ConfigCollection)

	query := bson.M{
		idKey: ConfigDocID,
		sshKeyPairsKey: bson.M{
			"$elemMatch": bson.M{
				sshKeyPairNameKey: p.Name,
			},
		},
	}
	var update bson.M
	if len(p.EC2Regions) == 0 {
		// In case this is the first element, we have to push to create the
		// array first.
		update = bson.M{
			"$push": bson.M{bsonutil.GetDottedKeyName(sshKeyPairsKey, "$", sshKeyPairEC2RegionsKey): region},
		}
	} else {
		update = bson.M{
			"$addToSet": bson.M{bsonutil.GetDottedKeyName(sshKeyPairsKey, "$", sshKeyPairEC2RegionsKey): region},
		}
	}
	if _, err := coll.UpdateOne(ctx, query, update); err != nil {
		return errors.WithStack(err)
	}

	if !utility.StringSliceContains(p.EC2Regions, region) {
		p.EC2Regions = append(p.EC2Regions, region)
	}

	return nil
}

func (p *SSHKeyPair) PrivatePath(settings *Settings) string {
	return filepath.Join(settings.SSHKeyDirectory, p.Name)
}

type WriteConcern struct {
	W        int    `yaml:"w"`
	WMode    string `yaml:"wmode"`
	WTimeout int    `yaml:"wtimeout"`
	J        bool   `yaml:"j"`
}

func (wc WriteConcern) Resolve() *writeconcern.WriteConcern {
	opts := []writeconcern.Option{}

	if wc.J {
		opts = append(opts, writeconcern.J(true))
	}
	if wc.WMode == "majority" {
		opts = append(opts, writeconcern.WMajority())
	} else if wc.W > 0 {
		opts = append(opts, writeconcern.W(wc.W))
	}

	if wc.WTimeout > 0 {
		opts = append(opts, writeconcern.WTimeout(time.Duration(wc.WTimeout)*time.Millisecond))
	}

	return writeconcern.New().WithOptions(opts...)
}

type ReadConcern struct {
	Level string `yaml:"level"`
}

func (rc ReadConcern) Resolve() *readconcern.ReadConcern {

	if rc.Level == "majority" {
		return readconcern.Majority()
	} else if rc.Level == "local" {
		return readconcern.Local()
	} else if rc.Level == "" {
		return readconcern.Majority()
	} else {
		grip.Error(message.Fields{
			"error":   "ReadConcern Level is not majority or local, setting to majority",
			"rcLevel": rc.Level})
		return readconcern.Majority()
	}
}

type DBSettings struct {
	Url                  string       `yaml:"url"`
	DB                   string       `yaml:"db"`
	WriteConcernSettings WriteConcern `yaml:"write_concern"`
	ReadConcernSettings  ReadConcern  `yaml:"read_concern"`
	AWSAuthEnabled       bool         `yaml:"aws_auth_enabled"`
}

// supported banner themes in Evergreen
type BannerTheme string

const (
	Announcement BannerTheme = "announcement"
	Information              = "information"
	Warning                  = "warning"
	Important                = "important"
)

func IsValidBannerTheme(input string) (bool, BannerTheme) {
	switch input {
	case "":
		return true, ""
	case "announcement":
		return true, Announcement
	case "information":
		return true, Information
	case "warning":
		return true, Warning
	case "important":
		return true, Important
	default:
		return false, ""
	}
}<|MERGE_RESOLUTION|>--- conflicted
+++ resolved
@@ -36,11 +36,7 @@
 	ClientVersion = "2023-12-14"
 
 	// Agent version to control agent rollover.
-<<<<<<< HEAD
 	AgentVersion = "2024-01-08"
-=======
-	AgentVersion = "2023-12-14"
->>>>>>> 24172ec3
 )
 
 // ConfigSection defines a sub-document in the evergreen config
