--- conflicted
+++ resolved
@@ -31,11 +31,7 @@
 	BuildRevision = ""
 
 	// Commandline Version String; used to control auto-updating.
-<<<<<<< HEAD
-	ClientVersion = "2020-12-1"
-=======
-	ClientVersion = "2020-12-01"
->>>>>>> 291aae89
+	ClientVersion = "2020-12-03"
 
 	// Agent version to control agent rollover.
 	AgentVersion = "2020-12-03"
