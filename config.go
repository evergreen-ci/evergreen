--- conflicted
+++ resolved
@@ -37,11 +37,7 @@
 
 	// Agent version to control agent rollover. The format is the calendar date
 	// (YYYY-MM-DD).
-<<<<<<< HEAD
-	AgentVersion = "2025-02-13"
-=======
-	AgentVersion = "2025-02-14"
->>>>>>> e1746e80
+	AgentVersion = "2025-02-18"
 )
 
 const (
