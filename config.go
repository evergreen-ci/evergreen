--- conflicted
+++ resolved
@@ -36,14 +36,9 @@
 	// the CLI. The format is the calendar date (YYYY-MM-DD).
 	ClientVersion = "2024-01-18"
 
-<<<<<<< HEAD
-	// Agent version to control agent rollover.
-	AgentVersion = "2024-02-01"
-=======
 	// Agent version to control agent rollover. The format is the calendar date
 	// (YYYY-MM-DD).
-	AgentVersion = "2024-01-31"
->>>>>>> 714de870
+	AgentVersion = "2024-02-01"
 )
 
 // ConfigSection defines a sub-document in the evergreen config
