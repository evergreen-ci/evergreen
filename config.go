--- conflicted
+++ resolved
@@ -35,11 +35,7 @@
 	ClientVersion = "2022-01-04"
 
 	// Agent version to control agent rollover.
-<<<<<<< HEAD
-	AgentVersion = "2022-01-06"
-=======
-	AgentVersion = "2022-01-10"
->>>>>>> 35044967
+	AgentVersion = "2022-01-12"
 )
 
 // ConfigSection defines a sub-document in the evergreen config
