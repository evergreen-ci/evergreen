package evergreen

import (
	"context"
	"fmt"
	"net/http"
	"os"
	"path/filepath"
	"reflect"
	"strings"
	"time"

	"github.com/bradleyfalzon/ghinstallation"
	"github.com/evergreen-ci/evergreen/util"
	"github.com/evergreen-ci/utility"
	"github.com/golang-jwt/jwt"
	"github.com/google/go-github/v52/github"
	"github.com/mongodb/amboy/logger"
	"github.com/mongodb/anser/bsonutil"
	"github.com/mongodb/grip"
	"github.com/mongodb/grip/level"
	"github.com/mongodb/grip/message"
	"github.com/mongodb/grip/send"
	"github.com/pkg/errors"
	"go.mongodb.org/mongo-driver/bson"
	"go.mongodb.org/mongo-driver/mongo"
	"go.mongodb.org/mongo-driver/mongo/options"
	"go.mongodb.org/mongo-driver/mongo/readconcern"
	"go.mongodb.org/mongo-driver/mongo/writeconcern"
	"gopkg.in/yaml.v3"
)

var (
	// BuildRevision should be specified with -ldflags at build time
	BuildRevision = ""

	// ClientVersion is the commandline version string used to control auto-updating.
<<<<<<< HEAD
	ClientVersion = "2023-07-18"
=======
	ClientVersion = "2023-07-14"
>>>>>>> d36048c7

	// Agent version to control agent rollover.
	AgentVersion = "2023-07-24"
)

// ConfigSection defines a sub-document in the evergreen config
// any config sections must also be added to registry.go
type ConfigSection interface {
	// SectionId returns the ID of the section to be used in the database document and struct tag
	SectionId() string
	// Get populates the section from the DB
	Get(context.Context) error
	// Set upserts the section document into the DB
	Set(context.Context) error
	// ValidateAndDefault validates input and sets defaults
	ValidateAndDefault() error
}

// Settings contains all configuration settings for running Evergreen. Settings
// with the "id" struct tag should implement the ConfigSection interface.
type Settings struct {
	Id                  string                  `bson:"_id" json:"id" yaml:"id"`
	Alerts              AlertsConfig            `yaml:"alerts" bson:"alerts" json:"alerts" id:"alerts"`
	Amboy               AmboyConfig             `yaml:"amboy" bson:"amboy" json:"amboy" id:"amboy"`
	Api                 APIConfig               `yaml:"api" bson:"api" json:"api" id:"api"`
	ApiUrl              string                  `yaml:"api_url" bson:"api_url" json:"api_url"`
	AuthConfig          AuthConfig              `yaml:"auth" bson:"auth" json:"auth" id:"auth"`
	AWSInstanceRole     string                  `yaml:"aws_instance_role" bson:"aws_instance_role" json:"aws_instance_role"`
	Banner              string                  `bson:"banner" json:"banner" yaml:"banner"`
	BannerTheme         BannerTheme             `bson:"banner_theme" json:"banner_theme" yaml:"banner_theme"`
	Buckets             BucketConfig            `bson:"buckets" json:"buckets" yaml:"buckets" id:"buckets"`
	Cedar               CedarConfig             `bson:"cedar" json:"cedar" yaml:"cedar" id:"cedar"`
	ClientBinariesDir   string                  `yaml:"client_binaries_dir" bson:"client_binaries_dir" json:"client_binaries_dir"`
	CommitQueue         CommitQueueConfig       `yaml:"commit_queue" bson:"commit_queue" json:"commit_queue" id:"commit_queue"`
	ConfigDir           string                  `yaml:"configdir" bson:"configdir" json:"configdir"`
	ContainerPools      ContainerPoolsConfig    `yaml:"container_pools" bson:"container_pools" json:"container_pools" id:"container_pools"`
	Credentials         map[string]string       `yaml:"credentials" bson:"credentials" json:"credentials"`
	CredentialsNew      util.KeyValuePairSlice  `yaml:"credentials_new" bson:"credentials_new" json:"credentials_new"`
	Database            DBSettings              `yaml:"database" json:"database" bson:"database"`
	DataPipes           DataPipesConfig         `yaml:"data_pipes" json:"data_pipes" bson:"data_pipes" id:"data_pipes"`
	DomainName          string                  `yaml:"domain_name" bson:"domain_name" json:"domain_name"`
	Expansions          map[string]string       `yaml:"expansions" bson:"expansions" json:"expansions"`
	ExpansionsNew       util.KeyValuePairSlice  `yaml:"expansions_new" bson:"expansions_new" json:"expansions_new"`
	GithubPRCreatorOrg  string                  `yaml:"github_pr_creator_org" bson:"github_pr_creator_org" json:"github_pr_creator_org"`
	GithubOrgs          []string                `yaml:"github_orgs" bson:"github_orgs" json:"github_orgs"`
	DisabledGQLQueries  []string                `yaml:"disabled_gql_queries" bson:"disabled_gql_queries" json:"disabled_gql_queries"`
	HostInit            HostInitConfig          `yaml:"hostinit" bson:"hostinit" json:"hostinit" id:"hostinit"`
	HostJasper          HostJasperConfig        `yaml:"host_jasper" bson:"host_jasper" json:"host_jasper" id:"host_jasper"`
	Jira                JiraConfig              `yaml:"jira" bson:"jira" json:"jira" id:"jira"`
	JIRANotifications   JIRANotificationsConfig `yaml:"jira_notifications" json:"jira_notifications" bson:"jira_notifications" id:"jira_notifications"`
	Keys                map[string]string       `yaml:"keys" bson:"keys" json:"keys"`
	KeysNew             util.KeyValuePairSlice  `yaml:"keys_new" bson:"keys_new" json:"keys_new"`
	LDAPRoleMap         LDAPRoleMap             `yaml:"ldap_role_map" bson:"ldap_role_map" json:"ldap_role_map"`
	LoggerConfig        LoggerConfig            `yaml:"logger_config" bson:"logger_config" json:"logger_config" id:"logger_config"`
	LogPath             string                  `yaml:"log_path" bson:"log_path" json:"log_path"`
	NewRelic            NewRelicConfig          `yaml:"newrelic" bson:"newrelic" json:"newrelic" id:"newrelic"`
	Notify              NotifyConfig            `yaml:"notify" bson:"notify" json:"notify" id:"notify"`
	Plugins             PluginConfig            `yaml:"plugins" bson:"plugins" json:"plugins"`
	PluginsNew          util.KeyValuePairSlice  `yaml:"plugins_new" bson:"plugins_new" json:"plugins_new"`
	PodLifecycle        PodLifecycleConfig      `yaml:"pod_lifecycle" bson:"pod_lifecycle" json:"pod_lifecycle" id:"pod_lifecycle"`
	PprofPort           string                  `yaml:"pprof_port" bson:"pprof_port" json:"pprof_port"`
	ProjectCreation     ProjectCreationConfig   `yaml:"project_creation" bson:"project_creation" json:"project_creation" id:"project_creation"`
	Providers           CloudProviders          `yaml:"providers" bson:"providers" json:"providers" id:"providers"`
	RepoTracker         RepoTrackerConfig       `yaml:"repotracker" bson:"repotracker" json:"repotracker" id:"repotracker"`
	Scheduler           SchedulerConfig         `yaml:"scheduler" bson:"scheduler" json:"scheduler" id:"scheduler"`
	ServiceFlags        ServiceFlags            `bson:"service_flags" json:"service_flags" id:"service_flags" yaml:"service_flags"`
	SSHKeyDirectory     string                  `yaml:"ssh_key_directory" bson:"ssh_key_directory" json:"ssh_key_directory"`
	SSHKeyPairs         []SSHKeyPair            `yaml:"ssh_key_pairs" bson:"ssh_key_pairs" json:"ssh_key_pairs"`
	Slack               SlackConfig             `yaml:"slack" bson:"slack" json:"slack" id:"slack"`
	Splunk              SplunkConfig            `yaml:"splunk" bson:"splunk" json:"splunk" id:"splunk"`
	Triggers            TriggerConfig           `yaml:"triggers" bson:"triggers" json:"triggers" id:"triggers"`
	Ui                  UIConfig                `yaml:"ui" bson:"ui" json:"ui" id:"ui"`
	Spawnhost           SpawnHostConfig         `yaml:"spawnhost" bson:"spawnhost" json:"spawnhost" id:"spawnhost"`
	ShutdownWaitSeconds int                     `yaml:"shutdown_wait_seconds" bson:"shutdown_wait_seconds" json:"shutdown_wait_seconds"`
	Tracer              TracerConfig            `yaml:"tracer" bson:"tracer" json:"tracer" id:"tracer"`
}

func (c *Settings) SectionId() string { return ConfigDocID }

func (c *Settings) Get(ctx context.Context) error {
	res := GetEnvironment().DB().Collection(ConfigCollection).FindOne(ctx, byId(c.SectionId()))
	if err := res.Err(); err != nil {
		if err == mongo.ErrNoDocuments {
			*c = Settings{}
			return nil
		}
		return errors.Wrapf(err, "getting config section '%s'", c.SectionId())
	}
	if err := res.Decode(&c); err != nil {
		return errors.Wrapf(err, "decoding config section '%s'", c.SectionId())
	}

	return nil
}

// Set saves the global fields in the configuration (i.e. those that are not
// ConfigSections).
func (c *Settings) Set(ctx context.Context) error {
	_, err := GetEnvironment().DB().Collection(ConfigCollection).UpdateOne(ctx, byId(c.SectionId()), bson.M{
		"$set": bson.M{
			apiUrlKey:             c.ApiUrl,
			awsInstanceRoleKey:    c.AWSInstanceRole,
			bannerKey:             c.Banner,
			bannerThemeKey:        c.BannerTheme,
			clientBinariesDirKey:  c.ClientBinariesDir,
			commitQueueKey:        c.CommitQueue,
			configDirKey:          c.ConfigDir,
			credentialsKey:        c.Credentials,
			credentialsNewKey:     c.CredentialsNew,
			domainNameKey:         c.DomainName,
			expansionsKey:         c.Expansions,
			expansionsNewKey:      c.ExpansionsNew,
			githubPRCreatorOrgKey: c.GithubPRCreatorOrg,
			githubOrgsKey:         c.GithubOrgs,
			disabledGQLQueriesKey: c.DisabledGQLQueries,
			keysKey:               c.Keys,
			keysNewKey:            c.KeysNew,
			ldapRoleMapKey:        c.LDAPRoleMap,
			logPathKey:            c.LogPath,
			pprofPortKey:          c.PprofPort,
			pluginsKey:            c.Plugins,
			pluginsNewKey:         c.PluginsNew,
			splunkKey:             c.Splunk,
			sshKeyDirectoryKey:    c.SSHKeyDirectory,
			sshKeyPairsKey:        c.SSHKeyPairs,
			spawnhostKey:          c.Spawnhost,
			shutdownWaitKey:       c.ShutdownWaitSeconds,
		},
	}, options.Update().SetUpsert(true))

	return errors.Wrapf(err, "updating section '%s'", c.SectionId())
}

func (c *Settings) ValidateAndDefault() error {
	var err error
	catcher := grip.NewSimpleCatcher()
	if c.ApiUrl == "" {
		catcher.Add(errors.New("API hostname must not be empty"))
	}
	if c.ConfigDir == "" {
		catcher.Add(errors.New("config directory must not be empty"))
	}

	if len(c.CredentialsNew) > 0 {
		if c.Credentials, err = c.CredentialsNew.Map(); err != nil {
			catcher.Add(errors.Wrap(err, "parsing credentials"))
		}
	}
	if len(c.ExpansionsNew) > 0 {
		if c.Expansions, err = c.ExpansionsNew.Map(); err != nil {
			catcher.Add(errors.Wrap(err, "parsing expansions"))
		}
	}
	if len(c.KeysNew) > 0 {
		if c.Keys, err = c.KeysNew.Map(); err != nil {
			catcher.Add(errors.Wrap(err, "parsing keys"))
		}
	}
	if len(c.PluginsNew) > 0 {
		tempPlugins, err := c.PluginsNew.NestedMap()
		if err != nil {
			catcher.Add(errors.Wrap(err, "parsing plugins"))
		}
		c.Plugins = map[string]map[string]interface{}{}
		for k1, v1 := range tempPlugins {
			c.Plugins[k1] = map[string]interface{}{}
			for k2, v2 := range v1 {
				c.Plugins[k1][k2] = v2
			}
		}
	}

	keys := map[string]bool{}
	for _, mapping := range c.LDAPRoleMap {
		if keys[mapping.LDAPGroup] {
			catcher.Errorf("duplicate LDAP group value %s found in LDAP-role mappings", mapping.LDAPGroup)
		}
		keys[mapping.LDAPGroup] = true
	}

	if len(c.SSHKeyPairs) != 0 && c.SSHKeyDirectory == "" {
		catcher.New("cannot use SSH key pairs without setting a directory for them")
	}

	for i := 0; i < len(c.SSHKeyPairs); i++ {
		catcher.NewWhen(c.SSHKeyPairs[i].Name == "", "must specify a name for SSH key pairs")
		catcher.ErrorfWhen(c.SSHKeyPairs[i].Public == "", "must specify a public key for SSH key pair '%s'", c.SSHKeyPairs[i].Name)
		catcher.ErrorfWhen(c.SSHKeyPairs[i].Private == "", "must specify a private key for SSH key pair '%s'", c.SSHKeyPairs[i].Name)
		// Avoid overwriting the filepath stored in Keys, which is a special
		// case for the path to the legacy SSH identity file.
		for _, key := range c.Keys {
			catcher.ErrorfWhen(c.SSHKeyPairs[i].PrivatePath(c) == key, "cannot overwrite the legacy SSH key '%s'", key)
		}

		// ValidateAndDefault can be called before the environment has been
		// initialized.
		if env := GetEnvironment(); env != nil {
			// Ensure we are not modify any existing keys.
			if settings := env.Settings(); settings != nil {
				for _, key := range env.Settings().SSHKeyPairs {
					if key.Name == c.SSHKeyPairs[i].Name {
						catcher.ErrorfWhen(c.SSHKeyPairs[i].Public != key.Public, "cannot modify public key for existing SSH key pair '%s'", key.Name)
						catcher.ErrorfWhen(c.SSHKeyPairs[i].Private != key.Private, "cannot modify private key for existing SSH key pair '%s'", key.Name)
					}
				}
			}
		}
		if c.SSHKeyPairs[i].EC2Regions == nil {
			c.SSHKeyPairs[i].EC2Regions = []string{}
		}
	}
	// ValidateAndDefault can be called before the environment has been
	// initialized.
	if env := GetEnvironment(); env != nil {
		if settings := env.Settings(); settings != nil {
			// Ensure we are not deleting any existing keys.
			for _, key := range GetEnvironment().Settings().SSHKeyPairs {
				var found bool
				for _, newKey := range c.SSHKeyPairs {
					if newKey.Name == key.Name {
						found = true
						break
					}
				}
				catcher.ErrorfWhen(!found, "cannot find existing SSH key '%s'", key.Name)
			}
		}
	}

	if catcher.HasErrors() {
		return catcher.Resolve()
	}
	if c.ClientBinariesDir == "" {
		c.ClientBinariesDir = ClientDirectory
	}
	if c.LogPath == "" {
		c.LogPath = localLoggingOverride
	}
	if c.ShutdownWaitSeconds < 0 {
		c.ShutdownWaitSeconds = DefaultShutdownWaitSeconds
	}

	return nil
}

// NewSettings builds an in-memory representation of the given settings file.
func NewSettings(filename string) (*Settings, error) {
	configData, err := os.ReadFile(filename)
	if err != nil {
		return nil, err
	}
	settings := &Settings{}
	err = yaml.Unmarshal(configData, settings)
	if err != nil {
		return nil, err
	}

	return settings, nil
}

// GetConfig returns the Evergreen config document. If no document is
// present in the DB, it will return the defaults.
// Use Settings() to get the cached settings object.
func GetConfig() (*Settings, error) {
	ctx, cancel := GetEnvironment().Context()
	defer cancel()

	return GetConfigContext(ctx)
}

// GetConfigContext returns the Evergreen config document. If no document is
// present in the DB, it will return the defaults.
// Use Settings() to get the cached settings object.
func GetConfigContext(ctx context.Context) (*Settings, error) { return BootstrapConfig(ctx) }

// Bootstrap config gets a config from the database defined in the environment.
func BootstrapConfig(ctx context.Context) (*Settings, error) {
	config := &Settings{}

	// retrieve the root config document
	if err := config.Get(ctx); err != nil {
		return nil, err
	}

	// retrieve the other config sub-documents and form the whole struct
	catcher := grip.NewSimpleCatcher()
	sections := ConfigRegistry.GetSections()
	valConfig := reflect.ValueOf(*config)
	//iterate over each field in the config struct
	for i := 0; i < valConfig.NumField(); i++ {
		// retrieve the 'id' struct tag
		sectionId := valConfig.Type().Field(i).Tag.Get("id")
		if sectionId == "" { // no 'id' tag means this is a simple field that we can skip
			continue
		}

		// get the property name and find its corresponding section in the registry
		propName := valConfig.Type().Field(i).Name
		section, ok := sections[sectionId]
		if !ok {
			catcher.Add(fmt.Errorf("config section '%s' not found in registry", sectionId))
			continue
		}

		// retrieve the section's document from the db
		if err := section.Get(ctx); err != nil {
			catcher.Add(errors.Wrapf(err, "populating section '%s'", sectionId))
			continue
		}

		// set the value of the section struct to the value of the corresponding field in the config
		sectionVal := reflect.ValueOf(section).Elem()
		propVal := reflect.ValueOf(config).Elem().FieldByName(propName)
		if !propVal.CanSet() {
			catcher.Errorf("unable to set field '%s' in section '%s'", propName, sectionId)
			continue
		}
		propVal.Set(sectionVal)
	}

	if catcher.HasErrors() {
		return nil, errors.WithStack(catcher.Resolve())
	}
	return config, nil

}

// UpdateConfig updates all evergreen settings documents in the DB.
func UpdateConfig(config *Settings) error {
	ctx, cancel := GetEnvironment().Context()
	defer cancel()

	return UpdateConfigContext(ctx, config)
}

// UpdateConfigContext updates all evergreen settings documents in the DB.
func UpdateConfigContext(ctx context.Context, config *Settings) error {
	// update the root config document
	if err := config.Set(ctx); err != nil {
		return err
	}

	// update the other config sub-documents
	catcher := grip.NewSimpleCatcher()
	valConfig := reflect.ValueOf(*config)

	//iterate over each field in the config struct
	for i := 0; i < valConfig.NumField(); i++ {
		// retrieve the 'id' struct tag
		sectionId := valConfig.Type().Field(i).Tag.Get("id")
		if sectionId == "" { // no 'id' tag means this is a simple field that we can skip
			continue
		}

		// get the property name and find its value within the settings struct
		propName := valConfig.Type().Field(i).Name
		propVal := valConfig.FieldByName(propName)

		// create a reflective copy of the struct
		valPointer := reflect.Indirect(reflect.New(propVal.Type()))
		valPointer.Set(propVal)

		// convert the pointer to that struct to an empty interface
		propInterface := valPointer.Addr().Interface()

		// type assert to the ConfigSection interface
		section, ok := propInterface.(ConfigSection)
		if !ok {
			catcher.Errorf("unable to convert config section '%s'", propName)
			continue
		}

		catcher.Add(section.Set(ctx))
	}

	return errors.WithStack(catcher.Resolve())
}

// Validate checks the settings and returns nil if the config is valid,
// or an error with a message explaining why otherwise.
func (settings *Settings) Validate() error {
	catcher := grip.NewSimpleCatcher()

	// validate the root-level settings struct
	catcher.Add(settings.ValidateAndDefault())

	// validate each sub-document
	valConfig := reflect.ValueOf(*settings)
	// iterate over each field in the config struct
	for i := 0; i < valConfig.NumField(); i++ {
		// retrieve the 'id' struct tag
		sectionId := valConfig.Type().Field(i).Tag.Get("id")
		if sectionId == "" { // no 'id' tag means this is a simple field that we can skip
			continue
		}

		// get the property name and find its value within the settings struct
		propName := valConfig.Type().Field(i).Name
		propVal := valConfig.FieldByName(propName)

		// the goal is to convert this struct which we know implements ConfigSection
		// from a reflection data structure back to the interface
		// the below creates a copy and takes the address of it as a workaround because
		// you can't take the address of it via reflection for some reason
		// (and all interface methods on the struct have pointer receivers)

		// create a reflective copy of the struct
		valPointer := reflect.Indirect(reflect.New(propVal.Type()))
		valPointer.Set(propVal)

		// convert the pointer to that struct to an empty interface
		propInterface := valPointer.Addr().Interface()

		// type assert to the ConfigSection interface
		section, ok := propInterface.(ConfigSection)
		if !ok {
			catcher.Errorf("unable to convert config section '%s'", propName)
			continue
		}
		err := section.ValidateAndDefault()
		if err != nil {
			catcher.Add(err)
			continue
		}

		// set the value of the section struct in case there was any defaulting done
		sectionVal := reflect.ValueOf(section).Elem()
		propAddr := reflect.ValueOf(settings).Elem().FieldByName(propName)
		if !propAddr.CanSet() {
			catcher.Errorf("unable to set field '%s' 'in' %s", propName, sectionId)
			continue
		}
		propAddr.Set(sectionVal)
	}
	return errors.WithStack(catcher.Resolve())
}

func (s *Settings) GetSender(ctx context.Context, env Environment) (send.Sender, error) {
	var (
		sender   send.Sender
		fallback send.Sender
		err      error
		senders  []send.Sender
	)

	levelInfo := s.LoggerConfig.Info()

	fallback, err = send.NewErrorLogger("evergreen.err",
		send.LevelInfo{Default: level.Info, Threshold: level.Debug})
	if err != nil {
		return nil, errors.Wrap(err, "configuring error fallback logger")
	}

	// setup the base/default logger (generally direct to systemd
	// or standard output)
	switch s.LogPath {
	case localLoggingOverride:
		// log directly to systemd if possible, and log to
		// standard output otherwise.
		sender = getSystemLogger()
	case standardOutputLoggingOverride, "":
		sender = send.MakeNative()
	default:
		sender, err = send.MakeFileLogger(s.LogPath)
		if err != nil {
			return nil, errors.Wrap(err, "configuring file logger")
		}
	}

	if err = sender.SetLevel(levelInfo); err != nil {
		return nil, errors.Wrap(err, "setting level")
	}
	if err = sender.SetErrorHandler(send.ErrorHandlerFromSender(fallback)); err != nil {
		return nil, errors.Wrap(err, "setting error handler")
	}
	senders = append(senders, sender)

	// set up external log aggregation services:
	//
	if s.Splunk.SplunkConnectionInfo.Populated() {
		retryConf := utility.NewDefaultHTTPRetryConf()
		retryConf.MaxDelay = time.Second
		retryConf.BaseDelay = 10 * time.Millisecond
		retryConf.MaxRetries = 10
		client := utility.GetHTTPRetryableClient(retryConf)

		splunkSender, err := s.makeSplunkSender(ctx, client, levelInfo, fallback)
		if err != nil {
			utility.PutHTTPClient(client)
			return nil, errors.Wrap(err, "configuring splunk logger")
		}

		env.RegisterCloser("splunk-http-client", false, func(_ context.Context) error {
			utility.PutHTTPClient(client)
			return nil
		})
		senders = append(senders, splunkSender)
	}

	// the slack logging service is only for logging very high level alerts.
	if s.Slack.Token != "" {
		sender, err = send.NewSlackLogger(s.Slack.Options, s.Slack.Token,
			send.LevelInfo{Default: level.Critical, Threshold: level.FromString(s.Slack.Level)})
		if err == nil {
			var slackFallback send.Sender

			switch len(senders) {
			case 0:
				slackFallback = fallback
			case 1:
				slackFallback = senders[0]
			default:
				slackFallback = send.NewConfiguredMultiSender(senders...)
			}

			if err = sender.SetErrorHandler(send.ErrorHandlerFromSender(slackFallback)); err != nil {
				return nil, errors.Wrap(err, "setting error handler")
			}

			senders = append(senders, logger.MakeQueueSender(ctx, env.LocalQueue(), sender))
		}
		grip.Warning(errors.Wrap(err, "setting up Slack alert logger"))
	}

	return send.NewConfiguredMultiSender(senders...), nil
}

type githubAppAuth struct {
	AppId      int64
	privateKey []byte
}

// getGithubAppAuth returns app id and app private key if it exists.
func (s *Settings) getGithubAppAuth() *githubAppAuth {
	if s.AuthConfig.Github == nil || s.AuthConfig.Github.AppId == 0 {
		return nil
	}

	key := s.Expansions[githubAppPrivateKey]
	if key == "" {
		return nil
	}

	return &githubAppAuth{
		AppId:      s.AuthConfig.Github.AppId,
		privateKey: []byte(key),
	}
}

// CreateInstallationToken uses the owner/repo information to request an github app installation id
// and uses that id to create an installation token.
func (s *Settings) CreateInstallationToken(ctx context.Context, owner, repo string, opts *github.InstallationTokenOptions) (string, error) {
	if owner == "" || repo == "" {
		return "", errors.New("no owner/repo specified to create installation token")
	}
	authFields := s.getGithubAppAuth()
	if authFields == nil {
		// TODO EVG-19966: Return error here
		grip.Debug(message.Fields{
			"message": "no auth",
			"owner":   owner,
			"repo":    repo,
			"ticket":  "EVG-19966",
		})

		return "", nil
	}
	httpClient := utility.GetHTTPClient()
	defer utility.PutHTTPClient(httpClient)

	key, err := jwt.ParseRSAPrivateKeyFromPEM(authFields.privateKey)
	if err != nil {
		return "", errors.Wrap(err, "parsing private key")
	}

	itr := ghinstallation.NewAppsTransportFromPrivateKey(httpClient.Transport, authFields.AppId, key)
	httpClient.Transport = itr
	client := github.NewClient(httpClient)
	installationId, _, err := client.Apps.FindRepositoryInstallation(ctx, owner, repo)
	if err != nil {
		// TODO EVG-19966: Return error here
		grip.Debug(message.WrapError(err, message.Fields{
			"message": "error finding installation id",
			"owner":   owner,
			"repo":    repo,
			"appId":   authFields.AppId,
			"ticket":  "EVG-19966",
		}))
		return "", errors.Wrap(err, "finding installation id")
	}
	if installationId == nil {
		return "", errors.New(fmt.Sprintf("Installation id for '%s/%s' not found", owner, repo))
	}
	token, _, err := client.Apps.CreateInstallationToken(ctx, installationId.GetID(), opts)
	if err != nil || token == nil {
		return "", errors.Wrapf(err, "creating installation token for installation id: %d", installationId.GetID())
	}
	return token.GetToken(), nil
}

// CreateInstallationTokenWithDefaultOwnerRepo returns an installation token when we do not care about
// the owner/repo that we are calling the GitHub function with (i.e. checking rate limit).
// It will use the default owner/repo specified in the admin settings and error if it's not set.
func (s *Settings) CreateInstallationTokenWithDefaultOwnerRepo(ctx context.Context, opts *github.InstallationTokenOptions) (string, error) {
	if s.AuthConfig.Github == nil || s.AuthConfig.Github.DefaultOwner == "" || s.AuthConfig.Github.DefaultRepo == "" {
		// TODO EVG-19966: Return error here
		grip.Debug(message.Fields{
			"message": "no default owner/repo",
			"ticket":  "EVG-19966",
		})
		return "", nil
	}
	return s.CreateInstallationToken(ctx, s.AuthConfig.Github.DefaultOwner, s.AuthConfig.Github.DefaultRepo, opts)
}

func (s *Settings) makeSplunkSender(ctx context.Context, client *http.Client, levelInfo send.LevelInfo, fallback send.Sender) (send.Sender, error) {
	sender, err := send.NewSplunkLoggerWithClient("", s.Splunk.SplunkConnectionInfo, grip.GetSender().Level(), client)
	if err != nil {
		return nil, errors.Wrap(err, "making splunk logger")
	}

	if err = sender.SetLevel(levelInfo); err != nil {
		return nil, errors.Wrap(err, "setting Splunk level")
	}

	if err = sender.SetErrorHandler(send.ErrorHandlerFromSender(fallback)); err != nil {
		return nil, errors.Wrap(err, "setting Splunk error handler")
	}

	opts := send.BufferedSenderOptions{
		FlushInterval: time.Duration(s.LoggerConfig.Buffer.DurationSeconds) * time.Second,
		BufferSize:    s.LoggerConfig.Buffer.Count,
	}
	if s.LoggerConfig.Buffer.UseAsync {
		if sender, err = send.NewBufferedAsyncSender(ctx,
			sender,
			send.BufferedAsyncSenderOptions{
				BufferedSenderOptions: opts,
				IncomingBufferFactor:  s.LoggerConfig.Buffer.IncomingBufferFactor,
			}); err != nil {
			return nil, errors.Wrap(err, "making Splunk async buffered sender")
		}
	} else {
		if sender, err = send.NewBufferedSender(ctx, sender, opts); err != nil {
			return nil, errors.Wrap(err, "making Splunk buffered sender")
		}
	}

	return sender, nil
}

func (s *Settings) GetGithubOauthStrings() ([]string, error) {
	var tokens []string
	var tokenName string

	token, ok := s.Credentials["github"]
	if ok && token != "" {
		// we want to make sure tokens[0] is always the default token
		tokens = append(tokens, token)
	} else {
		return nil, errors.New("no 'github' token in settings")
	}

	for i := 1; i < 10; i++ {
		tokenName = fmt.Sprintf("github_alt%d", i)
		token, ok := s.Credentials[tokenName]
		if ok && token != "" {
			tokens = append(tokens, token)
		} else {
			break
		}
	}
	return tokens, nil
}

// TODO EVG-19966: Delete this function
func (s *Settings) GetGithubOauthToken() (string, error) {
	if s == nil {
		return "", errors.New("not defined")
	}
	if s.ServiceFlags.GlobalGitHubTokenDisabled {
		return "", nil
	}

	oauthStrings, err := s.GetGithubOauthStrings()
	if err != nil {
		return "", err
	}
	timeSeed := time.Now().Nanosecond()
	randomStartIdx := timeSeed % len(oauthStrings)
	var oauthString string
	for i := range oauthStrings {
		oauthString = oauthStrings[randomStartIdx+i]
		splitToken, err := splitToken(oauthString)
		if err != nil {
			grip.Error(message.Fields{
				"error":   err,
				"message": fmt.Sprintf("problem with github_alt%d", i)})
		} else {
			return splitToken, nil
		}
	}
	return "", errors.New("all github tokens are malformatted. Proper format is github:token <token> or github_alt#:token <token>")
}

func splitToken(oauthString string) (string, error) {
	splitToken := strings.Split(oauthString, " ")
	if len(splitToken) != 2 || splitToken[0] != "token" {
		return "", errors.New("token format was invalid, expected 'token [token]'")
	}
	return splitToken[1], nil
}

// PluginConfig holds plugin-specific settings, which are handled.
// manually by their respective plugins
type PluginConfig map[string]map[string]interface{}

// SSHKeyPair represents a public and private SSH key pair.
type SSHKeyPair struct {
	Name    string `bson:"name" json:"name" yaml:"name"`
	Public  string `bson:"public" json:"public" yaml:"public"`
	Private string `bson:"private" json:"private" yaml:"private"`
	// EC2Regions contains all EC2 regions that have stored this SSH key.
	EC2Regions []string `bson:"ec2_regions" json:"ec2_regions" yaml:"ec2_regions"`
}

// AddEC2Region adds the given EC2 region to the set of regions containing the
// SSH key.
func (p *SSHKeyPair) AddEC2Region(region string) error {
	env := GetEnvironment()
	ctx, cancel := env.Context()
	defer cancel()
	coll := env.DB().Collection(ConfigCollection)

	query := bson.M{
		idKey: ConfigDocID,
		sshKeyPairsKey: bson.M{
			"$elemMatch": bson.M{
				sshKeyPairNameKey: p.Name,
			},
		},
	}
	var update bson.M
	if len(p.EC2Regions) == 0 {
		// In case this is the first element, we have to push to create the
		// array first.
		update = bson.M{
			"$push": bson.M{bsonutil.GetDottedKeyName(sshKeyPairsKey, "$", sshKeyPairEC2RegionsKey): region},
		}
	} else {
		update = bson.M{
			"$addToSet": bson.M{bsonutil.GetDottedKeyName(sshKeyPairsKey, "$", sshKeyPairEC2RegionsKey): region},
		}
	}
	if _, err := coll.UpdateOne(ctx, query, update); err != nil {
		return errors.WithStack(err)
	}

	if !utility.StringSliceContains(p.EC2Regions, region) {
		p.EC2Regions = append(p.EC2Regions, region)
	}

	return nil
}

func (p *SSHKeyPair) PrivatePath(settings *Settings) string {
	return filepath.Join(settings.SSHKeyDirectory, p.Name)
}

type WriteConcern struct {
	W        int    `yaml:"w"`
	WMode    string `yaml:"wmode"`
	WTimeout int    `yaml:"wtimeout"`
	J        bool   `yaml:"j"`
}

func (wc WriteConcern) Resolve() *writeconcern.WriteConcern {
	opts := []writeconcern.Option{}

	if wc.J {
		opts = append(opts, writeconcern.J(true))
	}
	if wc.WMode == "majority" {
		opts = append(opts, writeconcern.WMajority())
	} else if wc.W > 0 {
		opts = append(opts, writeconcern.W(wc.W))
	}

	if wc.WTimeout > 0 {
		opts = append(opts, writeconcern.WTimeout(time.Duration(wc.WTimeout)*time.Millisecond))
	}

	return writeconcern.New().WithOptions(opts...)
}

type ReadConcern struct {
	Level string `yaml:"level"`
}

func (rc ReadConcern) Resolve() *readconcern.ReadConcern {

	if rc.Level == "majority" {
		return readconcern.Majority()
	} else if rc.Level == "local" {
		return readconcern.Local()
	} else if rc.Level == "" {
		return readconcern.Majority()
	} else {
		grip.Error(message.Fields{
			"error":   "ReadConcern Level is not majority or local, setting to majority",
			"rcLevel": rc.Level})
		return readconcern.Majority()
	}
}

type DBSettings struct {
	Url                  string       `yaml:"url"`
	DB                   string       `yaml:"db"`
	WriteConcernSettings WriteConcern `yaml:"write_concern"`
	ReadConcernSettings  ReadConcern  `yaml:"read_concern"`
	AuthFile             string       `yaml:"auth_file"`
}

func (dbs *DBSettings) HasAuth() bool {
	return dbs.AuthFile != ""
}

type dbCreds struct {
	DBUser string `yaml:"mdb_database_username"`
	DBPwd  string `yaml:"mdb_database_password"`
}

func (dbs *DBSettings) GetAuth() (string, string, error) {
	return GetAuthFromYAML(dbs.AuthFile)
}

func GetAuthFromYAML(authFile string) (string, string, error) {
	creds := &dbCreds{}

	file, err := os.Open(authFile)
	if err != nil {
		return "", "", err
	}
	defer file.Close()

	decoder := yaml.NewDecoder(file)

	if err := decoder.Decode(&creds); err != nil {
		return "", "", err
	}

	return creds.DBUser, creds.DBPwd, nil
}

// supported banner themes in Evergreen
type BannerTheme string

const (
	Announcement BannerTheme = "announcement"
	Information              = "information"
	Warning                  = "warning"
	Important                = "important"
)

func IsValidBannerTheme(input string) (bool, BannerTheme) {
	switch input {
	case "":
		return true, ""
	case "announcement":
		return true, Announcement
	case "information":
		return true, Information
	case "warning":
		return true, Warning
	case "important":
		return true, Important
	default:
		return false, ""
	}
}<|MERGE_RESOLUTION|>--- conflicted
+++ resolved
@@ -35,11 +35,7 @@
 	BuildRevision = ""
 
 	// ClientVersion is the commandline version string used to control auto-updating.
-<<<<<<< HEAD
 	ClientVersion = "2023-07-18"
-=======
-	ClientVersion = "2023-07-14"
->>>>>>> d36048c7
 
 	// Agent version to control agent rollover.
 	AgentVersion = "2023-07-24"
