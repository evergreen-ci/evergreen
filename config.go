package evergreen

import (
	"context"
	"fmt"
	"net/http"
	"os"
	"path/filepath"
	"reflect"
	"strconv"
	"strings"
	"time"

	"github.com/evergreen-ci/evergreen/util"
	"github.com/evergreen-ci/utility"
	"github.com/mongodb/amboy/logger"
	"github.com/mongodb/anser/bsonutil"
	"github.com/mongodb/grip"
	"github.com/mongodb/grip/level"
	"github.com/mongodb/grip/message"
	"github.com/mongodb/grip/send"
	"github.com/pkg/errors"
	"go.mongodb.org/mongo-driver/bson"
	"go.mongodb.org/mongo-driver/mongo"
	"go.mongodb.org/mongo-driver/mongo/options"
	"go.mongodb.org/mongo-driver/mongo/readconcern"
	"go.mongodb.org/mongo-driver/mongo/writeconcern"
	"gopkg.in/yaml.v3"
)

var (
	// BuildRevision should be specified with -ldflags at build time
	BuildRevision = ""

	// ClientVersion is the commandline version string used to control updating
	// the CLI. The format is the calendar date (YYYY-MM-DD).
	ClientVersion = "2024-02-08"

	// Agent version to control agent rollover. The format is the calendar date
	// (YYYY-MM-DD).
<<<<<<< HEAD
	AgentVersion = "2024-02-20"
=======
	AgentVersion = "2024-02-22"
>>>>>>> 857c2156
)

// ConfigSection defines a sub-document in the evergreen config
// any config sections must also be added to registry.go
type ConfigSection interface {
	// SectionId returns the ID of the section to be used in the database document and struct tag
	SectionId() string
	// Get populates the section from the DB
	Get(context.Context) error
	// Set upserts the section document into the DB
	Set(context.Context) error
	// ValidateAndDefault validates input and sets defaults
	ValidateAndDefault() error
}

// Settings contains all configuration settings for running Evergreen. Settings
// with the "id" struct tag should implement the ConfigSection interface.
type Settings struct {
	Id                 string                  `bson:"_id" json:"id" yaml:"id"`
	Amboy              AmboyConfig             `yaml:"amboy" bson:"amboy" json:"amboy" id:"amboy"`
	Api                APIConfig               `yaml:"api" bson:"api" json:"api" id:"api"`
	ApiUrl             string                  `yaml:"api_url" bson:"api_url" json:"api_url"`
	AuthConfig         AuthConfig              `yaml:"auth" bson:"auth" json:"auth" id:"auth"`
	AWSInstanceRole    string                  `yaml:"aws_instance_role" bson:"aws_instance_role" json:"aws_instance_role"`
	Banner             string                  `bson:"banner" json:"banner" yaml:"banner"`
	BannerTheme        BannerTheme             `bson:"banner_theme" json:"banner_theme" yaml:"banner_theme"`
	Buckets            BucketsConfig           `bson:"buckets" json:"buckets" yaml:"buckets" id:"buckets"`
	Cedar              CedarConfig             `bson:"cedar" json:"cedar" yaml:"cedar" id:"cedar"`
	ClientBinariesDir  string                  `yaml:"client_binaries_dir" bson:"client_binaries_dir" json:"client_binaries_dir"`
	CommitQueue        CommitQueueConfig       `yaml:"commit_queue" bson:"commit_queue" json:"commit_queue" id:"commit_queue"`
	ConfigDir          string                  `yaml:"configdir" bson:"configdir" json:"configdir"`
	ContainerPools     ContainerPoolsConfig    `yaml:"container_pools" bson:"container_pools" json:"container_pools" id:"container_pools"`
	Credentials        map[string]string       `yaml:"credentials" bson:"credentials" json:"credentials"`
	CredentialsNew     util.KeyValuePairSlice  `yaml:"credentials_new" bson:"credentials_new" json:"credentials_new"`
	Database           DBSettings              `yaml:"database" json:"database" bson:"database"`
	DomainName         string                  `yaml:"domain_name" bson:"domain_name" json:"domain_name"`
	Expansions         map[string]string       `yaml:"expansions" bson:"expansions" json:"expansions"`
	ExpansionsNew      util.KeyValuePairSlice  `yaml:"expansions_new" bson:"expansions_new" json:"expansions_new"`
	GithubPRCreatorOrg string                  `yaml:"github_pr_creator_org" bson:"github_pr_creator_org" json:"github_pr_creator_org"`
	GithubOrgs         []string                `yaml:"github_orgs" bson:"github_orgs" json:"github_orgs"`
	DisabledGQLQueries []string                `yaml:"disabled_gql_queries" bson:"disabled_gql_queries" json:"disabled_gql_queries"`
	HostInit           HostInitConfig          `yaml:"hostinit" bson:"hostinit" json:"hostinit" id:"hostinit"`
	HostJasper         HostJasperConfig        `yaml:"host_jasper" bson:"host_jasper" json:"host_jasper" id:"host_jasper"`
	Jira               JiraConfig              `yaml:"jira" bson:"jira" json:"jira" id:"jira"`
	JIRANotifications  JIRANotificationsConfig `yaml:"jira_notifications" json:"jira_notifications" bson:"jira_notifications" id:"jira_notifications"`
	Keys               map[string]string       `yaml:"keys" bson:"keys" json:"keys"`
	// TODO (DEVPROD-4798): remove KanopySSHKeyPath after the cutover to Kanopy.
	KanopySSHKeyPath    string                 `yaml:"kanopy_ssh_key_path" bson:"kanopy_ssh_key_path" json:"kanopy_ssh_key_path"`
	KeysNew             util.KeyValuePairSlice `yaml:"keys_new" bson:"keys_new" json:"keys_new"`
	LDAPRoleMap         LDAPRoleMap            `yaml:"ldap_role_map" bson:"ldap_role_map" json:"ldap_role_map"`
	LoggerConfig        LoggerConfig           `yaml:"logger_config" bson:"logger_config" json:"logger_config" id:"logger_config"`
	LogPath             string                 `yaml:"log_path" bson:"log_path" json:"log_path"`
	NewRelic            NewRelicConfig         `yaml:"newrelic" bson:"newrelic" json:"newrelic" id:"newrelic"`
	Notify              NotifyConfig           `yaml:"notify" bson:"notify" json:"notify" id:"notify"`
	Plugins             PluginConfig           `yaml:"plugins" bson:"plugins" json:"plugins"`
	PluginsNew          util.KeyValuePairSlice `yaml:"plugins_new" bson:"plugins_new" json:"plugins_new"`
	PodLifecycle        PodLifecycleConfig     `yaml:"pod_lifecycle" bson:"pod_lifecycle" json:"pod_lifecycle" id:"pod_lifecycle"`
	PprofPort           string                 `yaml:"pprof_port" bson:"pprof_port" json:"pprof_port"`
	ProjectCreation     ProjectCreationConfig  `yaml:"project_creation" bson:"project_creation" json:"project_creation" id:"project_creation"`
	Providers           CloudProviders         `yaml:"providers" bson:"providers" json:"providers" id:"providers"`
	RepoTracker         RepoTrackerConfig      `yaml:"repotracker" bson:"repotracker" json:"repotracker" id:"repotracker"`
	Scheduler           SchedulerConfig        `yaml:"scheduler" bson:"scheduler" json:"scheduler" id:"scheduler"`
	ServiceFlags        ServiceFlags           `bson:"service_flags" json:"service_flags" id:"service_flags" yaml:"service_flags"`
	SSHKeyDirectory     string                 `yaml:"ssh_key_directory" bson:"ssh_key_directory" json:"ssh_key_directory"`
	SSHKeyPairs         []SSHKeyPair           `yaml:"ssh_key_pairs" bson:"ssh_key_pairs" json:"ssh_key_pairs"`
	Slack               SlackConfig            `yaml:"slack" bson:"slack" json:"slack" id:"slack"`
	Splunk              SplunkConfig           `yaml:"splunk" bson:"splunk" json:"splunk" id:"splunk"`
	TaskLimits          TaskLimitsConfig       `yaml:"task_limits" bson:"task_limits" json:"task_limits" id:"task_limits"`
	Triggers            TriggerConfig          `yaml:"triggers" bson:"triggers" json:"triggers" id:"triggers"`
	Ui                  UIConfig               `yaml:"ui" bson:"ui" json:"ui" id:"ui"`
	Spawnhost           SpawnHostConfig        `yaml:"spawnhost" bson:"spawnhost" json:"spawnhost" id:"spawnhost"`
	ShutdownWaitSeconds int                    `yaml:"shutdown_wait_seconds" bson:"shutdown_wait_seconds" json:"shutdown_wait_seconds"`
	Tracer              TracerConfig           `yaml:"tracer" bson:"tracer" json:"tracer" id:"tracer"`
	GitHubCheckRun      GitHubCheckRunConfig   `yaml:"github_check_run" bson:"github_check_run" json:"github_check_run" id:"github_check_run"`
}

func (c *Settings) SectionId() string { return ConfigDocID }

func (c *Settings) Get(ctx context.Context) error {
	res := GetEnvironment().DB().Collection(ConfigCollection).FindOne(ctx, byId(c.SectionId()))
	if err := res.Err(); err != nil {
		if err == mongo.ErrNoDocuments {
			*c = Settings{}
			return nil
		}
		return errors.Wrapf(err, "getting config section '%s'", c.SectionId())
	}
	if err := res.Decode(&c); err != nil {
		return errors.Wrapf(err, "decoding config section '%s'", c.SectionId())
	}

	return nil
}

// Set saves the global fields in the configuration (i.e. those that are not
// ConfigSections).
func (c *Settings) Set(ctx context.Context) error {
	_, err := GetEnvironment().DB().Collection(ConfigCollection).UpdateOne(ctx, byId(c.SectionId()), bson.M{
		"$set": bson.M{
			apiUrlKey:             c.ApiUrl,
			awsInstanceRoleKey:    c.AWSInstanceRole,
			bannerKey:             c.Banner,
			bannerThemeKey:        c.BannerTheme,
			clientBinariesDirKey:  c.ClientBinariesDir,
			commitQueueKey:        c.CommitQueue,
			configDirKey:          c.ConfigDir,
			credentialsKey:        c.Credentials,
			credentialsNewKey:     c.CredentialsNew,
			domainNameKey:         c.DomainName,
			expansionsKey:         c.Expansions,
			expansionsNewKey:      c.ExpansionsNew,
			githubPRCreatorOrgKey: c.GithubPRCreatorOrg,
			githubOrgsKey:         c.GithubOrgs,
			disabledGQLQueriesKey: c.DisabledGQLQueries,
			keysKey:               c.Keys,
			kanopySSHKeyPathKey:   c.KanopySSHKeyPath,
			keysNewKey:            c.KeysNew,
			ldapRoleMapKey:        c.LDAPRoleMap,
			logPathKey:            c.LogPath,
			pprofPortKey:          c.PprofPort,
			pluginsKey:            c.Plugins,
			pluginsNewKey:         c.PluginsNew,
			splunkKey:             c.Splunk,
			sshKeyDirectoryKey:    c.SSHKeyDirectory,
			sshKeyPairsKey:        c.SSHKeyPairs,
			spawnhostKey:          c.Spawnhost,
			shutdownWaitKey:       c.ShutdownWaitSeconds,
		},
	}, options.Update().SetUpsert(true))

	return errors.Wrapf(err, "updating section '%s'", c.SectionId())
}

func (c *Settings) ValidateAndDefault() error {
	var err error
	catcher := grip.NewSimpleCatcher()
	if c.ApiUrl == "" {
		catcher.Add(errors.New("API hostname must not be empty"))
	}
	if c.ConfigDir == "" {
		catcher.Add(errors.New("config directory must not be empty"))
	}

	if len(c.CredentialsNew) > 0 {
		if c.Credentials, err = c.CredentialsNew.Map(); err != nil {
			catcher.Add(errors.Wrap(err, "parsing credentials"))
		}
	}
	if len(c.ExpansionsNew) > 0 {
		if c.Expansions, err = c.ExpansionsNew.Map(); err != nil {
			catcher.Add(errors.Wrap(err, "parsing expansions"))
		}
	}
	if len(c.KeysNew) > 0 {
		if c.Keys, err = c.KeysNew.Map(); err != nil {
			catcher.Add(errors.Wrap(err, "parsing keys"))
		}
	}
	if len(c.PluginsNew) > 0 {
		tempPlugins, err := c.PluginsNew.NestedMap()
		if err != nil {
			catcher.Add(errors.Wrap(err, "parsing plugins"))
		}
		c.Plugins = map[string]map[string]interface{}{}
		for k1, v1 := range tempPlugins {
			c.Plugins[k1] = map[string]interface{}{}
			for k2, v2 := range v1 {
				c.Plugins[k1][k2] = v2
			}
		}
	}

	keys := map[string]bool{}
	for _, mapping := range c.LDAPRoleMap {
		if keys[mapping.LDAPGroup] {
			catcher.Errorf("duplicate LDAP group value %s found in LDAP-role mappings", mapping.LDAPGroup)
		}
		keys[mapping.LDAPGroup] = true
	}

	if len(c.SSHKeyPairs) != 0 && c.SSHKeyDirectory == "" {
		catcher.New("cannot use SSH key pairs without setting a directory for them")
	}

	for i := 0; i < len(c.SSHKeyPairs); i++ {
		catcher.NewWhen(c.SSHKeyPairs[i].Name == "", "must specify a name for SSH key pairs")
		catcher.ErrorfWhen(c.SSHKeyPairs[i].Public == "", "must specify a public key for SSH key pair '%s'", c.SSHKeyPairs[i].Name)
		catcher.ErrorfWhen(c.SSHKeyPairs[i].Private == "", "must specify a private key for SSH key pair '%s'", c.SSHKeyPairs[i].Name)
		// Avoid overwriting the filepath stored in Keys, which is a special
		// case for the path to the legacy SSH identity file.
		for _, key := range c.Keys {
			catcher.ErrorfWhen(c.SSHKeyPairs[i].PrivatePath(c) == key, "cannot overwrite the legacy SSH key '%s'", key)
		}

		// ValidateAndDefault can be called before the environment has been
		// initialized.
		if env := GetEnvironment(); env != nil {
			// Ensure we are not modify any existing keys.
			if settings := env.Settings(); settings != nil {
				for _, key := range env.Settings().SSHKeyPairs {
					if key.Name == c.SSHKeyPairs[i].Name {
						catcher.ErrorfWhen(c.SSHKeyPairs[i].Public != key.Public, "cannot modify public key for existing SSH key pair '%s'", key.Name)
						catcher.ErrorfWhen(c.SSHKeyPairs[i].Private != key.Private, "cannot modify private key for existing SSH key pair '%s'", key.Name)
					}
				}
			}
		}
		if c.SSHKeyPairs[i].EC2Regions == nil {
			c.SSHKeyPairs[i].EC2Regions = []string{}
		}
	}
	// ValidateAndDefault can be called before the environment has been
	// initialized.
	if env := GetEnvironment(); env != nil {
		if settings := env.Settings(); settings != nil {
			// Ensure we are not deleting any existing keys.
			for _, key := range GetEnvironment().Settings().SSHKeyPairs {
				var found bool
				for _, newKey := range c.SSHKeyPairs {
					if newKey.Name == key.Name {
						found = true
						break
					}
				}
				catcher.ErrorfWhen(!found, "cannot find existing SSH key '%s'", key.Name)
			}
		}
	}

	if catcher.HasErrors() {
		return catcher.Resolve()
	}
	if c.ClientBinariesDir == "" {
		c.ClientBinariesDir = ClientDirectory
	}
	if c.LogPath == "" {
		c.LogPath = localLoggingOverride
	}
	if c.ShutdownWaitSeconds < 0 {
		c.ShutdownWaitSeconds = DefaultShutdownWaitSeconds
	}

	return nil
}

// NewSettings builds an in-memory representation of the given settings file.
func NewSettings(filename string) (*Settings, error) {
	configData, err := os.ReadFile(filename)
	if err != nil {
		return nil, err
	}
	settings := &Settings{}
	err = yaml.Unmarshal(configData, settings)
	if err != nil {
		return nil, err
	}

	return settings, nil
}

// GetConfig returns the Evergreen config document. If no document is
// present in the DB, it will return the defaults.
// Use Settings() to get the cached settings object.
func GetConfig(ctx context.Context) (*Settings, error) {
	config := NewConfigSections()
	if err := config.populateSections(ctx); err != nil {
		return nil, errors.Wrap(err, "populating sections")
	}

	catcher := grip.NewSimpleCatcher()
	baseConfig := config.Sections[ConfigDocID].(*Settings)
	valConfig := reflect.ValueOf(*baseConfig)
	//iterate over each field in the config struct
	for i := 0; i < valConfig.NumField(); i++ {
		// retrieve the 'id' struct tag
		sectionId := valConfig.Type().Field(i).Tag.Get("id")
		if sectionId == "" { // no 'id' tag means this is a simple field that we can skip
			continue
		}

		// get the property name and find its corresponding section in the registry
		propName := valConfig.Type().Field(i).Name
		section, ok := config.Sections[sectionId]
		if !ok {
			catcher.Add(fmt.Errorf("config section '%s' not found in registry", sectionId))
			continue
		}

		// set the value of the section struct to the value of the corresponding field in the config
		sectionVal := reflect.ValueOf(section).Elem()
		propVal := reflect.ValueOf(baseConfig).Elem().FieldByName(propName)
		if !propVal.CanSet() {
			catcher.Errorf("unable to set field '%s' in section '%s'", propName, sectionId)
			continue
		}
		propVal.Set(sectionVal)
	}

	if catcher.HasErrors() {
		return nil, errors.WithStack(catcher.Resolve())
	}
	return baseConfig, nil

}

// UpdateConfig updates all evergreen settings documents in the DB.
func UpdateConfig(ctx context.Context, config *Settings) error {
	// update the root config document
	if err := config.Set(ctx); err != nil {
		return err
	}

	// update the other config sub-documents
	catcher := grip.NewSimpleCatcher()
	valConfig := reflect.ValueOf(*config)

	//iterate over each field in the config struct
	for i := 0; i < valConfig.NumField(); i++ {
		// retrieve the 'id' struct tag
		sectionId := valConfig.Type().Field(i).Tag.Get("id")
		if sectionId == "" { // no 'id' tag means this is a simple field that we can skip
			continue
		}

		// get the property name and find its value within the settings struct
		propName := valConfig.Type().Field(i).Name
		propVal := valConfig.FieldByName(propName)

		// create a reflective copy of the struct
		valPointer := reflect.Indirect(reflect.New(propVal.Type()))
		valPointer.Set(propVal)

		// convert the pointer to that struct to an empty interface
		propInterface := valPointer.Addr().Interface()

		// type assert to the ConfigSection interface
		section, ok := propInterface.(ConfigSection)
		if !ok {
			catcher.Errorf("unable to convert config section '%s'", propName)
			continue
		}

		catcher.Add(section.Set(ctx))
	}

	return errors.WithStack(catcher.Resolve())
}

// Validate checks the settings and returns nil if the config is valid,
// or an error with a message explaining why otherwise.
func (settings *Settings) Validate() error {
	catcher := grip.NewSimpleCatcher()

	// validate the root-level settings struct
	catcher.Add(settings.ValidateAndDefault())

	// validate each sub-document
	valConfig := reflect.ValueOf(*settings)
	// iterate over each field in the config struct
	for i := 0; i < valConfig.NumField(); i++ {
		// retrieve the 'id' struct tag
		sectionId := valConfig.Type().Field(i).Tag.Get("id")
		if sectionId == "" { // no 'id' tag means this is a simple field that we can skip
			continue
		}

		// get the property name and find its value within the settings struct
		propName := valConfig.Type().Field(i).Name
		propVal := valConfig.FieldByName(propName)

		// the goal is to convert this struct which we know implements ConfigSection
		// from a reflection data structure back to the interface
		// the below creates a copy and takes the address of it as a workaround because
		// you can't take the address of it via reflection for some reason
		// (and all interface methods on the struct have pointer receivers)

		// create a reflective copy of the struct
		valPointer := reflect.Indirect(reflect.New(propVal.Type()))
		valPointer.Set(propVal)

		// convert the pointer to that struct to an empty interface
		propInterface := valPointer.Addr().Interface()

		// type assert to the ConfigSection interface
		section, ok := propInterface.(ConfigSection)
		if !ok {
			catcher.Errorf("unable to convert config section '%s'", propName)
			continue
		}
		err := section.ValidateAndDefault()
		if err != nil {
			catcher.Add(err)
			continue
		}

		// set the value of the section struct in case there was any defaulting done
		sectionVal := reflect.ValueOf(section).Elem()
		propAddr := reflect.ValueOf(settings).Elem().FieldByName(propName)
		if !propAddr.CanSet() {
			catcher.Errorf("unable to set field '%s' 'in' %s", propName, sectionId)
			continue
		}
		propAddr.Set(sectionVal)
	}
	return errors.WithStack(catcher.Resolve())
}

// GetSender returns the global application-wide loggers. These are special
// universal loggers (distinct from other senders like the GitHub status sender
// or email notification sender) and will be used when grip is invoked to log
// messages in the application (e.g. grip.Info, grip.Error, etc). Because these
// loggers are the main way to send logs in the application, these are essential
// to monitoring the application and therefore have to be set up very early
// during application startup.
func (s *Settings) GetSender(ctx context.Context, env Environment) (send.Sender, error) {
	var (
		sender   send.Sender
		fallback send.Sender
		err      error
		senders  []send.Sender
	)

	levelInfo := s.LoggerConfig.Info()

	fallback, err = send.NewErrorLogger("evergreen.err",
		send.LevelInfo{Default: level.Info, Threshold: level.Debug})
	if err != nil {
		return nil, errors.Wrap(err, "configuring error fallback logger")
	}
	if disableLocalLogging, err := strconv.ParseBool(os.Getenv(disableLocalLoggingEnvVar)); err != nil || !disableLocalLogging {
		// setup the base/default logger (generally direct to systemd
		// or standard output)
		switch s.LogPath {
		case localLoggingOverride:
			// log directly to systemd if possible, and log to
			// standard output otherwise.
			sender = getSystemLogger()
		case standardOutputLoggingOverride, "":
			sender = send.MakeNative()
		default:
			sender, err = send.MakeFileLogger(s.LogPath)
			if err != nil {
				return nil, errors.Wrap(err, "configuring file logger")
			}
		}

		if err = sender.SetLevel(levelInfo); err != nil {
			return nil, errors.Wrap(err, "setting level")
		}
		if err = sender.SetErrorHandler(send.ErrorHandlerFromSender(fallback)); err != nil {
			return nil, errors.Wrap(err, "setting error handler")
		}
		senders = append(senders, sender)
	}

	// set up external log aggregation services:
	//
	if s.Splunk.SplunkConnectionInfo.Populated() {
		retryConf := utility.NewDefaultHTTPRetryConf()
		retryConf.MaxDelay = time.Second
		retryConf.BaseDelay = 10 * time.Millisecond
		retryConf.MaxRetries = 10
		client := utility.GetHTTPRetryableClient(retryConf)

		splunkSender, err := s.makeSplunkSender(ctx, client, levelInfo, fallback)
		if err != nil {
			utility.PutHTTPClient(client)
			return nil, errors.Wrap(err, "configuring splunk logger")
		}

		env.RegisterCloser("splunk-http-client", false, func(_ context.Context) error {
			utility.PutHTTPClient(client)
			return nil
		})
		senders = append(senders, splunkSender)
	}

	// the slack logging service is only for logging very high level alerts.
	if s.Slack.Token != "" {
		sender, err = send.NewSlackLogger(s.Slack.Options, s.Slack.Token,
			send.LevelInfo{Default: level.Critical, Threshold: level.FromString(s.Slack.Level)})
		if err == nil {
			var slackFallback send.Sender

			switch len(senders) {
			case 0:
				slackFallback = fallback
			case 1:
				slackFallback = senders[0]
			default:
				slackFallback = send.NewConfiguredMultiSender(senders...)
			}

			if err = sender.SetErrorHandler(send.ErrorHandlerFromSender(slackFallback)); err != nil {
				return nil, errors.Wrap(err, "setting error handler")
			}

			senders = append(senders, logger.MakeQueueSender(ctx, env.LocalQueue(), sender))
		}
		grip.Warning(errors.Wrap(err, "setting up Slack alert logger"))
	}

	return send.NewConfiguredMultiSender(senders...), nil
}

func (s *Settings) makeSplunkSender(ctx context.Context, client *http.Client, levelInfo send.LevelInfo, fallback send.Sender) (send.Sender, error) {
	sender, err := send.NewSplunkLoggerWithClient("", s.Splunk.SplunkConnectionInfo, grip.GetSender().Level(), client)
	if err != nil {
		return nil, errors.Wrap(err, "making splunk logger")
	}

	if err = sender.SetLevel(levelInfo); err != nil {
		return nil, errors.Wrap(err, "setting Splunk level")
	}

	if err = sender.SetErrorHandler(send.ErrorHandlerFromSender(fallback)); err != nil {
		return nil, errors.Wrap(err, "setting Splunk error handler")
	}

	opts := send.BufferedSenderOptions{
		FlushInterval: time.Duration(s.LoggerConfig.Buffer.DurationSeconds) * time.Second,
		BufferSize:    s.LoggerConfig.Buffer.Count,
	}
	if s.LoggerConfig.Buffer.UseAsync {
		if sender, err = send.NewBufferedAsyncSender(ctx,
			sender,
			send.BufferedAsyncSenderOptions{
				BufferedSenderOptions: opts,
				IncomingBufferFactor:  s.LoggerConfig.Buffer.IncomingBufferFactor,
			}); err != nil {
			return nil, errors.Wrap(err, "making Splunk async buffered sender")
		}
	} else {
		if sender, err = send.NewBufferedSender(ctx, sender, opts); err != nil {
			return nil, errors.Wrap(err, "making Splunk buffered sender")
		}
	}

	return sender, nil
}

func (s *Settings) GetGithubOauthString() (string, error) {

	token, ok := s.Credentials["github"]
	if ok && token != "" {
		return token, nil
	}

	return "", errors.New("no github token in settings")
}

// TODO DEVPROD-1429: Delete this function
func (s *Settings) GetGithubOauthToken() (string, error) {
	if s == nil {
		return "", errors.New("not defined")
	}
	if s.ServiceFlags.GlobalGitHubTokenDisabled {
		return "", nil
	}

	oauthString, err := s.GetGithubOauthString()
	if err != nil {
		return "", nil
	}
	splitToken := strings.Split(oauthString, " ")
	if len(splitToken) != 2 || splitToken[0] != "token" {
		return "", errors.New("token format was invalid, expected 'token [token]'")
	}
	return splitToken[1], nil
}

// PluginConfig holds plugin-specific settings, which are handled.
// manually by their respective plugins
type PluginConfig map[string]map[string]interface{}

// SSHKeyPair represents a public and private SSH key pair.
type SSHKeyPair struct {
	Name    string `bson:"name" json:"name" yaml:"name"`
	Public  string `bson:"public" json:"public" yaml:"public"`
	Private string `bson:"private" json:"private" yaml:"private"`
	// EC2Regions contains all EC2 regions that have stored this SSH key.
	EC2Regions []string `bson:"ec2_regions" json:"ec2_regions" yaml:"ec2_regions"`
}

// AddEC2Region adds the given EC2 region to the set of regions containing the
// SSH key.
func (p *SSHKeyPair) AddEC2Region(region string) error {
	env := GetEnvironment()
	ctx, cancel := env.Context()
	defer cancel()
	coll := env.DB().Collection(ConfigCollection)

	query := bson.M{
		idKey: ConfigDocID,
		sshKeyPairsKey: bson.M{
			"$elemMatch": bson.M{
				sshKeyPairNameKey: p.Name,
			},
		},
	}
	var update bson.M
	if len(p.EC2Regions) == 0 {
		// In case this is the first element, we have to push to create the
		// array first.
		update = bson.M{
			"$push": bson.M{bsonutil.GetDottedKeyName(sshKeyPairsKey, "$", sshKeyPairEC2RegionsKey): region},
		}
	} else {
		update = bson.M{
			"$addToSet": bson.M{bsonutil.GetDottedKeyName(sshKeyPairsKey, "$", sshKeyPairEC2RegionsKey): region},
		}
	}
	if _, err := coll.UpdateOne(ctx, query, update); err != nil {
		return errors.WithStack(err)
	}

	if !utility.StringSliceContains(p.EC2Regions, region) {
		p.EC2Regions = append(p.EC2Regions, region)
	}

	return nil
}

func (p *SSHKeyPair) PrivatePath(settings *Settings) string {
	return filepath.Join(settings.SSHKeyDirectory, p.Name)
}

type WriteConcern struct {
	W        int    `yaml:"w"`
	WMode    string `yaml:"wmode"`
	WTimeout int    `yaml:"wtimeout"`
	J        bool   `yaml:"j"`
}

func (wc WriteConcern) Resolve() *writeconcern.WriteConcern {
	opts := []writeconcern.Option{}

	if wc.J {
		opts = append(opts, writeconcern.J(true))
	}
	if wc.WMode == "majority" {
		opts = append(opts, writeconcern.WMajority())
	} else if wc.W > 0 {
		opts = append(opts, writeconcern.W(wc.W))
	}

	if wc.WTimeout > 0 {
		opts = append(opts, writeconcern.WTimeout(time.Duration(wc.WTimeout)*time.Millisecond))
	}

	return writeconcern.New().WithOptions(opts...)
}

type ReadConcern struct {
	Level string `yaml:"level"`
}

func (rc ReadConcern) Resolve() *readconcern.ReadConcern {

	if rc.Level == "majority" {
		return readconcern.Majority()
	} else if rc.Level == "local" {
		return readconcern.Local()
	} else if rc.Level == "" {
		return readconcern.Majority()
	} else {
		grip.Error(message.Fields{
			"error":   "ReadConcern Level is not majority or local, setting to majority",
			"rcLevel": rc.Level})
		return readconcern.Majority()
	}
}

type DBSettings struct {
	Url                  string       `yaml:"url"`
	DB                   string       `yaml:"db"`
	WriteConcernSettings WriteConcern `yaml:"write_concern"`
	ReadConcernSettings  ReadConcern  `yaml:"read_concern"`
	AWSAuthEnabled       bool         `yaml:"aws_auth_enabled"`
}

// supported banner themes in Evergreen
type BannerTheme string

const (
	Announcement BannerTheme = "announcement"
	Information              = "information"
	Warning                  = "warning"
	Important                = "important"
)

func IsValidBannerTheme(input string) (bool, BannerTheme) {
	switch input {
	case "":
		return true, ""
	case "announcement":
		return true, Announcement
	case "information":
		return true, Information
	case "warning":
		return true, Warning
	case "important":
		return true, Important
	default:
		return false, ""
	}
}<|MERGE_RESOLUTION|>--- conflicted
+++ resolved
@@ -38,11 +38,7 @@
 
 	// Agent version to control agent rollover. The format is the calendar date
 	// (YYYY-MM-DD).
-<<<<<<< HEAD
-	AgentVersion = "2024-02-20"
-=======
-	AgentVersion = "2024-02-22"
->>>>>>> 857c2156
+	AgentVersion = "2024-02-22-a"
 )
 
 // ConfigSection defines a sub-document in the evergreen config
