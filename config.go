package evergreen

import (
	"context"
	"fmt"
	"io/ioutil"
	"path/filepath"
	"reflect"
	"strings"
	"time"

	"github.com/evergreen-ci/evergreen/util"
	"github.com/evergreen-ci/utility"
	"github.com/mongodb/amboy/logger"
	"github.com/mongodb/anser/bsonutil"
	"github.com/mongodb/grip"
	"github.com/mongodb/grip/level"
	"github.com/mongodb/grip/message"
	"github.com/mongodb/grip/send"
	"github.com/pkg/errors"
	"go.mongodb.org/mongo-driver/bson"
	"go.mongodb.org/mongo-driver/mongo"
	"go.mongodb.org/mongo-driver/mongo/options"
	"go.mongodb.org/mongo-driver/mongo/readconcern"
	"go.mongodb.org/mongo-driver/mongo/writeconcern"
	yaml "gopkg.in/yaml.v2"
)

var (
	// Should be specified with -ldflags at build time
	BuildRevision = ""

	// Commandline Version String; used to control auto-updating.
<<<<<<< HEAD
	ClientVersion = "2020-08-26"

	// Agent version to control agent rollover.
	AgentVersion = "2020-08-27"
=======
	ClientVersion = "2020-09-02"

	// Agent version to control agent rollover.
	AgentVersion = "2020-08-31"
>>>>>>> a39eba18
)

// ConfigSection defines a sub-document in the evergreen config
// any config sections must also be added to registry.go
type ConfigSection interface {
	// SectionId() returns the ID of the section to be used in the database document and struct tag
	SectionId() string
	// Get() populates the section from the DB
	Get(Environment) error
	// Set() upserts the section document into the DB
	Set() error
	// ValidateAndDefault() validates input and sets defaults
	ValidateAndDefault() error
}

// Settings contains all configuration settings for running Evergreen. Settings
// with the "id" struct tag should implement the ConfigSection interface.
type Settings struct {
	Id                 string                    `bson:"_id" json:"id" yaml:"id"`
	Alerts             AlertsConfig              `yaml:"alerts" bson:"alerts" json:"alerts" id:"alerts"`
	Amboy              AmboyConfig               `yaml:"amboy" bson:"amboy" json:"amboy" id:"amboy"`
	Api                APIConfig                 `yaml:"api" bson:"api" json:"api" id:"api"`
	ApiUrl             string                    `yaml:"api_url" bson:"api_url" json:"api_url"`
	AuthConfig         AuthConfig                `yaml:"auth" bson:"auth" json:"auth" id:"auth"`
	Banner             string                    `bson:"banner" json:"banner" yaml:"banner"`
	BannerTheme        BannerTheme               `bson:"banner_theme" json:"banner_theme" yaml:"banner_theme"`
	Backup             BackupConfig              `bson:"backup" json:"backup" yaml:"backup"`
	ClientBinariesDir  string                    `yaml:"client_binaries_dir" bson:"client_binaries_dir" json:"client_binaries_dir"`
	CommitQueue        CommitQueueConfig         `yaml:"commit_queue" bson:"commit_queue" json:"commit_queue" id:"commit_queue"`
	ConfigDir          string                    `yaml:"configdir" bson:"configdir" json:"configdir"`
	ContainerPools     ContainerPoolsConfig      `yaml:"container_pools" bson:"container_pools" json:"container_pools" id:"container_pools"`
	Credentials        map[string]string         `yaml:"credentials" bson:"credentials" json:"credentials"`
	CredentialsNew     util.KeyValuePairSlice    `yaml:"credentials_new" bson:"credentials_new" json:"credentials_new"`
	Database           DBSettings                `yaml:"database" json:"database" bson:"database"`
	DomainName         string                    `yaml:"domain_name" bson:"domain_name" json:"domain_name"`
	Expansions         map[string]string         `yaml:"expansions" bson:"expansions" json:"expansions"`
	ExpansionsNew      util.KeyValuePairSlice    `yaml:"expansions_new" bson:"expansions_new" json:"expansions_new"`
	GithubPRCreatorOrg string                    `yaml:"github_pr_creator_org" bson:"github_pr_creator_org" json:"github_pr_creator_org"`
	GithubOrgs         []string                  `yaml:"github_orgs" bson:"github_orgs" json:"github_orgs"`
	HostInit           HostInitConfig            `yaml:"hostinit" bson:"hostinit" json:"hostinit" id:"hostinit"`
	HostJasper         HostJasperConfig          `yaml:"host_jasper" bson:"host_jasper" json:"host_jasper" id:"host_jasper"`
	Jira               JiraConfig                `yaml:"jira" bson:"jira" json:"jira" id:"jira"`
	JIRANotifications  JIRANotificationsConfig   `yaml:"jira_notifications" json:"jira_notifications" bson:"jira_notifications" id:"jira_notifications"`
	Keys               map[string]string         `yaml:"keys" bson:"keys" json:"keys"`
	KeysNew            util.KeyValuePairSlice    `yaml:"keys_new" bson:"keys_new" json:"keys_new"`
	LDAPRoleMap        LDAPRoleMap               `yaml:"ldap_role_map" bson:"ldap_role_map" json:"ldap_role_map"`
	LoggerConfig       LoggerConfig              `yaml:"logger_config" bson:"logger_config" json:"logger_config" id:"logger_config"`
	LogPath            string                    `yaml:"log_path" bson:"log_path" json:"log_path"`
	NewRelic           NewRelicConfig            `yaml:"newrelic" bson:"newrelic" json:"newrelic" id:"newrelic"`
	Notify             NotifyConfig              `yaml:"notify" bson:"notify" json:"notify" id:"notify"`
	Plugins            PluginConfig              `yaml:"plugins" bson:"plugins" json:"plugins"`
	PluginsNew         util.KeyValuePairSlice    `yaml:"plugins_new" bson:"plugins_new" json:"plugins_new"`
	PprofPort          string                    `yaml:"pprof_port" bson:"pprof_port" json:"pprof_port"`
	Providers          CloudProviders            `yaml:"providers" bson:"providers" json:"providers" id:"providers"`
	RepoTracker        RepoTrackerConfig         `yaml:"repotracker" bson:"repotracker" json:"repotracker" id:"repotracker"`
	Scheduler          SchedulerConfig           `yaml:"scheduler" bson:"scheduler" json:"scheduler" id:"scheduler"`
	ServiceFlags       ServiceFlags              `bson:"service_flags" json:"service_flags" id:"service_flags" yaml:"service_flags"`
	SSHKeyDirectory    string                    `yaml:"ssh_key_directory" bson:"ssh_key_directory" json:"ssh_key_directory"`
	SSHKeyPairs        []SSHKeyPair              `yaml:"ssh_key_pairs" bson:"ssh_key_pairs" json:"ssh_key_pairs"`
	Slack              SlackConfig               `yaml:"slack" bson:"slack" json:"slack" id:"slack"`
	Splunk             send.SplunkConnectionInfo `yaml:"splunk" bson:"splunk" json:"splunk"`
	Triggers           TriggerConfig             `yaml:"triggers" bson:"triggers" json:"triggers" id:"triggers"`
	Ui                 UIConfig                  `yaml:"ui" bson:"ui" json:"ui" id:"ui"`
	Spawnhost          SpawnHostConfig           `yaml:"spawnhost" bson:"spawnhost" json:"spawnhost" id:"spawnhost"`
}

func (c *Settings) SectionId() string { return ConfigDocID }

func (c *Settings) Get(env Environment) error {
	ctx, cancel := env.Context()
	defer cancel()
	coll := env.DB().Collection(ConfigCollection)

	res := coll.FindOne(ctx, byId(c.SectionId()))
	if err := res.Err(); err != nil {
		if err == mongo.ErrNoDocuments {
			*c = Settings{}
			return nil
		}
		return errors.Wrapf(err, "error retrieving section %s", c.SectionId())
	}
	if err := res.Decode(c); err != nil {
		return errors.Wrap(err, "problem decoding result")
	}

	return nil
}

// Set saves the global fields in the configuration (i.e. those that are not
// ConfigSections).
func (c *Settings) Set() error {
	env := GetEnvironment()
	ctx, cancel := env.Context()
	defer cancel()
	coll := env.DB().Collection(ConfigCollection)

	_, err := coll.UpdateOne(ctx, byId(c.SectionId()), bson.M{
		"$set": bson.M{
			apiUrlKey:             c.ApiUrl,
			bannerKey:             c.Banner,
			bannerThemeKey:        c.BannerTheme,
			clientBinariesDirKey:  c.ClientBinariesDir,
			commitQueueKey:        c.CommitQueue,
			configDirKey:          c.ConfigDir,
			credentialsKey:        c.Credentials,
			credentialsNewKey:     c.CredentialsNew,
			domainNameKey:         c.DomainName,
			expansionsKey:         c.Expansions,
			expansionsNewKey:      c.ExpansionsNew,
			githubPRCreatorOrgKey: c.GithubPRCreatorOrg,
			githubOrgsKey:         c.GithubOrgs,
			keysKey:               c.Keys,
			keysNewKey:            c.KeysNew,
			ldapRoleMapKey:        c.LDAPRoleMap,
			logPathKey:            c.LogPath,
			pprofPortKey:          c.PprofPort,
			pluginsKey:            c.Plugins,
			pluginsNewKey:         c.PluginsNew,
			splunkKey:             c.Splunk,
			sshKeyDirectoryKey:    c.SSHKeyDirectory,
			sshKeyPairsKey:        c.SSHKeyPairs,
			spawnhostKey:          c.Spawnhost,
		},
	}, options.Update().SetUpsert(true))

	return errors.Wrapf(err, "error updating section %s", c.SectionId())
}

func (c *Settings) ValidateAndDefault() error {
	var err error
	catcher := grip.NewSimpleCatcher()
	if c.ApiUrl == "" {
		catcher.Add(errors.New("API hostname must not be empty"))
	}
	if c.ConfigDir == "" {
		catcher.Add(errors.New("Config directory must not be empty"))
	}
	if len(c.CredentialsNew) > 0 {
		if c.Credentials, err = c.CredentialsNew.Map(); err != nil {
			catcher.Add(errors.Wrap(err, "error parsing credentials"))
		}
	}
	if len(c.ExpansionsNew) > 0 {
		if c.Expansions, err = c.ExpansionsNew.Map(); err != nil {
			catcher.Add(errors.Wrap(err, "error parsing expansions"))
		}
	}
	if len(c.KeysNew) > 0 {
		if c.Keys, err = c.KeysNew.Map(); err != nil {
			catcher.Add(errors.Wrap(err, "error parsing keys"))
		}
	}
	if len(c.PluginsNew) > 0 {
		tempPlugins, err := c.PluginsNew.NestedMap()
		if err != nil {
			catcher.Add(errors.Wrap(err, "error parsing plugins"))
		}
		c.Plugins = map[string]map[string]interface{}{}
		for k1, v1 := range tempPlugins {
			c.Plugins[k1] = map[string]interface{}{}
			for k2, v2 := range v1 {
				c.Plugins[k1][k2] = v2
			}
		}
	}

	keys := map[string]bool{}
	for _, mapping := range c.LDAPRoleMap {
		if keys[mapping.LDAPGroup] == true {
			catcher.Add(errors.Errorf("duplicate LDAP group value %s found in LDAP-role mappings", mapping.LDAPGroup))
		}
		keys[mapping.LDAPGroup] = true
	}

	if len(c.SSHKeyPairs) != 0 && c.SSHKeyDirectory == "" {
		catcher.New("cannot use SSH key pairs without setting a directory for them")
	}

	for i := 0; i < len(c.SSHKeyPairs); i++ {
		catcher.NewWhen(c.SSHKeyPairs[i].Name == "", "must specify a name for SSH key pairs")
		catcher.ErrorfWhen(c.SSHKeyPairs[i].Public == "", "must specify a public key for SSH key pair '%s'", c.SSHKeyPairs[i].Name)
		catcher.ErrorfWhen(c.SSHKeyPairs[i].Private == "", "must specify a private key for SSH key pair '%s'", c.SSHKeyPairs[i].Name)
		// Avoid overwriting the filepath stored in Keys, which is a special
		// case for the path to the legacy SSH identity file.
		for _, key := range c.Keys {
			catcher.ErrorfWhen(c.SSHKeyPairs[i].PrivatePath(c) == key, "cannot overwrite the legacy SSH key '%s'", key)
		}

		// ValidateAndDefault can be called before the environment has been
		// initialized.
		if env := GetEnvironment(); env != nil {
			// Ensure we are not modify any existing keys.
			if settings := env.Settings(); settings != nil {
				for _, key := range env.Settings().SSHKeyPairs {
					if key.Name == c.SSHKeyPairs[i].Name {
						catcher.ErrorfWhen(c.SSHKeyPairs[i].Public != key.Public, "cannot modify public key for existing SSH key pair '%s'", key.Name)
						catcher.ErrorfWhen(c.SSHKeyPairs[i].Private != key.Private, "cannot modify private key for existing SSH key pair '%s'", key.Name)
					}
				}
			}
		}
		if c.SSHKeyPairs[i].EC2Regions == nil {
			c.SSHKeyPairs[i].EC2Regions = []string{}
		}
	}
	// ValidateAndDefault can be called before the environment has been
	// initialized.
	if env := GetEnvironment(); env != nil {
		if settings := env.Settings(); settings != nil {
			// Ensure we are not deleting any existing keys.
			for _, key := range GetEnvironment().Settings().SSHKeyPairs {
				var found bool
				for _, newKey := range c.SSHKeyPairs {
					if newKey.Name == key.Name {
						found = true
						break
					}
				}
				catcher.ErrorfWhen(!found, "cannot find existing SSH key '%s'", key.Name)
			}
		}
	}

	if catcher.HasErrors() {
		return catcher.Resolve()
	}
	if c.ClientBinariesDir == "" {
		c.ClientBinariesDir = ClientDirectory
	}
	if c.LogPath == "" {
		c.LogPath = LocalLoggingOverride
	}

	return nil
}

// NewSettings builds an in-memory representation of the given settings file.
func NewSettings(filename string) (*Settings, error) {
	configData, err := ioutil.ReadFile(filename)
	if err != nil {
		return nil, err
	}
	settings := &Settings{}
	err = yaml.Unmarshal(configData, settings)
	if err != nil {
		return nil, err
	}

	return settings, nil
}

// GetConfig retrieves the Evergreen config document. If no document is
// present in the DB, it will return the defaults.
func GetConfig() (*Settings, error) { return BootstrapConfig(GetEnvironment()) }

// Bootstrap config gets a config from the database defined in the environment.
func BootstrapConfig(env Environment) (*Settings, error) {
	config := &Settings{}

	// retrieve the root config document
	if err := config.Get(env); err != nil {
		return nil, err
	}

	// retrieve the other config sub-documents and form the whole struct
	catcher := grip.NewSimpleCatcher()
	sections := ConfigRegistry.GetSections()
	valConfig := reflect.ValueOf(*config)
	//iterate over each field in the config struct
	for i := 0; i < valConfig.NumField(); i++ {
		// retrieve the 'id' struct tag
		sectionId := valConfig.Type().Field(i).Tag.Get("id")
		if sectionId == "" { // no 'id' tag means this is a simple field that we can skip
			continue
		}

		// get the property name and find its corresponding section in the registry
		propName := valConfig.Type().Field(i).Name
		section, ok := sections[sectionId]
		if !ok {
			catcher.Add(fmt.Errorf("config section %s not found in registry", sectionId))
			continue
		}

		// retrieve the section's document from the db
		if err := section.Get(env); err != nil {
			catcher.Add(errors.Wrapf(err, "error populating section %s", sectionId))
			continue
		}

		// set the value of the section struct to the value of the corresponding field in the config
		sectionVal := reflect.ValueOf(section).Elem()
		propVal := reflect.ValueOf(config).Elem().FieldByName(propName)
		if !propVal.CanSet() {
			catcher.Add(fmt.Errorf("unable to set field %s in %s", propName, sectionId))
			continue
		}
		propVal.Set(sectionVal)
	}

	if catcher.HasErrors() {
		return nil, errors.WithStack(catcher.Resolve())
	}
	return config, nil

}

// UpdateConfig updates all evergreen settings documents in DB
func UpdateConfig(config *Settings) error {
	// update the root config document
	if err := config.Set(); err != nil {
		return err
	}

	// update the other config sub-documents
	catcher := grip.NewSimpleCatcher()
	valConfig := reflect.ValueOf(*config)

	//iterate over each field in the config struct
	for i := 0; i < valConfig.NumField(); i++ {
		// retrieve the 'id' struct tag
		sectionId := valConfig.Type().Field(i).Tag.Get("id")
		if sectionId == "" { // no 'id' tag means this is a simple field that we can skip
			continue
		}

		// get the property name and find its value within the settings struct
		propName := valConfig.Type().Field(i).Name
		propVal := valConfig.FieldByName(propName)

		// create a reflective copy of the struct
		valPointer := reflect.Indirect(reflect.New(propVal.Type()))
		valPointer.Set(propVal)

		// convert the pointer to that struct to an empty interface
		propInterface := valPointer.Addr().Interface()

		// type assert to the ConfigSection interface
		section, ok := propInterface.(ConfigSection)
		if !ok {
			catcher.Add(fmt.Errorf("unable to convert config section %s", propName))
			continue
		}

		catcher.Add(section.Set())
	}

	return errors.WithStack(catcher.Resolve())
}

// Validate checks the settings and returns nil if the config is valid,
// or an error with a message explaining why otherwise.
func (settings *Settings) Validate() error {
	catcher := grip.NewSimpleCatcher()

	// validate the root-level settings struct
	catcher.Add(settings.ValidateAndDefault())

	// validate each sub-document
	valConfig := reflect.ValueOf(*settings)
	// iterate over each field in the config struct
	for i := 0; i < valConfig.NumField(); i++ {
		// retrieve the 'id' struct tag
		sectionId := valConfig.Type().Field(i).Tag.Get("id")
		if sectionId == "" { // no 'id' tag means this is a simple field that we can skip
			continue
		}

		// get the property name and find its value within the settings struct
		propName := valConfig.Type().Field(i).Name
		propVal := valConfig.FieldByName(propName)

		// the goal is to convert this struct which we know implements ConfigSection
		// from a reflection data structure back to the interface
		// the below creates a copy and takes the address of it as a workaround because
		// you can't take the address of it via reflection for some reason
		// (and all interface methods on the struct have pointer receivers)

		// create a reflective copy of the struct
		valPointer := reflect.Indirect(reflect.New(propVal.Type()))
		valPointer.Set(propVal)

		// convert the pointer to that struct to an empty interface
		propInterface := valPointer.Addr().Interface()

		// type assert to the ConfigSection interface
		section, ok := propInterface.(ConfigSection)
		if !ok {
			catcher.Add(fmt.Errorf("unable to convert config section %s", propName))
			continue
		}
		err := section.ValidateAndDefault()
		if err != nil {
			catcher.Add(err)
			continue
		}

		// set the value of the section struct in case there was any defaulting done
		sectionVal := reflect.ValueOf(section).Elem()
		propAddr := reflect.ValueOf(settings).Elem().FieldByName(propName)
		if !propAddr.CanSet() {
			catcher.Add(fmt.Errorf("unable to set field %s in %s", propName, sectionId))
			continue
		}
		propAddr.Set(sectionVal)
	}
	return errors.WithStack(catcher.Resolve())
}

func (s *Settings) GetSender(ctx context.Context, env Environment) (send.Sender, error) {
	var (
		sender   send.Sender
		fallback send.Sender
		err      error
		senders  []send.Sender
	)

	levelInfo := s.LoggerConfig.Info()

	fallback, err = send.NewErrorLogger("evergreen.err",
		send.LevelInfo{Default: level.Info, Threshold: level.Debug})
	if err != nil {
		return nil, errors.Wrap(err, "problem configuring err fallback logger")
	}

	// setup the base/default logger (generally direct to systemd
	// or standard output)
	switch s.LogPath {
	case LocalLoggingOverride:
		// log directly to systemd if possible, and log to
		// standard output otherwise.
		sender = getSystemLogger()
	case StandardOutputLoggingOverride, "":
		sender = send.MakeNative()
	default:
		sender, err = send.MakeFileLogger(s.LogPath)
		if err != nil {
			return nil, errors.Wrap(err, "could not configure file logger")
		}
	}

	if err = sender.SetLevel(levelInfo); err != nil {
		return nil, errors.Wrap(err, "problem setting level")
	}
	if err = sender.SetErrorHandler(send.ErrorHandlerFromSender(fallback)); err != nil {
		return nil, errors.Wrap(err, "problem setting error handler")
	}
	senders = append(senders, sender)

	// set up external log aggregation services:
	//
	if endpoint, ok := s.Credentials["sumologic"]; ok {
		sender, err = send.NewSumo("", endpoint)
		if err == nil {
			if err = sender.SetLevel(levelInfo); err != nil {
				return nil, errors.Wrap(err, "problem setting level")
			}
			if err = sender.SetErrorHandler(send.ErrorHandlerFromSender(fallback)); err != nil {
				return nil, errors.Wrap(err, "problem setting error handler")
			}
			senders = append(senders,
				send.NewBufferedSender(sender,
					time.Duration(s.LoggerConfig.Buffer.DurationSeconds)*time.Second,
					s.LoggerConfig.Buffer.Count))
		}
	}

	if s.Splunk.Populated() {
		retryConf := utility.NewDefaultHTTPRetryConf()
		retryConf.MaxDelay = time.Second
		retryConf.BaseDelay = 10 * time.Millisecond
		retryConf.MaxRetries = 10
		client := utility.GetHTTPRetryableClient(retryConf)

		sender, err = send.NewSplunkLoggerWithClient("", s.Splunk, grip.GetSender().Level(), client)
		if err == nil {
			if err = sender.SetLevel(levelInfo); err != nil {
				utility.PutHTTPClient(client)
				return nil, errors.Wrap(err, "problem setting level")
			}
			if err = sender.SetErrorHandler(send.ErrorHandlerFromSender(fallback)); err != nil {
				utility.PutHTTPClient(client)
				return nil, errors.Wrap(err, "problem setting error handler")
			}
			senders = append(senders,
				send.NewBufferedSender(sender,
					time.Duration(s.LoggerConfig.Buffer.DurationSeconds)*time.Second,
					s.LoggerConfig.Buffer.Count))

			env.RegisterCloser("splunk-http-client", false, func(_ context.Context) error {
				utility.PutHTTPClient(client)
				return nil
			})
		} else {
			utility.PutHTTPClient(client)
		}
	}

	// the slack logging service is only for logging very high level alerts.
	if s.Slack.Token != "" {
		sender, err = send.NewSlackLogger(s.Slack.Options, s.Slack.Token,
			send.LevelInfo{Default: level.Critical, Threshold: level.FromString(s.Slack.Level)})
		if err == nil {
			var slackFallback send.Sender

			switch len(senders) {
			case 0:
				slackFallback = fallback
			case 1:
				slackFallback = senders[0]
			default:
				slackFallback = send.NewConfiguredMultiSender(senders...)
			}

			if err = sender.SetErrorHandler(send.ErrorHandlerFromSender(slackFallback)); err != nil {
				return nil, errors.Wrap(err, "problem setting error handler")
			}

			senders = append(senders, logger.MakeQueueSender(ctx, env.LocalQueue(), sender))
		}
		grip.Warning(errors.Wrap(err, "problem setting up slack alert logger"))
	}

	return send.NewConfiguredMultiSender(senders...), nil
}

func (s *Settings) GetGithubOauthString() (string, error) {
	token, ok := s.Credentials["github"]
	if ok && token != "" {
		return token, nil
	}

	return "", errors.New("no github token in settings")
}

func (s *Settings) GetGithubOauthToken() (string, error) {
	if s == nil {
		return "", errors.New("not defined")
	}

	oauthString, err := s.GetGithubOauthString()
	if err != nil {
		return "", err
	}
	splitToken := strings.Split(oauthString, " ")
	if len(splitToken) != 2 || splitToken[0] != "token" {
		return "", errors.New("token format was invalid, expected 'token [token]'")
	}
	return splitToken[1], nil
}

func GetServiceFlags() (*ServiceFlags, error) {
	section := ConfigRegistry.GetSection("service_flags")
	if section == nil {
		return nil, errors.New("unable to retrieve config section")
	}
	if err := section.Get(GetEnvironment()); err != nil {
		return nil, errors.Wrap(err, "error retrieving section from DB")
	}
	flags, ok := section.(*ServiceFlags)
	if !ok {
		return nil, errors.New("unable to convert config section to service flags")
	}
	return flags, nil
}

// PluginConfig holds plugin-specific settings, which are handled.
// manually by their respective plugins
type PluginConfig map[string]map[string]interface{}

// SSHKeyPair represents a public and private SSH key pair.
type SSHKeyPair struct {
	Name    string `bson:"name" json:"name" yaml:"name"`
	Public  string `bson:"public" json:"public" yaml:"public"`
	Private string `bson:"private" json:"private" yaml:"private"`
	// EC2Regions contains all EC2 regions that have stored this SSH key.
	EC2Regions []string `bson:"ec2_regions" json:"ec2_regions" yaml:"ec2_regions"`
}

// AddEC2Region adds the given EC2 region to the set of regions containing the
// SSH key.
func (p *SSHKeyPair) AddEC2Region(region string) error {
	env := GetEnvironment()
	ctx, cancel := env.Context()
	defer cancel()
	coll := env.DB().Collection(ConfigCollection)

	query := bson.M{
		idKey: ConfigDocID,
		sshKeyPairsKey: bson.M{
			"$elemMatch": bson.M{
				sshKeyPairNameKey: p.Name,
			},
		},
	}
	var update bson.M
	if len(p.EC2Regions) == 0 {
		// In case this is the first element, we have to push to create the
		// array first.
		update = bson.M{
			"$push": bson.M{bsonutil.GetDottedKeyName(sshKeyPairsKey, "$", sshKeyPairEC2RegionsKey): region},
		}
	} else {
		update = bson.M{
			"$addToSet": bson.M{bsonutil.GetDottedKeyName(sshKeyPairsKey, "$", sshKeyPairEC2RegionsKey): region},
		}
	}
	if _, err := coll.UpdateOne(ctx, query, update); err != nil {
		return errors.WithStack(err)
	}

	if !utility.StringSliceContains(p.EC2Regions, region) {
		p.EC2Regions = append(p.EC2Regions, region)
	}

	return nil
}

func (p *SSHKeyPair) PrivatePath(settings *Settings) string {
	return filepath.Join(settings.SSHKeyDirectory, p.Name)
}

type WriteConcern struct {
	W        int    `yaml:"w"`
	WMode    string `yaml:"wmode"`
	WTimeout int    `yaml:"wtimeout"`
	J        bool   `yaml:"j"`
}

func (wc WriteConcern) Resolve() *writeconcern.WriteConcern {
	opts := []writeconcern.Option{}

	if wc.J {
		opts = append(opts, writeconcern.J(true))
	}
	if wc.WMode == "majority" {
		opts = append(opts, writeconcern.WMajority())
	} else if wc.W > 0 {
		opts = append(opts, writeconcern.W(wc.W))
	}

	if wc.WTimeout > 0 {
		opts = append(opts, writeconcern.WTimeout(time.Duration(wc.WTimeout)*time.Millisecond))
	}

	return writeconcern.New().WithOptions(opts...)
}

type ReadConcern struct {
	Level string `yaml:"level"`
}

func (rc ReadConcern) Resolve() *readconcern.ReadConcern {

	if rc.Level == "majority" {
		return readconcern.Majority()
	} else if rc.Level == "local" {
		return readconcern.Local()
	} else if rc.Level == "" {
		return readconcern.Majority()
	} else {
		grip.Error(message.Fields{
			"error":   "ReadConcern Level is not majority or local, setting to majority",
			"rcLevel": rc.Level})
		return readconcern.Majority()
	}
}

type DBSettings struct {
	Url                  string       `yaml:"url"`
	DB                   string       `yaml:"db"`
	WriteConcernSettings WriteConcern `yaml:"write_concern"`
	ReadConcernSettings  ReadConcern  `yaml:"read_concern"`
}

// supported banner themes in Evergreen
type BannerTheme string

const (
	Announcement BannerTheme = "announcement"
	Information              = "information"
	Warning                  = "warning"
	Important                = "important"
)

func IsValidBannerTheme(input string) (bool, BannerTheme) {
	switch input {
	case "":
		return true, ""
	case "announcement":
		return true, Announcement
	case "information":
		return true, Information
	case "warning":
		return true, Warning
	case "important":
		return true, Important
	default:
		return false, ""
	}
}<|MERGE_RESOLUTION|>--- conflicted
+++ resolved
@@ -31,17 +31,10 @@
 	BuildRevision = ""
 
 	// Commandline Version String; used to control auto-updating.
-<<<<<<< HEAD
-	ClientVersion = "2020-08-26"
-
-	// Agent version to control agent rollover.
-	AgentVersion = "2020-08-27"
-=======
 	ClientVersion = "2020-09-02"
 
 	// Agent version to control agent rollover.
 	AgentVersion = "2020-08-31"
->>>>>>> a39eba18
 )
 
 // ConfigSection defines a sub-document in the evergreen config
