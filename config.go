--- conflicted
+++ resolved
@@ -38,11 +38,7 @@
 	ClientVersion = "2023-08-29"
 
 	// Agent version to control agent rollover.
-<<<<<<< HEAD
-	AgentVersion = "2023-09-01"
-=======
-	AgentVersion = "2023-09-01a"
->>>>>>> d51e8753
+	AgentVersion = "2023-09-01b"
 )
 
 // ConfigSection defines a sub-document in the evergreen config
