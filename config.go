--- conflicted
+++ resolved
@@ -32,11 +32,7 @@
 	BuildRevision = ""
 
 	// Commandline Version String; used to control auto-updating.
-<<<<<<< HEAD
-	ClientVersion = "2021-07-13"
-=======
-	ClientVersion = "2021-07-14"
->>>>>>> 4719c923
+	ClientVersion = "2021-07-16"
 
 	// Agent version to control agent rollover.
 	AgentVersion = "2021-07-14"
