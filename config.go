package evergreen

import (
	"context"
	"fmt"
	"io/ioutil"
	"net/http"
	"os"
	"path/filepath"
	"reflect"
	"strings"
	"time"

	"github.com/evergreen-ci/evergreen/util"
	"github.com/evergreen-ci/utility"
	"github.com/mongodb/amboy/logger"
	"github.com/mongodb/anser/bsonutil"
	"github.com/mongodb/grip"
	"github.com/mongodb/grip/level"
	"github.com/mongodb/grip/message"
	"github.com/mongodb/grip/send"
	"github.com/pkg/errors"
	"go.mongodb.org/mongo-driver/bson"
	"go.mongodb.org/mongo-driver/mongo"
	"go.mongodb.org/mongo-driver/mongo/options"
	"go.mongodb.org/mongo-driver/mongo/readconcern"
	"go.mongodb.org/mongo-driver/mongo/writeconcern"
	yaml "gopkg.in/yaml.v3"
)

var (
	// Should be specified with -ldflags at build time
	BuildRevision = ""

	// Commandline Version String; used to control auto-updating.
	ClientVersion = "2022-04-20"

	// Agent version to control agent rollover.
<<<<<<< HEAD
	AgentVersion = "2022-05-20"
=======
	AgentVersion = "2022-05-19"
>>>>>>> 168aae8a
)

// ConfigSection defines a sub-document in the evergreen config
// any config sections must also be added to registry.go
type ConfigSection interface {
	// SectionId() returns the ID of the section to be used in the database document and struct tag
	SectionId() string
	// Get() populates the section from the DB
	Get(Environment) error
	// Set() upserts the section document into the DB
	Set() error
	// ValidateAndDefault() validates input and sets defaults
	ValidateAndDefault() error
}

// Settings contains all configuration settings for running Evergreen. Settings
// with the "id" struct tag should implement the ConfigSection interface.
type Settings struct {
	Id                  string                    `bson:"_id" json:"id" yaml:"id"`
	Alerts              AlertsConfig              `yaml:"alerts" bson:"alerts" json:"alerts" id:"alerts"`
	Amboy               AmboyConfig               `yaml:"amboy" bson:"amboy" json:"amboy" id:"amboy"`
	Api                 APIConfig                 `yaml:"api" bson:"api" json:"api" id:"api"`
	ApiUrl              string                    `yaml:"api_url" bson:"api_url" json:"api_url"`
	AuthConfig          AuthConfig                `yaml:"auth" bson:"auth" json:"auth" id:"auth"`
	Banner              string                    `bson:"banner" json:"banner" yaml:"banner"`
	BannerTheme         BannerTheme               `bson:"banner_theme" json:"banner_theme" yaml:"banner_theme"`
	Cedar               CedarConfig               `bson:"cedar" json:"cedar" yaml:"cedar" id:"cedar"`
	ClientBinariesDir   string                    `yaml:"client_binaries_dir" bson:"client_binaries_dir" json:"client_binaries_dir"`
	CommitQueue         CommitQueueConfig         `yaml:"commit_queue" bson:"commit_queue" json:"commit_queue" id:"commit_queue"`
	ConfigDir           string                    `yaml:"configdir" bson:"configdir" json:"configdir"`
	ContainerPools      ContainerPoolsConfig      `yaml:"container_pools" bson:"container_pools" json:"container_pools" id:"container_pools"`
	Credentials         map[string]string         `yaml:"credentials" bson:"credentials" json:"credentials"`
	CredentialsNew      util.KeyValuePairSlice    `yaml:"credentials_new" bson:"credentials_new" json:"credentials_new"`
	Database            DBSettings                `yaml:"database" json:"database" bson:"database"`
	DomainName          string                    `yaml:"domain_name" bson:"domain_name" json:"domain_name"`
	Expansions          map[string]string         `yaml:"expansions" bson:"expansions" json:"expansions"`
	ExpansionsNew       util.KeyValuePairSlice    `yaml:"expansions_new" bson:"expansions_new" json:"expansions_new"`
	GithubPRCreatorOrg  string                    `yaml:"github_pr_creator_org" bson:"github_pr_creator_org" json:"github_pr_creator_org"`
	GithubOrgs          []string                  `yaml:"github_orgs" bson:"github_orgs" json:"github_orgs"`
	DisabledGQLQueries  []string                  `yaml:"disabled_gql_queries" bson:"disabled_gql_queries" json:"disabled_gql_queries"`
	HostInit            HostInitConfig            `yaml:"hostinit" bson:"hostinit" json:"hostinit" id:"hostinit"`
	HostJasper          HostJasperConfig          `yaml:"host_jasper" bson:"host_jasper" json:"host_jasper" id:"host_jasper"`
	Jira                JiraConfig                `yaml:"jira" bson:"jira" json:"jira" id:"jira"`
	JIRANotifications   JIRANotificationsConfig   `yaml:"jira_notifications" json:"jira_notifications" bson:"jira_notifications" id:"jira_notifications"`
	Keys                map[string]string         `yaml:"keys" bson:"keys" json:"keys"`
	KeysNew             util.KeyValuePairSlice    `yaml:"keys_new" bson:"keys_new" json:"keys_new"`
	LDAPRoleMap         LDAPRoleMap               `yaml:"ldap_role_map" bson:"ldap_role_map" json:"ldap_role_map"`
	LoggerConfig        LoggerConfig              `yaml:"logger_config" bson:"logger_config" json:"logger_config" id:"logger_config"`
	LogPath             string                    `yaml:"log_path" bson:"log_path" json:"log_path"`
	NewRelic            NewRelicConfig            `yaml:"newrelic" bson:"newrelic" json:"newrelic" id:"newrelic"`
	Notify              NotifyConfig              `yaml:"notify" bson:"notify" json:"notify" id:"notify"`
	Plugins             PluginConfig              `yaml:"plugins" bson:"plugins" json:"plugins"`
	PluginsNew          util.KeyValuePairSlice    `yaml:"plugins_new" bson:"plugins_new" json:"plugins_new"`
	PodInit             PodInitConfig             `yaml:"pod_init" bson:"pod_init" json:"pod_init" id:"pod_init"`
	PprofPort           string                    `yaml:"pprof_port" bson:"pprof_port" json:"pprof_port"`
	Providers           CloudProviders            `yaml:"providers" bson:"providers" json:"providers" id:"providers"`
	RepoTracker         RepoTrackerConfig         `yaml:"repotracker" bson:"repotracker" json:"repotracker" id:"repotracker"`
	Scheduler           SchedulerConfig           `yaml:"scheduler" bson:"scheduler" json:"scheduler" id:"scheduler"`
	ServiceFlags        ServiceFlags              `bson:"service_flags" json:"service_flags" id:"service_flags" yaml:"service_flags"`
	SSHKeyDirectory     string                    `yaml:"ssh_key_directory" bson:"ssh_key_directory" json:"ssh_key_directory"`
	SSHKeyPairs         []SSHKeyPair              `yaml:"ssh_key_pairs" bson:"ssh_key_pairs" json:"ssh_key_pairs"`
	Slack               SlackConfig               `yaml:"slack" bson:"slack" json:"slack" id:"slack"`
	Splunk              send.SplunkConnectionInfo `yaml:"splunk" bson:"splunk" json:"splunk"`
	Triggers            TriggerConfig             `yaml:"triggers" bson:"triggers" json:"triggers" id:"triggers"`
	Ui                  UIConfig                  `yaml:"ui" bson:"ui" json:"ui" id:"ui"`
	Spawnhost           SpawnHostConfig           `yaml:"spawnhost" bson:"spawnhost" json:"spawnhost" id:"spawnhost"`
	ShutdownWaitSeconds int                       `yaml:"shutdown_wait_seconds" bson:"shutdown_wait_seconds" json:"shutdown_wait_seconds"`
}

func (c *Settings) SectionId() string { return ConfigDocID }

func (c *Settings) Get(env Environment) error {
	ctx, cancel := env.Context()
	defer cancel()
	coll := env.DB().Collection(ConfigCollection)

	res := coll.FindOne(ctx, byId(c.SectionId()))
	if err := res.Err(); err != nil {
		if err == mongo.ErrNoDocuments {
			*c = Settings{}
			return nil
		}
		return errors.Wrapf(err, "error retrieving section %s", c.SectionId())
	}
	if err := res.Decode(c); err != nil {
		return errors.Wrap(err, "problem decoding result")
	}

	return nil
}

// Set saves the global fields in the configuration (i.e. those that are not
// ConfigSections).
func (c *Settings) Set() error {
	env := GetEnvironment()
	ctx, cancel := env.Context()
	defer cancel()
	coll := env.DB().Collection(ConfigCollection)

	_, err := coll.UpdateOne(ctx, byId(c.SectionId()), bson.M{
		"$set": bson.M{
			apiUrlKey:             c.ApiUrl,
			bannerKey:             c.Banner,
			bannerThemeKey:        c.BannerTheme,
			clientBinariesDirKey:  c.ClientBinariesDir,
			commitQueueKey:        c.CommitQueue,
			configDirKey:          c.ConfigDir,
			credentialsKey:        c.Credentials,
			credentialsNewKey:     c.CredentialsNew,
			domainNameKey:         c.DomainName,
			expansionsKey:         c.Expansions,
			expansionsNewKey:      c.ExpansionsNew,
			githubPRCreatorOrgKey: c.GithubPRCreatorOrg,
			githubOrgsKey:         c.GithubOrgs,
			disabledGQLQueriesKey: c.DisabledGQLQueries,
			keysKey:               c.Keys,
			keysNewKey:            c.KeysNew,
			ldapRoleMapKey:        c.LDAPRoleMap,
			logPathKey:            c.LogPath,
			pprofPortKey:          c.PprofPort,
			pluginsKey:            c.Plugins,
			pluginsNewKey:         c.PluginsNew,
			splunkKey:             c.Splunk,
			sshKeyDirectoryKey:    c.SSHKeyDirectory,
			sshKeyPairsKey:        c.SSHKeyPairs,
			spawnhostKey:          c.Spawnhost,
			shutdownWaitKey:       c.ShutdownWaitSeconds,
		},
	}, options.Update().SetUpsert(true))

	return errors.Wrapf(err, "error updating section %s", c.SectionId())
}

func (c *Settings) ValidateAndDefault() error {
	var err error
	catcher := grip.NewSimpleCatcher()
	if c.ApiUrl == "" {
		catcher.Add(errors.New("API hostname must not be empty"))
	}
	if c.ConfigDir == "" {
		catcher.Add(errors.New("Config directory must not be empty"))
	}
	if len(c.CredentialsNew) > 0 {
		if c.Credentials, err = c.CredentialsNew.Map(); err != nil {
			catcher.Add(errors.Wrap(err, "error parsing credentials"))
		}
	}
	if len(c.ExpansionsNew) > 0 {
		if c.Expansions, err = c.ExpansionsNew.Map(); err != nil {
			catcher.Add(errors.Wrap(err, "error parsing expansions"))
		}
	}
	if len(c.KeysNew) > 0 {
		if c.Keys, err = c.KeysNew.Map(); err != nil {
			catcher.Add(errors.Wrap(err, "error parsing keys"))
		}
	}
	if len(c.PluginsNew) > 0 {
		tempPlugins, err := c.PluginsNew.NestedMap()
		if err != nil {
			catcher.Add(errors.Wrap(err, "error parsing plugins"))
		}
		c.Plugins = map[string]map[string]interface{}{}
		for k1, v1 := range tempPlugins {
			c.Plugins[k1] = map[string]interface{}{}
			for k2, v2 := range v1 {
				c.Plugins[k1][k2] = v2
			}
		}
	}

	keys := map[string]bool{}
	for _, mapping := range c.LDAPRoleMap {
		if keys[mapping.LDAPGroup] == true {
			catcher.Add(errors.Errorf("duplicate LDAP group value %s found in LDAP-role mappings", mapping.LDAPGroup))
		}
		keys[mapping.LDAPGroup] = true
	}

	if len(c.SSHKeyPairs) != 0 && c.SSHKeyDirectory == "" {
		catcher.New("cannot use SSH key pairs without setting a directory for them")
	}

	for i := 0; i < len(c.SSHKeyPairs); i++ {
		catcher.NewWhen(c.SSHKeyPairs[i].Name == "", "must specify a name for SSH key pairs")
		catcher.ErrorfWhen(c.SSHKeyPairs[i].Public == "", "must specify a public key for SSH key pair '%s'", c.SSHKeyPairs[i].Name)
		catcher.ErrorfWhen(c.SSHKeyPairs[i].Private == "", "must specify a private key for SSH key pair '%s'", c.SSHKeyPairs[i].Name)
		// Avoid overwriting the filepath stored in Keys, which is a special
		// case for the path to the legacy SSH identity file.
		for _, key := range c.Keys {
			catcher.ErrorfWhen(c.SSHKeyPairs[i].PrivatePath(c) == key, "cannot overwrite the legacy SSH key '%s'", key)
		}

		// ValidateAndDefault can be called before the environment has been
		// initialized.
		if env := GetEnvironment(); env != nil {
			// Ensure we are not modify any existing keys.
			if settings := env.Settings(); settings != nil {
				for _, key := range env.Settings().SSHKeyPairs {
					if key.Name == c.SSHKeyPairs[i].Name {
						catcher.ErrorfWhen(c.SSHKeyPairs[i].Public != key.Public, "cannot modify public key for existing SSH key pair '%s'", key.Name)
						catcher.ErrorfWhen(c.SSHKeyPairs[i].Private != key.Private, "cannot modify private key for existing SSH key pair '%s'", key.Name)
					}
				}
			}
		}
		if c.SSHKeyPairs[i].EC2Regions == nil {
			c.SSHKeyPairs[i].EC2Regions = []string{}
		}
	}
	// ValidateAndDefault can be called before the environment has been
	// initialized.
	if env := GetEnvironment(); env != nil {
		if settings := env.Settings(); settings != nil {
			// Ensure we are not deleting any existing keys.
			for _, key := range GetEnvironment().Settings().SSHKeyPairs {
				var found bool
				for _, newKey := range c.SSHKeyPairs {
					if newKey.Name == key.Name {
						found = true
						break
					}
				}
				catcher.ErrorfWhen(!found, "cannot find existing SSH key '%s'", key.Name)
			}
		}
	}

	if catcher.HasErrors() {
		return catcher.Resolve()
	}
	if c.ClientBinariesDir == "" {
		c.ClientBinariesDir = ClientDirectory
	}
	if c.LogPath == "" {
		c.LogPath = LocalLoggingOverride
	}
	if c.ShutdownWaitSeconds < 0 {
		c.ShutdownWaitSeconds = DefaultShutdownWaitSeconds
	}

	return nil
}

// NewSettings builds an in-memory representation of the given settings file.
func NewSettings(filename string) (*Settings, error) {
	configData, err := ioutil.ReadFile(filename)
	if err != nil {
		return nil, err
	}
	settings := &Settings{}
	err = yaml.Unmarshal(configData, settings)
	if err != nil {
		return nil, err
	}

	return settings, nil
}

// GetConfig retrieves the Evergreen config document. If no document is
// present in the DB, it will return the defaults.
func GetConfig() (*Settings, error) { return BootstrapConfig(GetEnvironment()) }

// Bootstrap config gets a config from the database defined in the environment.
func BootstrapConfig(env Environment) (*Settings, error) {
	config := &Settings{}

	// retrieve the root config document
	if err := config.Get(env); err != nil {
		return nil, err
	}

	// retrieve the other config sub-documents and form the whole struct
	catcher := grip.NewSimpleCatcher()
	sections := ConfigRegistry.GetSections()
	valConfig := reflect.ValueOf(*config)
	//iterate over each field in the config struct
	for i := 0; i < valConfig.NumField(); i++ {
		// retrieve the 'id' struct tag
		sectionId := valConfig.Type().Field(i).Tag.Get("id")
		if sectionId == "" { // no 'id' tag means this is a simple field that we can skip
			continue
		}

		// get the property name and find its corresponding section in the registry
		propName := valConfig.Type().Field(i).Name
		section, ok := sections[sectionId]
		if !ok {
			catcher.Add(fmt.Errorf("config section %s not found in registry", sectionId))
			continue
		}

		// retrieve the section's document from the db
		if err := section.Get(env); err != nil {
			catcher.Add(errors.Wrapf(err, "error populating section %s", sectionId))
			continue
		}

		// set the value of the section struct to the value of the corresponding field in the config
		sectionVal := reflect.ValueOf(section).Elem()
		propVal := reflect.ValueOf(config).Elem().FieldByName(propName)
		if !propVal.CanSet() {
			catcher.Add(fmt.Errorf("unable to set field %s in %s", propName, sectionId))
			continue
		}
		propVal.Set(sectionVal)
	}

	if catcher.HasErrors() {
		return nil, errors.WithStack(catcher.Resolve())
	}
	return config, nil

}

// UpdateConfig updates all evergreen settings documents in DB
func UpdateConfig(config *Settings) error {
	// update the root config document
	if err := config.Set(); err != nil {
		return err
	}

	// update the other config sub-documents
	catcher := grip.NewSimpleCatcher()
	valConfig := reflect.ValueOf(*config)

	//iterate over each field in the config struct
	for i := 0; i < valConfig.NumField(); i++ {
		// retrieve the 'id' struct tag
		sectionId := valConfig.Type().Field(i).Tag.Get("id")
		if sectionId == "" { // no 'id' tag means this is a simple field that we can skip
			continue
		}

		// get the property name and find its value within the settings struct
		propName := valConfig.Type().Field(i).Name
		propVal := valConfig.FieldByName(propName)

		// create a reflective copy of the struct
		valPointer := reflect.Indirect(reflect.New(propVal.Type()))
		valPointer.Set(propVal)

		// convert the pointer to that struct to an empty interface
		propInterface := valPointer.Addr().Interface()

		// type assert to the ConfigSection interface
		section, ok := propInterface.(ConfigSection)
		if !ok {
			catcher.Add(fmt.Errorf("unable to convert config section %s", propName))
			continue
		}

		catcher.Add(section.Set())
	}

	return errors.WithStack(catcher.Resolve())
}

// Validate checks the settings and returns nil if the config is valid,
// or an error with a message explaining why otherwise.
func (settings *Settings) Validate() error {
	catcher := grip.NewSimpleCatcher()

	// validate the root-level settings struct
	catcher.Add(settings.ValidateAndDefault())

	// validate each sub-document
	valConfig := reflect.ValueOf(*settings)
	// iterate over each field in the config struct
	for i := 0; i < valConfig.NumField(); i++ {
		// retrieve the 'id' struct tag
		sectionId := valConfig.Type().Field(i).Tag.Get("id")
		if sectionId == "" { // no 'id' tag means this is a simple field that we can skip
			continue
		}

		// get the property name and find its value within the settings struct
		propName := valConfig.Type().Field(i).Name
		propVal := valConfig.FieldByName(propName)

		// the goal is to convert this struct which we know implements ConfigSection
		// from a reflection data structure back to the interface
		// the below creates a copy and takes the address of it as a workaround because
		// you can't take the address of it via reflection for some reason
		// (and all interface methods on the struct have pointer receivers)

		// create a reflective copy of the struct
		valPointer := reflect.Indirect(reflect.New(propVal.Type()))
		valPointer.Set(propVal)

		// convert the pointer to that struct to an empty interface
		propInterface := valPointer.Addr().Interface()

		// type assert to the ConfigSection interface
		section, ok := propInterface.(ConfigSection)
		if !ok {
			catcher.Add(fmt.Errorf("unable to convert config section %s", propName))
			continue
		}
		err := section.ValidateAndDefault()
		if err != nil {
			catcher.Add(err)
			continue
		}

		// set the value of the section struct in case there was any defaulting done
		sectionVal := reflect.ValueOf(section).Elem()
		propAddr := reflect.ValueOf(settings).Elem().FieldByName(propName)
		if !propAddr.CanSet() {
			catcher.Add(fmt.Errorf("unable to set field %s in %s", propName, sectionId))
			continue
		}
		propAddr.Set(sectionVal)
	}
	return errors.WithStack(catcher.Resolve())
}

func (s *Settings) GetSender(ctx context.Context, env Environment) (send.Sender, error) {
	var (
		sender   send.Sender
		fallback send.Sender
		err      error
		senders  []send.Sender
	)

	levelInfo := s.LoggerConfig.Info()

	fallback, err = send.NewErrorLogger("evergreen.err",
		send.LevelInfo{Default: level.Info, Threshold: level.Debug})
	if err != nil {
		return nil, errors.Wrap(err, "problem configuring err fallback logger")
	}

	// setup the base/default logger (generally direct to systemd
	// or standard output)
	switch s.LogPath {
	case LocalLoggingOverride:
		// log directly to systemd if possible, and log to
		// standard output otherwise.
		sender = getSystemLogger()
	case StandardOutputLoggingOverride, "":
		sender = send.MakeNative()
	default:
		sender, err = send.MakeFileLogger(s.LogPath)
		if err != nil {
			return nil, errors.Wrap(err, "could not configure file logger")
		}
	}

	if err = sender.SetLevel(levelInfo); err != nil {
		return nil, errors.Wrap(err, "problem setting level")
	}
	if err = sender.SetErrorHandler(send.ErrorHandlerFromSender(fallback)); err != nil {
		return nil, errors.Wrap(err, "problem setting error handler")
	}
	senders = append(senders, sender)

	// set up external log aggregation services:
	//
	if s.Splunk.Populated() {
		retryConf := utility.NewDefaultHTTPRetryConf()
		retryConf.MaxDelay = time.Second
		retryConf.BaseDelay = 10 * time.Millisecond
		retryConf.MaxRetries = 10
		client := utility.GetHTTPRetryableClient(retryConf)

		splunkSender, err := s.makeSplunkSender(ctx, client, levelInfo, fallback)
		if err != nil {
			utility.PutHTTPClient(client)
			return nil, errors.Wrap(err, "configuring splunk logger")
		}

		env.RegisterCloser("splunk-http-client", false, func(_ context.Context) error {
			utility.PutHTTPClient(client)
			return nil
		})
		senders = append(senders, splunkSender)
	}

	// the slack logging service is only for logging very high level alerts.
	if s.Slack.Token != "" {
		sender, err = send.NewSlackLogger(s.Slack.Options, s.Slack.Token,
			send.LevelInfo{Default: level.Critical, Threshold: level.FromString(s.Slack.Level)})
		if err == nil {
			var slackFallback send.Sender

			switch len(senders) {
			case 0:
				slackFallback = fallback
			case 1:
				slackFallback = senders[0]
			default:
				slackFallback = send.NewConfiguredMultiSender(senders...)
			}

			if err = sender.SetErrorHandler(send.ErrorHandlerFromSender(slackFallback)); err != nil {
				return nil, errors.Wrap(err, "problem setting error handler")
			}

			senders = append(senders, logger.MakeQueueSender(ctx, env.LocalQueue(), sender))
		}
		grip.Warning(errors.Wrap(err, "problem setting up slack alert logger"))
	}

	return send.NewConfiguredMultiSender(senders...), nil
}

func (s *Settings) makeSplunkSender(ctx context.Context, client *http.Client, levelInfo send.LevelInfo, fallback send.Sender) (send.Sender, error) {
	sender, err := send.NewSplunkLoggerWithClient("", s.Splunk, grip.GetSender().Level(), client)
	if err != nil {
		return nil, errors.Wrap(err, "making splunk logger")
	}

	if err = sender.SetLevel(levelInfo); err != nil {
		return nil, errors.Wrap(err, "problem setting splunk level")
	}

	if err = sender.SetErrorHandler(send.ErrorHandlerFromSender(fallback)); err != nil {
		return nil, errors.Wrap(err, "setting splunk error handler")
	}

	opts := send.BufferedSenderOptions{
		FlushInterval: time.Duration(s.LoggerConfig.Buffer.DurationSeconds) * time.Second,
		BufferSize:    s.LoggerConfig.Buffer.Count,
	}
	if s.LoggerConfig.Buffer.UseAsync {
		if sender, err = send.NewBufferedAsyncSender(ctx,
			sender,
			send.BufferedAsyncSenderOptions{
				BufferedSenderOptions: opts,
				IncomingBufferFactor:  s.LoggerConfig.Buffer.IncomingBufferFactor,
			}); err != nil {
			return nil, errors.Wrap(err, "making splunk async buffered sender")
		}
	} else {
		if sender, err = send.NewBufferedSender(ctx, sender, opts); err != nil {
			return nil, errors.Wrap(err, "making splunk buffered sender")
		}
	}

	return sender, nil
}

func (s *Settings) GetGithubOauthStrings() ([]string, error) {
	var tokens []string
	var token_name string

	token, ok := s.Credentials["github"]
	if ok && token != "" {
		// we want to make sure tokens[0] is always the default token
		tokens = append(tokens, token)
	} else {
		return nil, errors.New("no 'github' token in settings")
	}

	for i := 1; i < 10; i++ {
		token_name = fmt.Sprintf("github_alt%d", i)
		token, ok := s.Credentials[token_name]
		if ok && token != "" {
			tokens = append(tokens, token)
		} else {
			break
		}
	}
	return tokens, nil
}

func (s *Settings) GetGithubOauthToken() (string, error) {
	if s == nil {
		return "", errors.New("not defined")
	}

	oauthStrings, err := s.GetGithubOauthStrings()
	if err != nil {
		return "", err
	}
	timeSeed := time.Now().Nanosecond()
	randomStartIdx := timeSeed % len(oauthStrings)
	var oauthString string
	for i := range oauthStrings {
		oauthString = oauthStrings[randomStartIdx+i]
		splitToken, err := splitToken(oauthString)
		if err != nil {
			grip.Error(message.Fields{
				"error":   err,
				"message": fmt.Sprintf("problem with github_alt%d", i)})
		} else {
			return splitToken, nil
		}
	}
	return "", errors.New("all github tokens are malformatted. Proper format is github:token <token> or github_alt#:token <token>")
}

func splitToken(oauthString string) (string, error) {
	splitToken := strings.Split(oauthString, " ")
	if len(splitToken) != 2 || splitToken[0] != "token" {
		return "", errors.New("token format was invalid, expected 'token [token]'")
	}
	return splitToken[1], nil
}
func GetServiceFlags() (*ServiceFlags, error) {
	flags := &ServiceFlags{}
	if err := flags.Get(GetEnvironment()); err != nil {
		return nil, errors.Wrap(err, "error retrieving section from DB")
	}
	return flags, nil
}

// PluginConfig holds plugin-specific settings, which are handled.
// manually by their respective plugins
type PluginConfig map[string]map[string]interface{}

// SSHKeyPair represents a public and private SSH key pair.
type SSHKeyPair struct {
	Name    string `bson:"name" json:"name" yaml:"name"`
	Public  string `bson:"public" json:"public" yaml:"public"`
	Private string `bson:"private" json:"private" yaml:"private"`
	// EC2Regions contains all EC2 regions that have stored this SSH key.
	EC2Regions []string `bson:"ec2_regions" json:"ec2_regions" yaml:"ec2_regions"`
}

// AddEC2Region adds the given EC2 region to the set of regions containing the
// SSH key.
func (p *SSHKeyPair) AddEC2Region(region string) error {
	env := GetEnvironment()
	ctx, cancel := env.Context()
	defer cancel()
	coll := env.DB().Collection(ConfigCollection)

	query := bson.M{
		idKey: ConfigDocID,
		sshKeyPairsKey: bson.M{
			"$elemMatch": bson.M{
				sshKeyPairNameKey: p.Name,
			},
		},
	}
	var update bson.M
	if len(p.EC2Regions) == 0 {
		// In case this is the first element, we have to push to create the
		// array first.
		update = bson.M{
			"$push": bson.M{bsonutil.GetDottedKeyName(sshKeyPairsKey, "$", sshKeyPairEC2RegionsKey): region},
		}
	} else {
		update = bson.M{
			"$addToSet": bson.M{bsonutil.GetDottedKeyName(sshKeyPairsKey, "$", sshKeyPairEC2RegionsKey): region},
		}
	}
	if _, err := coll.UpdateOne(ctx, query, update); err != nil {
		return errors.WithStack(err)
	}

	if !utility.StringSliceContains(p.EC2Regions, region) {
		p.EC2Regions = append(p.EC2Regions, region)
	}

	return nil
}

func (p *SSHKeyPair) PrivatePath(settings *Settings) string {
	return filepath.Join(settings.SSHKeyDirectory, p.Name)
}

type WriteConcern struct {
	W        int    `yaml:"w"`
	WMode    string `yaml:"wmode"`
	WTimeout int    `yaml:"wtimeout"`
	J        bool   `yaml:"j"`
}

func (wc WriteConcern) Resolve() *writeconcern.WriteConcern {
	opts := []writeconcern.Option{}

	if wc.J {
		opts = append(opts, writeconcern.J(true))
	}
	if wc.WMode == "majority" {
		opts = append(opts, writeconcern.WMajority())
	} else if wc.W > 0 {
		opts = append(opts, writeconcern.W(wc.W))
	}

	if wc.WTimeout > 0 {
		opts = append(opts, writeconcern.WTimeout(time.Duration(wc.WTimeout)*time.Millisecond))
	}

	return writeconcern.New().WithOptions(opts...)
}

type ReadConcern struct {
	Level string `yaml:"level"`
}

func (rc ReadConcern) Resolve() *readconcern.ReadConcern {

	if rc.Level == "majority" {
		return readconcern.Majority()
	} else if rc.Level == "local" {
		return readconcern.Local()
	} else if rc.Level == "" {
		return readconcern.Majority()
	} else {
		grip.Error(message.Fields{
			"error":   "ReadConcern Level is not majority or local, setting to majority",
			"rcLevel": rc.Level})
		return readconcern.Majority()
	}
}

type DBSettings struct {
	Url                  string       `yaml:"url"`
	DB                   string       `yaml:"db"`
	WriteConcernSettings WriteConcern `yaml:"write_concern"`
	ReadConcernSettings  ReadConcern  `yaml:"read_concern"`
	AuthFile             string       `yaml:"auth_file"`
}

func (dbs *DBSettings) HasAuth() bool {
	return dbs.AuthFile != ""
}

type dbCreds struct {
	DBUser string `yaml:"mdb_database_username"`
	DBPwd  string `yaml:"mdb_database_password"`
}

func (dbs *DBSettings) GetAuth() (string, string, error) {
	return GetAuthFromYAML(dbs.AuthFile)
}

func GetAuthFromYAML(authFile string) (string, string, error) {
	creds := &dbCreds{}

	file, err := os.Open(authFile)
	if err != nil {
		return "", "", err
	}
	defer file.Close()

	decoder := yaml.NewDecoder(file)

	if err := decoder.Decode(&creds); err != nil {
		return "", "", err
	}

	return creds.DBUser, creds.DBPwd, nil
}

// supported banner themes in Evergreen
type BannerTheme string

const (
	Announcement BannerTheme = "announcement"
	Information              = "information"
	Warning                  = "warning"
	Important                = "important"
)

func IsValidBannerTheme(input string) (bool, BannerTheme) {
	switch input {
	case "":
		return true, ""
	case "announcement":
		return true, Announcement
	case "information":
		return true, Information
	case "warning":
		return true, Warning
	case "important":
		return true, Important
	default:
		return false, ""
	}
}<|MERGE_RESOLUTION|>--- conflicted
+++ resolved
@@ -36,11 +36,7 @@
 	ClientVersion = "2022-04-20"
 
 	// Agent version to control agent rollover.
-<<<<<<< HEAD
-	AgentVersion = "2022-05-20"
-=======
-	AgentVersion = "2022-05-19"
->>>>>>> 168aae8a
+	AgentVersion = "2022-05-23"
 )
 
 // ConfigSection defines a sub-document in the evergreen config
