--- conflicted
+++ resolved
@@ -35,11 +35,7 @@
 	ClientVersion = "2023-11-13"
 
 	// Agent version to control agent rollover.
-<<<<<<< HEAD
-	AgentVersion = "2023-11-15"
-=======
-	AgentVersion = "2023-11-16"
->>>>>>> f8a708ae
+	AgentVersion = "2023-11-17"
 )
 
 // ConfigSection defines a sub-document in the evergreen config
