package evergreen

import (
	"context"
	"fmt"
	"io/ioutil"
	"path/filepath"
	"reflect"
	"strings"
	"time"

	"github.com/evergreen-ci/evergreen/util"
	"github.com/evergreen-ci/utility"
	"github.com/mongodb/amboy/logger"
	"github.com/mongodb/anser/bsonutil"
	"github.com/mongodb/grip"
	"github.com/mongodb/grip/level"
	"github.com/mongodb/grip/send"
	"github.com/pkg/errors"
	"go.mongodb.org/mongo-driver/bson"
	"go.mongodb.org/mongo-driver/mongo"
	"go.mongodb.org/mongo-driver/mongo/options"
	"go.mongodb.org/mongo-driver/mongo/writeconcern"
	yaml "gopkg.in/yaml.v2"
)

var (
	// Should be specified with -ldflags at build time
	BuildRevision = ""

	// Commandline Version String; used to control auto-updating.
<<<<<<< HEAD
	ClientVersion = "2020-07-30_2"
=======
	ClientVersion = "2020-07-31"
>>>>>>> 45a80ce0

	// Agent version to control agent rollover.
	AgentVersion = "2020-07-30_2"
)

// ConfigSection defines a sub-document in the evergreen config
// any config sections must also be added to registry.go
type ConfigSection interface {
	// SectionId() returns the ID of the section to be used in the database document and struct tag
	SectionId() string
	// Get() populates the section from the DB
	Get(Environment) error
	// Set() upserts the section document into the DB
	Set() error
	// ValidateAndDefault() validates input and sets defaults
	ValidateAndDefault() error
}

// Settings contains all configuration settings for running Evergreen. Settings
// with the "id" struct tag should implement the ConfigSection interface.
type Settings struct {
	Id                 string                    `bson:"_id" json:"id" yaml:"id"`
	Alerts             AlertsConfig              `yaml:"alerts" bson:"alerts" json:"alerts" id:"alerts"`
	Amboy              AmboyConfig               `yaml:"amboy" bson:"amboy" json:"amboy" id:"amboy"`
	Api                APIConfig                 `yaml:"api" bson:"api" json:"api" id:"api"`
	ApiUrl             string                    `yaml:"api_url" bson:"api_url" json:"api_url"`
	AuthConfig         AuthConfig                `yaml:"auth" bson:"auth" json:"auth" id:"auth"`
	Banner             string                    `bson:"banner" json:"banner" yaml:"banner"`
	BannerTheme        BannerTheme               `bson:"banner_theme" json:"banner_theme" yaml:"banner_theme"`
	Backup             BackupConfig              `bson:"backup" json:"backup" yaml:"backup"`
	ClientBinariesDir  string                    `yaml:"client_binaries_dir" bson:"client_binaries_dir" json:"client_binaries_dir"`
	CommitQueue        CommitQueueConfig         `yaml:"commit_queue" bson:"commit_queue" json:"commit_queue" id:"commit_queue"`
	ConfigDir          string                    `yaml:"configdir" bson:"configdir" json:"configdir"`
	ContainerPools     ContainerPoolsConfig      `yaml:"container_pools" bson:"container_pools" json:"container_pools" id:"container_pools"`
	Credentials        map[string]string         `yaml:"credentials" bson:"credentials" json:"credentials"`
	CredentialsNew     util.KeyValuePairSlice    `yaml:"credentials_new" bson:"credentials_new" json:"credentials_new"`
	Database           DBSettings                `yaml:"database" json:"database" bson:"database"`
	DomainName         string                    `yaml:"domain_name" bson:"domain_name" json:"domain_name"`
	Expansions         map[string]string         `yaml:"expansions" bson:"expansions" json:"expansions"`
	ExpansionsNew      util.KeyValuePairSlice    `yaml:"expansions_new" bson:"expansions_new" json:"expansions_new"`
	GithubPRCreatorOrg string                    `yaml:"github_pr_creator_org" bson:"github_pr_creator_org" json:"github_pr_creator_org"`
	GithubOrgs         []string                  `yaml:"github_orgs" bson:"github_orgs" json:"github_orgs"`
	HostInit           HostInitConfig            `yaml:"hostinit" bson:"hostinit" json:"hostinit" id:"hostinit"`
	HostJasper         HostJasperConfig          `yaml:"host_jasper" bson:"host_jasper" json:"host_jasper" id:"host_jasper"`
	Jira               JiraConfig                `yaml:"jira" bson:"jira" json:"jira" id:"jira"`
	JIRANotifications  JIRANotificationsConfig   `yaml:"jira_notifications" json:"jira_notifications" bson:"jira_notifications" id:"jira_notifications"`
	Keys               map[string]string         `yaml:"keys" bson:"keys" json:"keys"`
	KeysNew            util.KeyValuePairSlice    `yaml:"keys_new" bson:"keys_new" json:"keys_new"`
	LDAPRoleMap        LDAPRoleMap               `yaml:"ldap_role_map" bson:"ldap_role_map" json:"ldap_role_map"`
	LoggerConfig       LoggerConfig              `yaml:"logger_config" bson:"logger_config" json:"logger_config" id:"logger_config"`
	LogPath            string                    `yaml:"log_path" bson:"log_path" json:"log_path"`
	NewRelic           NewRelicConfig            `yaml:"newrelic" bson:"newrelic" json:"newrelic" id:"newrelic"`
	Notify             NotifyConfig              `yaml:"notify" bson:"notify" json:"notify" id:"notify"`
	Plugins            PluginConfig              `yaml:"plugins" bson:"plugins" json:"plugins"`
	PluginsNew         util.KeyValuePairSlice    `yaml:"plugins_new" bson:"plugins_new" json:"plugins_new"`
	PprofPort          string                    `yaml:"pprof_port" bson:"pprof_port" json:"pprof_port"`
	Providers          CloudProviders            `yaml:"providers" bson:"providers" json:"providers" id:"providers"`
	RepoTracker        RepoTrackerConfig         `yaml:"repotracker" bson:"repotracker" json:"repotracker" id:"repotracker"`
	Scheduler          SchedulerConfig           `yaml:"scheduler" bson:"scheduler" json:"scheduler" id:"scheduler"`
	ServiceFlags       ServiceFlags              `bson:"service_flags" json:"service_flags" id:"service_flags" yaml:"service_flags"`
	SSHKeyDirectory    string                    `yaml:"ssh_key_directory" bson:"ssh_key_directory" json:"ssh_key_directory"`
	SSHKeyPairs        []SSHKeyPair              `yaml:"ssh_key_pairs" bson:"ssh_key_pairs" json:"ssh_key_pairs"`
	Slack              SlackConfig               `yaml:"slack" bson:"slack" json:"slack" id:"slack"`
	Splunk             send.SplunkConnectionInfo `yaml:"splunk" bson:"splunk" json:"splunk"`
	Triggers           TriggerConfig             `yaml:"triggers" bson:"triggers" json:"triggers" id:"triggers"`
	Ui                 UIConfig                  `yaml:"ui" bson:"ui" json:"ui" id:"ui"`
	Spawnhost          SpawnHostConfig           `yaml:"spawnhost" bson:"spawnhost" json:"spawnhost" id:"spawnhost"`
}

func (c *Settings) SectionId() string { return ConfigDocID }

func (c *Settings) Get(env Environment) error {
	ctx, cancel := env.Context()
	defer cancel()
	coll := env.DB().Collection(ConfigCollection)

	res := coll.FindOne(ctx, byId(c.SectionId()))
	if err := res.Err(); err != nil {
		if err == mongo.ErrNoDocuments {
			*c = Settings{}
			return nil
		}
		return errors.Wrapf(err, "error retrieving section %s", c.SectionId())
	}
	if err := res.Decode(c); err != nil {
		return errors.Wrap(err, "problem decoding result")
	}

	return nil
}

// Set saves the global fields in the configuration (i.e. those that are not
// ConfigSections).
func (c *Settings) Set() error {
	env := GetEnvironment()
	ctx, cancel := env.Context()
	defer cancel()
	coll := env.DB().Collection(ConfigCollection)

	_, err := coll.UpdateOne(ctx, byId(c.SectionId()), bson.M{
		"$set": bson.M{
			apiUrlKey:             c.ApiUrl,
			bannerKey:             c.Banner,
			bannerThemeKey:        c.BannerTheme,
			clientBinariesDirKey:  c.ClientBinariesDir,
			commitQueueKey:        c.CommitQueue,
			configDirKey:          c.ConfigDir,
			credentialsKey:        c.Credentials,
			credentialsNewKey:     c.CredentialsNew,
			domainNameKey:         c.DomainName,
			expansionsKey:         c.Expansions,
			expansionsNewKey:      c.ExpansionsNew,
			githubPRCreatorOrgKey: c.GithubPRCreatorOrg,
			githubOrgsKey:         c.GithubOrgs,
			keysKey:               c.Keys,
			keysNewKey:            c.KeysNew,
			ldapRoleMapKey:        c.LDAPRoleMap,
			logPathKey:            c.LogPath,
			pprofPortKey:          c.PprofPort,
			pluginsKey:            c.Plugins,
			pluginsNewKey:         c.PluginsNew,
			splunkKey:             c.Splunk,
			sshKeyDirectoryKey:    c.SSHKeyDirectory,
			sshKeyPairsKey:        c.SSHKeyPairs,
			spawnhostKey:          c.Spawnhost,
		},
	}, options.Update().SetUpsert(true))

	return errors.Wrapf(err, "error updating section %s", c.SectionId())
}

func (c *Settings) ValidateAndDefault() error {
	var err error
	catcher := grip.NewSimpleCatcher()
	if c.ApiUrl == "" {
		catcher.Add(errors.New("API hostname must not be empty"))
	}
	if c.ConfigDir == "" {
		catcher.Add(errors.New("Config directory must not be empty"))
	}
	if len(c.CredentialsNew) > 0 {
		if c.Credentials, err = c.CredentialsNew.Map(); err != nil {
			catcher.Add(errors.Wrap(err, "error parsing credentials"))
		}
	}
	if len(c.ExpansionsNew) > 0 {
		if c.Expansions, err = c.ExpansionsNew.Map(); err != nil {
			catcher.Add(errors.Wrap(err, "error parsing expansions"))
		}
	}
	if len(c.KeysNew) > 0 {
		if c.Keys, err = c.KeysNew.Map(); err != nil {
			catcher.Add(errors.Wrap(err, "error parsing keys"))
		}
	}
	if len(c.PluginsNew) > 0 {
		tempPlugins, err := c.PluginsNew.NestedMap()
		if err != nil {
			catcher.Add(errors.Wrap(err, "error parsing plugins"))
		}
		c.Plugins = map[string]map[string]interface{}{}
		for k1, v1 := range tempPlugins {
			c.Plugins[k1] = map[string]interface{}{}
			for k2, v2 := range v1 {
				c.Plugins[k1][k2] = v2
			}
		}
	}

	keys := map[string]bool{}
	for _, mapping := range c.LDAPRoleMap {
		if keys[mapping.LDAPGroup] == true {
			catcher.Add(errors.Errorf("duplicate LDAP group value %s found in LDAP-role mappings", mapping.LDAPGroup))
		}
		keys[mapping.LDAPGroup] = true
	}

	if len(c.SSHKeyPairs) != 0 && c.SSHKeyDirectory == "" {
		catcher.New("cannot use SSH key pairs without setting a directory for them")
	}

	for i := 0; i < len(c.SSHKeyPairs); i++ {
		catcher.NewWhen(c.SSHKeyPairs[i].Name == "", "must specify a name for SSH key pairs")
		catcher.ErrorfWhen(c.SSHKeyPairs[i].Public == "", "must specify a public key for SSH key pair '%s'", c.SSHKeyPairs[i].Name)
		catcher.ErrorfWhen(c.SSHKeyPairs[i].Private == "", "must specify a private key for SSH key pair '%s'", c.SSHKeyPairs[i].Name)
		// Avoid overwriting the filepath stored in Keys, which is a special
		// case for the path to the legacy SSH identity file.
		for _, key := range c.Keys {
			catcher.ErrorfWhen(c.SSHKeyPairs[i].PrivatePath(c) == key, "cannot overwrite the legacy SSH key '%s'", key)
		}

		// ValidateAndDefault can be called before the environment has been
		// initialized.
		if env := GetEnvironment(); env != nil {
			// Ensure we are not modify any existing keys.
			if settings := env.Settings(); settings != nil {
				for _, key := range env.Settings().SSHKeyPairs {
					if key.Name == c.SSHKeyPairs[i].Name {
						catcher.ErrorfWhen(c.SSHKeyPairs[i].Public != key.Public, "cannot modify public key for existing SSH key pair '%s'", key.Name)
						catcher.ErrorfWhen(c.SSHKeyPairs[i].Private != key.Private, "cannot modify private key for existing SSH key pair '%s'", key.Name)
					}
				}
			}
		}
		if c.SSHKeyPairs[i].EC2Regions == nil {
			c.SSHKeyPairs[i].EC2Regions = []string{}
		}
	}
	// ValidateAndDefault can be called before the environment has been
	// initialized.
	if env := GetEnvironment(); env != nil {
		if settings := env.Settings(); settings != nil {
			// Ensure we are not deleting any existing keys.
			for _, key := range GetEnvironment().Settings().SSHKeyPairs {
				var found bool
				for _, newKey := range c.SSHKeyPairs {
					if newKey.Name == key.Name {
						found = true
						break
					}
				}
				catcher.ErrorfWhen(!found, "cannot find existing SSH key '%s'", key.Name)
			}
		}
	}

	if catcher.HasErrors() {
		return catcher.Resolve()
	}
	if c.ClientBinariesDir == "" {
		c.ClientBinariesDir = ClientDirectory
	}
	if c.LogPath == "" {
		c.LogPath = LocalLoggingOverride
	}

	return nil
}

// NewSettings builds an in-memory representation of the given settings file.
func NewSettings(filename string) (*Settings, error) {
	configData, err := ioutil.ReadFile(filename)
	if err != nil {
		return nil, err
	}
	settings := &Settings{}
	err = yaml.Unmarshal(configData, settings)
	if err != nil {
		return nil, err
	}

	return settings, nil
}

// GetConfig retrieves the Evergreen config document. If no document is
// present in the DB, it will return the defaults.
func GetConfig() (*Settings, error) { return BootstrapConfig(GetEnvironment()) }

// Bootstrap config gets a config from the database defined in the environment.
func BootstrapConfig(env Environment) (*Settings, error) {
	config := &Settings{}

	// retrieve the root config document
	if err := config.Get(env); err != nil {
		return nil, err
	}

	// retrieve the other config sub-documents and form the whole struct
	catcher := grip.NewSimpleCatcher()
	sections := ConfigRegistry.GetSections()
	valConfig := reflect.ValueOf(*config)
	//iterate over each field in the config struct
	for i := 0; i < valConfig.NumField(); i++ {
		// retrieve the 'id' struct tag
		sectionId := valConfig.Type().Field(i).Tag.Get("id")
		if sectionId == "" { // no 'id' tag means this is a simple field that we can skip
			continue
		}

		// get the property name and find its corresponding section in the registry
		propName := valConfig.Type().Field(i).Name
		section, ok := sections[sectionId]
		if !ok {
			catcher.Add(fmt.Errorf("config section %s not found in registry", sectionId))
			continue
		}

		// retrieve the section's document from the db
		if err := section.Get(env); err != nil {
			catcher.Add(errors.Wrapf(err, "error populating section %s", sectionId))
			continue
		}

		// set the value of the section struct to the value of the corresponding field in the config
		sectionVal := reflect.ValueOf(section).Elem()
		propVal := reflect.ValueOf(config).Elem().FieldByName(propName)
		if !propVal.CanSet() {
			catcher.Add(fmt.Errorf("unable to set field %s in %s", propName, sectionId))
			continue
		}
		propVal.Set(sectionVal)
	}

	if catcher.HasErrors() {
		return nil, errors.WithStack(catcher.Resolve())
	}
	return config, nil

}

// UpdateConfig updates all evergreen settings documents in DB
func UpdateConfig(config *Settings) error {
	// update the root config document
	if err := config.Set(); err != nil {
		return err
	}

	// update the other config sub-documents
	catcher := grip.NewSimpleCatcher()
	valConfig := reflect.ValueOf(*config)

	//iterate over each field in the config struct
	for i := 0; i < valConfig.NumField(); i++ {
		// retrieve the 'id' struct tag
		sectionId := valConfig.Type().Field(i).Tag.Get("id")
		if sectionId == "" { // no 'id' tag means this is a simple field that we can skip
			continue
		}

		// get the property name and find its value within the settings struct
		propName := valConfig.Type().Field(i).Name
		propVal := valConfig.FieldByName(propName)

		// create a reflective copy of the struct
		valPointer := reflect.Indirect(reflect.New(propVal.Type()))
		valPointer.Set(propVal)

		// convert the pointer to that struct to an empty interface
		propInterface := valPointer.Addr().Interface()

		// type assert to the ConfigSection interface
		section, ok := propInterface.(ConfigSection)
		if !ok {
			catcher.Add(fmt.Errorf("unable to convert config section %s", propName))
			continue
		}

		catcher.Add(section.Set())
	}

	return errors.WithStack(catcher.Resolve())
}

// Validate checks the settings and returns nil if the config is valid,
// or an error with a message explaining why otherwise.
func (settings *Settings) Validate() error {
	catcher := grip.NewSimpleCatcher()

	// validate the root-level settings struct
	catcher.Add(settings.ValidateAndDefault())

	// validate each sub-document
	valConfig := reflect.ValueOf(*settings)
	// iterate over each field in the config struct
	for i := 0; i < valConfig.NumField(); i++ {
		// retrieve the 'id' struct tag
		sectionId := valConfig.Type().Field(i).Tag.Get("id")
		if sectionId == "" { // no 'id' tag means this is a simple field that we can skip
			continue
		}

		// get the property name and find its value within the settings struct
		propName := valConfig.Type().Field(i).Name
		propVal := valConfig.FieldByName(propName)

		// the goal is to convert this struct which we know implements ConfigSection
		// from a reflection data structure back to the interface
		// the below creates a copy and takes the address of it as a workaround because
		// you can't take the address of it via reflection for some reason
		// (and all interface methods on the struct have pointer receivers)

		// create a reflective copy of the struct
		valPointer := reflect.Indirect(reflect.New(propVal.Type()))
		valPointer.Set(propVal)

		// convert the pointer to that struct to an empty interface
		propInterface := valPointer.Addr().Interface()

		// type assert to the ConfigSection interface
		section, ok := propInterface.(ConfigSection)
		if !ok {
			catcher.Add(fmt.Errorf("unable to convert config section %s", propName))
			continue
		}
		err := section.ValidateAndDefault()
		if err != nil {
			catcher.Add(err)
			continue
		}

		// set the value of the section struct in case there was any defaulting done
		sectionVal := reflect.ValueOf(section).Elem()
		propAddr := reflect.ValueOf(settings).Elem().FieldByName(propName)
		if !propAddr.CanSet() {
			catcher.Add(fmt.Errorf("unable to set field %s in %s", propName, sectionId))
			continue
		}
		propAddr.Set(sectionVal)
	}
	return errors.WithStack(catcher.Resolve())
}

func (s *Settings) GetSender(ctx context.Context, env Environment) (send.Sender, error) {
	var (
		sender   send.Sender
		fallback send.Sender
		err      error
		senders  []send.Sender
	)

	levelInfo := s.LoggerConfig.Info()

	fallback, err = send.NewErrorLogger("evergreen.err",
		send.LevelInfo{Default: level.Info, Threshold: level.Debug})
	if err != nil {
		return nil, errors.Wrap(err, "problem configuring err fallback logger")
	}

	// setup the base/default logger (generally direct to systemd
	// or standard output)
	switch s.LogPath {
	case LocalLoggingOverride:
		// log directly to systemd if possible, and log to
		// standard output otherwise.
		sender = getSystemLogger()
	case StandardOutputLoggingOverride, "":
		sender = send.MakeNative()
	default:
		sender, err = send.MakeFileLogger(s.LogPath)
		if err != nil {
			return nil, errors.Wrap(err, "could not configure file logger")
		}
	}

	if err = sender.SetLevel(levelInfo); err != nil {
		return nil, errors.Wrap(err, "problem setting level")
	}
	if err = sender.SetErrorHandler(send.ErrorHandlerFromSender(fallback)); err != nil {
		return nil, errors.Wrap(err, "problem setting error handler")
	}
	senders = append(senders, sender)

	// set up external log aggregation services:
	//
	if endpoint, ok := s.Credentials["sumologic"]; ok {
		sender, err = send.NewSumo("", endpoint)
		if err == nil {
			if err = sender.SetLevel(levelInfo); err != nil {
				return nil, errors.Wrap(err, "problem setting level")
			}
			if err = sender.SetErrorHandler(send.ErrorHandlerFromSender(fallback)); err != nil {
				return nil, errors.Wrap(err, "problem setting error handler")
			}
			senders = append(senders,
				send.NewBufferedSender(sender,
					time.Duration(s.LoggerConfig.Buffer.DurationSeconds)*time.Second,
					s.LoggerConfig.Buffer.Count))
		}
	}

	if s.Splunk.Populated() {
		retryConf := utility.NewDefaultHTTPRetryConf()
		retryConf.MaxDelay = time.Second
		retryConf.BaseDelay = 10 * time.Millisecond
		retryConf.MaxRetries = 10
		client := utility.GetHTTPRetryableClient(retryConf)

		sender, err = send.NewSplunkLoggerWithClient("", s.Splunk, grip.GetSender().Level(), client)
		if err == nil {
			if err = sender.SetLevel(levelInfo); err != nil {
				utility.PutHTTPClient(client)
				return nil, errors.Wrap(err, "problem setting level")
			}
			if err = sender.SetErrorHandler(send.ErrorHandlerFromSender(fallback)); err != nil {
				utility.PutHTTPClient(client)
				return nil, errors.Wrap(err, "problem setting error handler")
			}
			senders = append(senders,
				send.NewBufferedSender(sender,
					time.Duration(s.LoggerConfig.Buffer.DurationSeconds)*time.Second,
					s.LoggerConfig.Buffer.Count))

			env.RegisterCloser("splunk-http-client", false, func(_ context.Context) error {
				utility.PutHTTPClient(client)
				return nil
			})
		} else {
			utility.PutHTTPClient(client)
		}
	}

	// the slack logging service is only for logging very high level alerts.
	if s.Slack.Token != "" {
		sender, err = send.NewSlackLogger(s.Slack.Options, s.Slack.Token,
			send.LevelInfo{Default: level.Critical, Threshold: level.FromString(s.Slack.Level)})
		if err == nil {
			var slackFallback send.Sender

			switch len(senders) {
			case 0:
				slackFallback = fallback
			case 1:
				slackFallback = senders[0]
			default:
				slackFallback = send.NewConfiguredMultiSender(senders...)
			}

			if err = sender.SetErrorHandler(send.ErrorHandlerFromSender(slackFallback)); err != nil {
				return nil, errors.Wrap(err, "problem setting error handler")
			}

			senders = append(senders, logger.MakeQueueSender(ctx, env.LocalQueue(), sender))
		}
		grip.Warning(errors.Wrap(err, "problem setting up slack alert logger"))
	}

	return send.NewConfiguredMultiSender(senders...), nil
}

func (s *Settings) GetGithubOauthString() (string, error) {
	token, ok := s.Credentials["github"]
	if ok && token != "" {
		return token, nil
	}

	return "", errors.New("no github token in settings")
}

func (s *Settings) GetGithubOauthToken() (string, error) {
	if s == nil {
		return "", errors.New("not defined")
	}

	oauthString, err := s.GetGithubOauthString()
	if err != nil {
		return "", err
	}
	splitToken := strings.Split(oauthString, " ")
	if len(splitToken) != 2 || splitToken[0] != "token" {
		return "", errors.New("token format was invalid, expected 'token [token]'")
	}
	return splitToken[1], nil
}

func GetServiceFlags() (*ServiceFlags, error) {
	section := ConfigRegistry.GetSection("service_flags")
	if section == nil {
		return nil, errors.New("unable to retrieve config section")
	}
	if err := section.Get(GetEnvironment()); err != nil {
		return nil, errors.Wrap(err, "error retrieving section from DB")
	}
	flags, ok := section.(*ServiceFlags)
	if !ok {
		return nil, errors.New("unable to convert config section to service flags")
	}
	return flags, nil
}

// PluginConfig holds plugin-specific settings, which are handled.
// manually by their respective plugins
type PluginConfig map[string]map[string]interface{}

// SSHKeyPair represents a public and private SSH key pair.
type SSHKeyPair struct {
	Name    string `bson:"name" json:"name" yaml:"name"`
	Public  string `bson:"public" json:"public" yaml:"public"`
	Private string `bson:"private" json:"private" yaml:"private"`
	// EC2Regions contains all EC2 regions that have stored this SSH key.
	EC2Regions []string `bson:"ec2_regions" json:"ec2_regions" yaml:"ec2_regions"`
}

// AddEC2Region adds the given EC2 region to the set of regions containing the
// SSH key.
func (p *SSHKeyPair) AddEC2Region(region string) error {
	env := GetEnvironment()
	ctx, cancel := env.Context()
	defer cancel()
	coll := env.DB().Collection(ConfigCollection)

	query := bson.M{
		idKey: ConfigDocID,
		sshKeyPairsKey: bson.M{
			"$elemMatch": bson.M{
				sshKeyPairNameKey: p.Name,
			},
		},
	}
	var update bson.M
	if len(p.EC2Regions) == 0 {
		// In case this is the first element, we have to push to create the
		// array first.
		update = bson.M{
			"$push": bson.M{bsonutil.GetDottedKeyName(sshKeyPairsKey, "$", sshKeyPairEC2RegionsKey): region},
		}
	} else {
		update = bson.M{
			"$addToSet": bson.M{bsonutil.GetDottedKeyName(sshKeyPairsKey, "$", sshKeyPairEC2RegionsKey): region},
		}
	}
	if _, err := coll.UpdateOne(ctx, query, update); err != nil {
		return errors.WithStack(err)
	}

	if !utility.StringSliceContains(p.EC2Regions, region) {
		p.EC2Regions = append(p.EC2Regions, region)
	}

	return nil
}

func (p *SSHKeyPair) PrivatePath(settings *Settings) string {
	return filepath.Join(settings.SSHKeyDirectory, p.Name)
}

type WriteConcern struct {
	W        int    `yaml:"w"`
	WMode    string `yaml:"wmode"`
	WTimeout int    `yaml:"wtimeout"`
	J        bool   `yaml:"j"`
}

func (wc WriteConcern) Resolve() *writeconcern.WriteConcern {
	opts := []writeconcern.Option{}

	if wc.J {
		opts = append(opts, writeconcern.J(true))
	}
	if wc.WMode == "majority" {
		opts = append(opts, writeconcern.WMajority())
	} else if wc.W > 0 {
		opts = append(opts, writeconcern.W(wc.W))
	}

	if wc.WTimeout > 0 {
		opts = append(opts, writeconcern.WTimeout(time.Duration(wc.WTimeout)*time.Millisecond))
	}

	return writeconcern.New().WithOptions(opts...)
}

type DBSettings struct {
	Url                  string       `yaml:"url"`
	DB                   string       `yaml:"db"`
	WriteConcernSettings WriteConcern `yaml:"write_concern"`
}

// supported banner themes in Evergreen
type BannerTheme string

const (
	Announcement BannerTheme = "announcement"
	Information              = "information"
	Warning                  = "warning"
	Important                = "important"
)

func IsValidBannerTheme(input string) (bool, BannerTheme) {
	switch input {
	case "":
		return true, ""
	case "announcement":
		return true, Announcement
	case "information":
		return true, Information
	case "warning":
		return true, Warning
	case "important":
		return true, Important
	default:
		return false, ""
	}
}<|MERGE_RESOLUTION|>--- conflicted
+++ resolved
@@ -29,14 +29,10 @@
 	BuildRevision = ""
 
 	// Commandline Version String; used to control auto-updating.
-<<<<<<< HEAD
-	ClientVersion = "2020-07-30_2"
-=======
 	ClientVersion = "2020-07-31"
->>>>>>> 45a80ce0
 
 	// Agent version to control agent rollover.
-	AgentVersion = "2020-07-30_2"
+	AgentVersion = "2020-07-31"
 )
 
 // ConfigSection defines a sub-document in the evergreen config
