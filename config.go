--- conflicted
+++ resolved
@@ -37,11 +37,7 @@
 
 	// Agent version to control agent rollover. The format is the calendar date
 	// (YYYY-MM-DD).
-<<<<<<< HEAD
-	AgentVersion = "2024-12-31"
-=======
-	AgentVersion = "2025-01-02"
->>>>>>> a0234347
+	AgentVersion = "2024-01-03"
 )
 
 const (
