--- conflicted
+++ resolved
@@ -34,11 +34,7 @@
 
 	// ClientVersion is the commandline version string used to control updating
 	// the CLI. The format is the calendar date (YYYY-MM-DD).
-<<<<<<< HEAD
-	ClientVersion = "2024-05-02-a"
-=======
-	ClientVersion = "2024-05-08"
->>>>>>> 61c94725
+	ClientVersion = "2024-05-13"
 
 	// Agent version to control agent rollover. The format is the calendar date
 	// (YYYY-MM-DD).
