--- conflicted
+++ resolved
@@ -38,11 +38,7 @@
 	ClientVersion = "2023-07-06"
 
 	// Agent version to control agent rollover.
-<<<<<<< HEAD
-	AgentVersion = "2023-07-14a"
-=======
-	AgentVersion = "2023-07-13"
->>>>>>> 6d2d2cd8
+	AgentVersion = "2023-07-14"
 )
 
 // ConfigSection defines a sub-document in the evergreen config
