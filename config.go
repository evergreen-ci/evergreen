package evergreen

import (
	"context"
	"fmt"
	"net/http"
	"os"
	"path/filepath"
	"reflect"
	"strconv"
	"strings"
	"time"

	"github.com/evergreen-ci/evergreen/util"
	"github.com/evergreen-ci/utility"
	"github.com/mongodb/amboy/logger"
	"github.com/mongodb/anser/bsonutil"
	"github.com/mongodb/grip"
	"github.com/mongodb/grip/level"
	"github.com/mongodb/grip/message"
	"github.com/mongodb/grip/send"
	"github.com/pkg/errors"
	"go.mongodb.org/mongo-driver/bson"
	"go.mongodb.org/mongo-driver/mongo"
	"go.mongodb.org/mongo-driver/mongo/options"
	"go.mongodb.org/mongo-driver/mongo/readconcern"
	"go.mongodb.org/mongo-driver/mongo/writeconcern"
	"gopkg.in/yaml.v3"
)

var (
	// BuildRevision should be specified with -ldflags at build time
	BuildRevision = ""

	// ClientVersion is the commandline version string used to control updating
	// the CLI. The format is the calendar date (YYYY-MM-DD).
	ClientVersion = "2024-02-26"

	// Agent version to control agent rollover. The format is the calendar date
	// (YYYY-MM-DD).
<<<<<<< HEAD
	AgentVersion = "2024-02-29"
=======
	AgentVersion = "2024-03-01"
>>>>>>> d8f2c6d7
)

// ConfigSection defines a sub-document in the evergreen config
// any config sections must also be added to registry.go
type ConfigSection interface {
	// SectionId returns the ID of the section to be used in the database document and struct tag
	SectionId() string
	// Get populates the section from the DB
	Get(context.Context) error
	// Set upserts the section document into the DB
	Set(context.Context) error
	// ValidateAndDefault validates input and sets defaults
	ValidateAndDefault() error
}

// Settings contains all configuration settings for running Evergreen. Settings
// with the "id" struct tag should implement the ConfigSection interface.
type Settings struct {
	Id                 string                  `bson:"_id" json:"id" yaml:"id"`
	Amboy              AmboyConfig             `yaml:"amboy" bson:"amboy" json:"amboy" id:"amboy"`
	Api                APIConfig               `yaml:"api" bson:"api" json:"api" id:"api"`
	ApiUrl             string                  `yaml:"api_url" bson:"api_url" json:"api_url"`
	AuthConfig         AuthConfig              `yaml:"auth" bson:"auth" json:"auth" id:"auth"`
	AWSInstanceRole    string                  `yaml:"aws_instance_role" bson:"aws_instance_role" json:"aws_instance_role"`
	Banner             string                  `bson:"banner" json:"banner" yaml:"banner"`
	BannerTheme        BannerTheme             `bson:"banner_theme" json:"banner_theme" yaml:"banner_theme"`
	Buckets            BucketsConfig           `bson:"buckets" json:"buckets" yaml:"buckets" id:"buckets"`
	Cedar              CedarConfig             `bson:"cedar" json:"cedar" yaml:"cedar" id:"cedar"`
	ClientBinariesDir  string                  `yaml:"client_binaries_dir" bson:"client_binaries_dir" json:"client_binaries_dir"`
	CommitQueue        CommitQueueConfig       `yaml:"commit_queue" bson:"commit_queue" json:"commit_queue" id:"commit_queue"`
	ConfigDir          string                  `yaml:"configdir" bson:"configdir" json:"configdir"`
	ContainerPools     ContainerPoolsConfig    `yaml:"container_pools" bson:"container_pools" json:"container_pools" id:"container_pools"`
	Credentials        map[string]string       `yaml:"credentials" bson:"credentials" json:"credentials"`
	CredentialsNew     util.KeyValuePairSlice  `yaml:"credentials_new" bson:"credentials_new" json:"credentials_new"`
	Database           DBSettings              `yaml:"database" json:"database" bson:"database"`
	DomainName         string                  `yaml:"domain_name" bson:"domain_name" json:"domain_name"`
	Expansions         map[string]string       `yaml:"expansions" bson:"expansions" json:"expansions"`
	ExpansionsNew      util.KeyValuePairSlice  `yaml:"expansions_new" bson:"expansions_new" json:"expansions_new"`
	GithubPRCreatorOrg string                  `yaml:"github_pr_creator_org" bson:"github_pr_creator_org" json:"github_pr_creator_org"`
	GithubOrgs         []string                `yaml:"github_orgs" bson:"github_orgs" json:"github_orgs"`
	DisabledGQLQueries []string                `yaml:"disabled_gql_queries" bson:"disabled_gql_queries" json:"disabled_gql_queries"`
	HostInit           HostInitConfig          `yaml:"hostinit" bson:"hostinit" json:"hostinit" id:"hostinit"`
	HostJasper         HostJasperConfig        `yaml:"host_jasper" bson:"host_jasper" json:"host_jasper" id:"host_jasper"`
	Jira               JiraConfig              `yaml:"jira" bson:"jira" json:"jira" id:"jira"`
	JIRANotifications  JIRANotificationsConfig `yaml:"jira_notifications" json:"jira_notifications" bson:"jira_notifications" id:"jira_notifications"`
	Keys               map[string]string       `yaml:"keys" bson:"keys" json:"keys"`
	// TODO (DEVPROD-4798): remove KanopySSHKeyPath after the cutover to Kanopy.
	KanopySSHKeyPath    string                 `yaml:"kanopy_ssh_key_path" bson:"kanopy_ssh_key_path" json:"kanopy_ssh_key_path"`
	KeysNew             util.KeyValuePairSlice `yaml:"keys_new" bson:"keys_new" json:"keys_new"`
	LDAPRoleMap         LDAPRoleMap            `yaml:"ldap_role_map" bson:"ldap_role_map" json:"ldap_role_map"`
	LoggerConfig        LoggerConfig           `yaml:"logger_config" bson:"logger_config" json:"logger_config" id:"logger_config"`
	LogPath             string                 `yaml:"log_path" bson:"log_path" json:"log_path"`
	NewRelic            NewRelicConfig         `yaml:"newrelic" bson:"newrelic" json:"newrelic" id:"newrelic"`
	Notify              NotifyConfig           `yaml:"notify" bson:"notify" json:"notify" id:"notify"`
	Plugins             PluginConfig           `yaml:"plugins" bson:"plugins" json:"plugins"`
	PluginsNew          util.KeyValuePairSlice `yaml:"plugins_new" bson:"plugins_new" json:"plugins_new"`
	PodLifecycle        PodLifecycleConfig     `yaml:"pod_lifecycle" bson:"pod_lifecycle" json:"pod_lifecycle" id:"pod_lifecycle"`
	PprofPort           string                 `yaml:"pprof_port" bson:"pprof_port" json:"pprof_port"`
	ProjectCreation     ProjectCreationConfig  `yaml:"project_creation" bson:"project_creation" json:"project_creation" id:"project_creation"`
	Providers           CloudProviders         `yaml:"providers" bson:"providers" json:"providers" id:"providers"`
	RepoTracker         RepoTrackerConfig      `yaml:"repotracker" bson:"repotracker" json:"repotracker" id:"repotracker"`
	Scheduler           SchedulerConfig        `yaml:"scheduler" bson:"scheduler" json:"scheduler" id:"scheduler"`
	ServiceFlags        ServiceFlags           `bson:"service_flags" json:"service_flags" id:"service_flags" yaml:"service_flags"`
	SSHKeyDirectory     string                 `yaml:"ssh_key_directory" bson:"ssh_key_directory" json:"ssh_key_directory"`
	SSHKeyPairs         []SSHKeyPair           `yaml:"ssh_key_pairs" bson:"ssh_key_pairs" json:"ssh_key_pairs"`
	Slack               SlackConfig            `yaml:"slack" bson:"slack" json:"slack" id:"slack"`
	Splunk              SplunkConfig           `yaml:"splunk" bson:"splunk" json:"splunk" id:"splunk"`
	TaskLimits          TaskLimitsConfig       `yaml:"task_limits" bson:"task_limits" json:"task_limits" id:"task_limits"`
	Triggers            TriggerConfig          `yaml:"triggers" bson:"triggers" json:"triggers" id:"triggers"`
	Ui                  UIConfig               `yaml:"ui" bson:"ui" json:"ui" id:"ui"`
	Spawnhost           SpawnHostConfig        `yaml:"spawnhost" bson:"spawnhost" json:"spawnhost" id:"spawnhost"`
	ShutdownWaitSeconds int                    `yaml:"shutdown_wait_seconds" bson:"shutdown_wait_seconds" json:"shutdown_wait_seconds"`
	Tracer              TracerConfig           `yaml:"tracer" bson:"tracer" json:"tracer" id:"tracer"`
	GitHubCheckRun      GitHubCheckRunConfig   `yaml:"github_check_run" bson:"github_check_run" json:"github_check_run" id:"github_check_run"`
}

func (c *Settings) SectionId() string { return ConfigDocID }

func (c *Settings) Get(ctx context.Context) error {
	res := GetEnvironment().DB().Collection(ConfigCollection).FindOne(ctx, byId(c.SectionId()))
	if err := res.Err(); err != nil {
		if err == mongo.ErrNoDocuments {
			*c = Settings{}
			return nil
		}
		return errors.Wrapf(err, "getting config section '%s'", c.SectionId())
	}
	if err := res.Decode(&c); err != nil {
		return errors.Wrapf(err, "decoding config section '%s'", c.SectionId())
	}

	return nil
}

// Set saves the global fields in the configuration (i.e. those that are not
// ConfigSections).
func (c *Settings) Set(ctx context.Context) error {
	_, err := GetEnvironment().DB().Collection(ConfigCollection).UpdateOne(ctx, byId(c.SectionId()), bson.M{
		"$set": bson.M{
			apiUrlKey:             c.ApiUrl,
			awsInstanceRoleKey:    c.AWSInstanceRole,
			bannerKey:             c.Banner,
			bannerThemeKey:        c.BannerTheme,
			clientBinariesDirKey:  c.ClientBinariesDir,
			commitQueueKey:        c.CommitQueue,
			configDirKey:          c.ConfigDir,
			credentialsKey:        c.Credentials,
			credentialsNewKey:     c.CredentialsNew,
			domainNameKey:         c.DomainName,
			expansionsKey:         c.Expansions,
			expansionsNewKey:      c.ExpansionsNew,
			githubPRCreatorOrgKey: c.GithubPRCreatorOrg,
			githubOrgsKey:         c.GithubOrgs,
			disabledGQLQueriesKey: c.DisabledGQLQueries,
			keysKey:               c.Keys,
			kanopySSHKeyPathKey:   c.KanopySSHKeyPath,
			keysNewKey:            c.KeysNew,
			ldapRoleMapKey:        c.LDAPRoleMap,
			logPathKey:            c.LogPath,
			pprofPortKey:          c.PprofPort,
			pluginsKey:            c.Plugins,
			pluginsNewKey:         c.PluginsNew,
			splunkKey:             c.Splunk,
			sshKeyDirectoryKey:    c.SSHKeyDirectory,
			sshKeyPairsKey:        c.SSHKeyPairs,
			spawnhostKey:          c.Spawnhost,
			shutdownWaitKey:       c.ShutdownWaitSeconds,
		},
	}, options.Update().SetUpsert(true))

	return errors.Wrapf(err, "updating section '%s'", c.SectionId())
}

func (c *Settings) ValidateAndDefault() error {
	var err error
	catcher := grip.NewSimpleCatcher()
	if c.ApiUrl == "" {
		catcher.Add(errors.New("API hostname must not be empty"))
	}
	if c.ConfigDir == "" {
		catcher.Add(errors.New("config directory must not be empty"))
	}

	if len(c.CredentialsNew) > 0 {
		if c.Credentials, err = c.CredentialsNew.Map(); err != nil {
			catcher.Add(errors.Wrap(err, "parsing credentials"))
		}
	}
	if len(c.ExpansionsNew) > 0 {
		if c.Expansions, err = c.ExpansionsNew.Map(); err != nil {
			catcher.Add(errors.Wrap(err, "parsing expansions"))
		}
	}
	if len(c.KeysNew) > 0 {
		if c.Keys, err = c.KeysNew.Map(); err != nil {
			catcher.Add(errors.Wrap(err, "parsing keys"))
		}
	}
	if len(c.PluginsNew) > 0 {
		tempPlugins, err := c.PluginsNew.NestedMap()
		if err != nil {
			catcher.Add(errors.Wrap(err, "parsing plugins"))
		}
		c.Plugins = map[string]map[string]interface{}{}
		for k1, v1 := range tempPlugins {
			c.Plugins[k1] = map[string]interface{}{}
			for k2, v2 := range v1 {
				c.Plugins[k1][k2] = v2
			}
		}
	}

	keys := map[string]bool{}
	for _, mapping := range c.LDAPRoleMap {
		if keys[mapping.LDAPGroup] {
			catcher.Errorf("duplicate LDAP group value %s found in LDAP-role mappings", mapping.LDAPGroup)
		}
		keys[mapping.LDAPGroup] = true
	}

	if len(c.SSHKeyPairs) != 0 && c.SSHKeyDirectory == "" {
		catcher.New("cannot use SSH key pairs without setting a directory for them")
	}

	for i := 0; i < len(c.SSHKeyPairs); i++ {
		catcher.NewWhen(c.SSHKeyPairs[i].Name == "", "must specify a name for SSH key pairs")
		catcher.ErrorfWhen(c.SSHKeyPairs[i].Public == "", "must specify a public key for SSH key pair '%s'", c.SSHKeyPairs[i].Name)
		catcher.ErrorfWhen(c.SSHKeyPairs[i].Private == "", "must specify a private key for SSH key pair '%s'", c.SSHKeyPairs[i].Name)
		// Avoid overwriting the filepath stored in Keys, which is a special
		// case for the path to the legacy SSH identity file.
		for _, key := range c.Keys {
			catcher.ErrorfWhen(c.SSHKeyPairs[i].PrivatePath(c) == key, "cannot overwrite the legacy SSH key '%s'", key)
		}

		// ValidateAndDefault can be called before the environment has been
		// initialized.
		if env := GetEnvironment(); env != nil {
			// Ensure we are not modify any existing keys.
			if settings := env.Settings(); settings != nil {
				for _, key := range env.Settings().SSHKeyPairs {
					if key.Name == c.SSHKeyPairs[i].Name {
						catcher.ErrorfWhen(c.SSHKeyPairs[i].Public != key.Public, "cannot modify public key for existing SSH key pair '%s'", key.Name)
						catcher.ErrorfWhen(c.SSHKeyPairs[i].Private != key.Private, "cannot modify private key for existing SSH key pair '%s'", key.Name)
					}
				}
			}
		}
		if c.SSHKeyPairs[i].EC2Regions == nil {
			c.SSHKeyPairs[i].EC2Regions = []string{}
		}
	}
	// ValidateAndDefault can be called before the environment has been
	// initialized.
	if env := GetEnvironment(); env != nil {
		if settings := env.Settings(); settings != nil {
			// Ensure we are not deleting any existing keys.
			for _, key := range GetEnvironment().Settings().SSHKeyPairs {
				var found bool
				for _, newKey := range c.SSHKeyPairs {
					if newKey.Name == key.Name {
						found = true
						break
					}
				}
				catcher.ErrorfWhen(!found, "cannot find existing SSH key '%s'", key.Name)
			}
		}
	}

	if catcher.HasErrors() {
		return catcher.Resolve()
	}
	if c.ClientBinariesDir == "" {
		c.ClientBinariesDir = ClientDirectory
	}
	if c.LogPath == "" {
		c.LogPath = localLoggingOverride
	}
	if c.ShutdownWaitSeconds < 0 {
		c.ShutdownWaitSeconds = DefaultShutdownWaitSeconds
	}

	return nil
}

// NewSettings builds an in-memory representation of the given settings file.
func NewSettings(filename string) (*Settings, error) {
	configData, err := os.ReadFile(filename)
	if err != nil {
		return nil, err
	}
	settings := &Settings{}
	err = yaml.Unmarshal(configData, settings)
	if err != nil {
		return nil, err
	}

	return settings, nil
}

// GetConfig returns the Evergreen config document. If no document is
// present in the DB, it will return the defaults.
// Use Settings() to get the cached settings object.
func GetConfig(ctx context.Context) (*Settings, error) {
	config := NewConfigSections()
	if err := config.populateSections(ctx); err != nil {
		return nil, errors.Wrap(err, "populating sections")
	}

	catcher := grip.NewSimpleCatcher()
	baseConfig := config.Sections[ConfigDocID].(*Settings)
	valConfig := reflect.ValueOf(*baseConfig)
	//iterate over each field in the config struct
	for i := 0; i < valConfig.NumField(); i++ {
		// retrieve the 'id' struct tag
		sectionId := valConfig.Type().Field(i).Tag.Get("id")
		if sectionId == "" { // no 'id' tag means this is a simple field that we can skip
			continue
		}

		// get the property name and find its corresponding section in the registry
		propName := valConfig.Type().Field(i).Name
		section, ok := config.Sections[sectionId]
		if !ok {
			catcher.Add(fmt.Errorf("config section '%s' not found in registry", sectionId))
			continue
		}

		// set the value of the section struct to the value of the corresponding field in the config
		sectionVal := reflect.ValueOf(section).Elem()
		propVal := reflect.ValueOf(baseConfig).Elem().FieldByName(propName)
		if !propVal.CanSet() {
			catcher.Errorf("unable to set field '%s' in section '%s'", propName, sectionId)
			continue
		}
		propVal.Set(sectionVal)
	}

	if catcher.HasErrors() {
		return nil, errors.WithStack(catcher.Resolve())
	}
	return baseConfig, nil

}

// UpdateConfig updates all evergreen settings documents in the DB.
func UpdateConfig(ctx context.Context, config *Settings) error {
	// update the root config document
	if err := config.Set(ctx); err != nil {
		return err
	}

	// update the other config sub-documents
	catcher := grip.NewSimpleCatcher()
	valConfig := reflect.ValueOf(*config)

	//iterate over each field in the config struct
	for i := 0; i < valConfig.NumField(); i++ {
		// retrieve the 'id' struct tag
		sectionId := valConfig.Type().Field(i).Tag.Get("id")
		if sectionId == "" { // no 'id' tag means this is a simple field that we can skip
			continue
		}

		// get the property name and find its value within the settings struct
		propName := valConfig.Type().Field(i).Name
		propVal := valConfig.FieldByName(propName)

		// create a reflective copy of the struct
		valPointer := reflect.Indirect(reflect.New(propVal.Type()))
		valPointer.Set(propVal)

		// convert the pointer to that struct to an empty interface
		propInterface := valPointer.Addr().Interface()

		// type assert to the ConfigSection interface
		section, ok := propInterface.(ConfigSection)
		if !ok {
			catcher.Errorf("unable to convert config section '%s'", propName)
			continue
		}

		catcher.Add(section.Set(ctx))
	}

	return errors.WithStack(catcher.Resolve())
}

// Validate checks the settings and returns nil if the config is valid,
// or an error with a message explaining why otherwise.
func (settings *Settings) Validate() error {
	catcher := grip.NewSimpleCatcher()

	// validate the root-level settings struct
	catcher.Add(settings.ValidateAndDefault())

	// validate each sub-document
	valConfig := reflect.ValueOf(*settings)
	// iterate over each field in the config struct
	for i := 0; i < valConfig.NumField(); i++ {
		// retrieve the 'id' struct tag
		sectionId := valConfig.Type().Field(i).Tag.Get("id")
		if sectionId == "" { // no 'id' tag means this is a simple field that we can skip
			continue
		}

		// get the property name and find its value within the settings struct
		propName := valConfig.Type().Field(i).Name
		propVal := valConfig.FieldByName(propName)

		// the goal is to convert this struct which we know implements ConfigSection
		// from a reflection data structure back to the interface
		// the below creates a copy and takes the address of it as a workaround because
		// you can't take the address of it via reflection for some reason
		// (and all interface methods on the struct have pointer receivers)

		// create a reflective copy of the struct
		valPointer := reflect.Indirect(reflect.New(propVal.Type()))
		valPointer.Set(propVal)

		// convert the pointer to that struct to an empty interface
		propInterface := valPointer.Addr().Interface()

		// type assert to the ConfigSection interface
		section, ok := propInterface.(ConfigSection)
		if !ok {
			catcher.Errorf("unable to convert config section '%s'", propName)
			continue
		}
		err := section.ValidateAndDefault()
		if err != nil {
			catcher.Add(err)
			continue
		}

		// set the value of the section struct in case there was any defaulting done
		sectionVal := reflect.ValueOf(section).Elem()
		propAddr := reflect.ValueOf(settings).Elem().FieldByName(propName)
		if !propAddr.CanSet() {
			catcher.Errorf("unable to set field '%s' 'in' %s", propName, sectionId)
			continue
		}
		propAddr.Set(sectionVal)
	}
	return errors.WithStack(catcher.Resolve())
}

// GetSender returns the global application-wide loggers. These are special
// universal loggers (distinct from other senders like the GitHub status sender
// or email notification sender) and will be used when grip is invoked to log
// messages in the application (e.g. grip.Info, grip.Error, etc). Because these
// loggers are the main way to send logs in the application, these are essential
// to monitoring the application and therefore have to be set up very early
// during application startup.
func (s *Settings) GetSender(ctx context.Context, env Environment) (send.Sender, error) {
	var (
		sender   send.Sender
		fallback send.Sender
		err      error
		senders  []send.Sender
	)

	levelInfo := s.LoggerConfig.Info()

	fallback, err = send.NewErrorLogger("evergreen.err",
		send.LevelInfo{Default: level.Info, Threshold: level.Debug})
	if err != nil {
		return nil, errors.Wrap(err, "configuring error fallback logger")
	}
	if disableLocalLogging, err := strconv.ParseBool(os.Getenv(disableLocalLoggingEnvVar)); err != nil || !disableLocalLogging {
		// setup the base/default logger (generally direct to systemd
		// or standard output)
		switch s.LogPath {
		case localLoggingOverride:
			// log directly to systemd if possible, and log to
			// standard output otherwise.
			sender = getSystemLogger()
		case standardOutputLoggingOverride, "":
			sender = send.MakeNative()
		default:
			sender, err = send.MakeFileLogger(s.LogPath)
			if err != nil {
				return nil, errors.Wrap(err, "configuring file logger")
			}
		}

		if err = sender.SetLevel(levelInfo); err != nil {
			return nil, errors.Wrap(err, "setting level")
		}
		if err = sender.SetErrorHandler(send.ErrorHandlerFromSender(fallback)); err != nil {
			return nil, errors.Wrap(err, "setting error handler")
		}
		senders = append(senders, sender)
	}

	// set up external log aggregation services:
	//
	if s.Splunk.SplunkConnectionInfo.Populated() {
		retryConf := utility.NewDefaultHTTPRetryConf()
		retryConf.MaxDelay = time.Second
		retryConf.BaseDelay = 10 * time.Millisecond
		retryConf.MaxRetries = 10
		client := utility.GetHTTPRetryableClient(retryConf)

		splunkSender, err := s.makeSplunkSender(ctx, client, levelInfo, fallback)
		if err != nil {
			utility.PutHTTPClient(client)
			return nil, errors.Wrap(err, "configuring splunk logger")
		}

		env.RegisterCloser("splunk-http-client", false, func(_ context.Context) error {
			utility.PutHTTPClient(client)
			return nil
		})
		senders = append(senders, splunkSender)
	}

	// the slack logging service is only for logging very high level alerts.
	if s.Slack.Token != "" {
		sender, err = send.NewSlackLogger(s.Slack.Options, s.Slack.Token,
			send.LevelInfo{Default: level.Critical, Threshold: level.FromString(s.Slack.Level)})
		if err == nil {
			var slackFallback send.Sender

			switch len(senders) {
			case 0:
				slackFallback = fallback
			case 1:
				slackFallback = senders[0]
			default:
				slackFallback = send.NewConfiguredMultiSender(senders...)
			}

			if err = sender.SetErrorHandler(send.ErrorHandlerFromSender(slackFallback)); err != nil {
				return nil, errors.Wrap(err, "setting error handler")
			}

			senders = append(senders, logger.MakeQueueSender(ctx, env.LocalQueue(), sender))
		}
		grip.Warning(errors.Wrap(err, "setting up Slack alert logger"))
	}

	return send.NewConfiguredMultiSender(senders...), nil
}

func (s *Settings) makeSplunkSender(ctx context.Context, client *http.Client, levelInfo send.LevelInfo, fallback send.Sender) (send.Sender, error) {
	sender, err := send.NewSplunkLoggerWithClient("", s.Splunk.SplunkConnectionInfo, grip.GetSender().Level(), client)
	if err != nil {
		return nil, errors.Wrap(err, "making splunk logger")
	}

	if err = sender.SetLevel(levelInfo); err != nil {
		return nil, errors.Wrap(err, "setting Splunk level")
	}

	if err = sender.SetErrorHandler(send.ErrorHandlerFromSender(fallback)); err != nil {
		return nil, errors.Wrap(err, "setting Splunk error handler")
	}

	opts := send.BufferedSenderOptions{
		FlushInterval: time.Duration(s.LoggerConfig.Buffer.DurationSeconds) * time.Second,
		BufferSize:    s.LoggerConfig.Buffer.Count,
	}
	if s.LoggerConfig.Buffer.UseAsync {
		if sender, err = send.NewBufferedAsyncSender(ctx,
			sender,
			send.BufferedAsyncSenderOptions{
				BufferedSenderOptions: opts,
				IncomingBufferFactor:  s.LoggerConfig.Buffer.IncomingBufferFactor,
			}); err != nil {
			return nil, errors.Wrap(err, "making Splunk async buffered sender")
		}
	} else {
		if sender, err = send.NewBufferedSender(ctx, sender, opts); err != nil {
			return nil, errors.Wrap(err, "making Splunk buffered sender")
		}
	}

	return sender, nil
}

func (s *Settings) GetGithubOauthString() (string, error) {

	token, ok := s.Credentials["github"]
	if ok && token != "" {
		return token, nil
	}

	return "", errors.New("no github token in settings")
}

// TODO DEVPROD-1429: Delete this function
func (s *Settings) GetGithubOauthToken() (string, error) {
	if s == nil {
		return "", errors.New("not defined")
	}
	if s.ServiceFlags.GlobalGitHubTokenDisabled {
		return "", nil
	}

	oauthString, err := s.GetGithubOauthString()
	if err != nil {
		return "", nil
	}
	splitToken := strings.Split(oauthString, " ")
	if len(splitToken) != 2 || splitToken[0] != "token" {
		return "", errors.New("token format was invalid, expected 'token [token]'")
	}
	return splitToken[1], nil
}

// PluginConfig holds plugin-specific settings, which are handled.
// manually by their respective plugins
type PluginConfig map[string]map[string]interface{}

// SSHKeyPair represents a public and private SSH key pair.
type SSHKeyPair struct {
	Name    string `bson:"name" json:"name" yaml:"name"`
	Public  string `bson:"public" json:"public" yaml:"public"`
	Private string `bson:"private" json:"private" yaml:"private"`
	// EC2Regions contains all EC2 regions that have stored this SSH key.
	EC2Regions []string `bson:"ec2_regions" json:"ec2_regions" yaml:"ec2_regions"`
}

// AddEC2Region adds the given EC2 region to the set of regions containing the
// SSH key.
func (p *SSHKeyPair) AddEC2Region(region string) error {
	env := GetEnvironment()
	ctx, cancel := env.Context()
	defer cancel()
	coll := env.DB().Collection(ConfigCollection)

	query := bson.M{
		idKey: ConfigDocID,
		sshKeyPairsKey: bson.M{
			"$elemMatch": bson.M{
				sshKeyPairNameKey: p.Name,
			},
		},
	}
	var update bson.M
	if len(p.EC2Regions) == 0 {
		// In case this is the first element, we have to push to create the
		// array first.
		update = bson.M{
			"$push": bson.M{bsonutil.GetDottedKeyName(sshKeyPairsKey, "$", sshKeyPairEC2RegionsKey): region},
		}
	} else {
		update = bson.M{
			"$addToSet": bson.M{bsonutil.GetDottedKeyName(sshKeyPairsKey, "$", sshKeyPairEC2RegionsKey): region},
		}
	}
	if _, err := coll.UpdateOne(ctx, query, update); err != nil {
		return errors.WithStack(err)
	}

	if !utility.StringSliceContains(p.EC2Regions, region) {
		p.EC2Regions = append(p.EC2Regions, region)
	}

	return nil
}

func (p *SSHKeyPair) PrivatePath(settings *Settings) string {
	return filepath.Join(settings.SSHKeyDirectory, p.Name)
}

type WriteConcern struct {
	W        int    `yaml:"w"`
	WMode    string `yaml:"wmode"`
	WTimeout int    `yaml:"wtimeout"`
	J        bool   `yaml:"j"`
}

func (wc WriteConcern) Resolve() *writeconcern.WriteConcern {
	opts := []writeconcern.Option{}

	if wc.J {
		opts = append(opts, writeconcern.J(true))
	}
	if wc.WMode == "majority" {
		opts = append(opts, writeconcern.WMajority())
	} else if wc.W > 0 {
		opts = append(opts, writeconcern.W(wc.W))
	}

	if wc.WTimeout > 0 {
		opts = append(opts, writeconcern.WTimeout(time.Duration(wc.WTimeout)*time.Millisecond))
	}

	return writeconcern.New().WithOptions(opts...)
}

type ReadConcern struct {
	Level string `yaml:"level"`
}

func (rc ReadConcern) Resolve() *readconcern.ReadConcern {

	if rc.Level == "majority" {
		return readconcern.Majority()
	} else if rc.Level == "local" {
		return readconcern.Local()
	} else if rc.Level == "" {
		return readconcern.Majority()
	} else {
		grip.Error(message.Fields{
			"error":   "ReadConcern Level is not majority or local, setting to majority",
			"rcLevel": rc.Level})
		return readconcern.Majority()
	}
}

type DBSettings struct {
	Url                  string       `yaml:"url"`
	DB                   string       `yaml:"db"`
	WriteConcernSettings WriteConcern `yaml:"write_concern"`
	ReadConcernSettings  ReadConcern  `yaml:"read_concern"`
	AWSAuthEnabled       bool         `yaml:"aws_auth_enabled"`
}

// supported banner themes in Evergreen
type BannerTheme string

const (
	Announcement BannerTheme = "announcement"
	Information              = "information"
	Warning                  = "warning"
	Important                = "important"
)

func IsValidBannerTheme(input string) (bool, BannerTheme) {
	switch input {
	case "":
		return true, ""
	case "announcement":
		return true, Announcement
	case "information":
		return true, Information
	case "warning":
		return true, Warning
	case "important":
		return true, Important
	default:
		return false, ""
	}
}<|MERGE_RESOLUTION|>--- conflicted
+++ resolved
@@ -38,11 +38,7 @@
 
 	// Agent version to control agent rollover. The format is the calendar date
 	// (YYYY-MM-DD).
-<<<<<<< HEAD
-	AgentVersion = "2024-02-29"
-=======
-	AgentVersion = "2024-03-01"
->>>>>>> d8f2c6d7
+	AgentVersion = "2024-03-04"
 )
 
 // ConfigSection defines a sub-document in the evergreen config
