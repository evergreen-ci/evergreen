package evergreen

import (
	"context"
	"fmt"
	"net/http"
	"os"
	"path/filepath"
	"reflect"
	"strings"
	"time"

	"github.com/evergreen-ci/evergreen/util"
	"github.com/evergreen-ci/utility"
	"github.com/mongodb/amboy/logger"
	"github.com/mongodb/anser/bsonutil"
	"github.com/mongodb/grip"
	"github.com/mongodb/grip/level"
	"github.com/mongodb/grip/message"
	"github.com/mongodb/grip/send"
	"github.com/pkg/errors"
	"go.mongodb.org/mongo-driver/bson"
	"go.mongodb.org/mongo-driver/mongo"
	"go.mongodb.org/mongo-driver/mongo/options"
	"go.mongodb.org/mongo-driver/mongo/readconcern"
	"go.mongodb.org/mongo-driver/mongo/writeconcern"
	"gopkg.in/yaml.v3"
)

var (
	// BuildRevision should be specified with -ldflags at build time
	BuildRevision = ""

	// ClientVersion is the commandline version string used to control auto-updating.
	ClientVersion = "2023-10-02"

	// Agent version to control agent rollover.
<<<<<<< HEAD
	AgentVersion = "2023-10-30"
=======
	AgentVersion = "2023-10-31"
>>>>>>> 3b5da6f2
)

// ConfigSection defines a sub-document in the evergreen config
// any config sections must also be added to registry.go
type ConfigSection interface {
	// SectionId returns the ID of the section to be used in the database document and struct tag
	SectionId() string
	// Get populates the section from the DB
	Get(context.Context) error
	// Set upserts the section document into the DB
	Set(context.Context) error
	// ValidateAndDefault validates input and sets defaults
	ValidateAndDefault() error
}

// Settings contains all configuration settings for running Evergreen. Settings
// with the "id" struct tag should implement the ConfigSection interface.
type Settings struct {
	Id                  string                  `bson:"_id" json:"id" yaml:"id"`
	Amboy               AmboyConfig             `yaml:"amboy" bson:"amboy" json:"amboy" id:"amboy"`
	Api                 APIConfig               `yaml:"api" bson:"api" json:"api" id:"api"`
	ApiUrl              string                  `yaml:"api_url" bson:"api_url" json:"api_url"`
	AuthConfig          AuthConfig              `yaml:"auth" bson:"auth" json:"auth" id:"auth"`
	AWSInstanceRole     string                  `yaml:"aws_instance_role" bson:"aws_instance_role" json:"aws_instance_role"`
	Banner              string                  `bson:"banner" json:"banner" yaml:"banner"`
	BannerTheme         BannerTheme             `bson:"banner_theme" json:"banner_theme" yaml:"banner_theme"`
	Buckets             BucketsConfig           `bson:"buckets" json:"buckets" yaml:"buckets" id:"buckets"`
	Cedar               CedarConfig             `bson:"cedar" json:"cedar" yaml:"cedar" id:"cedar"`
	ClientBinariesDir   string                  `yaml:"client_binaries_dir" bson:"client_binaries_dir" json:"client_binaries_dir"`
	CommitQueue         CommitQueueConfig       `yaml:"commit_queue" bson:"commit_queue" json:"commit_queue" id:"commit_queue"`
	ConfigDir           string                  `yaml:"configdir" bson:"configdir" json:"configdir"`
	ContainerPools      ContainerPoolsConfig    `yaml:"container_pools" bson:"container_pools" json:"container_pools" id:"container_pools"`
	Credentials         map[string]string       `yaml:"credentials" bson:"credentials" json:"credentials"`
	CredentialsNew      util.KeyValuePairSlice  `yaml:"credentials_new" bson:"credentials_new" json:"credentials_new"`
	Database            DBSettings              `yaml:"database" json:"database" bson:"database"`
	DataPipes           DataPipesConfig         `yaml:"data_pipes" json:"data_pipes" bson:"data_pipes" id:"data_pipes"`
	DomainName          string                  `yaml:"domain_name" bson:"domain_name" json:"domain_name"`
	Expansions          map[string]string       `yaml:"expansions" bson:"expansions" json:"expansions"`
	ExpansionsNew       util.KeyValuePairSlice  `yaml:"expansions_new" bson:"expansions_new" json:"expansions_new"`
	GithubPRCreatorOrg  string                  `yaml:"github_pr_creator_org" bson:"github_pr_creator_org" json:"github_pr_creator_org"`
	GithubOrgs          []string                `yaml:"github_orgs" bson:"github_orgs" json:"github_orgs"`
	DisabledGQLQueries  []string                `yaml:"disabled_gql_queries" bson:"disabled_gql_queries" json:"disabled_gql_queries"`
	HostInit            HostInitConfig          `yaml:"hostinit" bson:"hostinit" json:"hostinit" id:"hostinit"`
	HostJasper          HostJasperConfig        `yaml:"host_jasper" bson:"host_jasper" json:"host_jasper" id:"host_jasper"`
	Jira                JiraConfig              `yaml:"jira" bson:"jira" json:"jira" id:"jira"`
	JIRANotifications   JIRANotificationsConfig `yaml:"jira_notifications" json:"jira_notifications" bson:"jira_notifications" id:"jira_notifications"`
	Keys                map[string]string       `yaml:"keys" bson:"keys" json:"keys"`
	KeysNew             util.KeyValuePairSlice  `yaml:"keys_new" bson:"keys_new" json:"keys_new"`
	LDAPRoleMap         LDAPRoleMap             `yaml:"ldap_role_map" bson:"ldap_role_map" json:"ldap_role_map"`
	LoggerConfig        LoggerConfig            `yaml:"logger_config" bson:"logger_config" json:"logger_config" id:"logger_config"`
	LogPath             string                  `yaml:"log_path" bson:"log_path" json:"log_path"`
	NewRelic            NewRelicConfig          `yaml:"newrelic" bson:"newrelic" json:"newrelic" id:"newrelic"`
	Notify              NotifyConfig            `yaml:"notify" bson:"notify" json:"notify" id:"notify"`
	Plugins             PluginConfig            `yaml:"plugins" bson:"plugins" json:"plugins"`
	PluginsNew          util.KeyValuePairSlice  `yaml:"plugins_new" bson:"plugins_new" json:"plugins_new"`
	PodLifecycle        PodLifecycleConfig      `yaml:"pod_lifecycle" bson:"pod_lifecycle" json:"pod_lifecycle" id:"pod_lifecycle"`
	PprofPort           string                  `yaml:"pprof_port" bson:"pprof_port" json:"pprof_port"`
	ProjectCreation     ProjectCreationConfig   `yaml:"project_creation" bson:"project_creation" json:"project_creation" id:"project_creation"`
	Providers           CloudProviders          `yaml:"providers" bson:"providers" json:"providers" id:"providers"`
	RepoTracker         RepoTrackerConfig       `yaml:"repotracker" bson:"repotracker" json:"repotracker" id:"repotracker"`
	Scheduler           SchedulerConfig         `yaml:"scheduler" bson:"scheduler" json:"scheduler" id:"scheduler"`
	ServiceFlags        ServiceFlags            `bson:"service_flags" json:"service_flags" id:"service_flags" yaml:"service_flags"`
	SSHKeyDirectory     string                  `yaml:"ssh_key_directory" bson:"ssh_key_directory" json:"ssh_key_directory"`
	SSHKeyPairs         []SSHKeyPair            `yaml:"ssh_key_pairs" bson:"ssh_key_pairs" json:"ssh_key_pairs"`
	Slack               SlackConfig             `yaml:"slack" bson:"slack" json:"slack" id:"slack"`
	Splunk              SplunkConfig            `yaml:"splunk" bson:"splunk" json:"splunk" id:"splunk"`
	Triggers            TriggerConfig           `yaml:"triggers" bson:"triggers" json:"triggers" id:"triggers"`
	Ui                  UIConfig                `yaml:"ui" bson:"ui" json:"ui" id:"ui"`
	Spawnhost           SpawnHostConfig         `yaml:"spawnhost" bson:"spawnhost" json:"spawnhost" id:"spawnhost"`
	ShutdownWaitSeconds int                     `yaml:"shutdown_wait_seconds" bson:"shutdown_wait_seconds" json:"shutdown_wait_seconds"`
	Tracer              TracerConfig            `yaml:"tracer" bson:"tracer" json:"tracer" id:"tracer"`
	GitHubCheckRun      GitHubCheckRunConfig    `yaml:"github_check_run" bson:"github_check_run" json:"github_check_run" id:"github_check_run"`
}

func (c *Settings) SectionId() string { return ConfigDocID }

func (c *Settings) Get(ctx context.Context) error {
	res := GetEnvironment().DB().Collection(ConfigCollection).FindOne(ctx, byId(c.SectionId()))
	if err := res.Err(); err != nil {
		if err == mongo.ErrNoDocuments {
			*c = Settings{}
			return nil
		}
		return errors.Wrapf(err, "getting config section '%s'", c.SectionId())
	}
	if err := res.Decode(&c); err != nil {
		return errors.Wrapf(err, "decoding config section '%s'", c.SectionId())
	}

	return nil
}

// Set saves the global fields in the configuration (i.e. those that are not
// ConfigSections).
func (c *Settings) Set(ctx context.Context) error {
	_, err := GetEnvironment().DB().Collection(ConfigCollection).UpdateOne(ctx, byId(c.SectionId()), bson.M{
		"$set": bson.M{
			apiUrlKey:             c.ApiUrl,
			awsInstanceRoleKey:    c.AWSInstanceRole,
			bannerKey:             c.Banner,
			bannerThemeKey:        c.BannerTheme,
			clientBinariesDirKey:  c.ClientBinariesDir,
			commitQueueKey:        c.CommitQueue,
			configDirKey:          c.ConfigDir,
			credentialsKey:        c.Credentials,
			credentialsNewKey:     c.CredentialsNew,
			domainNameKey:         c.DomainName,
			expansionsKey:         c.Expansions,
			expansionsNewKey:      c.ExpansionsNew,
			githubPRCreatorOrgKey: c.GithubPRCreatorOrg,
			githubOrgsKey:         c.GithubOrgs,
			disabledGQLQueriesKey: c.DisabledGQLQueries,
			keysKey:               c.Keys,
			keysNewKey:            c.KeysNew,
			ldapRoleMapKey:        c.LDAPRoleMap,
			logPathKey:            c.LogPath,
			pprofPortKey:          c.PprofPort,
			pluginsKey:            c.Plugins,
			pluginsNewKey:         c.PluginsNew,
			splunkKey:             c.Splunk,
			sshKeyDirectoryKey:    c.SSHKeyDirectory,
			sshKeyPairsKey:        c.SSHKeyPairs,
			spawnhostKey:          c.Spawnhost,
			shutdownWaitKey:       c.ShutdownWaitSeconds,
		},
	}, options.Update().SetUpsert(true))

	return errors.Wrapf(err, "updating section '%s'", c.SectionId())
}

func (c *Settings) ValidateAndDefault() error {
	var err error
	catcher := grip.NewSimpleCatcher()
	if c.ApiUrl == "" {
		catcher.Add(errors.New("API hostname must not be empty"))
	}
	if c.ConfigDir == "" {
		catcher.Add(errors.New("config directory must not be empty"))
	}

	if len(c.CredentialsNew) > 0 {
		if c.Credentials, err = c.CredentialsNew.Map(); err != nil {
			catcher.Add(errors.Wrap(err, "parsing credentials"))
		}
	}
	if len(c.ExpansionsNew) > 0 {
		if c.Expansions, err = c.ExpansionsNew.Map(); err != nil {
			catcher.Add(errors.Wrap(err, "parsing expansions"))
		}
	}
	if len(c.KeysNew) > 0 {
		if c.Keys, err = c.KeysNew.Map(); err != nil {
			catcher.Add(errors.Wrap(err, "parsing keys"))
		}
	}
	if len(c.PluginsNew) > 0 {
		tempPlugins, err := c.PluginsNew.NestedMap()
		if err != nil {
			catcher.Add(errors.Wrap(err, "parsing plugins"))
		}
		c.Plugins = map[string]map[string]interface{}{}
		for k1, v1 := range tempPlugins {
			c.Plugins[k1] = map[string]interface{}{}
			for k2, v2 := range v1 {
				c.Plugins[k1][k2] = v2
			}
		}
	}

	keys := map[string]bool{}
	for _, mapping := range c.LDAPRoleMap {
		if keys[mapping.LDAPGroup] {
			catcher.Errorf("duplicate LDAP group value %s found in LDAP-role mappings", mapping.LDAPGroup)
		}
		keys[mapping.LDAPGroup] = true
	}

	if len(c.SSHKeyPairs) != 0 && c.SSHKeyDirectory == "" {
		catcher.New("cannot use SSH key pairs without setting a directory for them")
	}

	for i := 0; i < len(c.SSHKeyPairs); i++ {
		catcher.NewWhen(c.SSHKeyPairs[i].Name == "", "must specify a name for SSH key pairs")
		catcher.ErrorfWhen(c.SSHKeyPairs[i].Public == "", "must specify a public key for SSH key pair '%s'", c.SSHKeyPairs[i].Name)
		catcher.ErrorfWhen(c.SSHKeyPairs[i].Private == "", "must specify a private key for SSH key pair '%s'", c.SSHKeyPairs[i].Name)
		// Avoid overwriting the filepath stored in Keys, which is a special
		// case for the path to the legacy SSH identity file.
		for _, key := range c.Keys {
			catcher.ErrorfWhen(c.SSHKeyPairs[i].PrivatePath(c) == key, "cannot overwrite the legacy SSH key '%s'", key)
		}

		// ValidateAndDefault can be called before the environment has been
		// initialized.
		if env := GetEnvironment(); env != nil {
			// Ensure we are not modify any existing keys.
			if settings := env.Settings(); settings != nil {
				for _, key := range env.Settings().SSHKeyPairs {
					if key.Name == c.SSHKeyPairs[i].Name {
						catcher.ErrorfWhen(c.SSHKeyPairs[i].Public != key.Public, "cannot modify public key for existing SSH key pair '%s'", key.Name)
						catcher.ErrorfWhen(c.SSHKeyPairs[i].Private != key.Private, "cannot modify private key for existing SSH key pair '%s'", key.Name)
					}
				}
			}
		}
		if c.SSHKeyPairs[i].EC2Regions == nil {
			c.SSHKeyPairs[i].EC2Regions = []string{}
		}
	}
	// ValidateAndDefault can be called before the environment has been
	// initialized.
	if env := GetEnvironment(); env != nil {
		if settings := env.Settings(); settings != nil {
			// Ensure we are not deleting any existing keys.
			for _, key := range GetEnvironment().Settings().SSHKeyPairs {
				var found bool
				for _, newKey := range c.SSHKeyPairs {
					if newKey.Name == key.Name {
						found = true
						break
					}
				}
				catcher.ErrorfWhen(!found, "cannot find existing SSH key '%s'", key.Name)
			}
		}
	}

	if catcher.HasErrors() {
		return catcher.Resolve()
	}
	if c.ClientBinariesDir == "" {
		c.ClientBinariesDir = ClientDirectory
	}
	if c.LogPath == "" {
		c.LogPath = localLoggingOverride
	}
	if c.ShutdownWaitSeconds < 0 {
		c.ShutdownWaitSeconds = DefaultShutdownWaitSeconds
	}

	return nil
}

// NewSettings builds an in-memory representation of the given settings file.
func NewSettings(filename string) (*Settings, error) {
	configData, err := os.ReadFile(filename)
	if err != nil {
		return nil, err
	}
	settings := &Settings{}
	err = yaml.Unmarshal(configData, settings)
	if err != nil {
		return nil, err
	}

	return settings, nil
}

// GetConfig returns the Evergreen config document. If no document is
// present in the DB, it will return the defaults.
// Use Settings() to get the cached settings object.
func GetConfig(ctx context.Context) (*Settings, error) {
	config := NewConfigSections()
	if err := config.populateSections(ctx); err != nil {
		return nil, errors.Wrap(err, "populating sections")
	}

	catcher := grip.NewSimpleCatcher()
	baseConfig := config.Sections[ConfigDocID].(*Settings)
	valConfig := reflect.ValueOf(*baseConfig)
	//iterate over each field in the config struct
	for i := 0; i < valConfig.NumField(); i++ {
		// retrieve the 'id' struct tag
		sectionId := valConfig.Type().Field(i).Tag.Get("id")
		if sectionId == "" { // no 'id' tag means this is a simple field that we can skip
			continue
		}

		// get the property name and find its corresponding section in the registry
		propName := valConfig.Type().Field(i).Name
		section, ok := config.Sections[sectionId]
		if !ok {
			catcher.Add(fmt.Errorf("config section '%s' not found in registry", sectionId))
			continue
		}

		// set the value of the section struct to the value of the corresponding field in the config
		sectionVal := reflect.ValueOf(section).Elem()
		propVal := reflect.ValueOf(baseConfig).Elem().FieldByName(propName)
		if !propVal.CanSet() {
			catcher.Errorf("unable to set field '%s' in section '%s'", propName, sectionId)
			continue
		}
		propVal.Set(sectionVal)
	}

	if catcher.HasErrors() {
		return nil, errors.WithStack(catcher.Resolve())
	}
	return baseConfig, nil

}

// UpdateConfig updates all evergreen settings documents in the DB.
func UpdateConfig(ctx context.Context, config *Settings) error {
	// update the root config document
	if err := config.Set(ctx); err != nil {
		return err
	}

	// update the other config sub-documents
	catcher := grip.NewSimpleCatcher()
	valConfig := reflect.ValueOf(*config)

	//iterate over each field in the config struct
	for i := 0; i < valConfig.NumField(); i++ {
		// retrieve the 'id' struct tag
		sectionId := valConfig.Type().Field(i).Tag.Get("id")
		if sectionId == "" { // no 'id' tag means this is a simple field that we can skip
			continue
		}

		// get the property name and find its value within the settings struct
		propName := valConfig.Type().Field(i).Name
		propVal := valConfig.FieldByName(propName)

		// create a reflective copy of the struct
		valPointer := reflect.Indirect(reflect.New(propVal.Type()))
		valPointer.Set(propVal)

		// convert the pointer to that struct to an empty interface
		propInterface := valPointer.Addr().Interface()

		// type assert to the ConfigSection interface
		section, ok := propInterface.(ConfigSection)
		if !ok {
			catcher.Errorf("unable to convert config section '%s'", propName)
			continue
		}

		catcher.Add(section.Set(ctx))
	}

	return errors.WithStack(catcher.Resolve())
}

// Validate checks the settings and returns nil if the config is valid,
// or an error with a message explaining why otherwise.
func (settings *Settings) Validate() error {
	catcher := grip.NewSimpleCatcher()

	// validate the root-level settings struct
	catcher.Add(settings.ValidateAndDefault())

	// validate each sub-document
	valConfig := reflect.ValueOf(*settings)
	// iterate over each field in the config struct
	for i := 0; i < valConfig.NumField(); i++ {
		// retrieve the 'id' struct tag
		sectionId := valConfig.Type().Field(i).Tag.Get("id")
		if sectionId == "" { // no 'id' tag means this is a simple field that we can skip
			continue
		}

		// get the property name and find its value within the settings struct
		propName := valConfig.Type().Field(i).Name
		propVal := valConfig.FieldByName(propName)

		// the goal is to convert this struct which we know implements ConfigSection
		// from a reflection data structure back to the interface
		// the below creates a copy and takes the address of it as a workaround because
		// you can't take the address of it via reflection for some reason
		// (and all interface methods on the struct have pointer receivers)

		// create a reflective copy of the struct
		valPointer := reflect.Indirect(reflect.New(propVal.Type()))
		valPointer.Set(propVal)

		// convert the pointer to that struct to an empty interface
		propInterface := valPointer.Addr().Interface()

		// type assert to the ConfigSection interface
		section, ok := propInterface.(ConfigSection)
		if !ok {
			catcher.Errorf("unable to convert config section '%s'", propName)
			continue
		}
		err := section.ValidateAndDefault()
		if err != nil {
			catcher.Add(err)
			continue
		}

		// set the value of the section struct in case there was any defaulting done
		sectionVal := reflect.ValueOf(section).Elem()
		propAddr := reflect.ValueOf(settings).Elem().FieldByName(propName)
		if !propAddr.CanSet() {
			catcher.Errorf("unable to set field '%s' 'in' %s", propName, sectionId)
			continue
		}
		propAddr.Set(sectionVal)
	}
	return errors.WithStack(catcher.Resolve())
}

func (s *Settings) GetSender(ctx context.Context, env Environment) (send.Sender, error) {
	var (
		sender   send.Sender
		fallback send.Sender
		err      error
		senders  []send.Sender
	)

	levelInfo := s.LoggerConfig.Info()

	fallback, err = send.NewErrorLogger("evergreen.err",
		send.LevelInfo{Default: level.Info, Threshold: level.Debug})
	if err != nil {
		return nil, errors.Wrap(err, "configuring error fallback logger")
	}

	// setup the base/default logger (generally direct to systemd
	// or standard output)
	switch s.LogPath {
	case localLoggingOverride:
		// log directly to systemd if possible, and log to
		// standard output otherwise.
		sender = getSystemLogger()
	case standardOutputLoggingOverride, "":
		sender = send.MakeNative()
	default:
		sender, err = send.MakeFileLogger(s.LogPath)
		if err != nil {
			return nil, errors.Wrap(err, "configuring file logger")
		}
	}

	if err = sender.SetLevel(levelInfo); err != nil {
		return nil, errors.Wrap(err, "setting level")
	}
	if err = sender.SetErrorHandler(send.ErrorHandlerFromSender(fallback)); err != nil {
		return nil, errors.Wrap(err, "setting error handler")
	}
	senders = append(senders, sender)

	// set up external log aggregation services:
	//
	if s.Splunk.SplunkConnectionInfo.Populated() {
		retryConf := utility.NewDefaultHTTPRetryConf()
		retryConf.MaxDelay = time.Second
		retryConf.BaseDelay = 10 * time.Millisecond
		retryConf.MaxRetries = 10
		client := utility.GetHTTPRetryableClient(retryConf)

		splunkSender, err := s.makeSplunkSender(ctx, client, levelInfo, fallback)
		if err != nil {
			utility.PutHTTPClient(client)
			return nil, errors.Wrap(err, "configuring splunk logger")
		}

		env.RegisterCloser("splunk-http-client", false, func(_ context.Context) error {
			utility.PutHTTPClient(client)
			return nil
		})
		senders = append(senders, splunkSender)
	}

	// the slack logging service is only for logging very high level alerts.
	if s.Slack.Token != "" {
		sender, err = send.NewSlackLogger(s.Slack.Options, s.Slack.Token,
			send.LevelInfo{Default: level.Critical, Threshold: level.FromString(s.Slack.Level)})
		if err == nil {
			var slackFallback send.Sender

			switch len(senders) {
			case 0:
				slackFallback = fallback
			case 1:
				slackFallback = senders[0]
			default:
				slackFallback = send.NewConfiguredMultiSender(senders...)
			}

			if err = sender.SetErrorHandler(send.ErrorHandlerFromSender(slackFallback)); err != nil {
				return nil, errors.Wrap(err, "setting error handler")
			}

			senders = append(senders, logger.MakeQueueSender(ctx, env.LocalQueue(), sender))
		}
		grip.Warning(errors.Wrap(err, "setting up Slack alert logger"))
	}

	return send.NewConfiguredMultiSender(senders...), nil
}

func (s *Settings) makeSplunkSender(ctx context.Context, client *http.Client, levelInfo send.LevelInfo, fallback send.Sender) (send.Sender, error) {
	sender, err := send.NewSplunkLoggerWithClient("", s.Splunk.SplunkConnectionInfo, grip.GetSender().Level(), client)
	if err != nil {
		return nil, errors.Wrap(err, "making splunk logger")
	}

	if err = sender.SetLevel(levelInfo); err != nil {
		return nil, errors.Wrap(err, "setting Splunk level")
	}

	if err = sender.SetErrorHandler(send.ErrorHandlerFromSender(fallback)); err != nil {
		return nil, errors.Wrap(err, "setting Splunk error handler")
	}

	opts := send.BufferedSenderOptions{
		FlushInterval: time.Duration(s.LoggerConfig.Buffer.DurationSeconds) * time.Second,
		BufferSize:    s.LoggerConfig.Buffer.Count,
	}
	if s.LoggerConfig.Buffer.UseAsync {
		if sender, err = send.NewBufferedAsyncSender(ctx,
			sender,
			send.BufferedAsyncSenderOptions{
				BufferedSenderOptions: opts,
				IncomingBufferFactor:  s.LoggerConfig.Buffer.IncomingBufferFactor,
			}); err != nil {
			return nil, errors.Wrap(err, "making Splunk async buffered sender")
		}
	} else {
		if sender, err = send.NewBufferedSender(ctx, sender, opts); err != nil {
			return nil, errors.Wrap(err, "making Splunk buffered sender")
		}
	}

	return sender, nil
}

func (s *Settings) GetGithubOauthString() (string, error) {

	token, ok := s.Credentials["github"]
	if ok && token != "" {
		return token, nil
	}

	return "", errors.New("no github token in settings")
}

// TODO EVG-19966: Delete this function
func (s *Settings) GetGithubOauthToken() (string, error) {
	if s == nil {
		return "", errors.New("not defined")
	}
	if s.ServiceFlags.GlobalGitHubTokenDisabled {
		return "", nil
	}

	oauthString, err := s.GetGithubOauthString()
	if err != nil {
		return "", err
	}
	splitToken := strings.Split(oauthString, " ")
	if len(splitToken) != 2 || splitToken[0] != "token" {
		return "", errors.New("token format was invalid, expected 'token [token]'")
	}
	return splitToken[1], nil
}

// PluginConfig holds plugin-specific settings, which are handled.
// manually by their respective plugins
type PluginConfig map[string]map[string]interface{}

// SSHKeyPair represents a public and private SSH key pair.
type SSHKeyPair struct {
	Name    string `bson:"name" json:"name" yaml:"name"`
	Public  string `bson:"public" json:"public" yaml:"public"`
	Private string `bson:"private" json:"private" yaml:"private"`
	// EC2Regions contains all EC2 regions that have stored this SSH key.
	EC2Regions []string `bson:"ec2_regions" json:"ec2_regions" yaml:"ec2_regions"`
}

// AddEC2Region adds the given EC2 region to the set of regions containing the
// SSH key.
func (p *SSHKeyPair) AddEC2Region(region string) error {
	env := GetEnvironment()
	ctx, cancel := env.Context()
	defer cancel()
	coll := env.DB().Collection(ConfigCollection)

	query := bson.M{
		idKey: ConfigDocID,
		sshKeyPairsKey: bson.M{
			"$elemMatch": bson.M{
				sshKeyPairNameKey: p.Name,
			},
		},
	}
	var update bson.M
	if len(p.EC2Regions) == 0 {
		// In case this is the first element, we have to push to create the
		// array first.
		update = bson.M{
			"$push": bson.M{bsonutil.GetDottedKeyName(sshKeyPairsKey, "$", sshKeyPairEC2RegionsKey): region},
		}
	} else {
		update = bson.M{
			"$addToSet": bson.M{bsonutil.GetDottedKeyName(sshKeyPairsKey, "$", sshKeyPairEC2RegionsKey): region},
		}
	}
	if _, err := coll.UpdateOne(ctx, query, update); err != nil {
		return errors.WithStack(err)
	}

	if !utility.StringSliceContains(p.EC2Regions, region) {
		p.EC2Regions = append(p.EC2Regions, region)
	}

	return nil
}

func (p *SSHKeyPair) PrivatePath(settings *Settings) string {
	return filepath.Join(settings.SSHKeyDirectory, p.Name)
}

type WriteConcern struct {
	W        int    `yaml:"w"`
	WMode    string `yaml:"wmode"`
	WTimeout int    `yaml:"wtimeout"`
	J        bool   `yaml:"j"`
}

func (wc WriteConcern) Resolve() *writeconcern.WriteConcern {
	opts := []writeconcern.Option{}

	if wc.J {
		opts = append(opts, writeconcern.J(true))
	}
	if wc.WMode == "majority" {
		opts = append(opts, writeconcern.WMajority())
	} else if wc.W > 0 {
		opts = append(opts, writeconcern.W(wc.W))
	}

	if wc.WTimeout > 0 {
		opts = append(opts, writeconcern.WTimeout(time.Duration(wc.WTimeout)*time.Millisecond))
	}

	return writeconcern.New().WithOptions(opts...)
}

type ReadConcern struct {
	Level string `yaml:"level"`
}

func (rc ReadConcern) Resolve() *readconcern.ReadConcern {

	if rc.Level == "majority" {
		return readconcern.Majority()
	} else if rc.Level == "local" {
		return readconcern.Local()
	} else if rc.Level == "" {
		return readconcern.Majority()
	} else {
		grip.Error(message.Fields{
			"error":   "ReadConcern Level is not majority or local, setting to majority",
			"rcLevel": rc.Level})
		return readconcern.Majority()
	}
}

type DBSettings struct {
	Url                  string       `yaml:"url"`
	DB                   string       `yaml:"db"`
	WriteConcernSettings WriteConcern `yaml:"write_concern"`
	ReadConcernSettings  ReadConcern  `yaml:"read_concern"`
	AuthFile             string       `yaml:"auth_file"`
}

func (dbs *DBSettings) HasAuth() bool {
	return dbs.AuthFile != ""
}

type dbCreds struct {
	DBUser string `yaml:"mdb_database_username"`
	DBPwd  string `yaml:"mdb_database_password"`
}

func (dbs *DBSettings) GetAuth() (string, string, error) {
	return GetAuthFromYAML(dbs.AuthFile)
}

func GetAuthFromYAML(authFile string) (string, string, error) {
	creds := &dbCreds{}

	file, err := os.Open(authFile)
	if err != nil {
		return "", "", err
	}
	defer file.Close()

	decoder := yaml.NewDecoder(file)

	if err := decoder.Decode(&creds); err != nil {
		return "", "", err
	}

	return creds.DBUser, creds.DBPwd, nil
}

// supported banner themes in Evergreen
type BannerTheme string

const (
	Announcement BannerTheme = "announcement"
	Information              = "information"
	Warning                  = "warning"
	Important                = "important"
)

func IsValidBannerTheme(input string) (bool, BannerTheme) {
	switch input {
	case "":
		return true, ""
	case "announcement":
		return true, Announcement
	case "information":
		return true, Information
	case "warning":
		return true, Warning
	case "important":
		return true, Important
	default:
		return false, ""
	}
}<|MERGE_RESOLUTION|>--- conflicted
+++ resolved
@@ -35,11 +35,7 @@
 	ClientVersion = "2023-10-02"
 
 	// Agent version to control agent rollover.
-<<<<<<< HEAD
-	AgentVersion = "2023-10-30"
-=======
-	AgentVersion = "2023-10-31"
->>>>>>> 3b5da6f2
+	AgentVersion = "2023-10-31-a"
 )
 
 // ConfigSection defines a sub-document in the evergreen config
