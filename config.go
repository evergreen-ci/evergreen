package evergreen

import (
	"context"
	"fmt"
	"net/http"
	"os"
	"reflect"
	"strconv"
	"time"

	"github.com/evergreen-ci/evergreen/cloud/parameterstore"
	"github.com/evergreen-ci/evergreen/util"
	"github.com/evergreen-ci/utility"
	"github.com/mongodb/amboy/logger"
	"github.com/mongodb/anser/apm"
	"github.com/mongodb/grip"
	"github.com/mongodb/grip/level"
	"github.com/mongodb/grip/message"
	"github.com/mongodb/grip/send"
	"github.com/pkg/errors"
	"go.mongodb.org/mongo-driver/bson"
	"go.mongodb.org/mongo-driver/mongo/options"
	"go.mongodb.org/mongo-driver/mongo/readconcern"
	"go.mongodb.org/mongo-driver/mongo/writeconcern"
	"gopkg.in/yaml.v3"
)

var (
	// BuildRevision should be specified with -ldflags at build time
	BuildRevision = ""

	// ClientVersion is the commandline version string used to control updating
	// the CLI. The format is the calendar date (YYYY-MM-DD).
<<<<<<< HEAD
	ClientVersion = "2025-08-11"
=======
	ClientVersion = "2025-08-13"
>>>>>>> 05da5300

	// Agent version to control agent rollover. The format is the calendar date
	// (YYYY-MM-DD).
	AgentVersion = "2025-08-11"
)

const (
	mongoTimeout          = 5 * time.Minute
	mongoConnectTimeout   = 5 * time.Second
	parameterStoreTimeout = 30 * time.Second
)

// ConfigSection defines a sub-document in the evergreen config
// any config sections must also be added to the registry in config_sections.go.
type ConfigSection interface {
	// SectionId returns the ID of the section to be used in the database document and struct tag
	SectionId() string
	// Get populates the section from the DB
	Get(context.Context) error
	// Set upserts the section document into the DB
	Set(context.Context) error
	// ValidateAndDefault validates input and sets defaults
	ValidateAndDefault() error
}

// Settings contains all configuration settings for running Evergreen. Settings
// with the "id" struct tag should implement the ConfigSection interface.
type Settings struct {
	Id                  string                  `bson:"_id" json:"id" yaml:"id"`
	Amboy               AmboyConfig             `yaml:"amboy" bson:"amboy" json:"amboy" id:"amboy"`
	AmboyDB             AmboyDBConfig           `yaml:"amboy_db" bson:"amboy_db" json:"amboy_db" id:"amboy_db"`
	Api                 APIConfig               `yaml:"api" bson:"api" json:"api" id:"api"`
	AuthConfig          AuthConfig              `yaml:"auth" bson:"auth" json:"auth" id:"auth"`
	AWSInstanceRole     string                  `yaml:"aws_instance_role" bson:"aws_instance_role" json:"aws_instance_role"`
	Banner              string                  `bson:"banner" json:"banner" yaml:"banner"`
	BannerTheme         BannerTheme             `bson:"banner_theme" json:"banner_theme" yaml:"banner_theme"`
	Buckets             BucketsConfig           `bson:"buckets" json:"buckets" yaml:"buckets" id:"buckets"`
	Cedar               CedarConfig             `bson:"cedar" json:"cedar" yaml:"cedar" id:"cedar"`
	ConfigDir           string                  `yaml:"configdir" bson:"configdir" json:"configdir"`
	ContainerPools      ContainerPoolsConfig    `yaml:"container_pools" bson:"container_pools" json:"container_pools" id:"container_pools"`
	Database            DBSettings              `yaml:"database" json:"database" bson:"database"`
	DomainName          string                  `yaml:"domain_name" bson:"domain_name" json:"domain_name"`
	Expansions          map[string]string       `yaml:"expansions" bson:"expansions" json:"expansions" secret:"true"`
	ExpansionsNew       util.KeyValuePairSlice  `yaml:"expansions_new" bson:"expansions_new" json:"expansions_new"`
	FWS                 FWSConfig               `yaml:"fws" bson:"fws" json:"fws" id:"fws"`
	GithubPRCreatorOrg  string                  `yaml:"github_pr_creator_org" bson:"github_pr_creator_org" json:"github_pr_creator_org"`
	GitHubCheckRun      GitHubCheckRunConfig    `yaml:"github_check_run" bson:"github_check_run" json:"github_check_run" id:"github_check_run"`
	GithubOrgs          []string                `yaml:"github_orgs" bson:"github_orgs" json:"github_orgs"`
	GithubWebhookSecret string                  `yaml:"github_webhook_secret" bson:"github_webhook_secret" json:"github_webhook_secret"`
	DisabledGQLQueries  []string                `yaml:"disabled_gql_queries" bson:"disabled_gql_queries" json:"disabled_gql_queries"`
	HostInit            HostInitConfig          `yaml:"hostinit" bson:"hostinit" json:"hostinit" id:"hostinit"`
	HostJasper          HostJasperConfig        `yaml:"host_jasper" bson:"host_jasper" json:"host_jasper" id:"host_jasper"`
	Jira                JiraConfig              `yaml:"jira" bson:"jira" json:"jira" id:"jira"`
	JIRANotifications   JIRANotificationsConfig `yaml:"jira_notifications" json:"jira_notifications" bson:"jira_notifications" id:"jira_notifications"`
	// TODO (DEVPROD-15898): remove this key path.
	KanopySSHKeyPath        string                    `yaml:"kanopy_ssh_key_path" bson:"kanopy_ssh_key_path" json:"kanopy_ssh_key_path"`
	LoggerConfig            LoggerConfig              `yaml:"logger_config" bson:"logger_config" json:"logger_config" id:"logger_config"`
	LogPath                 string                    `yaml:"log_path" bson:"log_path" json:"log_path"`
	Notify                  NotifyConfig              `yaml:"notify" bson:"notify" json:"notify" id:"notify"`
	Overrides               OverridesConfig           `yaml:"overrides" bson:"overrides" json:"overrides" id:"overrides"`
	ParameterStore          ParameterStoreConfig      `yaml:"parameter_store" bson:"parameter_store" json:"parameter_store" id:"parameter_store"`
	PerfMonitoringURL       string                    `yaml:"perf_monitoring_url" bson:"perf_monitoring_url" json:"perf_monitoring_url"`
	PerfMonitoringKanopyURL string                    `yaml:"perf_monitoring_kanopy_url" bson:"perf_monitoring_kanopy_url" json:"perf_monitoring_kanopy_url"`
	Plugins                 PluginConfig              `yaml:"plugins" bson:"plugins" json:"plugins"`
	PluginsNew              util.KeyValuePairSlice    `yaml:"plugins_new" bson:"plugins_new" json:"plugins_new"`
	PodLifecycle            PodLifecycleConfig        `yaml:"pod_lifecycle" bson:"pod_lifecycle" json:"pod_lifecycle" id:"pod_lifecycle"`
	PprofPort               string                    `yaml:"pprof_port" bson:"pprof_port" json:"pprof_port"`
	ProjectCreation         ProjectCreationConfig     `yaml:"project_creation" bson:"project_creation" json:"project_creation" id:"project_creation"`
	Providers               CloudProviders            `yaml:"providers" bson:"providers" json:"providers" id:"providers"`
	ReleaseMode             ReleaseModeConfig         `yaml:"release_mode" bson:"release_mode" json:"release_mode" id:"release_mode"`
	RepoTracker             RepoTrackerConfig         `yaml:"repotracker" bson:"repotracker" json:"repotracker" id:"repotracker"`
	RuntimeEnvironments     RuntimeEnvironmentsConfig `yaml:"runtime_environments" bson:"runtime_environments" json:"runtime_environments" id:"runtime_environments"`
	Scheduler               SchedulerConfig           `yaml:"scheduler" bson:"scheduler" json:"scheduler" id:"scheduler"`
	ServiceFlags            ServiceFlags              `bson:"service_flags" json:"service_flags" id:"service_flags" yaml:"service_flags"`
	ShutdownWaitSeconds     int                       `yaml:"shutdown_wait_seconds" bson:"shutdown_wait_seconds" json:"shutdown_wait_seconds"`
	SingleTaskDistro        SingleTaskDistroConfig    `yaml:"single_task_distro" bson:"single_task_distro" json:"single_task_distro" id:"single_task_distro"`
	Slack                   SlackConfig               `yaml:"slack" bson:"slack" json:"slack" id:"slack"`
	SleepSchedule           SleepScheduleConfig       `yaml:"sleep_schedule" bson:"sleep_schedule" json:"sleep_schedule" id:"sleep_schedule"`
	Spawnhost               SpawnHostConfig           `yaml:"spawnhost" bson:"spawnhost" json:"spawnhost" id:"spawnhost"`
	Splunk                  SplunkConfig              `yaml:"splunk" bson:"splunk" json:"splunk" id:"splunk"`
	SSH                     SSHConfig                 `yaml:"ssh" bson:"ssh" json:"ssh" id:"ssh"`
	TaskLimits              TaskLimitsConfig          `yaml:"task_limits" bson:"task_limits" json:"task_limits" id:"task_limits"`
	TestSelection           TestSelectionConfig       `yaml:"test_selection" bson:"test_selection" json:"test_selection" id:"test_selection"`
	Tracer                  TracerConfig              `yaml:"tracer" bson:"tracer" json:"tracer" id:"tracer"`
	Triggers                TriggerConfig             `yaml:"triggers" bson:"triggers" json:"triggers" id:"triggers"`
	Ui                      UIConfig                  `yaml:"ui" bson:"ui" json:"ui" id:"ui"`
}

func (c *Settings) SectionId() string { return ConfigDocID }

func (c *Settings) Get(ctx context.Context) error {
	return getConfigSection(ctx, c)
}

// Set saves the global fields in the configuration (i.e. those that are not
// ConfigSections).
func (c *Settings) Set(ctx context.Context) error {
	return errors.Wrapf(setConfigSection(ctx, c.SectionId(), bson.M{
		"$set": bson.M{
			awsInstanceRoleKey:         c.AWSInstanceRole,
			bannerKey:                  c.Banner,
			bannerThemeKey:             c.BannerTheme,
			configDirKey:               c.ConfigDir,
			domainNameKey:              c.DomainName,
			expansionsKey:              c.Expansions,
			expansionsNewKey:           c.ExpansionsNew,
			githubPRCreatorOrgKey:      c.GithubPRCreatorOrg,
			githubOrgsKey:              c.GithubOrgs,
			githubWebhookSecretKey:     c.GithubWebhookSecret,
			disabledGQLQueriesKey:      c.DisabledGQLQueries,
			kanopySSHKeyPathKey:        c.KanopySSHKeyPath,
			logPathKey:                 c.LogPath,
			perfMonitoringURLKey:       c.PerfMonitoringURL,
			perfMonitoringKanopyURLKey: c.PerfMonitoringKanopyURL,
			pprofPortKey:               c.PprofPort,
			pluginsKey:                 c.Plugins,
			pluginsNewKey:              c.PluginsNew,
			splunkKey:                  c.Splunk,
			sshKey:                     c.SSH,
			spawnhostKey:               c.Spawnhost,
			shutdownWaitKey:            c.ShutdownWaitSeconds,
		}}), "updating config section '%s'", c.SectionId(),
	)
}

func (c *Settings) ValidateAndDefault() error {
	var err error
	catcher := grip.NewSimpleCatcher()
	if c.ConfigDir == "" {
		catcher.Add(errors.New("config directory must not be empty"))
	}

	if len(c.ExpansionsNew) > 0 {
		if c.Expansions, err = c.ExpansionsNew.Map(); err != nil {
			catcher.Add(errors.Wrap(err, "parsing expansions"))
		}
	}

	// Validate that expansion values are not empty
	for key, value := range c.Expansions {
		if value == "" {
			catcher.Add(errors.Errorf("expansion '%s' cannot have an empty value", key))
		}
	}

	if len(c.PluginsNew) > 0 {
		tempPlugins, err := c.PluginsNew.NestedMap()
		if err != nil {
			catcher.Add(errors.Wrap(err, "parsing plugins"))
		}
		c.Plugins = map[string]map[string]any{}
		for k1, v1 := range tempPlugins {
			c.Plugins[k1] = map[string]any{}
			for k2, v2 := range v1 {
				c.Plugins[k1][k2] = v2
			}
		}
	}

	if catcher.HasErrors() {
		return catcher.Resolve()
	}
	if c.LogPath == "" {
		c.LogPath = localLoggingOverride
	}
	if c.ShutdownWaitSeconds < 0 {
		c.ShutdownWaitSeconds = DefaultShutdownWaitSeconds
	}

	return nil
}

// NewSettings builds an in-memory representation of the given settings file.
func NewSettings(filename string) (*Settings, error) {
	configData, err := os.ReadFile(filename)
	if err != nil {
		return nil, err
	}
	settings := &Settings{}
	err = yaml.Unmarshal(configData, settings)
	if err != nil {
		return nil, err
	}

	return settings, nil
}

// GetConfig returns the complete Evergreen configuration with overrides applied from
// the [ConfigCollection] collection in the [DB] database. Use [GetRawConfig] to get
// a configuration that doesn't reflect overrides.
func GetConfig(ctx context.Context) (*Settings, error) {
	return getSettings(ctx, true, true)
}

// GetRawConfig returns only the raw Evergreen configuration without applying overrides. Use
// [GetConfig] to get a complete configuration that includes overrides from the [DB] database.
// If there is no [SharedDB] there are no overrides and [GetConfig] and [GetRawConfig] are
// functionally equivalent.
func GetRawConfig(ctx context.Context) (*Settings, error) {
	return getSettings(ctx, false, true)
}

func getSettings(ctx context.Context, includeOverrides, includeParameterStore bool) (*Settings, error) {
	config := NewConfigSections()
	if err := config.populateSections(ctx, includeOverrides); err != nil {
		return nil, errors.Wrap(err, "populating sections")
	}

	catcher := grip.NewSimpleCatcher()
	baseConfig := config.Sections[ConfigDocID].(*Settings)
	valConfig := reflect.ValueOf(*baseConfig)
	//iterate over each field in the config struct
	for i := 0; i < valConfig.NumField(); i++ {
		// retrieve the 'id' struct tag
		sectionId := valConfig.Type().Field(i).Tag.Get("id")
		if sectionId == "" { // no 'id' tag means this is a simple field that we can skip
			continue
		}

		// get the property name and find its corresponding section in the registry
		propName := valConfig.Type().Field(i).Name
		section, ok := config.Sections[sectionId]
		if !ok {
			catcher.Add(fmt.Errorf("config section '%s' not found in registry", sectionId))
			continue
		}

		// set the value of the section struct to the value of the corresponding field in the config
		sectionVal := reflect.ValueOf(section).Elem()
		propVal := reflect.ValueOf(baseConfig).Elem().FieldByName(propName)
		if !propVal.CanSet() {
			catcher.Errorf("unable to set field '%s' in section '%s'", propName, sectionId)
			continue
		}
		propVal.Set(sectionVal)
	}

	// If the admin parameter store is not disabled and we aren't getting secrets
	// for initialization read secrets from the parameter store.
	// If it fails, log the error and ignore changes made from the parameter store.
	if !baseConfig.ServiceFlags.AdminParameterStoreDisabled && includeParameterStore {
		paramConfig := baseConfig
		paramMgr := GetEnvironment().ParameterManager()
		settingsValue := reflect.ValueOf(paramConfig).Elem()
		settingsType := reflect.TypeOf(*paramConfig)
		adminCatcher := grip.NewBasicCatcher()

		paramCtx, cancel := context.WithTimeout(ctx, parameterStoreTimeout)
		defer cancel()

		readAdminSecrets(paramCtx, paramMgr, settingsValue, settingsType, "", adminCatcher)
		if adminCatcher.HasErrors() {
			grip.Error(errors.Wrap(adminCatcher.Resolve(), "reading admin settings in parameter store"))
		} else {
			baseConfig = paramConfig
		}
	}

	if catcher.HasErrors() {
		return nil, errors.WithStack(catcher.Resolve())
	}
	return baseConfig, nil
}

func readAdminSecrets(ctx context.Context, paramMgr *parameterstore.ParameterManager, value reflect.Value, typ reflect.Type, path string, catcher grip.Catcher) {
	if paramMgr == nil {
		catcher.New("parameter manager is nil")
		return
	}
	// Handle different kinds of values
	switch value.Kind() {
	case reflect.Struct:
		structName := typ.Name()
		currentPath := path
		if structName != "" {
			if currentPath != "" {
				currentPath = currentPath + "/" + structName
			} else {
				currentPath = structName
			}
		}

		// Iterate through all fields in the struct.
		for i := 0; i < value.NumField(); i++ {
			field := typ.Field(i)
			fieldValue := value.Field(i)

			fieldPath := currentPath
			if fieldPath != "" {
				fieldPath = fieldPath + "/" + field.Name
			} else {
				fieldPath = field.Name
			}

			// Check if this field has the secret:"true" tag.
			if secretTag := field.Tag.Get("secret"); secretTag == "true" {
				// If the field is a string, store in parameter manager and update struct with path.
				if fieldValue.Kind() == reflect.String {
					param, err := paramMgr.Get(ctx, fieldPath)
					if err != nil {
						catcher.Wrapf(err, "Failed to read secret field '%s' in parameter store", fieldPath)
					} else if len(param) > 0 {
						// Update the value with the path from the parameter store if it exists.
						fieldValue.SetString(param[0].Value)
					}
					// if the field is a map[string]string, store each key-value pair individually
				} else if fieldValue.Kind() == reflect.Map && fieldValue.Type().Key().Kind() == reflect.String && fieldValue.Type().Elem().Kind() == reflect.String {
					// Create a new map to store the paths
					newMap := reflect.MakeMap(fieldValue.Type())
					for _, key := range fieldValue.MapKeys() {
						mapFieldPath := fmt.Sprintf("%s/%s", fieldPath, key.String())
						param, err := paramMgr.Get(ctx, mapFieldPath)
						if err != nil {
							catcher.Wrapf(err, "Failed to read secret map field '%s' in parameter store", mapFieldPath)
							continue
						} else if len(param) > 0 {
							// Set the map value to the parameter store value
							newMap.SetMapIndex(key, reflect.ValueOf(param[0].Value))
						}
					}
					// Update the struct field with the new map containing paths
					if len(newMap.MapKeys()) == len(fieldValue.MapKeys()) {
						fieldValue.Set(newMap)
					} else {
						grip.Error(message.Fields{
							"message":  "readAdminSecrets did not find all map keys in parameter store",
							"path":     fieldPath,
							"keys":     fieldValue.MapKeys(),
							"new_keys": newMap.MapKeys(),
						})
					}
				}
			}

			// Recursively check nested structs, pointers, slices, and maps.
			readAdminSecrets(ctx, paramMgr, fieldValue, field.Type, currentPath, catcher)
		}
	case reflect.Ptr:
		// Dereference pointer if not nil.
		if !value.IsNil() {
			readAdminSecrets(ctx, paramMgr, value.Elem(), typ.Elem(), path, catcher)
		}
	case reflect.Slice, reflect.Array:
		// Check each element in slice/array.
		for i := 0; i < value.Len(); i++ {
			readAdminSecrets(ctx, paramMgr, value.Index(i), value.Index(i).Type(), fmt.Sprintf("%s/%d", path, i), catcher)
		}
	}
}

// UpdateConfig updates all evergreen settings documents in the DB.
func UpdateConfig(ctx context.Context, config *Settings) error {
	// update the root config document
	if err := config.Set(ctx); err != nil {
		return err
	}

	// update the other config sub-documents
	catcher := grip.NewSimpleCatcher()
	valConfig := reflect.ValueOf(*config)

	//iterate over each field in the config struct
	for i := 0; i < valConfig.NumField(); i++ {
		// retrieve the 'id' struct tag
		sectionId := valConfig.Type().Field(i).Tag.Get("id")
		if sectionId == "" { // no 'id' tag means this is a simple field that we can skip
			continue
		}

		// get the property name and find its value within the settings struct
		propName := valConfig.Type().Field(i).Name
		propVal := valConfig.FieldByName(propName)

		// create a reflective copy of the struct
		valPointer := reflect.Indirect(reflect.New(propVal.Type()))
		valPointer.Set(propVal)

		// convert the pointer to that struct to an empty interface
		propInterface := valPointer.Addr().Interface()

		// type assert to the ConfigSection interface
		section, ok := propInterface.(ConfigSection)
		if !ok {
			catcher.Errorf("unable to convert config section '%s'", propName)
			continue
		}

		catcher.Add(section.Set(ctx))
	}

	return errors.WithStack(catcher.Resolve())
}

// Validate checks the settings and returns nil if the config is valid,
// or an error with a message explaining why otherwise.
func (settings *Settings) Validate() error {
	catcher := grip.NewSimpleCatcher()

	// validate the root-level settings struct
	catcher.Add(settings.ValidateAndDefault())

	// validate each sub-document
	valConfig := reflect.ValueOf(*settings)
	// iterate over each field in the config struct
	for i := 0; i < valConfig.NumField(); i++ {
		// retrieve the 'id' struct tag
		sectionId := valConfig.Type().Field(i).Tag.Get("id")
		if sectionId == "" { // no 'id' tag means this is a simple field that we can skip
			continue
		}

		// get the property name and find its value within the settings struct
		propName := valConfig.Type().Field(i).Name
		propVal := valConfig.FieldByName(propName)

		// the goal is to convert this struct which we know implements ConfigSection
		// from a reflection data structure back to the interface
		// the below creates a copy and takes the address of it as a workaround because
		// you can't take the address of it via reflection for some reason
		// (and all interface methods on the struct have pointer receivers)

		// create a reflective copy of the struct
		valPointer := reflect.Indirect(reflect.New(propVal.Type()))
		valPointer.Set(propVal)

		// convert the pointer to that struct to an empty interface
		propInterface := valPointer.Addr().Interface()

		// type assert to the ConfigSection interface
		section, ok := propInterface.(ConfigSection)
		if !ok {
			catcher.Errorf("unable to convert config section '%s'", propName)
			continue
		}
		err := section.ValidateAndDefault()
		if err != nil {
			catcher.Add(fmt.Errorf("validation failed for section '%s' (field '%s'): %w", sectionId, propName, err))
			continue
		}

		// set the value of the section struct in case there was any defaulting done
		sectionVal := reflect.ValueOf(section).Elem()
		propAddr := reflect.ValueOf(settings).Elem().FieldByName(propName)
		if !propAddr.CanSet() {
			catcher.Errorf("unable to set field '%s' 'in' %s", propName, sectionId)
			continue
		}
		propAddr.Set(sectionVal)
	}
	return errors.WithStack(catcher.Resolve())
}

// GetSender returns the global application-wide loggers. These are special
// universal loggers (distinct from other senders like the GitHub status sender
// or email notification sender) and will be used when grip is invoked to log
// messages in the application (e.g. grip.Info, grip.Error, etc). Because these
// loggers are the main way to send logs in the application, these are essential
// to monitoring the application and therefore have to be set up very early
// during application startup.
func (s *Settings) GetSender(ctx context.Context, env Environment) (send.Sender, error) {
	var (
		sender   send.Sender
		fallback send.Sender
		err      error
		senders  []send.Sender
	)

	levelInfo := s.LoggerConfig.Info()

	fallback, err = send.NewErrorLogger("evergreen.err",
		send.LevelInfo{Default: level.Info, Threshold: level.Debug})
	if err != nil {
		return nil, errors.Wrap(err, "configuring error fallback logger")
	}
	if disableLocalLogging, err := strconv.ParseBool(os.Getenv(disableLocalLoggingEnvVar)); err != nil || !disableLocalLogging {
		// setup the base/default logger (generally direct to systemd
		// or standard output)
		switch s.LogPath {
		case localLoggingOverride:
			// log directly to systemd if possible, and log to
			// standard output otherwise.
			sender = getSystemLogger()
		case standardOutputLoggingOverride, "":
			sender = send.MakeNative()
		default:
			sender, err = send.MakeFileLogger(s.LogPath)
			if err != nil {
				return nil, errors.Wrap(err, "configuring file logger")
			}
		}

		if err = sender.SetLevel(levelInfo); err != nil {
			return nil, errors.Wrap(err, "setting level")
		}
		if err = sender.SetErrorHandler(send.ErrorHandlerFromSender(fallback)); err != nil {
			return nil, errors.Wrap(err, "setting error handler")
		}
		senders = append(senders, sender)
	}

	// set up external log aggregation services:
	//
	if s.Splunk.SplunkConnectionInfo.Populated() {
		retryConf := utility.NewDefaultHTTPRetryConf()
		retryConf.MaxDelay = time.Second
		retryConf.BaseDelay = 10 * time.Millisecond
		retryConf.MaxRetries = 10
		client := utility.GetHTTPRetryableClient(retryConf)

		splunkSender, err := s.makeSplunkSender(ctx, client, levelInfo, fallback)
		if err != nil {
			utility.PutHTTPClient(client)
			return nil, errors.Wrap(err, "configuring splunk logger")
		}

		env.RegisterCloser("splunk-http-client", false, func(_ context.Context) error {
			utility.PutHTTPClient(client)
			return nil
		})
		senders = append(senders, splunkSender)
	}

	// the slack logging service is only for logging very high level alerts.
	if s.Slack.Token != "" && level.FromString(s.Slack.Level).IsValid() {
		sender, err = send.NewSlackLogger(s.Slack.Options, s.Slack.Token,
			send.LevelInfo{Default: level.Critical, Threshold: level.FromString(s.Slack.Level)})
		if err == nil {
			var slackFallback send.Sender

			switch len(senders) {
			case 0:
				slackFallback = fallback
			case 1:
				slackFallback = senders[0]
			default:
				slackFallback = send.NewConfiguredMultiSender(senders...)
			}

			if err = sender.SetErrorHandler(send.ErrorHandlerFromSender(slackFallback)); err != nil {
				return nil, errors.Wrap(err, "setting error handler")
			}

			senders = append(senders, logger.MakeQueueSender(ctx, env.LocalQueue(), sender))
		}
		grip.Warning(errors.Wrap(err, "setting up Slack alert logger"))
	}

	return send.NewConfiguredMultiSender(senders...), nil
}

func (s *Settings) makeSplunkSender(ctx context.Context, client *http.Client, levelInfo send.LevelInfo, fallback send.Sender) (send.Sender, error) {
	sender, err := send.NewSplunkLoggerWithClient("", s.Splunk.SplunkConnectionInfo, grip.GetSender().Level(), client)
	if err != nil {
		return nil, errors.Wrap(err, "making splunk logger")
	}

	if err = sender.SetLevel(levelInfo); err != nil {
		return nil, errors.Wrap(err, "setting Splunk level")
	}

	if err = sender.SetErrorHandler(send.ErrorHandlerFromSender(fallback)); err != nil {
		return nil, errors.Wrap(err, "setting Splunk error handler")
	}

	opts := send.BufferedSenderOptions{
		FlushInterval: time.Duration(s.LoggerConfig.Buffer.DurationSeconds) * time.Second,
		BufferSize:    s.LoggerConfig.Buffer.Count,
	}
	if s.LoggerConfig.Buffer.UseAsync {
		if sender, err = send.NewBufferedAsyncSender(ctx,
			sender,
			send.BufferedAsyncSenderOptions{
				BufferedSenderOptions: opts,
				IncomingBufferFactor:  s.LoggerConfig.Buffer.IncomingBufferFactor,
			}); err != nil {
			return nil, errors.Wrap(err, "making Splunk async buffered sender")
		}
	} else {
		if sender, err = send.NewBufferedSender(ctx, sender, opts); err != nil {
			return nil, errors.Wrap(err, "making Splunk buffered sender")
		}
	}

	return sender, nil
}

// PluginConfig holds plugin-specific settings, which are handled.
// manually by their respective plugins
type PluginConfig map[string]map[string]any

type WriteConcern struct {
	W        int    `yaml:"w"`
	WMode    string `yaml:"wmode"`
	WTimeout int    `yaml:"wtimeout"`
	J        bool   `yaml:"j"`
}

func (wc WriteConcern) Resolve() *writeconcern.WriteConcern {
	concern := &writeconcern.WriteConcern{}
	if wc.WMode == "majority" {
		concern = writeconcern.Majority()
	} else if wc.W > 0 {
		concern.W = wc.W
	}

	if wc.J {
		concern.Journal = utility.TruePtr()
	}

	return concern
}

type ReadConcern struct {
	Level string `yaml:"level"`
}

func (rc ReadConcern) Resolve() *readconcern.ReadConcern {

	if rc.Level == "majority" {
		return readconcern.Majority()
	} else if rc.Level == "local" {
		return readconcern.Local()
	} else if rc.Level == "" {
		return readconcern.Majority()
	} else {
		grip.Error(message.Fields{
			"error":   "ReadConcern Level is not majority or local, setting to majority",
			"rcLevel": rc.Level})
		return readconcern.Majority()
	}
}

type DBSettings struct {
	Url                  string       `yaml:"url"`
	SharedURL            string       `yaml:"shared_url"`
	DB                   string       `yaml:"db"`
	WriteConcernSettings WriteConcern `yaml:"write_concern"`
	ReadConcernSettings  ReadConcern  `yaml:"read_concern"`
	AWSAuthEnabled       bool         `yaml:"aws_auth_enabled"`
}

func (s *DBSettings) mongoOptions(url string) *options.ClientOptions {
	opts := options.Client().ApplyURI(url).SetWriteConcern(s.WriteConcernSettings.Resolve()).
		SetReadConcern(s.ReadConcernSettings.Resolve()).
		SetTimeout(mongoTimeout).
		SetConnectTimeout(mongoConnectTimeout).
		SetSocketTimeout(mongoTimeout).
		SetMonitor(apm.NewMonitor(apm.WithCommandAttributeDisabled(false), apm.WithCommandAttributeTransformer(redactSensitiveCollections)))

	if s.AWSAuthEnabled {
		opts.SetAuth(options.Credential{
			AuthMechanism: awsAuthMechanism,
			AuthSource:    mongoExternalAuthSource,
		})
	}
	return opts
}

// supported banner themes in Evergreen
type BannerTheme string

const (
	Announcement BannerTheme = "ANNOUNCEMENT"
	Information  BannerTheme = "INFORMATION"
	Warning      BannerTheme = "WARNING"
	Important    BannerTheme = "IMPORTANT"
)

func IsValidBannerTheme(input string) (bool, BannerTheme) {
	switch input {
	case "":
		return true, ""
	case "ANNOUNCEMENT":
		return true, Announcement
	case "INFORMATION":
		return true, Information
	case "WARNING":
		return true, Warning
	case "IMPORTANT":
		return true, Important
	default:
		return false, ""
	}
}

// StoreAdminSecrets recursively finds all fields tagged with "secret:true"
// and stores them in the parameter manager
// The function has section commented out because all the functionality does not currently exist.
// It is currently only uncommented during the testing to ensure that the function works as expected.
// Those sections will be uncommented/deleted when the functionality is implemented.
func StoreAdminSecrets(ctx context.Context, paramMgr *parameterstore.ParameterManager, value reflect.Value, typ reflect.Type, path string, catcher grip.Catcher) {
	if paramMgr == nil {
		catcher.New("parameter manager is nil")
		return
	}

	// Handle different kinds of values
	switch value.Kind() {
	case reflect.Struct:
		structName := typ.Name()
		currentPath := path
		if structName != "" {
			if currentPath != "" {
				currentPath = currentPath + "/" + structName
			} else {
				currentPath = structName
			}
		}

		// Iterate through all fields in the struct.
		for i := 0; i < value.NumField(); i++ {
			field := typ.Field(i)
			fieldValue := value.Field(i)

			fieldPath := currentPath
			if fieldPath != "" {
				fieldPath = fieldPath + "/" + field.Name
			} else {
				fieldPath = field.Name
			}

			// Check if this field has the secret:"true" tag.
			if secretTag := field.Tag.Get("secret"); secretTag == "true" {
				// If the field is a string, store in parameter manager and update struct with path.
				if fieldValue.Kind() == reflect.String {
					secretValue := fieldValue.String()
					if secretValue == "" {
						continue
					}
					_, err := paramMgr.Put(ctx, fieldPath, secretValue)
					if err != nil {
						catcher.Wrapf(err, "Failed to store secret field '%s' in parameter store", fieldPath)
					}
					fieldValue.SetString(RedactedValue)
					// if the field is a map[string]string, store each key-value pair individually
				} else if fieldValue.Kind() == reflect.Map && fieldValue.Type().Key().Kind() == reflect.String && fieldValue.Type().Elem().Kind() == reflect.String {
					// Create a new map to store the paths
					newMap := reflect.MakeMap(fieldValue.Type())
					for _, key := range fieldValue.MapKeys() {
						mapFieldPath := fmt.Sprintf("%s/%s", fieldPath, key.String())
						secretValue := fieldValue.MapIndex(key).String()

						_, err := paramMgr.Put(ctx, mapFieldPath, secretValue)
						if err != nil {
							catcher.Wrapf(err, "Failed to store secret map field '%s' in parameter store", mapFieldPath)
							continue
						}
						newMap.SetMapIndex(key, reflect.ValueOf(RedactedValue))
					}
					fieldValue.Set(newMap)
				}
			}

			// Recursively check nested structs, pointers, slices, and maps.
			StoreAdminSecrets(ctx, paramMgr, fieldValue, field.Type, currentPath, catcher)
		}
	case reflect.Ptr:
		// Dereference pointer if not nil.
		if !value.IsNil() {
			StoreAdminSecrets(ctx, paramMgr, value.Elem(), typ.Elem(), path, catcher)
		}
	case reflect.Slice, reflect.Array:
		// Check each element in slice/array.
		for i := 0; i < value.Len(); i++ {
			StoreAdminSecrets(ctx, paramMgr, value.Index(i), value.Index(i).Type(), fmt.Sprintf("%s/%d", path, i), catcher)
		}
	}
}<|MERGE_RESOLUTION|>--- conflicted
+++ resolved
@@ -32,11 +32,7 @@
 
 	// ClientVersion is the commandline version string used to control updating
 	// the CLI. The format is the calendar date (YYYY-MM-DD).
-<<<<<<< HEAD
-	ClientVersion = "2025-08-11"
-=======
-	ClientVersion = "2025-08-13"
->>>>>>> 05da5300
+	ClientVersion = "2025-08-14"
 
 	// Agent version to control agent rollover. The format is the calendar date
 	// (YYYY-MM-DD).
