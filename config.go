--- conflicted
+++ resolved
@@ -36,11 +36,7 @@
 	ClientVersion = "2022-08-31"
 
 	// Agent version to control agent rollover.
-<<<<<<< HEAD
-	AgentVersion = "2022-09-07"
-=======
-	AgentVersion = "2022-09-08"
->>>>>>> d02a7487
+	AgentVersion = "2022-09-09"
 )
 
 // ConfigSection defines a sub-document in the evergreen config
