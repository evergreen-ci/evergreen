--- conflicted
+++ resolved
@@ -38,11 +38,7 @@
 	ClientVersion = "2023-08-25"
 
 	// Agent version to control agent rollover.
-<<<<<<< HEAD
-	AgentVersion = "2023-08-28"
-=======
-	AgentVersion = "2023-08-26"
->>>>>>> 2c322c18
+	AgentVersion = "2023-08-29"
 )
 
 // ConfigSection defines a sub-document in the evergreen config
