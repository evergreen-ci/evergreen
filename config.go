package evergreen

import (
	"context"
	"fmt"
	"io/ioutil"
	"path/filepath"
	"reflect"
	"strings"
	"time"

	"github.com/evergreen-ci/evergreen/util"
	"github.com/evergreen-ci/utility"
	"github.com/mongodb/amboy/logger"
	"github.com/mongodb/anser/bsonutil"
	"github.com/mongodb/grip"
	"github.com/mongodb/grip/level"
	"github.com/mongodb/grip/send"
	"github.com/pkg/errors"
	"go.mongodb.org/mongo-driver/bson"
	"go.mongodb.org/mongo-driver/mongo"
	"go.mongodb.org/mongo-driver/mongo/options"
	"go.mongodb.org/mongo-driver/mongo/writeconcern"
	yaml "gopkg.in/yaml.v2"
)

var (
	// Should be specified with -ldflags at build time
	BuildRevision = ""

	// Commandline Version String; used to control auto-updating.
<<<<<<< HEAD
	ClientVersion = "2020-06-05"
=======
	ClientVersion = "2020-06-03"
>>>>>>> 7af9946a

	// Agent version to control agent rollover.
	AgentVersion = "2020-06-03"
)

// ConfigSection defines a sub-document in the evergreen config
// any config sections must also be added to registry.go
type ConfigSection interface {
	// SectionId() returns the ID of the section to be used in the database document and struct tag
	SectionId() string
	// Get() populates the section from the DB
	Get(Environment) error
	// Set() upserts the section document into the DB
	Set() error
	// ValidateAndDefault() validates input and sets defaults
	ValidateAndDefault() error
}

// Settings contains all configuration settings for running Evergreen. Settings
// with the "id" struct tag should implement the ConfigSection interface.
type Settings struct {
	Id                 string                    `bson:"_id" json:"id" yaml:"id"`
	Alerts             AlertsConfig              `yaml:"alerts" bson:"alerts" json:"alerts" id:"alerts"`
	Amboy              AmboyConfig               `yaml:"amboy" bson:"amboy" json:"amboy" id:"amboy"`
	Api                APIConfig                 `yaml:"api" bson:"api" json:"api" id:"api"`
	ApiUrl             string                    `yaml:"api_url" bson:"api_url" json:"api_url"`
	AuthConfig         AuthConfig                `yaml:"auth" bson:"auth" json:"auth" id:"auth"`
	Banner             string                    `bson:"banner" json:"banner" yaml:"banner"`
	BannerTheme        BannerTheme               `bson:"banner_theme" json:"banner_theme" yaml:"banner_theme"`
	Bugsnag            string                    `yaml:"bugsnag" bson:"bugsnag" json:"bugsnag"`
	Backup             BackupConfig              `bson:"backup" json:"backup" yaml:"backup"`
	ClientBinariesDir  string                    `yaml:"client_binaries_dir" bson:"client_binaries_dir" json:"client_binaries_dir"`
	CommitQueue        CommitQueueConfig         `yaml:"commit_queue" bson:"commit_queue" json:"commit_queue" id:"commit_queue"`
	ConfigDir          string                    `yaml:"configdir" bson:"configdir" json:"configdir"`
	ContainerPools     ContainerPoolsConfig      `yaml:"container_pools" bson:"container_pools" json:"container_pools" id:"container_pools"`
	Credentials        map[string]string         `yaml:"credentials" bson:"credentials" json:"credentials"`
	CredentialsNew     util.KeyValuePairSlice    `yaml:"credentials_new" bson:"credentials_new" json:"credentials_new"`
	Database           DBSettings                `yaml:"database" json:"database" bson:"database"`
	DomainName         string                    `yaml:"domain_name" bson:"domain_name" json:"domain_name"`
	Expansions         map[string]string         `yaml:"expansions" bson:"expansions" json:"expansions"`
	ExpansionsNew      util.KeyValuePairSlice    `yaml:"expansions_new" bson:"expansions_new" json:"expansions_new"`
	GithubPRCreatorOrg string                    `yaml:"github_pr_creator_org" bson:"github_pr_creator_org" json:"github_pr_creator_org"`
	GithubOrgs         []string                  `yaml:"github_orgs" bson:"github_orgs" json:"github_orgs"`
	HostInit           HostInitConfig            `yaml:"hostinit" bson:"hostinit" json:"hostinit" id:"hostinit"`
	HostJasper         HostJasperConfig          `yaml:"host_jasper" bson:"host_jasper" json:"host_jasper" id:"host_jasper"`
	Jira               JiraConfig                `yaml:"jira" bson:"jira" json:"jira" id:"jira"`
	JIRANotifications  JIRANotificationsConfig   `yaml:"jira_notifications" json:"jira_notifications" bson:"jira_notifications" id:"jira_notifications"`
	Keys               map[string]string         `yaml:"keys" bson:"keys" json:"keys"`
	KeysNew            util.KeyValuePairSlice    `yaml:"keys_new" bson:"keys_new" json:"keys_new"`
	LDAPRoleMap        LDAPRoleMap               `yaml:"ldap_role_map" bson:"ldap_role_map" json:"ldap_role_map"`
	LoggerConfig       LoggerConfig              `yaml:"logger_config" bson:"logger_config" json:"logger_config" id:"logger_config"`
	LogPath            string                    `yaml:"log_path" bson:"log_path" json:"log_path"`
	NewRelic           NewRelicConfig            `yaml:"newrelic" bson:"newrelic" json:"newrelic" id:"newrelic"`
	Notify             NotifyConfig              `yaml:"notify" bson:"notify" json:"notify" id:"notify"`
	Plugins            PluginConfig              `yaml:"plugins" bson:"plugins" json:"plugins"`
	PluginsNew         util.KeyValuePairSlice    `yaml:"plugins_new" bson:"plugins_new" json:"plugins_new"`
	PprofPort          string                    `yaml:"pprof_port" bson:"pprof_port" json:"pprof_port"`
	Providers          CloudProviders            `yaml:"providers" bson:"providers" json:"providers" id:"providers"`
	RepoTracker        RepoTrackerConfig         `yaml:"repotracker" bson:"repotracker" json:"repotracker" id:"repotracker"`
	Scheduler          SchedulerConfig           `yaml:"scheduler" bson:"scheduler" json:"scheduler" id:"scheduler"`
	ServiceFlags       ServiceFlags              `bson:"service_flags" json:"service_flags" id:"service_flags" yaml:"service_flags"`
	SSHKeyDirectory    string                    `yaml:"ssh_key_directory" bson:"ssh_key_directory" json:"ssh_key_directory"`
	SSHKeyPairs        []SSHKeyPair              `yaml:"ssh_key_pairs" bson:"ssh_key_pairs" json:"ssh_key_pairs"`
	Slack              SlackConfig               `yaml:"slack" bson:"slack" json:"slack" id:"slack"`
	Splunk             send.SplunkConnectionInfo `yaml:"splunk" bson:"splunk" json:"splunk"`
	Triggers           TriggerConfig             `yaml:"triggers" bson:"triggers" json:"triggers" id:"triggers"`
	Ui                 UIConfig                  `yaml:"ui" bson:"ui" json:"ui" id:"ui"`
	Spawnhost          SpawnHostConfig           `yaml:"spawnhost" bson:"spawnhost" json:"spawnhost" id:"spawnhost"`
}

func (c *Settings) SectionId() string { return ConfigDocID }

func (c *Settings) Get(env Environment) error {
	ctx, cancel := env.Context()
	defer cancel()
	coll := env.DB().Collection(ConfigCollection)

	res := coll.FindOne(ctx, byId(c.SectionId()))
	if err := res.Err(); err != nil {
		if err == mongo.ErrNoDocuments {
			*c = Settings{}
			return nil
		}
		return errors.Wrapf(err, "error retrieving section %s", c.SectionId())
	}
	if err := res.Decode(c); err != nil {
		return errors.Wrap(err, "problem decoding result")
	}

	return nil
}

// Set saves the global fields in the configuration (i.e. those that are not
// ConfigSections).
func (c *Settings) Set() error {
	env := GetEnvironment()
	ctx, cancel := env.Context()
	defer cancel()
	coll := env.DB().Collection(ConfigCollection)

	_, err := coll.UpdateOne(ctx, byId(c.SectionId()), bson.M{
		"$set": bson.M{
			apiUrlKey:             c.ApiUrl,
			bannerKey:             c.Banner,
			bannerThemeKey:        c.BannerTheme,
			bugsnagKey:            c.Bugsnag,
			clientBinariesDirKey:  c.ClientBinariesDir,
			commitQueueKey:        c.CommitQueue,
			configDirKey:          c.ConfigDir,
			credentialsKey:        c.Credentials,
			credentialsNewKey:     c.CredentialsNew,
			domainNameKey:         c.DomainName,
			expansionsKey:         c.Expansions,
			expansionsNewKey:      c.ExpansionsNew,
			githubPRCreatorOrgKey: c.GithubPRCreatorOrg,
			githubOrgsKey:         c.GithubOrgs,
			keysKey:               c.Keys,
			keysNewKey:            c.KeysNew,
			ldapRoleMapKey:        c.LDAPRoleMap,
			logPathKey:            c.LogPath,
			pprofPortKey:          c.PprofPort,
			pluginsKey:            c.Plugins,
			pluginsNewKey:         c.PluginsNew,
			splunkKey:             c.Splunk,
			sshKeyDirectoryKey:    c.SSHKeyDirectory,
			sshKeyPairsKey:        c.SSHKeyPairs,
			spawnhostKey:          c.Spawnhost,
		},
	}, options.Update().SetUpsert(true))

	return errors.Wrapf(err, "error updating section %s", c.SectionId())
}

func (c *Settings) ValidateAndDefault() error {
	var err error
	catcher := grip.NewSimpleCatcher()
	if c.ApiUrl == "" {
		catcher.Add(errors.New("API hostname must not be empty"))
	}
	if c.ConfigDir == "" {
		catcher.Add(errors.New("Config directory must not be empty"))
	}
	if len(c.CredentialsNew) > 0 {
		if c.Credentials, err = c.CredentialsNew.Map(); err != nil {
			catcher.Add(errors.Wrap(err, "error parsing credentials"))
		}
	}
	if len(c.ExpansionsNew) > 0 {
		if c.Expansions, err = c.ExpansionsNew.Map(); err != nil {
			catcher.Add(errors.Wrap(err, "error parsing expansions"))
		}
	}
	if len(c.KeysNew) > 0 {
		if c.Keys, err = c.KeysNew.Map(); err != nil {
			catcher.Add(errors.Wrap(err, "error parsing keys"))
		}
	}
	if len(c.PluginsNew) > 0 {
		tempPlugins, err := c.PluginsNew.NestedMap()
		if err != nil {
			catcher.Add(errors.Wrap(err, "error parsing plugins"))
		}
		c.Plugins = map[string]map[string]interface{}{}
		for k1, v1 := range tempPlugins {
			c.Plugins[k1] = map[string]interface{}{}
			for k2, v2 := range v1 {
				c.Plugins[k1][k2] = v2
			}
		}
	}

	keys := map[string]bool{}
	for _, mapping := range c.LDAPRoleMap {
		if keys[mapping.LDAPGroup] == true {
			catcher.Add(errors.Errorf("duplicate LDAP group value %s found in LDAP-role mappings", mapping.LDAPGroup))
		}
		keys[mapping.LDAPGroup] = true
	}

	if len(c.SSHKeyPairs) != 0 && c.SSHKeyDirectory == "" {
		catcher.New("cannot use SSH key pairs without setting a directory for them")
	}

	for i := 0; i < len(c.SSHKeyPairs); i++ {
		catcher.NewWhen(c.SSHKeyPairs[i].Name == "", "must specify a name for SSH key pairs")
		catcher.ErrorfWhen(c.SSHKeyPairs[i].Public == "", "must specify a public key for SSH key pair '%s'", c.SSHKeyPairs[i].Name)
		catcher.ErrorfWhen(c.SSHKeyPairs[i].Private == "", "must specify a private key for SSH key pair '%s'", c.SSHKeyPairs[i].Name)
		// Avoid overwriting the filepath stored in Keys, which is a special
		// case for the path to the legacy SSH identity file.
		for _, key := range c.Keys {
			catcher.ErrorfWhen(c.SSHKeyPairs[i].PrivatePath(c) == key, "cannot overwrite the legacy SSH key '%s'", key)
		}

		// ValidateAndDefault can be called before the environment has been
		// initialized.
		if env := GetEnvironment(); env != nil {
			// Ensure we are not modify any existing keys.
			if settings := env.Settings(); settings != nil {
				for _, key := range env.Settings().SSHKeyPairs {
					if key.Name == c.SSHKeyPairs[i].Name {
						catcher.ErrorfWhen(c.SSHKeyPairs[i].Public != key.Public, "cannot modify public key for existing SSH key pair '%s'", key.Name)
						catcher.ErrorfWhen(c.SSHKeyPairs[i].Private != key.Private, "cannot modify private key for existing SSH key pair '%s'", key.Name)
					}
				}
			}
		}
		if c.SSHKeyPairs[i].EC2Regions == nil {
			c.SSHKeyPairs[i].EC2Regions = []string{}
		}
	}
	// ValidateAndDefault can be called before the environment has been
	// initialized.
	if env := GetEnvironment(); env != nil {
		if settings := env.Settings(); settings != nil {
			// Ensure we are not deleting any existing keys.
			for _, key := range GetEnvironment().Settings().SSHKeyPairs {
				var found bool
				for _, newKey := range c.SSHKeyPairs {
					if newKey.Name == key.Name {
						found = true
						break
					}
				}
				catcher.ErrorfWhen(!found, "cannot find existing SSH key '%s'", key.Name)
			}
		}
	}

	if catcher.HasErrors() {
		return catcher.Resolve()
	}
	if c.ClientBinariesDir == "" {
		c.ClientBinariesDir = ClientDirectory
	}
	if c.LogPath == "" {
		c.LogPath = LocalLoggingOverride
	}

	return nil
}

// NewSettings builds an in-memory representation of the given settings file.
func NewSettings(filename string) (*Settings, error) {
	configData, err := ioutil.ReadFile(filename)
	if err != nil {
		return nil, err
	}
	settings := &Settings{}
	err = yaml.Unmarshal(configData, settings)
	if err != nil {
		return nil, err
	}

	return settings, nil
}

// GetConfig retrieves the Evergreen config document. If no document is
// present in the DB, it will return the defaults.
func GetConfig() (*Settings, error) { return BootstrapConfig(GetEnvironment()) }

// Bootstrap config gets a config from the database defined in the environment.
func BootstrapConfig(env Environment) (*Settings, error) {
	config := &Settings{}

	// retrieve the root config document
	if err := config.Get(env); err != nil {
		return nil, err
	}

	// retrieve the other config sub-documents and form the whole struct
	catcher := grip.NewSimpleCatcher()
	sections := ConfigRegistry.GetSections()
	valConfig := reflect.ValueOf(*config)
	//iterate over each field in the config struct
	for i := 0; i < valConfig.NumField(); i++ {
		// retrieve the 'id' struct tag
		sectionId := valConfig.Type().Field(i).Tag.Get("id")
		if sectionId == "" { // no 'id' tag means this is a simple field that we can skip
			continue
		}

		// get the property name and find its corresponding section in the registry
		propName := valConfig.Type().Field(i).Name
		section, ok := sections[sectionId]
		if !ok {
			catcher.Add(fmt.Errorf("config section %s not found in registry", sectionId))
			continue
		}

		// retrieve the section's document from the db
		if err := section.Get(env); err != nil {
			catcher.Add(errors.Wrapf(err, "error populating section %s", sectionId))
			continue
		}

		// set the value of the section struct to the value of the corresponding field in the config
		sectionVal := reflect.ValueOf(section).Elem()
		propVal := reflect.ValueOf(config).Elem().FieldByName(propName)
		if !propVal.CanSet() {
			catcher.Add(fmt.Errorf("unable to set field %s in %s", propName, sectionId))
			continue
		}
		propVal.Set(sectionVal)
	}

	if catcher.HasErrors() {
		return nil, errors.WithStack(catcher.Resolve())
	}
	return config, nil

}

// UpdateConfig updates all evergreen settings documents in DB
func UpdateConfig(config *Settings) error {
	// update the root config document
	if err := config.Set(); err != nil {
		return err
	}

	// update the other config sub-documents
	catcher := grip.NewSimpleCatcher()
	valConfig := reflect.ValueOf(*config)

	//iterate over each field in the config struct
	for i := 0; i < valConfig.NumField(); i++ {
		// retrieve the 'id' struct tag
		sectionId := valConfig.Type().Field(i).Tag.Get("id")
		if sectionId == "" { // no 'id' tag means this is a simple field that we can skip
			continue
		}

		// get the property name and find its value within the settings struct
		propName := valConfig.Type().Field(i).Name
		propVal := valConfig.FieldByName(propName)

		// create a reflective copy of the struct
		valPointer := reflect.Indirect(reflect.New(propVal.Type()))
		valPointer.Set(propVal)

		// convert the pointer to that struct to an empty interface
		propInterface := valPointer.Addr().Interface()

		// type assert to the ConfigSection interface
		section, ok := propInterface.(ConfigSection)
		if !ok {
			catcher.Add(fmt.Errorf("unable to convert config section %s", propName))
			continue
		}

		catcher.Add(section.Set())
	}

	return errors.WithStack(catcher.Resolve())
}

// Validate checks the settings and returns nil if the config is valid,
// or an error with a message explaining why otherwise.
func (settings *Settings) Validate() error {
	catcher := grip.NewSimpleCatcher()

	// validate the root-level settings struct
	catcher.Add(settings.ValidateAndDefault())

	// validate each sub-document
	valConfig := reflect.ValueOf(*settings)
	// iterate over each field in the config struct
	for i := 0; i < valConfig.NumField(); i++ {
		// retrieve the 'id' struct tag
		sectionId := valConfig.Type().Field(i).Tag.Get("id")
		if sectionId == "" { // no 'id' tag means this is a simple field that we can skip
			continue
		}

		// get the property name and find its value within the settings struct
		propName := valConfig.Type().Field(i).Name
		propVal := valConfig.FieldByName(propName)

		// the goal is to convert this struct which we know implements ConfigSection
		// from a reflection data structure back to the interface
		// the below creates a copy and takes the address of it as a workaround because
		// you can't take the address of it via reflection for some reason
		// (and all interface methods on the struct have pointer receivers)

		// create a reflective copy of the struct
		valPointer := reflect.Indirect(reflect.New(propVal.Type()))
		valPointer.Set(propVal)

		// convert the pointer to that struct to an empty interface
		propInterface := valPointer.Addr().Interface()

		// type assert to the ConfigSection interface
		section, ok := propInterface.(ConfigSection)
		if !ok {
			catcher.Add(fmt.Errorf("unable to convert config section %s", propName))
			continue
		}
		err := section.ValidateAndDefault()
		if err != nil {
			catcher.Add(err)
			continue
		}

		// set the value of the section struct in case there was any defaulting done
		sectionVal := reflect.ValueOf(section).Elem()
		propAddr := reflect.ValueOf(settings).Elem().FieldByName(propName)
		if !propAddr.CanSet() {
			catcher.Add(fmt.Errorf("unable to set field %s in %s", propName, sectionId))
			continue
		}
		propAddr.Set(sectionVal)
	}
	return errors.WithStack(catcher.Resolve())
}

func (s *Settings) GetSender(ctx context.Context, env Environment) (send.Sender, error) {
	var (
		sender   send.Sender
		fallback send.Sender
		err      error
		senders  []send.Sender
	)

	levelInfo := s.LoggerConfig.Info()

	fallback, err = send.NewErrorLogger("evergreen.err",
		send.LevelInfo{Default: level.Info, Threshold: level.Debug})
	if err != nil {
		return nil, errors.Wrap(err, "problem configuring err fallback logger")
	}

	// setup the base/default logger (generally direct to systemd
	// or standard output)
	switch s.LogPath {
	case LocalLoggingOverride:
		// log directly to systemd if possible, and log to
		// standard output otherwise.
		sender = getSystemLogger()
	case StandardOutputLoggingOverride, "":
		sender = send.MakeNative()
	default:
		sender, err = send.MakeFileLogger(s.LogPath)
		if err != nil {
			return nil, errors.Wrap(err, "could not configure file logger")
		}
	}

	if err = sender.SetLevel(levelInfo); err != nil {
		return nil, errors.Wrap(err, "problem setting level")
	}
	if err = sender.SetErrorHandler(send.ErrorHandlerFromSender(fallback)); err != nil {
		return nil, errors.Wrap(err, "problem setting error handler")
	}
	senders = append(senders, sender)

	// set up external log aggregation services:
	//
	if endpoint, ok := s.Credentials["sumologic"]; ok {
		sender, err = send.NewSumo("", endpoint)
		if err == nil {
			if err = sender.SetLevel(levelInfo); err != nil {
				return nil, errors.Wrap(err, "problem setting level")
			}
			if err = sender.SetErrorHandler(send.ErrorHandlerFromSender(fallback)); err != nil {
				return nil, errors.Wrap(err, "problem setting error handler")
			}
			senders = append(senders,
				send.NewBufferedSender(sender,
					time.Duration(s.LoggerConfig.Buffer.DurationSeconds)*time.Second,
					s.LoggerConfig.Buffer.Count))
		}
	}

	if s.Splunk.Populated() {
		retryConf := utility.NewDefaultHTTPRetryConf()
		retryConf.MaxDelay = time.Second
		retryConf.BaseDelay = 10 * time.Millisecond
		retryConf.MaxRetries = 10
		client := utility.GetHTTPRetryableClient(retryConf)

		sender, err = send.NewSplunkLoggerWithClient("", s.Splunk, grip.GetSender().Level(), client)
		if err == nil {
			if err = sender.SetLevel(levelInfo); err != nil {
				utility.PutHTTPClient(client)
				return nil, errors.Wrap(err, "problem setting level")
			}
			if err = sender.SetErrorHandler(send.ErrorHandlerFromSender(fallback)); err != nil {
				utility.PutHTTPClient(client)
				return nil, errors.Wrap(err, "problem setting error handler")
			}
			senders = append(senders,
				send.NewBufferedSender(sender,
					time.Duration(s.LoggerConfig.Buffer.DurationSeconds)*time.Second,
					s.LoggerConfig.Buffer.Count))

			env.RegisterCloser("splunk-http-client", false, func(_ context.Context) error {
				utility.PutHTTPClient(client)
				return nil
			})
		} else {
			utility.PutHTTPClient(client)
		}
	}

	// the slack logging service is only for logging very high level alerts.
	if s.Slack.Token != "" {
		sender, err = send.NewSlackLogger(s.Slack.Options, s.Slack.Token,
			send.LevelInfo{Default: level.Critical, Threshold: level.FromString(s.Slack.Level)})
		if err == nil {
			var slackFallback send.Sender

			switch len(senders) {
			case 0:
				slackFallback = fallback
			case 1:
				slackFallback = senders[0]
			default:
				slackFallback = send.NewConfiguredMultiSender(senders...)
			}

			if err = sender.SetErrorHandler(send.ErrorHandlerFromSender(slackFallback)); err != nil {
				return nil, errors.Wrap(err, "problem setting error handler")
			}

			senders = append(senders, logger.MakeQueueSender(ctx, env.LocalQueue(), sender))
		}
		grip.Warning(errors.Wrap(err, "problem setting up slack alert logger"))
	}

	return send.NewConfiguredMultiSender(senders...), nil
}

func (s *Settings) GetGithubOauthString() (string, error) {
	token, ok := s.Credentials["github"]
	if ok && token != "" {
		return token, nil
	}

	return "", errors.New("no github token in settings")
}

func (s *Settings) GetGithubOauthToken() (string, error) {
	if s == nil {
		return "", errors.New("not defined")
	}

	oauthString, err := s.GetGithubOauthString()
	if err != nil {
		return "", err
	}
	splitToken := strings.Split(oauthString, " ")
	if len(splitToken) != 2 || splitToken[0] != "token" {
		return "", errors.New("token format was invalid, expected 'token [token]'")
	}
	return splitToken[1], nil
}

func GetServiceFlags() (*ServiceFlags, error) {
	section := ConfigRegistry.GetSection("service_flags")
	if section == nil {
		return nil, errors.New("unable to retrieve config section")
	}
	if err := section.Get(GetEnvironment()); err != nil {
		return nil, errors.Wrap(err, "error retrieving section from DB")
	}
	flags, ok := section.(*ServiceFlags)
	if !ok {
		return nil, errors.New("unable to convert config section to service flags")
	}
	return flags, nil
}

// PluginConfig holds plugin-specific settings, which are handled.
// manually by their respective plugins
type PluginConfig map[string]map[string]interface{}

// SSHKeyPair represents a public and private SSH key pair.
type SSHKeyPair struct {
	Name    string `bson:"name" json:"name" yaml:"name"`
	Public  string `bson:"public" json:"public" yaml:"public"`
	Private string `bson:"private" json:"private" yaml:"private"`
	// EC2Regions contains all EC2 regions that have stored this SSH key.
	EC2Regions []string `bson:"ec2_regions" json:"ec2_regions" yaml:"ec2_regions"`
}

// AddEC2Region adds the given EC2 region to the set of regions containing the
// SSH key.
func (p *SSHKeyPair) AddEC2Region(region string) error {
	env := GetEnvironment()
	ctx, cancel := env.Context()
	defer cancel()
	coll := env.DB().Collection(ConfigCollection)

	query := bson.M{
		idKey: ConfigDocID,
		sshKeyPairsKey: bson.M{
			"$elemMatch": bson.M{
				sshKeyPairNameKey: p.Name,
			},
		},
	}
	var update bson.M
	if len(p.EC2Regions) == 0 {
		// In case this is the first element, we have to push to create the
		// array first.
		update = bson.M{
			"$push": bson.M{bsonutil.GetDottedKeyName(sshKeyPairsKey, "$", sshKeyPairEC2RegionsKey): region},
		}
	} else {
		update = bson.M{
			"$addToSet": bson.M{bsonutil.GetDottedKeyName(sshKeyPairsKey, "$", sshKeyPairEC2RegionsKey): region},
		}
	}
	if _, err := coll.UpdateOne(ctx, query, update); err != nil {
		return errors.WithStack(err)
	}

	if !utility.StringSliceContains(p.EC2Regions, region) {
		p.EC2Regions = append(p.EC2Regions, region)
	}

	return nil
}

func (p *SSHKeyPair) PrivatePath(settings *Settings) string {
	return filepath.Join(settings.SSHKeyDirectory, p.Name)
}

type WriteConcern struct {
	W        int    `yaml:"w"`
	WMode    string `yaml:"wmode"`
	WTimeout int    `yaml:"wtimeout"`
	J        bool   `yaml:"j"`
}

func (wc WriteConcern) Resolve() *writeconcern.WriteConcern {
	opts := []writeconcern.Option{}

	if wc.J {
		opts = append(opts, writeconcern.J(true))
	}
	if wc.WMode == "majority" {
		opts = append(opts, writeconcern.WMajority())
	} else if wc.W > 0 {
		opts = append(opts, writeconcern.W(wc.W))
	}

	if wc.WTimeout > 0 {
		opts = append(opts, writeconcern.WTimeout(time.Duration(wc.WTimeout)*time.Millisecond))
	}

	return writeconcern.New().WithOptions(opts...)
}

type DBSettings struct {
	Url                  string       `yaml:"url"`
	DB                   string       `yaml:"db"`
	WriteConcernSettings WriteConcern `yaml:"write_concern"`
}

// supported banner themes in Evergreen
type BannerTheme string

const (
	Announcement BannerTheme = "announcement"
	Information              = "information"
	Warning                  = "warning"
	Important                = "important"
)

func IsValidBannerTheme(input string) (bool, BannerTheme) {
	switch input {
	case "":
		return true, ""
	case "announcement":
		return true, Announcement
	case "information":
		return true, Information
	case "warning":
		return true, Warning
	case "important":
		return true, Important
	default:
		return false, ""
	}
}<|MERGE_RESOLUTION|>--- conflicted
+++ resolved
@@ -29,11 +29,7 @@
 	BuildRevision = ""
 
 	// Commandline Version String; used to control auto-updating.
-<<<<<<< HEAD
 	ClientVersion = "2020-06-05"
-=======
-	ClientVersion = "2020-06-03"
->>>>>>> 7af9946a
 
 	// Agent version to control agent rollover.
 	AgentVersion = "2020-06-03"
