package evergreen

import (
	"context"
	"fmt"
	"net/http"
	"os"
	"path/filepath"
	"reflect"
	"strconv"
	"strings"
	"time"

	"github.com/evergreen-ci/evergreen/util"
	"github.com/evergreen-ci/utility"
	"github.com/mongodb/amboy/logger"
	"github.com/mongodb/anser/bsonutil"
	"github.com/mongodb/grip"
	"github.com/mongodb/grip/level"
	"github.com/mongodb/grip/message"
	"github.com/mongodb/grip/send"
	"github.com/pkg/errors"
	"go.mongodb.org/mongo-driver/bson"
	"go.mongodb.org/mongo-driver/mongo"
	"go.mongodb.org/mongo-driver/mongo/options"
	"go.mongodb.org/mongo-driver/mongo/readconcern"
	"go.mongodb.org/mongo-driver/mongo/writeconcern"
	"gopkg.in/yaml.v3"
)

var (
	// BuildRevision should be specified with -ldflags at build time
	BuildRevision = ""

	// ClientVersion is the commandline version string used to control updating
	// the CLI. The format is the calendar date (YYYY-MM-DD).
<<<<<<< HEAD
	ClientVersion = "2024-08-09"

	// Agent version to control agent rollover. The format is the calendar date
	// (YYYY-MM-DD).
	AgentVersion = "2024-08-09"
=======
	ClientVersion = "2024-08-14"

	// Agent version to control agent rollover. The format is the calendar date
	// (YYYY-MM-DD).
	AgentVersion = "2024-08-14"
>>>>>>> 16801db8
)

// ConfigSection defines a sub-document in the evergreen config
// any config sections must also be added to the registry in config_sections.go.
type ConfigSection interface {
	// SectionId returns the ID of the section to be used in the database document and struct tag
	SectionId() string
	// Get populates the section from the DB
	Get(context.Context) error
	// Set upserts the section document into the DB
	Set(context.Context) error
	// ValidateAndDefault validates input and sets defaults
	ValidateAndDefault() error
}

// Settings contains all configuration settings for running Evergreen. Settings
// with the "id" struct tag should implement the ConfigSection interface.
type Settings struct {
	Id                  string                    `bson:"_id" json:"id" yaml:"id"`
	Amboy               AmboyConfig               `yaml:"amboy" bson:"amboy" json:"amboy" id:"amboy"`
	Api                 APIConfig                 `yaml:"api" bson:"api" json:"api" id:"api"`
	ApiUrl              string                    `yaml:"api_url" bson:"api_url" json:"api_url"`
	AuthConfig          AuthConfig                `yaml:"auth" bson:"auth" json:"auth" id:"auth"`
	AWSInstanceRole     string                    `yaml:"aws_instance_role" bson:"aws_instance_role" json:"aws_instance_role"`
	Banner              string                    `bson:"banner" json:"banner" yaml:"banner"`
	BannerTheme         BannerTheme               `bson:"banner_theme" json:"banner_theme" yaml:"banner_theme"`
	Buckets             BucketsConfig             `bson:"buckets" json:"buckets" yaml:"buckets" id:"buckets"`
	Cedar               CedarConfig               `bson:"cedar" json:"cedar" yaml:"cedar" id:"cedar"`
	CommitQueue         CommitQueueConfig         `yaml:"commit_queue" bson:"commit_queue" json:"commit_queue" id:"commit_queue"`
	ConfigDir           string                    `yaml:"configdir" bson:"configdir" json:"configdir"`
	ContainerPools      ContainerPoolsConfig      `yaml:"container_pools" bson:"container_pools" json:"container_pools" id:"container_pools"`
	Credentials         map[string]string         `yaml:"credentials" bson:"credentials" json:"credentials"`
	CredentialsNew      util.KeyValuePairSlice    `yaml:"credentials_new" bson:"credentials_new" json:"credentials_new"`
	Database            DBSettings                `yaml:"database" json:"database" bson:"database"`
	DomainName          string                    `yaml:"domain_name" bson:"domain_name" json:"domain_name"`
	Expansions          map[string]string         `yaml:"expansions" bson:"expansions" json:"expansions"`
	ExpansionsNew       util.KeyValuePairSlice    `yaml:"expansions_new" bson:"expansions_new" json:"expansions_new"`
	GithubPRCreatorOrg  string                    `yaml:"github_pr_creator_org" bson:"github_pr_creator_org" json:"github_pr_creator_org"`
	GithubOrgs          []string                  `yaml:"github_orgs" bson:"github_orgs" json:"github_orgs"`
	DisabledGQLQueries  []string                  `yaml:"disabled_gql_queries" bson:"disabled_gql_queries" json:"disabled_gql_queries"`
	HostInit            HostInitConfig            `yaml:"hostinit" bson:"hostinit" json:"hostinit" id:"hostinit"`
	HostJasper          HostJasperConfig          `yaml:"host_jasper" bson:"host_jasper" json:"host_jasper" id:"host_jasper"`
	Jira                JiraConfig                `yaml:"jira" bson:"jira" json:"jira" id:"jira"`
	JIRANotifications   JIRANotificationsConfig   `yaml:"jira_notifications" json:"jira_notifications" bson:"jira_notifications" id:"jira_notifications"`
	KanopySSHKeyPath    string                    `yaml:"kanopy_ssh_key_path" bson:"kanopy_ssh_key_path" json:"kanopy_ssh_key_path"`
	LoggerConfig        LoggerConfig              `yaml:"logger_config" bson:"logger_config" json:"logger_config" id:"logger_config"`
	LogPath             string                    `yaml:"log_path" bson:"log_path" json:"log_path"`
	NewRelic            NewRelicConfig            `yaml:"newrelic" bson:"newrelic" json:"newrelic" id:"newrelic"`
	Notify              NotifyConfig              `yaml:"notify" bson:"notify" json:"notify" id:"notify"`
	Plugins             PluginConfig              `yaml:"plugins" bson:"plugins" json:"plugins"`
	PluginsNew          util.KeyValuePairSlice    `yaml:"plugins_new" bson:"plugins_new" json:"plugins_new"`
	PodLifecycle        PodLifecycleConfig        `yaml:"pod_lifecycle" bson:"pod_lifecycle" json:"pod_lifecycle" id:"pod_lifecycle"`
	PprofPort           string                    `yaml:"pprof_port" bson:"pprof_port" json:"pprof_port"`
	ProjectCreation     ProjectCreationConfig     `yaml:"project_creation" bson:"project_creation" json:"project_creation" id:"project_creation"`
	Providers           CloudProviders            `yaml:"providers" bson:"providers" json:"providers" id:"providers"`
	RepoTracker         RepoTrackerConfig         `yaml:"repotracker" bson:"repotracker" json:"repotracker" id:"repotracker"`
	RuntimeEnvironments RuntimeEnvironmentsConfig `yaml:"runtime_environments" bson:"runtime_environments" json:"runtime_environments" id:"runtime_environments"`
	Scheduler           SchedulerConfig           `yaml:"scheduler" bson:"scheduler" json:"scheduler" id:"scheduler"`
	ServiceFlags        ServiceFlags              `bson:"service_flags" json:"service_flags" id:"service_flags" yaml:"service_flags"`
	SSHKeyDirectory     string                    `yaml:"ssh_key_directory" bson:"ssh_key_directory" json:"ssh_key_directory"`
	SSHKeyPairs         []SSHKeyPair              `yaml:"ssh_key_pairs" bson:"ssh_key_pairs" json:"ssh_key_pairs"`
	Slack               SlackConfig               `yaml:"slack" bson:"slack" json:"slack" id:"slack"`
	SleepSchedule       SleepScheduleConfig       `yaml:"sleep_schedule" bson:"sleep_schedule" json:"sleep_schedule" id:"sleep_schedule"`
	Splunk              SplunkConfig              `yaml:"splunk" bson:"splunk" json:"splunk" id:"splunk"`
	TaskLimits          TaskLimitsConfig          `yaml:"task_limits" bson:"task_limits" json:"task_limits" id:"task_limits"`
	Triggers            TriggerConfig             `yaml:"triggers" bson:"triggers" json:"triggers" id:"triggers"`
	Ui                  UIConfig                  `yaml:"ui" bson:"ui" json:"ui" id:"ui"`
	Spawnhost           SpawnHostConfig           `yaml:"spawnhost" bson:"spawnhost" json:"spawnhost" id:"spawnhost"`
	ShutdownWaitSeconds int                       `yaml:"shutdown_wait_seconds" bson:"shutdown_wait_seconds" json:"shutdown_wait_seconds"`
	Tracer              TracerConfig              `yaml:"tracer" bson:"tracer" json:"tracer" id:"tracer"`
	GitHubCheckRun      GitHubCheckRunConfig      `yaml:"github_check_run" bson:"github_check_run" json:"github_check_run" id:"github_check_run"`
}

func (c *Settings) SectionId() string { return ConfigDocID }

func (c *Settings) Get(ctx context.Context) error {
	res := GetEnvironment().DB().Collection(ConfigCollection).FindOne(ctx, byId(c.SectionId()))
	if err := res.Err(); err != nil {
		if err == mongo.ErrNoDocuments {
			*c = Settings{}
			return nil
		}
		return errors.Wrapf(err, "getting config section '%s'", c.SectionId())
	}
	if err := res.Decode(&c); err != nil {
		return errors.Wrapf(err, "decoding config section '%s'", c.SectionId())
	}

	return nil
}

// Set saves the global fields in the configuration (i.e. those that are not
// ConfigSections).
func (c *Settings) Set(ctx context.Context) error {
	_, err := GetEnvironment().DB().Collection(ConfigCollection).UpdateOne(ctx, byId(c.SectionId()), bson.M{
		"$set": bson.M{
			apiUrlKey:             c.ApiUrl,
			awsInstanceRoleKey:    c.AWSInstanceRole,
			bannerKey:             c.Banner,
			bannerThemeKey:        c.BannerTheme,
			commitQueueKey:        c.CommitQueue,
			configDirKey:          c.ConfigDir,
			credentialsKey:        c.Credentials,
			credentialsNewKey:     c.CredentialsNew,
			domainNameKey:         c.DomainName,
			expansionsKey:         c.Expansions,
			expansionsNewKey:      c.ExpansionsNew,
			githubPRCreatorOrgKey: c.GithubPRCreatorOrg,
			githubOrgsKey:         c.GithubOrgs,
			disabledGQLQueriesKey: c.DisabledGQLQueries,
			kanopySSHKeyPathKey:   c.KanopySSHKeyPath,
			logPathKey:            c.LogPath,
			pprofPortKey:          c.PprofPort,
			pluginsKey:            c.Plugins,
			pluginsNewKey:         c.PluginsNew,
			splunkKey:             c.Splunk,
			sshKeyDirectoryKey:    c.SSHKeyDirectory,
			sshKeyPairsKey:        c.SSHKeyPairs,
			spawnhostKey:          c.Spawnhost,
			shutdownWaitKey:       c.ShutdownWaitSeconds,
		},
	}, options.Update().SetUpsert(true))

	return errors.Wrapf(err, "updating section '%s'", c.SectionId())
}

func (c *Settings) ValidateAndDefault() error {
	var err error
	catcher := grip.NewSimpleCatcher()
	if c.ApiUrl == "" {
		catcher.Add(errors.New("API hostname must not be empty"))
	}
	if c.ConfigDir == "" {
		catcher.Add(errors.New("config directory must not be empty"))
	}

	if len(c.CredentialsNew) > 0 {
		if c.Credentials, err = c.CredentialsNew.Map(); err != nil {
			catcher.Add(errors.Wrap(err, "parsing credentials"))
		}
	}
	if len(c.ExpansionsNew) > 0 {
		if c.Expansions, err = c.ExpansionsNew.Map(); err != nil {
			catcher.Add(errors.Wrap(err, "parsing expansions"))
		}
	}
	if len(c.PluginsNew) > 0 {
		tempPlugins, err := c.PluginsNew.NestedMap()
		if err != nil {
			catcher.Add(errors.Wrap(err, "parsing plugins"))
		}
		c.Plugins = map[string]map[string]interface{}{}
		for k1, v1 := range tempPlugins {
			c.Plugins[k1] = map[string]interface{}{}
			for k2, v2 := range v1 {
				c.Plugins[k1][k2] = v2
			}
		}
	}
	if len(c.SSHKeyPairs) != 0 && c.SSHKeyDirectory == "" {
		catcher.New("cannot use SSH key pairs without setting a directory for them")
	}

	for i := 0; i < len(c.SSHKeyPairs); i++ {
		catcher.NewWhen(c.SSHKeyPairs[i].Name == "", "must specify a name for SSH key pairs")
		catcher.ErrorfWhen(c.SSHKeyPairs[i].Public == "", "must specify a public key for SSH key pair '%s'", c.SSHKeyPairs[i].Name)
		catcher.ErrorfWhen(c.SSHKeyPairs[i].Private == "", "must specify a private key for SSH key pair '%s'", c.SSHKeyPairs[i].Name)
		// Avoid overwriting the filepath stored in Keys, which is a special
		// case for the path to the legacy SSH identity file.
		catcher.ErrorfWhen(c.SSHKeyPairs[i].PrivatePath(c) == c.KanopySSHKeyPath, "cannot overwrite the legacy SSH key at path '%s'", c.KanopySSHKeyPath)

		// ValidateAndDefault can be called before the environment has been
		// initialized.
		if env := GetEnvironment(); env != nil {
			// Ensure we are not modify any existing keys.
			if settings := env.Settings(); settings != nil {
				for _, key := range env.Settings().SSHKeyPairs {
					if key.Name == c.SSHKeyPairs[i].Name {
						catcher.ErrorfWhen(c.SSHKeyPairs[i].Public != key.Public, "cannot modify public key for existing SSH key pair '%s'", key.Name)
						catcher.ErrorfWhen(c.SSHKeyPairs[i].Private != key.Private, "cannot modify private key for existing SSH key pair '%s'", key.Name)
					}
				}
			}
		}
		if c.SSHKeyPairs[i].EC2Regions == nil {
			c.SSHKeyPairs[i].EC2Regions = []string{}
		}
	}
	// ValidateAndDefault can be called before the environment has been
	// initialized.
	if env := GetEnvironment(); env != nil {
		if settings := env.Settings(); settings != nil {
			// Ensure we are not deleting any existing keys.
			for _, key := range GetEnvironment().Settings().SSHKeyPairs {
				var found bool
				for _, newKey := range c.SSHKeyPairs {
					if newKey.Name == key.Name {
						found = true
						break
					}
				}
				catcher.ErrorfWhen(!found, "cannot find existing SSH key '%s'", key.Name)
			}
		}
	}

	if catcher.HasErrors() {
		return catcher.Resolve()
	}
	if c.LogPath == "" {
		c.LogPath = localLoggingOverride
	}
	if c.ShutdownWaitSeconds < 0 {
		c.ShutdownWaitSeconds = DefaultShutdownWaitSeconds
	}

	return nil
}

// NewSettings builds an in-memory representation of the given settings file.
func NewSettings(filename string) (*Settings, error) {
	configData, err := os.ReadFile(filename)
	if err != nil {
		return nil, err
	}
	settings := &Settings{}
	err = yaml.Unmarshal(configData, settings)
	if err != nil {
		return nil, err
	}

	return settings, nil
}

// GetConfig returns the Evergreen config document. If no document is
// present in the DB, it will return the defaults.
// Use Settings() to get the cached settings object.
func GetConfig(ctx context.Context) (*Settings, error) {
	config := NewConfigSections()
	if err := config.populateSections(ctx); err != nil {
		return nil, errors.Wrap(err, "populating sections")
	}

	catcher := grip.NewSimpleCatcher()
	baseConfig := config.Sections[ConfigDocID].(*Settings)
	valConfig := reflect.ValueOf(*baseConfig)
	//iterate over each field in the config struct
	for i := 0; i < valConfig.NumField(); i++ {
		// retrieve the 'id' struct tag
		sectionId := valConfig.Type().Field(i).Tag.Get("id")
		if sectionId == "" { // no 'id' tag means this is a simple field that we can skip
			continue
		}

		// get the property name and find its corresponding section in the registry
		propName := valConfig.Type().Field(i).Name
		section, ok := config.Sections[sectionId]
		if !ok {
			catcher.Add(fmt.Errorf("config section '%s' not found in registry", sectionId))
			continue
		}

		// set the value of the section struct to the value of the corresponding field in the config
		sectionVal := reflect.ValueOf(section).Elem()
		propVal := reflect.ValueOf(baseConfig).Elem().FieldByName(propName)
		if !propVal.CanSet() {
			catcher.Errorf("unable to set field '%s' in section '%s'", propName, sectionId)
			continue
		}
		propVal.Set(sectionVal)
	}

	if catcher.HasErrors() {
		return nil, errors.WithStack(catcher.Resolve())
	}
	return baseConfig, nil

}

// UpdateConfig updates all evergreen settings documents in the DB.
func UpdateConfig(ctx context.Context, config *Settings) error {
	// update the root config document
	if err := config.Set(ctx); err != nil {
		return err
	}

	// update the other config sub-documents
	catcher := grip.NewSimpleCatcher()
	valConfig := reflect.ValueOf(*config)

	//iterate over each field in the config struct
	for i := 0; i < valConfig.NumField(); i++ {
		// retrieve the 'id' struct tag
		sectionId := valConfig.Type().Field(i).Tag.Get("id")
		if sectionId == "" { // no 'id' tag means this is a simple field that we can skip
			continue
		}

		// get the property name and find its value within the settings struct
		propName := valConfig.Type().Field(i).Name
		propVal := valConfig.FieldByName(propName)

		// create a reflective copy of the struct
		valPointer := reflect.Indirect(reflect.New(propVal.Type()))
		valPointer.Set(propVal)

		// convert the pointer to that struct to an empty interface
		propInterface := valPointer.Addr().Interface()

		// type assert to the ConfigSection interface
		section, ok := propInterface.(ConfigSection)
		if !ok {
			catcher.Errorf("unable to convert config section '%s'", propName)
			continue
		}

		catcher.Add(section.Set(ctx))
	}

	return errors.WithStack(catcher.Resolve())
}

// Validate checks the settings and returns nil if the config is valid,
// or an error with a message explaining why otherwise.
func (settings *Settings) Validate() error {
	catcher := grip.NewSimpleCatcher()

	// validate the root-level settings struct
	catcher.Add(settings.ValidateAndDefault())

	// validate each sub-document
	valConfig := reflect.ValueOf(*settings)
	// iterate over each field in the config struct
	for i := 0; i < valConfig.NumField(); i++ {
		// retrieve the 'id' struct tag
		sectionId := valConfig.Type().Field(i).Tag.Get("id")
		if sectionId == "" { // no 'id' tag means this is a simple field that we can skip
			continue
		}

		// get the property name and find its value within the settings struct
		propName := valConfig.Type().Field(i).Name
		propVal := valConfig.FieldByName(propName)

		// the goal is to convert this struct which we know implements ConfigSection
		// from a reflection data structure back to the interface
		// the below creates a copy and takes the address of it as a workaround because
		// you can't take the address of it via reflection for some reason
		// (and all interface methods on the struct have pointer receivers)

		// create a reflective copy of the struct
		valPointer := reflect.Indirect(reflect.New(propVal.Type()))
		valPointer.Set(propVal)

		// convert the pointer to that struct to an empty interface
		propInterface := valPointer.Addr().Interface()

		// type assert to the ConfigSection interface
		section, ok := propInterface.(ConfigSection)
		if !ok {
			catcher.Errorf("unable to convert config section '%s'", propName)
			continue
		}
		err := section.ValidateAndDefault()
		if err != nil {
			catcher.Add(err)
			continue
		}

		// set the value of the section struct in case there was any defaulting done
		sectionVal := reflect.ValueOf(section).Elem()
		propAddr := reflect.ValueOf(settings).Elem().FieldByName(propName)
		if !propAddr.CanSet() {
			catcher.Errorf("unable to set field '%s' 'in' %s", propName, sectionId)
			continue
		}
		propAddr.Set(sectionVal)
	}
	return errors.WithStack(catcher.Resolve())
}

// GetSender returns the global application-wide loggers. These are special
// universal loggers (distinct from other senders like the GitHub status sender
// or email notification sender) and will be used when grip is invoked to log
// messages in the application (e.g. grip.Info, grip.Error, etc). Because these
// loggers are the main way to send logs in the application, these are essential
// to monitoring the application and therefore have to be set up very early
// during application startup.
func (s *Settings) GetSender(ctx context.Context, env Environment) (send.Sender, error) {
	var (
		sender   send.Sender
		fallback send.Sender
		err      error
		senders  []send.Sender
	)

	levelInfo := s.LoggerConfig.Info()

	fallback, err = send.NewErrorLogger("evergreen.err",
		send.LevelInfo{Default: level.Info, Threshold: level.Debug})
	if err != nil {
		return nil, errors.Wrap(err, "configuring error fallback logger")
	}
	if disableLocalLogging, err := strconv.ParseBool(os.Getenv(disableLocalLoggingEnvVar)); err != nil || !disableLocalLogging {
		// setup the base/default logger (generally direct to systemd
		// or standard output)
		switch s.LogPath {
		case localLoggingOverride:
			// log directly to systemd if possible, and log to
			// standard output otherwise.
			sender = getSystemLogger()
		case standardOutputLoggingOverride, "":
			sender = send.MakeNative()
		default:
			sender, err = send.MakeFileLogger(s.LogPath)
			if err != nil {
				return nil, errors.Wrap(err, "configuring file logger")
			}
		}

		if err = sender.SetLevel(levelInfo); err != nil {
			return nil, errors.Wrap(err, "setting level")
		}
		if err = sender.SetErrorHandler(send.ErrorHandlerFromSender(fallback)); err != nil {
			return nil, errors.Wrap(err, "setting error handler")
		}
		senders = append(senders, sender)
	}

	// set up external log aggregation services:
	//
	if s.Splunk.SplunkConnectionInfo.Populated() {
		retryConf := utility.NewDefaultHTTPRetryConf()
		retryConf.MaxDelay = time.Second
		retryConf.BaseDelay = 10 * time.Millisecond
		retryConf.MaxRetries = 10
		client := utility.GetHTTPRetryableClient(retryConf)

		splunkSender, err := s.makeSplunkSender(ctx, client, levelInfo, fallback)
		if err != nil {
			utility.PutHTTPClient(client)
			return nil, errors.Wrap(err, "configuring splunk logger")
		}

		env.RegisterCloser("splunk-http-client", false, func(_ context.Context) error {
			utility.PutHTTPClient(client)
			return nil
		})
		senders = append(senders, splunkSender)
	}

	// the slack logging service is only for logging very high level alerts.
	if s.Slack.Token != "" && level.FromString(s.Slack.Level).IsValid() {
		sender, err = send.NewSlackLogger(s.Slack.Options, s.Slack.Token,
			send.LevelInfo{Default: level.Critical, Threshold: level.FromString(s.Slack.Level)})
		if err == nil {
			var slackFallback send.Sender

			switch len(senders) {
			case 0:
				slackFallback = fallback
			case 1:
				slackFallback = senders[0]
			default:
				slackFallback = send.NewConfiguredMultiSender(senders...)
			}

			if err = sender.SetErrorHandler(send.ErrorHandlerFromSender(slackFallback)); err != nil {
				return nil, errors.Wrap(err, "setting error handler")
			}

			senders = append(senders, logger.MakeQueueSender(ctx, env.LocalQueue(), sender))
		}
		grip.Warning(errors.Wrap(err, "setting up Slack alert logger"))
	}

	return send.NewConfiguredMultiSender(senders...), nil
}

func (s *Settings) makeSplunkSender(ctx context.Context, client *http.Client, levelInfo send.LevelInfo, fallback send.Sender) (send.Sender, error) {
	sender, err := send.NewSplunkLoggerWithClient("", s.Splunk.SplunkConnectionInfo, grip.GetSender().Level(), client)
	if err != nil {
		return nil, errors.Wrap(err, "making splunk logger")
	}

	if err = sender.SetLevel(levelInfo); err != nil {
		return nil, errors.Wrap(err, "setting Splunk level")
	}

	if err = sender.SetErrorHandler(send.ErrorHandlerFromSender(fallback)); err != nil {
		return nil, errors.Wrap(err, "setting Splunk error handler")
	}

	opts := send.BufferedSenderOptions{
		FlushInterval: time.Duration(s.LoggerConfig.Buffer.DurationSeconds) * time.Second,
		BufferSize:    s.LoggerConfig.Buffer.Count,
	}
	if s.LoggerConfig.Buffer.UseAsync {
		if sender, err = send.NewBufferedAsyncSender(ctx,
			sender,
			send.BufferedAsyncSenderOptions{
				BufferedSenderOptions: opts,
				IncomingBufferFactor:  s.LoggerConfig.Buffer.IncomingBufferFactor,
			}); err != nil {
			return nil, errors.Wrap(err, "making Splunk async buffered sender")
		}
	} else {
		if sender, err = send.NewBufferedSender(ctx, sender, opts); err != nil {
			return nil, errors.Wrap(err, "making Splunk buffered sender")
		}
	}

	return sender, nil
}

func (s *Settings) GetGithubOauthString() (string, error) {

	token, ok := s.Credentials["github"]
	if ok && token != "" {
		return token, nil
	}

	return "", errors.New("no github token in settings")
}

// TODO DEVPROD-1429: Delete this function
func (s *Settings) GetGithubOauthToken() (string, error) {
	if s == nil {
		return "", errors.New("not defined")
	}
	if s.ServiceFlags.GlobalGitHubTokenDisabled {
		return "", nil
	}

	oauthString, err := s.GetGithubOauthString()
	if err != nil {
		return "", nil
	}
	splitToken := strings.Split(oauthString, " ")
	if len(splitToken) != 2 || splitToken[0] != "token" {
		return "", errors.New("token format was invalid, expected 'token [token]'")
	}
	return splitToken[1], nil
}

// PluginConfig holds plugin-specific settings, which are handled.
// manually by their respective plugins
type PluginConfig map[string]map[string]interface{}

// SSHKeyPair represents a public and private SSH key pair.
type SSHKeyPair struct {
	Name    string `bson:"name" json:"name" yaml:"name"`
	Public  string `bson:"public" json:"public" yaml:"public"`
	Private string `bson:"private" json:"private" yaml:"private"`
	// EC2Regions contains all EC2 regions that have stored this SSH key.
	EC2Regions []string `bson:"ec2_regions" json:"ec2_regions" yaml:"ec2_regions"`
}

// AddEC2Region adds the given EC2 region to the set of regions containing the
// SSH key.
func (p *SSHKeyPair) AddEC2Region(region string) error {
	env := GetEnvironment()
	ctx, cancel := env.Context()
	defer cancel()
	coll := env.DB().Collection(ConfigCollection)

	query := bson.M{
		idKey: ConfigDocID,
		sshKeyPairsKey: bson.M{
			"$elemMatch": bson.M{
				sshKeyPairNameKey: p.Name,
			},
		},
	}
	var update bson.M
	if len(p.EC2Regions) == 0 {
		// In case this is the first element, we have to push to create the
		// array first.
		update = bson.M{
			"$push": bson.M{bsonutil.GetDottedKeyName(sshKeyPairsKey, "$", sshKeyPairEC2RegionsKey): region},
		}
	} else {
		update = bson.M{
			"$addToSet": bson.M{bsonutil.GetDottedKeyName(sshKeyPairsKey, "$", sshKeyPairEC2RegionsKey): region},
		}
	}
	if _, err := coll.UpdateOne(ctx, query, update); err != nil {
		return errors.WithStack(err)
	}

	if !utility.StringSliceContains(p.EC2Regions, region) {
		p.EC2Regions = append(p.EC2Regions, region)
	}

	return nil
}

func (p *SSHKeyPair) PrivatePath(settings *Settings) string {
	return filepath.Join(settings.SSHKeyDirectory, p.Name)
}

type WriteConcern struct {
	W        int    `yaml:"w"`
	WMode    string `yaml:"wmode"`
	WTimeout int    `yaml:"wtimeout"`
	J        bool   `yaml:"j"`
}

func (wc WriteConcern) Resolve() *writeconcern.WriteConcern {
	opts := []writeconcern.Option{}

	if wc.J {
		opts = append(opts, writeconcern.J(true))
	}
	if wc.WMode == "majority" {
		opts = append(opts, writeconcern.WMajority())
	} else if wc.W > 0 {
		opts = append(opts, writeconcern.W(wc.W))
	}

	if wc.WTimeout > 0 {
		opts = append(opts, writeconcern.WTimeout(time.Duration(wc.WTimeout)*time.Millisecond))
	}

	return writeconcern.New().WithOptions(opts...)
}

type ReadConcern struct {
	Level string `yaml:"level"`
}

func (rc ReadConcern) Resolve() *readconcern.ReadConcern {

	if rc.Level == "majority" {
		return readconcern.Majority()
	} else if rc.Level == "local" {
		return readconcern.Local()
	} else if rc.Level == "" {
		return readconcern.Majority()
	} else {
		grip.Error(message.Fields{
			"error":   "ReadConcern Level is not majority or local, setting to majority",
			"rcLevel": rc.Level})
		return readconcern.Majority()
	}
}

type DBSettings struct {
	Url                  string       `yaml:"url"`
	DB                   string       `yaml:"db"`
	WriteConcernSettings WriteConcern `yaml:"write_concern"`
	ReadConcernSettings  ReadConcern  `yaml:"read_concern"`
	AWSAuthEnabled       bool         `yaml:"aws_auth_enabled"`
}

// supported banner themes in Evergreen
type BannerTheme string

const (
	Announcement BannerTheme = "announcement"
	Information              = "information"
	Warning                  = "warning"
	Important                = "important"
)

func IsValidBannerTheme(input string) (bool, BannerTheme) {
	switch input {
	case "":
		return true, ""
	case "announcement":
		return true, Announcement
	case "information":
		return true, Information
	case "warning":
		return true, Warning
	case "important":
		return true, Important
	default:
		return false, ""
	}
}<|MERGE_RESOLUTION|>--- conflicted
+++ resolved
@@ -34,19 +34,11 @@
 
 	// ClientVersion is the commandline version string used to control updating
 	// the CLI. The format is the calendar date (YYYY-MM-DD).
-<<<<<<< HEAD
-	ClientVersion = "2024-08-09"
+	ClientVersion = "2024-08-15"
 
 	// Agent version to control agent rollover. The format is the calendar date
 	// (YYYY-MM-DD).
-	AgentVersion = "2024-08-09"
-=======
-	ClientVersion = "2024-08-14"
-
-	// Agent version to control agent rollover. The format is the calendar date
-	// (YYYY-MM-DD).
-	AgentVersion = "2024-08-14"
->>>>>>> 16801db8
+	AgentVersion = "2024-08-15"
 )
 
 // ConfigSection defines a sub-document in the evergreen config
