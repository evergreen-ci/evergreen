package evergreen

import (
	"context"
	"fmt"
	"net/http"
	"os"
	"path/filepath"
	"reflect"
	"strconv"
	"strings"
	"time"

	"github.com/evergreen-ci/evergreen/util"
	"github.com/evergreen-ci/utility"
	"github.com/mongodb/amboy/logger"
	"github.com/mongodb/anser/bsonutil"
	"github.com/mongodb/grip"
	"github.com/mongodb/grip/level"
	"github.com/mongodb/grip/message"
	"github.com/mongodb/grip/send"
	"github.com/pkg/errors"
	"go.mongodb.org/mongo-driver/bson"
	"go.mongodb.org/mongo-driver/mongo"
	"go.mongodb.org/mongo-driver/mongo/options"
	"go.mongodb.org/mongo-driver/mongo/readconcern"
	"go.mongodb.org/mongo-driver/mongo/writeconcern"
	"gopkg.in/yaml.v3"
)

var (
	// BuildRevision should be specified with -ldflags at build time
	BuildRevision = ""

	// ClientVersion is the commandline version string used to control updating
	// the CLI. The format is the calendar date (YYYY-MM-DD).
	ClientVersion = "2024-01-18"

<<<<<<< HEAD
	// Agent version to control agent rollover.
=======
	// Agent version to control agent rollover. The format is the calendar date
	// (YYYY-MM-DD).
>>>>>>> eb059185
	AgentVersion = "2024-01-23"
)

// ConfigSection defines a sub-document in the evergreen config
// any config sections must also be added to registry.go
type ConfigSection interface {
	// SectionId returns the ID of the section to be used in the database document and struct tag
	SectionId() string
	// Get populates the section from the DB
	Get(context.Context) error
	// Set upserts the section document into the DB
	Set(context.Context) error
	// ValidateAndDefault validates input and sets defaults
	ValidateAndDefault() error
}

// Settings contains all configuration settings for running Evergreen. Settings
// with the "id" struct tag should implement the ConfigSection interface.
type Settings struct {
	Id                  string                  `bson:"_id" json:"id" yaml:"id"`
	Amboy               AmboyConfig             `yaml:"amboy" bson:"amboy" json:"amboy" id:"amboy"`
	Api                 APIConfig               `yaml:"api" bson:"api" json:"api" id:"api"`
	ApiUrl              string                  `yaml:"api_url" bson:"api_url" json:"api_url"`
	AuthConfig          AuthConfig              `yaml:"auth" bson:"auth" json:"auth" id:"auth"`
	AWSInstanceRole     string                  `yaml:"aws_instance_role" bson:"aws_instance_role" json:"aws_instance_role"`
	Banner              string                  `bson:"banner" json:"banner" yaml:"banner"`
	BannerTheme         BannerTheme             `bson:"banner_theme" json:"banner_theme" yaml:"banner_theme"`
	Buckets             BucketsConfig           `bson:"buckets" json:"buckets" yaml:"buckets" id:"buckets"`
	Cedar               CedarConfig             `bson:"cedar" json:"cedar" yaml:"cedar" id:"cedar"`
	ClientBinariesDir   string                  `yaml:"client_binaries_dir" bson:"client_binaries_dir" json:"client_binaries_dir"`
	CommitQueue         CommitQueueConfig       `yaml:"commit_queue" bson:"commit_queue" json:"commit_queue" id:"commit_queue"`
	ConfigDir           string                  `yaml:"configdir" bson:"configdir" json:"configdir"`
	ContainerPools      ContainerPoolsConfig    `yaml:"container_pools" bson:"container_pools" json:"container_pools" id:"container_pools"`
	Credentials         map[string]string       `yaml:"credentials" bson:"credentials" json:"credentials"`
	CredentialsNew      util.KeyValuePairSlice  `yaml:"credentials_new" bson:"credentials_new" json:"credentials_new"`
	Database            DBSettings              `yaml:"database" json:"database" bson:"database"`
	DataPipes           DataPipesConfig         `yaml:"data_pipes" json:"data_pipes" bson:"data_pipes" id:"data_pipes"`
	DomainName          string                  `yaml:"domain_name" bson:"domain_name" json:"domain_name"`
	Expansions          map[string]string       `yaml:"expansions" bson:"expansions" json:"expansions"`
	ExpansionsNew       util.KeyValuePairSlice  `yaml:"expansions_new" bson:"expansions_new" json:"expansions_new"`
	GithubPRCreatorOrg  string                  `yaml:"github_pr_creator_org" bson:"github_pr_creator_org" json:"github_pr_creator_org"`
	GithubOrgs          []string                `yaml:"github_orgs" bson:"github_orgs" json:"github_orgs"`
	DisabledGQLQueries  []string                `yaml:"disabled_gql_queries" bson:"disabled_gql_queries" json:"disabled_gql_queries"`
	HostInit            HostInitConfig          `yaml:"hostinit" bson:"hostinit" json:"hostinit" id:"hostinit"`
	HostJasper          HostJasperConfig        `yaml:"host_jasper" bson:"host_jasper" json:"host_jasper" id:"host_jasper"`
	Jira                JiraConfig              `yaml:"jira" bson:"jira" json:"jira" id:"jira"`
	JIRANotifications   JIRANotificationsConfig `yaml:"jira_notifications" json:"jira_notifications" bson:"jira_notifications" id:"jira_notifications"`
	Keys                map[string]string       `yaml:"keys" bson:"keys" json:"keys"`
	KeysNew             util.KeyValuePairSlice  `yaml:"keys_new" bson:"keys_new" json:"keys_new"`
	LDAPRoleMap         LDAPRoleMap             `yaml:"ldap_role_map" bson:"ldap_role_map" json:"ldap_role_map"`
	LoggerConfig        LoggerConfig            `yaml:"logger_config" bson:"logger_config" json:"logger_config" id:"logger_config"`
	LogPath             string                  `yaml:"log_path" bson:"log_path" json:"log_path"`
	NewRelic            NewRelicConfig          `yaml:"newrelic" bson:"newrelic" json:"newrelic" id:"newrelic"`
	Notify              NotifyConfig            `yaml:"notify" bson:"notify" json:"notify" id:"notify"`
	Plugins             PluginConfig            `yaml:"plugins" bson:"plugins" json:"plugins"`
	PluginsNew          util.KeyValuePairSlice  `yaml:"plugins_new" bson:"plugins_new" json:"plugins_new"`
	PodLifecycle        PodLifecycleConfig      `yaml:"pod_lifecycle" bson:"pod_lifecycle" json:"pod_lifecycle" id:"pod_lifecycle"`
	PprofPort           string                  `yaml:"pprof_port" bson:"pprof_port" json:"pprof_port"`
	ProjectCreation     ProjectCreationConfig   `yaml:"project_creation" bson:"project_creation" json:"project_creation" id:"project_creation"`
	Providers           CloudProviders          `yaml:"providers" bson:"providers" json:"providers" id:"providers"`
	RepoTracker         RepoTrackerConfig       `yaml:"repotracker" bson:"repotracker" json:"repotracker" id:"repotracker"`
	Scheduler           SchedulerConfig         `yaml:"scheduler" bson:"scheduler" json:"scheduler" id:"scheduler"`
	ServiceFlags        ServiceFlags            `bson:"service_flags" json:"service_flags" id:"service_flags" yaml:"service_flags"`
	SSHKeyDirectory     string                  `yaml:"ssh_key_directory" bson:"ssh_key_directory" json:"ssh_key_directory"`
	SSHKeyPairs         []SSHKeyPair            `yaml:"ssh_key_pairs" bson:"ssh_key_pairs" json:"ssh_key_pairs"`
	Slack               SlackConfig             `yaml:"slack" bson:"slack" json:"slack" id:"slack"`
	Splunk              SplunkConfig            `yaml:"splunk" bson:"splunk" json:"splunk" id:"splunk"`
	TaskLimits          TaskLimitsConfig        `yaml:"task_limits" bson:"task_limits" json:"task_limits" id:"task_limits"`
	Triggers            TriggerConfig           `yaml:"triggers" bson:"triggers" json:"triggers" id:"triggers"`
	Ui                  UIConfig                `yaml:"ui" bson:"ui" json:"ui" id:"ui"`
	Spawnhost           SpawnHostConfig         `yaml:"spawnhost" bson:"spawnhost" json:"spawnhost" id:"spawnhost"`
	ShutdownWaitSeconds int                     `yaml:"shutdown_wait_seconds" bson:"shutdown_wait_seconds" json:"shutdown_wait_seconds"`
	Tracer              TracerConfig            `yaml:"tracer" bson:"tracer" json:"tracer" id:"tracer"`
	GitHubCheckRun      GitHubCheckRunConfig    `yaml:"github_check_run" bson:"github_check_run" json:"github_check_run" id:"github_check_run"`
}

func (c *Settings) SectionId() string { return ConfigDocID }

func (c *Settings) Get(ctx context.Context) error {
	res := GetEnvironment().DB().Collection(ConfigCollection).FindOne(ctx, byId(c.SectionId()))
	if err := res.Err(); err != nil {
		if err == mongo.ErrNoDocuments {
			*c = Settings{}
			return nil
		}
		return errors.Wrapf(err, "getting config section '%s'", c.SectionId())
	}
	if err := res.Decode(&c); err != nil {
		return errors.Wrapf(err, "decoding config section '%s'", c.SectionId())
	}

	return nil
}

// Set saves the global fields in the configuration (i.e. those that are not
// ConfigSections).
func (c *Settings) Set(ctx context.Context) error {
	_, err := GetEnvironment().DB().Collection(ConfigCollection).UpdateOne(ctx, byId(c.SectionId()), bson.M{
		"$set": bson.M{
			apiUrlKey:             c.ApiUrl,
			awsInstanceRoleKey:    c.AWSInstanceRole,
			bannerKey:             c.Banner,
			bannerThemeKey:        c.BannerTheme,
			clientBinariesDirKey:  c.ClientBinariesDir,
			commitQueueKey:        c.CommitQueue,
			configDirKey:          c.ConfigDir,
			credentialsKey:        c.Credentials,
			credentialsNewKey:     c.CredentialsNew,
			domainNameKey:         c.DomainName,
			expansionsKey:         c.Expansions,
			expansionsNewKey:      c.ExpansionsNew,
			githubPRCreatorOrgKey: c.GithubPRCreatorOrg,
			githubOrgsKey:         c.GithubOrgs,
			disabledGQLQueriesKey: c.DisabledGQLQueries,
			keysKey:               c.Keys,
			keysNewKey:            c.KeysNew,
			ldapRoleMapKey:        c.LDAPRoleMap,
			logPathKey:            c.LogPath,
			pprofPortKey:          c.PprofPort,
			pluginsKey:            c.Plugins,
			pluginsNewKey:         c.PluginsNew,
			splunkKey:             c.Splunk,
			sshKeyDirectoryKey:    c.SSHKeyDirectory,
			sshKeyPairsKey:        c.SSHKeyPairs,
			spawnhostKey:          c.Spawnhost,
			shutdownWaitKey:       c.ShutdownWaitSeconds,
		},
	}, options.Update().SetUpsert(true))

	return errors.Wrapf(err, "updating section '%s'", c.SectionId())
}

func (c *Settings) ValidateAndDefault() error {
	var err error
	catcher := grip.NewSimpleCatcher()
	if c.ApiUrl == "" {
		catcher.Add(errors.New("API hostname must not be empty"))
	}
	if c.ConfigDir == "" {
		catcher.Add(errors.New("config directory must not be empty"))
	}

	if len(c.CredentialsNew) > 0 {
		if c.Credentials, err = c.CredentialsNew.Map(); err != nil {
			catcher.Add(errors.Wrap(err, "parsing credentials"))
		}
	}
	if len(c.ExpansionsNew) > 0 {
		if c.Expansions, err = c.ExpansionsNew.Map(); err != nil {
			catcher.Add(errors.Wrap(err, "parsing expansions"))
		}
	}
	if len(c.KeysNew) > 0 {
		if c.Keys, err = c.KeysNew.Map(); err != nil {
			catcher.Add(errors.Wrap(err, "parsing keys"))
		}
	}
	if len(c.PluginsNew) > 0 {
		tempPlugins, err := c.PluginsNew.NestedMap()
		if err != nil {
			catcher.Add(errors.Wrap(err, "parsing plugins"))
		}
		c.Plugins = map[string]map[string]interface{}{}
		for k1, v1 := range tempPlugins {
			c.Plugins[k1] = map[string]interface{}{}
			for k2, v2 := range v1 {
				c.Plugins[k1][k2] = v2
			}
		}
	}

	keys := map[string]bool{}
	for _, mapping := range c.LDAPRoleMap {
		if keys[mapping.LDAPGroup] {
			catcher.Errorf("duplicate LDAP group value %s found in LDAP-role mappings", mapping.LDAPGroup)
		}
		keys[mapping.LDAPGroup] = true
	}

	if len(c.SSHKeyPairs) != 0 && c.SSHKeyDirectory == "" {
		catcher.New("cannot use SSH key pairs without setting a directory for them")
	}

	for i := 0; i < len(c.SSHKeyPairs); i++ {
		catcher.NewWhen(c.SSHKeyPairs[i].Name == "", "must specify a name for SSH key pairs")
		catcher.ErrorfWhen(c.SSHKeyPairs[i].Public == "", "must specify a public key for SSH key pair '%s'", c.SSHKeyPairs[i].Name)
		catcher.ErrorfWhen(c.SSHKeyPairs[i].Private == "", "must specify a private key for SSH key pair '%s'", c.SSHKeyPairs[i].Name)
		// Avoid overwriting the filepath stored in Keys, which is a special
		// case for the path to the legacy SSH identity file.
		for _, key := range c.Keys {
			catcher.ErrorfWhen(c.SSHKeyPairs[i].PrivatePath(c) == key, "cannot overwrite the legacy SSH key '%s'", key)
		}

		// ValidateAndDefault can be called before the environment has been
		// initialized.
		if env := GetEnvironment(); env != nil {
			// Ensure we are not modify any existing keys.
			if settings := env.Settings(); settings != nil {
				for _, key := range env.Settings().SSHKeyPairs {
					if key.Name == c.SSHKeyPairs[i].Name {
						catcher.ErrorfWhen(c.SSHKeyPairs[i].Public != key.Public, "cannot modify public key for existing SSH key pair '%s'", key.Name)
						catcher.ErrorfWhen(c.SSHKeyPairs[i].Private != key.Private, "cannot modify private key for existing SSH key pair '%s'", key.Name)
					}
				}
			}
		}
		if c.SSHKeyPairs[i].EC2Regions == nil {
			c.SSHKeyPairs[i].EC2Regions = []string{}
		}
	}
	// ValidateAndDefault can be called before the environment has been
	// initialized.
	if env := GetEnvironment(); env != nil {
		if settings := env.Settings(); settings != nil {
			// Ensure we are not deleting any existing keys.
			for _, key := range GetEnvironment().Settings().SSHKeyPairs {
				var found bool
				for _, newKey := range c.SSHKeyPairs {
					if newKey.Name == key.Name {
						found = true
						break
					}
				}
				catcher.ErrorfWhen(!found, "cannot find existing SSH key '%s'", key.Name)
			}
		}
	}

	if catcher.HasErrors() {
		return catcher.Resolve()
	}
	if c.ClientBinariesDir == "" {
		c.ClientBinariesDir = ClientDirectory
	}
	if c.LogPath == "" {
		c.LogPath = localLoggingOverride
	}
	if c.ShutdownWaitSeconds < 0 {
		c.ShutdownWaitSeconds = DefaultShutdownWaitSeconds
	}

	return nil
}

// NewSettings builds an in-memory representation of the given settings file.
func NewSettings(filename string) (*Settings, error) {
	configData, err := os.ReadFile(filename)
	if err != nil {
		return nil, err
	}
	settings := &Settings{}
	err = yaml.Unmarshal(configData, settings)
	if err != nil {
		return nil, err
	}

	return settings, nil
}

// GetConfig returns the Evergreen config document. If no document is
// present in the DB, it will return the defaults.
// Use Settings() to get the cached settings object.
func GetConfig(ctx context.Context) (*Settings, error) {
	config := NewConfigSections()
	if err := config.populateSections(ctx); err != nil {
		return nil, errors.Wrap(err, "populating sections")
	}

	catcher := grip.NewSimpleCatcher()
	baseConfig := config.Sections[ConfigDocID].(*Settings)
	valConfig := reflect.ValueOf(*baseConfig)
	//iterate over each field in the config struct
	for i := 0; i < valConfig.NumField(); i++ {
		// retrieve the 'id' struct tag
		sectionId := valConfig.Type().Field(i).Tag.Get("id")
		if sectionId == "" { // no 'id' tag means this is a simple field that we can skip
			continue
		}

		// get the property name and find its corresponding section in the registry
		propName := valConfig.Type().Field(i).Name
		section, ok := config.Sections[sectionId]
		if !ok {
			catcher.Add(fmt.Errorf("config section '%s' not found in registry", sectionId))
			continue
		}

		// set the value of the section struct to the value of the corresponding field in the config
		sectionVal := reflect.ValueOf(section).Elem()
		propVal := reflect.ValueOf(baseConfig).Elem().FieldByName(propName)
		if !propVal.CanSet() {
			catcher.Errorf("unable to set field '%s' in section '%s'", propName, sectionId)
			continue
		}
		propVal.Set(sectionVal)
	}

	if catcher.HasErrors() {
		return nil, errors.WithStack(catcher.Resolve())
	}
	return baseConfig, nil

}

// UpdateConfig updates all evergreen settings documents in the DB.
func UpdateConfig(ctx context.Context, config *Settings) error {
	// update the root config document
	if err := config.Set(ctx); err != nil {
		return err
	}

	// update the other config sub-documents
	catcher := grip.NewSimpleCatcher()
	valConfig := reflect.ValueOf(*config)

	//iterate over each field in the config struct
	for i := 0; i < valConfig.NumField(); i++ {
		// retrieve the 'id' struct tag
		sectionId := valConfig.Type().Field(i).Tag.Get("id")
		if sectionId == "" { // no 'id' tag means this is a simple field that we can skip
			continue
		}

		// get the property name and find its value within the settings struct
		propName := valConfig.Type().Field(i).Name
		propVal := valConfig.FieldByName(propName)

		// create a reflective copy of the struct
		valPointer := reflect.Indirect(reflect.New(propVal.Type()))
		valPointer.Set(propVal)

		// convert the pointer to that struct to an empty interface
		propInterface := valPointer.Addr().Interface()

		// type assert to the ConfigSection interface
		section, ok := propInterface.(ConfigSection)
		if !ok {
			catcher.Errorf("unable to convert config section '%s'", propName)
			continue
		}

		catcher.Add(section.Set(ctx))
	}

	return errors.WithStack(catcher.Resolve())
}

// Validate checks the settings and returns nil if the config is valid,
// or an error with a message explaining why otherwise.
func (settings *Settings) Validate() error {
	catcher := grip.NewSimpleCatcher()

	// validate the root-level settings struct
	catcher.Add(settings.ValidateAndDefault())

	// validate each sub-document
	valConfig := reflect.ValueOf(*settings)
	// iterate over each field in the config struct
	for i := 0; i < valConfig.NumField(); i++ {
		// retrieve the 'id' struct tag
		sectionId := valConfig.Type().Field(i).Tag.Get("id")
		if sectionId == "" { // no 'id' tag means this is a simple field that we can skip
			continue
		}

		// get the property name and find its value within the settings struct
		propName := valConfig.Type().Field(i).Name
		propVal := valConfig.FieldByName(propName)

		// the goal is to convert this struct which we know implements ConfigSection
		// from a reflection data structure back to the interface
		// the below creates a copy and takes the address of it as a workaround because
		// you can't take the address of it via reflection for some reason
		// (and all interface methods on the struct have pointer receivers)

		// create a reflective copy of the struct
		valPointer := reflect.Indirect(reflect.New(propVal.Type()))
		valPointer.Set(propVal)

		// convert the pointer to that struct to an empty interface
		propInterface := valPointer.Addr().Interface()

		// type assert to the ConfigSection interface
		section, ok := propInterface.(ConfigSection)
		if !ok {
			catcher.Errorf("unable to convert config section '%s'", propName)
			continue
		}
		err := section.ValidateAndDefault()
		if err != nil {
			catcher.Add(err)
			continue
		}

		// set the value of the section struct in case there was any defaulting done
		sectionVal := reflect.ValueOf(section).Elem()
		propAddr := reflect.ValueOf(settings).Elem().FieldByName(propName)
		if !propAddr.CanSet() {
			catcher.Errorf("unable to set field '%s' 'in' %s", propName, sectionId)
			continue
		}
		propAddr.Set(sectionVal)
	}
	return errors.WithStack(catcher.Resolve())
}

// GetSender returns the global application-wide loggers. These are special
// universal loggers (distinct from other senders like the GitHub status sender
// or email notification sender) and will be used when grip is invoked to log
// messages in the application (e.g. grip.Info, grip.Error, etc). Because these
// loggers are the main way to send logs in the application, these are essential
// to monitoring the application and therefore have to be set up very early
// during application startup.
func (s *Settings) GetSender(ctx context.Context, env Environment) (send.Sender, error) {
	var (
		sender   send.Sender
		fallback send.Sender
		err      error
		senders  []send.Sender
	)

	levelInfo := s.LoggerConfig.Info()

	fallback, err = send.NewErrorLogger("evergreen.err",
		send.LevelInfo{Default: level.Info, Threshold: level.Debug})
	if err != nil {
		return nil, errors.Wrap(err, "configuring error fallback logger")
	}
	if disableLocalLogging, err := strconv.ParseBool(os.Getenv(disableLocalLoggingEnvVar)); err != nil || !disableLocalLogging {
		// setup the base/default logger (generally direct to systemd
		// or standard output)
		switch s.LogPath {
		case localLoggingOverride:
			// log directly to systemd if possible, and log to
			// standard output otherwise.
			sender = getSystemLogger()
		case standardOutputLoggingOverride, "":
			sender = send.MakeNative()
		default:
			sender, err = send.MakeFileLogger(s.LogPath)
			if err != nil {
				return nil, errors.Wrap(err, "configuring file logger")
			}
		}

		if err = sender.SetLevel(levelInfo); err != nil {
			return nil, errors.Wrap(err, "setting level")
		}
		if err = sender.SetErrorHandler(send.ErrorHandlerFromSender(fallback)); err != nil {
			return nil, errors.Wrap(err, "setting error handler")
		}
		senders = append(senders, sender)
	}

	// set up external log aggregation services:
	//
	if s.Splunk.SplunkConnectionInfo.Populated() {
		retryConf := utility.NewDefaultHTTPRetryConf()
		retryConf.MaxDelay = time.Second
		retryConf.BaseDelay = 10 * time.Millisecond
		retryConf.MaxRetries = 10
		client := utility.GetHTTPRetryableClient(retryConf)

		splunkSender, err := s.makeSplunkSender(ctx, client, levelInfo, fallback)
		if err != nil {
			utility.PutHTTPClient(client)
			return nil, errors.Wrap(err, "configuring splunk logger")
		}

		env.RegisterCloser("splunk-http-client", false, func(_ context.Context) error {
			utility.PutHTTPClient(client)
			return nil
		})
		senders = append(senders, splunkSender)
	}

	// the slack logging service is only for logging very high level alerts.
	if s.Slack.Token != "" {
		sender, err = send.NewSlackLogger(s.Slack.Options, s.Slack.Token,
			send.LevelInfo{Default: level.Critical, Threshold: level.FromString(s.Slack.Level)})
		if err == nil {
			var slackFallback send.Sender

			switch len(senders) {
			case 0:
				slackFallback = fallback
			case 1:
				slackFallback = senders[0]
			default:
				slackFallback = send.NewConfiguredMultiSender(senders...)
			}

			if err = sender.SetErrorHandler(send.ErrorHandlerFromSender(slackFallback)); err != nil {
				return nil, errors.Wrap(err, "setting error handler")
			}

			senders = append(senders, logger.MakeQueueSender(ctx, env.LocalQueue(), sender))
		}
		grip.Warning(errors.Wrap(err, "setting up Slack alert logger"))
	}

	return send.NewConfiguredMultiSender(senders...), nil
}

func (s *Settings) makeSplunkSender(ctx context.Context, client *http.Client, levelInfo send.LevelInfo, fallback send.Sender) (send.Sender, error) {
	sender, err := send.NewSplunkLoggerWithClient("", s.Splunk.SplunkConnectionInfo, grip.GetSender().Level(), client)
	if err != nil {
		return nil, errors.Wrap(err, "making splunk logger")
	}

	if err = sender.SetLevel(levelInfo); err != nil {
		return nil, errors.Wrap(err, "setting Splunk level")
	}

	if err = sender.SetErrorHandler(send.ErrorHandlerFromSender(fallback)); err != nil {
		return nil, errors.Wrap(err, "setting Splunk error handler")
	}

	opts := send.BufferedSenderOptions{
		FlushInterval: time.Duration(s.LoggerConfig.Buffer.DurationSeconds) * time.Second,
		BufferSize:    s.LoggerConfig.Buffer.Count,
	}
	if s.LoggerConfig.Buffer.UseAsync {
		if sender, err = send.NewBufferedAsyncSender(ctx,
			sender,
			send.BufferedAsyncSenderOptions{
				BufferedSenderOptions: opts,
				IncomingBufferFactor:  s.LoggerConfig.Buffer.IncomingBufferFactor,
			}); err != nil {
			return nil, errors.Wrap(err, "making Splunk async buffered sender")
		}
	} else {
		if sender, err = send.NewBufferedSender(ctx, sender, opts); err != nil {
			return nil, errors.Wrap(err, "making Splunk buffered sender")
		}
	}

	return sender, nil
}

func (s *Settings) GetGithubOauthString() (string, error) {

	token, ok := s.Credentials["github"]
	if ok && token != "" {
		return token, nil
	}

	return "", errors.New("no github token in settings")
}

// TODO DEVPROD-1429: Delete this function
func (s *Settings) GetGithubOauthToken() (string, error) {
	if s == nil {
		return "", errors.New("not defined")
	}
	if s.ServiceFlags.GlobalGitHubTokenDisabled {
		return "", nil
	}

	oauthString, err := s.GetGithubOauthString()
	if err != nil {
		return "", nil
	}
	splitToken := strings.Split(oauthString, " ")
	if len(splitToken) != 2 || splitToken[0] != "token" {
		return "", errors.New("token format was invalid, expected 'token [token]'")
	}
	return splitToken[1], nil
}

// PluginConfig holds plugin-specific settings, which are handled.
// manually by their respective plugins
type PluginConfig map[string]map[string]interface{}

// SSHKeyPair represents a public and private SSH key pair.
type SSHKeyPair struct {
	Name    string `bson:"name" json:"name" yaml:"name"`
	Public  string `bson:"public" json:"public" yaml:"public"`
	Private string `bson:"private" json:"private" yaml:"private"`
	// EC2Regions contains all EC2 regions that have stored this SSH key.
	EC2Regions []string `bson:"ec2_regions" json:"ec2_regions" yaml:"ec2_regions"`
}

// AddEC2Region adds the given EC2 region to the set of regions containing the
// SSH key.
func (p *SSHKeyPair) AddEC2Region(region string) error {
	env := GetEnvironment()
	ctx, cancel := env.Context()
	defer cancel()
	coll := env.DB().Collection(ConfigCollection)

	query := bson.M{
		idKey: ConfigDocID,
		sshKeyPairsKey: bson.M{
			"$elemMatch": bson.M{
				sshKeyPairNameKey: p.Name,
			},
		},
	}
	var update bson.M
	if len(p.EC2Regions) == 0 {
		// In case this is the first element, we have to push to create the
		// array first.
		update = bson.M{
			"$push": bson.M{bsonutil.GetDottedKeyName(sshKeyPairsKey, "$", sshKeyPairEC2RegionsKey): region},
		}
	} else {
		update = bson.M{
			"$addToSet": bson.M{bsonutil.GetDottedKeyName(sshKeyPairsKey, "$", sshKeyPairEC2RegionsKey): region},
		}
	}
	if _, err := coll.UpdateOne(ctx, query, update); err != nil {
		return errors.WithStack(err)
	}

	if !utility.StringSliceContains(p.EC2Regions, region) {
		p.EC2Regions = append(p.EC2Regions, region)
	}

	return nil
}

func (p *SSHKeyPair) PrivatePath(settings *Settings) string {
	return filepath.Join(settings.SSHKeyDirectory, p.Name)
}

type WriteConcern struct {
	W        int    `yaml:"w"`
	WMode    string `yaml:"wmode"`
	WTimeout int    `yaml:"wtimeout"`
	J        bool   `yaml:"j"`
}

func (wc WriteConcern) Resolve() *writeconcern.WriteConcern {
	opts := []writeconcern.Option{}

	if wc.J {
		opts = append(opts, writeconcern.J(true))
	}
	if wc.WMode == "majority" {
		opts = append(opts, writeconcern.WMajority())
	} else if wc.W > 0 {
		opts = append(opts, writeconcern.W(wc.W))
	}

	if wc.WTimeout > 0 {
		opts = append(opts, writeconcern.WTimeout(time.Duration(wc.WTimeout)*time.Millisecond))
	}

	return writeconcern.New().WithOptions(opts...)
}

type ReadConcern struct {
	Level string `yaml:"level"`
}

func (rc ReadConcern) Resolve() *readconcern.ReadConcern {

	if rc.Level == "majority" {
		return readconcern.Majority()
	} else if rc.Level == "local" {
		return readconcern.Local()
	} else if rc.Level == "" {
		return readconcern.Majority()
	} else {
		grip.Error(message.Fields{
			"error":   "ReadConcern Level is not majority or local, setting to majority",
			"rcLevel": rc.Level})
		return readconcern.Majority()
	}
}

type DBSettings struct {
	Url                  string       `yaml:"url"`
	DB                   string       `yaml:"db"`
	WriteConcernSettings WriteConcern `yaml:"write_concern"`
	ReadConcernSettings  ReadConcern  `yaml:"read_concern"`
	AWSAuthEnabled       bool         `yaml:"aws_auth_enabled"`
}

// supported banner themes in Evergreen
type BannerTheme string

const (
	Announcement BannerTheme = "announcement"
	Information              = "information"
	Warning                  = "warning"
	Important                = "important"
)

func IsValidBannerTheme(input string) (bool, BannerTheme) {
	switch input {
	case "":
		return true, ""
	case "announcement":
		return true, Announcement
	case "information":
		return true, Information
	case "warning":
		return true, Warning
	case "important":
		return true, Important
	default:
		return false, ""
	}
}<|MERGE_RESOLUTION|>--- conflicted
+++ resolved
@@ -36,12 +36,8 @@
 	// the CLI. The format is the calendar date (YYYY-MM-DD).
 	ClientVersion = "2024-01-18"
 
-<<<<<<< HEAD
-	// Agent version to control agent rollover.
-=======
 	// Agent version to control agent rollover. The format is the calendar date
 	// (YYYY-MM-DD).
->>>>>>> eb059185
 	AgentVersion = "2024-01-23"
 )
 
