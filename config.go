package evergreen

import (
	"context"
	"fmt"
	"net/http"
	"os"
	"path/filepath"
	"reflect"
	"strconv"
	"time"

	"github.com/evergreen-ci/evergreen/util"
	"github.com/evergreen-ci/utility"
	"github.com/mongodb/amboy/logger"
	"github.com/mongodb/anser/apm"
	"github.com/mongodb/anser/bsonutil"
	"github.com/mongodb/grip"
	"github.com/mongodb/grip/level"
	"github.com/mongodb/grip/message"
	"github.com/mongodb/grip/send"
	"github.com/pkg/errors"
	"go.mongodb.org/mongo-driver/bson"
	"go.mongodb.org/mongo-driver/mongo/options"
	"go.mongodb.org/mongo-driver/mongo/readconcern"
	"go.mongodb.org/mongo-driver/mongo/writeconcern"
	"gopkg.in/yaml.v3"
)

var (
	// BuildRevision should be specified with -ldflags at build time
	BuildRevision = ""

	// ClientVersion is the commandline version string used to control updating
	// the CLI. The format is the calendar date (YYYY-MM-DD).
	ClientVersion = "2024-10-15"

	// Agent version to control agent rollover. The format is the calendar date
	// (YYYY-MM-DD).
<<<<<<< HEAD
	AgentVersion = "2024-10-23"
=======
	AgentVersion = "2024-10-25"
>>>>>>> fe57ad35
)

const (
	mongoTimeout        = 5 * time.Minute
	mongoConnectTimeout = 5 * time.Second
)

// ConfigSection defines a sub-document in the evergreen config
// any config sections must also be added to the registry in config_sections.go.
type ConfigSection interface {
	// SectionId returns the ID of the section to be used in the database document and struct tag
	SectionId() string
	// Get populates the section from the DB
	Get(context.Context) error
	// Set upserts the section document into the DB
	Set(context.Context) error
	// ValidateAndDefault validates input and sets defaults
	ValidateAndDefault() error
}

// Settings contains all configuration settings for running Evergreen. Settings
// with the "id" struct tag should implement the ConfigSection interface.
type Settings struct {
	Id                  string                    `bson:"_id" json:"id" yaml:"id"`
	Amboy               AmboyConfig               `yaml:"amboy" bson:"amboy" json:"amboy" id:"amboy"`
	Api                 APIConfig                 `yaml:"api" bson:"api" json:"api" id:"api"`
	ApiUrl              string                    `yaml:"api_url" bson:"api_url" json:"api_url"`
	AuthConfig          AuthConfig                `yaml:"auth" bson:"auth" json:"auth" id:"auth"`
	AWSInstanceRole     string                    `yaml:"aws_instance_role" bson:"aws_instance_role" json:"aws_instance_role"`
	Banner              string                    `bson:"banner" json:"banner" yaml:"banner"`
	BannerTheme         BannerTheme               `bson:"banner_theme" json:"banner_theme" yaml:"banner_theme"`
	Buckets             BucketsConfig             `bson:"buckets" json:"buckets" yaml:"buckets" id:"buckets"`
	Cedar               CedarConfig               `bson:"cedar" json:"cedar" yaml:"cedar" id:"cedar"`
	CommitQueue         CommitQueueConfig         `yaml:"commit_queue" bson:"commit_queue" json:"commit_queue" id:"commit_queue"`
	ConfigDir           string                    `yaml:"configdir" bson:"configdir" json:"configdir"`
	ContainerPools      ContainerPoolsConfig      `yaml:"container_pools" bson:"container_pools" json:"container_pools" id:"container_pools"`
	Database            DBSettings                `yaml:"database" json:"database" bson:"database"`
	DomainName          string                    `yaml:"domain_name" bson:"domain_name" json:"domain_name"`
	Expansions          map[string]string         `yaml:"expansions" bson:"expansions" json:"expansions"`
	ExpansionsNew       util.KeyValuePairSlice    `yaml:"expansions_new" bson:"expansions_new" json:"expansions_new"`
	GithubPRCreatorOrg  string                    `yaml:"github_pr_creator_org" bson:"github_pr_creator_org" json:"github_pr_creator_org"`
	GithubOrgs          []string                  `yaml:"github_orgs" bson:"github_orgs" json:"github_orgs"`
	DisabledGQLQueries  []string                  `yaml:"disabled_gql_queries" bson:"disabled_gql_queries" json:"disabled_gql_queries"`
	HostInit            HostInitConfig            `yaml:"hostinit" bson:"hostinit" json:"hostinit" id:"hostinit"`
	HostJasper          HostJasperConfig          `yaml:"host_jasper" bson:"host_jasper" json:"host_jasper" id:"host_jasper"`
	Jira                JiraConfig                `yaml:"jira" bson:"jira" json:"jira" id:"jira"`
	JIRANotifications   JIRANotificationsConfig   `yaml:"jira_notifications" json:"jira_notifications" bson:"jira_notifications" id:"jira_notifications"`
	KanopySSHKeyPath    string                    `yaml:"kanopy_ssh_key_path" bson:"kanopy_ssh_key_path" json:"kanopy_ssh_key_path"`
	LoggerConfig        LoggerConfig              `yaml:"logger_config" bson:"logger_config" json:"logger_config" id:"logger_config"`
	LogPath             string                    `yaml:"log_path" bson:"log_path" json:"log_path"`
	NewRelic            NewRelicConfig            `yaml:"newrelic" bson:"newrelic" json:"newrelic" id:"newrelic"`
	Notify              NotifyConfig              `yaml:"notify" bson:"notify" json:"notify" id:"notify"`
	Plugins             PluginConfig              `yaml:"plugins" bson:"plugins" json:"plugins"`
	PluginsNew          util.KeyValuePairSlice    `yaml:"plugins_new" bson:"plugins_new" json:"plugins_new"`
	PodLifecycle        PodLifecycleConfig        `yaml:"pod_lifecycle" bson:"pod_lifecycle" json:"pod_lifecycle" id:"pod_lifecycle"`
	PprofPort           string                    `yaml:"pprof_port" bson:"pprof_port" json:"pprof_port"`
	ProjectCreation     ProjectCreationConfig     `yaml:"project_creation" bson:"project_creation" json:"project_creation" id:"project_creation"`
	Providers           CloudProviders            `yaml:"providers" bson:"providers" json:"providers" id:"providers"`
	RepoTracker         RepoTrackerConfig         `yaml:"repotracker" bson:"repotracker" json:"repotracker" id:"repotracker"`
	RuntimeEnvironments RuntimeEnvironmentsConfig `yaml:"runtime_environments" bson:"runtime_environments" json:"runtime_environments" id:"runtime_environments"`
	Scheduler           SchedulerConfig           `yaml:"scheduler" bson:"scheduler" json:"scheduler" id:"scheduler"`
	ServiceFlags        ServiceFlags              `bson:"service_flags" json:"service_flags" id:"service_flags" yaml:"service_flags"`
	SSHKeyDirectory     string                    `yaml:"ssh_key_directory" bson:"ssh_key_directory" json:"ssh_key_directory"`
	SSHKeyPairs         []SSHKeyPair              `yaml:"ssh_key_pairs" bson:"ssh_key_pairs" json:"ssh_key_pairs"`
	Slack               SlackConfig               `yaml:"slack" bson:"slack" json:"slack" id:"slack"`
	SleepSchedule       SleepScheduleConfig       `yaml:"sleep_schedule" bson:"sleep_schedule" json:"sleep_schedule" id:"sleep_schedule"`
	Splunk              SplunkConfig              `yaml:"splunk" bson:"splunk" json:"splunk" id:"splunk"`
	TaskLimits          TaskLimitsConfig          `yaml:"task_limits" bson:"task_limits" json:"task_limits" id:"task_limits"`
	Triggers            TriggerConfig             `yaml:"triggers" bson:"triggers" json:"triggers" id:"triggers"`
	Ui                  UIConfig                  `yaml:"ui" bson:"ui" json:"ui" id:"ui"`
	Spawnhost           SpawnHostConfig           `yaml:"spawnhost" bson:"spawnhost" json:"spawnhost" id:"spawnhost"`
	ShutdownWaitSeconds int                       `yaml:"shutdown_wait_seconds" bson:"shutdown_wait_seconds" json:"shutdown_wait_seconds"`
	Tracer              TracerConfig              `yaml:"tracer" bson:"tracer" json:"tracer" id:"tracer"`
	GitHubCheckRun      GitHubCheckRunConfig      `yaml:"github_check_run" bson:"github_check_run" json:"github_check_run" id:"github_check_run"`
}

func (c *Settings) SectionId() string { return ConfigDocID }

func (c *Settings) Get(ctx context.Context) error {
	return getConfigSection(ctx, c)
}

// Set saves the global fields in the configuration (i.e. those that are not
// ConfigSections).
func (c *Settings) Set(ctx context.Context) error {
	return errors.Wrapf(setConfigSection(ctx, c.SectionId(), bson.M{
		"$set": bson.M{
			apiUrlKey:             c.ApiUrl,
			awsInstanceRoleKey:    c.AWSInstanceRole,
			bannerKey:             c.Banner,
			bannerThemeKey:        c.BannerTheme,
			commitQueueKey:        c.CommitQueue,
			configDirKey:          c.ConfigDir,
			domainNameKey:         c.DomainName,
			expansionsKey:         c.Expansions,
			expansionsNewKey:      c.ExpansionsNew,
			githubPRCreatorOrgKey: c.GithubPRCreatorOrg,
			githubOrgsKey:         c.GithubOrgs,
			disabledGQLQueriesKey: c.DisabledGQLQueries,
			kanopySSHKeyPathKey:   c.KanopySSHKeyPath,
			logPathKey:            c.LogPath,
			pprofPortKey:          c.PprofPort,
			pluginsKey:            c.Plugins,
			pluginsNewKey:         c.PluginsNew,
			splunkKey:             c.Splunk,
			sshKeyDirectoryKey:    c.SSHKeyDirectory,
			sshKeyPairsKey:        c.SSHKeyPairs,
			spawnhostKey:          c.Spawnhost,
			shutdownWaitKey:       c.ShutdownWaitSeconds,
		}}), "updating config section '%s'", c.SectionId(),
	)
}

func (c *Settings) ValidateAndDefault() error {
	var err error
	catcher := grip.NewSimpleCatcher()
	if c.ApiUrl == "" {
		catcher.Add(errors.New("API hostname must not be empty"))
	}
	if c.ConfigDir == "" {
		catcher.Add(errors.New("config directory must not be empty"))
	}

	if len(c.ExpansionsNew) > 0 {
		if c.Expansions, err = c.ExpansionsNew.Map(); err != nil {
			catcher.Add(errors.Wrap(err, "parsing expansions"))
		}
	}
	if len(c.PluginsNew) > 0 {
		tempPlugins, err := c.PluginsNew.NestedMap()
		if err != nil {
			catcher.Add(errors.Wrap(err, "parsing plugins"))
		}
		c.Plugins = map[string]map[string]interface{}{}
		for k1, v1 := range tempPlugins {
			c.Plugins[k1] = map[string]interface{}{}
			for k2, v2 := range v1 {
				c.Plugins[k1][k2] = v2
			}
		}
	}
	if len(c.SSHKeyPairs) != 0 && c.SSHKeyDirectory == "" {
		catcher.New("cannot use SSH key pairs without setting a directory for them")
	}

	for i := 0; i < len(c.SSHKeyPairs); i++ {
		catcher.NewWhen(c.SSHKeyPairs[i].Name == "", "must specify a name for SSH key pairs")
		catcher.ErrorfWhen(c.SSHKeyPairs[i].Public == "", "must specify a public key for SSH key pair '%s'", c.SSHKeyPairs[i].Name)
		catcher.ErrorfWhen(c.SSHKeyPairs[i].Private == "", "must specify a private key for SSH key pair '%s'", c.SSHKeyPairs[i].Name)
		// Avoid overwriting the filepath stored in Keys, which is a special
		// case for the path to the legacy SSH identity file.
		catcher.ErrorfWhen(c.SSHKeyPairs[i].PrivatePath(c) == c.KanopySSHKeyPath, "cannot overwrite the legacy SSH key at path '%s'", c.KanopySSHKeyPath)

		// ValidateAndDefault can be called before the environment has been
		// initialized.
		if env := GetEnvironment(); env != nil {
			// Ensure we are not modify any existing keys.
			if settings := env.Settings(); settings != nil {
				for _, key := range env.Settings().SSHKeyPairs {
					if key.Name == c.SSHKeyPairs[i].Name {
						catcher.ErrorfWhen(c.SSHKeyPairs[i].Public != key.Public, "cannot modify public key for existing SSH key pair '%s'", key.Name)
						catcher.ErrorfWhen(c.SSHKeyPairs[i].Private != key.Private, "cannot modify private key for existing SSH key pair '%s'", key.Name)
					}
				}
			}
		}
		if c.SSHKeyPairs[i].EC2Regions == nil {
			c.SSHKeyPairs[i].EC2Regions = []string{}
		}
	}
	// ValidateAndDefault can be called before the environment has been
	// initialized.
	if env := GetEnvironment(); env != nil {
		if settings := env.Settings(); settings != nil {
			// Ensure we are not deleting any existing keys.
			for _, key := range GetEnvironment().Settings().SSHKeyPairs {
				var found bool
				for _, newKey := range c.SSHKeyPairs {
					if newKey.Name == key.Name {
						found = true
						break
					}
				}
				catcher.ErrorfWhen(!found, "cannot find existing SSH key '%s'", key.Name)
			}
		}
	}

	if catcher.HasErrors() {
		return catcher.Resolve()
	}
	if c.LogPath == "" {
		c.LogPath = localLoggingOverride
	}
	if c.ShutdownWaitSeconds < 0 {
		c.ShutdownWaitSeconds = DefaultShutdownWaitSeconds
	}

	return nil
}

// NewSettings builds an in-memory representation of the given settings file.
func NewSettings(filename string) (*Settings, error) {
	configData, err := os.ReadFile(filename)
	if err != nil {
		return nil, err
	}
	settings := &Settings{}
	err = yaml.Unmarshal(configData, settings)
	if err != nil {
		return nil, err
	}

	return settings, nil
}

// GetConfig returns the complete Evergreen configuration which is comprised of the shared
// configuration from the config database with overrides from the local [ConfigCollection]
// collection. Use [GetSharedConfig] to get a configuration that reflects only the shared
// configuration.
func GetConfig(ctx context.Context) (*Settings, error) {
	return getSettings(ctx, true)
}

// GetSharedConfig returns only the Evergreen configuration which is shared among all instances
// reading from a single shared database. Use [GetConfig] to get a complete configuration that
// includes overrides from the local database.
func GetSharedConfig(ctx context.Context) (*Settings, error) {
	return getSettings(ctx, false)
}

func getSettings(ctx context.Context, includeOverrides bool) (*Settings, error) {
	config := NewConfigSections()
	if err := config.populateSections(ctx, includeOverrides); err != nil {
		return nil, errors.Wrap(err, "populating sections")
	}

	catcher := grip.NewSimpleCatcher()
	baseConfig := config.Sections[ConfigDocID].(*Settings)
	valConfig := reflect.ValueOf(*baseConfig)
	//iterate over each field in the config struct
	for i := 0; i < valConfig.NumField(); i++ {
		// retrieve the 'id' struct tag
		sectionId := valConfig.Type().Field(i).Tag.Get("id")
		if sectionId == "" { // no 'id' tag means this is a simple field that we can skip
			continue
		}

		// get the property name and find its corresponding section in the registry
		propName := valConfig.Type().Field(i).Name
		section, ok := config.Sections[sectionId]
		if !ok {
			catcher.Add(fmt.Errorf("config section '%s' not found in registry", sectionId))
			continue
		}

		// set the value of the section struct to the value of the corresponding field in the config
		sectionVal := reflect.ValueOf(section).Elem()
		propVal := reflect.ValueOf(baseConfig).Elem().FieldByName(propName)
		if !propVal.CanSet() {
			catcher.Errorf("unable to set field '%s' in section '%s'", propName, sectionId)
			continue
		}
		propVal.Set(sectionVal)
	}

	if catcher.HasErrors() {
		return nil, errors.WithStack(catcher.Resolve())
	}
	return baseConfig, nil
}

// UpdateConfig updates all evergreen settings documents in the DB.
func UpdateConfig(ctx context.Context, config *Settings) error {
	// update the root config document
	if err := config.Set(ctx); err != nil {
		return err
	}

	// update the other config sub-documents
	catcher := grip.NewSimpleCatcher()
	valConfig := reflect.ValueOf(*config)

	//iterate over each field in the config struct
	for i := 0; i < valConfig.NumField(); i++ {
		// retrieve the 'id' struct tag
		sectionId := valConfig.Type().Field(i).Tag.Get("id")
		if sectionId == "" { // no 'id' tag means this is a simple field that we can skip
			continue
		}

		// get the property name and find its value within the settings struct
		propName := valConfig.Type().Field(i).Name
		propVal := valConfig.FieldByName(propName)

		// create a reflective copy of the struct
		valPointer := reflect.Indirect(reflect.New(propVal.Type()))
		valPointer.Set(propVal)

		// convert the pointer to that struct to an empty interface
		propInterface := valPointer.Addr().Interface()

		// type assert to the ConfigSection interface
		section, ok := propInterface.(ConfigSection)
		if !ok {
			catcher.Errorf("unable to convert config section '%s'", propName)
			continue
		}

		catcher.Add(section.Set(ctx))
	}

	return errors.WithStack(catcher.Resolve())
}

// Validate checks the settings and returns nil if the config is valid,
// or an error with a message explaining why otherwise.
func (settings *Settings) Validate() error {
	catcher := grip.NewSimpleCatcher()

	// validate the root-level settings struct
	catcher.Add(settings.ValidateAndDefault())

	// validate each sub-document
	valConfig := reflect.ValueOf(*settings)
	// iterate over each field in the config struct
	for i := 0; i < valConfig.NumField(); i++ {
		// retrieve the 'id' struct tag
		sectionId := valConfig.Type().Field(i).Tag.Get("id")
		if sectionId == "" { // no 'id' tag means this is a simple field that we can skip
			continue
		}

		// get the property name and find its value within the settings struct
		propName := valConfig.Type().Field(i).Name
		propVal := valConfig.FieldByName(propName)

		// the goal is to convert this struct which we know implements ConfigSection
		// from a reflection data structure back to the interface
		// the below creates a copy and takes the address of it as a workaround because
		// you can't take the address of it via reflection for some reason
		// (and all interface methods on the struct have pointer receivers)

		// create a reflective copy of the struct
		valPointer := reflect.Indirect(reflect.New(propVal.Type()))
		valPointer.Set(propVal)

		// convert the pointer to that struct to an empty interface
		propInterface := valPointer.Addr().Interface()

		// type assert to the ConfigSection interface
		section, ok := propInterface.(ConfigSection)
		if !ok {
			catcher.Errorf("unable to convert config section '%s'", propName)
			continue
		}
		err := section.ValidateAndDefault()
		if err != nil {
			catcher.Add(err)
			continue
		}

		// set the value of the section struct in case there was any defaulting done
		sectionVal := reflect.ValueOf(section).Elem()
		propAddr := reflect.ValueOf(settings).Elem().FieldByName(propName)
		if !propAddr.CanSet() {
			catcher.Errorf("unable to set field '%s' 'in' %s", propName, sectionId)
			continue
		}
		propAddr.Set(sectionVal)
	}
	return errors.WithStack(catcher.Resolve())
}

// GetSender returns the global application-wide loggers. These are special
// universal loggers (distinct from other senders like the GitHub status sender
// or email notification sender) and will be used when grip is invoked to log
// messages in the application (e.g. grip.Info, grip.Error, etc). Because these
// loggers are the main way to send logs in the application, these are essential
// to monitoring the application and therefore have to be set up very early
// during application startup.
func (s *Settings) GetSender(ctx context.Context, env Environment) (send.Sender, error) {
	var (
		sender   send.Sender
		fallback send.Sender
		err      error
		senders  []send.Sender
	)

	levelInfo := s.LoggerConfig.Info()

	fallback, err = send.NewErrorLogger("evergreen.err",
		send.LevelInfo{Default: level.Info, Threshold: level.Debug})
	if err != nil {
		return nil, errors.Wrap(err, "configuring error fallback logger")
	}
	if disableLocalLogging, err := strconv.ParseBool(os.Getenv(disableLocalLoggingEnvVar)); err != nil || !disableLocalLogging {
		// setup the base/default logger (generally direct to systemd
		// or standard output)
		switch s.LogPath {
		case localLoggingOverride:
			// log directly to systemd if possible, and log to
			// standard output otherwise.
			sender = getSystemLogger()
		case standardOutputLoggingOverride, "":
			sender = send.MakeNative()
		default:
			sender, err = send.MakeFileLogger(s.LogPath)
			if err != nil {
				return nil, errors.Wrap(err, "configuring file logger")
			}
		}

		if err = sender.SetLevel(levelInfo); err != nil {
			return nil, errors.Wrap(err, "setting level")
		}
		if err = sender.SetErrorHandler(send.ErrorHandlerFromSender(fallback)); err != nil {
			return nil, errors.Wrap(err, "setting error handler")
		}
		senders = append(senders, sender)
	}

	// set up external log aggregation services:
	//
	if s.Splunk.SplunkConnectionInfo.Populated() {
		retryConf := utility.NewDefaultHTTPRetryConf()
		retryConf.MaxDelay = time.Second
		retryConf.BaseDelay = 10 * time.Millisecond
		retryConf.MaxRetries = 10
		client := utility.GetHTTPRetryableClient(retryConf)

		splunkSender, err := s.makeSplunkSender(ctx, client, levelInfo, fallback)
		if err != nil {
			utility.PutHTTPClient(client)
			return nil, errors.Wrap(err, "configuring splunk logger")
		}

		env.RegisterCloser("splunk-http-client", false, func(_ context.Context) error {
			utility.PutHTTPClient(client)
			return nil
		})
		senders = append(senders, splunkSender)
	}

	// the slack logging service is only for logging very high level alerts.
	if s.Slack.Token != "" && level.FromString(s.Slack.Level).IsValid() {
		sender, err = send.NewSlackLogger(s.Slack.Options, s.Slack.Token,
			send.LevelInfo{Default: level.Critical, Threshold: level.FromString(s.Slack.Level)})
		if err == nil {
			var slackFallback send.Sender

			switch len(senders) {
			case 0:
				slackFallback = fallback
			case 1:
				slackFallback = senders[0]
			default:
				slackFallback = send.NewConfiguredMultiSender(senders...)
			}

			if err = sender.SetErrorHandler(send.ErrorHandlerFromSender(slackFallback)); err != nil {
				return nil, errors.Wrap(err, "setting error handler")
			}

			senders = append(senders, logger.MakeQueueSender(ctx, env.LocalQueue(), sender))
		}
		grip.Warning(errors.Wrap(err, "setting up Slack alert logger"))
	}

	return send.NewConfiguredMultiSender(senders...), nil
}

func (s *Settings) makeSplunkSender(ctx context.Context, client *http.Client, levelInfo send.LevelInfo, fallback send.Sender) (send.Sender, error) {
	sender, err := send.NewSplunkLoggerWithClient("", s.Splunk.SplunkConnectionInfo, grip.GetSender().Level(), client)
	if err != nil {
		return nil, errors.Wrap(err, "making splunk logger")
	}

	if err = sender.SetLevel(levelInfo); err != nil {
		return nil, errors.Wrap(err, "setting Splunk level")
	}

	if err = sender.SetErrorHandler(send.ErrorHandlerFromSender(fallback)); err != nil {
		return nil, errors.Wrap(err, "setting Splunk error handler")
	}

	opts := send.BufferedSenderOptions{
		FlushInterval: time.Duration(s.LoggerConfig.Buffer.DurationSeconds) * time.Second,
		BufferSize:    s.LoggerConfig.Buffer.Count,
	}
	if s.LoggerConfig.Buffer.UseAsync {
		if sender, err = send.NewBufferedAsyncSender(ctx,
			sender,
			send.BufferedAsyncSenderOptions{
				BufferedSenderOptions: opts,
				IncomingBufferFactor:  s.LoggerConfig.Buffer.IncomingBufferFactor,
			}); err != nil {
			return nil, errors.Wrap(err, "making Splunk async buffered sender")
		}
	} else {
		if sender, err = send.NewBufferedSender(ctx, sender, opts); err != nil {
			return nil, errors.Wrap(err, "making Splunk buffered sender")
		}
	}

	return sender, nil
}

// PluginConfig holds plugin-specific settings, which are handled.
// manually by their respective plugins
type PluginConfig map[string]map[string]interface{}

// SSHKeyPair represents a public and private SSH key pair.
type SSHKeyPair struct {
	Name    string `bson:"name" json:"name" yaml:"name"`
	Public  string `bson:"public" json:"public" yaml:"public"`
	Private string `bson:"private" json:"private" yaml:"private"`
	// EC2Regions contains all EC2 regions that have stored this SSH key.
	EC2Regions []string `bson:"ec2_regions" json:"ec2_regions" yaml:"ec2_regions"`
}

// AddEC2Region adds the given EC2 region to the set of regions containing the
// SSH key.
func (p *SSHKeyPair) AddEC2Region(region string) error {
	env := GetEnvironment()
	ctx, cancel := env.Context()
	defer cancel()
	coll := env.DB().Collection(ConfigCollection)

	query := bson.M{
		idKey: ConfigDocID,
		sshKeyPairsKey: bson.M{
			"$elemMatch": bson.M{
				sshKeyPairNameKey: p.Name,
			},
		},
	}
	var update bson.M
	if len(p.EC2Regions) == 0 {
		// In case this is the first element, we have to push to create the
		// array first.
		update = bson.M{
			"$push": bson.M{bsonutil.GetDottedKeyName(sshKeyPairsKey, "$", sshKeyPairEC2RegionsKey): region},
		}
	} else {
		update = bson.M{
			"$addToSet": bson.M{bsonutil.GetDottedKeyName(sshKeyPairsKey, "$", sshKeyPairEC2RegionsKey): region},
		}
	}
	if _, err := coll.UpdateOne(ctx, query, update); err != nil {
		return errors.WithStack(err)
	}

	if !utility.StringSliceContains(p.EC2Regions, region) {
		p.EC2Regions = append(p.EC2Regions, region)
	}

	return nil
}

func (p *SSHKeyPair) PrivatePath(settings *Settings) string {
	return filepath.Join(settings.SSHKeyDirectory, p.Name)
}

type WriteConcern struct {
	W        int    `yaml:"w"`
	WMode    string `yaml:"wmode"`
	WTimeout int    `yaml:"wtimeout"`
	J        bool   `yaml:"j"`
}

func (wc WriteConcern) Resolve() *writeconcern.WriteConcern {
	opts := []writeconcern.Option{}

	if wc.J {
		opts = append(opts, writeconcern.J(true))
	}
	if wc.WMode == "majority" {
		opts = append(opts, writeconcern.WMajority())
	} else if wc.W > 0 {
		opts = append(opts, writeconcern.W(wc.W))
	}

	if wc.WTimeout > 0 {
		opts = append(opts, writeconcern.WTimeout(time.Duration(wc.WTimeout)*time.Millisecond))
	}

	return writeconcern.New().WithOptions(opts...)
}

type ReadConcern struct {
	Level string `yaml:"level"`
}

func (rc ReadConcern) Resolve() *readconcern.ReadConcern {

	if rc.Level == "majority" {
		return readconcern.Majority()
	} else if rc.Level == "local" {
		return readconcern.Local()
	} else if rc.Level == "" {
		return readconcern.Majority()
	} else {
		grip.Error(message.Fields{
			"error":   "ReadConcern Level is not majority or local, setting to majority",
			"rcLevel": rc.Level})
		return readconcern.Majority()
	}
}

type DBSettings struct {
	Url                  string       `yaml:"url"`
	SharedURL            string       `yaml:"shared_url"`
	DB                   string       `yaml:"db"`
	WriteConcernSettings WriteConcern `yaml:"write_concern"`
	ReadConcernSettings  ReadConcern  `yaml:"read_concern"`
	AWSAuthEnabled       bool         `yaml:"aws_auth_enabled"`
}

func (s *DBSettings) mongoOptions(url string) *options.ClientOptions {
	opts := options.Client().ApplyURI(url).SetWriteConcern(s.WriteConcernSettings.Resolve()).
		SetReadConcern(s.ReadConcernSettings.Resolve()).
		SetTimeout(mongoTimeout).
		SetConnectTimeout(mongoConnectTimeout).
		// SetSocketTimeout will be deprecated in future Go driver releases, though at the time being there
		// isn't any other way to enforce a time limit on how long the client waits when trying to R/W data
		// over a connection, so we are including it until Go driver finalizes their timeout API.
		SetSocketTimeout(mongoTimeout).
		SetMonitor(apm.NewMonitor(apm.WithCommandAttributeDisabled(false), apm.WithCommandAttributeTransformer(redactSensitiveCollections)))

	if s.AWSAuthEnabled {
		opts.SetAuth(options.Credential{
			AuthMechanism: awsAuthMechanism,
			AuthSource:    mongoExternalAuthSource,
		})
	}
	return opts
}

// supported banner themes in Evergreen
type BannerTheme string

const (
	Announcement BannerTheme = "ANNOUNCEMENT"
	Information  BannerTheme = "INFORMATION"
	Warning      BannerTheme = "WARNING"
	Important    BannerTheme = "IMPORTANT"
	Empty        BannerTheme = ""
)

func IsValidBannerTheme(input string) (bool, BannerTheme) {
	switch input {
	case "":
		return true, ""
	case "ANNOUNCEMENT":
		return true, Announcement
	case "INFORMATION":
		return true, Information
	case "WARNING":
		return true, Warning
	case "IMPORTANT":
		return true, Important
	default:
		return false, ""
	}
}<|MERGE_RESOLUTION|>--- conflicted
+++ resolved
@@ -37,11 +37,8 @@
 
 	// Agent version to control agent rollover. The format is the calendar date
 	// (YYYY-MM-DD).
-<<<<<<< HEAD
-	AgentVersion = "2024-10-23"
-=======
-	AgentVersion = "2024-10-25"
->>>>>>> fe57ad35
+	AgentVersion = "2024-10-28"
+
 )
 
 const (
