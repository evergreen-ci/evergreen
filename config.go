--- conflicted
+++ resolved
@@ -32,11 +32,7 @@
 	BuildRevision = ""
 
 	// Commandline Version String; used to control auto-updating.
-<<<<<<< HEAD
-	ClientVersion = "2021-11-23"
-=======
 	ClientVersion = "2021-12-17"
->>>>>>> f77790d6
 
 	// Agent version to control agent rollover.
 	AgentVersion = "2021-12-06"
