package evergreen

import (
	"context"
	"fmt"
	"net/http"
	"os"
	"path/filepath"
	"reflect"
	"strconv"
	"strings"
	"time"

	"github.com/evergreen-ci/evergreen/util"
	"github.com/evergreen-ci/utility"
	"github.com/mongodb/amboy/logger"
	"github.com/mongodb/anser/apm"
	"github.com/mongodb/anser/bsonutil"
	"github.com/mongodb/grip"
	"github.com/mongodb/grip/level"
	"github.com/mongodb/grip/message"
	"github.com/mongodb/grip/send"
	"github.com/pkg/errors"
	"go.mongodb.org/mongo-driver/bson"
	"go.mongodb.org/mongo-driver/mongo/options"
	"go.mongodb.org/mongo-driver/mongo/readconcern"
	"go.mongodb.org/mongo-driver/mongo/writeconcern"
	"gopkg.in/yaml.v3"
)

var (
	// BuildRevision should be specified with -ldflags at build time
	BuildRevision = ""

	// ClientVersion is the commandline version string used to control updating
	// the CLI. The format is the calendar date (YYYY-MM-DD).
	ClientVersion = "2024-09-04"

	// Agent version to control agent rollover. The format is the calendar date
	// (YYYY-MM-DD).
<<<<<<< HEAD
	AgentVersion = "2024-09-12"
=======
	AgentVersion = "2024-09-10"
>>>>>>> 85529ffc
)

const (
	mongoTimeout        = 5 * time.Minute
	mongoConnectTimeout = 5 * time.Second
)

// ConfigSection defines a sub-document in the evergreen config
// any config sections must also be added to the registry in config_sections.go.
type ConfigSection interface {
	// SectionId returns the ID of the section to be used in the database document and struct tag
	SectionId() string
	// Get populates the section from the DB
	Get(context.Context) error
	// Set upserts the section document into the DB
	Set(context.Context) error
	// ValidateAndDefault validates input and sets defaults
	ValidateAndDefault() error
}

// Settings contains all configuration settings for running Evergreen. Settings
// with the "id" struct tag should implement the ConfigSection interface.
type Settings struct {
	Id                  string                    `bson:"_id" json:"id" yaml:"id"`
	Amboy               AmboyConfig               `yaml:"amboy" bson:"amboy" json:"amboy" id:"amboy"`
	Api                 APIConfig                 `yaml:"api" bson:"api" json:"api" id:"api"`
	ApiUrl              string                    `yaml:"api_url" bson:"api_url" json:"api_url"`
	AuthConfig          AuthConfig                `yaml:"auth" bson:"auth" json:"auth" id:"auth"`
	AWSInstanceRole     string                    `yaml:"aws_instance_role" bson:"aws_instance_role" json:"aws_instance_role"`
	Banner              string                    `bson:"banner" json:"banner" yaml:"banner"`
	BannerTheme         BannerTheme               `bson:"banner_theme" json:"banner_theme" yaml:"banner_theme"`
	Buckets             BucketsConfig             `bson:"buckets" json:"buckets" yaml:"buckets" id:"buckets"`
	Cedar               CedarConfig               `bson:"cedar" json:"cedar" yaml:"cedar" id:"cedar"`
	CommitQueue         CommitQueueConfig         `yaml:"commit_queue" bson:"commit_queue" json:"commit_queue" id:"commit_queue"`
	ConfigDir           string                    `yaml:"configdir" bson:"configdir" json:"configdir"`
	ContainerPools      ContainerPoolsConfig      `yaml:"container_pools" bson:"container_pools" json:"container_pools" id:"container_pools"`
	Credentials         map[string]string         `yaml:"credentials" bson:"credentials" json:"credentials"`
	CredentialsNew      util.KeyValuePairSlice    `yaml:"credentials_new" bson:"credentials_new" json:"credentials_new"`
	Database            DBSettings                `yaml:"database" json:"database" bson:"database"`
	DomainName          string                    `yaml:"domain_name" bson:"domain_name" json:"domain_name"`
	Expansions          map[string]string         `yaml:"expansions" bson:"expansions" json:"expansions"`
	ExpansionsNew       util.KeyValuePairSlice    `yaml:"expansions_new" bson:"expansions_new" json:"expansions_new"`
	GithubPRCreatorOrg  string                    `yaml:"github_pr_creator_org" bson:"github_pr_creator_org" json:"github_pr_creator_org"`
	GithubOrgs          []string                  `yaml:"github_orgs" bson:"github_orgs" json:"github_orgs"`
	DisabledGQLQueries  []string                  `yaml:"disabled_gql_queries" bson:"disabled_gql_queries" json:"disabled_gql_queries"`
	HostInit            HostInitConfig            `yaml:"hostinit" bson:"hostinit" json:"hostinit" id:"hostinit"`
	HostJasper          HostJasperConfig          `yaml:"host_jasper" bson:"host_jasper" json:"host_jasper" id:"host_jasper"`
	Jira                JiraConfig                `yaml:"jira" bson:"jira" json:"jira" id:"jira"`
	JIRANotifications   JIRANotificationsConfig   `yaml:"jira_notifications" json:"jira_notifications" bson:"jira_notifications" id:"jira_notifications"`
	KanopySSHKeyPath    string                    `yaml:"kanopy_ssh_key_path" bson:"kanopy_ssh_key_path" json:"kanopy_ssh_key_path"`
	LoggerConfig        LoggerConfig              `yaml:"logger_config" bson:"logger_config" json:"logger_config" id:"logger_config"`
	LogPath             string                    `yaml:"log_path" bson:"log_path" json:"log_path"`
	NewRelic            NewRelicConfig            `yaml:"newrelic" bson:"newrelic" json:"newrelic" id:"newrelic"`
	Notify              NotifyConfig              `yaml:"notify" bson:"notify" json:"notify" id:"notify"`
	Plugins             PluginConfig              `yaml:"plugins" bson:"plugins" json:"plugins"`
	PluginsNew          util.KeyValuePairSlice    `yaml:"plugins_new" bson:"plugins_new" json:"plugins_new"`
	PodLifecycle        PodLifecycleConfig        `yaml:"pod_lifecycle" bson:"pod_lifecycle" json:"pod_lifecycle" id:"pod_lifecycle"`
	PprofPort           string                    `yaml:"pprof_port" bson:"pprof_port" json:"pprof_port"`
	ProjectCreation     ProjectCreationConfig     `yaml:"project_creation" bson:"project_creation" json:"project_creation" id:"project_creation"`
	Providers           CloudProviders            `yaml:"providers" bson:"providers" json:"providers" id:"providers"`
	RepoTracker         RepoTrackerConfig         `yaml:"repotracker" bson:"repotracker" json:"repotracker" id:"repotracker"`
	RuntimeEnvironments RuntimeEnvironmentsConfig `yaml:"runtime_environments" bson:"runtime_environments" json:"runtime_environments" id:"runtime_environments"`
	Scheduler           SchedulerConfig           `yaml:"scheduler" bson:"scheduler" json:"scheduler" id:"scheduler"`
	ServiceFlags        ServiceFlags              `bson:"service_flags" json:"service_flags" id:"service_flags" yaml:"service_flags"`
	SSHKeyDirectory     string                    `yaml:"ssh_key_directory" bson:"ssh_key_directory" json:"ssh_key_directory"`
	SSHKeyPairs         []SSHKeyPair              `yaml:"ssh_key_pairs" bson:"ssh_key_pairs" json:"ssh_key_pairs"`
	Slack               SlackConfig               `yaml:"slack" bson:"slack" json:"slack" id:"slack"`
	SleepSchedule       SleepScheduleConfig       `yaml:"sleep_schedule" bson:"sleep_schedule" json:"sleep_schedule" id:"sleep_schedule"`
	Splunk              SplunkConfig              `yaml:"splunk" bson:"splunk" json:"splunk" id:"splunk"`
	TaskLimits          TaskLimitsConfig          `yaml:"task_limits" bson:"task_limits" json:"task_limits" id:"task_limits"`
	Triggers            TriggerConfig             `yaml:"triggers" bson:"triggers" json:"triggers" id:"triggers"`
	Ui                  UIConfig                  `yaml:"ui" bson:"ui" json:"ui" id:"ui"`
	Spawnhost           SpawnHostConfig           `yaml:"spawnhost" bson:"spawnhost" json:"spawnhost" id:"spawnhost"`
	ShutdownWaitSeconds int                       `yaml:"shutdown_wait_seconds" bson:"shutdown_wait_seconds" json:"shutdown_wait_seconds"`
	Tracer              TracerConfig              `yaml:"tracer" bson:"tracer" json:"tracer" id:"tracer"`
	GitHubCheckRun      GitHubCheckRunConfig      `yaml:"github_check_run" bson:"github_check_run" json:"github_check_run" id:"github_check_run"`
}

func (c *Settings) SectionId() string { return ConfigDocID }

func (c *Settings) Get(ctx context.Context) error {
	return getConfigSection(ctx, c)
}

// Set saves the global fields in the configuration (i.e. those that are not
// ConfigSections).
func (c *Settings) Set(ctx context.Context) error {
	return errors.Wrapf(setConfigSection(ctx, c.SectionId(), bson.M{
		"$set": bson.M{
			apiUrlKey:             c.ApiUrl,
			awsInstanceRoleKey:    c.AWSInstanceRole,
			bannerKey:             c.Banner,
			bannerThemeKey:        c.BannerTheme,
			commitQueueKey:        c.CommitQueue,
			configDirKey:          c.ConfigDir,
			credentialsKey:        c.Credentials,
			credentialsNewKey:     c.CredentialsNew,
			domainNameKey:         c.DomainName,
			expansionsKey:         c.Expansions,
			expansionsNewKey:      c.ExpansionsNew,
			githubPRCreatorOrgKey: c.GithubPRCreatorOrg,
			githubOrgsKey:         c.GithubOrgs,
			disabledGQLQueriesKey: c.DisabledGQLQueries,
			kanopySSHKeyPathKey:   c.KanopySSHKeyPath,
			logPathKey:            c.LogPath,
			pprofPortKey:          c.PprofPort,
			pluginsKey:            c.Plugins,
			pluginsNewKey:         c.PluginsNew,
			splunkKey:             c.Splunk,
			sshKeyDirectoryKey:    c.SSHKeyDirectory,
			sshKeyPairsKey:        c.SSHKeyPairs,
			spawnhostKey:          c.Spawnhost,
			shutdownWaitKey:       c.ShutdownWaitSeconds,
		}}), "updating config section '%s'", c.SectionId(),
	)
}

func (c *Settings) ValidateAndDefault() error {
	var err error
	catcher := grip.NewSimpleCatcher()
	if c.ApiUrl == "" {
		catcher.Add(errors.New("API hostname must not be empty"))
	}
	if c.ConfigDir == "" {
		catcher.Add(errors.New("config directory must not be empty"))
	}

	if len(c.CredentialsNew) > 0 {
		if c.Credentials, err = c.CredentialsNew.Map(); err != nil {
			catcher.Add(errors.Wrap(err, "parsing credentials"))
		}
	}
	if len(c.ExpansionsNew) > 0 {
		if c.Expansions, err = c.ExpansionsNew.Map(); err != nil {
			catcher.Add(errors.Wrap(err, "parsing expansions"))
		}
	}
	if len(c.PluginsNew) > 0 {
		tempPlugins, err := c.PluginsNew.NestedMap()
		if err != nil {
			catcher.Add(errors.Wrap(err, "parsing plugins"))
		}
		c.Plugins = map[string]map[string]interface{}{}
		for k1, v1 := range tempPlugins {
			c.Plugins[k1] = map[string]interface{}{}
			for k2, v2 := range v1 {
				c.Plugins[k1][k2] = v2
			}
		}
	}
	if len(c.SSHKeyPairs) != 0 && c.SSHKeyDirectory == "" {
		catcher.New("cannot use SSH key pairs without setting a directory for them")
	}

	for i := 0; i < len(c.SSHKeyPairs); i++ {
		catcher.NewWhen(c.SSHKeyPairs[i].Name == "", "must specify a name for SSH key pairs")
		catcher.ErrorfWhen(c.SSHKeyPairs[i].Public == "", "must specify a public key for SSH key pair '%s'", c.SSHKeyPairs[i].Name)
		catcher.ErrorfWhen(c.SSHKeyPairs[i].Private == "", "must specify a private key for SSH key pair '%s'", c.SSHKeyPairs[i].Name)
		// Avoid overwriting the filepath stored in Keys, which is a special
		// case for the path to the legacy SSH identity file.
		catcher.ErrorfWhen(c.SSHKeyPairs[i].PrivatePath(c) == c.KanopySSHKeyPath, "cannot overwrite the legacy SSH key at path '%s'", c.KanopySSHKeyPath)

		// ValidateAndDefault can be called before the environment has been
		// initialized.
		if env := GetEnvironment(); env != nil {
			// Ensure we are not modify any existing keys.
			if settings := env.Settings(); settings != nil {
				for _, key := range env.Settings().SSHKeyPairs {
					if key.Name == c.SSHKeyPairs[i].Name {
						catcher.ErrorfWhen(c.SSHKeyPairs[i].Public != key.Public, "cannot modify public key for existing SSH key pair '%s'", key.Name)
						catcher.ErrorfWhen(c.SSHKeyPairs[i].Private != key.Private, "cannot modify private key for existing SSH key pair '%s'", key.Name)
					}
				}
			}
		}
		if c.SSHKeyPairs[i].EC2Regions == nil {
			c.SSHKeyPairs[i].EC2Regions = []string{}
		}
	}
	// ValidateAndDefault can be called before the environment has been
	// initialized.
	if env := GetEnvironment(); env != nil {
		if settings := env.Settings(); settings != nil {
			// Ensure we are not deleting any existing keys.
			for _, key := range GetEnvironment().Settings().SSHKeyPairs {
				var found bool
				for _, newKey := range c.SSHKeyPairs {
					if newKey.Name == key.Name {
						found = true
						break
					}
				}
				catcher.ErrorfWhen(!found, "cannot find existing SSH key '%s'", key.Name)
			}
		}
	}

	if catcher.HasErrors() {
		return catcher.Resolve()
	}
	if c.LogPath == "" {
		c.LogPath = localLoggingOverride
	}
	if c.ShutdownWaitSeconds < 0 {
		c.ShutdownWaitSeconds = DefaultShutdownWaitSeconds
	}

	return nil
}

// NewSettings builds an in-memory representation of the given settings file.
func NewSettings(filename string) (*Settings, error) {
	configData, err := os.ReadFile(filename)
	if err != nil {
		return nil, err
	}
	settings := &Settings{}
	err = yaml.Unmarshal(configData, settings)
	if err != nil {
		return nil, err
	}

	return settings, nil
}

// GetConfig returns the complete Evergreen configuration which is comprised of the shared
// configuration from the config database with overrides from the local [ConfigCollection]
// collection. Use [GetSharedConfig] to get a configuration that reflects only the shared
// configuration.
func GetConfig(ctx context.Context) (*Settings, error) {
	return getSettings(ctx, true)
}

// GetSharedConfig returns only the Evergreen configuration which is shared among all instances
// reading from a single shared database. Use [GetConfig] to get a complete configuration that
// includes overrides from the local database.
func GetSharedConfig(ctx context.Context) (*Settings, error) {
	return getSettings(ctx, false)
}

func getSettings(ctx context.Context, includeOverrides bool) (*Settings, error) {
	config := NewConfigSections()
	if err := config.populateSections(ctx, includeOverrides); err != nil {
		return nil, errors.Wrap(err, "populating sections")
	}

	catcher := grip.NewSimpleCatcher()
	baseConfig := config.Sections[ConfigDocID].(*Settings)
	valConfig := reflect.ValueOf(*baseConfig)
	//iterate over each field in the config struct
	for i := 0; i < valConfig.NumField(); i++ {
		// retrieve the 'id' struct tag
		sectionId := valConfig.Type().Field(i).Tag.Get("id")
		if sectionId == "" { // no 'id' tag means this is a simple field that we can skip
			continue
		}

		// get the property name and find its corresponding section in the registry
		propName := valConfig.Type().Field(i).Name
		section, ok := config.Sections[sectionId]
		if !ok {
			catcher.Add(fmt.Errorf("config section '%s' not found in registry", sectionId))
			continue
		}

		// set the value of the section struct to the value of the corresponding field in the config
		sectionVal := reflect.ValueOf(section).Elem()
		propVal := reflect.ValueOf(baseConfig).Elem().FieldByName(propName)
		if !propVal.CanSet() {
			catcher.Errorf("unable to set field '%s' in section '%s'", propName, sectionId)
			continue
		}
		propVal.Set(sectionVal)
	}

	if catcher.HasErrors() {
		return nil, errors.WithStack(catcher.Resolve())
	}
	return baseConfig, nil
}

// UpdateConfig updates all evergreen settings documents in the DB.
func UpdateConfig(ctx context.Context, config *Settings) error {
	// update the root config document
	if err := config.Set(ctx); err != nil {
		return err
	}

	// update the other config sub-documents
	catcher := grip.NewSimpleCatcher()
	valConfig := reflect.ValueOf(*config)

	//iterate over each field in the config struct
	for i := 0; i < valConfig.NumField(); i++ {
		// retrieve the 'id' struct tag
		sectionId := valConfig.Type().Field(i).Tag.Get("id")
		if sectionId == "" { // no 'id' tag means this is a simple field that we can skip
			continue
		}

		// get the property name and find its value within the settings struct
		propName := valConfig.Type().Field(i).Name
		propVal := valConfig.FieldByName(propName)

		// create a reflective copy of the struct
		valPointer := reflect.Indirect(reflect.New(propVal.Type()))
		valPointer.Set(propVal)

		// convert the pointer to that struct to an empty interface
		propInterface := valPointer.Addr().Interface()

		// type assert to the ConfigSection interface
		section, ok := propInterface.(ConfigSection)
		if !ok {
			catcher.Errorf("unable to convert config section '%s'", propName)
			continue
		}

		catcher.Add(section.Set(ctx))
	}

	return errors.WithStack(catcher.Resolve())
}

// Validate checks the settings and returns nil if the config is valid,
// or an error with a message explaining why otherwise.
func (settings *Settings) Validate() error {
	catcher := grip.NewSimpleCatcher()

	// validate the root-level settings struct
	catcher.Add(settings.ValidateAndDefault())

	// validate each sub-document
	valConfig := reflect.ValueOf(*settings)
	// iterate over each field in the config struct
	for i := 0; i < valConfig.NumField(); i++ {
		// retrieve the 'id' struct tag
		sectionId := valConfig.Type().Field(i).Tag.Get("id")
		if sectionId == "" { // no 'id' tag means this is a simple field that we can skip
			continue
		}

		// get the property name and find its value within the settings struct
		propName := valConfig.Type().Field(i).Name
		propVal := valConfig.FieldByName(propName)

		// the goal is to convert this struct which we know implements ConfigSection
		// from a reflection data structure back to the interface
		// the below creates a copy and takes the address of it as a workaround because
		// you can't take the address of it via reflection for some reason
		// (and all interface methods on the struct have pointer receivers)

		// create a reflective copy of the struct
		valPointer := reflect.Indirect(reflect.New(propVal.Type()))
		valPointer.Set(propVal)

		// convert the pointer to that struct to an empty interface
		propInterface := valPointer.Addr().Interface()

		// type assert to the ConfigSection interface
		section, ok := propInterface.(ConfigSection)
		if !ok {
			catcher.Errorf("unable to convert config section '%s'", propName)
			continue
		}
		err := section.ValidateAndDefault()
		if err != nil {
			catcher.Add(err)
			continue
		}

		// set the value of the section struct in case there was any defaulting done
		sectionVal := reflect.ValueOf(section).Elem()
		propAddr := reflect.ValueOf(settings).Elem().FieldByName(propName)
		if !propAddr.CanSet() {
			catcher.Errorf("unable to set field '%s' 'in' %s", propName, sectionId)
			continue
		}
		propAddr.Set(sectionVal)
	}
	return errors.WithStack(catcher.Resolve())
}

// GetSender returns the global application-wide loggers. These are special
// universal loggers (distinct from other senders like the GitHub status sender
// or email notification sender) and will be used when grip is invoked to log
// messages in the application (e.g. grip.Info, grip.Error, etc). Because these
// loggers are the main way to send logs in the application, these are essential
// to monitoring the application and therefore have to be set up very early
// during application startup.
func (s *Settings) GetSender(ctx context.Context, env Environment) (send.Sender, error) {
	var (
		sender   send.Sender
		fallback send.Sender
		err      error
		senders  []send.Sender
	)

	levelInfo := s.LoggerConfig.Info()

	fallback, err = send.NewErrorLogger("evergreen.err",
		send.LevelInfo{Default: level.Info, Threshold: level.Debug})
	if err != nil {
		return nil, errors.Wrap(err, "configuring error fallback logger")
	}
	if disableLocalLogging, err := strconv.ParseBool(os.Getenv(disableLocalLoggingEnvVar)); err != nil || !disableLocalLogging {
		// setup the base/default logger (generally direct to systemd
		// or standard output)
		switch s.LogPath {
		case localLoggingOverride:
			// log directly to systemd if possible, and log to
			// standard output otherwise.
			sender = getSystemLogger()
		case standardOutputLoggingOverride, "":
			sender = send.MakeNative()
		default:
			sender, err = send.MakeFileLogger(s.LogPath)
			if err != nil {
				return nil, errors.Wrap(err, "configuring file logger")
			}
		}

		if err = sender.SetLevel(levelInfo); err != nil {
			return nil, errors.Wrap(err, "setting level")
		}
		if err = sender.SetErrorHandler(send.ErrorHandlerFromSender(fallback)); err != nil {
			return nil, errors.Wrap(err, "setting error handler")
		}
		senders = append(senders, sender)
	}

	// set up external log aggregation services:
	//
	if s.Splunk.SplunkConnectionInfo.Populated() {
		retryConf := utility.NewDefaultHTTPRetryConf()
		retryConf.MaxDelay = time.Second
		retryConf.BaseDelay = 10 * time.Millisecond
		retryConf.MaxRetries = 10
		client := utility.GetHTTPRetryableClient(retryConf)

		splunkSender, err := s.makeSplunkSender(ctx, client, levelInfo, fallback)
		if err != nil {
			utility.PutHTTPClient(client)
			return nil, errors.Wrap(err, "configuring splunk logger")
		}

		env.RegisterCloser("splunk-http-client", false, func(_ context.Context) error {
			utility.PutHTTPClient(client)
			return nil
		})
		senders = append(senders, splunkSender)
	}

	// the slack logging service is only for logging very high level alerts.
	if s.Slack.Token != "" && level.FromString(s.Slack.Level).IsValid() {
		sender, err = send.NewSlackLogger(s.Slack.Options, s.Slack.Token,
			send.LevelInfo{Default: level.Critical, Threshold: level.FromString(s.Slack.Level)})
		if err == nil {
			var slackFallback send.Sender

			switch len(senders) {
			case 0:
				slackFallback = fallback
			case 1:
				slackFallback = senders[0]
			default:
				slackFallback = send.NewConfiguredMultiSender(senders...)
			}

			if err = sender.SetErrorHandler(send.ErrorHandlerFromSender(slackFallback)); err != nil {
				return nil, errors.Wrap(err, "setting error handler")
			}

			senders = append(senders, logger.MakeQueueSender(ctx, env.LocalQueue(), sender))
		}
		grip.Warning(errors.Wrap(err, "setting up Slack alert logger"))
	}

	return send.NewConfiguredMultiSender(senders...), nil
}

func (s *Settings) makeSplunkSender(ctx context.Context, client *http.Client, levelInfo send.LevelInfo, fallback send.Sender) (send.Sender, error) {
	sender, err := send.NewSplunkLoggerWithClient("", s.Splunk.SplunkConnectionInfo, grip.GetSender().Level(), client)
	if err != nil {
		return nil, errors.Wrap(err, "making splunk logger")
	}

	if err = sender.SetLevel(levelInfo); err != nil {
		return nil, errors.Wrap(err, "setting Splunk level")
	}

	if err = sender.SetErrorHandler(send.ErrorHandlerFromSender(fallback)); err != nil {
		return nil, errors.Wrap(err, "setting Splunk error handler")
	}

	opts := send.BufferedSenderOptions{
		FlushInterval: time.Duration(s.LoggerConfig.Buffer.DurationSeconds) * time.Second,
		BufferSize:    s.LoggerConfig.Buffer.Count,
	}
	if s.LoggerConfig.Buffer.UseAsync {
		if sender, err = send.NewBufferedAsyncSender(ctx,
			sender,
			send.BufferedAsyncSenderOptions{
				BufferedSenderOptions: opts,
				IncomingBufferFactor:  s.LoggerConfig.Buffer.IncomingBufferFactor,
			}); err != nil {
			return nil, errors.Wrap(err, "making Splunk async buffered sender")
		}
	} else {
		if sender, err = send.NewBufferedSender(ctx, sender, opts); err != nil {
			return nil, errors.Wrap(err, "making Splunk buffered sender")
		}
	}

	return sender, nil
}

func (s *Settings) GetGithubOauthString() (string, error) {

	token, ok := s.Credentials["github"]
	if ok && token != "" {
		return token, nil
	}

	return "", errors.New("no github token in settings")
}

// TODO DEVPROD-1429: Delete this function
func (s *Settings) GetGithubOauthToken() (string, error) {
	if s == nil {
		return "", errors.New("not defined")
	}
	if s.ServiceFlags.GlobalGitHubTokenDisabled {
		return "", nil
	}

	oauthString, err := s.GetGithubOauthString()
	if err != nil {
		return "", nil
	}
	splitToken := strings.Split(oauthString, " ")
	if len(splitToken) != 2 || splitToken[0] != "token" {
		return "", errors.New("token format was invalid, expected 'token [token]'")
	}
	return splitToken[1], nil
}

// PluginConfig holds plugin-specific settings, which are handled.
// manually by their respective plugins
type PluginConfig map[string]map[string]interface{}

// SSHKeyPair represents a public and private SSH key pair.
type SSHKeyPair struct {
	Name    string `bson:"name" json:"name" yaml:"name"`
	Public  string `bson:"public" json:"public" yaml:"public"`
	Private string `bson:"private" json:"private" yaml:"private"`
	// EC2Regions contains all EC2 regions that have stored this SSH key.
	EC2Regions []string `bson:"ec2_regions" json:"ec2_regions" yaml:"ec2_regions"`
}

// AddEC2Region adds the given EC2 region to the set of regions containing the
// SSH key.
func (p *SSHKeyPair) AddEC2Region(region string) error {
	env := GetEnvironment()
	ctx, cancel := env.Context()
	defer cancel()
	coll := env.DB().Collection(ConfigCollection)

	query := bson.M{
		idKey: ConfigDocID,
		sshKeyPairsKey: bson.M{
			"$elemMatch": bson.M{
				sshKeyPairNameKey: p.Name,
			},
		},
	}
	var update bson.M
	if len(p.EC2Regions) == 0 {
		// In case this is the first element, we have to push to create the
		// array first.
		update = bson.M{
			"$push": bson.M{bsonutil.GetDottedKeyName(sshKeyPairsKey, "$", sshKeyPairEC2RegionsKey): region},
		}
	} else {
		update = bson.M{
			"$addToSet": bson.M{bsonutil.GetDottedKeyName(sshKeyPairsKey, "$", sshKeyPairEC2RegionsKey): region},
		}
	}
	if _, err := coll.UpdateOne(ctx, query, update); err != nil {
		return errors.WithStack(err)
	}

	if !utility.StringSliceContains(p.EC2Regions, region) {
		p.EC2Regions = append(p.EC2Regions, region)
	}

	return nil
}

func (p *SSHKeyPair) PrivatePath(settings *Settings) string {
	return filepath.Join(settings.SSHKeyDirectory, p.Name)
}

type WriteConcern struct {
	W        int    `yaml:"w"`
	WMode    string `yaml:"wmode"`
	WTimeout int    `yaml:"wtimeout"`
	J        bool   `yaml:"j"`
}

func (wc WriteConcern) Resolve() *writeconcern.WriteConcern {
	opts := []writeconcern.Option{}

	if wc.J {
		opts = append(opts, writeconcern.J(true))
	}
	if wc.WMode == "majority" {
		opts = append(opts, writeconcern.WMajority())
	} else if wc.W > 0 {
		opts = append(opts, writeconcern.W(wc.W))
	}

	if wc.WTimeout > 0 {
		opts = append(opts, writeconcern.WTimeout(time.Duration(wc.WTimeout)*time.Millisecond))
	}

	return writeconcern.New().WithOptions(opts...)
}

type ReadConcern struct {
	Level string `yaml:"level"`
}

func (rc ReadConcern) Resolve() *readconcern.ReadConcern {

	if rc.Level == "majority" {
		return readconcern.Majority()
	} else if rc.Level == "local" {
		return readconcern.Local()
	} else if rc.Level == "" {
		return readconcern.Majority()
	} else {
		grip.Error(message.Fields{
			"error":   "ReadConcern Level is not majority or local, setting to majority",
			"rcLevel": rc.Level})
		return readconcern.Majority()
	}
}

type DBSettings struct {
	Url                  string       `yaml:"url"`
	SharedURL            string       `yaml:"shared_url"`
	DB                   string       `yaml:"db"`
	WriteConcernSettings WriteConcern `yaml:"write_concern"`
	ReadConcernSettings  ReadConcern  `yaml:"read_concern"`
	AWSAuthEnabled       bool         `yaml:"aws_auth_enabled"`
}

func (s *DBSettings) mongoOptions(url string) *options.ClientOptions {
	opts := options.Client().ApplyURI(url).SetWriteConcern(s.WriteConcernSettings.Resolve()).
		SetReadConcern(s.ReadConcernSettings.Resolve()).
		SetTimeout(mongoTimeout).
		SetConnectTimeout(mongoConnectTimeout).
		// SetSocketTimeout will be deprecated in future Go driver releases, though at the time being there
		// isn't any other way to enforce a time limit on how long the client waits when trying to R/W data
		// over a connection, so we are including it until Go driver finalizes their timeout API.
		SetSocketTimeout(mongoTimeout).
		SetMonitor(apm.NewMonitor(apm.WithCommandAttributeDisabled(false), apm.WithCommandAttributeTransformer(redactSensitiveCollections)))

	if s.AWSAuthEnabled {
		opts.SetAuth(options.Credential{
			AuthMechanism: awsAuthMechanism,
			AuthSource:    mongoExternalAuthSource,
		})
	}
	return opts
}

// supported banner themes in Evergreen
type BannerTheme string

const (
	Announcement BannerTheme = "ANNOUNCEMENT"
	Information  BannerTheme = "INFORMATION"
	Warning      BannerTheme = "WARNING"
	Important    BannerTheme = "IMPORTANT"
	Empty        BannerTheme = ""
)

func IsValidBannerTheme(input string) (bool, BannerTheme) {
	switch input {
	case "":
		return true, ""
	case "ANNOUNCEMENT":
		return true, Announcement
	case "INFORMATION":
		return true, Information
	case "WARNING":
		return true, Warning
	case "IMPORTANT":
		return true, Important
	default:
		return false, ""
	}
}<|MERGE_RESOLUTION|>--- conflicted
+++ resolved
@@ -38,11 +38,7 @@
 
 	// Agent version to control agent rollover. The format is the calendar date
 	// (YYYY-MM-DD).
-<<<<<<< HEAD
 	AgentVersion = "2024-09-12"
-=======
-	AgentVersion = "2024-09-10"
->>>>>>> 85529ffc
 )
 
 const (
