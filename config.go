package evergreen

import (
	"context"
	"fmt"
	"net/http"
	"os"
	"reflect"
	"strconv"
	"time"

	"github.com/evergreen-ci/evergreen/util"
	"github.com/evergreen-ci/utility"
	"github.com/mongodb/amboy/logger"
	"github.com/mongodb/anser/apm"
	"github.com/mongodb/grip"
	"github.com/mongodb/grip/level"
	"github.com/mongodb/grip/message"
	"github.com/mongodb/grip/send"
	"github.com/pkg/errors"
	"go.mongodb.org/mongo-driver/bson"
	"go.mongodb.org/mongo-driver/mongo/options"
	"go.mongodb.org/mongo-driver/mongo/readconcern"
	"go.mongodb.org/mongo-driver/mongo/writeconcern"
	"gopkg.in/yaml.v3"
)

var (
	// BuildRevision should be specified with -ldflags at build time
	BuildRevision = ""

	// ClientVersion is the commandline version string used to control updating
	// the CLI. The format is the calendar date (YYYY-MM-DD).
<<<<<<< HEAD
	ClientVersion = "2025-03-24"
=======
	ClientVersion = "2025-03-25"
>>>>>>> 443ab491

	// Agent version to control agent rollover. The format is the calendar date
	// (YYYY-MM-DD).
	AgentVersion = "2025-03-25"
)

const (
	mongoTimeout        = 5 * time.Minute
	mongoConnectTimeout = 5 * time.Second
)

// ConfigSection defines a sub-document in the evergreen config
// any config sections must also be added to the registry in config_sections.go.
type ConfigSection interface {
	// SectionId returns the ID of the section to be used in the database document and struct tag
	SectionId() string
	// Get populates the section from the DB
	Get(context.Context) error
	// Set upserts the section document into the DB
	Set(context.Context) error
	// ValidateAndDefault validates input and sets defaults
	ValidateAndDefault() error
}

// Settings contains all configuration settings for running Evergreen. Settings
// with the "id" struct tag should implement the ConfigSection interface.
type Settings struct {
	Id                  string                  `bson:"_id" json:"id" yaml:"id"`
	Amboy               AmboyConfig             `yaml:"amboy" bson:"amboy" json:"amboy" id:"amboy"`
	AmboyDB             AmboyDBConfig           `yaml:"amboy_db" bson:"amboy_db" json:"amboy_db" id:"amboy_db"`
	Api                 APIConfig               `yaml:"api" bson:"api" json:"api" id:"api"`
	AuthConfig          AuthConfig              `yaml:"auth" bson:"auth" json:"auth" id:"auth"`
	AWSInstanceRole     string                  `yaml:"aws_instance_role" bson:"aws_instance_role" json:"aws_instance_role"`
	Banner              string                  `bson:"banner" json:"banner" yaml:"banner"`
	BannerTheme         BannerTheme             `bson:"banner_theme" json:"banner_theme" yaml:"banner_theme"`
	Buckets             BucketsConfig           `bson:"buckets" json:"buckets" yaml:"buckets" id:"buckets"`
	Cedar               CedarConfig             `bson:"cedar" json:"cedar" yaml:"cedar" id:"cedar"`
	ConfigDir           string                  `yaml:"configdir" bson:"configdir" json:"configdir"`
	ContainerPools      ContainerPoolsConfig    `yaml:"container_pools" bson:"container_pools" json:"container_pools" id:"container_pools"`
	Database            DBSettings              `yaml:"database" json:"database" bson:"database"`
	DomainName          string                  `yaml:"domain_name" bson:"domain_name" json:"domain_name"`
	Expansions          map[string]string       `yaml:"expansions" bson:"expansions" json:"expansions"`
	ExpansionsNew       util.KeyValuePairSlice  `yaml:"expansions_new" bson:"expansions_new" json:"expansions_new"`
	GithubPRCreatorOrg  string                  `yaml:"github_pr_creator_org" bson:"github_pr_creator_org" json:"github_pr_creator_org"`
	GitHubCheckRun      GitHubCheckRunConfig    `yaml:"github_check_run" bson:"github_check_run" json:"github_check_run" id:"github_check_run"`
	GithubOrgs          []string                `yaml:"github_orgs" bson:"github_orgs" json:"github_orgs"`
	GithubWebhookSecret string                  `yaml:"github_webhook_secret" bson:"github_webhook_secret" json:"github_webhook_secret"`
	DisabledGQLQueries  []string                `yaml:"disabled_gql_queries" bson:"disabled_gql_queries" json:"disabled_gql_queries"`
	HostInit            HostInitConfig          `yaml:"hostinit" bson:"hostinit" json:"hostinit" id:"hostinit"`
	HostJasper          HostJasperConfig        `yaml:"host_jasper" bson:"host_jasper" json:"host_jasper" id:"host_jasper"`
	Jira                JiraConfig              `yaml:"jira" bson:"jira" json:"jira" id:"jira"`
	JIRANotifications   JIRANotificationsConfig `yaml:"jira_notifications" json:"jira_notifications" bson:"jira_notifications" id:"jira_notifications"`
	// TODO (DEVPROD-15898): remove this key path.
	KanopySSHKeyPath    string                    `yaml:"kanopy_ssh_key_path" bson:"kanopy_ssh_key_path" json:"kanopy_ssh_key_path"`
	LoggerConfig        LoggerConfig              `yaml:"logger_config" bson:"logger_config" json:"logger_config" id:"logger_config"`
	LogPath             string                    `yaml:"log_path" bson:"log_path" json:"log_path"`
	Notify              NotifyConfig              `yaml:"notify" bson:"notify" json:"notify" id:"notify"`
	Overrides           OverridesConfig           `yaml:"overrides" bson:"overrides" json:"overrides" id:"overrides"`
	ParameterStore      ParameterStoreConfig      `yaml:"parameter_store" bson:"parameter_store" json:"parameter_store" id:"parameter_store"`
	Plugins             PluginConfig              `yaml:"plugins" bson:"plugins" json:"plugins"`
	PluginsNew          util.KeyValuePairSlice    `yaml:"plugins_new" bson:"plugins_new" json:"plugins_new"`
	PodLifecycle        PodLifecycleConfig        `yaml:"pod_lifecycle" bson:"pod_lifecycle" json:"pod_lifecycle" id:"pod_lifecycle"`
	PprofPort           string                    `yaml:"pprof_port" bson:"pprof_port" json:"pprof_port"`
	ProjectCreation     ProjectCreationConfig     `yaml:"project_creation" bson:"project_creation" json:"project_creation" id:"project_creation"`
	Providers           CloudProviders            `yaml:"providers" bson:"providers" json:"providers" id:"providers"`
	RepoTracker         RepoTrackerConfig         `yaml:"repotracker" bson:"repotracker" json:"repotracker" id:"repotracker"`
	RuntimeEnvironments RuntimeEnvironmentsConfig `yaml:"runtime_environments" bson:"runtime_environments" json:"runtime_environments" id:"runtime_environments"`
	Scheduler           SchedulerConfig           `yaml:"scheduler" bson:"scheduler" json:"scheduler" id:"scheduler"`
	ServiceFlags        ServiceFlags              `bson:"service_flags" json:"service_flags" id:"service_flags" yaml:"service_flags"`
	ShutdownWaitSeconds int                       `yaml:"shutdown_wait_seconds" bson:"shutdown_wait_seconds" json:"shutdown_wait_seconds"`
	SingleTaskDistro    SingleTaskDistroConfig    `yaml:"single_task_distro" bson:"single_task_distro" json:"single_task_distro" id:"single_task_distro"`
	Slack               SlackConfig               `yaml:"slack" bson:"slack" json:"slack" id:"slack"`
	SleepSchedule       SleepScheduleConfig       `yaml:"sleep_schedule" bson:"sleep_schedule" json:"sleep_schedule" id:"sleep_schedule"`
	Spawnhost           SpawnHostConfig           `yaml:"spawnhost" bson:"spawnhost" json:"spawnhost" id:"spawnhost"`
	Splunk              SplunkConfig              `yaml:"splunk" bson:"splunk" json:"splunk" id:"splunk"`
	SSH                 SSHConfig                 `yaml:"ssh" bson:"ssh" json:"ssh" id:"ssh"`
	TaskLimits          TaskLimitsConfig          `yaml:"task_limits" bson:"task_limits" json:"task_limits" id:"task_limits"`
	TestSelection       TestSelectionConfig       `yaml:"test_selection" bson:"test_selection" json:"test_selection" id:"test_selection"`
	Tracer              TracerConfig              `yaml:"tracer" bson:"tracer" json:"tracer" id:"tracer"`
	Triggers            TriggerConfig             `yaml:"triggers" bson:"triggers" json:"triggers" id:"triggers"`
	Ui                  UIConfig                  `yaml:"ui" bson:"ui" json:"ui" id:"ui"`
}

func (c *Settings) SectionId() string { return ConfigDocID }

func (c *Settings) Get(ctx context.Context) error {
	return getConfigSection(ctx, c)
}

// Set saves the global fields in the configuration (i.e. those that are not
// ConfigSections).
func (c *Settings) Set(ctx context.Context) error {
	return errors.Wrapf(setConfigSection(ctx, c.SectionId(), bson.M{
		"$set": bson.M{
			awsInstanceRoleKey:     c.AWSInstanceRole,
			bannerKey:              c.Banner,
			bannerThemeKey:         c.BannerTheme,
			configDirKey:           c.ConfigDir,
			domainNameKey:          c.DomainName,
			expansionsKey:          c.Expansions,
			expansionsNewKey:       c.ExpansionsNew,
			githubPRCreatorOrgKey:  c.GithubPRCreatorOrg,
			githubOrgsKey:          c.GithubOrgs,
			githubWebhookSecretKey: c.GithubWebhookSecret,
			disabledGQLQueriesKey:  c.DisabledGQLQueries,
			kanopySSHKeyPathKey:    c.KanopySSHKeyPath,
			logPathKey:             c.LogPath,
			pprofPortKey:           c.PprofPort,
			pluginsKey:             c.Plugins,
			pluginsNewKey:          c.PluginsNew,
			splunkKey:              c.Splunk,
			sshKey:                 c.SSH,
			spawnhostKey:           c.Spawnhost,
			shutdownWaitKey:        c.ShutdownWaitSeconds,
		}}), "updating config section '%s'", c.SectionId(),
	)
}

func (c *Settings) ValidateAndDefault() error {
	var err error
	catcher := grip.NewSimpleCatcher()
	if c.ConfigDir == "" {
		catcher.Add(errors.New("config directory must not be empty"))
	}

	if len(c.ExpansionsNew) > 0 {
		if c.Expansions, err = c.ExpansionsNew.Map(); err != nil {
			catcher.Add(errors.Wrap(err, "parsing expansions"))
		}
	}
	if len(c.PluginsNew) > 0 {
		tempPlugins, err := c.PluginsNew.NestedMap()
		if err != nil {
			catcher.Add(errors.Wrap(err, "parsing plugins"))
		}
		c.Plugins = map[string]map[string]any{}
		for k1, v1 := range tempPlugins {
			c.Plugins[k1] = map[string]any{}
			for k2, v2 := range v1 {
				c.Plugins[k1][k2] = v2
			}
		}
	}

	if catcher.HasErrors() {
		return catcher.Resolve()
	}
	if c.LogPath == "" {
		c.LogPath = localLoggingOverride
	}
	if c.ShutdownWaitSeconds < 0 {
		c.ShutdownWaitSeconds = DefaultShutdownWaitSeconds
	}

	return nil
}

// NewSettings builds an in-memory representation of the given settings file.
func NewSettings(filename string) (*Settings, error) {
	configData, err := os.ReadFile(filename)
	if err != nil {
		return nil, err
	}
	settings := &Settings{}
	err = yaml.Unmarshal(configData, settings)
	if err != nil {
		return nil, err
	}

	return settings, nil
}

// GetConfig returns the complete Evergreen configuration with overrides applied from
// the [ConfigCollection] collection in the [DB] database. Use [GetRawConfig] to get
// a configuration that doesn't reflect overrides.
func GetConfig(ctx context.Context) (*Settings, error) {
	return getSettings(ctx, true)
}

// GetRawConfig returns only the raw Evergreen configuration without applying overrides. Use
// [GetConfig] to get a complete configuration that includes overrides from the [DB] database.
// If there is no [SharedDB] there are no overrides and [GetConfig] and [GetRawConfig] are
// functionally equivalent.
func GetRawConfig(ctx context.Context) (*Settings, error) {
	return getSettings(ctx, false)
}

func getSettings(ctx context.Context, includeOverrides bool) (*Settings, error) {
	config := NewConfigSections()
	if err := config.populateSections(ctx, includeOverrides); err != nil {
		return nil, errors.Wrap(err, "populating sections")
	}

	catcher := grip.NewSimpleCatcher()
	baseConfig := config.Sections[ConfigDocID].(*Settings)
	valConfig := reflect.ValueOf(*baseConfig)
	//iterate over each field in the config struct
	for i := 0; i < valConfig.NumField(); i++ {
		// retrieve the 'id' struct tag
		sectionId := valConfig.Type().Field(i).Tag.Get("id")
		if sectionId == "" { // no 'id' tag means this is a simple field that we can skip
			continue
		}

		// get the property name and find its corresponding section in the registry
		propName := valConfig.Type().Field(i).Name
		section, ok := config.Sections[sectionId]
		if !ok {
			catcher.Add(fmt.Errorf("config section '%s' not found in registry", sectionId))
			continue
		}

		// set the value of the section struct to the value of the corresponding field in the config
		sectionVal := reflect.ValueOf(section).Elem()
		propVal := reflect.ValueOf(baseConfig).Elem().FieldByName(propName)
		if !propVal.CanSet() {
			catcher.Errorf("unable to set field '%s' in section '%s'", propName, sectionId)
			continue
		}
		propVal.Set(sectionVal)
	}

	if catcher.HasErrors() {
		return nil, errors.WithStack(catcher.Resolve())
	}
	return baseConfig, nil
}

// UpdateConfig updates all evergreen settings documents in the DB.
func UpdateConfig(ctx context.Context, config *Settings) error {
	// update the root config document
	if err := config.Set(ctx); err != nil {
		return err
	}

	// update the other config sub-documents
	catcher := grip.NewSimpleCatcher()
	valConfig := reflect.ValueOf(*config)

	//iterate over each field in the config struct
	for i := 0; i < valConfig.NumField(); i++ {
		// retrieve the 'id' struct tag
		sectionId := valConfig.Type().Field(i).Tag.Get("id")
		if sectionId == "" { // no 'id' tag means this is a simple field that we can skip
			continue
		}

		// get the property name and find its value within the settings struct
		propName := valConfig.Type().Field(i).Name
		propVal := valConfig.FieldByName(propName)

		// create a reflective copy of the struct
		valPointer := reflect.Indirect(reflect.New(propVal.Type()))
		valPointer.Set(propVal)

		// convert the pointer to that struct to an empty interface
		propInterface := valPointer.Addr().Interface()

		// type assert to the ConfigSection interface
		section, ok := propInterface.(ConfigSection)
		if !ok {
			catcher.Errorf("unable to convert config section '%s'", propName)
			continue
		}

		catcher.Add(section.Set(ctx))
	}

	return errors.WithStack(catcher.Resolve())
}

// Validate checks the settings and returns nil if the config is valid,
// or an error with a message explaining why otherwise.
func (settings *Settings) Validate() error {
	catcher := grip.NewSimpleCatcher()

	// validate the root-level settings struct
	catcher.Add(settings.ValidateAndDefault())

	// validate each sub-document
	valConfig := reflect.ValueOf(*settings)
	// iterate over each field in the config struct
	for i := 0; i < valConfig.NumField(); i++ {
		// retrieve the 'id' struct tag
		sectionId := valConfig.Type().Field(i).Tag.Get("id")
		if sectionId == "" { // no 'id' tag means this is a simple field that we can skip
			continue
		}

		// get the property name and find its value within the settings struct
		propName := valConfig.Type().Field(i).Name
		propVal := valConfig.FieldByName(propName)

		// the goal is to convert this struct which we know implements ConfigSection
		// from a reflection data structure back to the interface
		// the below creates a copy and takes the address of it as a workaround because
		// you can't take the address of it via reflection for some reason
		// (and all interface methods on the struct have pointer receivers)

		// create a reflective copy of the struct
		valPointer := reflect.Indirect(reflect.New(propVal.Type()))
		valPointer.Set(propVal)

		// convert the pointer to that struct to an empty interface
		propInterface := valPointer.Addr().Interface()

		// type assert to the ConfigSection interface
		section, ok := propInterface.(ConfigSection)
		if !ok {
			catcher.Errorf("unable to convert config section '%s'", propName)
			continue
		}
		err := section.ValidateAndDefault()
		if err != nil {
			catcher.Add(err)
			continue
		}

		// set the value of the section struct in case there was any defaulting done
		sectionVal := reflect.ValueOf(section).Elem()
		propAddr := reflect.ValueOf(settings).Elem().FieldByName(propName)
		if !propAddr.CanSet() {
			catcher.Errorf("unable to set field '%s' 'in' %s", propName, sectionId)
			continue
		}
		propAddr.Set(sectionVal)
	}
	return errors.WithStack(catcher.Resolve())
}

// GetSender returns the global application-wide loggers. These are special
// universal loggers (distinct from other senders like the GitHub status sender
// or email notification sender) and will be used when grip is invoked to log
// messages in the application (e.g. grip.Info, grip.Error, etc). Because these
// loggers are the main way to send logs in the application, these are essential
// to monitoring the application and therefore have to be set up very early
// during application startup.
func (s *Settings) GetSender(ctx context.Context, env Environment) (send.Sender, error) {
	var (
		sender   send.Sender
		fallback send.Sender
		err      error
		senders  []send.Sender
	)

	levelInfo := s.LoggerConfig.Info()

	fallback, err = send.NewErrorLogger("evergreen.err",
		send.LevelInfo{Default: level.Info, Threshold: level.Debug})
	if err != nil {
		return nil, errors.Wrap(err, "configuring error fallback logger")
	}
	if disableLocalLogging, err := strconv.ParseBool(os.Getenv(disableLocalLoggingEnvVar)); err != nil || !disableLocalLogging {
		// setup the base/default logger (generally direct to systemd
		// or standard output)
		switch s.LogPath {
		case localLoggingOverride:
			// log directly to systemd if possible, and log to
			// standard output otherwise.
			sender = getSystemLogger()
		case standardOutputLoggingOverride, "":
			sender = send.MakeNative()
		default:
			sender, err = send.MakeFileLogger(s.LogPath)
			if err != nil {
				return nil, errors.Wrap(err, "configuring file logger")
			}
		}

		if err = sender.SetLevel(levelInfo); err != nil {
			return nil, errors.Wrap(err, "setting level")
		}
		if err = sender.SetErrorHandler(send.ErrorHandlerFromSender(fallback)); err != nil {
			return nil, errors.Wrap(err, "setting error handler")
		}
		senders = append(senders, sender)
	}

	// set up external log aggregation services:
	//
	if s.Splunk.SplunkConnectionInfo.Populated() {
		retryConf := utility.NewDefaultHTTPRetryConf()
		retryConf.MaxDelay = time.Second
		retryConf.BaseDelay = 10 * time.Millisecond
		retryConf.MaxRetries = 10
		client := utility.GetHTTPRetryableClient(retryConf)

		splunkSender, err := s.makeSplunkSender(ctx, client, levelInfo, fallback)
		if err != nil {
			utility.PutHTTPClient(client)
			return nil, errors.Wrap(err, "configuring splunk logger")
		}

		env.RegisterCloser("splunk-http-client", false, func(_ context.Context) error {
			utility.PutHTTPClient(client)
			return nil
		})
		senders = append(senders, splunkSender)
	}

	// the slack logging service is only for logging very high level alerts.
	if s.Slack.Token != "" && level.FromString(s.Slack.Level).IsValid() {
		sender, err = send.NewSlackLogger(s.Slack.Options, s.Slack.Token,
			send.LevelInfo{Default: level.Critical, Threshold: level.FromString(s.Slack.Level)})
		if err == nil {
			var slackFallback send.Sender

			switch len(senders) {
			case 0:
				slackFallback = fallback
			case 1:
				slackFallback = senders[0]
			default:
				slackFallback = send.NewConfiguredMultiSender(senders...)
			}

			if err = sender.SetErrorHandler(send.ErrorHandlerFromSender(slackFallback)); err != nil {
				return nil, errors.Wrap(err, "setting error handler")
			}

			senders = append(senders, logger.MakeQueueSender(ctx, env.LocalQueue(), sender))
		}
		grip.Warning(errors.Wrap(err, "setting up Slack alert logger"))
	}

	return send.NewConfiguredMultiSender(senders...), nil
}

func (s *Settings) makeSplunkSender(ctx context.Context, client *http.Client, levelInfo send.LevelInfo, fallback send.Sender) (send.Sender, error) {
	sender, err := send.NewSplunkLoggerWithClient("", s.Splunk.SplunkConnectionInfo, grip.GetSender().Level(), client)
	if err != nil {
		return nil, errors.Wrap(err, "making splunk logger")
	}

	if err = sender.SetLevel(levelInfo); err != nil {
		return nil, errors.Wrap(err, "setting Splunk level")
	}

	if err = sender.SetErrorHandler(send.ErrorHandlerFromSender(fallback)); err != nil {
		return nil, errors.Wrap(err, "setting Splunk error handler")
	}

	opts := send.BufferedSenderOptions{
		FlushInterval: time.Duration(s.LoggerConfig.Buffer.DurationSeconds) * time.Second,
		BufferSize:    s.LoggerConfig.Buffer.Count,
	}
	if s.LoggerConfig.Buffer.UseAsync {
		if sender, err = send.NewBufferedAsyncSender(ctx,
			sender,
			send.BufferedAsyncSenderOptions{
				BufferedSenderOptions: opts,
				IncomingBufferFactor:  s.LoggerConfig.Buffer.IncomingBufferFactor,
			}); err != nil {
			return nil, errors.Wrap(err, "making Splunk async buffered sender")
		}
	} else {
		if sender, err = send.NewBufferedSender(ctx, sender, opts); err != nil {
			return nil, errors.Wrap(err, "making Splunk buffered sender")
		}
	}

	return sender, nil
}

// PluginConfig holds plugin-specific settings, which are handled.
// manually by their respective plugins
type PluginConfig map[string]map[string]any

type WriteConcern struct {
	W        int    `yaml:"w"`
	WMode    string `yaml:"wmode"`
	WTimeout int    `yaml:"wtimeout"`
	J        bool   `yaml:"j"`
}

func (wc WriteConcern) Resolve() *writeconcern.WriteConcern {
	concern := &writeconcern.WriteConcern{}
	if wc.WMode == "majority" {
		concern = writeconcern.Majority()
	} else if wc.W > 0 {
		concern.W = wc.W
	}

	if wc.J {
		concern.Journal = utility.TruePtr()
	}

	return concern
}

type ReadConcern struct {
	Level string `yaml:"level"`
}

func (rc ReadConcern) Resolve() *readconcern.ReadConcern {

	if rc.Level == "majority" {
		return readconcern.Majority()
	} else if rc.Level == "local" {
		return readconcern.Local()
	} else if rc.Level == "" {
		return readconcern.Majority()
	} else {
		grip.Error(message.Fields{
			"error":   "ReadConcern Level is not majority or local, setting to majority",
			"rcLevel": rc.Level})
		return readconcern.Majority()
	}
}

type DBSettings struct {
	Url                  string       `yaml:"url"`
	SharedURL            string       `yaml:"shared_url"`
	DB                   string       `yaml:"db"`
	WriteConcernSettings WriteConcern `yaml:"write_concern"`
	ReadConcernSettings  ReadConcern  `yaml:"read_concern"`
	AWSAuthEnabled       bool         `yaml:"aws_auth_enabled"`
}

func (s *DBSettings) mongoOptions(url string) *options.ClientOptions {
	opts := options.Client().ApplyURI(url).SetWriteConcern(s.WriteConcernSettings.Resolve()).
		SetReadConcern(s.ReadConcernSettings.Resolve()).
		SetTimeout(mongoTimeout).
		SetConnectTimeout(mongoConnectTimeout).
		SetSocketTimeout(mongoTimeout).
		SetMonitor(apm.NewMonitor(apm.WithCommandAttributeDisabled(false), apm.WithCommandAttributeTransformer(redactSensitiveCollections)))

	if s.AWSAuthEnabled {
		opts.SetAuth(options.Credential{
			AuthMechanism: awsAuthMechanism,
			AuthSource:    mongoExternalAuthSource,
		})
	}
	return opts
}

// supported banner themes in Evergreen
type BannerTheme string

const (
	Announcement BannerTheme = "ANNOUNCEMENT"
	Information  BannerTheme = "INFORMATION"
	Warning      BannerTheme = "WARNING"
	Important    BannerTheme = "IMPORTANT"
	Empty        BannerTheme = ""
)

func IsValidBannerTheme(input string) (bool, BannerTheme) {
	switch input {
	case "":
		return true, ""
	case "ANNOUNCEMENT":
		return true, Announcement
	case "INFORMATION":
		return true, Information
	case "WARNING":
		return true, Warning
	case "IMPORTANT":
		return true, Important
	default:
		return false, ""
	}
}<|MERGE_RESOLUTION|>--- conflicted
+++ resolved
@@ -31,11 +31,7 @@
 
 	// ClientVersion is the commandline version string used to control updating
 	// the CLI. The format is the calendar date (YYYY-MM-DD).
-<<<<<<< HEAD
-	ClientVersion = "2025-03-24"
-=======
-	ClientVersion = "2025-03-25"
->>>>>>> 443ab491
+	ClientVersion = "2025-03-26"
 
 	// Agent version to control agent rollover. The format is the calendar date
 	// (YYYY-MM-DD).
