--- conflicted
+++ resolved
@@ -38,11 +38,7 @@
 	ClientVersion = "2023-06-02"
 
 	// Agent version to control agent rollover.
-<<<<<<< HEAD
-	AgentVersion = "2023-06-09"
-=======
-	AgentVersion = "2023-06-14"
->>>>>>> 86a2e50c
+	AgentVersion = "2023-06-15"
 )
 
 // ConfigSection defines a sub-document in the evergreen config
