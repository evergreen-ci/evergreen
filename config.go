package evergreen

import (
	"context"
	"fmt"
	"io/ioutil"
	"net/http"
	"os"
	"path/filepath"
	"reflect"
	"strings"
	"time"

	"github.com/evergreen-ci/evergreen/util"
	"github.com/evergreen-ci/utility"
	"github.com/mongodb/amboy/logger"
	"github.com/mongodb/anser/bsonutil"
	"github.com/mongodb/grip"
	"github.com/mongodb/grip/level"
	"github.com/mongodb/grip/message"
	"github.com/mongodb/grip/send"
	"github.com/pkg/errors"
	"go.mongodb.org/mongo-driver/bson"
	"go.mongodb.org/mongo-driver/mongo"
	"go.mongodb.org/mongo-driver/mongo/options"
	"go.mongodb.org/mongo-driver/mongo/readconcern"
	"go.mongodb.org/mongo-driver/mongo/writeconcern"
	"gopkg.in/20210107192922/yaml.v3"
)

var (
	// Should be specified with -ldflags at build time
	BuildRevision = ""

	// Commandline Version String; used to control auto-updating.
	ClientVersion = "2022-08-31"

	// Agent version to control agent rollover.
<<<<<<< HEAD
	AgentVersion = "2022-09-13"
=======
	AgentVersion = "2022-09-09"
>>>>>>> 02fd0706
)

// ConfigSection defines a sub-document in the evergreen config
// any config sections must also be added to registry.go
type ConfigSection interface {
	// SectionId() returns the ID of the section to be used in the database document and struct tag
	SectionId() string
	// Get() populates the section from the DB
	Get(Environment) error
	// Set() upserts the section document into the DB
	Set() error
	// ValidateAndDefault() validates input and sets defaults
	ValidateAndDefault() error
}

// Settings contains all configuration settings for running Evergreen. Settings
// with the "id" struct tag should implement the ConfigSection interface.
type Settings struct {
	Id                  string                  `bson:"_id" json:"id" yaml:"id"`
	Alerts              AlertsConfig            `yaml:"alerts" bson:"alerts" json:"alerts" id:"alerts"`
	Amboy               AmboyConfig             `yaml:"amboy" bson:"amboy" json:"amboy" id:"amboy"`
	Api                 APIConfig               `yaml:"api" bson:"api" json:"api" id:"api"`
	ApiUrl              string                  `yaml:"api_url" bson:"api_url" json:"api_url"`
	AuthConfig          AuthConfig              `yaml:"auth" bson:"auth" json:"auth" id:"auth"`
	AWSInstanceRole     string                  `yaml:"aws_instance_role" bson:"aws_instance_role" json:"aws_instance_role"`
	Banner              string                  `bson:"banner" json:"banner" yaml:"banner"`
	BannerTheme         BannerTheme             `bson:"banner_theme" json:"banner_theme" yaml:"banner_theme"`
	Cedar               CedarConfig             `bson:"cedar" json:"cedar" yaml:"cedar" id:"cedar"`
	ClientBinariesDir   string                  `yaml:"client_binaries_dir" bson:"client_binaries_dir" json:"client_binaries_dir"`
	CommitQueue         CommitQueueConfig       `yaml:"commit_queue" bson:"commit_queue" json:"commit_queue" id:"commit_queue"`
	ConfigDir           string                  `yaml:"configdir" bson:"configdir" json:"configdir"`
	ContainerPools      ContainerPoolsConfig    `yaml:"container_pools" bson:"container_pools" json:"container_pools" id:"container_pools"`
	Credentials         map[string]string       `yaml:"credentials" bson:"credentials" json:"credentials"`
	CredentialsNew      util.KeyValuePairSlice  `yaml:"credentials_new" bson:"credentials_new" json:"credentials_new"`
	Database            DBSettings              `yaml:"database" json:"database" bson:"database"`
	DataPipes           DataPipesConfig         `yaml:"data_pipes" json:"data_pipes" bson:"data_pipes" id:"data_pipes"`
	DomainName          string                  `yaml:"domain_name" bson:"domain_name" json:"domain_name"`
	Expansions          map[string]string       `yaml:"expansions" bson:"expansions" json:"expansions"`
	ExpansionsNew       util.KeyValuePairSlice  `yaml:"expansions_new" bson:"expansions_new" json:"expansions_new"`
	GithubPRCreatorOrg  string                  `yaml:"github_pr_creator_org" bson:"github_pr_creator_org" json:"github_pr_creator_org"`
	GithubOrgs          []string                `yaml:"github_orgs" bson:"github_orgs" json:"github_orgs"`
	DisabledGQLQueries  []string                `yaml:"disabled_gql_queries" bson:"disabled_gql_queries" json:"disabled_gql_queries"`
	HostInit            HostInitConfig          `yaml:"hostinit" bson:"hostinit" json:"hostinit" id:"hostinit"`
	HostJasper          HostJasperConfig        `yaml:"host_jasper" bson:"host_jasper" json:"host_jasper" id:"host_jasper"`
	Jira                JiraConfig              `yaml:"jira" bson:"jira" json:"jira" id:"jira"`
	JIRANotifications   JIRANotificationsConfig `yaml:"jira_notifications" json:"jira_notifications" bson:"jira_notifications" id:"jira_notifications"`
	Keys                map[string]string       `yaml:"keys" bson:"keys" json:"keys"`
	KeysNew             util.KeyValuePairSlice  `yaml:"keys_new" bson:"keys_new" json:"keys_new"`
	LDAPRoleMap         LDAPRoleMap             `yaml:"ldap_role_map" bson:"ldap_role_map" json:"ldap_role_map"`
	LoggerConfig        LoggerConfig            `yaml:"logger_config" bson:"logger_config" json:"logger_config" id:"logger_config"`
	LogPath             string                  `yaml:"log_path" bson:"log_path" json:"log_path"`
	NewRelic            NewRelicConfig          `yaml:"newrelic" bson:"newrelic" json:"newrelic" id:"newrelic"`
	Notify              NotifyConfig            `yaml:"notify" bson:"notify" json:"notify" id:"notify"`
	Plugins             PluginConfig            `yaml:"plugins" bson:"plugins" json:"plugins"`
	PluginsNew          util.KeyValuePairSlice  `yaml:"plugins_new" bson:"plugins_new" json:"plugins_new"`
	PodLifecycle        PodLifecycleConfig      `yaml:"pod_lifecycle" bson:"pod_lifecycle" json:"pod_lifecycle" id:"pod_lifecycle"`
	PprofPort           string                  `yaml:"pprof_port" bson:"pprof_port" json:"pprof_port"`
	Presto              PrestoConfig            `yaml:"presto" bson:"presto" json:"presto" id:"presto"`
	Providers           CloudProviders          `yaml:"providers" bson:"providers" json:"providers" id:"providers"`
	RepoTracker         RepoTrackerConfig       `yaml:"repotracker" bson:"repotracker" json:"repotracker" id:"repotracker"`
	Scheduler           SchedulerConfig         `yaml:"scheduler" bson:"scheduler" json:"scheduler" id:"scheduler"`
	ServiceFlags        ServiceFlags            `bson:"service_flags" json:"service_flags" id:"service_flags" yaml:"service_flags"`
	SSHKeyDirectory     string                  `yaml:"ssh_key_directory" bson:"ssh_key_directory" json:"ssh_key_directory"`
	SSHKeyPairs         []SSHKeyPair            `yaml:"ssh_key_pairs" bson:"ssh_key_pairs" json:"ssh_key_pairs"`
	Slack               SlackConfig             `yaml:"slack" bson:"slack" json:"slack" id:"slack"`
	Splunk              SplunkConfig            `yaml:"splunk" bson:"splunk" json:"splunk" id:"splunk"`
	Triggers            TriggerConfig           `yaml:"triggers" bson:"triggers" json:"triggers" id:"triggers"`
	Ui                  UIConfig                `yaml:"ui" bson:"ui" json:"ui" id:"ui"`
	Spawnhost           SpawnHostConfig         `yaml:"spawnhost" bson:"spawnhost" json:"spawnhost" id:"spawnhost"`
	ShutdownWaitSeconds int                     `yaml:"shutdown_wait_seconds" bson:"shutdown_wait_seconds" json:"shutdown_wait_seconds"`
}

func (c *Settings) SectionId() string { return ConfigDocID }

func (c *Settings) Get(env Environment) error {
	ctx, cancel := env.Context()
	defer cancel()
	coll := env.DB().Collection(ConfigCollection)

	res := coll.FindOne(ctx, byId(c.SectionId()))
	if err := res.Err(); err != nil {
		if err == mongo.ErrNoDocuments {
			*c = Settings{}
			return nil
		}
		return errors.Wrapf(err, "getting config section '%s'", c.SectionId())
	}
	if err := res.Decode(c); err != nil {
		return errors.Wrapf(err, "decoding config section '%s'", c.SectionId())
	}

	return nil
}

// Set saves the global fields in the configuration (i.e. those that are not
// ConfigSections).
func (c *Settings) Set() error {
	env := GetEnvironment()
	ctx, cancel := env.Context()
	defer cancel()
	coll := env.DB().Collection(ConfigCollection)

	_, err := coll.UpdateOne(ctx, byId(c.SectionId()), bson.M{
		"$set": bson.M{
			apiUrlKey:             c.ApiUrl,
			awsInstanceRoleKey:    c.AWSInstanceRole,
			bannerKey:             c.Banner,
			bannerThemeKey:        c.BannerTheme,
			clientBinariesDirKey:  c.ClientBinariesDir,
			commitQueueKey:        c.CommitQueue,
			configDirKey:          c.ConfigDir,
			credentialsKey:        c.Credentials,
			credentialsNewKey:     c.CredentialsNew,
			domainNameKey:         c.DomainName,
			expansionsKey:         c.Expansions,
			expansionsNewKey:      c.ExpansionsNew,
			githubPRCreatorOrgKey: c.GithubPRCreatorOrg,
			githubOrgsKey:         c.GithubOrgs,
			disabledGQLQueriesKey: c.DisabledGQLQueries,
			keysKey:               c.Keys,
			keysNewKey:            c.KeysNew,
			ldapRoleMapKey:        c.LDAPRoleMap,
			logPathKey:            c.LogPath,
			pprofPortKey:          c.PprofPort,
			pluginsKey:            c.Plugins,
			pluginsNewKey:         c.PluginsNew,
			splunkKey:             c.Splunk,
			sshKeyDirectoryKey:    c.SSHKeyDirectory,
			sshKeyPairsKey:        c.SSHKeyPairs,
			spawnhostKey:          c.Spawnhost,
			shutdownWaitKey:       c.ShutdownWaitSeconds,
		},
	}, options.Update().SetUpsert(true))

	return errors.Wrapf(err, "updating section '%s'", c.SectionId())
}

func (c *Settings) ValidateAndDefault() error {
	var err error
	catcher := grip.NewSimpleCatcher()
	if c.ApiUrl == "" {
		catcher.Add(errors.New("API hostname must not be empty"))
	}
	if c.ConfigDir == "" {
		catcher.Add(errors.New("config directory must not be empty"))
	}
	if len(c.CredentialsNew) > 0 {
		if c.Credentials, err = c.CredentialsNew.Map(); err != nil {
			catcher.Add(errors.Wrap(err, "parsing credentials"))
		}
	}
	if len(c.ExpansionsNew) > 0 {
		if c.Expansions, err = c.ExpansionsNew.Map(); err != nil {
			catcher.Add(errors.Wrap(err, "parsing expansions"))
		}
	}
	if len(c.KeysNew) > 0 {
		if c.Keys, err = c.KeysNew.Map(); err != nil {
			catcher.Add(errors.Wrap(err, "parsing keys"))
		}
	}
	if len(c.PluginsNew) > 0 {
		tempPlugins, err := c.PluginsNew.NestedMap()
		if err != nil {
			catcher.Add(errors.Wrap(err, "parsing plugins"))
		}
		c.Plugins = map[string]map[string]interface{}{}
		for k1, v1 := range tempPlugins {
			c.Plugins[k1] = map[string]interface{}{}
			for k2, v2 := range v1 {
				c.Plugins[k1][k2] = v2
			}
		}
	}

	keys := map[string]bool{}
	for _, mapping := range c.LDAPRoleMap {
		if keys[mapping.LDAPGroup] {
			catcher.Errorf("duplicate LDAP group value %s found in LDAP-role mappings", mapping.LDAPGroup)
		}
		keys[mapping.LDAPGroup] = true
	}

	if len(c.SSHKeyPairs) != 0 && c.SSHKeyDirectory == "" {
		catcher.New("cannot use SSH key pairs without setting a directory for them")
	}

	for i := 0; i < len(c.SSHKeyPairs); i++ {
		catcher.NewWhen(c.SSHKeyPairs[i].Name == "", "must specify a name for SSH key pairs")
		catcher.ErrorfWhen(c.SSHKeyPairs[i].Public == "", "must specify a public key for SSH key pair '%s'", c.SSHKeyPairs[i].Name)
		catcher.ErrorfWhen(c.SSHKeyPairs[i].Private == "", "must specify a private key for SSH key pair '%s'", c.SSHKeyPairs[i].Name)
		// Avoid overwriting the filepath stored in Keys, which is a special
		// case for the path to the legacy SSH identity file.
		for _, key := range c.Keys {
			catcher.ErrorfWhen(c.SSHKeyPairs[i].PrivatePath(c) == key, "cannot overwrite the legacy SSH key '%s'", key)
		}

		// ValidateAndDefault can be called before the environment has been
		// initialized.
		if env := GetEnvironment(); env != nil {
			// Ensure we are not modify any existing keys.
			if settings := env.Settings(); settings != nil {
				for _, key := range env.Settings().SSHKeyPairs {
					if key.Name == c.SSHKeyPairs[i].Name {
						catcher.ErrorfWhen(c.SSHKeyPairs[i].Public != key.Public, "cannot modify public key for existing SSH key pair '%s'", key.Name)
						catcher.ErrorfWhen(c.SSHKeyPairs[i].Private != key.Private, "cannot modify private key for existing SSH key pair '%s'", key.Name)
					}
				}
			}
		}
		if c.SSHKeyPairs[i].EC2Regions == nil {
			c.SSHKeyPairs[i].EC2Regions = []string{}
		}
	}
	// ValidateAndDefault can be called before the environment has been
	// initialized.
	if env := GetEnvironment(); env != nil {
		if settings := env.Settings(); settings != nil {
			// Ensure we are not deleting any existing keys.
			for _, key := range GetEnvironment().Settings().SSHKeyPairs {
				var found bool
				for _, newKey := range c.SSHKeyPairs {
					if newKey.Name == key.Name {
						found = true
						break
					}
				}
				catcher.ErrorfWhen(!found, "cannot find existing SSH key '%s'", key.Name)
			}
		}
	}

	if catcher.HasErrors() {
		return catcher.Resolve()
	}
	if c.ClientBinariesDir == "" {
		c.ClientBinariesDir = ClientDirectory
	}
	if c.LogPath == "" {
		c.LogPath = LocalLoggingOverride
	}
	if c.ShutdownWaitSeconds < 0 {
		c.ShutdownWaitSeconds = DefaultShutdownWaitSeconds
	}

	return nil
}

// NewSettings builds an in-memory representation of the given settings file.
func NewSettings(filename string) (*Settings, error) {
	configData, err := ioutil.ReadFile(filename)
	if err != nil {
		return nil, err
	}
	settings := &Settings{}
	err = yaml.Unmarshal(configData, settings)
	if err != nil {
		return nil, err
	}

	return settings, nil
}

// GetConfig retrieves the Evergreen config document. If no document is
// present in the DB, it will return the defaults.
func GetConfig() (*Settings, error) { return BootstrapConfig(GetEnvironment()) }

// Bootstrap config gets a config from the database defined in the environment.
func BootstrapConfig(env Environment) (*Settings, error) {
	config := &Settings{}

	// retrieve the root config document
	if err := config.Get(env); err != nil {
		return nil, err
	}

	// retrieve the other config sub-documents and form the whole struct
	catcher := grip.NewSimpleCatcher()
	sections := ConfigRegistry.GetSections()
	valConfig := reflect.ValueOf(*config)
	//iterate over each field in the config struct
	for i := 0; i < valConfig.NumField(); i++ {
		// retrieve the 'id' struct tag
		sectionId := valConfig.Type().Field(i).Tag.Get("id")
		if sectionId == "" { // no 'id' tag means this is a simple field that we can skip
			continue
		}

		// get the property name and find its corresponding section in the registry
		propName := valConfig.Type().Field(i).Name
		section, ok := sections[sectionId]
		if !ok {
			catcher.Add(fmt.Errorf("config section '%s' not found in registry", sectionId))
			continue
		}

		// retrieve the section's document from the db
		if err := section.Get(env); err != nil {
			catcher.Add(errors.Wrapf(err, "populating section '%s'", sectionId))
			continue
		}

		// set the value of the section struct to the value of the corresponding field in the config
		sectionVal := reflect.ValueOf(section).Elem()
		propVal := reflect.ValueOf(config).Elem().FieldByName(propName)
		if !propVal.CanSet() {
			catcher.Errorf("unable to set field '%s' in section '%s'", propName, sectionId)
			continue
		}
		propVal.Set(sectionVal)
	}

	if catcher.HasErrors() {
		return nil, errors.WithStack(catcher.Resolve())
	}
	return config, nil

}

// UpdateConfig updates all evergreen settings documents in DB
func UpdateConfig(config *Settings) error {
	// update the root config document
	if err := config.Set(); err != nil {
		return err
	}

	// update the other config sub-documents
	catcher := grip.NewSimpleCatcher()
	valConfig := reflect.ValueOf(*config)

	//iterate over each field in the config struct
	for i := 0; i < valConfig.NumField(); i++ {
		// retrieve the 'id' struct tag
		sectionId := valConfig.Type().Field(i).Tag.Get("id")
		if sectionId == "" { // no 'id' tag means this is a simple field that we can skip
			continue
		}

		// get the property name and find its value within the settings struct
		propName := valConfig.Type().Field(i).Name
		propVal := valConfig.FieldByName(propName)

		// create a reflective copy of the struct
		valPointer := reflect.Indirect(reflect.New(propVal.Type()))
		valPointer.Set(propVal)

		// convert the pointer to that struct to an empty interface
		propInterface := valPointer.Addr().Interface()

		// type assert to the ConfigSection interface
		section, ok := propInterface.(ConfigSection)
		if !ok {
			catcher.Errorf("unable to convert config section '%s'", propName)
			continue
		}

		catcher.Add(section.Set())
	}

	return errors.WithStack(catcher.Resolve())
}

// Validate checks the settings and returns nil if the config is valid,
// or an error with a message explaining why otherwise.
func (settings *Settings) Validate() error {
	catcher := grip.NewSimpleCatcher()

	// validate the root-level settings struct
	catcher.Add(settings.ValidateAndDefault())

	// validate each sub-document
	valConfig := reflect.ValueOf(*settings)
	// iterate over each field in the config struct
	for i := 0; i < valConfig.NumField(); i++ {
		// retrieve the 'id' struct tag
		sectionId := valConfig.Type().Field(i).Tag.Get("id")
		if sectionId == "" { // no 'id' tag means this is a simple field that we can skip
			continue
		}

		// get the property name and find its value within the settings struct
		propName := valConfig.Type().Field(i).Name
		propVal := valConfig.FieldByName(propName)

		// the goal is to convert this struct which we know implements ConfigSection
		// from a reflection data structure back to the interface
		// the below creates a copy and takes the address of it as a workaround because
		// you can't take the address of it via reflection for some reason
		// (and all interface methods on the struct have pointer receivers)

		// create a reflective copy of the struct
		valPointer := reflect.Indirect(reflect.New(propVal.Type()))
		valPointer.Set(propVal)

		// convert the pointer to that struct to an empty interface
		propInterface := valPointer.Addr().Interface()

		// type assert to the ConfigSection interface
		section, ok := propInterface.(ConfigSection)
		if !ok {
			catcher.Errorf("unable to convert config section '%s'", propName)
			continue
		}
		err := section.ValidateAndDefault()
		if err != nil {
			catcher.Add(err)
			continue
		}

		// set the value of the section struct in case there was any defaulting done
		sectionVal := reflect.ValueOf(section).Elem()
		propAddr := reflect.ValueOf(settings).Elem().FieldByName(propName)
		if !propAddr.CanSet() {
			catcher.Errorf("unable to set field '%s' 'in' %s", propName, sectionId)
			continue
		}
		propAddr.Set(sectionVal)
	}
	return errors.WithStack(catcher.Resolve())
}

func (s *Settings) GetSender(ctx context.Context, env Environment) (send.Sender, error) {
	var (
		sender   send.Sender
		fallback send.Sender
		err      error
		senders  []send.Sender
	)

	levelInfo := s.LoggerConfig.Info()

	fallback, err = send.NewErrorLogger("evergreen.err",
		send.LevelInfo{Default: level.Info, Threshold: level.Debug})
	if err != nil {
		return nil, errors.Wrap(err, "configuring error fallback logger")
	}

	// setup the base/default logger (generally direct to systemd
	// or standard output)
	switch s.LogPath {
	case LocalLoggingOverride:
		// log directly to systemd if possible, and log to
		// standard output otherwise.
		sender = getSystemLogger()
	case StandardOutputLoggingOverride, "":
		sender = send.MakeNative()
	default:
		sender, err = send.MakeFileLogger(s.LogPath)
		if err != nil {
			return nil, errors.Wrap(err, "configuring file logger")
		}
	}

	if err = sender.SetLevel(levelInfo); err != nil {
		return nil, errors.Wrap(err, "setting level")
	}
	if err = sender.SetErrorHandler(send.ErrorHandlerFromSender(fallback)); err != nil {
		return nil, errors.Wrap(err, "setting error handler")
	}
	senders = append(senders, sender)

	// set up external log aggregation services:
	//
	if s.Splunk.SplunkConnectionInfo.Populated() {
		retryConf := utility.NewDefaultHTTPRetryConf()
		retryConf.MaxDelay = time.Second
		retryConf.BaseDelay = 10 * time.Millisecond
		retryConf.MaxRetries = 10
		client := utility.GetHTTPRetryableClient(retryConf)

		splunkSender, err := s.makeSplunkSender(ctx, client, levelInfo, fallback)
		if err != nil {
			utility.PutHTTPClient(client)
			return nil, errors.Wrap(err, "configuring splunk logger")
		}

		env.RegisterCloser("splunk-http-client", false, func(_ context.Context) error {
			utility.PutHTTPClient(client)
			return nil
		})
		senders = append(senders, splunkSender)
	}

	// the slack logging service is only for logging very high level alerts.
	if s.Slack.Token != "" {
		sender, err = send.NewSlackLogger(s.Slack.Options, s.Slack.Token,
			send.LevelInfo{Default: level.Critical, Threshold: level.FromString(s.Slack.Level)})
		if err == nil {
			var slackFallback send.Sender

			switch len(senders) {
			case 0:
				slackFallback = fallback
			case 1:
				slackFallback = senders[0]
			default:
				slackFallback = send.NewConfiguredMultiSender(senders...)
			}

			if err = sender.SetErrorHandler(send.ErrorHandlerFromSender(slackFallback)); err != nil {
				return nil, errors.Wrap(err, "setting error handler")
			}

			senders = append(senders, logger.MakeQueueSender(ctx, env.LocalQueue(), sender))
		}
		grip.Warning(errors.Wrap(err, "setting up Slack alert logger"))
	}

	return send.NewConfiguredMultiSender(senders...), nil
}

func (s *Settings) makeSplunkSender(ctx context.Context, client *http.Client, levelInfo send.LevelInfo, fallback send.Sender) (send.Sender, error) {
	sender, err := send.NewSplunkLoggerWithClient("", s.Splunk.SplunkConnectionInfo, grip.GetSender().Level(), client)
	if err != nil {
		return nil, errors.Wrap(err, "making splunk logger")
	}

	if err = sender.SetLevel(levelInfo); err != nil {
		return nil, errors.Wrap(err, "setting Splunk level")
	}

	if err = sender.SetErrorHandler(send.ErrorHandlerFromSender(fallback)); err != nil {
		return nil, errors.Wrap(err, "setting Splunk error handler")
	}

	opts := send.BufferedSenderOptions{
		FlushInterval: time.Duration(s.LoggerConfig.Buffer.DurationSeconds) * time.Second,
		BufferSize:    s.LoggerConfig.Buffer.Count,
	}
	if s.LoggerConfig.Buffer.UseAsync {
		if sender, err = send.NewBufferedAsyncSender(ctx,
			sender,
			send.BufferedAsyncSenderOptions{
				BufferedSenderOptions: opts,
				IncomingBufferFactor:  s.LoggerConfig.Buffer.IncomingBufferFactor,
			}); err != nil {
			return nil, errors.Wrap(err, "making Splunk async buffered sender")
		}
	} else {
		if sender, err = send.NewBufferedSender(ctx, sender, opts); err != nil {
			return nil, errors.Wrap(err, "making Splunk buffered sender")
		}
	}

	return sender, nil
}

func (s *Settings) GetGithubOauthStrings() ([]string, error) {
	var tokens []string
	var token_name string

	token, ok := s.Credentials["github"]
	if ok && token != "" {
		// we want to make sure tokens[0] is always the default token
		tokens = append(tokens, token)
	} else {
		return nil, errors.New("no 'github' token in settings")
	}

	for i := 1; i < 10; i++ {
		token_name = fmt.Sprintf("github_alt%d", i)
		token, ok := s.Credentials[token_name]
		if ok && token != "" {
			tokens = append(tokens, token)
		} else {
			break
		}
	}
	return tokens, nil
}

func (s *Settings) GetGithubOauthToken() (string, error) {
	if s == nil {
		return "", errors.New("not defined")
	}

	oauthStrings, err := s.GetGithubOauthStrings()
	if err != nil {
		return "", err
	}
	timeSeed := time.Now().Nanosecond()
	randomStartIdx := timeSeed % len(oauthStrings)
	var oauthString string
	for i := range oauthStrings {
		oauthString = oauthStrings[randomStartIdx+i]
		splitToken, err := splitToken(oauthString)
		if err != nil {
			grip.Error(message.Fields{
				"error":   err,
				"message": fmt.Sprintf("problem with github_alt%d", i)})
		} else {
			return splitToken, nil
		}
	}
	return "", errors.New("all github tokens are malformatted. Proper format is github:token <token> or github_alt#:token <token>")
}

func splitToken(oauthString string) (string, error) {
	splitToken := strings.Split(oauthString, " ")
	if len(splitToken) != 2 || splitToken[0] != "token" {
		return "", errors.New("token format was invalid, expected 'token [token]'")
	}
	return splitToken[1], nil
}
func GetServiceFlags() (*ServiceFlags, error) {
	flags := &ServiceFlags{}
	if err := flags.Get(GetEnvironment()); err != nil {
		return nil, errors.Wrapf(err, "getting section '%s'", flags.SectionId())
	}
	return flags, nil
}

// PluginConfig holds plugin-specific settings, which are handled.
// manually by their respective plugins
type PluginConfig map[string]map[string]interface{}

// SSHKeyPair represents a public and private SSH key pair.
type SSHKeyPair struct {
	Name    string `bson:"name" json:"name" yaml:"name"`
	Public  string `bson:"public" json:"public" yaml:"public"`
	Private string `bson:"private" json:"private" yaml:"private"`
	// EC2Regions contains all EC2 regions that have stored this SSH key.
	EC2Regions []string `bson:"ec2_regions" json:"ec2_regions" yaml:"ec2_regions"`
}

// AddEC2Region adds the given EC2 region to the set of regions containing the
// SSH key.
func (p *SSHKeyPair) AddEC2Region(region string) error {
	env := GetEnvironment()
	ctx, cancel := env.Context()
	defer cancel()
	coll := env.DB().Collection(ConfigCollection)

	query := bson.M{
		idKey: ConfigDocID,
		sshKeyPairsKey: bson.M{
			"$elemMatch": bson.M{
				sshKeyPairNameKey: p.Name,
			},
		},
	}
	var update bson.M
	if len(p.EC2Regions) == 0 {
		// In case this is the first element, we have to push to create the
		// array first.
		update = bson.M{
			"$push": bson.M{bsonutil.GetDottedKeyName(sshKeyPairsKey, "$", sshKeyPairEC2RegionsKey): region},
		}
	} else {
		update = bson.M{
			"$addToSet": bson.M{bsonutil.GetDottedKeyName(sshKeyPairsKey, "$", sshKeyPairEC2RegionsKey): region},
		}
	}
	if _, err := coll.UpdateOne(ctx, query, update); err != nil {
		return errors.WithStack(err)
	}

	if !utility.StringSliceContains(p.EC2Regions, region) {
		p.EC2Regions = append(p.EC2Regions, region)
	}

	return nil
}

func (p *SSHKeyPair) PrivatePath(settings *Settings) string {
	return filepath.Join(settings.SSHKeyDirectory, p.Name)
}

type WriteConcern struct {
	W        int    `yaml:"w"`
	WMode    string `yaml:"wmode"`
	WTimeout int    `yaml:"wtimeout"`
	J        bool   `yaml:"j"`
}

func (wc WriteConcern) Resolve() *writeconcern.WriteConcern {
	opts := []writeconcern.Option{}

	if wc.J {
		opts = append(opts, writeconcern.J(true))
	}
	if wc.WMode == "majority" {
		opts = append(opts, writeconcern.WMajority())
	} else if wc.W > 0 {
		opts = append(opts, writeconcern.W(wc.W))
	}

	if wc.WTimeout > 0 {
		opts = append(opts, writeconcern.WTimeout(time.Duration(wc.WTimeout)*time.Millisecond))
	}

	return writeconcern.New().WithOptions(opts...)
}

type ReadConcern struct {
	Level string `yaml:"level"`
}

func (rc ReadConcern) Resolve() *readconcern.ReadConcern {

	if rc.Level == "majority" {
		return readconcern.Majority()
	} else if rc.Level == "local" {
		return readconcern.Local()
	} else if rc.Level == "" {
		return readconcern.Majority()
	} else {
		grip.Error(message.Fields{
			"error":   "ReadConcern Level is not majority or local, setting to majority",
			"rcLevel": rc.Level})
		return readconcern.Majority()
	}
}

type DBSettings struct {
	Url                  string       `yaml:"url"`
	DB                   string       `yaml:"db"`
	WriteConcernSettings WriteConcern `yaml:"write_concern"`
	ReadConcernSettings  ReadConcern  `yaml:"read_concern"`
	AuthFile             string       `yaml:"auth_file"`
}

func (dbs *DBSettings) HasAuth() bool {
	return dbs.AuthFile != ""
}

type dbCreds struct {
	DBUser string `yaml:"mdb_database_username"`
	DBPwd  string `yaml:"mdb_database_password"`
}

func (dbs *DBSettings) GetAuth() (string, string, error) {
	return GetAuthFromYAML(dbs.AuthFile)
}

func GetAuthFromYAML(authFile string) (string, string, error) {
	creds := &dbCreds{}

	file, err := os.Open(authFile)
	if err != nil {
		return "", "", err
	}
	defer file.Close()

	decoder := yaml.NewDecoder(file)

	if err := decoder.Decode(&creds); err != nil {
		return "", "", err
	}

	return creds.DBUser, creds.DBPwd, nil
}

// supported banner themes in Evergreen
type BannerTheme string

const (
	Announcement BannerTheme = "announcement"
	Information              = "information"
	Warning                  = "warning"
	Important                = "important"
)

func IsValidBannerTheme(input string) (bool, BannerTheme) {
	switch input {
	case "":
		return true, ""
	case "announcement":
		return true, Announcement
	case "information":
		return true, Information
	case "warning":
		return true, Warning
	case "important":
		return true, Important
	default:
		return false, ""
	}
}<|MERGE_RESOLUTION|>--- conflicted
+++ resolved
@@ -36,11 +36,7 @@
 	ClientVersion = "2022-08-31"
 
 	// Agent version to control agent rollover.
-<<<<<<< HEAD
 	AgentVersion = "2022-09-13"
-=======
-	AgentVersion = "2022-09-09"
->>>>>>> 02fd0706
 )
 
 // ConfigSection defines a sub-document in the evergreen config
