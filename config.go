--- conflicted
+++ resolved
@@ -35,11 +35,7 @@
 	ClientVersion = "2023-11-20"
 
 	// Agent version to control agent rollover.
-<<<<<<< HEAD
-	AgentVersion = "2023-11-16"
-=======
-	AgentVersion = "2023-11-20"
->>>>>>> 222395a1
+	AgentVersion = "2023-11-21"
 )
 
 // ConfigSection defines a sub-document in the evergreen config
