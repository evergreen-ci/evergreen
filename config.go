package evergreen

import (
	"context"
	"fmt"
	"net/http"
	"os"
	"reflect"
	"strconv"
	"time"

	"github.com/evergreen-ci/evergreen/cloud/parameterstore"
	"github.com/evergreen-ci/evergreen/util"
	"github.com/evergreen-ci/utility"
	"github.com/mongodb/amboy/logger"
	"github.com/mongodb/anser/apm"
	"github.com/mongodb/grip"
	"github.com/mongodb/grip/level"
	"github.com/mongodb/grip/message"
	"github.com/mongodb/grip/send"
	"github.com/pkg/errors"
	"go.mongodb.org/mongo-driver/bson"
	"go.mongodb.org/mongo-driver/mongo/options"
	"go.mongodb.org/mongo-driver/mongo/readconcern"
	"go.mongodb.org/mongo-driver/mongo/writeconcern"
	"gopkg.in/yaml.v3"
)

var (
	// BuildRevision should be specified with -ldflags at build time
	BuildRevision = ""

	// ClientVersion is the commandline version string used to control updating
	// the CLI. The format is the calendar date (YYYY-MM-DD).
	ClientVersion = "2025-11-17"

	// Agent version to control agent rollover. The format is the calendar date
	// (YYYY-MM-DD).
<<<<<<< HEAD
	AgentVersion = "2025-11-24"
=======
	AgentVersion = "2025-11-27"
>>>>>>> 5368377c
)

const (
	mongoTimeout          = 5 * time.Minute
	mongoConnectTimeout   = 5 * time.Second
	parameterStoreTimeout = 30 * time.Second
)

// ConfigSection defines a sub-document in the evergreen config
// any config sections must also be added to the registry in config_sections.go.
type ConfigSection interface {
	// SectionId returns the ID of the section to be used in the database document and struct tag
	SectionId() string
	// Get populates the section from the DB
	Get(context.Context) error
	// Set upserts the section document into the DB
	Set(context.Context) error
	// ValidateAndDefault validates input and sets defaults
	ValidateAndDefault() error
}

// Settings contains all configuration settings for running Evergreen. Settings
// with the "id" struct tag should implement the ConfigSection interface.
type Settings struct {
	Id                  string                  `bson:"_id" json:"id" yaml:"id"`
	Amboy               AmboyConfig             `yaml:"amboy" bson:"amboy" json:"amboy" id:"amboy"`
	AmboyDB             AmboyDBConfig           `yaml:"amboy_db" bson:"amboy_db" json:"amboy_db" id:"amboy_db"`
	Api                 APIConfig               `yaml:"api" bson:"api" json:"api" id:"api"`
	AuthConfig          AuthConfig              `yaml:"auth" bson:"auth" json:"auth" id:"auth"`
	AWSInstanceRole     string                  `yaml:"aws_instance_role" bson:"aws_instance_role" json:"aws_instance_role"`
	Banner              string                  `bson:"banner" json:"banner" yaml:"banner"`
	BannerTheme         BannerTheme             `bson:"banner_theme" json:"banner_theme" yaml:"banner_theme"`
	Buckets             BucketsConfig           `bson:"buckets" json:"buckets" yaml:"buckets" id:"buckets"`
	Cedar               CedarConfig             `bson:"cedar" json:"cedar" yaml:"cedar" id:"cedar"`
	ConfigDir           string                  `yaml:"configdir" bson:"configdir" json:"configdir"`
	ContainerPools      ContainerPoolsConfig    `yaml:"container_pools" bson:"container_pools" json:"container_pools" id:"container_pools"`
	Database            DBSettings              `yaml:"database" json:"database" bson:"database"`
	DomainName          string                  `yaml:"domain_name" bson:"domain_name" json:"domain_name"`
	Expansions          map[string]string       `yaml:"expansions" bson:"expansions" json:"expansions" secret:"true"`
	ExpansionsNew       util.KeyValuePairSlice  `yaml:"expansions_new" bson:"expansions_new" json:"expansions_new"`
	Cost                CostConfig              `yaml:"cost" bson:"cost" json:"cost" id:"cost"`
	FWS                 FWSConfig               `yaml:"fws" bson:"fws" json:"fws" id:"fws"`
	GithubPRCreatorOrg  string                  `yaml:"github_pr_creator_org" bson:"github_pr_creator_org" json:"github_pr_creator_org"`
	GitHubCheckRun      GitHubCheckRunConfig    `yaml:"github_check_run" bson:"github_check_run" json:"github_check_run" id:"github_check_run"`
	GithubOrgs          []string                `yaml:"github_orgs" bson:"github_orgs" json:"github_orgs"`
	GithubWebhookSecret string                  `yaml:"github_webhook_secret" bson:"github_webhook_secret" json:"github_webhook_secret" secret:"true"`
	DisabledGQLQueries  []string                `yaml:"disabled_gql_queries" bson:"disabled_gql_queries" json:"disabled_gql_queries"`
	HostInit            HostInitConfig          `yaml:"hostinit" bson:"hostinit" json:"hostinit" id:"hostinit"`
	HostJasper          HostJasperConfig        `yaml:"host_jasper" bson:"host_jasper" json:"host_jasper" id:"host_jasper"`
	Jira                JiraConfig              `yaml:"jira" bson:"jira" json:"jira" id:"jira"`
	JIRANotifications   JIRANotificationsConfig `yaml:"jira_notifications" json:"jira_notifications" bson:"jira_notifications" id:"jira_notifications"`
	// TODO (DEVPROD-15898): remove this key path.
	KanopySSHKeyPath string       `yaml:"kanopy_ssh_key_path" bson:"kanopy_ssh_key_path" json:"kanopy_ssh_key_path"`
	LoggerConfig     LoggerConfig `yaml:"logger_config" bson:"logger_config" json:"logger_config" id:"logger_config"`
	LogPath          string       `yaml:"log_path" bson:"log_path" json:"log_path"`
	Notify           NotifyConfig `yaml:"notify" bson:"notify" json:"notify" id:"notify"`
	// OldestAllowedCLIVersion represents the oldest CLI version that a user can have installed locally. If this field is non-empty, and a user's
	// binary is older than this version, their CLI will prompt them to update before they can continue.
	OldestAllowedCLIVersion string                    `yaml:"oldest_allowed_cli_version" bson:"oldest_allowed_cli_version" json:"oldest_allowed_cli_version"`
	Overrides               OverridesConfig           `yaml:"overrides" bson:"overrides" json:"overrides" id:"overrides"`
	ParameterStore          ParameterStoreConfig      `yaml:"parameter_store" bson:"parameter_store" json:"parameter_store" id:"parameter_store"`
	PerfMonitoringURL       string                    `yaml:"perf_monitoring_url" bson:"perf_monitoring_url" json:"perf_monitoring_url"`
	PerfMonitoringKanopyURL string                    `yaml:"perf_monitoring_kanopy_url" bson:"perf_monitoring_kanopy_url" json:"perf_monitoring_kanopy_url"`
	Plugins                 PluginConfig              `yaml:"plugins" bson:"plugins" json:"plugins"`
	PluginsNew              util.KeyValuePairSlice    `yaml:"plugins_new" bson:"plugins_new" json:"plugins_new"`
	PodLifecycle            PodLifecycleConfig        `yaml:"pod_lifecycle" bson:"pod_lifecycle" json:"pod_lifecycle" id:"pod_lifecycle"`
	PprofPort               string                    `yaml:"pprof_port" bson:"pprof_port" json:"pprof_port"`
	ProjectCreation         ProjectCreationConfig     `yaml:"project_creation" bson:"project_creation" json:"project_creation" id:"project_creation"`
	Providers               CloudProviders            `yaml:"providers" bson:"providers" json:"providers" id:"providers"`
	ReleaseMode             ReleaseModeConfig         `yaml:"release_mode" bson:"release_mode" json:"release_mode" id:"release_mode"`
	RepoTracker             RepoTrackerConfig         `yaml:"repotracker" bson:"repotracker" json:"repotracker" id:"repotracker"`
	RuntimeEnvironments     RuntimeEnvironmentsConfig `yaml:"runtime_environments" bson:"runtime_environments" json:"runtime_environments" id:"runtime_environments"`
	Scheduler               SchedulerConfig           `yaml:"scheduler" bson:"scheduler" json:"scheduler" id:"scheduler"`
	ServiceFlags            ServiceFlags              `bson:"service_flags" json:"service_flags" id:"service_flags" yaml:"service_flags"`
	ShutdownWaitSeconds     int                       `yaml:"shutdown_wait_seconds" bson:"shutdown_wait_seconds" json:"shutdown_wait_seconds"`
	SingleTaskDistro        SingleTaskDistroConfig    `yaml:"single_task_distro" bson:"single_task_distro" json:"single_task_distro" id:"single_task_distro"`
	Slack                   SlackConfig               `yaml:"slack" bson:"slack" json:"slack" id:"slack"`
	SleepSchedule           SleepScheduleConfig       `yaml:"sleep_schedule" bson:"sleep_schedule" json:"sleep_schedule" id:"sleep_schedule"`
	Spawnhost               SpawnHostConfig           `yaml:"spawnhost" bson:"spawnhost" json:"spawnhost" id:"spawnhost"`
	Splunk                  SplunkConfig              `yaml:"splunk" bson:"splunk" json:"splunk" id:"splunk"`
	SSH                     SSHConfig                 `yaml:"ssh" bson:"ssh" json:"ssh" id:"ssh"`
	TaskLimits              TaskLimitsConfig          `yaml:"task_limits" bson:"task_limits" json:"task_limits" id:"task_limits"`
	TestSelection           TestSelectionConfig       `yaml:"test_selection" bson:"test_selection" json:"test_selection" id:"test_selection"`
	Tracer                  TracerConfig              `yaml:"tracer" bson:"tracer" json:"tracer" id:"tracer"`
	Triggers                TriggerConfig             `yaml:"triggers" bson:"triggers" json:"triggers" id:"triggers"`
	Ui                      UIConfig                  `yaml:"ui" bson:"ui" json:"ui" id:"ui"`
}

func (c *Settings) SectionId() string { return ConfigDocID }

func (c *Settings) Get(ctx context.Context) error {
	return getConfigSection(ctx, c)
}

// Set saves the global fields in the configuration (i.e. those that are not
// ConfigSections).
func (c *Settings) Set(ctx context.Context) error {
	return errors.Wrapf(setConfigSection(ctx, c.SectionId(), bson.M{
		"$set": bson.M{
			awsInstanceRoleKey:         c.AWSInstanceRole,
			bannerKey:                  c.Banner,
			bannerThemeKey:             c.BannerTheme,
			configDirKey:               c.ConfigDir,
			domainNameKey:              c.DomainName,
			expansionsKey:              c.Expansions,
			expansionsNewKey:           c.ExpansionsNew,
			githubPRCreatorOrgKey:      c.GithubPRCreatorOrg,
			githubOrgsKey:              c.GithubOrgs,
			githubWebhookSecretKey:     c.GithubWebhookSecret,
			disabledGQLQueriesKey:      c.DisabledGQLQueries,
			kanopySSHKeyPathKey:        c.KanopySSHKeyPath,
			logPathKey:                 c.LogPath,
			oldestAllowedCLIVersionKey: c.OldestAllowedCLIVersion,
			perfMonitoringURLKey:       c.PerfMonitoringURL,
			perfMonitoringKanopyURLKey: c.PerfMonitoringKanopyURL,
			pprofPortKey:               c.PprofPort,
			pluginsKey:                 c.Plugins,
			pluginsNewKey:              c.PluginsNew,
			splunkKey:                  c.Splunk,
			sshKey:                     c.SSH,
			spawnhostKey:               c.Spawnhost,
			shutdownWaitKey:            c.ShutdownWaitSeconds,
		}}), "updating config section '%s'", c.SectionId(),
	)
}

func (c *Settings) ValidateAndDefault() error {
	var err error
	catcher := grip.NewSimpleCatcher()
	if c.ConfigDir == "" {
		catcher.Add(errors.New("config directory must not be empty"))
	}

	if len(c.ExpansionsNew) > 0 {
		if c.Expansions, err = c.ExpansionsNew.Map(); err != nil {
			catcher.Add(errors.Wrap(err, "parsing expansions"))
		}
	}

	// Validate that expansion values are not empty
	for key, value := range c.Expansions {
		if value == "" {
			catcher.Add(errors.Errorf("expansion '%s' cannot have an empty value", key))
		}
	}

	if len(c.PluginsNew) > 0 {
		tempPlugins, err := c.PluginsNew.NestedMap()
		if err != nil {
			catcher.Add(errors.Wrap(err, "parsing plugins"))
		}
		c.Plugins = map[string]map[string]any{}
		for k1, v1 := range tempPlugins {
			c.Plugins[k1] = map[string]any{}
			for k2, v2 := range v1 {
				c.Plugins[k1][k2] = v2
			}
		}
	}

	if catcher.HasErrors() {
		return catcher.Resolve()
	}
	if c.LogPath == "" {
		c.LogPath = localLoggingOverride
	}
	if c.ShutdownWaitSeconds < 0 {
		c.ShutdownWaitSeconds = DefaultShutdownWaitSeconds
	}

	return nil
}

// NewSettings builds an in-memory representation of the given settings file.
func NewSettings(filename string) (*Settings, error) {
	configData, err := os.ReadFile(filename)
	if err != nil {
		return nil, err
	}
	settings := &Settings{}
	err = yaml.Unmarshal(configData, settings)
	if err != nil {
		return nil, err
	}

	return settings, nil
}

// GetConfig returns the complete Evergreen configuration with overrides applied from
// the [ConfigCollection] collection in the [DB] database. Use [GetRawConfig] to get
// a configuration that doesn't reflect overrides.
func GetConfig(ctx context.Context) (*Settings, error) {
	return getSettings(ctx, true, true)
}

// GetRawConfig returns only the raw Evergreen configuration without applying overrides. Use
// [GetConfig] to get a complete configuration that includes overrides from the [DB] database.
// If there is no [SharedDB] there are no overrides and [GetConfig] and [GetRawConfig] are
// functionally equivalent.
func GetRawConfig(ctx context.Context) (*Settings, error) {
	return getSettings(ctx, false, true)
}

// GetConfigWithoutSecrets returns the Evergreen configuration without secrets, should
// only be used for logging or displaying settings without sensitive information.
func GetConfigWithoutSecrets(ctx context.Context) (*Settings, error) {
	return getSettings(ctx, true, false)
}

func getSettings(ctx context.Context, includeOverrides, includeParameterStore bool) (*Settings, error) {
	config := NewConfigSections()
	if err := config.populateSections(ctx, includeOverrides); err != nil {
		return nil, errors.Wrap(err, "populating sections")
	}

	catcher := grip.NewSimpleCatcher()
	baseConfig := config.Sections[ConfigDocID].(*Settings)
	valConfig := reflect.ValueOf(*baseConfig)
	//iterate over each field in the config struct
	for i := 0; i < valConfig.NumField(); i++ {
		// retrieve the 'id' struct tag
		sectionId := valConfig.Type().Field(i).Tag.Get("id")
		if sectionId == "" { // no 'id' tag means this is a simple field that we can skip
			continue
		}

		// get the property name and find its corresponding section in the registry
		propName := valConfig.Type().Field(i).Name
		section, ok := config.Sections[sectionId]
		if !ok {
			catcher.Add(fmt.Errorf("config section '%s' not found in registry", sectionId))
			continue
		}

		// set the value of the section struct to the value of the corresponding field in the config
		sectionVal := reflect.ValueOf(section).Elem()
		propVal := reflect.ValueOf(baseConfig).Elem().FieldByName(propName)
		if !propVal.CanSet() {
			catcher.Errorf("unable to set field '%s' in section '%s'", propName, sectionId)
			continue
		}
		propVal.Set(sectionVal)
	}

	// If we aren't getting secrets for initialization, read secrets from the parameter store.
	// If it fails, log the error and ignore changes made from the parameter store.
	if includeParameterStore {
		paramConfig := baseConfig
		paramMgr := GetEnvironment().ParameterManager()
		if paramMgr == nil {
			grip.Errorf("parameter manager is nil, cannot read admin secrets from parameter store")
			return baseConfig, nil
		}
		settingsValue := reflect.ValueOf(paramConfig).Elem()
		settingsType := reflect.TypeOf(*paramConfig)
		adminCatcher := grip.NewBasicCatcher()

		paramCache := map[string]string{}
		params, err := paramMgr.Get(ctx, collectSecretPaths(settingsValue, settingsType, "")...)
		if ctx.Err() != nil {
			return nil, errors.Wrap(ctx.Err(), "context is cancelled, cannot get settings")
		} else if err != nil {
			grip.Error(errors.Wrap(err, "getting all admin secrets from parameter store"))
		} else {
			for _, param := range params {
				paramCache[param.Name] = param.Value
			}
		}

		readAdminSecrets(ctx, paramMgr, settingsValue, settingsType, "", paramCache, adminCatcher)
		if adminCatcher.HasErrors() && ctx.Err() == nil {
			grip.Error(errors.Wrap(adminCatcher.Resolve(), "reading admin settings in parameter store"))
		} else {
			baseConfig = paramConfig
		}
	}

	// The context may be cancelled while getting settings.
	if ctx.Err() != nil {
		return nil, errors.Wrap(ctx.Err(), "context is cancelled, cannot get settings")
	}
	if catcher.HasErrors() {
		return nil, errors.WithStack(catcher.Resolve())
	}
	return baseConfig, nil
}

func readAdminSecrets(ctx context.Context, paramMgr *parameterstore.ParameterManager, value reflect.Value, typ reflect.Type, path string, paramCache map[string]string, catcher grip.Catcher) {
	if paramMgr == nil {
		catcher.New("parameter manager is nil")
		return
	}
	// No need to go through the recursive loop if we already have errors.
	if catcher.HasErrors() {
		return
	}
	// No need to go through the recursive loop if the context is cancelled.
	if ctx.Err() != nil {
		catcher.Wrap(ctx.Err(), "context is cancelled, cannot read admin secrets")
		return
	}
	// Handle different kinds of values
	switch value.Kind() {
	case reflect.Struct:
		structName := typ.Name()
		currentPath := path
		if structName != "" {
			if currentPath != "" {
				currentPath = currentPath + "/" + structName
			} else {
				currentPath = structName
			}
		}

		// Iterate through all fields in the struct.
		for i := 0; i < value.NumField(); i++ {
			field := typ.Field(i)
			fieldValue := value.Field(i)

			fieldPath := currentPath
			if fieldPath != "" {
				fieldPath = fieldPath + "/" + field.Name
			} else {
				fieldPath = field.Name
			}

			// Check if this field has the secret:"true" tag.
			if secretTag := field.Tag.Get("secret"); secretTag == "true" {
				// If the field is a string, store in parameter manager and update struct with path.
				if fieldValue.Kind() == reflect.String {
					// Check if the field path is already in the cache.
					if cachedValue, ok := paramCache[fieldPath]; ok {
						fieldValue.SetString(cachedValue)
					} else {
						// We don't defer the cancel() and instead cancel it immediately
						// after the parameter store read to avoid context leaks.
						// This is because the recursive calls can create many contexts,
						// and we want to ensure they are all cleaned up properly.
						paramCtx, cancel := context.WithTimeout(ctx, parameterStoreTimeout)
						param, err := paramMgr.Get(paramCtx, fieldPath)
						cancel()
						if err != nil {
							catcher.Wrapf(err, "Failed to read secret field '%s' in parameter store", fieldPath)
						} else if len(param) > 0 {
							// Update the value with the path from the parameter store if it exists.
							fieldValue.SetString(param[0].Value)
						}
					}
					// if the field is a map[string]string, store each key-value pair individually
				} else if fieldValue.Kind() == reflect.Map && fieldValue.Type().Key().Kind() == reflect.String && fieldValue.Type().Elem().Kind() == reflect.String {
					// Create a new map to store the paths
					newMap := reflect.MakeMap(fieldValue.Type())
					for _, key := range fieldValue.MapKeys() {
						mapFieldPath := fmt.Sprintf("%s/%s", fieldPath, key.String())
						// Check if the field path is already in the cache.
						if cachedValue, ok := paramCache[mapFieldPath]; ok {
							newMap.SetMapIndex(key, reflect.ValueOf(cachedValue))
						} else {
							// We don't defer the cancel() and instead cancel it immediately
							// after the parameter store read to avoid context leaks.
							// This is because the recursive calls can create many contexts,
							// and we want to ensure they are all cleaned up properly.
							paramCtx, cancel := context.WithTimeout(ctx, parameterStoreTimeout)
							param, err := paramMgr.Get(paramCtx, mapFieldPath)
							cancel()
							if err != nil {
								catcher.Wrapf(err, "Failed to read secret map field '%s' in parameter store", mapFieldPath)
								continue
							} else if len(param) > 0 {
								// Set the map value to the parameter store value
								newMap.SetMapIndex(key, reflect.ValueOf(param[0].Value))
							}
						}
					}
					// Update the struct field with the new map containing paths
					if len(newMap.MapKeys()) == len(fieldValue.MapKeys()) {
						fieldValue.Set(newMap)
					} else {
						grip.ErrorWhen(ctx.Err() == nil, message.Fields{
							"message":  "readAdminSecrets did not find all map keys in parameter store",
							"path":     fieldPath,
							"keys":     fieldValue.MapKeys(),
							"new_keys": newMap.MapKeys(),
						})
					}
				}
			}

			// Recursively check nested structs, pointers, slices, and maps.
			readAdminSecrets(ctx, paramMgr, fieldValue, field.Type, currentPath, paramCache, catcher)
		}
	case reflect.Ptr:
		// Dereference pointer if not nil.
		if !value.IsNil() {
			readAdminSecrets(ctx, paramMgr, value.Elem(), typ.Elem(), path, paramCache, catcher)
		}
	case reflect.Slice, reflect.Array:
		// Check each element in slice/array.
		for i := 0; i < value.Len(); i++ {
			readAdminSecrets(ctx, paramMgr, value.Index(i), value.Index(i).Type(), fmt.Sprintf("%s/%d", path, i), paramCache, catcher)
		}
	}
}

// collectSecretPaths recursively traverses a struct and collects the paths of all fields
// tagged with "secret":"true". It returns a slice of strings containing these paths.
func collectSecretPaths(value reflect.Value, typ reflect.Type, path string) []string {
	var secretPaths []string

	// Handle different kinds of values
	switch value.Kind() {
	case reflect.Struct:
		structName := typ.Name()
		currentPath := path
		if structName != "" {
			if currentPath != "" {
				currentPath = currentPath + "/" + structName
			} else {
				currentPath = structName
			}
		}

		// Iterate through all fields in the struct.
		for i := 0; i < value.NumField(); i++ {
			field := typ.Field(i)
			fieldValue := value.Field(i)

			fieldPath := currentPath
			if fieldPath != "" {
				fieldPath = fieldPath + "/" + field.Name
			} else {
				fieldPath = field.Name
			}

			// Check if this field has the secret:"true" tag.
			if secretTag := field.Tag.Get("secret"); secretTag == "true" {
				// If the field is a string, add the path to our list.
				if fieldValue.Kind() == reflect.String {
					secretPaths = append(secretPaths, fieldPath)
				} else if fieldValue.Kind() == reflect.Map && fieldValue.Type().Key().Kind() == reflect.String && fieldValue.Type().Elem().Kind() == reflect.String {
					// If the field is a map[string]string, add each key path individually.
					for _, key := range fieldValue.MapKeys() {
						mapFieldPath := fmt.Sprintf("%s/%s", fieldPath, key.String())
						secretPaths = append(secretPaths, mapFieldPath)
					}
				}
			}

			// Recursively check nested structs, pointers, slices, and maps.
			nestedPaths := collectSecretPaths(fieldValue, field.Type, currentPath)
			secretPaths = append(secretPaths, nestedPaths...)
		}
	case reflect.Ptr:
		// Dereference pointer if not nil.
		if !value.IsNil() {
			nestedPaths := collectSecretPaths(value.Elem(), typ.Elem(), path)
			secretPaths = append(secretPaths, nestedPaths...)
		}
	case reflect.Slice, reflect.Array:
		// Check each element in slice/array.
		for i := 0; i < value.Len(); i++ {
			nestedPaths := collectSecretPaths(value.Index(i), value.Index(i).Type(), fmt.Sprintf("%s/%d", path, i))
			secretPaths = append(secretPaths, nestedPaths...)
		}
	}

	return secretPaths
}

// UpdateConfig updates all evergreen settings documents in the DB.
func UpdateConfig(ctx context.Context, config *Settings) error {
	// update the root config document
	if err := config.Set(ctx); err != nil {
		return err
	}

	// update the other config sub-documents
	catcher := grip.NewSimpleCatcher()
	valConfig := reflect.ValueOf(*config)

	//iterate over each field in the config struct
	for i := 0; i < valConfig.NumField(); i++ {
		// retrieve the 'id' struct tag
		sectionId := valConfig.Type().Field(i).Tag.Get("id")
		if sectionId == "" { // no 'id' tag means this is a simple field that we can skip
			continue
		}

		// get the property name and find its value within the settings struct
		propName := valConfig.Type().Field(i).Name
		propVal := valConfig.FieldByName(propName)

		// create a reflective copy of the struct
		valPointer := reflect.Indirect(reflect.New(propVal.Type()))
		valPointer.Set(propVal)

		// convert the pointer to that struct to an empty interface
		propInterface := valPointer.Addr().Interface()

		// type assert to the ConfigSection interface
		section, ok := propInterface.(ConfigSection)
		if !ok {
			catcher.Errorf("unable to convert config section '%s'", propName)
			continue
		}

		catcher.Add(section.Set(ctx))
	}

	return errors.WithStack(catcher.Resolve())
}

// Validate checks the settings and returns nil if the config is valid,
// or an error with a message explaining why otherwise.
func (settings *Settings) Validate() error {
	catcher := grip.NewSimpleCatcher()

	// validate the root-level settings struct
	catcher.Add(settings.ValidateAndDefault())

	// validate each sub-document
	valConfig := reflect.ValueOf(*settings)
	// iterate over each field in the config struct
	for i := 0; i < valConfig.NumField(); i++ {
		// retrieve the 'id' struct tag
		sectionId := valConfig.Type().Field(i).Tag.Get("id")
		if sectionId == "" { // no 'id' tag means this is a simple field that we can skip
			continue
		}

		// get the property name and find its value within the settings struct
		propName := valConfig.Type().Field(i).Name
		propVal := valConfig.FieldByName(propName)

		// the goal is to convert this struct which we know implements ConfigSection
		// from a reflection data structure back to the interface
		// the below creates a copy and takes the address of it as a workaround because
		// you can't take the address of it via reflection for some reason
		// (and all interface methods on the struct have pointer receivers)

		// create a reflective copy of the struct
		valPointer := reflect.Indirect(reflect.New(propVal.Type()))
		valPointer.Set(propVal)

		// convert the pointer to that struct to an empty interface
		propInterface := valPointer.Addr().Interface()

		// type assert to the ConfigSection interface
		section, ok := propInterface.(ConfigSection)
		if !ok {
			catcher.Errorf("unable to convert config section '%s'", propName)
			continue
		}
		err := section.ValidateAndDefault()
		if err != nil {
			catcher.Add(fmt.Errorf("validation failed for section '%s' (field '%s'): %w", sectionId, propName, err))
			continue
		}

		// set the value of the section struct in case there was any defaulting done
		sectionVal := reflect.ValueOf(section).Elem()
		propAddr := reflect.ValueOf(settings).Elem().FieldByName(propName)
		if !propAddr.CanSet() {
			catcher.Errorf("unable to set field '%s' 'in' %s", propName, sectionId)
			continue
		}
		propAddr.Set(sectionVal)
	}
	return errors.WithStack(catcher.Resolve())
}

// GetSender returns the global application-wide loggers. These are special
// universal loggers (distinct from other senders like the GitHub status sender
// or email notification sender) and will be used when grip is invoked to log
// messages in the application (e.g. grip.Info, grip.Error, etc). Because these
// loggers are the main way to send logs in the application, these are essential
// to monitoring the application and therefore have to be set up very early
// during application startup.
func (s *Settings) GetSender(ctx context.Context, env Environment) (send.Sender, error) {
	var (
		sender   send.Sender
		fallback send.Sender
		err      error
		senders  []send.Sender
	)

	levelInfo := s.LoggerConfig.Info()

	fallback, err = send.NewErrorLogger("evergreen.err",
		send.LevelInfo{Default: level.Info, Threshold: level.Debug})
	if err != nil {
		return nil, errors.Wrap(err, "configuring error fallback logger")
	}
	if disableLocalLogging, err := strconv.ParseBool(os.Getenv(disableLocalLoggingEnvVar)); err != nil || !disableLocalLogging {
		// setup the base/default logger (generally direct to systemd
		// or standard output)
		switch s.LogPath {
		case localLoggingOverride:
			// log directly to systemd if possible, and log to
			// standard output otherwise.
			sender = getSystemLogger()
		case standardOutputLoggingOverride, "":
			sender = send.MakeNative()
		default:
			sender, err = send.MakeFileLogger(s.LogPath)
			if err != nil {
				return nil, errors.Wrap(err, "configuring file logger")
			}
		}

		if err = sender.SetLevel(levelInfo); err != nil {
			return nil, errors.Wrap(err, "setting level")
		}
		if err = sender.SetErrorHandler(send.ErrorHandlerFromSender(fallback)); err != nil {
			return nil, errors.Wrap(err, "setting error handler")
		}
		senders = append(senders, sender)
	}

	// set up external log aggregation services:
	//
	if s.Splunk.SplunkConnectionInfo.Populated() {
		retryConf := utility.NewDefaultHTTPRetryConf()
		retryConf.MaxDelay = time.Second
		retryConf.BaseDelay = 10 * time.Millisecond
		retryConf.MaxRetries = 10
		client := utility.GetHTTPRetryableClient(retryConf)

		splunkSender, err := s.makeSplunkSender(ctx, client, levelInfo, fallback)
		if err != nil {
			utility.PutHTTPClient(client)
			return nil, errors.Wrap(err, "configuring splunk logger")
		}

		env.RegisterCloser("splunk-http-client", false, func(_ context.Context) error {
			utility.PutHTTPClient(client)
			return nil
		})
		senders = append(senders, splunkSender)
	}

	// the slack logging service is only for logging very high level alerts.
	if s.Slack.Token != "" && level.FromString(s.Slack.Level).IsValid() {
		sender, err = send.NewSlackLogger(s.Slack.Options, s.Slack.Token,
			send.LevelInfo{Default: level.Critical, Threshold: level.FromString(s.Slack.Level)})
		if err == nil {
			var slackFallback send.Sender

			switch len(senders) {
			case 0:
				slackFallback = fallback
			case 1:
				slackFallback = senders[0]
			default:
				slackFallback = send.NewConfiguredMultiSender(senders...)
			}

			if err = sender.SetErrorHandler(send.ErrorHandlerFromSender(slackFallback)); err != nil {
				return nil, errors.Wrap(err, "setting error handler")
			}

			senders = append(senders, logger.MakeQueueSender(ctx, env.LocalQueue(), sender))
		}
		grip.Warning(errors.Wrap(err, "setting up Slack alert logger"))
	}

	return send.NewConfiguredMultiSender(senders...), nil
}

func (s *Settings) makeSplunkSender(ctx context.Context, client *http.Client, levelInfo send.LevelInfo, fallback send.Sender) (send.Sender, error) {
	sender, err := send.NewSplunkLoggerWithClient("", s.Splunk.SplunkConnectionInfo, grip.GetSender().Level(), client)
	if err != nil {
		return nil, errors.Wrap(err, "making splunk logger")
	}

	if err = sender.SetLevel(levelInfo); err != nil {
		return nil, errors.Wrap(err, "setting Splunk level")
	}

	if err = sender.SetErrorHandler(send.ErrorHandlerFromSender(fallback)); err != nil {
		return nil, errors.Wrap(err, "setting Splunk error handler")
	}

	opts := send.BufferedSenderOptions{
		FlushInterval: time.Duration(s.LoggerConfig.Buffer.DurationSeconds) * time.Second,
		BufferSize:    s.LoggerConfig.Buffer.Count,
	}
	if s.LoggerConfig.Buffer.UseAsync {
		if sender, err = send.NewBufferedAsyncSender(ctx,
			sender,
			send.BufferedAsyncSenderOptions{
				BufferedSenderOptions: opts,
				IncomingBufferFactor:  s.LoggerConfig.Buffer.IncomingBufferFactor,
			}); err != nil {
			return nil, errors.Wrap(err, "making Splunk async buffered sender")
		}
	} else {
		if sender, err = send.NewBufferedSender(ctx, sender, opts); err != nil {
			return nil, errors.Wrap(err, "making Splunk buffered sender")
		}
	}

	return sender, nil
}

// PluginConfig holds plugin-specific settings, which are handled.
// manually by their respective plugins
type PluginConfig map[string]map[string]any

type WriteConcern struct {
	W        int    `yaml:"w"`
	WMode    string `yaml:"wmode"`
	WTimeout int    `yaml:"wtimeout"`
	J        bool   `yaml:"j"`
}

func (wc WriteConcern) Resolve() *writeconcern.WriteConcern {
	concern := &writeconcern.WriteConcern{}
	if wc.WMode == "majority" {
		concern = writeconcern.Majority()
	} else if wc.W > 0 {
		concern.W = wc.W
	}

	if wc.J {
		concern.Journal = utility.TruePtr()
	}

	return concern
}

type ReadConcern struct {
	Level string `yaml:"level"`
}

func (rc ReadConcern) Resolve() *readconcern.ReadConcern {

	if rc.Level == "majority" {
		return readconcern.Majority()
	} else if rc.Level == "local" {
		return readconcern.Local()
	} else if rc.Level == "" {
		return readconcern.Majority()
	} else {
		grip.Error(message.Fields{
			"error":   "ReadConcern Level is not majority or local, setting to majority",
			"rcLevel": rc.Level})
		return readconcern.Majority()
	}
}

type DBSettings struct {
	Url                  string       `yaml:"url"`
	SharedURL            string       `yaml:"shared_url"`
	DB                   string       `yaml:"db"`
	WriteConcernSettings WriteConcern `yaml:"write_concern"`
	ReadConcernSettings  ReadConcern  `yaml:"read_concern"`
	AWSAuthEnabled       bool         `yaml:"aws_auth_enabled"`
}

func (s *DBSettings) mongoOptions(url string) *options.ClientOptions {
	opts := options.Client().ApplyURI(url).SetWriteConcern(s.WriteConcernSettings.Resolve()).
		SetReadConcern(s.ReadConcernSettings.Resolve()).
		SetTimeout(mongoTimeout).
		SetConnectTimeout(mongoConnectTimeout).
		SetSocketTimeout(mongoTimeout).
		SetMonitor(apm.NewMonitor(apm.WithCommandAttributeDisabled(false), apm.WithCommandAttributeTransformer(redactSensitiveCollections)))

	if s.AWSAuthEnabled {
		opts.SetAuth(options.Credential{
			AuthMechanism: awsAuthMechanism,
			AuthSource:    mongoExternalAuthSource,
		})
	}
	return opts
}

// Supported banner themes in Evergreen.
// Empty is a valid banner theme that should not be deleted.
type BannerTheme string

const (
	Announcement BannerTheme = "ANNOUNCEMENT"
	Information  BannerTheme = "INFORMATION"
	Warning      BannerTheme = "WARNING"
	Important    BannerTheme = "IMPORTANT"
	Empty        BannerTheme = ""
)

func IsValidBannerTheme(input string) (bool, BannerTheme) {
	switch input {
	case "":
		return true, ""
	case "ANNOUNCEMENT":
		return true, Announcement
	case "INFORMATION":
		return true, Information
	case "WARNING":
		return true, Warning
	case "IMPORTANT":
		return true, Important
	default:
		return false, ""
	}
}

// StoreAdminSecrets recursively finds all fields tagged with "secret:true"
// and stores them in the parameter manager
// The function has section commented out because all the functionality does not currently exist.
// It is currently only uncommented during the testing to ensure that the function works as expected.
// Those sections will be uncommented/deleted when the functionality is implemented.
func StoreAdminSecrets(ctx context.Context, paramMgr *parameterstore.ParameterManager, value reflect.Value, typ reflect.Type, path string, catcher grip.Catcher) {
	if paramMgr == nil {
		catcher.New("parameter manager is nil")
		return
	}

	// Handle different kinds of values
	switch value.Kind() {
	case reflect.Struct:
		structName := typ.Name()
		currentPath := path
		if structName != "" {
			if currentPath != "" {
				currentPath = currentPath + "/" + structName
			} else {
				currentPath = structName
			}
		}

		// Iterate through all fields in the struct.
		for i := 0; i < value.NumField(); i++ {
			field := typ.Field(i)
			fieldValue := value.Field(i)

			fieldPath := currentPath
			if fieldPath != "" {
				fieldPath = fieldPath + "/" + field.Name
			} else {
				fieldPath = field.Name
			}

			// Check if this field has the secret:"true" tag.
			if secretTag := field.Tag.Get("secret"); secretTag == "true" {
				// If the field is a string, store in parameter manager and update struct with path.
				if fieldValue.Kind() == reflect.String {
					secretValue := fieldValue.String()
					if secretValue == "" {
						continue
					}
					redactedValue, err := putSecretValue(ctx, paramMgr, fieldPath, secretValue)
					if err != nil {
						catcher.Wrapf(err, "Failed to store secret field '%s' in parameter store", fieldPath)
					}
					fieldValue.SetString(redactedValue)
					// if the field is a map[string]string, store each key-value pair individually
				} else if fieldValue.Kind() == reflect.Map && fieldValue.Type().Key().Kind() == reflect.String && fieldValue.Type().Elem().Kind() == reflect.String {
					// Create a new map to store the paths
					newMap := reflect.MakeMap(fieldValue.Type())
					for _, key := range fieldValue.MapKeys() {
						mapFieldPath := fmt.Sprintf("%s/%s", fieldPath, key.String())
						secretValue := fieldValue.MapIndex(key).String()

						redactedValue, err := putSecretValue(ctx, paramMgr, mapFieldPath, secretValue)
						if err != nil {
							catcher.Wrapf(err, "Failed to store secret map field '%s' in parameter store", mapFieldPath)
							continue
						}
						newMap.SetMapIndex(key, reflect.ValueOf(redactedValue))
					}
					fieldValue.Set(newMap)
				}
			}

			// Recursively check nested structs, pointers, slices, and maps.
			StoreAdminSecrets(ctx, paramMgr, fieldValue, field.Type, currentPath, catcher)
		}
	case reflect.Ptr:
		// Dereference pointer if not nil.
		if !value.IsNil() {
			StoreAdminSecrets(ctx, paramMgr, value.Elem(), typ.Elem(), path, catcher)
		}
	case reflect.Slice, reflect.Array:
		// Check each element in slice/array.
		for i := 0; i < value.Len(); i++ {
			StoreAdminSecrets(ctx, paramMgr, value.Index(i), value.Index(i).Type(), fmt.Sprintf("%s/%d", path, i), catcher)
		}
	}
}

// putSecretValue only updates the parameter's value if it is different from the
// current value in Parameter Store. Returns last updated time of the value.
// Necessary to log events correctly in the event log.
func putSecretValue(ctx context.Context, pm *parameterstore.ParameterManager, name, value string) (string, error) {
	// If the parameter already exists and its value matches the new value,
	// return the last updated time without updating it.
	param, err := pm.Get(ctx, name)
	if err != nil {
		return "", errors.Wrapf(err, "getting parameter '%s'", name)
	}
	if len(param) > 0 && param[0].Value == value {
		record, err := parameterstore.FindOneName(ctx, pm.DB, param[0].Name)
		if err != nil {
			return "", errors.Wrapf(err, "finding parameter record for '%s'", param[0].Name)
		}
		if record == nil {
			return "", errors.Errorf("parameter record '%s' not found after put", param[0].Name)
		}
		return record.LastUpdated.String(), nil
	}

	// If the parameter does not exist or has a new value, update it.
	updatedParam, err := pm.Put(ctx, name, value)
	if err != nil {
		return "", errors.Wrapf(err, "putting parameter '%s'", name)
	}
	if updatedParam == nil {
		return "", errors.Errorf("parameter '%s' not found after put", name)
	}
	record, err := parameterstore.FindOneName(ctx, pm.DB, updatedParam.Name)
	if err != nil {
		return "", errors.Wrapf(err, "finding parameter record for '%s'", updatedParam.Name)
	}
	if record == nil {
		return "", errors.Errorf("parameter record '%s' not found after put", updatedParam.Name)
	}
	return record.LastUpdated.String(), nil
}<|MERGE_RESOLUTION|>--- conflicted
+++ resolved
@@ -36,11 +36,7 @@
 
 	// Agent version to control agent rollover. The format is the calendar date
 	// (YYYY-MM-DD).
-<<<<<<< HEAD
-	AgentVersion = "2025-11-24"
-=======
-	AgentVersion = "2025-11-27"
->>>>>>> 5368377c
+	AgentVersion = "2025-12-01"
 )
 
 const (
