--- conflicted
+++ resolved
@@ -38,11 +38,7 @@
 	ClientVersion = "2023-07-25"
 
 	// Agent version to control agent rollover.
-<<<<<<< HEAD
 	AgentVersion = "2023-07-26"
-=======
-	AgentVersion = "2023-07-25"
->>>>>>> 01d2c449
 )
 
 // ConfigSection defines a sub-document in the evergreen config
