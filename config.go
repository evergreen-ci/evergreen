--- conflicted
+++ resolved
@@ -34,11 +34,7 @@
 	ClientVersion = "2021-02-01"
 
 	// Agent version to control agent rollover.
-<<<<<<< HEAD
-	AgentVersion = "2021-02-05"
-=======
 	AgentVersion = "2021-02-08"
->>>>>>> 3ef44c5d
 )
 
 // ConfigSection defines a sub-document in the evergreen config
