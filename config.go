package evergreen

import (
	"context"
	"fmt"
	"io/ioutil"
	"path/filepath"
	"reflect"
	"strings"
	"time"

	"github.com/evergreen-ci/evergreen/util"
	"github.com/evergreen-ci/utility"
	"github.com/mongodb/amboy/logger"
	"github.com/mongodb/anser/bsonutil"
	"github.com/mongodb/grip"
	"github.com/mongodb/grip/level"
	"github.com/mongodb/grip/message"
	"github.com/mongodb/grip/send"
	"github.com/pkg/errors"
	"go.mongodb.org/mongo-driver/bson"
	"go.mongodb.org/mongo-driver/mongo"
	"go.mongodb.org/mongo-driver/mongo/options"
	"go.mongodb.org/mongo-driver/mongo/readconcern"
	"go.mongodb.org/mongo-driver/mongo/writeconcern"
	yaml "gopkg.in/yaml.v2"
)

var (
	// Should be specified with -ldflags at build time
	BuildRevision = ""

	// Commandline Version String; used to control auto-updating.
<<<<<<< HEAD
	ClientVersion = "2020-08-19"
=======
	ClientVersion = "2020-08-13"
>>>>>>> 1aeb9c72

	// Agent version to control agent rollover.
	AgentVersion = "2020-08-17"
)

// ConfigSection defines a sub-document in the evergreen config
// any config sections must also be added to registry.go
type ConfigSection interface {
	// SectionId() returns the ID of the section to be used in the database document and struct tag
	SectionId() string
	// Get() populates the section from the DB
	Get(Environment) error
	// Set() upserts the section document into the DB
	Set() error
	// ValidateAndDefault() validates input and sets defaults
	ValidateAndDefault() error
}

// Settings contains all configuration settings for running Evergreen. Settings
// with the "id" struct tag should implement the ConfigSection interface.
type Settings struct {
	Id                 string                    `bson:"_id" json:"id" yaml:"id"`
	Alerts             AlertsConfig              `yaml:"alerts" bson:"alerts" json:"alerts" id:"alerts"`
	Amboy              AmboyConfig               `yaml:"amboy" bson:"amboy" json:"amboy" id:"amboy"`
	Api                APIConfig                 `yaml:"api" bson:"api" json:"api" id:"api"`
	ApiUrl             string                    `yaml:"api_url" bson:"api_url" json:"api_url"`
	AuthConfig         AuthConfig                `yaml:"auth" bson:"auth" json:"auth" id:"auth"`
	Banner             string                    `bson:"banner" json:"banner" yaml:"banner"`
	BannerTheme        BannerTheme               `bson:"banner_theme" json:"banner_theme" yaml:"banner_theme"`
	Backup             BackupConfig              `bson:"backup" json:"backup" yaml:"backup"`
	ClientBinariesDir  string                    `yaml:"client_binaries_dir" bson:"client_binaries_dir" json:"client_binaries_dir"`
	CommitQueue        CommitQueueConfig         `yaml:"commit_queue" bson:"commit_queue" json:"commit_queue" id:"commit_queue"`
	ConfigDir          string                    `yaml:"configdir" bson:"configdir" json:"configdir"`
	ContainerPools     ContainerPoolsConfig      `yaml:"container_pools" bson:"container_pools" json:"container_pools" id:"container_pools"`
	Credentials        map[string]string         `yaml:"credentials" bson:"credentials" json:"credentials"`
	CredentialsNew     util.KeyValuePairSlice    `yaml:"credentials_new" bson:"credentials_new" json:"credentials_new"`
	Database           DBSettings                `yaml:"database" json:"database" bson:"database"`
	DomainName         string                    `yaml:"domain_name" bson:"domain_name" json:"domain_name"`
	Expansions         map[string]string         `yaml:"expansions" bson:"expansions" json:"expansions"`
	ExpansionsNew      util.KeyValuePairSlice    `yaml:"expansions_new" bson:"expansions_new" json:"expansions_new"`
	GithubPRCreatorOrg string                    `yaml:"github_pr_creator_org" bson:"github_pr_creator_org" json:"github_pr_creator_org"`
	GithubOrgs         []string                  `yaml:"github_orgs" bson:"github_orgs" json:"github_orgs"`
	HostInit           HostInitConfig            `yaml:"hostinit" bson:"hostinit" json:"hostinit" id:"hostinit"`
	HostJasper         HostJasperConfig          `yaml:"host_jasper" bson:"host_jasper" json:"host_jasper" id:"host_jasper"`
	Jira               JiraConfig                `yaml:"jira" bson:"jira" json:"jira" id:"jira"`
	JIRANotifications  JIRANotificationsConfig   `yaml:"jira_notifications" json:"jira_notifications" bson:"jira_notifications" id:"jira_notifications"`
	Keys               map[string]string         `yaml:"keys" bson:"keys" json:"keys"`
	KeysNew            util.KeyValuePairSlice    `yaml:"keys_new" bson:"keys_new" json:"keys_new"`
	LDAPRoleMap        LDAPRoleMap               `yaml:"ldap_role_map" bson:"ldap_role_map" json:"ldap_role_map"`
	LoggerConfig       LoggerConfig              `yaml:"logger_config" bson:"logger_config" json:"logger_config" id:"logger_config"`
	LogPath            string                    `yaml:"log_path" bson:"log_path" json:"log_path"`
	NewRelic           NewRelicConfig            `yaml:"newrelic" bson:"newrelic" json:"newrelic" id:"newrelic"`
	Notify             NotifyConfig              `yaml:"notify" bson:"notify" json:"notify" id:"notify"`
	Plugins            PluginConfig              `yaml:"plugins" bson:"plugins" json:"plugins"`
	PluginsNew         util.KeyValuePairSlice    `yaml:"plugins_new" bson:"plugins_new" json:"plugins_new"`
	PprofPort          string                    `yaml:"pprof_port" bson:"pprof_port" json:"pprof_port"`
	Providers          CloudProviders            `yaml:"providers" bson:"providers" json:"providers" id:"providers"`
	RepoTracker        RepoTrackerConfig         `yaml:"repotracker" bson:"repotracker" json:"repotracker" id:"repotracker"`
	Scheduler          SchedulerConfig           `yaml:"scheduler" bson:"scheduler" json:"scheduler" id:"scheduler"`
	ServiceFlags       ServiceFlags              `bson:"service_flags" json:"service_flags" id:"service_flags" yaml:"service_flags"`
	SSHKeyDirectory    string                    `yaml:"ssh_key_directory" bson:"ssh_key_directory" json:"ssh_key_directory"`
	SSHKeyPairs        []SSHKeyPair              `yaml:"ssh_key_pairs" bson:"ssh_key_pairs" json:"ssh_key_pairs"`
	Slack              SlackConfig               `yaml:"slack" bson:"slack" json:"slack" id:"slack"`
	Splunk             send.SplunkConnectionInfo `yaml:"splunk" bson:"splunk" json:"splunk"`
	Triggers           TriggerConfig             `yaml:"triggers" bson:"triggers" json:"triggers" id:"triggers"`
	Ui                 UIConfig                  `yaml:"ui" bson:"ui" json:"ui" id:"ui"`
	Spawnhost          SpawnHostConfig           `yaml:"spawnhost" bson:"spawnhost" json:"spawnhost" id:"spawnhost"`
}

func (c *Settings) SectionId() string { return ConfigDocID }

func (c *Settings) Get(env Environment) error {
	ctx, cancel := env.Context()
	defer cancel()
	coll := env.DB().Collection(ConfigCollection)

	res := coll.FindOne(ctx, byId(c.SectionId()))
	if err := res.Err(); err != nil {
		if err == mongo.ErrNoDocuments {
			*c = Settings{}
			return nil
		}
		return errors.Wrapf(err, "error retrieving section %s", c.SectionId())
	}
	if err := res.Decode(c); err != nil {
		return errors.Wrap(err, "problem decoding result")
	}

	return nil
}

// Set saves the global fields in the configuration (i.e. those that are not
// ConfigSections).
func (c *Settings) Set() error {
	env := GetEnvironment()
	ctx, cancel := env.Context()
	defer cancel()
	coll := env.DB().Collection(ConfigCollection)

	_, err := coll.UpdateOne(ctx, byId(c.SectionId()), bson.M{
		"$set": bson.M{
			apiUrlKey:             c.ApiUrl,
			bannerKey:             c.Banner,
			bannerThemeKey:        c.BannerTheme,
			clientBinariesDirKey:  c.ClientBinariesDir,
			commitQueueKey:        c.CommitQueue,
			configDirKey:          c.ConfigDir,
			credentialsKey:        c.Credentials,
			credentialsNewKey:     c.CredentialsNew,
			domainNameKey:         c.DomainName,
			expansionsKey:         c.Expansions,
			expansionsNewKey:      c.ExpansionsNew,
			githubPRCreatorOrgKey: c.GithubPRCreatorOrg,
			githubOrgsKey:         c.GithubOrgs,
			keysKey:               c.Keys,
			keysNewKey:            c.KeysNew,
			ldapRoleMapKey:        c.LDAPRoleMap,
			logPathKey:            c.LogPath,
			pprofPortKey:          c.PprofPort,
			pluginsKey:            c.Plugins,
			pluginsNewKey:         c.PluginsNew,
			splunkKey:             c.Splunk,
			sshKeyDirectoryKey:    c.SSHKeyDirectory,
			sshKeyPairsKey:        c.SSHKeyPairs,
			spawnhostKey:          c.Spawnhost,
		},
	}, options.Update().SetUpsert(true))

	return errors.Wrapf(err, "error updating section %s", c.SectionId())
}

func (c *Settings) ValidateAndDefault() error {
	var err error
	catcher := grip.NewSimpleCatcher()
	if c.ApiUrl == "" {
		catcher.Add(errors.New("API hostname must not be empty"))
	}
	if c.ConfigDir == "" {
		catcher.Add(errors.New("Config directory must not be empty"))
	}
	if len(c.CredentialsNew) > 0 {
		if c.Credentials, err = c.CredentialsNew.Map(); err != nil {
			catcher.Add(errors.Wrap(err, "error parsing credentials"))
		}
	}
	if len(c.ExpansionsNew) > 0 {
		if c.Expansions, err = c.ExpansionsNew.Map(); err != nil {
			catcher.Add(errors.Wrap(err, "error parsing expansions"))
		}
	}
	if len(c.KeysNew) > 0 {
		if c.Keys, err = c.KeysNew.Map(); err != nil {
			catcher.Add(errors.Wrap(err, "error parsing keys"))
		}
	}
	if len(c.PluginsNew) > 0 {
		tempPlugins, err := c.PluginsNew.NestedMap()
		if err != nil {
			catcher.Add(errors.Wrap(err, "error parsing plugins"))
		}
		c.Plugins = map[string]map[string]interface{}{}
		for k1, v1 := range tempPlugins {
			c.Plugins[k1] = map[string]interface{}{}
			for k2, v2 := range v1 {
				c.Plugins[k1][k2] = v2
			}
		}
	}

	keys := map[string]bool{}
	for _, mapping := range c.LDAPRoleMap {
		if keys[mapping.LDAPGroup] == true {
			catcher.Add(errors.Errorf("duplicate LDAP group value %s found in LDAP-role mappings", mapping.LDAPGroup))
		}
		keys[mapping.LDAPGroup] = true
	}

	if len(c.SSHKeyPairs) != 0 && c.SSHKeyDirectory == "" {
		catcher.New("cannot use SSH key pairs without setting a directory for them")
	}

	for i := 0; i < len(c.SSHKeyPairs); i++ {
		catcher.NewWhen(c.SSHKeyPairs[i].Name == "", "must specify a name for SSH key pairs")
		catcher.ErrorfWhen(c.SSHKeyPairs[i].Public == "", "must specify a public key for SSH key pair '%s'", c.SSHKeyPairs[i].Name)
		catcher.ErrorfWhen(c.SSHKeyPairs[i].Private == "", "must specify a private key for SSH key pair '%s'", c.SSHKeyPairs[i].Name)
		// Avoid overwriting the filepath stored in Keys, which is a special
		// case for the path to the legacy SSH identity file.
		for _, key := range c.Keys {
			catcher.ErrorfWhen(c.SSHKeyPairs[i].PrivatePath(c) == key, "cannot overwrite the legacy SSH key '%s'", key)
		}

		// ValidateAndDefault can be called before the environment has been
		// initialized.
		if env := GetEnvironment(); env != nil {
			// Ensure we are not modify any existing keys.
			if settings := env.Settings(); settings != nil {
				for _, key := range env.Settings().SSHKeyPairs {
					if key.Name == c.SSHKeyPairs[i].Name {
						catcher.ErrorfWhen(c.SSHKeyPairs[i].Public != key.Public, "cannot modify public key for existing SSH key pair '%s'", key.Name)
						catcher.ErrorfWhen(c.SSHKeyPairs[i].Private != key.Private, "cannot modify private key for existing SSH key pair '%s'", key.Name)
					}
				}
			}
		}
		if c.SSHKeyPairs[i].EC2Regions == nil {
			c.SSHKeyPairs[i].EC2Regions = []string{}
		}
	}
	// ValidateAndDefault can be called before the environment has been
	// initialized.
	if env := GetEnvironment(); env != nil {
		if settings := env.Settings(); settings != nil {
			// Ensure we are not deleting any existing keys.
			for _, key := range GetEnvironment().Settings().SSHKeyPairs {
				var found bool
				for _, newKey := range c.SSHKeyPairs {
					if newKey.Name == key.Name {
						found = true
						break
					}
				}
				catcher.ErrorfWhen(!found, "cannot find existing SSH key '%s'", key.Name)
			}
		}
	}

	if catcher.HasErrors() {
		return catcher.Resolve()
	}
	if c.ClientBinariesDir == "" {
		c.ClientBinariesDir = ClientDirectory
	}
	if c.LogPath == "" {
		c.LogPath = LocalLoggingOverride
	}

	return nil
}

// NewSettings builds an in-memory representation of the given settings file.
func NewSettings(filename string) (*Settings, error) {
	configData, err := ioutil.ReadFile(filename)
	if err != nil {
		return nil, err
	}
	settings := &Settings{}
	err = yaml.Unmarshal(configData, settings)
	if err != nil {
		return nil, err
	}

	return settings, nil
}

// GetConfig retrieves the Evergreen config document. If no document is
// present in the DB, it will return the defaults.
func GetConfig() (*Settings, error) { return BootstrapConfig(GetEnvironment()) }

// Bootstrap config gets a config from the database defined in the environment.
func BootstrapConfig(env Environment) (*Settings, error) {
	config := &Settings{}

	// retrieve the root config document
	if err := config.Get(env); err != nil {
		return nil, err
	}

	// retrieve the other config sub-documents and form the whole struct
	catcher := grip.NewSimpleCatcher()
	sections := ConfigRegistry.GetSections()
	valConfig := reflect.ValueOf(*config)
	//iterate over each field in the config struct
	for i := 0; i < valConfig.NumField(); i++ {
		// retrieve the 'id' struct tag
		sectionId := valConfig.Type().Field(i).Tag.Get("id")
		if sectionId == "" { // no 'id' tag means this is a simple field that we can skip
			continue
		}

		// get the property name and find its corresponding section in the registry
		propName := valConfig.Type().Field(i).Name
		section, ok := sections[sectionId]
		if !ok {
			catcher.Add(fmt.Errorf("config section %s not found in registry", sectionId))
			continue
		}

		// retrieve the section's document from the db
		if err := section.Get(env); err != nil {
			catcher.Add(errors.Wrapf(err, "error populating section %s", sectionId))
			continue
		}

		// set the value of the section struct to the value of the corresponding field in the config
		sectionVal := reflect.ValueOf(section).Elem()
		propVal := reflect.ValueOf(config).Elem().FieldByName(propName)
		if !propVal.CanSet() {
			catcher.Add(fmt.Errorf("unable to set field %s in %s", propName, sectionId))
			continue
		}
		propVal.Set(sectionVal)
	}

	if catcher.HasErrors() {
		return nil, errors.WithStack(catcher.Resolve())
	}
	return config, nil

}

// UpdateConfig updates all evergreen settings documents in DB
func UpdateConfig(config *Settings) error {
	// update the root config document
	if err := config.Set(); err != nil {
		return err
	}

	// update the other config sub-documents
	catcher := grip.NewSimpleCatcher()
	valConfig := reflect.ValueOf(*config)

	//iterate over each field in the config struct
	for i := 0; i < valConfig.NumField(); i++ {
		// retrieve the 'id' struct tag
		sectionId := valConfig.Type().Field(i).Tag.Get("id")
		if sectionId == "" { // no 'id' tag means this is a simple field that we can skip
			continue
		}

		// get the property name and find its value within the settings struct
		propName := valConfig.Type().Field(i).Name
		propVal := valConfig.FieldByName(propName)

		// create a reflective copy of the struct
		valPointer := reflect.Indirect(reflect.New(propVal.Type()))
		valPointer.Set(propVal)

		// convert the pointer to that struct to an empty interface
		propInterface := valPointer.Addr().Interface()

		// type assert to the ConfigSection interface
		section, ok := propInterface.(ConfigSection)
		if !ok {
			catcher.Add(fmt.Errorf("unable to convert config section %s", propName))
			continue
		}

		catcher.Add(section.Set())
	}

	return errors.WithStack(catcher.Resolve())
}

// Validate checks the settings and returns nil if the config is valid,
// or an error with a message explaining why otherwise.
func (settings *Settings) Validate() error {
	catcher := grip.NewSimpleCatcher()

	// validate the root-level settings struct
	catcher.Add(settings.ValidateAndDefault())

	// validate each sub-document
	valConfig := reflect.ValueOf(*settings)
	// iterate over each field in the config struct
	for i := 0; i < valConfig.NumField(); i++ {
		// retrieve the 'id' struct tag
		sectionId := valConfig.Type().Field(i).Tag.Get("id")
		if sectionId == "" { // no 'id' tag means this is a simple field that we can skip
			continue
		}

		// get the property name and find its value within the settings struct
		propName := valConfig.Type().Field(i).Name
		propVal := valConfig.FieldByName(propName)

		// the goal is to convert this struct which we know implements ConfigSection
		// from a reflection data structure back to the interface
		// the below creates a copy and takes the address of it as a workaround because
		// you can't take the address of it via reflection for some reason
		// (and all interface methods on the struct have pointer receivers)

		// create a reflective copy of the struct
		valPointer := reflect.Indirect(reflect.New(propVal.Type()))
		valPointer.Set(propVal)

		// convert the pointer to that struct to an empty interface
		propInterface := valPointer.Addr().Interface()

		// type assert to the ConfigSection interface
		section, ok := propInterface.(ConfigSection)
		if !ok {
			catcher.Add(fmt.Errorf("unable to convert config section %s", propName))
			continue
		}
		err := section.ValidateAndDefault()
		if err != nil {
			catcher.Add(err)
			continue
		}

		// set the value of the section struct in case there was any defaulting done
		sectionVal := reflect.ValueOf(section).Elem()
		propAddr := reflect.ValueOf(settings).Elem().FieldByName(propName)
		if !propAddr.CanSet() {
			catcher.Add(fmt.Errorf("unable to set field %s in %s", propName, sectionId))
			continue
		}
		propAddr.Set(sectionVal)
	}
	return errors.WithStack(catcher.Resolve())
}

func (s *Settings) GetSender(ctx context.Context, env Environment) (send.Sender, error) {
	var (
		sender   send.Sender
		fallback send.Sender
		err      error
		senders  []send.Sender
	)

	levelInfo := s.LoggerConfig.Info()

	fallback, err = send.NewErrorLogger("evergreen.err",
		send.LevelInfo{Default: level.Info, Threshold: level.Debug})
	if err != nil {
		return nil, errors.Wrap(err, "problem configuring err fallback logger")
	}

	// setup the base/default logger (generally direct to systemd
	// or standard output)
	switch s.LogPath {
	case LocalLoggingOverride:
		// log directly to systemd if possible, and log to
		// standard output otherwise.
		sender = getSystemLogger()
	case StandardOutputLoggingOverride, "":
		sender = send.MakeNative()
	default:
		sender, err = send.MakeFileLogger(s.LogPath)
		if err != nil {
			return nil, errors.Wrap(err, "could not configure file logger")
		}
	}

	if err = sender.SetLevel(levelInfo); err != nil {
		return nil, errors.Wrap(err, "problem setting level")
	}
	if err = sender.SetErrorHandler(send.ErrorHandlerFromSender(fallback)); err != nil {
		return nil, errors.Wrap(err, "problem setting error handler")
	}
	senders = append(senders, sender)

	// set up external log aggregation services:
	//
	if endpoint, ok := s.Credentials["sumologic"]; ok {
		sender, err = send.NewSumo("", endpoint)
		if err == nil {
			if err = sender.SetLevel(levelInfo); err != nil {
				return nil, errors.Wrap(err, "problem setting level")
			}
			if err = sender.SetErrorHandler(send.ErrorHandlerFromSender(fallback)); err != nil {
				return nil, errors.Wrap(err, "problem setting error handler")
			}
			senders = append(senders,
				send.NewBufferedSender(sender,
					time.Duration(s.LoggerConfig.Buffer.DurationSeconds)*time.Second,
					s.LoggerConfig.Buffer.Count))
		}
	}

	if s.Splunk.Populated() {
		retryConf := utility.NewDefaultHTTPRetryConf()
		retryConf.MaxDelay = time.Second
		retryConf.BaseDelay = 10 * time.Millisecond
		retryConf.MaxRetries = 10
		client := utility.GetHTTPRetryableClient(retryConf)

		sender, err = send.NewSplunkLoggerWithClient("", s.Splunk, grip.GetSender().Level(), client)
		if err == nil {
			if err = sender.SetLevel(levelInfo); err != nil {
				utility.PutHTTPClient(client)
				return nil, errors.Wrap(err, "problem setting level")
			}
			if err = sender.SetErrorHandler(send.ErrorHandlerFromSender(fallback)); err != nil {
				utility.PutHTTPClient(client)
				return nil, errors.Wrap(err, "problem setting error handler")
			}
			senders = append(senders,
				send.NewBufferedSender(sender,
					time.Duration(s.LoggerConfig.Buffer.DurationSeconds)*time.Second,
					s.LoggerConfig.Buffer.Count))

			env.RegisterCloser("splunk-http-client", false, func(_ context.Context) error {
				utility.PutHTTPClient(client)
				return nil
			})
		} else {
			utility.PutHTTPClient(client)
		}
	}

	// the slack logging service is only for logging very high level alerts.
	if s.Slack.Token != "" {
		sender, err = send.NewSlackLogger(s.Slack.Options, s.Slack.Token,
			send.LevelInfo{Default: level.Critical, Threshold: level.FromString(s.Slack.Level)})
		if err == nil {
			var slackFallback send.Sender

			switch len(senders) {
			case 0:
				slackFallback = fallback
			case 1:
				slackFallback = senders[0]
			default:
				slackFallback = send.NewConfiguredMultiSender(senders...)
			}

			if err = sender.SetErrorHandler(send.ErrorHandlerFromSender(slackFallback)); err != nil {
				return nil, errors.Wrap(err, "problem setting error handler")
			}

			senders = append(senders, logger.MakeQueueSender(ctx, env.LocalQueue(), sender))
		}
		grip.Warning(errors.Wrap(err, "problem setting up slack alert logger"))
	}

	return send.NewConfiguredMultiSender(senders...), nil
}

func (s *Settings) GetGithubOauthString() (string, error) {
	token, ok := s.Credentials["github"]
	if ok && token != "" {
		return token, nil
	}

	return "", errors.New("no github token in settings")
}

func (s *Settings) GetGithubOauthToken() (string, error) {
	if s == nil {
		return "", errors.New("not defined")
	}

	oauthString, err := s.GetGithubOauthString()
	if err != nil {
		return "", err
	}
	splitToken := strings.Split(oauthString, " ")
	if len(splitToken) != 2 || splitToken[0] != "token" {
		return "", errors.New("token format was invalid, expected 'token [token]'")
	}
	return splitToken[1], nil
}

func GetServiceFlags() (*ServiceFlags, error) {
	section := ConfigRegistry.GetSection("service_flags")
	if section == nil {
		return nil, errors.New("unable to retrieve config section")
	}
	if err := section.Get(GetEnvironment()); err != nil {
		return nil, errors.Wrap(err, "error retrieving section from DB")
	}
	flags, ok := section.(*ServiceFlags)
	if !ok {
		return nil, errors.New("unable to convert config section to service flags")
	}
	return flags, nil
}

// PluginConfig holds plugin-specific settings, which are handled.
// manually by their respective plugins
type PluginConfig map[string]map[string]interface{}

// SSHKeyPair represents a public and private SSH key pair.
type SSHKeyPair struct {
	Name    string `bson:"name" json:"name" yaml:"name"`
	Public  string `bson:"public" json:"public" yaml:"public"`
	Private string `bson:"private" json:"private" yaml:"private"`
	// EC2Regions contains all EC2 regions that have stored this SSH key.
	EC2Regions []string `bson:"ec2_regions" json:"ec2_regions" yaml:"ec2_regions"`
}

// AddEC2Region adds the given EC2 region to the set of regions containing the
// SSH key.
func (p *SSHKeyPair) AddEC2Region(region string) error {
	env := GetEnvironment()
	ctx, cancel := env.Context()
	defer cancel()
	coll := env.DB().Collection(ConfigCollection)

	query := bson.M{
		idKey: ConfigDocID,
		sshKeyPairsKey: bson.M{
			"$elemMatch": bson.M{
				sshKeyPairNameKey: p.Name,
			},
		},
	}
	var update bson.M
	if len(p.EC2Regions) == 0 {
		// In case this is the first element, we have to push to create the
		// array first.
		update = bson.M{
			"$push": bson.M{bsonutil.GetDottedKeyName(sshKeyPairsKey, "$", sshKeyPairEC2RegionsKey): region},
		}
	} else {
		update = bson.M{
			"$addToSet": bson.M{bsonutil.GetDottedKeyName(sshKeyPairsKey, "$", sshKeyPairEC2RegionsKey): region},
		}
	}
	if _, err := coll.UpdateOne(ctx, query, update); err != nil {
		return errors.WithStack(err)
	}

	if !utility.StringSliceContains(p.EC2Regions, region) {
		p.EC2Regions = append(p.EC2Regions, region)
	}

	return nil
}

func (p *SSHKeyPair) PrivatePath(settings *Settings) string {
	return filepath.Join(settings.SSHKeyDirectory, p.Name)
}

type WriteConcern struct {
	W        int    `yaml:"w"`
	WMode    string `yaml:"wmode"`
	WTimeout int    `yaml:"wtimeout"`
	J        bool   `yaml:"j"`
}

func (wc WriteConcern) Resolve() *writeconcern.WriteConcern {
	opts := []writeconcern.Option{}

	if wc.J {
		opts = append(opts, writeconcern.J(true))
	}
	if wc.WMode == "majority" {
		opts = append(opts, writeconcern.WMajority())
	} else if wc.W > 0 {
		opts = append(opts, writeconcern.W(wc.W))
	}

	if wc.WTimeout > 0 {
		opts = append(opts, writeconcern.WTimeout(time.Duration(wc.WTimeout)*time.Millisecond))
	}

	return writeconcern.New().WithOptions(opts...)
}

type ReadConcern struct {
	Level string `yaml:"level"`
}

func (rc ReadConcern) Resolve() *readconcern.ReadConcern {

	if rc.Level == "majority" {
		return readconcern.Majority()
	} else if rc.Level == "local" {
		return readconcern.Local()
	} else if rc.Level == "" {
		return readconcern.Majority()
	} else {
		grip.Error(message.Fields{
			"error":   "ReadConcern Level is not majority or local, setting to majority",
			"rcLevel": rc.Level})
		return readconcern.Majority()
	}
}

type DBSettings struct {
	Url                  string       `yaml:"url"`
	DB                   string       `yaml:"db"`
	WriteConcernSettings WriteConcern `yaml:"write_concern"`
	ReadConcernSettings  ReadConcern  `yaml:"read_concern"`
}

// supported banner themes in Evergreen
type BannerTheme string

const (
	Announcement BannerTheme = "announcement"
	Information              = "information"
	Warning                  = "warning"
	Important                = "important"
)

func IsValidBannerTheme(input string) (bool, BannerTheme) {
	switch input {
	case "":
		return true, ""
	case "announcement":
		return true, Announcement
	case "information":
		return true, Information
	case "warning":
		return true, Warning
	case "important":
		return true, Important
	default:
		return false, ""
	}
}<|MERGE_RESOLUTION|>--- conflicted
+++ resolved
@@ -31,11 +31,7 @@
 	BuildRevision = ""
 
 	// Commandline Version String; used to control auto-updating.
-<<<<<<< HEAD
 	ClientVersion = "2020-08-19"
-=======
-	ClientVersion = "2020-08-13"
->>>>>>> 1aeb9c72
 
 	// Agent version to control agent rollover.
 	AgentVersion = "2020-08-17"
