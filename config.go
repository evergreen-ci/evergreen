package evergreen

import (
	"context"
	"fmt"
	"io/ioutil"
	"net/http"
	"os"
	"path/filepath"
	"reflect"
	"strings"
	"time"

	"github.com/evergreen-ci/evergreen/util"
	"github.com/evergreen-ci/utility"
	"github.com/mongodb/amboy/logger"
	"github.com/mongodb/anser/bsonutil"
	"github.com/mongodb/grip"
	"github.com/mongodb/grip/level"
	"github.com/mongodb/grip/message"
	"github.com/mongodb/grip/send"
	"github.com/pkg/errors"
	"go.mongodb.org/mongo-driver/bson"
	"go.mongodb.org/mongo-driver/mongo"
	"go.mongodb.org/mongo-driver/mongo/options"
	"go.mongodb.org/mongo-driver/mongo/readconcern"
	"go.mongodb.org/mongo-driver/mongo/writeconcern"
	yaml "gopkg.in/yaml.v3"
)

var (
	// Should be specified with -ldflags at build time
	BuildRevision = ""

	// Commandline Version String; used to control auto-updating.
	ClientVersion = "2022-06-07"

	// Agent version to control agent rollover.
<<<<<<< HEAD
	AgentVersion = "2022-07-22"
=======
	AgentVersion = "2022-06-17"
>>>>>>> c1346fd9
)

// ConfigSection defines a sub-document in the evergreen config
// any config sections must also be added to registry.go
type ConfigSection interface {
	// SectionId() returns the ID of the section to be used in the database document and struct tag
	SectionId() string
	// Get() populates the section from the DB
	Get(Environment) error
	// Set() upserts the section document into the DB
	Set() error
	// ValidateAndDefault() validates input and sets defaults
	ValidateAndDefault() error
}

// Settings contains all configuration settings for running Evergreen. Settings
// with the "id" struct tag should implement the ConfigSection interface.
type Settings struct {
	Id                  string                    `bson:"_id" json:"id" yaml:"id"`
	Alerts              AlertsConfig              `yaml:"alerts" bson:"alerts" json:"alerts" id:"alerts"`
	Amboy               AmboyConfig               `yaml:"amboy" bson:"amboy" json:"amboy" id:"amboy"`
	Api                 APIConfig                 `yaml:"api" bson:"api" json:"api" id:"api"`
	ApiUrl              string                    `yaml:"api_url" bson:"api_url" json:"api_url"`
	AuthConfig          AuthConfig                `yaml:"auth" bson:"auth" json:"auth" id:"auth"`
	Banner              string                    `bson:"banner" json:"banner" yaml:"banner"`
	BannerTheme         BannerTheme               `bson:"banner_theme" json:"banner_theme" yaml:"banner_theme"`
	Cedar               CedarConfig               `bson:"cedar" json:"cedar" yaml:"cedar" id:"cedar"`
	ClientBinariesDir   string                    `yaml:"client_binaries_dir" bson:"client_binaries_dir" json:"client_binaries_dir"`
	CommitQueue         CommitQueueConfig         `yaml:"commit_queue" bson:"commit_queue" json:"commit_queue" id:"commit_queue"`
	ConfigDir           string                    `yaml:"configdir" bson:"configdir" json:"configdir"`
	ContainerPools      ContainerPoolsConfig      `yaml:"container_pools" bson:"container_pools" json:"container_pools" id:"container_pools"`
	Credentials         map[string]string         `yaml:"credentials" bson:"credentials" json:"credentials"`
	CredentialsNew      util.KeyValuePairSlice    `yaml:"credentials_new" bson:"credentials_new" json:"credentials_new"`
	Database            DBSettings                `yaml:"database" json:"database" bson:"database"`
	DomainName          string                    `yaml:"domain_name" bson:"domain_name" json:"domain_name"`
	Expansions          map[string]string         `yaml:"expansions" bson:"expansions" json:"expansions"`
	ExpansionsNew       util.KeyValuePairSlice    `yaml:"expansions_new" bson:"expansions_new" json:"expansions_new"`
	GithubPRCreatorOrg  string                    `yaml:"github_pr_creator_org" bson:"github_pr_creator_org" json:"github_pr_creator_org"`
	GithubOrgs          []string                  `yaml:"github_orgs" bson:"github_orgs" json:"github_orgs"`
	DisabledGQLQueries  []string                  `yaml:"disabled_gql_queries" bson:"disabled_gql_queries" json:"disabled_gql_queries"`
	HostInit            HostInitConfig            `yaml:"hostinit" bson:"hostinit" json:"hostinit" id:"hostinit"`
	HostJasper          HostJasperConfig          `yaml:"host_jasper" bson:"host_jasper" json:"host_jasper" id:"host_jasper"`
	Jira                JiraConfig                `yaml:"jira" bson:"jira" json:"jira" id:"jira"`
	JIRANotifications   JIRANotificationsConfig   `yaml:"jira_notifications" json:"jira_notifications" bson:"jira_notifications" id:"jira_notifications"`
	Keys                map[string]string         `yaml:"keys" bson:"keys" json:"keys"`
	KeysNew             util.KeyValuePairSlice    `yaml:"keys_new" bson:"keys_new" json:"keys_new"`
	LDAPRoleMap         LDAPRoleMap               `yaml:"ldap_role_map" bson:"ldap_role_map" json:"ldap_role_map"`
	LoggerConfig        LoggerConfig              `yaml:"logger_config" bson:"logger_config" json:"logger_config" id:"logger_config"`
	LogPath             string                    `yaml:"log_path" bson:"log_path" json:"log_path"`
	NewRelic            NewRelicConfig            `yaml:"newrelic" bson:"newrelic" json:"newrelic" id:"newrelic"`
	Notify              NotifyConfig              `yaml:"notify" bson:"notify" json:"notify" id:"notify"`
	Plugins             PluginConfig              `yaml:"plugins" bson:"plugins" json:"plugins"`
	PluginsNew          util.KeyValuePairSlice    `yaml:"plugins_new" bson:"plugins_new" json:"plugins_new"`
	PodInit             PodInitConfig             `yaml:"pod_init" bson:"pod_init" json:"pod_init" id:"pod_init"`
	PprofPort           string                    `yaml:"pprof_port" bson:"pprof_port" json:"pprof_port"`
	Presto              PrestoConfig              `yaml:"presto" bson:"presto" json:"presto" id:"presto"`
	Providers           CloudProviders            `yaml:"providers" bson:"providers" json:"providers" id:"providers"`
	RepoTracker         RepoTrackerConfig         `yaml:"repotracker" bson:"repotracker" json:"repotracker" id:"repotracker"`
	Scheduler           SchedulerConfig           `yaml:"scheduler" bson:"scheduler" json:"scheduler" id:"scheduler"`
	ServiceFlags        ServiceFlags              `bson:"service_flags" json:"service_flags" id:"service_flags" yaml:"service_flags"`
	SSHKeyDirectory     string                    `yaml:"ssh_key_directory" bson:"ssh_key_directory" json:"ssh_key_directory"`
	SSHKeyPairs         []SSHKeyPair              `yaml:"ssh_key_pairs" bson:"ssh_key_pairs" json:"ssh_key_pairs"`
	Slack               SlackConfig               `yaml:"slack" bson:"slack" json:"slack" id:"slack"`
	Splunk              send.SplunkConnectionInfo `yaml:"splunk" bson:"splunk" json:"splunk"`
	Triggers            TriggerConfig             `yaml:"triggers" bson:"triggers" json:"triggers" id:"triggers"`
	Ui                  UIConfig                  `yaml:"ui" bson:"ui" json:"ui" id:"ui"`
	Spawnhost           SpawnHostConfig           `yaml:"spawnhost" bson:"spawnhost" json:"spawnhost" id:"spawnhost"`
	ShutdownWaitSeconds int                       `yaml:"shutdown_wait_seconds" bson:"shutdown_wait_seconds" json:"shutdown_wait_seconds"`
}

func (c *Settings) SectionId() string { return ConfigDocID }

func (c *Settings) Get(env Environment) error {
	ctx, cancel := env.Context()
	defer cancel()
	coll := env.DB().Collection(ConfigCollection)

	res := coll.FindOne(ctx, byId(c.SectionId()))
	if err := res.Err(); err != nil {
		if err == mongo.ErrNoDocuments {
			*c = Settings{}
			return nil
		}
		return errors.Wrapf(err, "error retrieving section %s", c.SectionId())
	}
	if err := res.Decode(c); err != nil {
		return errors.Wrap(err, "problem decoding result")
	}

	return nil
}

// Set saves the global fields in the configuration (i.e. those that are not
// ConfigSections).
func (c *Settings) Set() error {
	env := GetEnvironment()
	ctx, cancel := env.Context()
	defer cancel()
	coll := env.DB().Collection(ConfigCollection)

	_, err := coll.UpdateOne(ctx, byId(c.SectionId()), bson.M{
		"$set": bson.M{
			apiUrlKey:             c.ApiUrl,
			bannerKey:             c.Banner,
			bannerThemeKey:        c.BannerTheme,
			clientBinariesDirKey:  c.ClientBinariesDir,
			commitQueueKey:        c.CommitQueue,
			configDirKey:          c.ConfigDir,
			credentialsKey:        c.Credentials,
			credentialsNewKey:     c.CredentialsNew,
			domainNameKey:         c.DomainName,
			expansionsKey:         c.Expansions,
			expansionsNewKey:      c.ExpansionsNew,
			githubPRCreatorOrgKey: c.GithubPRCreatorOrg,
			githubOrgsKey:         c.GithubOrgs,
			disabledGQLQueriesKey: c.DisabledGQLQueries,
			keysKey:               c.Keys,
			keysNewKey:            c.KeysNew,
			ldapRoleMapKey:        c.LDAPRoleMap,
			logPathKey:            c.LogPath,
			pprofPortKey:          c.PprofPort,
			pluginsKey:            c.Plugins,
			pluginsNewKey:         c.PluginsNew,
			splunkKey:             c.Splunk,
			sshKeyDirectoryKey:    c.SSHKeyDirectory,
			sshKeyPairsKey:        c.SSHKeyPairs,
			spawnhostKey:          c.Spawnhost,
			shutdownWaitKey:       c.ShutdownWaitSeconds,
		},
	}, options.Update().SetUpsert(true))

	return errors.Wrapf(err, "error updating section %s", c.SectionId())
}

func (c *Settings) ValidateAndDefault() error {
	var err error
	catcher := grip.NewSimpleCatcher()
	if c.ApiUrl == "" {
		catcher.Add(errors.New("API hostname must not be empty"))
	}
	if c.ConfigDir == "" {
		catcher.Add(errors.New("Config directory must not be empty"))
	}
	if len(c.CredentialsNew) > 0 {
		if c.Credentials, err = c.CredentialsNew.Map(); err != nil {
			catcher.Add(errors.Wrap(err, "error parsing credentials"))
		}
	}
	if len(c.ExpansionsNew) > 0 {
		if c.Expansions, err = c.ExpansionsNew.Map(); err != nil {
			catcher.Add(errors.Wrap(err, "error parsing expansions"))
		}
	}
	if len(c.KeysNew) > 0 {
		if c.Keys, err = c.KeysNew.Map(); err != nil {
			catcher.Add(errors.Wrap(err, "error parsing keys"))
		}
	}
	if len(c.PluginsNew) > 0 {
		tempPlugins, err := c.PluginsNew.NestedMap()
		if err != nil {
			catcher.Add(errors.Wrap(err, "error parsing plugins"))
		}
		c.Plugins = map[string]map[string]interface{}{}
		for k1, v1 := range tempPlugins {
			c.Plugins[k1] = map[string]interface{}{}
			for k2, v2 := range v1 {
				c.Plugins[k1][k2] = v2
			}
		}
	}

	keys := map[string]bool{}
	for _, mapping := range c.LDAPRoleMap {
		if keys[mapping.LDAPGroup] {
			catcher.Add(errors.Errorf("duplicate LDAP group value %s found in LDAP-role mappings", mapping.LDAPGroup))
		}
		keys[mapping.LDAPGroup] = true
	}

	if len(c.SSHKeyPairs) != 0 && c.SSHKeyDirectory == "" {
		catcher.New("cannot use SSH key pairs without setting a directory for them")
	}

	for i := 0; i < len(c.SSHKeyPairs); i++ {
		catcher.NewWhen(c.SSHKeyPairs[i].Name == "", "must specify a name for SSH key pairs")
		catcher.ErrorfWhen(c.SSHKeyPairs[i].Public == "", "must specify a public key for SSH key pair '%s'", c.SSHKeyPairs[i].Name)
		catcher.ErrorfWhen(c.SSHKeyPairs[i].Private == "", "must specify a private key for SSH key pair '%s'", c.SSHKeyPairs[i].Name)
		// Avoid overwriting the filepath stored in Keys, which is a special
		// case for the path to the legacy SSH identity file.
		for _, key := range c.Keys {
			catcher.ErrorfWhen(c.SSHKeyPairs[i].PrivatePath(c) == key, "cannot overwrite the legacy SSH key '%s'", key)
		}

		// ValidateAndDefault can be called before the environment has been
		// initialized.
		if env := GetEnvironment(); env != nil {
			// Ensure we are not modify any existing keys.
			if settings := env.Settings(); settings != nil {
				for _, key := range env.Settings().SSHKeyPairs {
					if key.Name == c.SSHKeyPairs[i].Name {
						catcher.ErrorfWhen(c.SSHKeyPairs[i].Public != key.Public, "cannot modify public key for existing SSH key pair '%s'", key.Name)
						catcher.ErrorfWhen(c.SSHKeyPairs[i].Private != key.Private, "cannot modify private key for existing SSH key pair '%s'", key.Name)
					}
				}
			}
		}
		if c.SSHKeyPairs[i].EC2Regions == nil {
			c.SSHKeyPairs[i].EC2Regions = []string{}
		}
	}
	// ValidateAndDefault can be called before the environment has been
	// initialized.
	if env := GetEnvironment(); env != nil {
		if settings := env.Settings(); settings != nil {
			// Ensure we are not deleting any existing keys.
			for _, key := range GetEnvironment().Settings().SSHKeyPairs {
				var found bool
				for _, newKey := range c.SSHKeyPairs {
					if newKey.Name == key.Name {
						found = true
						break
					}
				}
				catcher.ErrorfWhen(!found, "cannot find existing SSH key '%s'", key.Name)
			}
		}
	}

	if catcher.HasErrors() {
		return catcher.Resolve()
	}
	if c.ClientBinariesDir == "" {
		c.ClientBinariesDir = ClientDirectory
	}
	if c.LogPath == "" {
		c.LogPath = LocalLoggingOverride
	}
	if c.ShutdownWaitSeconds < 0 {
		c.ShutdownWaitSeconds = DefaultShutdownWaitSeconds
	}

	return nil
}

// NewSettings builds an in-memory representation of the given settings file.
func NewSettings(filename string) (*Settings, error) {
	configData, err := ioutil.ReadFile(filename)
	if err != nil {
		return nil, err
	}
	settings := &Settings{}
	err = yaml.Unmarshal(configData, settings)
	if err != nil {
		return nil, err
	}

	return settings, nil
}

// GetConfig retrieves the Evergreen config document. If no document is
// present in the DB, it will return the defaults.
func GetConfig() (*Settings, error) { return BootstrapConfig(GetEnvironment()) }

// Bootstrap config gets a config from the database defined in the environment.
func BootstrapConfig(env Environment) (*Settings, error) {
	config := &Settings{}

	// retrieve the root config document
	if err := config.Get(env); err != nil {
		return nil, err
	}

	// retrieve the other config sub-documents and form the whole struct
	catcher := grip.NewSimpleCatcher()
	sections := ConfigRegistry.GetSections()
	valConfig := reflect.ValueOf(*config)
	//iterate over each field in the config struct
	for i := 0; i < valConfig.NumField(); i++ {
		// retrieve the 'id' struct tag
		sectionId := valConfig.Type().Field(i).Tag.Get("id")
		if sectionId == "" { // no 'id' tag means this is a simple field that we can skip
			continue
		}

		// get the property name and find its corresponding section in the registry
		propName := valConfig.Type().Field(i).Name
		section, ok := sections[sectionId]
		if !ok {
			catcher.Add(fmt.Errorf("config section %s not found in registry", sectionId))
			continue
		}

		// retrieve the section's document from the db
		if err := section.Get(env); err != nil {
			catcher.Add(errors.Wrapf(err, "error populating section %s", sectionId))
			continue
		}

		// set the value of the section struct to the value of the corresponding field in the config
		sectionVal := reflect.ValueOf(section).Elem()
		propVal := reflect.ValueOf(config).Elem().FieldByName(propName)
		if !propVal.CanSet() {
			catcher.Add(fmt.Errorf("unable to set field %s in %s", propName, sectionId))
			continue
		}
		propVal.Set(sectionVal)
	}

	if catcher.HasErrors() {
		return nil, errors.WithStack(catcher.Resolve())
	}
	return config, nil

}

// UpdateConfig updates all evergreen settings documents in DB
func UpdateConfig(config *Settings) error {
	// update the root config document
	if err := config.Set(); err != nil {
		return err
	}

	// update the other config sub-documents
	catcher := grip.NewSimpleCatcher()
	valConfig := reflect.ValueOf(*config)

	//iterate over each field in the config struct
	for i := 0; i < valConfig.NumField(); i++ {
		// retrieve the 'id' struct tag
		sectionId := valConfig.Type().Field(i).Tag.Get("id")
		if sectionId == "" { // no 'id' tag means this is a simple field that we can skip
			continue
		}

		// get the property name and find its value within the settings struct
		propName := valConfig.Type().Field(i).Name
		propVal := valConfig.FieldByName(propName)

		// create a reflective copy of the struct
		valPointer := reflect.Indirect(reflect.New(propVal.Type()))
		valPointer.Set(propVal)

		// convert the pointer to that struct to an empty interface
		propInterface := valPointer.Addr().Interface()

		// type assert to the ConfigSection interface
		section, ok := propInterface.(ConfigSection)
		if !ok {
			catcher.Add(fmt.Errorf("unable to convert config section %s", propName))
			continue
		}

		catcher.Add(section.Set())
	}

	return errors.WithStack(catcher.Resolve())
}

// Validate checks the settings and returns nil if the config is valid,
// or an error with a message explaining why otherwise.
func (settings *Settings) Validate() error {
	catcher := grip.NewSimpleCatcher()

	// validate the root-level settings struct
	catcher.Add(settings.ValidateAndDefault())

	// validate each sub-document
	valConfig := reflect.ValueOf(*settings)
	// iterate over each field in the config struct
	for i := 0; i < valConfig.NumField(); i++ {
		// retrieve the 'id' struct tag
		sectionId := valConfig.Type().Field(i).Tag.Get("id")
		if sectionId == "" { // no 'id' tag means this is a simple field that we can skip
			continue
		}

		// get the property name and find its value within the settings struct
		propName := valConfig.Type().Field(i).Name
		propVal := valConfig.FieldByName(propName)

		// the goal is to convert this struct which we know implements ConfigSection
		// from a reflection data structure back to the interface
		// the below creates a copy and takes the address of it as a workaround because
		// you can't take the address of it via reflection for some reason
		// (and all interface methods on the struct have pointer receivers)

		// create a reflective copy of the struct
		valPointer := reflect.Indirect(reflect.New(propVal.Type()))
		valPointer.Set(propVal)

		// convert the pointer to that struct to an empty interface
		propInterface := valPointer.Addr().Interface()

		// type assert to the ConfigSection interface
		section, ok := propInterface.(ConfigSection)
		if !ok {
			catcher.Add(fmt.Errorf("unable to convert config section %s", propName))
			continue
		}
		err := section.ValidateAndDefault()
		if err != nil {
			catcher.Add(err)
			continue
		}

		// set the value of the section struct in case there was any defaulting done
		sectionVal := reflect.ValueOf(section).Elem()
		propAddr := reflect.ValueOf(settings).Elem().FieldByName(propName)
		if !propAddr.CanSet() {
			catcher.Add(fmt.Errorf("unable to set field %s in %s", propName, sectionId))
			continue
		}
		propAddr.Set(sectionVal)
	}
	return errors.WithStack(catcher.Resolve())
}

func (s *Settings) GetSender(ctx context.Context, env Environment) (send.Sender, error) {
	var (
		sender   send.Sender
		fallback send.Sender
		err      error
		senders  []send.Sender
	)

	levelInfo := s.LoggerConfig.Info()

	fallback, err = send.NewErrorLogger("evergreen.err",
		send.LevelInfo{Default: level.Info, Threshold: level.Debug})
	if err != nil {
		return nil, errors.Wrap(err, "problem configuring err fallback logger")
	}

	// setup the base/default logger (generally direct to systemd
	// or standard output)
	switch s.LogPath {
	case LocalLoggingOverride:
		// log directly to systemd if possible, and log to
		// standard output otherwise.
		sender = getSystemLogger()
	case StandardOutputLoggingOverride, "":
		sender = send.MakeNative()
	default:
		sender, err = send.MakeFileLogger(s.LogPath)
		if err != nil {
			return nil, errors.Wrap(err, "could not configure file logger")
		}
	}

	if err = sender.SetLevel(levelInfo); err != nil {
		return nil, errors.Wrap(err, "problem setting level")
	}
	if err = sender.SetErrorHandler(send.ErrorHandlerFromSender(fallback)); err != nil {
		return nil, errors.Wrap(err, "problem setting error handler")
	}
	senders = append(senders, sender)

	// set up external log aggregation services:
	//
	if s.Splunk.Populated() {
		retryConf := utility.NewDefaultHTTPRetryConf()
		retryConf.MaxDelay = time.Second
		retryConf.BaseDelay = 10 * time.Millisecond
		retryConf.MaxRetries = 10
		client := utility.GetHTTPRetryableClient(retryConf)

		splunkSender, err := s.makeSplunkSender(ctx, client, levelInfo, fallback)
		if err != nil {
			utility.PutHTTPClient(client)
			return nil, errors.Wrap(err, "configuring splunk logger")
		}

		env.RegisterCloser("splunk-http-client", false, func(_ context.Context) error {
			utility.PutHTTPClient(client)
			return nil
		})
		senders = append(senders, splunkSender)
	}

	// the slack logging service is only for logging very high level alerts.
	if s.Slack.Token != "" {
		sender, err = send.NewSlackLogger(s.Slack.Options, s.Slack.Token,
			send.LevelInfo{Default: level.Critical, Threshold: level.FromString(s.Slack.Level)})
		if err == nil {
			var slackFallback send.Sender

			switch len(senders) {
			case 0:
				slackFallback = fallback
			case 1:
				slackFallback = senders[0]
			default:
				slackFallback = send.NewConfiguredMultiSender(senders...)
			}

			if err = sender.SetErrorHandler(send.ErrorHandlerFromSender(slackFallback)); err != nil {
				return nil, errors.Wrap(err, "problem setting error handler")
			}

			senders = append(senders, logger.MakeQueueSender(ctx, env.LocalQueue(), sender))
		}
		grip.Warning(errors.Wrap(err, "problem setting up slack alert logger"))
	}

	return send.NewConfiguredMultiSender(senders...), nil
}

func (s *Settings) makeSplunkSender(ctx context.Context, client *http.Client, levelInfo send.LevelInfo, fallback send.Sender) (send.Sender, error) {
	sender, err := send.NewSplunkLoggerWithClient("", s.Splunk, grip.GetSender().Level(), client)
	if err != nil {
		return nil, errors.Wrap(err, "making splunk logger")
	}

	if err = sender.SetLevel(levelInfo); err != nil {
		return nil, errors.Wrap(err, "problem setting splunk level")
	}

	if err = sender.SetErrorHandler(send.ErrorHandlerFromSender(fallback)); err != nil {
		return nil, errors.Wrap(err, "setting splunk error handler")
	}

	opts := send.BufferedSenderOptions{
		FlushInterval: time.Duration(s.LoggerConfig.Buffer.DurationSeconds) * time.Second,
		BufferSize:    s.LoggerConfig.Buffer.Count,
	}
	if s.LoggerConfig.Buffer.UseAsync {
		if sender, err = send.NewBufferedAsyncSender(ctx,
			sender,
			send.BufferedAsyncSenderOptions{
				BufferedSenderOptions: opts,
				IncomingBufferFactor:  s.LoggerConfig.Buffer.IncomingBufferFactor,
			}); err != nil {
			return nil, errors.Wrap(err, "making splunk async buffered sender")
		}
	} else {
		if sender, err = send.NewBufferedSender(ctx, sender, opts); err != nil {
			return nil, errors.Wrap(err, "making splunk buffered sender")
		}
	}

	return sender, nil
}

func (s *Settings) GetGithubOauthStrings() ([]string, error) {
	var tokens []string
	var token_name string

	token, ok := s.Credentials["github"]
	if ok && token != "" {
		// we want to make sure tokens[0] is always the default token
		tokens = append(tokens, token)
	} else {
		return nil, errors.New("no 'github' token in settings")
	}

	for i := 1; i < 10; i++ {
		token_name = fmt.Sprintf("github_alt%d", i)
		token, ok := s.Credentials[token_name]
		if ok && token != "" {
			tokens = append(tokens, token)
		} else {
			break
		}
	}
	return tokens, nil
}

func (s *Settings) GetGithubOauthToken() (string, error) {
	if s == nil {
		return "", errors.New("not defined")
	}

	oauthStrings, err := s.GetGithubOauthStrings()
	if err != nil {
		return "", err
	}
	timeSeed := time.Now().Nanosecond()
	randomStartIdx := timeSeed % len(oauthStrings)
	var oauthString string
	for i := range oauthStrings {
		oauthString = oauthStrings[randomStartIdx+i]
		splitToken, err := splitToken(oauthString)
		if err != nil {
			grip.Error(message.Fields{
				"error":   err,
				"message": fmt.Sprintf("problem with github_alt%d", i)})
		} else {
			return splitToken, nil
		}
	}
	return "", errors.New("all github tokens are malformatted. Proper format is github:token <token> or github_alt#:token <token>")
}

func splitToken(oauthString string) (string, error) {
	splitToken := strings.Split(oauthString, " ")
	if len(splitToken) != 2 || splitToken[0] != "token" {
		return "", errors.New("token format was invalid, expected 'token [token]'")
	}
	return splitToken[1], nil
}
func GetServiceFlags() (*ServiceFlags, error) {
	flags := &ServiceFlags{}
	if err := flags.Get(GetEnvironment()); err != nil {
		return nil, errors.Wrap(err, "error retrieving section from DB")
	}
	return flags, nil
}

// PluginConfig holds plugin-specific settings, which are handled.
// manually by their respective plugins
type PluginConfig map[string]map[string]interface{}

// SSHKeyPair represents a public and private SSH key pair.
type SSHKeyPair struct {
	Name    string `bson:"name" json:"name" yaml:"name"`
	Public  string `bson:"public" json:"public" yaml:"public"`
	Private string `bson:"private" json:"private" yaml:"private"`
	// EC2Regions contains all EC2 regions that have stored this SSH key.
	EC2Regions []string `bson:"ec2_regions" json:"ec2_regions" yaml:"ec2_regions"`
}

// AddEC2Region adds the given EC2 region to the set of regions containing the
// SSH key.
func (p *SSHKeyPair) AddEC2Region(region string) error {
	env := GetEnvironment()
	ctx, cancel := env.Context()
	defer cancel()
	coll := env.DB().Collection(ConfigCollection)

	query := bson.M{
		idKey: ConfigDocID,
		sshKeyPairsKey: bson.M{
			"$elemMatch": bson.M{
				sshKeyPairNameKey: p.Name,
			},
		},
	}
	var update bson.M
	if len(p.EC2Regions) == 0 {
		// In case this is the first element, we have to push to create the
		// array first.
		update = bson.M{
			"$push": bson.M{bsonutil.GetDottedKeyName(sshKeyPairsKey, "$", sshKeyPairEC2RegionsKey): region},
		}
	} else {
		update = bson.M{
			"$addToSet": bson.M{bsonutil.GetDottedKeyName(sshKeyPairsKey, "$", sshKeyPairEC2RegionsKey): region},
		}
	}
	if _, err := coll.UpdateOne(ctx, query, update); err != nil {
		return errors.WithStack(err)
	}

	if !utility.StringSliceContains(p.EC2Regions, region) {
		p.EC2Regions = append(p.EC2Regions, region)
	}

	return nil
}

func (p *SSHKeyPair) PrivatePath(settings *Settings) string {
	return filepath.Join(settings.SSHKeyDirectory, p.Name)
}

type WriteConcern struct {
	W        int    `yaml:"w"`
	WMode    string `yaml:"wmode"`
	WTimeout int    `yaml:"wtimeout"`
	J        bool   `yaml:"j"`
}

func (wc WriteConcern) Resolve() *writeconcern.WriteConcern {
	opts := []writeconcern.Option{}

	if wc.J {
		opts = append(opts, writeconcern.J(true))
	}
	if wc.WMode == "majority" {
		opts = append(opts, writeconcern.WMajority())
	} else if wc.W > 0 {
		opts = append(opts, writeconcern.W(wc.W))
	}

	if wc.WTimeout > 0 {
		opts = append(opts, writeconcern.WTimeout(time.Duration(wc.WTimeout)*time.Millisecond))
	}

	return writeconcern.New().WithOptions(opts...)
}

type ReadConcern struct {
	Level string `yaml:"level"`
}

func (rc ReadConcern) Resolve() *readconcern.ReadConcern {

	if rc.Level == "majority" {
		return readconcern.Majority()
	} else if rc.Level == "local" {
		return readconcern.Local()
	} else if rc.Level == "" {
		return readconcern.Majority()
	} else {
		grip.Error(message.Fields{
			"error":   "ReadConcern Level is not majority or local, setting to majority",
			"rcLevel": rc.Level})
		return readconcern.Majority()
	}
}

type DBSettings struct {
	Url                  string       `yaml:"url"`
	DB                   string       `yaml:"db"`
	WriteConcernSettings WriteConcern `yaml:"write_concern"`
	ReadConcernSettings  ReadConcern  `yaml:"read_concern"`
	AuthFile             string       `yaml:"auth_file"`
}

func (dbs *DBSettings) HasAuth() bool {
	return dbs.AuthFile != ""
}

type dbCreds struct {
	DBUser string `yaml:"mdb_database_username"`
	DBPwd  string `yaml:"mdb_database_password"`
}

func (dbs *DBSettings) GetAuth() (string, string, error) {
	return GetAuthFromYAML(dbs.AuthFile)
}

func GetAuthFromYAML(authFile string) (string, string, error) {
	creds := &dbCreds{}

	file, err := os.Open(authFile)
	if err != nil {
		return "", "", err
	}
	defer file.Close()

	decoder := yaml.NewDecoder(file)

	if err := decoder.Decode(&creds); err != nil {
		return "", "", err
	}

	return creds.DBUser, creds.DBPwd, nil
}

// supported banner themes in Evergreen
type BannerTheme string

const (
	Announcement BannerTheme = "announcement"
	Information              = "information"
	Warning                  = "warning"
	Important                = "important"
)

func IsValidBannerTheme(input string) (bool, BannerTheme) {
	switch input {
	case "":
		return true, ""
	case "announcement":
		return true, Announcement
	case "information":
		return true, Information
	case "warning":
		return true, Warning
	case "important":
		return true, Important
	default:
		return false, ""
	}
}<|MERGE_RESOLUTION|>--- conflicted
+++ resolved
@@ -36,11 +36,7 @@
 	ClientVersion = "2022-06-07"
 
 	// Agent version to control agent rollover.
-<<<<<<< HEAD
-	AgentVersion = "2022-07-22"
-=======
-	AgentVersion = "2022-06-17"
->>>>>>> c1346fd9
+	AgentVersion = "2022-06-22"
 )
 
 // ConfigSection defines a sub-document in the evergreen config
