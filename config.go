--- conflicted
+++ resolved
@@ -32,11 +32,7 @@
 	BuildRevision = ""
 
 	// Commandline Version String; used to control auto-updating.
-<<<<<<< HEAD
-	ClientVersion = "2021-10-20"
-=======
 	ClientVersion = "2021-10-22"
->>>>>>> b956c26d
 
 	// Agent version to control agent rollover.
 	AgentVersion = "2021-10-20"
