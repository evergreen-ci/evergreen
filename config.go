package evergreen

import (
	"context"
	"fmt"
	"net/http"
	"os"
	"path/filepath"
	"reflect"
	"strconv"
	"strings"
	"time"

	"github.com/evergreen-ci/evergreen/util"
	"github.com/evergreen-ci/utility"
	"github.com/mongodb/amboy/logger"
	"github.com/mongodb/anser/bsonutil"
	"github.com/mongodb/grip"
	"github.com/mongodb/grip/level"
	"github.com/mongodb/grip/message"
	"github.com/mongodb/grip/send"
	"github.com/pkg/errors"
	"go.mongodb.org/mongo-driver/bson"
	"go.mongodb.org/mongo-driver/mongo"
	"go.mongodb.org/mongo-driver/mongo/options"
	"go.mongodb.org/mongo-driver/mongo/readconcern"
	"go.mongodb.org/mongo-driver/mongo/writeconcern"
	"gopkg.in/yaml.v3"
)

var (
	// BuildRevision should be specified with -ldflags at build time
	BuildRevision = ""

	// ClientVersion is the commandline version string used to control updating
	// the CLI. The format is the calendar date (YYYY-MM-DD).
	ClientVersion = "2024-02-26"

	// Agent version to control agent rollover. The format is the calendar date
	// (YYYY-MM-DD).
<<<<<<< HEAD
	AgentVersion = "2024-04-05"
=======
	AgentVersion = "2024-04-08"
>>>>>>> a3205d8c
)

// ConfigSection defines a sub-document in the evergreen config
// any config sections must also be added to the registry in config_sections.go.
type ConfigSection interface {
	// SectionId returns the ID of the section to be used in the database document and struct tag
	SectionId() string
	// Get populates the section from the DB
	Get(context.Context) error
	// Set upserts the section document into the DB
	Set(context.Context) error
	// ValidateAndDefault validates input and sets defaults
	ValidateAndDefault() error
}

// Settings contains all configuration settings for running Evergreen. Settings
// with the "id" struct tag should implement the ConfigSection interface.
type Settings struct {
	Id                 string                  `bson:"_id" json:"id" yaml:"id"`
	Amboy              AmboyConfig             `yaml:"amboy" bson:"amboy" json:"amboy" id:"amboy"`
	Api                APIConfig               `yaml:"api" bson:"api" json:"api" id:"api"`
	ApiUrl             string                  `yaml:"api_url" bson:"api_url" json:"api_url"`
	AuthConfig         AuthConfig              `yaml:"auth" bson:"auth" json:"auth" id:"auth"`
	AWSInstanceRole    string                  `yaml:"aws_instance_role" bson:"aws_instance_role" json:"aws_instance_role"`
	Banner             string                  `bson:"banner" json:"banner" yaml:"banner"`
	BannerTheme        BannerTheme             `bson:"banner_theme" json:"banner_theme" yaml:"banner_theme"`
	Buckets            BucketsConfig           `bson:"buckets" json:"buckets" yaml:"buckets" id:"buckets"`
	Cedar              CedarConfig             `bson:"cedar" json:"cedar" yaml:"cedar" id:"cedar"`
	ClientBinariesDir  string                  `yaml:"client_binaries_dir" bson:"client_binaries_dir" json:"client_binaries_dir"`
	CommitQueue        CommitQueueConfig       `yaml:"commit_queue" bson:"commit_queue" json:"commit_queue" id:"commit_queue"`
	ConfigDir          string                  `yaml:"configdir" bson:"configdir" json:"configdir"`
	ContainerPools     ContainerPoolsConfig    `yaml:"container_pools" bson:"container_pools" json:"container_pools" id:"container_pools"`
	Credentials        map[string]string       `yaml:"credentials" bson:"credentials" json:"credentials"`
	CredentialsNew     util.KeyValuePairSlice  `yaml:"credentials_new" bson:"credentials_new" json:"credentials_new"`
	Database           DBSettings              `yaml:"database" json:"database" bson:"database"`
	DomainName         string                  `yaml:"domain_name" bson:"domain_name" json:"domain_name"`
	Expansions         map[string]string       `yaml:"expansions" bson:"expansions" json:"expansions"`
	ExpansionsNew      util.KeyValuePairSlice  `yaml:"expansions_new" bson:"expansions_new" json:"expansions_new"`
	GithubPRCreatorOrg string                  `yaml:"github_pr_creator_org" bson:"github_pr_creator_org" json:"github_pr_creator_org"`
	GithubOrgs         []string                `yaml:"github_orgs" bson:"github_orgs" json:"github_orgs"`
	DisabledGQLQueries []string                `yaml:"disabled_gql_queries" bson:"disabled_gql_queries" json:"disabled_gql_queries"`
	HostInit           HostInitConfig          `yaml:"hostinit" bson:"hostinit" json:"hostinit" id:"hostinit"`
	HostJasper         HostJasperConfig        `yaml:"host_jasper" bson:"host_jasper" json:"host_jasper" id:"host_jasper"`
	Jira               JiraConfig              `yaml:"jira" bson:"jira" json:"jira" id:"jira"`
	JIRANotifications  JIRANotificationsConfig `yaml:"jira_notifications" json:"jira_notifications" bson:"jira_notifications" id:"jira_notifications"`
	Keys               map[string]string       `yaml:"keys" bson:"keys" json:"keys"`
	// TODO (DEVPROD-4798): remove KanopySSHKeyPath after the cutover to Kanopy.
	KanopySSHKeyPath    string                 `yaml:"kanopy_ssh_key_path" bson:"kanopy_ssh_key_path" json:"kanopy_ssh_key_path"`
	KeysNew             util.KeyValuePairSlice `yaml:"keys_new" bson:"keys_new" json:"keys_new"`
	LDAPRoleMap         LDAPRoleMap            `yaml:"ldap_role_map" bson:"ldap_role_map" json:"ldap_role_map"`
	LoggerConfig        LoggerConfig           `yaml:"logger_config" bson:"logger_config" json:"logger_config" id:"logger_config"`
	LogPath             string                 `yaml:"log_path" bson:"log_path" json:"log_path"`
	NewRelic            NewRelicConfig         `yaml:"newrelic" bson:"newrelic" json:"newrelic" id:"newrelic"`
	Notify              NotifyConfig           `yaml:"notify" bson:"notify" json:"notify" id:"notify"`
	Plugins             PluginConfig           `yaml:"plugins" bson:"plugins" json:"plugins"`
	PluginsNew          util.KeyValuePairSlice `yaml:"plugins_new" bson:"plugins_new" json:"plugins_new"`
	PodLifecycle        PodLifecycleConfig     `yaml:"pod_lifecycle" bson:"pod_lifecycle" json:"pod_lifecycle" id:"pod_lifecycle"`
	PprofPort           string                 `yaml:"pprof_port" bson:"pprof_port" json:"pprof_port"`
	ProjectCreation     ProjectCreationConfig  `yaml:"project_creation" bson:"project_creation" json:"project_creation" id:"project_creation"`
	Providers           CloudProviders         `yaml:"providers" bson:"providers" json:"providers" id:"providers"`
	RepoTracker         RepoTrackerConfig      `yaml:"repotracker" bson:"repotracker" json:"repotracker" id:"repotracker"`
	Scheduler           SchedulerConfig        `yaml:"scheduler" bson:"scheduler" json:"scheduler" id:"scheduler"`
	ServiceFlags        ServiceFlags           `bson:"service_flags" json:"service_flags" id:"service_flags" yaml:"service_flags"`
	SSHKeyDirectory     string                 `yaml:"ssh_key_directory" bson:"ssh_key_directory" json:"ssh_key_directory"`
	SSHKeyPairs         []SSHKeyPair           `yaml:"ssh_key_pairs" bson:"ssh_key_pairs" json:"ssh_key_pairs"`
	Slack               SlackConfig            `yaml:"slack" bson:"slack" json:"slack" id:"slack"`
	SleepSchedule       SleepScheduleConfig    `yaml:"sleep_schedule" bson:"sleep_schedule" json:"sleep_schedule" id:"sleep_schedule"`
	Splunk              SplunkConfig           `yaml:"splunk" bson:"splunk" json:"splunk" id:"splunk"`
	TaskLimits          TaskLimitsConfig       `yaml:"task_limits" bson:"task_limits" json:"task_limits" id:"task_limits"`
	Triggers            TriggerConfig          `yaml:"triggers" bson:"triggers" json:"triggers" id:"triggers"`
	Ui                  UIConfig               `yaml:"ui" bson:"ui" json:"ui" id:"ui"`
	Spawnhost           SpawnHostConfig        `yaml:"spawnhost" bson:"spawnhost" json:"spawnhost" id:"spawnhost"`
	ShutdownWaitSeconds int                    `yaml:"shutdown_wait_seconds" bson:"shutdown_wait_seconds" json:"shutdown_wait_seconds"`
	Tracer              TracerConfig           `yaml:"tracer" bson:"tracer" json:"tracer" id:"tracer"`
	GitHubCheckRun      GitHubCheckRunConfig   `yaml:"github_check_run" bson:"github_check_run" json:"github_check_run" id:"github_check_run"`
}

func (c *Settings) SectionId() string { return ConfigDocID }

func (c *Settings) Get(ctx context.Context) error {
	res := GetEnvironment().DB().Collection(ConfigCollection).FindOne(ctx, byId(c.SectionId()))
	if err := res.Err(); err != nil {
		if err == mongo.ErrNoDocuments {
			*c = Settings{}
			return nil
		}
		return errors.Wrapf(err, "getting config section '%s'", c.SectionId())
	}
	if err := res.Decode(&c); err != nil {
		return errors.Wrapf(err, "decoding config section '%s'", c.SectionId())
	}

	return nil
}

// Set saves the global fields in the configuration (i.e. those that are not
// ConfigSections).
func (c *Settings) Set(ctx context.Context) error {
	_, err := GetEnvironment().DB().Collection(ConfigCollection).UpdateOne(ctx, byId(c.SectionId()), bson.M{
		"$set": bson.M{
			apiUrlKey:             c.ApiUrl,
			awsInstanceRoleKey:    c.AWSInstanceRole,
			bannerKey:             c.Banner,
			bannerThemeKey:        c.BannerTheme,
			clientBinariesDirKey:  c.ClientBinariesDir,
			commitQueueKey:        c.CommitQueue,
			configDirKey:          c.ConfigDir,
			credentialsKey:        c.Credentials,
			credentialsNewKey:     c.CredentialsNew,
			domainNameKey:         c.DomainName,
			expansionsKey:         c.Expansions,
			expansionsNewKey:      c.ExpansionsNew,
			githubPRCreatorOrgKey: c.GithubPRCreatorOrg,
			githubOrgsKey:         c.GithubOrgs,
			disabledGQLQueriesKey: c.DisabledGQLQueries,
			keysKey:               c.Keys,
			kanopySSHKeyPathKey:   c.KanopySSHKeyPath,
			keysNewKey:            c.KeysNew,
			ldapRoleMapKey:        c.LDAPRoleMap,
			logPathKey:            c.LogPath,
			pprofPortKey:          c.PprofPort,
			pluginsKey:            c.Plugins,
			pluginsNewKey:         c.PluginsNew,
			splunkKey:             c.Splunk,
			sshKeyDirectoryKey:    c.SSHKeyDirectory,
			sshKeyPairsKey:        c.SSHKeyPairs,
			spawnhostKey:          c.Spawnhost,
			shutdownWaitKey:       c.ShutdownWaitSeconds,
		},
	}, options.Update().SetUpsert(true))

	return errors.Wrapf(err, "updating section '%s'", c.SectionId())
}

func (c *Settings) ValidateAndDefault() error {
	var err error
	catcher := grip.NewSimpleCatcher()
	if c.ApiUrl == "" {
		catcher.Add(errors.New("API hostname must not be empty"))
	}
	if c.ConfigDir == "" {
		catcher.Add(errors.New("config directory must not be empty"))
	}

	if len(c.CredentialsNew) > 0 {
		if c.Credentials, err = c.CredentialsNew.Map(); err != nil {
			catcher.Add(errors.Wrap(err, "parsing credentials"))
		}
	}
	if len(c.ExpansionsNew) > 0 {
		if c.Expansions, err = c.ExpansionsNew.Map(); err != nil {
			catcher.Add(errors.Wrap(err, "parsing expansions"))
		}
	}
	if len(c.KeysNew) > 0 {
		if c.Keys, err = c.KeysNew.Map(); err != nil {
			catcher.Add(errors.Wrap(err, "parsing keys"))
		}
	}
	if len(c.PluginsNew) > 0 {
		tempPlugins, err := c.PluginsNew.NestedMap()
		if err != nil {
			catcher.Add(errors.Wrap(err, "parsing plugins"))
		}
		c.Plugins = map[string]map[string]interface{}{}
		for k1, v1 := range tempPlugins {
			c.Plugins[k1] = map[string]interface{}{}
			for k2, v2 := range v1 {
				c.Plugins[k1][k2] = v2
			}
		}
	}

	keys := map[string]bool{}
	for _, mapping := range c.LDAPRoleMap {
		if keys[mapping.LDAPGroup] {
			catcher.Errorf("duplicate LDAP group value %s found in LDAP-role mappings", mapping.LDAPGroup)
		}
		keys[mapping.LDAPGroup] = true
	}

	if len(c.SSHKeyPairs) != 0 && c.SSHKeyDirectory == "" {
		catcher.New("cannot use SSH key pairs without setting a directory for them")
	}

	for i := 0; i < len(c.SSHKeyPairs); i++ {
		catcher.NewWhen(c.SSHKeyPairs[i].Name == "", "must specify a name for SSH key pairs")
		catcher.ErrorfWhen(c.SSHKeyPairs[i].Public == "", "must specify a public key for SSH key pair '%s'", c.SSHKeyPairs[i].Name)
		catcher.ErrorfWhen(c.SSHKeyPairs[i].Private == "", "must specify a private key for SSH key pair '%s'", c.SSHKeyPairs[i].Name)
		// Avoid overwriting the filepath stored in Keys, which is a special
		// case for the path to the legacy SSH identity file.
		for _, key := range c.Keys {
			catcher.ErrorfWhen(c.SSHKeyPairs[i].PrivatePath(c) == key, "cannot overwrite the legacy SSH key '%s'", key)
		}

		// ValidateAndDefault can be called before the environment has been
		// initialized.
		if env := GetEnvironment(); env != nil {
			// Ensure we are not modify any existing keys.
			if settings := env.Settings(); settings != nil {
				for _, key := range env.Settings().SSHKeyPairs {
					if key.Name == c.SSHKeyPairs[i].Name {
						catcher.ErrorfWhen(c.SSHKeyPairs[i].Public != key.Public, "cannot modify public key for existing SSH key pair '%s'", key.Name)
						catcher.ErrorfWhen(c.SSHKeyPairs[i].Private != key.Private, "cannot modify private key for existing SSH key pair '%s'", key.Name)
					}
				}
			}
		}
		if c.SSHKeyPairs[i].EC2Regions == nil {
			c.SSHKeyPairs[i].EC2Regions = []string{}
		}
	}
	// ValidateAndDefault can be called before the environment has been
	// initialized.
	if env := GetEnvironment(); env != nil {
		if settings := env.Settings(); settings != nil {
			// Ensure we are not deleting any existing keys.
			for _, key := range GetEnvironment().Settings().SSHKeyPairs {
				var found bool
				for _, newKey := range c.SSHKeyPairs {
					if newKey.Name == key.Name {
						found = true
						break
					}
				}
				catcher.ErrorfWhen(!found, "cannot find existing SSH key '%s'", key.Name)
			}
		}
	}

	if catcher.HasErrors() {
		return catcher.Resolve()
	}
	if c.ClientBinariesDir == "" {
		c.ClientBinariesDir = ClientDirectory
	}
	if c.LogPath == "" {
		c.LogPath = localLoggingOverride
	}
	if c.ShutdownWaitSeconds < 0 {
		c.ShutdownWaitSeconds = DefaultShutdownWaitSeconds
	}

	return nil
}

// NewSettings builds an in-memory representation of the given settings file.
func NewSettings(filename string) (*Settings, error) {
	configData, err := os.ReadFile(filename)
	if err != nil {
		return nil, err
	}
	settings := &Settings{}
	err = yaml.Unmarshal(configData, settings)
	if err != nil {
		return nil, err
	}

	return settings, nil
}

// GetConfig returns the Evergreen config document. If no document is
// present in the DB, it will return the defaults.
// Use Settings() to get the cached settings object.
func GetConfig(ctx context.Context) (*Settings, error) {
	config := NewConfigSections()
	if err := config.populateSections(ctx); err != nil {
		return nil, errors.Wrap(err, "populating sections")
	}

	catcher := grip.NewSimpleCatcher()
	baseConfig := config.Sections[ConfigDocID].(*Settings)
	valConfig := reflect.ValueOf(*baseConfig)
	//iterate over each field in the config struct
	for i := 0; i < valConfig.NumField(); i++ {
		// retrieve the 'id' struct tag
		sectionId := valConfig.Type().Field(i).Tag.Get("id")
		if sectionId == "" { // no 'id' tag means this is a simple field that we can skip
			continue
		}

		// get the property name and find its corresponding section in the registry
		propName := valConfig.Type().Field(i).Name
		section, ok := config.Sections[sectionId]
		if !ok {
			catcher.Add(fmt.Errorf("config section '%s' not found in registry", sectionId))
			continue
		}

		// set the value of the section struct to the value of the corresponding field in the config
		sectionVal := reflect.ValueOf(section).Elem()
		propVal := reflect.ValueOf(baseConfig).Elem().FieldByName(propName)
		if !propVal.CanSet() {
			catcher.Errorf("unable to set field '%s' in section '%s'", propName, sectionId)
			continue
		}
		propVal.Set(sectionVal)
	}

	if catcher.HasErrors() {
		return nil, errors.WithStack(catcher.Resolve())
	}
	return baseConfig, nil

}

// UpdateConfig updates all evergreen settings documents in the DB.
func UpdateConfig(ctx context.Context, config *Settings) error {
	// update the root config document
	if err := config.Set(ctx); err != nil {
		return err
	}

	// update the other config sub-documents
	catcher := grip.NewSimpleCatcher()
	valConfig := reflect.ValueOf(*config)

	//iterate over each field in the config struct
	for i := 0; i < valConfig.NumField(); i++ {
		// retrieve the 'id' struct tag
		sectionId := valConfig.Type().Field(i).Tag.Get("id")
		if sectionId == "" { // no 'id' tag means this is a simple field that we can skip
			continue
		}

		// get the property name and find its value within the settings struct
		propName := valConfig.Type().Field(i).Name
		propVal := valConfig.FieldByName(propName)

		// create a reflective copy of the struct
		valPointer := reflect.Indirect(reflect.New(propVal.Type()))
		valPointer.Set(propVal)

		// convert the pointer to that struct to an empty interface
		propInterface := valPointer.Addr().Interface()

		// type assert to the ConfigSection interface
		section, ok := propInterface.(ConfigSection)
		if !ok {
			catcher.Errorf("unable to convert config section '%s'", propName)
			continue
		}

		catcher.Add(section.Set(ctx))
	}

	return errors.WithStack(catcher.Resolve())
}

// Validate checks the settings and returns nil if the config is valid,
// or an error with a message explaining why otherwise.
func (settings *Settings) Validate() error {
	catcher := grip.NewSimpleCatcher()

	// validate the root-level settings struct
	catcher.Add(settings.ValidateAndDefault())

	// validate each sub-document
	valConfig := reflect.ValueOf(*settings)
	// iterate over each field in the config struct
	for i := 0; i < valConfig.NumField(); i++ {
		// retrieve the 'id' struct tag
		sectionId := valConfig.Type().Field(i).Tag.Get("id")
		if sectionId == "" { // no 'id' tag means this is a simple field that we can skip
			continue
		}

		// get the property name and find its value within the settings struct
		propName := valConfig.Type().Field(i).Name
		propVal := valConfig.FieldByName(propName)

		// the goal is to convert this struct which we know implements ConfigSection
		// from a reflection data structure back to the interface
		// the below creates a copy and takes the address of it as a workaround because
		// you can't take the address of it via reflection for some reason
		// (and all interface methods on the struct have pointer receivers)

		// create a reflective copy of the struct
		valPointer := reflect.Indirect(reflect.New(propVal.Type()))
		valPointer.Set(propVal)

		// convert the pointer to that struct to an empty interface
		propInterface := valPointer.Addr().Interface()

		// type assert to the ConfigSection interface
		section, ok := propInterface.(ConfigSection)
		if !ok {
			catcher.Errorf("unable to convert config section '%s'", propName)
			continue
		}
		err := section.ValidateAndDefault()
		if err != nil {
			catcher.Add(err)
			continue
		}

		// set the value of the section struct in case there was any defaulting done
		sectionVal := reflect.ValueOf(section).Elem()
		propAddr := reflect.ValueOf(settings).Elem().FieldByName(propName)
		if !propAddr.CanSet() {
			catcher.Errorf("unable to set field '%s' 'in' %s", propName, sectionId)
			continue
		}
		propAddr.Set(sectionVal)
	}
	return errors.WithStack(catcher.Resolve())
}

// GetSender returns the global application-wide loggers. These are special
// universal loggers (distinct from other senders like the GitHub status sender
// or email notification sender) and will be used when grip is invoked to log
// messages in the application (e.g. grip.Info, grip.Error, etc). Because these
// loggers are the main way to send logs in the application, these are essential
// to monitoring the application and therefore have to be set up very early
// during application startup.
func (s *Settings) GetSender(ctx context.Context, env Environment) (send.Sender, error) {
	var (
		sender   send.Sender
		fallback send.Sender
		err      error
		senders  []send.Sender
	)

	levelInfo := s.LoggerConfig.Info()

	fallback, err = send.NewErrorLogger("evergreen.err",
		send.LevelInfo{Default: level.Info, Threshold: level.Debug})
	if err != nil {
		return nil, errors.Wrap(err, "configuring error fallback logger")
	}
	if disableLocalLogging, err := strconv.ParseBool(os.Getenv(disableLocalLoggingEnvVar)); err != nil || !disableLocalLogging {
		// setup the base/default logger (generally direct to systemd
		// or standard output)
		switch s.LogPath {
		case localLoggingOverride:
			// log directly to systemd if possible, and log to
			// standard output otherwise.
			sender = getSystemLogger()
		case standardOutputLoggingOverride, "":
			sender = send.MakeNative()
		default:
			sender, err = send.MakeFileLogger(s.LogPath)
			if err != nil {
				return nil, errors.Wrap(err, "configuring file logger")
			}
		}

		if err = sender.SetLevel(levelInfo); err != nil {
			return nil, errors.Wrap(err, "setting level")
		}
		if err = sender.SetErrorHandler(send.ErrorHandlerFromSender(fallback)); err != nil {
			return nil, errors.Wrap(err, "setting error handler")
		}
		senders = append(senders, sender)
	}

	// set up external log aggregation services:
	//
	if s.Splunk.SplunkConnectionInfo.Populated() {
		retryConf := utility.NewDefaultHTTPRetryConf()
		retryConf.MaxDelay = time.Second
		retryConf.BaseDelay = 10 * time.Millisecond
		retryConf.MaxRetries = 10
		client := utility.GetHTTPRetryableClient(retryConf)

		splunkSender, err := s.makeSplunkSender(ctx, client, levelInfo, fallback)
		if err != nil {
			utility.PutHTTPClient(client)
			return nil, errors.Wrap(err, "configuring splunk logger")
		}

		env.RegisterCloser("splunk-http-client", false, func(_ context.Context) error {
			utility.PutHTTPClient(client)
			return nil
		})
		senders = append(senders, splunkSender)
	}

	// the slack logging service is only for logging very high level alerts.
	if s.Slack.Token != "" {
		sender, err = send.NewSlackLogger(s.Slack.Options, s.Slack.Token,
			send.LevelInfo{Default: level.Critical, Threshold: level.FromString(s.Slack.Level)})
		if err == nil {
			var slackFallback send.Sender

			switch len(senders) {
			case 0:
				slackFallback = fallback
			case 1:
				slackFallback = senders[0]
			default:
				slackFallback = send.NewConfiguredMultiSender(senders...)
			}

			if err = sender.SetErrorHandler(send.ErrorHandlerFromSender(slackFallback)); err != nil {
				return nil, errors.Wrap(err, "setting error handler")
			}

			senders = append(senders, logger.MakeQueueSender(ctx, env.LocalQueue(), sender))
		}
		grip.Warning(errors.Wrap(err, "setting up Slack alert logger"))
	}

	return send.NewConfiguredMultiSender(senders...), nil
}

func (s *Settings) makeSplunkSender(ctx context.Context, client *http.Client, levelInfo send.LevelInfo, fallback send.Sender) (send.Sender, error) {
	sender, err := send.NewSplunkLoggerWithClient("", s.Splunk.SplunkConnectionInfo, grip.GetSender().Level(), client)
	if err != nil {
		return nil, errors.Wrap(err, "making splunk logger")
	}

	if err = sender.SetLevel(levelInfo); err != nil {
		return nil, errors.Wrap(err, "setting Splunk level")
	}

	if err = sender.SetErrorHandler(send.ErrorHandlerFromSender(fallback)); err != nil {
		return nil, errors.Wrap(err, "setting Splunk error handler")
	}

	opts := send.BufferedSenderOptions{
		FlushInterval: time.Duration(s.LoggerConfig.Buffer.DurationSeconds) * time.Second,
		BufferSize:    s.LoggerConfig.Buffer.Count,
	}
	if s.LoggerConfig.Buffer.UseAsync {
		if sender, err = send.NewBufferedAsyncSender(ctx,
			sender,
			send.BufferedAsyncSenderOptions{
				BufferedSenderOptions: opts,
				IncomingBufferFactor:  s.LoggerConfig.Buffer.IncomingBufferFactor,
			}); err != nil {
			return nil, errors.Wrap(err, "making Splunk async buffered sender")
		}
	} else {
		if sender, err = send.NewBufferedSender(ctx, sender, opts); err != nil {
			return nil, errors.Wrap(err, "making Splunk buffered sender")
		}
	}

	return sender, nil
}

func (s *Settings) GetGithubOauthString() (string, error) {

	token, ok := s.Credentials["github"]
	if ok && token != "" {
		return token, nil
	}

	return "", errors.New("no github token in settings")
}

// TODO DEVPROD-1429: Delete this function
func (s *Settings) GetGithubOauthToken() (string, error) {
	if s == nil {
		return "", errors.New("not defined")
	}
	if s.ServiceFlags.GlobalGitHubTokenDisabled {
		return "", nil
	}

	oauthString, err := s.GetGithubOauthString()
	if err != nil {
		return "", nil
	}
	splitToken := strings.Split(oauthString, " ")
	if len(splitToken) != 2 || splitToken[0] != "token" {
		return "", errors.New("token format was invalid, expected 'token [token]'")
	}
	return splitToken[1], nil
}

// PluginConfig holds plugin-specific settings, which are handled.
// manually by their respective plugins
type PluginConfig map[string]map[string]interface{}

// SSHKeyPair represents a public and private SSH key pair.
type SSHKeyPair struct {
	Name    string `bson:"name" json:"name" yaml:"name"`
	Public  string `bson:"public" json:"public" yaml:"public"`
	Private string `bson:"private" json:"private" yaml:"private"`
	// EC2Regions contains all EC2 regions that have stored this SSH key.
	EC2Regions []string `bson:"ec2_regions" json:"ec2_regions" yaml:"ec2_regions"`
}

// AddEC2Region adds the given EC2 region to the set of regions containing the
// SSH key.
func (p *SSHKeyPair) AddEC2Region(region string) error {
	env := GetEnvironment()
	ctx, cancel := env.Context()
	defer cancel()
	coll := env.DB().Collection(ConfigCollection)

	query := bson.M{
		idKey: ConfigDocID,
		sshKeyPairsKey: bson.M{
			"$elemMatch": bson.M{
				sshKeyPairNameKey: p.Name,
			},
		},
	}
	var update bson.M
	if len(p.EC2Regions) == 0 {
		// In case this is the first element, we have to push to create the
		// array first.
		update = bson.M{
			"$push": bson.M{bsonutil.GetDottedKeyName(sshKeyPairsKey, "$", sshKeyPairEC2RegionsKey): region},
		}
	} else {
		update = bson.M{
			"$addToSet": bson.M{bsonutil.GetDottedKeyName(sshKeyPairsKey, "$", sshKeyPairEC2RegionsKey): region},
		}
	}
	if _, err := coll.UpdateOne(ctx, query, update); err != nil {
		return errors.WithStack(err)
	}

	if !utility.StringSliceContains(p.EC2Regions, region) {
		p.EC2Regions = append(p.EC2Regions, region)
	}

	return nil
}

func (p *SSHKeyPair) PrivatePath(settings *Settings) string {
	return filepath.Join(settings.SSHKeyDirectory, p.Name)
}

type WriteConcern struct {
	W        int    `yaml:"w"`
	WMode    string `yaml:"wmode"`
	WTimeout int    `yaml:"wtimeout"`
	J        bool   `yaml:"j"`
}

func (wc WriteConcern) Resolve() *writeconcern.WriteConcern {
	opts := []writeconcern.Option{}

	if wc.J {
		opts = append(opts, writeconcern.J(true))
	}
	if wc.WMode == "majority" {
		opts = append(opts, writeconcern.WMajority())
	} else if wc.W > 0 {
		opts = append(opts, writeconcern.W(wc.W))
	}

	if wc.WTimeout > 0 {
		opts = append(opts, writeconcern.WTimeout(time.Duration(wc.WTimeout)*time.Millisecond))
	}

	return writeconcern.New().WithOptions(opts...)
}

type ReadConcern struct {
	Level string `yaml:"level"`
}

func (rc ReadConcern) Resolve() *readconcern.ReadConcern {

	if rc.Level == "majority" {
		return readconcern.Majority()
	} else if rc.Level == "local" {
		return readconcern.Local()
	} else if rc.Level == "" {
		return readconcern.Majority()
	} else {
		grip.Error(message.Fields{
			"error":   "ReadConcern Level is not majority or local, setting to majority",
			"rcLevel": rc.Level})
		return readconcern.Majority()
	}
}

type DBSettings struct {
	Url                  string       `yaml:"url"`
	DB                   string       `yaml:"db"`
	WriteConcernSettings WriteConcern `yaml:"write_concern"`
	ReadConcernSettings  ReadConcern  `yaml:"read_concern"`
	AWSAuthEnabled       bool         `yaml:"aws_auth_enabled"`
}

// supported banner themes in Evergreen
type BannerTheme string

const (
	Announcement BannerTheme = "announcement"
	Information              = "information"
	Warning                  = "warning"
	Important                = "important"
)

func IsValidBannerTheme(input string) (bool, BannerTheme) {
	switch input {
	case "":
		return true, ""
	case "announcement":
		return true, Announcement
	case "information":
		return true, Information
	case "warning":
		return true, Warning
	case "important":
		return true, Important
	default:
		return false, ""
	}
}<|MERGE_RESOLUTION|>--- conflicted
+++ resolved
@@ -38,11 +38,7 @@
 
 	// Agent version to control agent rollover. The format is the calendar date
 	// (YYYY-MM-DD).
-<<<<<<< HEAD
-	AgentVersion = "2024-04-05"
-=======
-	AgentVersion = "2024-04-08"
->>>>>>> a3205d8c
+	AgentVersion = "2024-04-10"
 )
 
 // ConfigSection defines a sub-document in the evergreen config
