--- conflicted
+++ resolved
@@ -34,11 +34,7 @@
 
 	// ClientVersion is the commandline version string used to control updating
 	// the CLI. The format is the calendar date (YYYY-MM-DD).
-<<<<<<< HEAD
-	ClientVersion = "2024-06-07"
-=======
-	ClientVersion = "2024-06-12"
->>>>>>> ac4d48c7
+	ClientVersion = "2024-06-17"
 
 	// Agent version to control agent rollover. The format is the calendar date
 	// (YYYY-MM-DD).
