--- conflicted
+++ resolved
@@ -38,11 +38,7 @@
 
 	// Agent version to control agent rollover. The format is the calendar date
 	// (YYYY-MM-DD).
-<<<<<<< HEAD
-	AgentVersion = "2024-02-08"
-=======
-	AgentVersion = "2024-02-09"
->>>>>>> ef17864c
+	AgentVersion = "2024-02-12"
 )
 
 // ConfigSection defines a sub-document in the evergreen config
