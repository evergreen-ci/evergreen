--- conflicted
+++ resolved
@@ -45,7 +45,6 @@
 // Settings contains all configuration settings for running Evergreen. Settings
 // with the "id" struct tag should implement the ConfigSection interface.
 type Settings struct {
-<<<<<<< HEAD
 	Id                      string                    `bson:"_id" json:"id" yaml:"id"`
 	Alerts                  AlertsConfig              `yaml:"alerts" bson:"alerts" json:"alerts" id:"alerts"`
 	Amboy                   AmboyConfig               `yaml:"amboy" bson:"amboy" json:"amboy" id:"amboy"`
@@ -66,6 +65,7 @@
 	Expansions              map[string]string         `yaml:"expansions" bson:"expansions" json:"expansions"`
 	ExpansionsNew           util.KeyValuePairSlice    `yaml:"expansions_new" bson:"expansions_new" json:"expansions_new"`
 	GithubPRCreatorOrg      string                    `yaml:"github_pr_creator_org" bson:"github_pr_creator_org" json:"github_pr_creator_org"`
+	GithubOrgs              []string                  `yaml:"github_orgs" bson:"github_orgs" json:"github_orgs"`
 	HostInit                HostInitConfig            `yaml:"hostinit" bson:"hostinit" json:"hostinit" id:"hostinit"`
 	HostJasper              HostJasperConfig          `yaml:"host_jasper" bson:"host_jasper" json:"host_jasper" id:"host_jasper"`
 	Jira                    JiraConfig                `yaml:"jira" bson:"jira" json:"jira" id:"jira"`
@@ -89,50 +89,6 @@
 	Triggers                TriggerConfig             `yaml:"triggers" bson:"triggers" json:"triggers" id:"triggers"`
 	Ui                      UIConfig                  `yaml:"ui" bson:"ui" json:"ui" id:"ui"`
 	UnexpirableHostsPerUser *int                      `yaml:"unexpirable_hosts_per_user" bson:"unexpirable_hosts_per_user" json:"unexpirable_hosts_per_user"`
-=======
-	Id                 string                    `bson:"_id" json:"id" yaml:"id"`
-	Alerts             AlertsConfig              `yaml:"alerts" bson:"alerts" json:"alerts" id:"alerts"`
-	Amboy              AmboyConfig               `yaml:"amboy" bson:"amboy" json:"amboy" id:"amboy"`
-	Api                APIConfig                 `yaml:"api" bson:"api" json:"api" id:"api"`
-	ApiUrl             string                    `yaml:"api_url" bson:"api_url" json:"api_url"`
-	AuthConfig         AuthConfig                `yaml:"auth" bson:"auth" json:"auth" id:"auth"`
-	Banner             string                    `bson:"banner" json:"banner" yaml:"banner"`
-	BannerTheme        BannerTheme               `bson:"banner_theme" json:"banner_theme" yaml:"banner_theme"`
-	Bugsnag            string                    `yaml:"bugsnag" bson:"bugsnag" json:"bugsnag"`
-	ClientBinariesDir  string                    `yaml:"client_binaries_dir" bson:"client_binaries_dir" json:"client_binaries_dir"`
-	CommitQueue        CommitQueueConfig         `yaml:"commit_queue" bson:"commit_queue" json:"commit_queue" id:"commit_queue"`
-	ConfigDir          string                    `yaml:"configdir" bson:"configdir" json:"configdir"`
-	ContainerPools     ContainerPoolsConfig      `yaml:"container_pools" bson:"container_pools" json:"container_pools" id:"container_pools"`
-	Credentials        map[string]string         `yaml:"credentials" bson:"credentials" json:"credentials"`
-	CredentialsNew     util.KeyValuePairSlice    `yaml:"credentials_new" bson:"credentials_new" json:"credentials_new"`
-	Database           DBSettings                `yaml:"database" json:"database" bson:"database"`
-	DomainName         string                    `yaml:"domain_name" bson:"domain_name" json:"domain_name"`
-	Expansions         map[string]string         `yaml:"expansions" bson:"expansions" json:"expansions"`
-	ExpansionsNew      util.KeyValuePairSlice    `yaml:"expansions_new" bson:"expansions_new" json:"expansions_new"`
-	GithubPRCreatorOrg string                    `yaml:"github_pr_creator_org" bson:"github_pr_creator_org" json:"github_pr_creator_org"`
-	GithubOrgs         []string                  `yaml:"github_orgs" bson:"github_orgs" json:"github_orgs"`
-	HostInit           HostInitConfig            `yaml:"hostinit" bson:"hostinit" json:"hostinit" id:"hostinit"`
-	HostJasper         HostJasperConfig          `yaml:"host_jasper" bson:"host_jasper" json:"host_jasper" id:"host_jasper"`
-	Jira               JiraConfig                `yaml:"jira" bson:"jira" json:"jira" id:"jira"`
-	JIRANotifications  JIRANotificationsConfig   `yaml:"jira_notifications" json:"jira_notifications" bson:"jira_notifications" id:"jira_notifications"`
-	Keys               map[string]string         `yaml:"keys" bson:"keys" json:"keys"`
-	KeysNew            util.KeyValuePairSlice    `yaml:"keys_new" bson:"keys_new" json:"keys_new"`
-	LoggerConfig       LoggerConfig              `yaml:"logger_config" bson:"logger_config" json:"logger_config" id:"logger_config"`
-	LogPath            string                    `yaml:"log_path" bson:"log_path" json:"log_path"`
-	Notify             NotifyConfig              `yaml:"notify" bson:"notify" json:"notify" id:"notify"`
-	Plugins            PluginConfig              `yaml:"plugins" bson:"plugins" json:"plugins"`
-	PluginsNew         util.KeyValuePairSlice    `yaml:"plugins_new" bson:"plugins_new" json:"plugins_new"`
-	PprofPort          string                    `yaml:"pprof_port" bson:"pprof_port" json:"pprof_port"`
-	Providers          CloudProviders            `yaml:"providers" bson:"providers" json:"providers" id:"providers"`
-	RepoTracker        RepoTrackerConfig         `yaml:"repotracker" bson:"repotracker" json:"repotracker" id:"repotracker"`
-	Scheduler          SchedulerConfig           `yaml:"scheduler" bson:"scheduler" json:"scheduler" id:"scheduler"`
-	ServiceFlags       ServiceFlags              `bson:"service_flags" json:"service_flags" id:"service_flags" yaml:"service_flags"`
-	Slack              SlackConfig               `yaml:"slack" bson:"slack" json:"slack" id:"slack"`
-	Splunk             send.SplunkConnectionInfo `yaml:"splunk" bson:"splunk" json:"splunk"`
-	SuperUsers         []string                  `yaml:"superusers" bson:"superusers" json:"superusers"`
-	Triggers           TriggerConfig             `yaml:"triggers" bson:"triggers" json:"triggers" id:"triggers"`
-	Ui                 UIConfig                  `yaml:"ui" bson:"ui" json:"ui" id:"ui"`
->>>>>>> a5dce7da
 }
 
 func (c *Settings) SectionId() string { return ConfigDocID }
