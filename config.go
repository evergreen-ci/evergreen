package evergreen

import (
	"context"
	"fmt"
	"net/http"
	"os"
	"path/filepath"
	"reflect"
	"strings"
	"time"

	"github.com/evergreen-ci/evergreen/util"
	"github.com/evergreen-ci/utility"
	"github.com/mongodb/amboy/logger"
	"github.com/mongodb/anser/bsonutil"
	"github.com/mongodb/grip"
	"github.com/mongodb/grip/level"
	"github.com/mongodb/grip/message"
	"github.com/mongodb/grip/send"
	"github.com/pkg/errors"
	"go.mongodb.org/mongo-driver/bson"
	"go.mongodb.org/mongo-driver/mongo"
	"go.mongodb.org/mongo-driver/mongo/options"
	"go.mongodb.org/mongo-driver/mongo/readconcern"
	"go.mongodb.org/mongo-driver/mongo/writeconcern"
	"gopkg.in/yaml.v3"
)

var (
	// BuildRevision should be specified with -ldflags at build time
	BuildRevision = ""

	// ClientVersion is the commandline version string used to control auto-updating.
	ClientVersion = "2023-10-02"

	// Agent version to control agent rollover.
<<<<<<< HEAD
	AgentVersion = "2023-10-18"
=======
	AgentVersion = "2023-10-19"
>>>>>>> 5ee4378a
)

// ConfigSection defines a sub-document in the evergreen config
// any config sections must also be added to registry.go
type ConfigSection interface {
	// SectionId returns the ID of the section to be used in the database document and struct tag
	SectionId() string
	// Get populates the section from the DB
	Get(context.Context) error
	// Set upserts the section document into the DB
	Set(context.Context) error
	// ValidateAndDefault validates input and sets defaults
	ValidateAndDefault() error
}

// Settings contains all configuration settings for running Evergreen. Settings
// with the "id" struct tag should implement the ConfigSection interface.
type Settings struct {
	Id                  string                  `bson:"_id" json:"id" yaml:"id"`
	Amboy               AmboyConfig             `yaml:"amboy" bson:"amboy" json:"amboy" id:"amboy"`
	Api                 APIConfig               `yaml:"api" bson:"api" json:"api" id:"api"`
	ApiUrl              string                  `yaml:"api_url" bson:"api_url" json:"api_url"`
	AuthConfig          AuthConfig              `yaml:"auth" bson:"auth" json:"auth" id:"auth"`
	AWSInstanceRole     string                  `yaml:"aws_instance_role" bson:"aws_instance_role" json:"aws_instance_role"`
	Banner              string                  `bson:"banner" json:"banner" yaml:"banner"`
	BannerTheme         BannerTheme             `bson:"banner_theme" json:"banner_theme" yaml:"banner_theme"`
	Buckets             BucketConfig            `bson:"buckets" json:"buckets" yaml:"buckets" id:"buckets"`
	Cedar               CedarConfig             `bson:"cedar" json:"cedar" yaml:"cedar" id:"cedar"`
	ClientBinariesDir   string                  `yaml:"client_binaries_dir" bson:"client_binaries_dir" json:"client_binaries_dir"`
	CommitQueue         CommitQueueConfig       `yaml:"commit_queue" bson:"commit_queue" json:"commit_queue" id:"commit_queue"`
	ConfigDir           string                  `yaml:"configdir" bson:"configdir" json:"configdir"`
	ContainerPools      ContainerPoolsConfig    `yaml:"container_pools" bson:"container_pools" json:"container_pools" id:"container_pools"`
	Credentials         map[string]string       `yaml:"credentials" bson:"credentials" json:"credentials"`
	CredentialsNew      util.KeyValuePairSlice  `yaml:"credentials_new" bson:"credentials_new" json:"credentials_new"`
	Database            DBSettings              `yaml:"database" json:"database" bson:"database"`
	DataPipes           DataPipesConfig         `yaml:"data_pipes" json:"data_pipes" bson:"data_pipes" id:"data_pipes"`
	DomainName          string                  `yaml:"domain_name" bson:"domain_name" json:"domain_name"`
	Expansions          map[string]string       `yaml:"expansions" bson:"expansions" json:"expansions"`
	ExpansionsNew       util.KeyValuePairSlice  `yaml:"expansions_new" bson:"expansions_new" json:"expansions_new"`
	GithubPRCreatorOrg  string                  `yaml:"github_pr_creator_org" bson:"github_pr_creator_org" json:"github_pr_creator_org"`
	GithubOrgs          []string                `yaml:"github_orgs" bson:"github_orgs" json:"github_orgs"`
	DisabledGQLQueries  []string                `yaml:"disabled_gql_queries" bson:"disabled_gql_queries" json:"disabled_gql_queries"`
	HostInit            HostInitConfig          `yaml:"hostinit" bson:"hostinit" json:"hostinit" id:"hostinit"`
	HostJasper          HostJasperConfig        `yaml:"host_jasper" bson:"host_jasper" json:"host_jasper" id:"host_jasper"`
	Jira                JiraConfig              `yaml:"jira" bson:"jira" json:"jira" id:"jira"`
	JIRANotifications   JIRANotificationsConfig `yaml:"jira_notifications" json:"jira_notifications" bson:"jira_notifications" id:"jira_notifications"`
	Keys                map[string]string       `yaml:"keys" bson:"keys" json:"keys"`
	KeysNew             util.KeyValuePairSlice  `yaml:"keys_new" bson:"keys_new" json:"keys_new"`
	LDAPRoleMap         LDAPRoleMap             `yaml:"ldap_role_map" bson:"ldap_role_map" json:"ldap_role_map"`
	LoggerConfig        LoggerConfig            `yaml:"logger_config" bson:"logger_config" json:"logger_config" id:"logger_config"`
	LogPath             string                  `yaml:"log_path" bson:"log_path" json:"log_path"`
	NewRelic            NewRelicConfig          `yaml:"newrelic" bson:"newrelic" json:"newrelic" id:"newrelic"`
	Notify              NotifyConfig            `yaml:"notify" bson:"notify" json:"notify" id:"notify"`
	Plugins             PluginConfig            `yaml:"plugins" bson:"plugins" json:"plugins"`
	PluginsNew          util.KeyValuePairSlice  `yaml:"plugins_new" bson:"plugins_new" json:"plugins_new"`
	PodLifecycle        PodLifecycleConfig      `yaml:"pod_lifecycle" bson:"pod_lifecycle" json:"pod_lifecycle" id:"pod_lifecycle"`
	PprofPort           string                  `yaml:"pprof_port" bson:"pprof_port" json:"pprof_port"`
	ProjectCreation     ProjectCreationConfig   `yaml:"project_creation" bson:"project_creation" json:"project_creation" id:"project_creation"`
	Providers           CloudProviders          `yaml:"providers" bson:"providers" json:"providers" id:"providers"`
	RepoTracker         RepoTrackerConfig       `yaml:"repotracker" bson:"repotracker" json:"repotracker" id:"repotracker"`
	Scheduler           SchedulerConfig         `yaml:"scheduler" bson:"scheduler" json:"scheduler" id:"scheduler"`
	ServiceFlags        ServiceFlags            `bson:"service_flags" json:"service_flags" id:"service_flags" yaml:"service_flags"`
	SSHKeyDirectory     string                  `yaml:"ssh_key_directory" bson:"ssh_key_directory" json:"ssh_key_directory"`
	SSHKeyPairs         []SSHKeyPair            `yaml:"ssh_key_pairs" bson:"ssh_key_pairs" json:"ssh_key_pairs"`
	Slack               SlackConfig             `yaml:"slack" bson:"slack" json:"slack" id:"slack"`
	Splunk              SplunkConfig            `yaml:"splunk" bson:"splunk" json:"splunk" id:"splunk"`
	Triggers            TriggerConfig           `yaml:"triggers" bson:"triggers" json:"triggers" id:"triggers"`
	Ui                  UIConfig                `yaml:"ui" bson:"ui" json:"ui" id:"ui"`
	Spawnhost           SpawnHostConfig         `yaml:"spawnhost" bson:"spawnhost" json:"spawnhost" id:"spawnhost"`
	ShutdownWaitSeconds int                     `yaml:"shutdown_wait_seconds" bson:"shutdown_wait_seconds" json:"shutdown_wait_seconds"`
	Tracer              TracerConfig            `yaml:"tracer" bson:"tracer" json:"tracer" id:"tracer"`
	GitHubCheckRun      GitHubCheckRunConfig    `yaml:"github_check_run" bson:"github_check_run" json:"github_check_run" id:"github_check_run"`
}

func (c *Settings) SectionId() string { return ConfigDocID }

func (c *Settings) Get(ctx context.Context) error {
	res := GetEnvironment().DB().Collection(ConfigCollection).FindOne(ctx, byId(c.SectionId()))
	if err := res.Err(); err != nil {
		if err == mongo.ErrNoDocuments {
			*c = Settings{}
			return nil
		}
		return errors.Wrapf(err, "getting config section '%s'", c.SectionId())
	}
	if err := res.Decode(&c); err != nil {
		return errors.Wrapf(err, "decoding config section '%s'", c.SectionId())
	}

	return nil
}

// Set saves the global fields in the configuration (i.e. those that are not
// ConfigSections).
func (c *Settings) Set(ctx context.Context) error {
	_, err := GetEnvironment().DB().Collection(ConfigCollection).UpdateOne(ctx, byId(c.SectionId()), bson.M{
		"$set": bson.M{
			apiUrlKey:             c.ApiUrl,
			awsInstanceRoleKey:    c.AWSInstanceRole,
			bannerKey:             c.Banner,
			bannerThemeKey:        c.BannerTheme,
			clientBinariesDirKey:  c.ClientBinariesDir,
			commitQueueKey:        c.CommitQueue,
			configDirKey:          c.ConfigDir,
			credentialsKey:        c.Credentials,
			credentialsNewKey:     c.CredentialsNew,
			domainNameKey:         c.DomainName,
			expansionsKey:         c.Expansions,
			expansionsNewKey:      c.ExpansionsNew,
			githubPRCreatorOrgKey: c.GithubPRCreatorOrg,
			githubOrgsKey:         c.GithubOrgs,
			disabledGQLQueriesKey: c.DisabledGQLQueries,
			keysKey:               c.Keys,
			keysNewKey:            c.KeysNew,
			ldapRoleMapKey:        c.LDAPRoleMap,
			logPathKey:            c.LogPath,
			pprofPortKey:          c.PprofPort,
			pluginsKey:            c.Plugins,
			pluginsNewKey:         c.PluginsNew,
			splunkKey:             c.Splunk,
			sshKeyDirectoryKey:    c.SSHKeyDirectory,
			sshKeyPairsKey:        c.SSHKeyPairs,
			spawnhostKey:          c.Spawnhost,
			shutdownWaitKey:       c.ShutdownWaitSeconds,
		},
	}, options.Update().SetUpsert(true))

	return errors.Wrapf(err, "updating section '%s'", c.SectionId())
}

func (c *Settings) ValidateAndDefault() error {
	var err error
	catcher := grip.NewSimpleCatcher()
	if c.ApiUrl == "" {
		catcher.Add(errors.New("API hostname must not be empty"))
	}
	if c.ConfigDir == "" {
		catcher.Add(errors.New("config directory must not be empty"))
	}

	if len(c.CredentialsNew) > 0 {
		if c.Credentials, err = c.CredentialsNew.Map(); err != nil {
			catcher.Add(errors.Wrap(err, "parsing credentials"))
		}
	}
	if len(c.ExpansionsNew) > 0 {
		if c.Expansions, err = c.ExpansionsNew.Map(); err != nil {
			catcher.Add(errors.Wrap(err, "parsing expansions"))
		}
	}
	if len(c.KeysNew) > 0 {
		if c.Keys, err = c.KeysNew.Map(); err != nil {
			catcher.Add(errors.Wrap(err, "parsing keys"))
		}
	}
	if len(c.PluginsNew) > 0 {
		tempPlugins, err := c.PluginsNew.NestedMap()
		if err != nil {
			catcher.Add(errors.Wrap(err, "parsing plugins"))
		}
		c.Plugins = map[string]map[string]interface{}{}
		for k1, v1 := range tempPlugins {
			c.Plugins[k1] = map[string]interface{}{}
			for k2, v2 := range v1 {
				c.Plugins[k1][k2] = v2
			}
		}
	}

	keys := map[string]bool{}
	for _, mapping := range c.LDAPRoleMap {
		if keys[mapping.LDAPGroup] {
			catcher.Errorf("duplicate LDAP group value %s found in LDAP-role mappings", mapping.LDAPGroup)
		}
		keys[mapping.LDAPGroup] = true
	}

	if len(c.SSHKeyPairs) != 0 && c.SSHKeyDirectory == "" {
		catcher.New("cannot use SSH key pairs without setting a directory for them")
	}

	for i := 0; i < len(c.SSHKeyPairs); i++ {
		catcher.NewWhen(c.SSHKeyPairs[i].Name == "", "must specify a name for SSH key pairs")
		catcher.ErrorfWhen(c.SSHKeyPairs[i].Public == "", "must specify a public key for SSH key pair '%s'", c.SSHKeyPairs[i].Name)
		catcher.ErrorfWhen(c.SSHKeyPairs[i].Private == "", "must specify a private key for SSH key pair '%s'", c.SSHKeyPairs[i].Name)
		// Avoid overwriting the filepath stored in Keys, which is a special
		// case for the path to the legacy SSH identity file.
		for _, key := range c.Keys {
			catcher.ErrorfWhen(c.SSHKeyPairs[i].PrivatePath(c) == key, "cannot overwrite the legacy SSH key '%s'", key)
		}

		// ValidateAndDefault can be called before the environment has been
		// initialized.
		if env := GetEnvironment(); env != nil {
			// Ensure we are not modify any existing keys.
			if settings := env.Settings(); settings != nil {
				for _, key := range env.Settings().SSHKeyPairs {
					if key.Name == c.SSHKeyPairs[i].Name {
						catcher.ErrorfWhen(c.SSHKeyPairs[i].Public != key.Public, "cannot modify public key for existing SSH key pair '%s'", key.Name)
						catcher.ErrorfWhen(c.SSHKeyPairs[i].Private != key.Private, "cannot modify private key for existing SSH key pair '%s'", key.Name)
					}
				}
			}
		}
		if c.SSHKeyPairs[i].EC2Regions == nil {
			c.SSHKeyPairs[i].EC2Regions = []string{}
		}
	}
	// ValidateAndDefault can be called before the environment has been
	// initialized.
	if env := GetEnvironment(); env != nil {
		if settings := env.Settings(); settings != nil {
			// Ensure we are not deleting any existing keys.
			for _, key := range GetEnvironment().Settings().SSHKeyPairs {
				var found bool
				for _, newKey := range c.SSHKeyPairs {
					if newKey.Name == key.Name {
						found = true
						break
					}
				}
				catcher.ErrorfWhen(!found, "cannot find existing SSH key '%s'", key.Name)
			}
		}
	}

	if catcher.HasErrors() {
		return catcher.Resolve()
	}
	if c.ClientBinariesDir == "" {
		c.ClientBinariesDir = ClientDirectory
	}
	if c.LogPath == "" {
		c.LogPath = localLoggingOverride
	}
	if c.ShutdownWaitSeconds < 0 {
		c.ShutdownWaitSeconds = DefaultShutdownWaitSeconds
	}

	return nil
}

// NewSettings builds an in-memory representation of the given settings file.
func NewSettings(filename string) (*Settings, error) {
	configData, err := os.ReadFile(filename)
	if err != nil {
		return nil, err
	}
	settings := &Settings{}
	err = yaml.Unmarshal(configData, settings)
	if err != nil {
		return nil, err
	}

	return settings, nil
}

// GetConfig returns the Evergreen config document. If no document is
// present in the DB, it will return the defaults.
// Use Settings() to get the cached settings object.
func GetConfig(ctx context.Context) (*Settings, error) {
	config := NewConfigSections()
	if err := config.populateSections(ctx); err != nil {
		return nil, errors.Wrap(err, "populating sections")
	}

	catcher := grip.NewSimpleCatcher()
	baseConfig := config.Sections[ConfigDocID].(*Settings)
	valConfig := reflect.ValueOf(*baseConfig)
	//iterate over each field in the config struct
	for i := 0; i < valConfig.NumField(); i++ {
		// retrieve the 'id' struct tag
		sectionId := valConfig.Type().Field(i).Tag.Get("id")
		if sectionId == "" { // no 'id' tag means this is a simple field that we can skip
			continue
		}

		// get the property name and find its corresponding section in the registry
		propName := valConfig.Type().Field(i).Name
		section, ok := config.Sections[sectionId]
		if !ok {
			catcher.Add(fmt.Errorf("config section '%s' not found in registry", sectionId))
			continue
		}

		// set the value of the section struct to the value of the corresponding field in the config
		sectionVal := reflect.ValueOf(section).Elem()
		propVal := reflect.ValueOf(baseConfig).Elem().FieldByName(propName)
		if !propVal.CanSet() {
			catcher.Errorf("unable to set field '%s' in section '%s'", propName, sectionId)
			continue
		}
		propVal.Set(sectionVal)
	}

	if catcher.HasErrors() {
		return nil, errors.WithStack(catcher.Resolve())
	}
	return baseConfig, nil

}

// UpdateConfig updates all evergreen settings documents in the DB.
func UpdateConfig(ctx context.Context, config *Settings) error {
	// update the root config document
	if err := config.Set(ctx); err != nil {
		return err
	}

	// update the other config sub-documents
	catcher := grip.NewSimpleCatcher()
	valConfig := reflect.ValueOf(*config)

	//iterate over each field in the config struct
	for i := 0; i < valConfig.NumField(); i++ {
		// retrieve the 'id' struct tag
		sectionId := valConfig.Type().Field(i).Tag.Get("id")
		if sectionId == "" { // no 'id' tag means this is a simple field that we can skip
			continue
		}

		// get the property name and find its value within the settings struct
		propName := valConfig.Type().Field(i).Name
		propVal := valConfig.FieldByName(propName)

		// create a reflective copy of the struct
		valPointer := reflect.Indirect(reflect.New(propVal.Type()))
		valPointer.Set(propVal)

		// convert the pointer to that struct to an empty interface
		propInterface := valPointer.Addr().Interface()

		// type assert to the ConfigSection interface
		section, ok := propInterface.(ConfigSection)
		if !ok {
			catcher.Errorf("unable to convert config section '%s'", propName)
			continue
		}

		catcher.Add(section.Set(ctx))
	}

	return errors.WithStack(catcher.Resolve())
}

// Validate checks the settings and returns nil if the config is valid,
// or an error with a message explaining why otherwise.
func (settings *Settings) Validate() error {
	catcher := grip.NewSimpleCatcher()

	// validate the root-level settings struct
	catcher.Add(settings.ValidateAndDefault())

	// validate each sub-document
	valConfig := reflect.ValueOf(*settings)
	// iterate over each field in the config struct
	for i := 0; i < valConfig.NumField(); i++ {
		// retrieve the 'id' struct tag
		sectionId := valConfig.Type().Field(i).Tag.Get("id")
		if sectionId == "" { // no 'id' tag means this is a simple field that we can skip
			continue
		}

		// get the property name and find its value within the settings struct
		propName := valConfig.Type().Field(i).Name
		propVal := valConfig.FieldByName(propName)

		// the goal is to convert this struct which we know implements ConfigSection
		// from a reflection data structure back to the interface
		// the below creates a copy and takes the address of it as a workaround because
		// you can't take the address of it via reflection for some reason
		// (and all interface methods on the struct have pointer receivers)

		// create a reflective copy of the struct
		valPointer := reflect.Indirect(reflect.New(propVal.Type()))
		valPointer.Set(propVal)

		// convert the pointer to that struct to an empty interface
		propInterface := valPointer.Addr().Interface()

		// type assert to the ConfigSection interface
		section, ok := propInterface.(ConfigSection)
		if !ok {
			catcher.Errorf("unable to convert config section '%s'", propName)
			continue
		}
		err := section.ValidateAndDefault()
		if err != nil {
			catcher.Add(err)
			continue
		}

		// set the value of the section struct in case there was any defaulting done
		sectionVal := reflect.ValueOf(section).Elem()
		propAddr := reflect.ValueOf(settings).Elem().FieldByName(propName)
		if !propAddr.CanSet() {
			catcher.Errorf("unable to set field '%s' 'in' %s", propName, sectionId)
			continue
		}
		propAddr.Set(sectionVal)
	}
	return errors.WithStack(catcher.Resolve())
}

func (s *Settings) GetSender(ctx context.Context, env Environment) (send.Sender, error) {
	var (
		sender   send.Sender
		fallback send.Sender
		err      error
		senders  []send.Sender
	)

	levelInfo := s.LoggerConfig.Info()

	fallback, err = send.NewErrorLogger("evergreen.err",
		send.LevelInfo{Default: level.Info, Threshold: level.Debug})
	if err != nil {
		return nil, errors.Wrap(err, "configuring error fallback logger")
	}

	// setup the base/default logger (generally direct to systemd
	// or standard output)
	switch s.LogPath {
	case localLoggingOverride:
		// log directly to systemd if possible, and log to
		// standard output otherwise.
		sender = getSystemLogger()
	case standardOutputLoggingOverride, "":
		sender = send.MakeNative()
	default:
		sender, err = send.MakeFileLogger(s.LogPath)
		if err != nil {
			return nil, errors.Wrap(err, "configuring file logger")
		}
	}

	if err = sender.SetLevel(levelInfo); err != nil {
		return nil, errors.Wrap(err, "setting level")
	}
	if err = sender.SetErrorHandler(send.ErrorHandlerFromSender(fallback)); err != nil {
		return nil, errors.Wrap(err, "setting error handler")
	}
	senders = append(senders, sender)

	// set up external log aggregation services:
	//
	if s.Splunk.SplunkConnectionInfo.Populated() {
		retryConf := utility.NewDefaultHTTPRetryConf()
		retryConf.MaxDelay = time.Second
		retryConf.BaseDelay = 10 * time.Millisecond
		retryConf.MaxRetries = 10
		client := utility.GetHTTPRetryableClient(retryConf)

		splunkSender, err := s.makeSplunkSender(ctx, client, levelInfo, fallback)
		if err != nil {
			utility.PutHTTPClient(client)
			return nil, errors.Wrap(err, "configuring splunk logger")
		}

		env.RegisterCloser("splunk-http-client", false, func(_ context.Context) error {
			utility.PutHTTPClient(client)
			return nil
		})
		senders = append(senders, splunkSender)
	}

	// the slack logging service is only for logging very high level alerts.
	if s.Slack.Token != "" {
		sender, err = send.NewSlackLogger(s.Slack.Options, s.Slack.Token,
			send.LevelInfo{Default: level.Critical, Threshold: level.FromString(s.Slack.Level)})
		if err == nil {
			var slackFallback send.Sender

			switch len(senders) {
			case 0:
				slackFallback = fallback
			case 1:
				slackFallback = senders[0]
			default:
				slackFallback = send.NewConfiguredMultiSender(senders...)
			}

			if err = sender.SetErrorHandler(send.ErrorHandlerFromSender(slackFallback)); err != nil {
				return nil, errors.Wrap(err, "setting error handler")
			}

			senders = append(senders, logger.MakeQueueSender(ctx, env.LocalQueue(), sender))
		}
		grip.Warning(errors.Wrap(err, "setting up Slack alert logger"))
	}

	return send.NewConfiguredMultiSender(senders...), nil
}

func (s *Settings) makeSplunkSender(ctx context.Context, client *http.Client, levelInfo send.LevelInfo, fallback send.Sender) (send.Sender, error) {
	sender, err := send.NewSplunkLoggerWithClient("", s.Splunk.SplunkConnectionInfo, grip.GetSender().Level(), client)
	if err != nil {
		return nil, errors.Wrap(err, "making splunk logger")
	}

	if err = sender.SetLevel(levelInfo); err != nil {
		return nil, errors.Wrap(err, "setting Splunk level")
	}

	if err = sender.SetErrorHandler(send.ErrorHandlerFromSender(fallback)); err != nil {
		return nil, errors.Wrap(err, "setting Splunk error handler")
	}

	opts := send.BufferedSenderOptions{
		FlushInterval: time.Duration(s.LoggerConfig.Buffer.DurationSeconds) * time.Second,
		BufferSize:    s.LoggerConfig.Buffer.Count,
	}
	if s.LoggerConfig.Buffer.UseAsync {
		if sender, err = send.NewBufferedAsyncSender(ctx,
			sender,
			send.BufferedAsyncSenderOptions{
				BufferedSenderOptions: opts,
				IncomingBufferFactor:  s.LoggerConfig.Buffer.IncomingBufferFactor,
			}); err != nil {
			return nil, errors.Wrap(err, "making Splunk async buffered sender")
		}
	} else {
		if sender, err = send.NewBufferedSender(ctx, sender, opts); err != nil {
			return nil, errors.Wrap(err, "making Splunk buffered sender")
		}
	}

	return sender, nil
}

func (s *Settings) GetGithubOauthString() (string, error) {

	token, ok := s.Credentials["github"]
	if ok && token != "" {
		return token, nil
	}

	return "", errors.New("no github token in settings")
}

// TODO EVG-19966: Delete this function
func (s *Settings) GetGithubOauthToken() (string, error) {
	if s == nil {
		return "", errors.New("not defined")
	}
	if s.ServiceFlags.GlobalGitHubTokenDisabled {
		return "", nil
	}

	oauthString, err := s.GetGithubOauthString()
	if err != nil {
		return "", err
	}
	splitToken := strings.Split(oauthString, " ")
	if len(splitToken) != 2 || splitToken[0] != "token" {
		return "", errors.New("token format was invalid, expected 'token [token]'")
	}
	return splitToken[1], nil
}

// PluginConfig holds plugin-specific settings, which are handled.
// manually by their respective plugins
type PluginConfig map[string]map[string]interface{}

// SSHKeyPair represents a public and private SSH key pair.
type SSHKeyPair struct {
	Name    string `bson:"name" json:"name" yaml:"name"`
	Public  string `bson:"public" json:"public" yaml:"public"`
	Private string `bson:"private" json:"private" yaml:"private"`
	// EC2Regions contains all EC2 regions that have stored this SSH key.
	EC2Regions []string `bson:"ec2_regions" json:"ec2_regions" yaml:"ec2_regions"`
}

// AddEC2Region adds the given EC2 region to the set of regions containing the
// SSH key.
func (p *SSHKeyPair) AddEC2Region(region string) error {
	env := GetEnvironment()
	ctx, cancel := env.Context()
	defer cancel()
	coll := env.DB().Collection(ConfigCollection)

	query := bson.M{
		idKey: ConfigDocID,
		sshKeyPairsKey: bson.M{
			"$elemMatch": bson.M{
				sshKeyPairNameKey: p.Name,
			},
		},
	}
	var update bson.M
	if len(p.EC2Regions) == 0 {
		// In case this is the first element, we have to push to create the
		// array first.
		update = bson.M{
			"$push": bson.M{bsonutil.GetDottedKeyName(sshKeyPairsKey, "$", sshKeyPairEC2RegionsKey): region},
		}
	} else {
		update = bson.M{
			"$addToSet": bson.M{bsonutil.GetDottedKeyName(sshKeyPairsKey, "$", sshKeyPairEC2RegionsKey): region},
		}
	}
	if _, err := coll.UpdateOne(ctx, query, update); err != nil {
		return errors.WithStack(err)
	}

	if !utility.StringSliceContains(p.EC2Regions, region) {
		p.EC2Regions = append(p.EC2Regions, region)
	}

	return nil
}

func (p *SSHKeyPair) PrivatePath(settings *Settings) string {
	return filepath.Join(settings.SSHKeyDirectory, p.Name)
}

type WriteConcern struct {
	W        int    `yaml:"w"`
	WMode    string `yaml:"wmode"`
	WTimeout int    `yaml:"wtimeout"`
	J        bool   `yaml:"j"`
}

func (wc WriteConcern) Resolve() *writeconcern.WriteConcern {
	opts := []writeconcern.Option{}

	if wc.J {
		opts = append(opts, writeconcern.J(true))
	}
	if wc.WMode == "majority" {
		opts = append(opts, writeconcern.WMajority())
	} else if wc.W > 0 {
		opts = append(opts, writeconcern.W(wc.W))
	}

	if wc.WTimeout > 0 {
		opts = append(opts, writeconcern.WTimeout(time.Duration(wc.WTimeout)*time.Millisecond))
	}

	return writeconcern.New().WithOptions(opts...)
}

type ReadConcern struct {
	Level string `yaml:"level"`
}

func (rc ReadConcern) Resolve() *readconcern.ReadConcern {

	if rc.Level == "majority" {
		return readconcern.Majority()
	} else if rc.Level == "local" {
		return readconcern.Local()
	} else if rc.Level == "" {
		return readconcern.Majority()
	} else {
		grip.Error(message.Fields{
			"error":   "ReadConcern Level is not majority or local, setting to majority",
			"rcLevel": rc.Level})
		return readconcern.Majority()
	}
}

type DBSettings struct {
	Url                  string       `yaml:"url"`
	DB                   string       `yaml:"db"`
	WriteConcernSettings WriteConcern `yaml:"write_concern"`
	ReadConcernSettings  ReadConcern  `yaml:"read_concern"`
	AuthFile             string       `yaml:"auth_file"`
}

func (dbs *DBSettings) HasAuth() bool {
	return dbs.AuthFile != ""
}

type dbCreds struct {
	DBUser string `yaml:"mdb_database_username"`
	DBPwd  string `yaml:"mdb_database_password"`
}

func (dbs *DBSettings) GetAuth() (string, string, error) {
	return GetAuthFromYAML(dbs.AuthFile)
}

func GetAuthFromYAML(authFile string) (string, string, error) {
	creds := &dbCreds{}

	file, err := os.Open(authFile)
	if err != nil {
		return "", "", err
	}
	defer file.Close()

	decoder := yaml.NewDecoder(file)

	if err := decoder.Decode(&creds); err != nil {
		return "", "", err
	}

	return creds.DBUser, creds.DBPwd, nil
}

// supported banner themes in Evergreen
type BannerTheme string

const (
	Announcement BannerTheme = "announcement"
	Information              = "information"
	Warning                  = "warning"
	Important                = "important"
)

func IsValidBannerTheme(input string) (bool, BannerTheme) {
	switch input {
	case "":
		return true, ""
	case "announcement":
		return true, Announcement
	case "information":
		return true, Information
	case "warning":
		return true, Warning
	case "important":
		return true, Important
	default:
		return false, ""
	}
}<|MERGE_RESOLUTION|>--- conflicted
+++ resolved
@@ -35,11 +35,7 @@
 	ClientVersion = "2023-10-02"
 
 	// Agent version to control agent rollover.
-<<<<<<< HEAD
-	AgentVersion = "2023-10-18"
-=======
 	AgentVersion = "2023-10-19"
->>>>>>> 5ee4378a
 )
 
 // ConfigSection defines a sub-document in the evergreen config
