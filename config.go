--- conflicted
+++ resolved
@@ -31,11 +31,7 @@
 	BuildRevision = ""
 
 	// Commandline Version String; used to control auto-updating.
-<<<<<<< HEAD
-	ClientVersion = "2020-10-13"
-=======
-	ClientVersion = "2020-10-14"
->>>>>>> f8108bc6
+	ClientVersion = "2020-10-19"
 
 	// Agent version to control agent rollover.
 	AgentVersion = "2020-10-16"
