package evergreen

import (
	"context"
	"fmt"
	"net/http"
	"os"
	"path/filepath"
	"reflect"
	"strings"
	"time"

	"github.com/bradleyfalzon/ghinstallation"
	"github.com/evergreen-ci/evergreen/util"
	"github.com/evergreen-ci/utility"
	"github.com/golang-jwt/jwt"
	"github.com/google/go-github/v52/github"
	"github.com/mongodb/amboy/logger"
	"github.com/mongodb/anser/bsonutil"
	"github.com/mongodb/grip"
	"github.com/mongodb/grip/level"
	"github.com/mongodb/grip/message"
	"github.com/mongodb/grip/send"
	"github.com/pkg/errors"
	"go.mongodb.org/mongo-driver/bson"
	"go.mongodb.org/mongo-driver/mongo"
	"go.mongodb.org/mongo-driver/mongo/options"
	"go.mongodb.org/mongo-driver/mongo/readconcern"
	"go.mongodb.org/mongo-driver/mongo/writeconcern"
	"gopkg.in/yaml.v3"
)

var (
	// BuildRevision should be specified with -ldflags at build time
	BuildRevision = ""

	// ClientVersion is the commandline version string used to control auto-updating.
	ClientVersion = "2023-07-28"

	// Agent version to control agent rollover.
<<<<<<< HEAD
	AgentVersion = "2023-08-01"
=======
	AgentVersion = "2023-07-31"
>>>>>>> 312713fe
)

// ConfigSection defines a sub-document in the evergreen config
// any config sections must also be added to registry.go
type ConfigSection interface {
	// SectionId returns the ID of the section to be used in the database document and struct tag
	SectionId() string
	// Get populates the section from the DB
	Get(context.Context) error
	// Set upserts the section document into the DB
	Set(context.Context) error
	// ValidateAndDefault validates input and sets defaults
	ValidateAndDefault() error
}

// Settings contains all configuration settings for running Evergreen. Settings
// with the "id" struct tag should implement the ConfigSection interface.
type Settings struct {
	Id                  string                  `bson:"_id" json:"id" yaml:"id"`
	Amboy               AmboyConfig             `yaml:"amboy" bson:"amboy" json:"amboy" id:"amboy"`
	Api                 APIConfig               `yaml:"api" bson:"api" json:"api" id:"api"`
	ApiUrl              string                  `yaml:"api_url" bson:"api_url" json:"api_url"`
	AuthConfig          AuthConfig              `yaml:"auth" bson:"auth" json:"auth" id:"auth"`
	AWSInstanceRole     string                  `yaml:"aws_instance_role" bson:"aws_instance_role" json:"aws_instance_role"`
	Banner              string                  `bson:"banner" json:"banner" yaml:"banner"`
	BannerTheme         BannerTheme             `bson:"banner_theme" json:"banner_theme" yaml:"banner_theme"`
	Buckets             BucketConfig            `bson:"buckets" json:"buckets" yaml:"buckets" id:"buckets"`
	Cedar               CedarConfig             `bson:"cedar" json:"cedar" yaml:"cedar" id:"cedar"`
	ClientBinariesDir   string                  `yaml:"client_binaries_dir" bson:"client_binaries_dir" json:"client_binaries_dir"`
	CommitQueue         CommitQueueConfig       `yaml:"commit_queue" bson:"commit_queue" json:"commit_queue" id:"commit_queue"`
	ConfigDir           string                  `yaml:"configdir" bson:"configdir" json:"configdir"`
	ContainerPools      ContainerPoolsConfig    `yaml:"container_pools" bson:"container_pools" json:"container_pools" id:"container_pools"`
	Credentials         map[string]string       `yaml:"credentials" bson:"credentials" json:"credentials"`
	CredentialsNew      util.KeyValuePairSlice  `yaml:"credentials_new" bson:"credentials_new" json:"credentials_new"`
	Database            DBSettings              `yaml:"database" json:"database" bson:"database"`
	DataPipes           DataPipesConfig         `yaml:"data_pipes" json:"data_pipes" bson:"data_pipes" id:"data_pipes"`
	DomainName          string                  `yaml:"domain_name" bson:"domain_name" json:"domain_name"`
	Expansions          map[string]string       `yaml:"expansions" bson:"expansions" json:"expansions"`
	ExpansionsNew       util.KeyValuePairSlice  `yaml:"expansions_new" bson:"expansions_new" json:"expansions_new"`
	GithubPRCreatorOrg  string                  `yaml:"github_pr_creator_org" bson:"github_pr_creator_org" json:"github_pr_creator_org"`
	GithubOrgs          []string                `yaml:"github_orgs" bson:"github_orgs" json:"github_orgs"`
	DisabledGQLQueries  []string                `yaml:"disabled_gql_queries" bson:"disabled_gql_queries" json:"disabled_gql_queries"`
	HostInit            HostInitConfig          `yaml:"hostinit" bson:"hostinit" json:"hostinit" id:"hostinit"`
	HostJasper          HostJasperConfig        `yaml:"host_jasper" bson:"host_jasper" json:"host_jasper" id:"host_jasper"`
	Jira                JiraConfig              `yaml:"jira" bson:"jira" json:"jira" id:"jira"`
	JIRANotifications   JIRANotificationsConfig `yaml:"jira_notifications" json:"jira_notifications" bson:"jira_notifications" id:"jira_notifications"`
	Keys                map[string]string       `yaml:"keys" bson:"keys" json:"keys"`
	KeysNew             util.KeyValuePairSlice  `yaml:"keys_new" bson:"keys_new" json:"keys_new"`
	LDAPRoleMap         LDAPRoleMap             `yaml:"ldap_role_map" bson:"ldap_role_map" json:"ldap_role_map"`
	LoggerConfig        LoggerConfig            `yaml:"logger_config" bson:"logger_config" json:"logger_config" id:"logger_config"`
	LogPath             string                  `yaml:"log_path" bson:"log_path" json:"log_path"`
	NewRelic            NewRelicConfig          `yaml:"newrelic" bson:"newrelic" json:"newrelic" id:"newrelic"`
	Notify              NotifyConfig            `yaml:"notify" bson:"notify" json:"notify" id:"notify"`
	Plugins             PluginConfig            `yaml:"plugins" bson:"plugins" json:"plugins"`
	PluginsNew          util.KeyValuePairSlice  `yaml:"plugins_new" bson:"plugins_new" json:"plugins_new"`
	PodLifecycle        PodLifecycleConfig      `yaml:"pod_lifecycle" bson:"pod_lifecycle" json:"pod_lifecycle" id:"pod_lifecycle"`
	PprofPort           string                  `yaml:"pprof_port" bson:"pprof_port" json:"pprof_port"`
	ProjectCreation     ProjectCreationConfig   `yaml:"project_creation" bson:"project_creation" json:"project_creation" id:"project_creation"`
	Providers           CloudProviders          `yaml:"providers" bson:"providers" json:"providers" id:"providers"`
	RepoTracker         RepoTrackerConfig       `yaml:"repotracker" bson:"repotracker" json:"repotracker" id:"repotracker"`
	Scheduler           SchedulerConfig         `yaml:"scheduler" bson:"scheduler" json:"scheduler" id:"scheduler"`
	ServiceFlags        ServiceFlags            `bson:"service_flags" json:"service_flags" id:"service_flags" yaml:"service_flags"`
	SSHKeyDirectory     string                  `yaml:"ssh_key_directory" bson:"ssh_key_directory" json:"ssh_key_directory"`
	SSHKeyPairs         []SSHKeyPair            `yaml:"ssh_key_pairs" bson:"ssh_key_pairs" json:"ssh_key_pairs"`
	Slack               SlackConfig             `yaml:"slack" bson:"slack" json:"slack" id:"slack"`
	Splunk              SplunkConfig            `yaml:"splunk" bson:"splunk" json:"splunk" id:"splunk"`
	Triggers            TriggerConfig           `yaml:"triggers" bson:"triggers" json:"triggers" id:"triggers"`
	Ui                  UIConfig                `yaml:"ui" bson:"ui" json:"ui" id:"ui"`
	Spawnhost           SpawnHostConfig         `yaml:"spawnhost" bson:"spawnhost" json:"spawnhost" id:"spawnhost"`
	ShutdownWaitSeconds int                     `yaml:"shutdown_wait_seconds" bson:"shutdown_wait_seconds" json:"shutdown_wait_seconds"`
	Tracer              TracerConfig            `yaml:"tracer" bson:"tracer" json:"tracer" id:"tracer"`
}

func (c *Settings) SectionId() string { return ConfigDocID }

func (c *Settings) Get(ctx context.Context) error {
	res := GetEnvironment().DB().Collection(ConfigCollection).FindOne(ctx, byId(c.SectionId()))
	if err := res.Err(); err != nil {
		if err == mongo.ErrNoDocuments {
			*c = Settings{}
			return nil
		}
		return errors.Wrapf(err, "getting config section '%s'", c.SectionId())
	}
	if err := res.Decode(&c); err != nil {
		return errors.Wrapf(err, "decoding config section '%s'", c.SectionId())
	}

	return nil
}

// Set saves the global fields in the configuration (i.e. those that are not
// ConfigSections).
func (c *Settings) Set(ctx context.Context) error {
	_, err := GetEnvironment().DB().Collection(ConfigCollection).UpdateOne(ctx, byId(c.SectionId()), bson.M{
		"$set": bson.M{
			apiUrlKey:             c.ApiUrl,
			awsInstanceRoleKey:    c.AWSInstanceRole,
			bannerKey:             c.Banner,
			bannerThemeKey:        c.BannerTheme,
			clientBinariesDirKey:  c.ClientBinariesDir,
			commitQueueKey:        c.CommitQueue,
			configDirKey:          c.ConfigDir,
			credentialsKey:        c.Credentials,
			credentialsNewKey:     c.CredentialsNew,
			domainNameKey:         c.DomainName,
			expansionsKey:         c.Expansions,
			expansionsNewKey:      c.ExpansionsNew,
			githubPRCreatorOrgKey: c.GithubPRCreatorOrg,
			githubOrgsKey:         c.GithubOrgs,
			disabledGQLQueriesKey: c.DisabledGQLQueries,
			keysKey:               c.Keys,
			keysNewKey:            c.KeysNew,
			ldapRoleMapKey:        c.LDAPRoleMap,
			logPathKey:            c.LogPath,
			pprofPortKey:          c.PprofPort,
			pluginsKey:            c.Plugins,
			pluginsNewKey:         c.PluginsNew,
			splunkKey:             c.Splunk,
			sshKeyDirectoryKey:    c.SSHKeyDirectory,
			sshKeyPairsKey:        c.SSHKeyPairs,
			spawnhostKey:          c.Spawnhost,
			shutdownWaitKey:       c.ShutdownWaitSeconds,
		},
	}, options.Update().SetUpsert(true))

	return errors.Wrapf(err, "updating section '%s'", c.SectionId())
}

func (c *Settings) ValidateAndDefault() error {
	var err error
	catcher := grip.NewSimpleCatcher()
	if c.ApiUrl == "" {
		catcher.Add(errors.New("API hostname must not be empty"))
	}
	if c.ConfigDir == "" {
		catcher.Add(errors.New("config directory must not be empty"))
	}

	if len(c.CredentialsNew) > 0 {
		if c.Credentials, err = c.CredentialsNew.Map(); err != nil {
			catcher.Add(errors.Wrap(err, "parsing credentials"))
		}
	}
	if len(c.ExpansionsNew) > 0 {
		if c.Expansions, err = c.ExpansionsNew.Map(); err != nil {
			catcher.Add(errors.Wrap(err, "parsing expansions"))
		}
	}
	if len(c.KeysNew) > 0 {
		if c.Keys, err = c.KeysNew.Map(); err != nil {
			catcher.Add(errors.Wrap(err, "parsing keys"))
		}
	}
	if len(c.PluginsNew) > 0 {
		tempPlugins, err := c.PluginsNew.NestedMap()
		if err != nil {
			catcher.Add(errors.Wrap(err, "parsing plugins"))
		}
		c.Plugins = map[string]map[string]interface{}{}
		for k1, v1 := range tempPlugins {
			c.Plugins[k1] = map[string]interface{}{}
			for k2, v2 := range v1 {
				c.Plugins[k1][k2] = v2
			}
		}
	}

	keys := map[string]bool{}
	for _, mapping := range c.LDAPRoleMap {
		if keys[mapping.LDAPGroup] {
			catcher.Errorf("duplicate LDAP group value %s found in LDAP-role mappings", mapping.LDAPGroup)
		}
		keys[mapping.LDAPGroup] = true
	}

	if len(c.SSHKeyPairs) != 0 && c.SSHKeyDirectory == "" {
		catcher.New("cannot use SSH key pairs without setting a directory for them")
	}

	for i := 0; i < len(c.SSHKeyPairs); i++ {
		catcher.NewWhen(c.SSHKeyPairs[i].Name == "", "must specify a name for SSH key pairs")
		catcher.ErrorfWhen(c.SSHKeyPairs[i].Public == "", "must specify a public key for SSH key pair '%s'", c.SSHKeyPairs[i].Name)
		catcher.ErrorfWhen(c.SSHKeyPairs[i].Private == "", "must specify a private key for SSH key pair '%s'", c.SSHKeyPairs[i].Name)
		// Avoid overwriting the filepath stored in Keys, which is a special
		// case for the path to the legacy SSH identity file.
		for _, key := range c.Keys {
			catcher.ErrorfWhen(c.SSHKeyPairs[i].PrivatePath(c) == key, "cannot overwrite the legacy SSH key '%s'", key)
		}

		// ValidateAndDefault can be called before the environment has been
		// initialized.
		if env := GetEnvironment(); env != nil {
			// Ensure we are not modify any existing keys.
			if settings := env.Settings(); settings != nil {
				for _, key := range env.Settings().SSHKeyPairs {
					if key.Name == c.SSHKeyPairs[i].Name {
						catcher.ErrorfWhen(c.SSHKeyPairs[i].Public != key.Public, "cannot modify public key for existing SSH key pair '%s'", key.Name)
						catcher.ErrorfWhen(c.SSHKeyPairs[i].Private != key.Private, "cannot modify private key for existing SSH key pair '%s'", key.Name)
					}
				}
			}
		}
		if c.SSHKeyPairs[i].EC2Regions == nil {
			c.SSHKeyPairs[i].EC2Regions = []string{}
		}
	}
	// ValidateAndDefault can be called before the environment has been
	// initialized.
	if env := GetEnvironment(); env != nil {
		if settings := env.Settings(); settings != nil {
			// Ensure we are not deleting any existing keys.
			for _, key := range GetEnvironment().Settings().SSHKeyPairs {
				var found bool
				for _, newKey := range c.SSHKeyPairs {
					if newKey.Name == key.Name {
						found = true
						break
					}
				}
				catcher.ErrorfWhen(!found, "cannot find existing SSH key '%s'", key.Name)
			}
		}
	}

	if catcher.HasErrors() {
		return catcher.Resolve()
	}
	if c.ClientBinariesDir == "" {
		c.ClientBinariesDir = ClientDirectory
	}
	if c.LogPath == "" {
		c.LogPath = localLoggingOverride
	}
	if c.ShutdownWaitSeconds < 0 {
		c.ShutdownWaitSeconds = DefaultShutdownWaitSeconds
	}

	return nil
}

// NewSettings builds an in-memory representation of the given settings file.
func NewSettings(filename string) (*Settings, error) {
	configData, err := os.ReadFile(filename)
	if err != nil {
		return nil, err
	}
	settings := &Settings{}
	err = yaml.Unmarshal(configData, settings)
	if err != nil {
		return nil, err
	}

	return settings, nil
}

// GetConfig returns the Evergreen config document. If no document is
// present in the DB, it will return the defaults.
// Use Settings() to get the cached settings object.
func GetConfig(ctx context.Context) (*Settings, error) {
	config := NewConfigSections()
	if err := config.populateSections(ctx); err != nil {
		return nil, errors.Wrap(err, "populating sections")
	}

	catcher := grip.NewSimpleCatcher()
	baseConfig := config.Sections[ConfigDocID].(*Settings)
	valConfig := reflect.ValueOf(*baseConfig)
	//iterate over each field in the config struct
	for i := 0; i < valConfig.NumField(); i++ {
		// retrieve the 'id' struct tag
		sectionId := valConfig.Type().Field(i).Tag.Get("id")
		if sectionId == "" { // no 'id' tag means this is a simple field that we can skip
			continue
		}

		// get the property name and find its corresponding section in the registry
		propName := valConfig.Type().Field(i).Name
		section, ok := config.Sections[sectionId]
		if !ok {
			catcher.Add(fmt.Errorf("config section '%s' not found in registry", sectionId))
			continue
		}

		// set the value of the section struct to the value of the corresponding field in the config
		sectionVal := reflect.ValueOf(section).Elem()
		propVal := reflect.ValueOf(baseConfig).Elem().FieldByName(propName)
		if !propVal.CanSet() {
			catcher.Errorf("unable to set field '%s' in section '%s'", propName, sectionId)
			continue
		}
		propVal.Set(sectionVal)
	}

	if catcher.HasErrors() {
		return nil, errors.WithStack(catcher.Resolve())
	}
	return baseConfig, nil

}

// UpdateConfig updates all evergreen settings documents in the DB.
func UpdateConfig(ctx context.Context, config *Settings) error {
	// update the root config document
	if err := config.Set(ctx); err != nil {
		return err
	}

	// update the other config sub-documents
	catcher := grip.NewSimpleCatcher()
	valConfig := reflect.ValueOf(*config)

	//iterate over each field in the config struct
	for i := 0; i < valConfig.NumField(); i++ {
		// retrieve the 'id' struct tag
		sectionId := valConfig.Type().Field(i).Tag.Get("id")
		if sectionId == "" { // no 'id' tag means this is a simple field that we can skip
			continue
		}

		// get the property name and find its value within the settings struct
		propName := valConfig.Type().Field(i).Name
		propVal := valConfig.FieldByName(propName)

		// create a reflective copy of the struct
		valPointer := reflect.Indirect(reflect.New(propVal.Type()))
		valPointer.Set(propVal)

		// convert the pointer to that struct to an empty interface
		propInterface := valPointer.Addr().Interface()

		// type assert to the ConfigSection interface
		section, ok := propInterface.(ConfigSection)
		if !ok {
			catcher.Errorf("unable to convert config section '%s'", propName)
			continue
		}

		catcher.Add(section.Set(ctx))
	}

	return errors.WithStack(catcher.Resolve())
}

// Validate checks the settings and returns nil if the config is valid,
// or an error with a message explaining why otherwise.
func (settings *Settings) Validate() error {
	catcher := grip.NewSimpleCatcher()

	// validate the root-level settings struct
	catcher.Add(settings.ValidateAndDefault())

	// validate each sub-document
	valConfig := reflect.ValueOf(*settings)
	// iterate over each field in the config struct
	for i := 0; i < valConfig.NumField(); i++ {
		// retrieve the 'id' struct tag
		sectionId := valConfig.Type().Field(i).Tag.Get("id")
		if sectionId == "" { // no 'id' tag means this is a simple field that we can skip
			continue
		}

		// get the property name and find its value within the settings struct
		propName := valConfig.Type().Field(i).Name
		propVal := valConfig.FieldByName(propName)

		// the goal is to convert this struct which we know implements ConfigSection
		// from a reflection data structure back to the interface
		// the below creates a copy and takes the address of it as a workaround because
		// you can't take the address of it via reflection for some reason
		// (and all interface methods on the struct have pointer receivers)

		// create a reflective copy of the struct
		valPointer := reflect.Indirect(reflect.New(propVal.Type()))
		valPointer.Set(propVal)

		// convert the pointer to that struct to an empty interface
		propInterface := valPointer.Addr().Interface()

		// type assert to the ConfigSection interface
		section, ok := propInterface.(ConfigSection)
		if !ok {
			catcher.Errorf("unable to convert config section '%s'", propName)
			continue
		}
		err := section.ValidateAndDefault()
		if err != nil {
			catcher.Add(err)
			continue
		}

		// set the value of the section struct in case there was any defaulting done
		sectionVal := reflect.ValueOf(section).Elem()
		propAddr := reflect.ValueOf(settings).Elem().FieldByName(propName)
		if !propAddr.CanSet() {
			catcher.Errorf("unable to set field '%s' 'in' %s", propName, sectionId)
			continue
		}
		propAddr.Set(sectionVal)
	}
	return errors.WithStack(catcher.Resolve())
}

func (s *Settings) GetSender(ctx context.Context, env Environment) (send.Sender, error) {
	var (
		sender   send.Sender
		fallback send.Sender
		err      error
		senders  []send.Sender
	)

	levelInfo := s.LoggerConfig.Info()

	fallback, err = send.NewErrorLogger("evergreen.err",
		send.LevelInfo{Default: level.Info, Threshold: level.Debug})
	if err != nil {
		return nil, errors.Wrap(err, "configuring error fallback logger")
	}

	// setup the base/default logger (generally direct to systemd
	// or standard output)
	switch s.LogPath {
	case localLoggingOverride:
		// log directly to systemd if possible, and log to
		// standard output otherwise.
		sender = getSystemLogger()
	case standardOutputLoggingOverride, "":
		sender = send.MakeNative()
	default:
		sender, err = send.MakeFileLogger(s.LogPath)
		if err != nil {
			return nil, errors.Wrap(err, "configuring file logger")
		}
	}

	if err = sender.SetLevel(levelInfo); err != nil {
		return nil, errors.Wrap(err, "setting level")
	}
	if err = sender.SetErrorHandler(send.ErrorHandlerFromSender(fallback)); err != nil {
		return nil, errors.Wrap(err, "setting error handler")
	}
	senders = append(senders, sender)

	// set up external log aggregation services:
	//
	if s.Splunk.SplunkConnectionInfo.Populated() {
		retryConf := utility.NewDefaultHTTPRetryConf()
		retryConf.MaxDelay = time.Second
		retryConf.BaseDelay = 10 * time.Millisecond
		retryConf.MaxRetries = 10
		client := utility.GetHTTPRetryableClient(retryConf)

		splunkSender, err := s.makeSplunkSender(ctx, client, levelInfo, fallback)
		if err != nil {
			utility.PutHTTPClient(client)
			return nil, errors.Wrap(err, "configuring splunk logger")
		}

		env.RegisterCloser("splunk-http-client", false, func(_ context.Context) error {
			utility.PutHTTPClient(client)
			return nil
		})
		senders = append(senders, splunkSender)
	}

	// the slack logging service is only for logging very high level alerts.
	if s.Slack.Token != "" {
		sender, err = send.NewSlackLogger(s.Slack.Options, s.Slack.Token,
			send.LevelInfo{Default: level.Critical, Threshold: level.FromString(s.Slack.Level)})
		if err == nil {
			var slackFallback send.Sender

			switch len(senders) {
			case 0:
				slackFallback = fallback
			case 1:
				slackFallback = senders[0]
			default:
				slackFallback = send.NewConfiguredMultiSender(senders...)
			}

			if err = sender.SetErrorHandler(send.ErrorHandlerFromSender(slackFallback)); err != nil {
				return nil, errors.Wrap(err, "setting error handler")
			}

			senders = append(senders, logger.MakeQueueSender(ctx, env.LocalQueue(), sender))
		}
		grip.Warning(errors.Wrap(err, "setting up Slack alert logger"))
	}

	return send.NewConfiguredMultiSender(senders...), nil
}

type githubAppAuth struct {
	AppId      int64
	privateKey []byte
}

// getGithubAppAuth returns app id and app private key if it exists.
func (s *Settings) getGithubAppAuth() *githubAppAuth {
	if s.AuthConfig.Github == nil || s.AuthConfig.Github.AppId == 0 {
		return nil
	}

	key := s.Expansions[githubAppPrivateKey]
	if key == "" {
		return nil
	}

	return &githubAppAuth{
		AppId:      s.AuthConfig.Github.AppId,
		privateKey: []byte(key),
	}
}

// CreateInstallationToken uses the owner/repo information to request an github app installation id
// and uses that id to create an installation token.
func (s *Settings) CreateInstallationToken(ctx context.Context, owner, repo string, opts *github.InstallationTokenOptions) (string, error) {
	if owner == "" || repo == "" {
		return "", errors.New("no owner/repo specified to create installation token")
	}
	authFields := s.getGithubAppAuth()
	if authFields == nil {
		// TODO EVG-19966: Return error here
		grip.Debug(message.Fields{
			"message": "no auth",
			"owner":   owner,
			"repo":    repo,
			"ticket":  "EVG-19966",
		})

		return "", nil
	}
	httpClient := utility.GetHTTPClient()
	defer utility.PutHTTPClient(httpClient)

	key, err := jwt.ParseRSAPrivateKeyFromPEM(authFields.privateKey)
	if err != nil {
		return "", errors.Wrap(err, "parsing private key")
	}

	itr := ghinstallation.NewAppsTransportFromPrivateKey(httpClient.Transport, authFields.AppId, key)
	httpClient.Transport = itr
	client := github.NewClient(httpClient)
	installationId, _, err := client.Apps.FindRepositoryInstallation(ctx, owner, repo)
	if err != nil {
		// TODO EVG-19966: Return error here
		grip.Debug(message.WrapError(err, message.Fields{
			"message": "error finding installation id",
			"owner":   owner,
			"repo":    repo,
			"appId":   authFields.AppId,
			"ticket":  "EVG-19966",
		}))
		return "", errors.Wrap(err, "finding installation id")
	}
	if installationId == nil {
		return "", errors.New(fmt.Sprintf("Installation id for '%s/%s' not found", owner, repo))
	}
	token, _, err := client.Apps.CreateInstallationToken(ctx, installationId.GetID(), opts)
	if err != nil || token == nil {
		return "", errors.Wrapf(err, "creating installation token for installation id: %d", installationId.GetID())
	}
	return token.GetToken(), nil
}

// CreateInstallationTokenWithDefaultOwnerRepo returns an installation token when we do not care about
// the owner/repo that we are calling the GitHub function with (i.e. checking rate limit).
// It will use the default owner/repo specified in the admin settings and error if it's not set.
func (s *Settings) CreateInstallationTokenWithDefaultOwnerRepo(ctx context.Context, opts *github.InstallationTokenOptions) (string, error) {
	if s.AuthConfig.Github == nil || s.AuthConfig.Github.DefaultOwner == "" || s.AuthConfig.Github.DefaultRepo == "" {
		// TODO EVG-19966: Return error here
		grip.Debug(message.Fields{
			"message": "no default owner/repo",
			"ticket":  "EVG-19966",
		})
		return "", nil
	}
	return s.CreateInstallationToken(ctx, s.AuthConfig.Github.DefaultOwner, s.AuthConfig.Github.DefaultRepo, opts)
}

func (s *Settings) makeSplunkSender(ctx context.Context, client *http.Client, levelInfo send.LevelInfo, fallback send.Sender) (send.Sender, error) {
	sender, err := send.NewSplunkLoggerWithClient("", s.Splunk.SplunkConnectionInfo, grip.GetSender().Level(), client)
	if err != nil {
		return nil, errors.Wrap(err, "making splunk logger")
	}

	if err = sender.SetLevel(levelInfo); err != nil {
		return nil, errors.Wrap(err, "setting Splunk level")
	}

	if err = sender.SetErrorHandler(send.ErrorHandlerFromSender(fallback)); err != nil {
		return nil, errors.Wrap(err, "setting Splunk error handler")
	}

	opts := send.BufferedSenderOptions{
		FlushInterval: time.Duration(s.LoggerConfig.Buffer.DurationSeconds) * time.Second,
		BufferSize:    s.LoggerConfig.Buffer.Count,
	}
	if s.LoggerConfig.Buffer.UseAsync {
		if sender, err = send.NewBufferedAsyncSender(ctx,
			sender,
			send.BufferedAsyncSenderOptions{
				BufferedSenderOptions: opts,
				IncomingBufferFactor:  s.LoggerConfig.Buffer.IncomingBufferFactor,
			}); err != nil {
			return nil, errors.Wrap(err, "making Splunk async buffered sender")
		}
	} else {
		if sender, err = send.NewBufferedSender(ctx, sender, opts); err != nil {
			return nil, errors.Wrap(err, "making Splunk buffered sender")
		}
	}

	return sender, nil
}

func (s *Settings) GetGithubOauthStrings() ([]string, error) {
	var tokens []string
	var tokenName string

	token, ok := s.Credentials["github"]
	if ok && token != "" {
		// we want to make sure tokens[0] is always the default token
		tokens = append(tokens, token)
	} else {
		return nil, errors.New("no 'github' token in settings")
	}

	for i := 1; i < 10; i++ {
		tokenName = fmt.Sprintf("github_alt%d", i)
		token, ok := s.Credentials[tokenName]
		if ok && token != "" {
			tokens = append(tokens, token)
		} else {
			break
		}
	}
	return tokens, nil
}

// TODO EVG-19966: Delete this function
func (s *Settings) GetGithubOauthToken() (string, error) {
	if s == nil {
		return "", errors.New("not defined")
	}
	if s.ServiceFlags.GlobalGitHubTokenDisabled {
		return "", nil
	}

	oauthStrings, err := s.GetGithubOauthStrings()
	if err != nil {
		return "", err
	}
	timeSeed := time.Now().Nanosecond()
	randomStartIdx := timeSeed % len(oauthStrings)
	var oauthString string
	for i := range oauthStrings {
		oauthString = oauthStrings[randomStartIdx+i]
		splitToken, err := splitToken(oauthString)
		if err != nil {
			grip.Error(message.Fields{
				"error":   err,
				"message": fmt.Sprintf("problem with github_alt%d", i)})
		} else {
			return splitToken, nil
		}
	}
	return "", errors.New("all github tokens are malformatted. Proper format is github:token <token> or github_alt#:token <token>")
}

func splitToken(oauthString string) (string, error) {
	splitToken := strings.Split(oauthString, " ")
	if len(splitToken) != 2 || splitToken[0] != "token" {
		return "", errors.New("token format was invalid, expected 'token [token]'")
	}
	return splitToken[1], nil
}

// PluginConfig holds plugin-specific settings, which are handled.
// manually by their respective plugins
type PluginConfig map[string]map[string]interface{}

// SSHKeyPair represents a public and private SSH key pair.
type SSHKeyPair struct {
	Name    string `bson:"name" json:"name" yaml:"name"`
	Public  string `bson:"public" json:"public" yaml:"public"`
	Private string `bson:"private" json:"private" yaml:"private"`
	// EC2Regions contains all EC2 regions that have stored this SSH key.
	EC2Regions []string `bson:"ec2_regions" json:"ec2_regions" yaml:"ec2_regions"`
}

// AddEC2Region adds the given EC2 region to the set of regions containing the
// SSH key.
func (p *SSHKeyPair) AddEC2Region(region string) error {
	env := GetEnvironment()
	ctx, cancel := env.Context()
	defer cancel()
	coll := env.DB().Collection(ConfigCollection)

	query := bson.M{
		idKey: ConfigDocID,
		sshKeyPairsKey: bson.M{
			"$elemMatch": bson.M{
				sshKeyPairNameKey: p.Name,
			},
		},
	}
	var update bson.M
	if len(p.EC2Regions) == 0 {
		// In case this is the first element, we have to push to create the
		// array first.
		update = bson.M{
			"$push": bson.M{bsonutil.GetDottedKeyName(sshKeyPairsKey, "$", sshKeyPairEC2RegionsKey): region},
		}
	} else {
		update = bson.M{
			"$addToSet": bson.M{bsonutil.GetDottedKeyName(sshKeyPairsKey, "$", sshKeyPairEC2RegionsKey): region},
		}
	}
	if _, err := coll.UpdateOne(ctx, query, update); err != nil {
		return errors.WithStack(err)
	}

	if !utility.StringSliceContains(p.EC2Regions, region) {
		p.EC2Regions = append(p.EC2Regions, region)
	}

	return nil
}

func (p *SSHKeyPair) PrivatePath(settings *Settings) string {
	return filepath.Join(settings.SSHKeyDirectory, p.Name)
}

type WriteConcern struct {
	W        int    `yaml:"w"`
	WMode    string `yaml:"wmode"`
	WTimeout int    `yaml:"wtimeout"`
	J        bool   `yaml:"j"`
}

func (wc WriteConcern) Resolve() *writeconcern.WriteConcern {
	opts := []writeconcern.Option{}

	if wc.J {
		opts = append(opts, writeconcern.J(true))
	}
	if wc.WMode == "majority" {
		opts = append(opts, writeconcern.WMajority())
	} else if wc.W > 0 {
		opts = append(opts, writeconcern.W(wc.W))
	}

	if wc.WTimeout > 0 {
		opts = append(opts, writeconcern.WTimeout(time.Duration(wc.WTimeout)*time.Millisecond))
	}

	return writeconcern.New().WithOptions(opts...)
}

type ReadConcern struct {
	Level string `yaml:"level"`
}

func (rc ReadConcern) Resolve() *readconcern.ReadConcern {

	if rc.Level == "majority" {
		return readconcern.Majority()
	} else if rc.Level == "local" {
		return readconcern.Local()
	} else if rc.Level == "" {
		return readconcern.Majority()
	} else {
		grip.Error(message.Fields{
			"error":   "ReadConcern Level is not majority or local, setting to majority",
			"rcLevel": rc.Level})
		return readconcern.Majority()
	}
}

type DBSettings struct {
	Url                  string       `yaml:"url"`
	DB                   string       `yaml:"db"`
	WriteConcernSettings WriteConcern `yaml:"write_concern"`
	ReadConcernSettings  ReadConcern  `yaml:"read_concern"`
	AuthFile             string       `yaml:"auth_file"`
}

func (dbs *DBSettings) HasAuth() bool {
	return dbs.AuthFile != ""
}

type dbCreds struct {
	DBUser string `yaml:"mdb_database_username"`
	DBPwd  string `yaml:"mdb_database_password"`
}

func (dbs *DBSettings) GetAuth() (string, string, error) {
	return GetAuthFromYAML(dbs.AuthFile)
}

func GetAuthFromYAML(authFile string) (string, string, error) {
	creds := &dbCreds{}

	file, err := os.Open(authFile)
	if err != nil {
		return "", "", err
	}
	defer file.Close()

	decoder := yaml.NewDecoder(file)

	if err := decoder.Decode(&creds); err != nil {
		return "", "", err
	}

	return creds.DBUser, creds.DBPwd, nil
}

// supported banner themes in Evergreen
type BannerTheme string

const (
	Announcement BannerTheme = "announcement"
	Information              = "information"
	Warning                  = "warning"
	Important                = "important"
)

func IsValidBannerTheme(input string) (bool, BannerTheme) {
	switch input {
	case "":
		return true, ""
	case "announcement":
		return true, Announcement
	case "information":
		return true, Information
	case "warning":
		return true, Warning
	case "important":
		return true, Important
	default:
		return false, ""
	}
}<|MERGE_RESOLUTION|>--- conflicted
+++ resolved
@@ -38,11 +38,7 @@
 	ClientVersion = "2023-07-28"
 
 	// Agent version to control agent rollover.
-<<<<<<< HEAD
 	AgentVersion = "2023-08-01"
-=======
-	AgentVersion = "2023-07-31"
->>>>>>> 312713fe
 )
 
 // ConfigSection defines a sub-document in the evergreen config
