--- conflicted
+++ resolved
@@ -38,11 +38,7 @@
 
 	// Agent version to control agent rollover. The format is the calendar date
 	// (YYYY-MM-DD).
-<<<<<<< HEAD
-	AgentVersion = "2024-04-10"
-=======
-	AgentVersion = "2024-04-12-C"
->>>>>>> 123df419
+	AgentVersion = "2024-04-15"
 )
 
 // ConfigSection defines a sub-document in the evergreen config
