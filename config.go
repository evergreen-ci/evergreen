package evergreen

import (
	"context"
	"fmt"
	"net/http"
	"os"
	"path/filepath"
	"reflect"
	"strings"
	"time"

	"github.com/bradleyfalzon/ghinstallation"
	"github.com/evergreen-ci/evergreen/util"
	"github.com/evergreen-ci/utility"
	"github.com/golang-jwt/jwt"
	"github.com/google/go-github/v52/github"
	"github.com/mongodb/amboy/logger"
	"github.com/mongodb/anser/bsonutil"
	"github.com/mongodb/grip"
	"github.com/mongodb/grip/level"
	"github.com/mongodb/grip/message"
	"github.com/mongodb/grip/send"
	"github.com/pkg/errors"
	"go.mongodb.org/mongo-driver/bson"
	"go.mongodb.org/mongo-driver/mongo"
	"go.mongodb.org/mongo-driver/mongo/options"
	"go.mongodb.org/mongo-driver/mongo/readconcern"
	"go.mongodb.org/mongo-driver/mongo/writeconcern"
	"gopkg.in/yaml.v3"
)

var (
	// BuildRevision should be specified with -ldflags at build time
	BuildRevision = ""

	// ClientVersion is the commandline version string used to control auto-updating.
	ClientVersion = "2023-06-14"

	// Agent version to control agent rollover.
<<<<<<< HEAD
	AgentVersion = "2023-07-06B"
=======
	AgentVersion = "2023-07-06"
>>>>>>> 6f984297
)

// ConfigSection defines a sub-document in the evergreen config
// any config sections must also be added to registry.go
type ConfigSection interface {
	// SectionId returns the ID of the section to be used in the database document and struct tag
	SectionId() string
	// Get populates the section from the DB
	Get(Environment) error
	// Set upserts the section document into the DB
	Set() error
	// ValidateAndDefault validates input and sets defaults
	ValidateAndDefault() error
}

// Settings contains all configuration settings for running Evergreen. Settings
// with the "id" struct tag should implement the ConfigSection interface.
type Settings struct {
	Id                  string                  `bson:"_id" json:"id" yaml:"id"`
	Alerts              AlertsConfig            `yaml:"alerts" bson:"alerts" json:"alerts" id:"alerts"`
	Amboy               AmboyConfig             `yaml:"amboy" bson:"amboy" json:"amboy" id:"amboy"`
	Api                 APIConfig               `yaml:"api" bson:"api" json:"api" id:"api"`
	ApiUrl              string                  `yaml:"api_url" bson:"api_url" json:"api_url"`
	AuthConfig          AuthConfig              `yaml:"auth" bson:"auth" json:"auth" id:"auth"`
	AWSInstanceRole     string                  `yaml:"aws_instance_role" bson:"aws_instance_role" json:"aws_instance_role"`
	Banner              string                  `bson:"banner" json:"banner" yaml:"banner"`
	BannerTheme         BannerTheme             `bson:"banner_theme" json:"banner_theme" yaml:"banner_theme"`
	Cedar               CedarConfig             `bson:"cedar" json:"cedar" yaml:"cedar" id:"cedar"`
	ClientBinariesDir   string                  `yaml:"client_binaries_dir" bson:"client_binaries_dir" json:"client_binaries_dir"`
	CommitQueue         CommitQueueConfig       `yaml:"commit_queue" bson:"commit_queue" json:"commit_queue" id:"commit_queue"`
	ConfigDir           string                  `yaml:"configdir" bson:"configdir" json:"configdir"`
	ContainerPools      ContainerPoolsConfig    `yaml:"container_pools" bson:"container_pools" json:"container_pools" id:"container_pools"`
	Credentials         map[string]string       `yaml:"credentials" bson:"credentials" json:"credentials"`
	CredentialsNew      util.KeyValuePairSlice  `yaml:"credentials_new" bson:"credentials_new" json:"credentials_new"`
	Database            DBSettings              `yaml:"database" json:"database" bson:"database"`
	DataPipes           DataPipesConfig         `yaml:"data_pipes" json:"data_pipes" bson:"data_pipes" id:"data_pipes"`
	DomainName          string                  `yaml:"domain_name" bson:"domain_name" json:"domain_name"`
	Expansions          map[string]string       `yaml:"expansions" bson:"expansions" json:"expansions"`
	ExpansionsNew       util.KeyValuePairSlice  `yaml:"expansions_new" bson:"expansions_new" json:"expansions_new"`
	GithubPRCreatorOrg  string                  `yaml:"github_pr_creator_org" bson:"github_pr_creator_org" json:"github_pr_creator_org"`
	GithubOrgs          []string                `yaml:"github_orgs" bson:"github_orgs" json:"github_orgs"`
	DisabledGQLQueries  []string                `yaml:"disabled_gql_queries" bson:"disabled_gql_queries" json:"disabled_gql_queries"`
	HostInit            HostInitConfig          `yaml:"hostinit" bson:"hostinit" json:"hostinit" id:"hostinit"`
	HostJasper          HostJasperConfig        `yaml:"host_jasper" bson:"host_jasper" json:"host_jasper" id:"host_jasper"`
	Jira                JiraConfig              `yaml:"jira" bson:"jira" json:"jira" id:"jira"`
	JIRANotifications   JIRANotificationsConfig `yaml:"jira_notifications" json:"jira_notifications" bson:"jira_notifications" id:"jira_notifications"`
	Keys                map[string]string       `yaml:"keys" bson:"keys" json:"keys"`
	KeysNew             util.KeyValuePairSlice  `yaml:"keys_new" bson:"keys_new" json:"keys_new"`
	LDAPRoleMap         LDAPRoleMap             `yaml:"ldap_role_map" bson:"ldap_role_map" json:"ldap_role_map"`
	LoggerConfig        LoggerConfig            `yaml:"logger_config" bson:"logger_config" json:"logger_config" id:"logger_config"`
	LogPath             string                  `yaml:"log_path" bson:"log_path" json:"log_path"`
	NewRelic            NewRelicConfig          `yaml:"newrelic" bson:"newrelic" json:"newrelic" id:"newrelic"`
	Notify              NotifyConfig            `yaml:"notify" bson:"notify" json:"notify" id:"notify"`
	Plugins             PluginConfig            `yaml:"plugins" bson:"plugins" json:"plugins"`
	PluginsNew          util.KeyValuePairSlice  `yaml:"plugins_new" bson:"plugins_new" json:"plugins_new"`
	PodLifecycle        PodLifecycleConfig      `yaml:"pod_lifecycle" bson:"pod_lifecycle" json:"pod_lifecycle" id:"pod_lifecycle"`
	PprofPort           string                  `yaml:"pprof_port" bson:"pprof_port" json:"pprof_port"`
	ProjectCreation     ProjectCreationConfig   `yaml:"project_creation" bson:"project_creation" json:"project_creation" id:"project_creation"`
	Providers           CloudProviders          `yaml:"providers" bson:"providers" json:"providers" id:"providers"`
	RepoTracker         RepoTrackerConfig       `yaml:"repotracker" bson:"repotracker" json:"repotracker" id:"repotracker"`
	Scheduler           SchedulerConfig         `yaml:"scheduler" bson:"scheduler" json:"scheduler" id:"scheduler"`
	ServiceFlags        ServiceFlags            `bson:"service_flags" json:"service_flags" id:"service_flags" yaml:"service_flags"`
	SSHKeyDirectory     string                  `yaml:"ssh_key_directory" bson:"ssh_key_directory" json:"ssh_key_directory"`
	SSHKeyPairs         []SSHKeyPair            `yaml:"ssh_key_pairs" bson:"ssh_key_pairs" json:"ssh_key_pairs"`
	Slack               SlackConfig             `yaml:"slack" bson:"slack" json:"slack" id:"slack"`
	Splunk              SplunkConfig            `yaml:"splunk" bson:"splunk" json:"splunk" id:"splunk"`
	Triggers            TriggerConfig           `yaml:"triggers" bson:"triggers" json:"triggers" id:"triggers"`
	Ui                  UIConfig                `yaml:"ui" bson:"ui" json:"ui" id:"ui"`
	Spawnhost           SpawnHostConfig         `yaml:"spawnhost" bson:"spawnhost" json:"spawnhost" id:"spawnhost"`
	ShutdownWaitSeconds int                     `yaml:"shutdown_wait_seconds" bson:"shutdown_wait_seconds" json:"shutdown_wait_seconds"`
	Tracer              TracerConfig            `yaml:"tracer" bson:"tracer" json:"tracer" id:"tracer"`
}

func (c *Settings) SectionId() string { return ConfigDocID }

func (c *Settings) Get(env Environment) error {
	ctx, cancel := env.Context()
	defer cancel()
	coll := env.DB().Collection(ConfigCollection)

	res := coll.FindOne(ctx, byId(c.SectionId()))
	if err := res.Err(); err != nil {
		if err == mongo.ErrNoDocuments {
			*c = Settings{}
			return nil
		}
		return errors.Wrapf(err, "getting config section '%s'", c.SectionId())
	}
	if err := res.Decode(c); err != nil {
		return errors.Wrapf(err, "decoding config section '%s'", c.SectionId())
	}

	return nil
}

// Set saves the global fields in the configuration (i.e. those that are not
// ConfigSections).
func (c *Settings) Set() error {
	env := GetEnvironment()
	ctx, cancel := env.Context()
	defer cancel()
	coll := env.DB().Collection(ConfigCollection)

	_, err := coll.UpdateOne(ctx, byId(c.SectionId()), bson.M{
		"$set": bson.M{
			apiUrlKey:             c.ApiUrl,
			awsInstanceRoleKey:    c.AWSInstanceRole,
			bannerKey:             c.Banner,
			bannerThemeKey:        c.BannerTheme,
			clientBinariesDirKey:  c.ClientBinariesDir,
			commitQueueKey:        c.CommitQueue,
			configDirKey:          c.ConfigDir,
			credentialsKey:        c.Credentials,
			credentialsNewKey:     c.CredentialsNew,
			domainNameKey:         c.DomainName,
			expansionsKey:         c.Expansions,
			expansionsNewKey:      c.ExpansionsNew,
			githubPRCreatorOrgKey: c.GithubPRCreatorOrg,
			githubOrgsKey:         c.GithubOrgs,
			disabledGQLQueriesKey: c.DisabledGQLQueries,
			keysKey:               c.Keys,
			keysNewKey:            c.KeysNew,
			ldapRoleMapKey:        c.LDAPRoleMap,
			logPathKey:            c.LogPath,
			pprofPortKey:          c.PprofPort,
			pluginsKey:            c.Plugins,
			pluginsNewKey:         c.PluginsNew,
			splunkKey:             c.Splunk,
			sshKeyDirectoryKey:    c.SSHKeyDirectory,
			sshKeyPairsKey:        c.SSHKeyPairs,
			spawnhostKey:          c.Spawnhost,
			shutdownWaitKey:       c.ShutdownWaitSeconds,
		},
	}, options.Update().SetUpsert(true))

	return errors.Wrapf(err, "updating section '%s'", c.SectionId())
}

func (c *Settings) ValidateAndDefault() error {
	var err error
	catcher := grip.NewSimpleCatcher()
	if c.ApiUrl == "" {
		catcher.Add(errors.New("API hostname must not be empty"))
	}
	if c.ConfigDir == "" {
		catcher.Add(errors.New("config directory must not be empty"))
	}

	if len(c.CredentialsNew) > 0 {
		if c.Credentials, err = c.CredentialsNew.Map(); err != nil {
			catcher.Add(errors.Wrap(err, "parsing credentials"))
		}
	}
	if len(c.ExpansionsNew) > 0 {
		if c.Expansions, err = c.ExpansionsNew.Map(); err != nil {
			catcher.Add(errors.Wrap(err, "parsing expansions"))
		}
	}
	if len(c.KeysNew) > 0 {
		if c.Keys, err = c.KeysNew.Map(); err != nil {
			catcher.Add(errors.Wrap(err, "parsing keys"))
		}
	}
	if len(c.PluginsNew) > 0 {
		tempPlugins, err := c.PluginsNew.NestedMap()
		if err != nil {
			catcher.Add(errors.Wrap(err, "parsing plugins"))
		}
		c.Plugins = map[string]map[string]interface{}{}
		for k1, v1 := range tempPlugins {
			c.Plugins[k1] = map[string]interface{}{}
			for k2, v2 := range v1 {
				c.Plugins[k1][k2] = v2
			}
		}
	}

	keys := map[string]bool{}
	for _, mapping := range c.LDAPRoleMap {
		if keys[mapping.LDAPGroup] {
			catcher.Errorf("duplicate LDAP group value %s found in LDAP-role mappings", mapping.LDAPGroup)
		}
		keys[mapping.LDAPGroup] = true
	}

	if len(c.SSHKeyPairs) != 0 && c.SSHKeyDirectory == "" {
		catcher.New("cannot use SSH key pairs without setting a directory for them")
	}

	for i := 0; i < len(c.SSHKeyPairs); i++ {
		catcher.NewWhen(c.SSHKeyPairs[i].Name == "", "must specify a name for SSH key pairs")
		catcher.ErrorfWhen(c.SSHKeyPairs[i].Public == "", "must specify a public key for SSH key pair '%s'", c.SSHKeyPairs[i].Name)
		catcher.ErrorfWhen(c.SSHKeyPairs[i].Private == "", "must specify a private key for SSH key pair '%s'", c.SSHKeyPairs[i].Name)
		// Avoid overwriting the filepath stored in Keys, which is a special
		// case for the path to the legacy SSH identity file.
		for _, key := range c.Keys {
			catcher.ErrorfWhen(c.SSHKeyPairs[i].PrivatePath(c) == key, "cannot overwrite the legacy SSH key '%s'", key)
		}

		// ValidateAndDefault can be called before the environment has been
		// initialized.
		if env := GetEnvironment(); env != nil {
			// Ensure we are not modify any existing keys.
			if settings := env.Settings(); settings != nil {
				for _, key := range env.Settings().SSHKeyPairs {
					if key.Name == c.SSHKeyPairs[i].Name {
						catcher.ErrorfWhen(c.SSHKeyPairs[i].Public != key.Public, "cannot modify public key for existing SSH key pair '%s'", key.Name)
						catcher.ErrorfWhen(c.SSHKeyPairs[i].Private != key.Private, "cannot modify private key for existing SSH key pair '%s'", key.Name)
					}
				}
			}
		}
		if c.SSHKeyPairs[i].EC2Regions == nil {
			c.SSHKeyPairs[i].EC2Regions = []string{}
		}
	}
	// ValidateAndDefault can be called before the environment has been
	// initialized.
	if env := GetEnvironment(); env != nil {
		if settings := env.Settings(); settings != nil {
			// Ensure we are not deleting any existing keys.
			for _, key := range GetEnvironment().Settings().SSHKeyPairs {
				var found bool
				for _, newKey := range c.SSHKeyPairs {
					if newKey.Name == key.Name {
						found = true
						break
					}
				}
				catcher.ErrorfWhen(!found, "cannot find existing SSH key '%s'", key.Name)
			}
		}
	}

	if catcher.HasErrors() {
		return catcher.Resolve()
	}
	if c.ClientBinariesDir == "" {
		c.ClientBinariesDir = ClientDirectory
	}
	if c.LogPath == "" {
		c.LogPath = localLoggingOverride
	}
	if c.ShutdownWaitSeconds < 0 {
		c.ShutdownWaitSeconds = DefaultShutdownWaitSeconds
	}

	return nil
}

// NewSettings builds an in-memory representation of the given settings file.
func NewSettings(filename string) (*Settings, error) {
	configData, err := os.ReadFile(filename)
	if err != nil {
		return nil, err
	}
	settings := &Settings{}
	err = yaml.Unmarshal(configData, settings)
	if err != nil {
		return nil, err
	}

	return settings, nil
}

// GetConfig returns the Evergreen config document. If no document is
// present in the DB, it will return the defaults.
// Use Settings() to get the cached settings object.
func GetConfig() (*Settings, error) { return BootstrapConfig(GetEnvironment()) }

// Bootstrap config gets a config from the database defined in the environment.
func BootstrapConfig(env Environment) (*Settings, error) {
	config := &Settings{}

	// retrieve the root config document
	if err := config.Get(env); err != nil {
		return nil, err
	}

	// retrieve the other config sub-documents and form the whole struct
	catcher := grip.NewSimpleCatcher()
	sections := ConfigRegistry.GetSections()
	valConfig := reflect.ValueOf(*config)
	//iterate over each field in the config struct
	for i := 0; i < valConfig.NumField(); i++ {
		// retrieve the 'id' struct tag
		sectionId := valConfig.Type().Field(i).Tag.Get("id")
		if sectionId == "" { // no 'id' tag means this is a simple field that we can skip
			continue
		}

		// get the property name and find its corresponding section in the registry
		propName := valConfig.Type().Field(i).Name
		section, ok := sections[sectionId]
		if !ok {
			catcher.Add(fmt.Errorf("config section '%s' not found in registry", sectionId))
			continue
		}

		// retrieve the section's document from the db
		if err := section.Get(env); err != nil {
			catcher.Add(errors.Wrapf(err, "populating section '%s'", sectionId))
			continue
		}

		// set the value of the section struct to the value of the corresponding field in the config
		sectionVal := reflect.ValueOf(section).Elem()
		propVal := reflect.ValueOf(config).Elem().FieldByName(propName)
		if !propVal.CanSet() {
			catcher.Errorf("unable to set field '%s' in section '%s'", propName, sectionId)
			continue
		}
		propVal.Set(sectionVal)
	}

	if catcher.HasErrors() {
		return nil, errors.WithStack(catcher.Resolve())
	}
	return config, nil

}

// UpdateConfig updates all evergreen settings documents in DB
func UpdateConfig(config *Settings) error {
	// update the root config document
	if err := config.Set(); err != nil {
		return err
	}

	// update the other config sub-documents
	catcher := grip.NewSimpleCatcher()
	valConfig := reflect.ValueOf(*config)

	//iterate over each field in the config struct
	for i := 0; i < valConfig.NumField(); i++ {
		// retrieve the 'id' struct tag
		sectionId := valConfig.Type().Field(i).Tag.Get("id")
		if sectionId == "" { // no 'id' tag means this is a simple field that we can skip
			continue
		}

		// get the property name and find its value within the settings struct
		propName := valConfig.Type().Field(i).Name
		propVal := valConfig.FieldByName(propName)

		// create a reflective copy of the struct
		valPointer := reflect.Indirect(reflect.New(propVal.Type()))
		valPointer.Set(propVal)

		// convert the pointer to that struct to an empty interface
		propInterface := valPointer.Addr().Interface()

		// type assert to the ConfigSection interface
		section, ok := propInterface.(ConfigSection)
		if !ok {
			catcher.Errorf("unable to convert config section '%s'", propName)
			continue
		}

		catcher.Add(section.Set())
	}

	return errors.WithStack(catcher.Resolve())
}

// Validate checks the settings and returns nil if the config is valid,
// or an error with a message explaining why otherwise.
func (settings *Settings) Validate() error {
	catcher := grip.NewSimpleCatcher()

	// validate the root-level settings struct
	catcher.Add(settings.ValidateAndDefault())

	// validate each sub-document
	valConfig := reflect.ValueOf(*settings)
	// iterate over each field in the config struct
	for i := 0; i < valConfig.NumField(); i++ {
		// retrieve the 'id' struct tag
		sectionId := valConfig.Type().Field(i).Tag.Get("id")
		if sectionId == "" { // no 'id' tag means this is a simple field that we can skip
			continue
		}

		// get the property name and find its value within the settings struct
		propName := valConfig.Type().Field(i).Name
		propVal := valConfig.FieldByName(propName)

		// the goal is to convert this struct which we know implements ConfigSection
		// from a reflection data structure back to the interface
		// the below creates a copy and takes the address of it as a workaround because
		// you can't take the address of it via reflection for some reason
		// (and all interface methods on the struct have pointer receivers)

		// create a reflective copy of the struct
		valPointer := reflect.Indirect(reflect.New(propVal.Type()))
		valPointer.Set(propVal)

		// convert the pointer to that struct to an empty interface
		propInterface := valPointer.Addr().Interface()

		// type assert to the ConfigSection interface
		section, ok := propInterface.(ConfigSection)
		if !ok {
			catcher.Errorf("unable to convert config section '%s'", propName)
			continue
		}
		err := section.ValidateAndDefault()
		if err != nil {
			catcher.Add(err)
			continue
		}

		// set the value of the section struct in case there was any defaulting done
		sectionVal := reflect.ValueOf(section).Elem()
		propAddr := reflect.ValueOf(settings).Elem().FieldByName(propName)
		if !propAddr.CanSet() {
			catcher.Errorf("unable to set field '%s' 'in' %s", propName, sectionId)
			continue
		}
		propAddr.Set(sectionVal)
	}
	return errors.WithStack(catcher.Resolve())
}

func (s *Settings) GetSender(ctx context.Context, env Environment) (send.Sender, error) {
	var (
		sender   send.Sender
		fallback send.Sender
		err      error
		senders  []send.Sender
	)

	levelInfo := s.LoggerConfig.Info()

	fallback, err = send.NewErrorLogger("evergreen.err",
		send.LevelInfo{Default: level.Info, Threshold: level.Debug})
	if err != nil {
		return nil, errors.Wrap(err, "configuring error fallback logger")
	}

	// setup the base/default logger (generally direct to systemd
	// or standard output)
	switch s.LogPath {
	case localLoggingOverride:
		// log directly to systemd if possible, and log to
		// standard output otherwise.
		sender = getSystemLogger()
	case standardOutputLoggingOverride, "":
		sender = send.MakeNative()
	default:
		sender, err = send.MakeFileLogger(s.LogPath)
		if err != nil {
			return nil, errors.Wrap(err, "configuring file logger")
		}
	}

	if err = sender.SetLevel(levelInfo); err != nil {
		return nil, errors.Wrap(err, "setting level")
	}
	if err = sender.SetErrorHandler(send.ErrorHandlerFromSender(fallback)); err != nil {
		return nil, errors.Wrap(err, "setting error handler")
	}
	senders = append(senders, sender)

	// set up external log aggregation services:
	//
	if s.Splunk.SplunkConnectionInfo.Populated() {
		retryConf := utility.NewDefaultHTTPRetryConf()
		retryConf.MaxDelay = time.Second
		retryConf.BaseDelay = 10 * time.Millisecond
		retryConf.MaxRetries = 10
		client := utility.GetHTTPRetryableClient(retryConf)

		splunkSender, err := s.makeSplunkSender(ctx, client, levelInfo, fallback)
		if err != nil {
			utility.PutHTTPClient(client)
			return nil, errors.Wrap(err, "configuring splunk logger")
		}

		env.RegisterCloser("splunk-http-client", false, func(_ context.Context) error {
			utility.PutHTTPClient(client)
			return nil
		})
		senders = append(senders, splunkSender)
	}

	// the slack logging service is only for logging very high level alerts.
	if s.Slack.Token != "" {
		sender, err = send.NewSlackLogger(s.Slack.Options, s.Slack.Token,
			send.LevelInfo{Default: level.Critical, Threshold: level.FromString(s.Slack.Level)})
		if err == nil {
			var slackFallback send.Sender

			switch len(senders) {
			case 0:
				slackFallback = fallback
			case 1:
				slackFallback = senders[0]
			default:
				slackFallback = send.NewConfiguredMultiSender(senders...)
			}

			if err = sender.SetErrorHandler(send.ErrorHandlerFromSender(slackFallback)); err != nil {
				return nil, errors.Wrap(err, "setting error handler")
			}

			senders = append(senders, logger.MakeQueueSender(ctx, env.LocalQueue(), sender))
		}
		grip.Warning(errors.Wrap(err, "setting up Slack alert logger"))
	}

	return send.NewConfiguredMultiSender(senders...), nil
}

type githubAppAuth struct {
	AppId      int64
	privateKey []byte
}

// getGithubAppAuth returns app id and app private key if it exists.
func (s *Settings) getGithubAppAuth() *githubAppAuth {
	if s.AuthConfig.Github == nil || s.AuthConfig.Github.AppId == 0 {
		return nil
	}

	key := s.Expansions[githubAppPrivateKey]
	if key == "" {
		return nil
	}

	return &githubAppAuth{
		AppId:      s.AuthConfig.Github.AppId,
		privateKey: []byte(key),
	}
}

// CreateInstallationToken uses the owner/repo information to request an github app installation id
// and uses that id to create an installation token.
func (s *Settings) CreateInstallationToken(ctx context.Context, owner, repo string, opts *github.InstallationTokenOptions) (string, error) {
	authFields := s.getGithubAppAuth()
	if authFields == nil {
		// TODO EVG-19966: Return error here
		grip.Debug(message.Fields{
			"message": "no auth",
			"owner":   owner,
			"repo":    repo,
			"ticket":  "EVG-19966",
		})

		return "", nil
	}
	httpClient := utility.GetHTTPClient()
	defer utility.PutHTTPClient(httpClient)

	key, err := jwt.ParseRSAPrivateKeyFromPEM(authFields.privateKey)
	if err != nil {
		return "", errors.Wrap(err, "parsing private key")
	}

	itr := ghinstallation.NewAppsTransportFromPrivateKey(httpClient.Transport, authFields.AppId, key)
	httpClient.Transport = itr
	client := github.NewClient(httpClient)
	installationId, _, err := client.Apps.FindRepositoryInstallation(ctx, owner, repo)
	if err != nil {
		// TODO EVG-19966: Return error here
		grip.Debug(message.Fields{
			"message": "error finding installation id",
			"owner":   owner,
			"repo":    repo,
			"error":   err.Error(),
			"appId":   authFields.AppId,
			"ticket":  "EVG-19966",
		})
		return "", errors.Wrap(err, "finding installation id")
	}
	if installationId == nil {
		return "", errors.New(fmt.Sprintf("Installation id for '%s/%s' not found", owner, repo))
	}
	token, _, err := client.Apps.CreateInstallationToken(ctx, installationId.GetID(), opts)
	if err != nil || token == nil {
		return "", errors.Wrapf(err, "creating installation token for installation id: %d", installationId.GetID())
	}
	return token.GetToken(), nil
}

// CreateInstallationTokenWithDefaultOwnerRepo returns an installation token when we do not care about
// the owner/repo that we are calling the GitHub function with (i.e. checking rate limit).
// It will use the default owner/repo specified in the admin settings and error if it's not set.
func (s *Settings) CreateInstallationTokenWithDefaultOwnerRepo(ctx context.Context, opts *github.InstallationTokenOptions) (string, error) {
	if s.AuthConfig.Github == nil || s.AuthConfig.Github.DefaultOwner == "" || s.AuthConfig.Github.DefaultRepo == "" {
		// TODO EVG-19966: Return error here
		return "", nil
	}
	return s.CreateInstallationToken(ctx, s.AuthConfig.Github.DefaultOwner, s.AuthConfig.Github.DefaultRepo, opts)
}

func (s *Settings) makeSplunkSender(ctx context.Context, client *http.Client, levelInfo send.LevelInfo, fallback send.Sender) (send.Sender, error) {
	sender, err := send.NewSplunkLoggerWithClient("", s.Splunk.SplunkConnectionInfo, grip.GetSender().Level(), client)
	if err != nil {
		return nil, errors.Wrap(err, "making splunk logger")
	}

	if err = sender.SetLevel(levelInfo); err != nil {
		return nil, errors.Wrap(err, "setting Splunk level")
	}

	if err = sender.SetErrorHandler(send.ErrorHandlerFromSender(fallback)); err != nil {
		return nil, errors.Wrap(err, "setting Splunk error handler")
	}

	opts := send.BufferedSenderOptions{
		FlushInterval: time.Duration(s.LoggerConfig.Buffer.DurationSeconds) * time.Second,
		BufferSize:    s.LoggerConfig.Buffer.Count,
	}
	if s.LoggerConfig.Buffer.UseAsync {
		if sender, err = send.NewBufferedAsyncSender(ctx,
			sender,
			send.BufferedAsyncSenderOptions{
				BufferedSenderOptions: opts,
				IncomingBufferFactor:  s.LoggerConfig.Buffer.IncomingBufferFactor,
			}); err != nil {
			return nil, errors.Wrap(err, "making Splunk async buffered sender")
		}
	} else {
		if sender, err = send.NewBufferedSender(ctx, sender, opts); err != nil {
			return nil, errors.Wrap(err, "making Splunk buffered sender")
		}
	}

	return sender, nil
}

func (s *Settings) GetGithubOauthStrings() ([]string, error) {
	var tokens []string
	var tokenName string

	token, ok := s.Credentials["github"]
	if ok && token != "" {
		// we want to make sure tokens[0] is always the default token
		tokens = append(tokens, token)
	} else {
		return nil, errors.New("no 'github' token in settings")
	}

	for i := 1; i < 10; i++ {
		tokenName = fmt.Sprintf("github_alt%d", i)
		token, ok := s.Credentials[tokenName]
		if ok && token != "" {
			tokens = append(tokens, token)
		} else {
			break
		}
	}
	return tokens, nil
}

// TODO EVG-19966: Delete this function
func (s *Settings) GetGithubOauthToken() (string, error) {
	if s == nil {
		return "", errors.New("not defined")
	}
	if s.ServiceFlags.GlobalGitHubTokenDisabled {
		return "", nil
	}

	oauthStrings, err := s.GetGithubOauthStrings()
	if err != nil {
		return "", err
	}
	timeSeed := time.Now().Nanosecond()
	randomStartIdx := timeSeed % len(oauthStrings)
	var oauthString string
	for i := range oauthStrings {
		oauthString = oauthStrings[randomStartIdx+i]
		splitToken, err := splitToken(oauthString)
		if err != nil {
			grip.Error(message.Fields{
				"error":   err,
				"message": fmt.Sprintf("problem with github_alt%d", i)})
		} else {
			return splitToken, nil
		}
	}
	return "", errors.New("all github tokens are malformatted. Proper format is github:token <token> or github_alt#:token <token>")
}

func splitToken(oauthString string) (string, error) {
	splitToken := strings.Split(oauthString, " ")
	if len(splitToken) != 2 || splitToken[0] != "token" {
		return "", errors.New("token format was invalid, expected 'token [token]'")
	}
	return splitToken[1], nil
}
func GetServiceFlags() (*ServiceFlags, error) {
	flags := &ServiceFlags{}
	if err := flags.Get(GetEnvironment()); err != nil {
		return nil, errors.Wrapf(err, "getting section '%s'", flags.SectionId())
	}
	return flags, nil
}

// PluginConfig holds plugin-specific settings, which are handled.
// manually by their respective plugins
type PluginConfig map[string]map[string]interface{}

// SSHKeyPair represents a public and private SSH key pair.
type SSHKeyPair struct {
	Name    string `bson:"name" json:"name" yaml:"name"`
	Public  string `bson:"public" json:"public" yaml:"public"`
	Private string `bson:"private" json:"private" yaml:"private"`
	// EC2Regions contains all EC2 regions that have stored this SSH key.
	EC2Regions []string `bson:"ec2_regions" json:"ec2_regions" yaml:"ec2_regions"`
}

// AddEC2Region adds the given EC2 region to the set of regions containing the
// SSH key.
func (p *SSHKeyPair) AddEC2Region(region string) error {
	env := GetEnvironment()
	ctx, cancel := env.Context()
	defer cancel()
	coll := env.DB().Collection(ConfigCollection)

	query := bson.M{
		idKey: ConfigDocID,
		sshKeyPairsKey: bson.M{
			"$elemMatch": bson.M{
				sshKeyPairNameKey: p.Name,
			},
		},
	}
	var update bson.M
	if len(p.EC2Regions) == 0 {
		// In case this is the first element, we have to push to create the
		// array first.
		update = bson.M{
			"$push": bson.M{bsonutil.GetDottedKeyName(sshKeyPairsKey, "$", sshKeyPairEC2RegionsKey): region},
		}
	} else {
		update = bson.M{
			"$addToSet": bson.M{bsonutil.GetDottedKeyName(sshKeyPairsKey, "$", sshKeyPairEC2RegionsKey): region},
		}
	}
	if _, err := coll.UpdateOne(ctx, query, update); err != nil {
		return errors.WithStack(err)
	}

	if !utility.StringSliceContains(p.EC2Regions, region) {
		p.EC2Regions = append(p.EC2Regions, region)
	}

	return nil
}

func (p *SSHKeyPair) PrivatePath(settings *Settings) string {
	return filepath.Join(settings.SSHKeyDirectory, p.Name)
}

type WriteConcern struct {
	W        int    `yaml:"w"`
	WMode    string `yaml:"wmode"`
	WTimeout int    `yaml:"wtimeout"`
	J        bool   `yaml:"j"`
}

func (wc WriteConcern) Resolve() *writeconcern.WriteConcern {
	opts := []writeconcern.Option{}

	if wc.J {
		opts = append(opts, writeconcern.J(true))
	}
	if wc.WMode == "majority" {
		opts = append(opts, writeconcern.WMajority())
	} else if wc.W > 0 {
		opts = append(opts, writeconcern.W(wc.W))
	}

	if wc.WTimeout > 0 {
		opts = append(opts, writeconcern.WTimeout(time.Duration(wc.WTimeout)*time.Millisecond))
	}

	return writeconcern.New().WithOptions(opts...)
}

type ReadConcern struct {
	Level string `yaml:"level"`
}

func (rc ReadConcern) Resolve() *readconcern.ReadConcern {

	if rc.Level == "majority" {
		return readconcern.Majority()
	} else if rc.Level == "local" {
		return readconcern.Local()
	} else if rc.Level == "" {
		return readconcern.Majority()
	} else {
		grip.Error(message.Fields{
			"error":   "ReadConcern Level is not majority or local, setting to majority",
			"rcLevel": rc.Level})
		return readconcern.Majority()
	}
}

type DBSettings struct {
	Url                  string       `yaml:"url"`
	DB                   string       `yaml:"db"`
	WriteConcernSettings WriteConcern `yaml:"write_concern"`
	ReadConcernSettings  ReadConcern  `yaml:"read_concern"`
	AuthFile             string       `yaml:"auth_file"`
}

func (dbs *DBSettings) HasAuth() bool {
	return dbs.AuthFile != ""
}

type dbCreds struct {
	DBUser string `yaml:"mdb_database_username"`
	DBPwd  string `yaml:"mdb_database_password"`
}

func (dbs *DBSettings) GetAuth() (string, string, error) {
	return GetAuthFromYAML(dbs.AuthFile)
}

func GetAuthFromYAML(authFile string) (string, string, error) {
	creds := &dbCreds{}

	file, err := os.Open(authFile)
	if err != nil {
		return "", "", err
	}
	defer file.Close()

	decoder := yaml.NewDecoder(file)

	if err := decoder.Decode(&creds); err != nil {
		return "", "", err
	}

	return creds.DBUser, creds.DBPwd, nil
}

// supported banner themes in Evergreen
type BannerTheme string

const (
	Announcement BannerTheme = "announcement"
	Information              = "information"
	Warning                  = "warning"
	Important                = "important"
)

func IsValidBannerTheme(input string) (bool, BannerTheme) {
	switch input {
	case "":
		return true, ""
	case "announcement":
		return true, Announcement
	case "information":
		return true, Information
	case "warning":
		return true, Warning
	case "important":
		return true, Important
	default:
		return false, ""
	}
}<|MERGE_RESOLUTION|>--- conflicted
+++ resolved
@@ -38,11 +38,7 @@
 	ClientVersion = "2023-06-14"
 
 	// Agent version to control agent rollover.
-<<<<<<< HEAD
-	AgentVersion = "2023-07-06B"
-=======
-	AgentVersion = "2023-07-06"
->>>>>>> 6f984297
+	AgentVersion = "2023-07-07"
 )
 
 // ConfigSection defines a sub-document in the evergreen config
