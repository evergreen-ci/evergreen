package evergreen

import (
	"context"
	"fmt"
	"net/http"
	"os"
	"path/filepath"
	"reflect"
	"strings"
	"time"

	"github.com/bradleyfalzon/ghinstallation"
	"github.com/evergreen-ci/evergreen/util"
	"github.com/evergreen-ci/utility"
	"github.com/google/go-github/v52/github"
	"github.com/mongodb/amboy/logger"
	"github.com/mongodb/anser/bsonutil"
	"github.com/mongodb/grip"
	"github.com/mongodb/grip/level"
	"github.com/mongodb/grip/message"
	"github.com/mongodb/grip/send"
	"github.com/pkg/errors"
	"go.mongodb.org/mongo-driver/bson"
	"go.mongodb.org/mongo-driver/mongo"
	"go.mongodb.org/mongo-driver/mongo/options"
	"go.mongodb.org/mongo-driver/mongo/readconcern"
	"go.mongodb.org/mongo-driver/mongo/writeconcern"
	"gopkg.in/yaml.v3"
)

var (
	// BuildRevision should be specified with -ldflags at build time
	BuildRevision = ""

	// ClientVersion is the commandline version string used to control auto-updating.
	ClientVersion = "2023-06-02"

	// Agent version to control agent rollover.
<<<<<<< HEAD
	AgentVersion = "2023-06-13"
=======
	AgentVersion = "2023-06-14"
>>>>>>> 51086f47
)

// ConfigSection defines a sub-document in the evergreen config
// any config sections must also be added to registry.go
type ConfigSection interface {
	// SectionId returns the ID of the section to be used in the database document and struct tag
	SectionId() string
	// Get populates the section from the DB
	Get(Environment) error
	// Set upserts the section document into the DB
	Set() error
	// ValidateAndDefault validates input and sets defaults
	ValidateAndDefault() error
}

// Settings contains all configuration settings for running Evergreen. Settings
// with the "id" struct tag should implement the ConfigSection interface.
type Settings struct {
	Id                  string                  `bson:"_id" json:"id" yaml:"id"`
	Alerts              AlertsConfig            `yaml:"alerts" bson:"alerts" json:"alerts" id:"alerts"`
	Amboy               AmboyConfig             `yaml:"amboy" bson:"amboy" json:"amboy" id:"amboy"`
	Api                 APIConfig               `yaml:"api" bson:"api" json:"api" id:"api"`
	ApiUrl              string                  `yaml:"api_url" bson:"api_url" json:"api_url"`
	AuthConfig          AuthConfig              `yaml:"auth" bson:"auth" json:"auth" id:"auth"`
	AWSInstanceRole     string                  `yaml:"aws_instance_role" bson:"aws_instance_role" json:"aws_instance_role"`
	Banner              string                  `bson:"banner" json:"banner" yaml:"banner"`
	BannerTheme         BannerTheme             `bson:"banner_theme" json:"banner_theme" yaml:"banner_theme"`
	Cedar               CedarConfig             `bson:"cedar" json:"cedar" yaml:"cedar" id:"cedar"`
	ClientBinariesDir   string                  `yaml:"client_binaries_dir" bson:"client_binaries_dir" json:"client_binaries_dir"`
	CommitQueue         CommitQueueConfig       `yaml:"commit_queue" bson:"commit_queue" json:"commit_queue" id:"commit_queue"`
	ConfigDir           string                  `yaml:"configdir" bson:"configdir" json:"configdir"`
	ContainerPools      ContainerPoolsConfig    `yaml:"container_pools" bson:"container_pools" json:"container_pools" id:"container_pools"`
	Credentials         map[string]string       `yaml:"credentials" bson:"credentials" json:"credentials"`
	CredentialsNew      util.KeyValuePairSlice  `yaml:"credentials_new" bson:"credentials_new" json:"credentials_new"`
	Database            DBSettings              `yaml:"database" json:"database" bson:"database"`
	DataPipes           DataPipesConfig         `yaml:"data_pipes" json:"data_pipes" bson:"data_pipes" id:"data_pipes"`
	DomainName          string                  `yaml:"domain_name" bson:"domain_name" json:"domain_name"`
	Expansions          map[string]string       `yaml:"expansions" bson:"expansions" json:"expansions"`
	ExpansionsNew       util.KeyValuePairSlice  `yaml:"expansions_new" bson:"expansions_new" json:"expansions_new"`
	GithubPRCreatorOrg  string                  `yaml:"github_pr_creator_org" bson:"github_pr_creator_org" json:"github_pr_creator_org"`
	GithubOrgs          []string                `yaml:"github_orgs" bson:"github_orgs" json:"github_orgs"`
	DisabledGQLQueries  []string                `yaml:"disabled_gql_queries" bson:"disabled_gql_queries" json:"disabled_gql_queries"`
	HostInit            HostInitConfig          `yaml:"hostinit" bson:"hostinit" json:"hostinit" id:"hostinit"`
	HostJasper          HostJasperConfig        `yaml:"host_jasper" bson:"host_jasper" json:"host_jasper" id:"host_jasper"`
	Jira                JiraConfig              `yaml:"jira" bson:"jira" json:"jira" id:"jira"`
	JIRANotifications   JIRANotificationsConfig `yaml:"jira_notifications" json:"jira_notifications" bson:"jira_notifications" id:"jira_notifications"`
	Keys                map[string]string       `yaml:"keys" bson:"keys" json:"keys"`
	KeysNew             util.KeyValuePairSlice  `yaml:"keys_new" bson:"keys_new" json:"keys_new"`
	LDAPRoleMap         LDAPRoleMap             `yaml:"ldap_role_map" bson:"ldap_role_map" json:"ldap_role_map"`
	LoggerConfig        LoggerConfig            `yaml:"logger_config" bson:"logger_config" json:"logger_config" id:"logger_config"`
	LogPath             string                  `yaml:"log_path" bson:"log_path" json:"log_path"`
	NewRelic            NewRelicConfig          `yaml:"newrelic" bson:"newrelic" json:"newrelic" id:"newrelic"`
	Notify              NotifyConfig            `yaml:"notify" bson:"notify" json:"notify" id:"notify"`
	Plugins             PluginConfig            `yaml:"plugins" bson:"plugins" json:"plugins"`
	PluginsNew          util.KeyValuePairSlice  `yaml:"plugins_new" bson:"plugins_new" json:"plugins_new"`
	PodLifecycle        PodLifecycleConfig      `yaml:"pod_lifecycle" bson:"pod_lifecycle" json:"pod_lifecycle" id:"pod_lifecycle"`
	PprofPort           string                  `yaml:"pprof_port" bson:"pprof_port" json:"pprof_port"`
	ProjectCreation     ProjectCreationConfig   `yaml:"project_creation" bson:"project_creation" json:"project_creation" id:"project_creation"`
	Providers           CloudProviders          `yaml:"providers" bson:"providers" json:"providers" id:"providers"`
	RepoTracker         RepoTrackerConfig       `yaml:"repotracker" bson:"repotracker" json:"repotracker" id:"repotracker"`
	Scheduler           SchedulerConfig         `yaml:"scheduler" bson:"scheduler" json:"scheduler" id:"scheduler"`
	ServiceFlags        ServiceFlags            `bson:"service_flags" json:"service_flags" id:"service_flags" yaml:"service_flags"`
	SSHKeyDirectory     string                  `yaml:"ssh_key_directory" bson:"ssh_key_directory" json:"ssh_key_directory"`
	SSHKeyPairs         []SSHKeyPair            `yaml:"ssh_key_pairs" bson:"ssh_key_pairs" json:"ssh_key_pairs"`
	Slack               SlackConfig             `yaml:"slack" bson:"slack" json:"slack" id:"slack"`
	Splunk              SplunkConfig            `yaml:"splunk" bson:"splunk" json:"splunk" id:"splunk"`
	Triggers            TriggerConfig           `yaml:"triggers" bson:"triggers" json:"triggers" id:"triggers"`
	Ui                  UIConfig                `yaml:"ui" bson:"ui" json:"ui" id:"ui"`
	Spawnhost           SpawnHostConfig         `yaml:"spawnhost" bson:"spawnhost" json:"spawnhost" id:"spawnhost"`
	ShutdownWaitSeconds int                     `yaml:"shutdown_wait_seconds" bson:"shutdown_wait_seconds" json:"shutdown_wait_seconds"`
	Tracer              TracerConfig            `yaml:"tracer" bson:"tracer" json:"tracer" id:"tracer"`
}

func (c *Settings) SectionId() string { return ConfigDocID }

func (c *Settings) Get(env Environment) error {
	ctx, cancel := env.Context()
	defer cancel()
	coll := env.DB().Collection(ConfigCollection)

	res := coll.FindOne(ctx, byId(c.SectionId()))
	if err := res.Err(); err != nil {
		if err == mongo.ErrNoDocuments {
			*c = Settings{}
			return nil
		}
		return errors.Wrapf(err, "getting config section '%s'", c.SectionId())
	}
	if err := res.Decode(c); err != nil {
		return errors.Wrapf(err, "decoding config section '%s'", c.SectionId())
	}

	return nil
}

// Set saves the global fields in the configuration (i.e. those that are not
// ConfigSections).
func (c *Settings) Set() error {
	env := GetEnvironment()
	ctx, cancel := env.Context()
	defer cancel()
	coll := env.DB().Collection(ConfigCollection)

	_, err := coll.UpdateOne(ctx, byId(c.SectionId()), bson.M{
		"$set": bson.M{
			apiUrlKey:             c.ApiUrl,
			awsInstanceRoleKey:    c.AWSInstanceRole,
			bannerKey:             c.Banner,
			bannerThemeKey:        c.BannerTheme,
			clientBinariesDirKey:  c.ClientBinariesDir,
			commitQueueKey:        c.CommitQueue,
			configDirKey:          c.ConfigDir,
			credentialsKey:        c.Credentials,
			credentialsNewKey:     c.CredentialsNew,
			domainNameKey:         c.DomainName,
			expansionsKey:         c.Expansions,
			expansionsNewKey:      c.ExpansionsNew,
			githubPRCreatorOrgKey: c.GithubPRCreatorOrg,
			githubOrgsKey:         c.GithubOrgs,
			disabledGQLQueriesKey: c.DisabledGQLQueries,
			keysKey:               c.Keys,
			keysNewKey:            c.KeysNew,
			ldapRoleMapKey:        c.LDAPRoleMap,
			logPathKey:            c.LogPath,
			pprofPortKey:          c.PprofPort,
			pluginsKey:            c.Plugins,
			pluginsNewKey:         c.PluginsNew,
			splunkKey:             c.Splunk,
			sshKeyDirectoryKey:    c.SSHKeyDirectory,
			sshKeyPairsKey:        c.SSHKeyPairs,
			spawnhostKey:          c.Spawnhost,
			shutdownWaitKey:       c.ShutdownWaitSeconds,
		},
	}, options.Update().SetUpsert(true))

	return errors.Wrapf(err, "updating section '%s'", c.SectionId())
}

func (c *Settings) ValidateAndDefault() error {
	var err error
	catcher := grip.NewSimpleCatcher()
	if c.ApiUrl == "" {
		catcher.Add(errors.New("API hostname must not be empty"))
	}
	if c.ConfigDir == "" {
		catcher.Add(errors.New("config directory must not be empty"))
	}

	if len(c.CredentialsNew) > 0 {
		if c.Credentials, err = c.CredentialsNew.Map(); err != nil {
			catcher.Add(errors.Wrap(err, "parsing credentials"))
		}
	}
	if len(c.ExpansionsNew) > 0 {
		if c.Expansions, err = c.ExpansionsNew.Map(); err != nil {
			catcher.Add(errors.Wrap(err, "parsing expansions"))
		}
	}
	if len(c.KeysNew) > 0 {
		if c.Keys, err = c.KeysNew.Map(); err != nil {
			catcher.Add(errors.Wrap(err, "parsing keys"))
		}
	}
	if len(c.PluginsNew) > 0 {
		tempPlugins, err := c.PluginsNew.NestedMap()
		if err != nil {
			catcher.Add(errors.Wrap(err, "parsing plugins"))
		}
		c.Plugins = map[string]map[string]interface{}{}
		for k1, v1 := range tempPlugins {
			c.Plugins[k1] = map[string]interface{}{}
			for k2, v2 := range v1 {
				c.Plugins[k1][k2] = v2
			}
		}
	}

	keys := map[string]bool{}
	for _, mapping := range c.LDAPRoleMap {
		if keys[mapping.LDAPGroup] {
			catcher.Errorf("duplicate LDAP group value %s found in LDAP-role mappings", mapping.LDAPGroup)
		}
		keys[mapping.LDAPGroup] = true
	}

	if len(c.SSHKeyPairs) != 0 && c.SSHKeyDirectory == "" {
		catcher.New("cannot use SSH key pairs without setting a directory for them")
	}

	for i := 0; i < len(c.SSHKeyPairs); i++ {
		catcher.NewWhen(c.SSHKeyPairs[i].Name == "", "must specify a name for SSH key pairs")
		catcher.ErrorfWhen(c.SSHKeyPairs[i].Public == "", "must specify a public key for SSH key pair '%s'", c.SSHKeyPairs[i].Name)
		catcher.ErrorfWhen(c.SSHKeyPairs[i].Private == "", "must specify a private key for SSH key pair '%s'", c.SSHKeyPairs[i].Name)
		// Avoid overwriting the filepath stored in Keys, which is a special
		// case for the path to the legacy SSH identity file.
		for _, key := range c.Keys {
			catcher.ErrorfWhen(c.SSHKeyPairs[i].PrivatePath(c) == key, "cannot overwrite the legacy SSH key '%s'", key)
		}

		// ValidateAndDefault can be called before the environment has been
		// initialized.
		if env := GetEnvironment(); env != nil {
			// Ensure we are not modify any existing keys.
			if settings := env.Settings(); settings != nil {
				for _, key := range env.Settings().SSHKeyPairs {
					if key.Name == c.SSHKeyPairs[i].Name {
						catcher.ErrorfWhen(c.SSHKeyPairs[i].Public != key.Public, "cannot modify public key for existing SSH key pair '%s'", key.Name)
						catcher.ErrorfWhen(c.SSHKeyPairs[i].Private != key.Private, "cannot modify private key for existing SSH key pair '%s'", key.Name)
					}
				}
			}
		}
		if c.SSHKeyPairs[i].EC2Regions == nil {
			c.SSHKeyPairs[i].EC2Regions = []string{}
		}
	}
	// ValidateAndDefault can be called before the environment has been
	// initialized.
	if env := GetEnvironment(); env != nil {
		if settings := env.Settings(); settings != nil {
			// Ensure we are not deleting any existing keys.
			for _, key := range GetEnvironment().Settings().SSHKeyPairs {
				var found bool
				for _, newKey := range c.SSHKeyPairs {
					if newKey.Name == key.Name {
						found = true
						break
					}
				}
				catcher.ErrorfWhen(!found, "cannot find existing SSH key '%s'", key.Name)
			}
		}
	}

	if catcher.HasErrors() {
		return catcher.Resolve()
	}
	if c.ClientBinariesDir == "" {
		c.ClientBinariesDir = ClientDirectory
	}
	if c.LogPath == "" {
		c.LogPath = LocalLoggingOverride
	}
	if c.ShutdownWaitSeconds < 0 {
		c.ShutdownWaitSeconds = DefaultShutdownWaitSeconds
	}

	return nil
}

// NewSettings builds an in-memory representation of the given settings file.
func NewSettings(filename string) (*Settings, error) {
	configData, err := os.ReadFile(filename)
	if err != nil {
		return nil, err
	}
	settings := &Settings{}
	err = yaml.Unmarshal(configData, settings)
	if err != nil {
		return nil, err
	}

	return settings, nil
}

// GetConfig retrieves the Evergreen config document. If no document is
// present in the DB, it will return the defaults.
func GetConfig() (*Settings, error) { return BootstrapConfig(GetEnvironment()) }

// Bootstrap config gets a config from the database defined in the environment.
func BootstrapConfig(env Environment) (*Settings, error) {
	config := &Settings{}

	// retrieve the root config document
	if err := config.Get(env); err != nil {
		return nil, err
	}

	// retrieve the other config sub-documents and form the whole struct
	catcher := grip.NewSimpleCatcher()
	sections := ConfigRegistry.GetSections()
	valConfig := reflect.ValueOf(*config)
	//iterate over each field in the config struct
	for i := 0; i < valConfig.NumField(); i++ {
		// retrieve the 'id' struct tag
		sectionId := valConfig.Type().Field(i).Tag.Get("id")
		if sectionId == "" { // no 'id' tag means this is a simple field that we can skip
			continue
		}

		// get the property name and find its corresponding section in the registry
		propName := valConfig.Type().Field(i).Name
		section, ok := sections[sectionId]
		if !ok {
			catcher.Add(fmt.Errorf("config section '%s' not found in registry", sectionId))
			continue
		}

		// retrieve the section's document from the db
		if err := section.Get(env); err != nil {
			catcher.Add(errors.Wrapf(err, "populating section '%s'", sectionId))
			continue
		}

		// set the value of the section struct to the value of the corresponding field in the config
		sectionVal := reflect.ValueOf(section).Elem()
		propVal := reflect.ValueOf(config).Elem().FieldByName(propName)
		if !propVal.CanSet() {
			catcher.Errorf("unable to set field '%s' in section '%s'", propName, sectionId)
			continue
		}
		propVal.Set(sectionVal)
	}

	if catcher.HasErrors() {
		return nil, errors.WithStack(catcher.Resolve())
	}
	return config, nil

}

// UpdateConfig updates all evergreen settings documents in DB
func UpdateConfig(config *Settings) error {
	// update the root config document
	if err := config.Set(); err != nil {
		return err
	}

	// update the other config sub-documents
	catcher := grip.NewSimpleCatcher()
	valConfig := reflect.ValueOf(*config)

	//iterate over each field in the config struct
	for i := 0; i < valConfig.NumField(); i++ {
		// retrieve the 'id' struct tag
		sectionId := valConfig.Type().Field(i).Tag.Get("id")
		if sectionId == "" { // no 'id' tag means this is a simple field that we can skip
			continue
		}

		// get the property name and find its value within the settings struct
		propName := valConfig.Type().Field(i).Name
		propVal := valConfig.FieldByName(propName)

		// create a reflective copy of the struct
		valPointer := reflect.Indirect(reflect.New(propVal.Type()))
		valPointer.Set(propVal)

		// convert the pointer to that struct to an empty interface
		propInterface := valPointer.Addr().Interface()

		// type assert to the ConfigSection interface
		section, ok := propInterface.(ConfigSection)
		if !ok {
			catcher.Errorf("unable to convert config section '%s'", propName)
			continue
		}

		catcher.Add(section.Set())
	}

	return errors.WithStack(catcher.Resolve())
}

// Validate checks the settings and returns nil if the config is valid,
// or an error with a message explaining why otherwise.
func (settings *Settings) Validate() error {
	catcher := grip.NewSimpleCatcher()

	// validate the root-level settings struct
	catcher.Add(settings.ValidateAndDefault())

	// validate each sub-document
	valConfig := reflect.ValueOf(*settings)
	// iterate over each field in the config struct
	for i := 0; i < valConfig.NumField(); i++ {
		// retrieve the 'id' struct tag
		sectionId := valConfig.Type().Field(i).Tag.Get("id")
		if sectionId == "" { // no 'id' tag means this is a simple field that we can skip
			continue
		}

		// get the property name and find its value within the settings struct
		propName := valConfig.Type().Field(i).Name
		propVal := valConfig.FieldByName(propName)

		// the goal is to convert this struct which we know implements ConfigSection
		// from a reflection data structure back to the interface
		// the below creates a copy and takes the address of it as a workaround because
		// you can't take the address of it via reflection for some reason
		// (and all interface methods on the struct have pointer receivers)

		// create a reflective copy of the struct
		valPointer := reflect.Indirect(reflect.New(propVal.Type()))
		valPointer.Set(propVal)

		// convert the pointer to that struct to an empty interface
		propInterface := valPointer.Addr().Interface()

		// type assert to the ConfigSection interface
		section, ok := propInterface.(ConfigSection)
		if !ok {
			catcher.Errorf("unable to convert config section '%s'", propName)
			continue
		}
		err := section.ValidateAndDefault()
		if err != nil {
			catcher.Add(err)
			continue
		}

		// set the value of the section struct in case there was any defaulting done
		sectionVal := reflect.ValueOf(section).Elem()
		propAddr := reflect.ValueOf(settings).Elem().FieldByName(propName)
		if !propAddr.CanSet() {
			catcher.Errorf("unable to set field '%s' 'in' %s", propName, sectionId)
			continue
		}
		propAddr.Set(sectionVal)
	}
	return errors.WithStack(catcher.Resolve())
}

func (s *Settings) GetSender(ctx context.Context, env Environment) (send.Sender, error) {
	var (
		sender   send.Sender
		fallback send.Sender
		err      error
		senders  []send.Sender
	)

	levelInfo := s.LoggerConfig.Info()

	fallback, err = send.NewErrorLogger("evergreen.err",
		send.LevelInfo{Default: level.Info, Threshold: level.Debug})
	if err != nil {
		return nil, errors.Wrap(err, "configuring error fallback logger")
	}

	// setup the base/default logger (generally direct to systemd
	// or standard output)
	switch s.LogPath {
	case LocalLoggingOverride:
		// log directly to systemd if possible, and log to
		// standard output otherwise.
		sender = getSystemLogger()
	case StandardOutputLoggingOverride, "":
		sender = send.MakeNative()
	default:
		sender, err = send.MakeFileLogger(s.LogPath)
		if err != nil {
			return nil, errors.Wrap(err, "configuring file logger")
		}
	}

	if err = sender.SetLevel(levelInfo); err != nil {
		return nil, errors.Wrap(err, "setting level")
	}
	if err = sender.SetErrorHandler(send.ErrorHandlerFromSender(fallback)); err != nil {
		return nil, errors.Wrap(err, "setting error handler")
	}
	senders = append(senders, sender)

	// set up external log aggregation services:
	//
	if s.Splunk.SplunkConnectionInfo.Populated() {
		retryConf := utility.NewDefaultHTTPRetryConf()
		retryConf.MaxDelay = time.Second
		retryConf.BaseDelay = 10 * time.Millisecond
		retryConf.MaxRetries = 10
		client := utility.GetHTTPRetryableClient(retryConf)

		splunkSender, err := s.makeSplunkSender(ctx, client, levelInfo, fallback)
		if err != nil {
			utility.PutHTTPClient(client)
			return nil, errors.Wrap(err, "configuring splunk logger")
		}

		env.RegisterCloser("splunk-http-client", false, func(_ context.Context) error {
			utility.PutHTTPClient(client)
			return nil
		})
		senders = append(senders, splunkSender)
	}

	// the slack logging service is only for logging very high level alerts.
	if s.Slack.Token != "" {
		sender, err = send.NewSlackLogger(s.Slack.Options, s.Slack.Token,
			send.LevelInfo{Default: level.Critical, Threshold: level.FromString(s.Slack.Level)})
		if err == nil {
			var slackFallback send.Sender

			switch len(senders) {
			case 0:
				slackFallback = fallback
			case 1:
				slackFallback = senders[0]
			default:
				slackFallback = send.NewConfiguredMultiSender(senders...)
			}

			if err = sender.SetErrorHandler(send.ErrorHandlerFromSender(slackFallback)); err != nil {
				return nil, errors.Wrap(err, "setting error handler")
			}

			senders = append(senders, logger.MakeQueueSender(ctx, env.LocalQueue(), sender))
		}
		grip.Warning(errors.Wrap(err, "setting up Slack alert logger"))
	}

	return send.NewConfiguredMultiSender(senders...), nil
}

type githubAppAuth struct {
	AppId      int64
	privateKey []byte
}

// getGithubAppAuth returns app id and app private key if it exists.
func (s *Settings) getGithubAppAuth() *githubAppAuth {
	if s.AuthConfig.Github == nil || s.AuthConfig.Github.AppId == 0 {
		return nil
	}

	key := s.Expansions[githubAppPrivateKey]
	if key == "" {
		return nil
	}

	return &githubAppAuth{
		AppId:      s.AuthConfig.Github.AppId,
		privateKey: []byte(key),
	}
}

// CreateInstallationToken uses the owner/repo information to request an github app installation id
// and uses that id to create an installation token.
func (s *Settings) CreateInstallationToken(ctx context.Context, owner, repo string, opts *github.InstallationTokenOptions) (string, error) {
	authFields := s.getGithubAppAuth()
	if authFields == nil {
		return "", errors.New("Github app settings are not set")
	}
	httpClient := utility.GetHTTPClient()
	defer utility.PutHTTPClient(httpClient)
	itr, err := ghinstallation.NewAppsTransport(httpClient.Transport, authFields.AppId, authFields.privateKey)
	if err != nil {
		return "", errors.Wrap(err, "creating transport with JWT")
	}
	httpClient.Transport = itr
	client := github.NewClient(httpClient)
	installationId, _, err := client.Apps.FindRepositoryInstallation(ctx, owner, repo)
	if err != nil {
		return "", errors.Wrapf(err, "finding installation token for '%s/%s'", owner, repo)
	}
	if installationId == nil {
		return "", errors.New(fmt.Sprintf("Installation id for '%s/%s' not found", owner, repo))
	}
	token, _, err := client.Apps.CreateInstallationToken(ctx, installationId.GetID(), opts)
	if err != nil || token == nil {
		return "", errors.Wrapf(err, "creating installation token for installation id: %d", installationId.GetID())
	}
	return token.GetToken(), nil
}

func (s *Settings) makeSplunkSender(ctx context.Context, client *http.Client, levelInfo send.LevelInfo, fallback send.Sender) (send.Sender, error) {
	sender, err := send.NewSplunkLoggerWithClient("", s.Splunk.SplunkConnectionInfo, grip.GetSender().Level(), client)
	if err != nil {
		return nil, errors.Wrap(err, "making splunk logger")
	}

	if err = sender.SetLevel(levelInfo); err != nil {
		return nil, errors.Wrap(err, "setting Splunk level")
	}

	if err = sender.SetErrorHandler(send.ErrorHandlerFromSender(fallback)); err != nil {
		return nil, errors.Wrap(err, "setting Splunk error handler")
	}

	opts := send.BufferedSenderOptions{
		FlushInterval: time.Duration(s.LoggerConfig.Buffer.DurationSeconds) * time.Second,
		BufferSize:    s.LoggerConfig.Buffer.Count,
	}
	if s.LoggerConfig.Buffer.UseAsync {
		if sender, err = send.NewBufferedAsyncSender(ctx,
			sender,
			send.BufferedAsyncSenderOptions{
				BufferedSenderOptions: opts,
				IncomingBufferFactor:  s.LoggerConfig.Buffer.IncomingBufferFactor,
			}); err != nil {
			return nil, errors.Wrap(err, "making Splunk async buffered sender")
		}
	} else {
		if sender, err = send.NewBufferedSender(ctx, sender, opts); err != nil {
			return nil, errors.Wrap(err, "making Splunk buffered sender")
		}
	}

	return sender, nil
}

func (s *Settings) GetGithubOauthStrings() ([]string, error) {
	var tokens []string
	var tokenName string

	token, ok := s.Credentials["github"]
	if ok && token != "" {
		// we want to make sure tokens[0] is always the default token
		tokens = append(tokens, token)
	} else {
		return nil, errors.New("no 'github' token in settings")
	}

	for i := 1; i < 10; i++ {
		tokenName = fmt.Sprintf("github_alt%d", i)
		token, ok := s.Credentials[tokenName]
		if ok && token != "" {
			tokens = append(tokens, token)
		} else {
			break
		}
	}
	return tokens, nil
}

func (s *Settings) GetGithubOauthToken() (string, error) {
	if s == nil {
		return "", errors.New("not defined")
	}

	oauthStrings, err := s.GetGithubOauthStrings()
	if err != nil {
		return "", err
	}
	timeSeed := time.Now().Nanosecond()
	randomStartIdx := timeSeed % len(oauthStrings)
	var oauthString string
	for i := range oauthStrings {
		oauthString = oauthStrings[randomStartIdx+i]
		splitToken, err := splitToken(oauthString)
		if err != nil {
			grip.Error(message.Fields{
				"error":   err,
				"message": fmt.Sprintf("problem with github_alt%d", i)})
		} else {
			return splitToken, nil
		}
	}
	return "", errors.New("all github tokens are malformatted. Proper format is github:token <token> or github_alt#:token <token>")
}

func splitToken(oauthString string) (string, error) {
	splitToken := strings.Split(oauthString, " ")
	if len(splitToken) != 2 || splitToken[0] != "token" {
		return "", errors.New("token format was invalid, expected 'token [token]'")
	}
	return splitToken[1], nil
}
func GetServiceFlags() (*ServiceFlags, error) {
	flags := &ServiceFlags{}
	if err := flags.Get(GetEnvironment()); err != nil {
		return nil, errors.Wrapf(err, "getting section '%s'", flags.SectionId())
	}
	return flags, nil
}

// PluginConfig holds plugin-specific settings, which are handled.
// manually by their respective plugins
type PluginConfig map[string]map[string]interface{}

// SSHKeyPair represents a public and private SSH key pair.
type SSHKeyPair struct {
	Name    string `bson:"name" json:"name" yaml:"name"`
	Public  string `bson:"public" json:"public" yaml:"public"`
	Private string `bson:"private" json:"private" yaml:"private"`
	// EC2Regions contains all EC2 regions that have stored this SSH key.
	EC2Regions []string `bson:"ec2_regions" json:"ec2_regions" yaml:"ec2_regions"`
}

// AddEC2Region adds the given EC2 region to the set of regions containing the
// SSH key.
func (p *SSHKeyPair) AddEC2Region(region string) error {
	env := GetEnvironment()
	ctx, cancel := env.Context()
	defer cancel()
	coll := env.DB().Collection(ConfigCollection)

	query := bson.M{
		idKey: ConfigDocID,
		sshKeyPairsKey: bson.M{
			"$elemMatch": bson.M{
				sshKeyPairNameKey: p.Name,
			},
		},
	}
	var update bson.M
	if len(p.EC2Regions) == 0 {
		// In case this is the first element, we have to push to create the
		// array first.
		update = bson.M{
			"$push": bson.M{bsonutil.GetDottedKeyName(sshKeyPairsKey, "$", sshKeyPairEC2RegionsKey): region},
		}
	} else {
		update = bson.M{
			"$addToSet": bson.M{bsonutil.GetDottedKeyName(sshKeyPairsKey, "$", sshKeyPairEC2RegionsKey): region},
		}
	}
	if _, err := coll.UpdateOne(ctx, query, update); err != nil {
		return errors.WithStack(err)
	}

	if !utility.StringSliceContains(p.EC2Regions, region) {
		p.EC2Regions = append(p.EC2Regions, region)
	}

	return nil
}

func (p *SSHKeyPair) PrivatePath(settings *Settings) string {
	return filepath.Join(settings.SSHKeyDirectory, p.Name)
}

type WriteConcern struct {
	W        int    `yaml:"w"`
	WMode    string `yaml:"wmode"`
	WTimeout int    `yaml:"wtimeout"`
	J        bool   `yaml:"j"`
}

func (wc WriteConcern) Resolve() *writeconcern.WriteConcern {
	opts := []writeconcern.Option{}

	if wc.J {
		opts = append(opts, writeconcern.J(true))
	}
	if wc.WMode == "majority" {
		opts = append(opts, writeconcern.WMajority())
	} else if wc.W > 0 {
		opts = append(opts, writeconcern.W(wc.W))
	}

	if wc.WTimeout > 0 {
		opts = append(opts, writeconcern.WTimeout(time.Duration(wc.WTimeout)*time.Millisecond))
	}

	return writeconcern.New().WithOptions(opts...)
}

type ReadConcern struct {
	Level string `yaml:"level"`
}

func (rc ReadConcern) Resolve() *readconcern.ReadConcern {

	if rc.Level == "majority" {
		return readconcern.Majority()
	} else if rc.Level == "local" {
		return readconcern.Local()
	} else if rc.Level == "" {
		return readconcern.Majority()
	} else {
		grip.Error(message.Fields{
			"error":   "ReadConcern Level is not majority or local, setting to majority",
			"rcLevel": rc.Level})
		return readconcern.Majority()
	}
}

type DBSettings struct {
	Url                  string       `yaml:"url"`
	DB                   string       `yaml:"db"`
	WriteConcernSettings WriteConcern `yaml:"write_concern"`
	ReadConcernSettings  ReadConcern  `yaml:"read_concern"`
	AuthFile             string       `yaml:"auth_file"`
}

func (dbs *DBSettings) HasAuth() bool {
	return dbs.AuthFile != ""
}

type dbCreds struct {
	DBUser string `yaml:"mdb_database_username"`
	DBPwd  string `yaml:"mdb_database_password"`
}

func (dbs *DBSettings) GetAuth() (string, string, error) {
	return GetAuthFromYAML(dbs.AuthFile)
}

func GetAuthFromYAML(authFile string) (string, string, error) {
	creds := &dbCreds{}

	file, err := os.Open(authFile)
	if err != nil {
		return "", "", err
	}
	defer file.Close()

	decoder := yaml.NewDecoder(file)

	if err := decoder.Decode(&creds); err != nil {
		return "", "", err
	}

	return creds.DBUser, creds.DBPwd, nil
}

// supported banner themes in Evergreen
type BannerTheme string

const (
	Announcement BannerTheme = "announcement"
	Information              = "information"
	Warning                  = "warning"
	Important                = "important"
)

func IsValidBannerTheme(input string) (bool, BannerTheme) {
	switch input {
	case "":
		return true, ""
	case "announcement":
		return true, Announcement
	case "information":
		return true, Information
	case "warning":
		return true, Warning
	case "important":
		return true, Important
	default:
		return false, ""
	}
}<|MERGE_RESOLUTION|>--- conflicted
+++ resolved
@@ -37,11 +37,7 @@
 	ClientVersion = "2023-06-02"
 
 	// Agent version to control agent rollover.
-<<<<<<< HEAD
-	AgentVersion = "2023-06-13"
-=======
 	AgentVersion = "2023-06-14"
->>>>>>> 51086f47
 )
 
 // ConfigSection defines a sub-document in the evergreen config
