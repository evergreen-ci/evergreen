package evergreen

import (
	"context"
	"fmt"
	"net/http"
	"os"
	"path/filepath"
	"reflect"
	"strconv"
	"strings"
	"time"

	"github.com/evergreen-ci/evergreen/util"
	"github.com/evergreen-ci/utility"
	"github.com/mongodb/amboy/logger"
	"github.com/mongodb/anser/bsonutil"
	"github.com/mongodb/grip"
	"github.com/mongodb/grip/level"
	"github.com/mongodb/grip/message"
	"github.com/mongodb/grip/send"
	"github.com/pkg/errors"
	"go.mongodb.org/mongo-driver/bson"
	"go.mongodb.org/mongo-driver/mongo"
	"go.mongodb.org/mongo-driver/mongo/options"
	"go.mongodb.org/mongo-driver/mongo/readconcern"
	"go.mongodb.org/mongo-driver/mongo/writeconcern"
	"gopkg.in/yaml.v3"
)

var (
	// BuildRevision should be specified with -ldflags at build time
	BuildRevision = ""

	// ClientVersion is the commandline version string used to control updating
	// the CLI. The format is the calendar date (YYYY-MM-DD).
	ClientVersion = "2024-02-26"

	// Agent version to control agent rollover. The format is the calendar date
	// (YYYY-MM-DD).
<<<<<<< HEAD
	AgentVersion = "2024-03-05"
=======
	AgentVersion = "2024-03-07"
>>>>>>> af1ca46e
)

// ConfigSection defines a sub-document in the evergreen config
// any config sections must also be added to registry.go
type ConfigSection interface {
	// SectionId returns the ID of the section to be used in the database document and struct tag
	SectionId() string
	// Get populates the section from the DB
	Get(context.Context) error
	// Set upserts the section document into the DB
	Set(context.Context) error
	// ValidateAndDefault validates input and sets defaults
	ValidateAndDefault() error
}

// Settings contains all configuration settings for running Evergreen. Settings
// with the "id" struct tag should implement the ConfigSection interface.
type Settings struct {
	Id                 string                  `bson:"_id" json:"id" yaml:"id"`
	Amboy              AmboyConfig             `yaml:"amboy" bson:"amboy" json:"amboy" id:"amboy"`
	Api                APIConfig               `yaml:"api" bson:"api" json:"api" id:"api"`
	ApiUrl             string                  `yaml:"api_url" bson:"api_url" json:"api_url"`
	AuthConfig         AuthConfig              `yaml:"auth" bson:"auth" json:"auth" id:"auth"`
	AWSInstanceRole    string                  `yaml:"aws_instance_role" bson:"aws_instance_role" json:"aws_instance_role"`
	Banner             string                  `bson:"banner" json:"banner" yaml:"banner"`
	BannerTheme        BannerTheme             `bson:"banner_theme" json:"banner_theme" yaml:"banner_theme"`
	Buckets            BucketsConfig           `bson:"buckets" json:"buckets" yaml:"buckets" id:"buckets"`
	Cedar              CedarConfig             `bson:"cedar" json:"cedar" yaml:"cedar" id:"cedar"`
	ClientBinariesDir  string                  `yaml:"client_binaries_dir" bson:"client_binaries_dir" json:"client_binaries_dir"`
	CommitQueue        CommitQueueConfig       `yaml:"commit_queue" bson:"commit_queue" json:"commit_queue" id:"commit_queue"`
	ConfigDir          string                  `yaml:"configdir" bson:"configdir" json:"configdir"`
	ContainerPools     ContainerPoolsConfig    `yaml:"container_pools" bson:"container_pools" json:"container_pools" id:"container_pools"`
	Credentials        map[string]string       `yaml:"credentials" bson:"credentials" json:"credentials"`
	CredentialsNew     util.KeyValuePairSlice  `yaml:"credentials_new" bson:"credentials_new" json:"credentials_new"`
	Database           DBSettings              `yaml:"database" json:"database" bson:"database"`
	DomainName         string                  `yaml:"domain_name" bson:"domain_name" json:"domain_name"`
	Expansions         map[string]string       `yaml:"expansions" bson:"expansions" json:"expansions"`
	ExpansionsNew      util.KeyValuePairSlice  `yaml:"expansions_new" bson:"expansions_new" json:"expansions_new"`
	GithubPRCreatorOrg string                  `yaml:"github_pr_creator_org" bson:"github_pr_creator_org" json:"github_pr_creator_org"`
	GithubOrgs         []string                `yaml:"github_orgs" bson:"github_orgs" json:"github_orgs"`
	DisabledGQLQueries []string                `yaml:"disabled_gql_queries" bson:"disabled_gql_queries" json:"disabled_gql_queries"`
	HostInit           HostInitConfig          `yaml:"hostinit" bson:"hostinit" json:"hostinit" id:"hostinit"`
	HostJasper         HostJasperConfig        `yaml:"host_jasper" bson:"host_jasper" json:"host_jasper" id:"host_jasper"`
	Jira               JiraConfig              `yaml:"jira" bson:"jira" json:"jira" id:"jira"`
	JIRANotifications  JIRANotificationsConfig `yaml:"jira_notifications" json:"jira_notifications" bson:"jira_notifications" id:"jira_notifications"`
	Keys               map[string]string       `yaml:"keys" bson:"keys" json:"keys"`
	// TODO (DEVPROD-4798): remove KanopySSHKeyPath after the cutover to Kanopy.
	KanopySSHKeyPath    string                 `yaml:"kanopy_ssh_key_path" bson:"kanopy_ssh_key_path" json:"kanopy_ssh_key_path"`
	KeysNew             util.KeyValuePairSlice `yaml:"keys_new" bson:"keys_new" json:"keys_new"`
	LDAPRoleMap         LDAPRoleMap            `yaml:"ldap_role_map" bson:"ldap_role_map" json:"ldap_role_map"`
	LoggerConfig        LoggerConfig           `yaml:"logger_config" bson:"logger_config" json:"logger_config" id:"logger_config"`
	LogPath             string                 `yaml:"log_path" bson:"log_path" json:"log_path"`
	NewRelic            NewRelicConfig         `yaml:"newrelic" bson:"newrelic" json:"newrelic" id:"newrelic"`
	Notify              NotifyConfig           `yaml:"notify" bson:"notify" json:"notify" id:"notify"`
	Plugins             PluginConfig           `yaml:"plugins" bson:"plugins" json:"plugins"`
	PluginsNew          util.KeyValuePairSlice `yaml:"plugins_new" bson:"plugins_new" json:"plugins_new"`
	PodLifecycle        PodLifecycleConfig     `yaml:"pod_lifecycle" bson:"pod_lifecycle" json:"pod_lifecycle" id:"pod_lifecycle"`
	PprofPort           string                 `yaml:"pprof_port" bson:"pprof_port" json:"pprof_port"`
	ProjectCreation     ProjectCreationConfig  `yaml:"project_creation" bson:"project_creation" json:"project_creation" id:"project_creation"`
	Providers           CloudProviders         `yaml:"providers" bson:"providers" json:"providers" id:"providers"`
	RepoTracker         RepoTrackerConfig      `yaml:"repotracker" bson:"repotracker" json:"repotracker" id:"repotracker"`
	Scheduler           SchedulerConfig        `yaml:"scheduler" bson:"scheduler" json:"scheduler" id:"scheduler"`
	ServiceFlags        ServiceFlags           `bson:"service_flags" json:"service_flags" id:"service_flags" yaml:"service_flags"`
	SSHKeyDirectory     string                 `yaml:"ssh_key_directory" bson:"ssh_key_directory" json:"ssh_key_directory"`
	SSHKeyPairs         []SSHKeyPair           `yaml:"ssh_key_pairs" bson:"ssh_key_pairs" json:"ssh_key_pairs"`
	Slack               SlackConfig            `yaml:"slack" bson:"slack" json:"slack" id:"slack"`
	Splunk              SplunkConfig           `yaml:"splunk" bson:"splunk" json:"splunk" id:"splunk"`
	TaskLimits          TaskLimitsConfig       `yaml:"task_limits" bson:"task_limits" json:"task_limits" id:"task_limits"`
	Triggers            TriggerConfig          `yaml:"triggers" bson:"triggers" json:"triggers" id:"triggers"`
	Ui                  UIConfig               `yaml:"ui" bson:"ui" json:"ui" id:"ui"`
	Spawnhost           SpawnHostConfig        `yaml:"spawnhost" bson:"spawnhost" json:"spawnhost" id:"spawnhost"`
	ShutdownWaitSeconds int                    `yaml:"shutdown_wait_seconds" bson:"shutdown_wait_seconds" json:"shutdown_wait_seconds"`
	Tracer              TracerConfig           `yaml:"tracer" bson:"tracer" json:"tracer" id:"tracer"`
	GitHubCheckRun      GitHubCheckRunConfig   `yaml:"github_check_run" bson:"github_check_run" json:"github_check_run" id:"github_check_run"`
}

func (c *Settings) SectionId() string { return ConfigDocID }

func (c *Settings) Get(ctx context.Context) error {
	res := GetEnvironment().DB().Collection(ConfigCollection).FindOne(ctx, byId(c.SectionId()))
	if err := res.Err(); err != nil {
		if err == mongo.ErrNoDocuments {
			*c = Settings{}
			return nil
		}
		return errors.Wrapf(err, "getting config section '%s'", c.SectionId())
	}
	if err := res.Decode(&c); err != nil {
		return errors.Wrapf(err, "decoding config section '%s'", c.SectionId())
	}

	return nil
}

// Set saves the global fields in the configuration (i.e. those that are not
// ConfigSections).
func (c *Settings) Set(ctx context.Context) error {
	_, err := GetEnvironment().DB().Collection(ConfigCollection).UpdateOne(ctx, byId(c.SectionId()), bson.M{
		"$set": bson.M{
			apiUrlKey:             c.ApiUrl,
			awsInstanceRoleKey:    c.AWSInstanceRole,
			bannerKey:             c.Banner,
			bannerThemeKey:        c.BannerTheme,
			clientBinariesDirKey:  c.ClientBinariesDir,
			commitQueueKey:        c.CommitQueue,
			configDirKey:          c.ConfigDir,
			credentialsKey:        c.Credentials,
			credentialsNewKey:     c.CredentialsNew,
			domainNameKey:         c.DomainName,
			expansionsKey:         c.Expansions,
			expansionsNewKey:      c.ExpansionsNew,
			githubPRCreatorOrgKey: c.GithubPRCreatorOrg,
			githubOrgsKey:         c.GithubOrgs,
			disabledGQLQueriesKey: c.DisabledGQLQueries,
			keysKey:               c.Keys,
			kanopySSHKeyPathKey:   c.KanopySSHKeyPath,
			keysNewKey:            c.KeysNew,
			ldapRoleMapKey:        c.LDAPRoleMap,
			logPathKey:            c.LogPath,
			pprofPortKey:          c.PprofPort,
			pluginsKey:            c.Plugins,
			pluginsNewKey:         c.PluginsNew,
			splunkKey:             c.Splunk,
			sshKeyDirectoryKey:    c.SSHKeyDirectory,
			sshKeyPairsKey:        c.SSHKeyPairs,
			spawnhostKey:          c.Spawnhost,
			shutdownWaitKey:       c.ShutdownWaitSeconds,
		},
	}, options.Update().SetUpsert(true))

	return errors.Wrapf(err, "updating section '%s'", c.SectionId())
}

func (c *Settings) ValidateAndDefault() error {
	var err error
	catcher := grip.NewSimpleCatcher()
	if c.ApiUrl == "" {
		catcher.Add(errors.New("API hostname must not be empty"))
	}
	if c.ConfigDir == "" {
		catcher.Add(errors.New("config directory must not be empty"))
	}

	if len(c.CredentialsNew) > 0 {
		if c.Credentials, err = c.CredentialsNew.Map(); err != nil {
			catcher.Add(errors.Wrap(err, "parsing credentials"))
		}
	}
	if len(c.ExpansionsNew) > 0 {
		if c.Expansions, err = c.ExpansionsNew.Map(); err != nil {
			catcher.Add(errors.Wrap(err, "parsing expansions"))
		}
	}
	if len(c.KeysNew) > 0 {
		if c.Keys, err = c.KeysNew.Map(); err != nil {
			catcher.Add(errors.Wrap(err, "parsing keys"))
		}
	}
	if len(c.PluginsNew) > 0 {
		tempPlugins, err := c.PluginsNew.NestedMap()
		if err != nil {
			catcher.Add(errors.Wrap(err, "parsing plugins"))
		}
		c.Plugins = map[string]map[string]interface{}{}
		for k1, v1 := range tempPlugins {
			c.Plugins[k1] = map[string]interface{}{}
			for k2, v2 := range v1 {
				c.Plugins[k1][k2] = v2
			}
		}
	}

	keys := map[string]bool{}
	for _, mapping := range c.LDAPRoleMap {
		if keys[mapping.LDAPGroup] {
			catcher.Errorf("duplicate LDAP group value %s found in LDAP-role mappings", mapping.LDAPGroup)
		}
		keys[mapping.LDAPGroup] = true
	}

	if len(c.SSHKeyPairs) != 0 && c.SSHKeyDirectory == "" {
		catcher.New("cannot use SSH key pairs without setting a directory for them")
	}

	for i := 0; i < len(c.SSHKeyPairs); i++ {
		catcher.NewWhen(c.SSHKeyPairs[i].Name == "", "must specify a name for SSH key pairs")
		catcher.ErrorfWhen(c.SSHKeyPairs[i].Public == "", "must specify a public key for SSH key pair '%s'", c.SSHKeyPairs[i].Name)
		catcher.ErrorfWhen(c.SSHKeyPairs[i].Private == "", "must specify a private key for SSH key pair '%s'", c.SSHKeyPairs[i].Name)
		// Avoid overwriting the filepath stored in Keys, which is a special
		// case for the path to the legacy SSH identity file.
		for _, key := range c.Keys {
			catcher.ErrorfWhen(c.SSHKeyPairs[i].PrivatePath(c) == key, "cannot overwrite the legacy SSH key '%s'", key)
		}

		// ValidateAndDefault can be called before the environment has been
		// initialized.
		if env := GetEnvironment(); env != nil {
			// Ensure we are not modify any existing keys.
			if settings := env.Settings(); settings != nil {
				for _, key := range env.Settings().SSHKeyPairs {
					if key.Name == c.SSHKeyPairs[i].Name {
						catcher.ErrorfWhen(c.SSHKeyPairs[i].Public != key.Public, "cannot modify public key for existing SSH key pair '%s'", key.Name)
						catcher.ErrorfWhen(c.SSHKeyPairs[i].Private != key.Private, "cannot modify private key for existing SSH key pair '%s'", key.Name)
					}
				}
			}
		}
		if c.SSHKeyPairs[i].EC2Regions == nil {
			c.SSHKeyPairs[i].EC2Regions = []string{}
		}
	}
	// ValidateAndDefault can be called before the environment has been
	// initialized.
	if env := GetEnvironment(); env != nil {
		if settings := env.Settings(); settings != nil {
			// Ensure we are not deleting any existing keys.
			for _, key := range GetEnvironment().Settings().SSHKeyPairs {
				var found bool
				for _, newKey := range c.SSHKeyPairs {
					if newKey.Name == key.Name {
						found = true
						break
					}
				}
				catcher.ErrorfWhen(!found, "cannot find existing SSH key '%s'", key.Name)
			}
		}
	}

	if catcher.HasErrors() {
		return catcher.Resolve()
	}
	if c.ClientBinariesDir == "" {
		c.ClientBinariesDir = ClientDirectory
	}
	if c.LogPath == "" {
		c.LogPath = localLoggingOverride
	}
	if c.ShutdownWaitSeconds < 0 {
		c.ShutdownWaitSeconds = DefaultShutdownWaitSeconds
	}

	return nil
}

// NewSettings builds an in-memory representation of the given settings file.
func NewSettings(filename string) (*Settings, error) {
	configData, err := os.ReadFile(filename)
	if err != nil {
		return nil, err
	}
	settings := &Settings{}
	err = yaml.Unmarshal(configData, settings)
	if err != nil {
		return nil, err
	}

	return settings, nil
}

// GetConfig returns the Evergreen config document. If no document is
// present in the DB, it will return the defaults.
// Use Settings() to get the cached settings object.
func GetConfig(ctx context.Context) (*Settings, error) {
	config := NewConfigSections()
	if err := config.populateSections(ctx); err != nil {
		return nil, errors.Wrap(err, "populating sections")
	}

	catcher := grip.NewSimpleCatcher()
	baseConfig := config.Sections[ConfigDocID].(*Settings)
	valConfig := reflect.ValueOf(*baseConfig)
	//iterate over each field in the config struct
	for i := 0; i < valConfig.NumField(); i++ {
		// retrieve the 'id' struct tag
		sectionId := valConfig.Type().Field(i).Tag.Get("id")
		if sectionId == "" { // no 'id' tag means this is a simple field that we can skip
			continue
		}

		// get the property name and find its corresponding section in the registry
		propName := valConfig.Type().Field(i).Name
		section, ok := config.Sections[sectionId]
		if !ok {
			catcher.Add(fmt.Errorf("config section '%s' not found in registry", sectionId))
			continue
		}

		// set the value of the section struct to the value of the corresponding field in the config
		sectionVal := reflect.ValueOf(section).Elem()
		propVal := reflect.ValueOf(baseConfig).Elem().FieldByName(propName)
		if !propVal.CanSet() {
			catcher.Errorf("unable to set field '%s' in section '%s'", propName, sectionId)
			continue
		}
		propVal.Set(sectionVal)
	}

	if catcher.HasErrors() {
		return nil, errors.WithStack(catcher.Resolve())
	}
	return baseConfig, nil

}

// UpdateConfig updates all evergreen settings documents in the DB.
func UpdateConfig(ctx context.Context, config *Settings) error {
	// update the root config document
	if err := config.Set(ctx); err != nil {
		return err
	}

	// update the other config sub-documents
	catcher := grip.NewSimpleCatcher()
	valConfig := reflect.ValueOf(*config)

	//iterate over each field in the config struct
	for i := 0; i < valConfig.NumField(); i++ {
		// retrieve the 'id' struct tag
		sectionId := valConfig.Type().Field(i).Tag.Get("id")
		if sectionId == "" { // no 'id' tag means this is a simple field that we can skip
			continue
		}

		// get the property name and find its value within the settings struct
		propName := valConfig.Type().Field(i).Name
		propVal := valConfig.FieldByName(propName)

		// create a reflective copy of the struct
		valPointer := reflect.Indirect(reflect.New(propVal.Type()))
		valPointer.Set(propVal)

		// convert the pointer to that struct to an empty interface
		propInterface := valPointer.Addr().Interface()

		// type assert to the ConfigSection interface
		section, ok := propInterface.(ConfigSection)
		if !ok {
			catcher.Errorf("unable to convert config section '%s'", propName)
			continue
		}

		catcher.Add(section.Set(ctx))
	}

	return errors.WithStack(catcher.Resolve())
}

// Validate checks the settings and returns nil if the config is valid,
// or an error with a message explaining why otherwise.
func (settings *Settings) Validate() error {
	catcher := grip.NewSimpleCatcher()

	// validate the root-level settings struct
	catcher.Add(settings.ValidateAndDefault())

	// validate each sub-document
	valConfig := reflect.ValueOf(*settings)
	// iterate over each field in the config struct
	for i := 0; i < valConfig.NumField(); i++ {
		// retrieve the 'id' struct tag
		sectionId := valConfig.Type().Field(i).Tag.Get("id")
		if sectionId == "" { // no 'id' tag means this is a simple field that we can skip
			continue
		}

		// get the property name and find its value within the settings struct
		propName := valConfig.Type().Field(i).Name
		propVal := valConfig.FieldByName(propName)

		// the goal is to convert this struct which we know implements ConfigSection
		// from a reflection data structure back to the interface
		// the below creates a copy and takes the address of it as a workaround because
		// you can't take the address of it via reflection for some reason
		// (and all interface methods on the struct have pointer receivers)

		// create a reflective copy of the struct
		valPointer := reflect.Indirect(reflect.New(propVal.Type()))
		valPointer.Set(propVal)

		// convert the pointer to that struct to an empty interface
		propInterface := valPointer.Addr().Interface()

		// type assert to the ConfigSection interface
		section, ok := propInterface.(ConfigSection)
		if !ok {
			catcher.Errorf("unable to convert config section '%s'", propName)
			continue
		}
		err := section.ValidateAndDefault()
		if err != nil {
			catcher.Add(err)
			continue
		}

		// set the value of the section struct in case there was any defaulting done
		sectionVal := reflect.ValueOf(section).Elem()
		propAddr := reflect.ValueOf(settings).Elem().FieldByName(propName)
		if !propAddr.CanSet() {
			catcher.Errorf("unable to set field '%s' 'in' %s", propName, sectionId)
			continue
		}
		propAddr.Set(sectionVal)
	}
	return errors.WithStack(catcher.Resolve())
}

// GetSender returns the global application-wide loggers. These are special
// universal loggers (distinct from other senders like the GitHub status sender
// or email notification sender) and will be used when grip is invoked to log
// messages in the application (e.g. grip.Info, grip.Error, etc). Because these
// loggers are the main way to send logs in the application, these are essential
// to monitoring the application and therefore have to be set up very early
// during application startup.
func (s *Settings) GetSender(ctx context.Context, env Environment) (send.Sender, error) {
	var (
		sender   send.Sender
		fallback send.Sender
		err      error
		senders  []send.Sender
	)

	levelInfo := s.LoggerConfig.Info()

	fallback, err = send.NewErrorLogger("evergreen.err",
		send.LevelInfo{Default: level.Info, Threshold: level.Debug})
	if err != nil {
		return nil, errors.Wrap(err, "configuring error fallback logger")
	}
	if disableLocalLogging, err := strconv.ParseBool(os.Getenv(disableLocalLoggingEnvVar)); err != nil || !disableLocalLogging {
		// setup the base/default logger (generally direct to systemd
		// or standard output)
		switch s.LogPath {
		case localLoggingOverride:
			// log directly to systemd if possible, and log to
			// standard output otherwise.
			sender = getSystemLogger()
		case standardOutputLoggingOverride, "":
			sender = send.MakeNative()
		default:
			sender, err = send.MakeFileLogger(s.LogPath)
			if err != nil {
				return nil, errors.Wrap(err, "configuring file logger")
			}
		}

		if err = sender.SetLevel(levelInfo); err != nil {
			return nil, errors.Wrap(err, "setting level")
		}
		if err = sender.SetErrorHandler(send.ErrorHandlerFromSender(fallback)); err != nil {
			return nil, errors.Wrap(err, "setting error handler")
		}
		senders = append(senders, sender)
	}

	// set up external log aggregation services:
	//
	if s.Splunk.SplunkConnectionInfo.Populated() {
		retryConf := utility.NewDefaultHTTPRetryConf()
		retryConf.MaxDelay = time.Second
		retryConf.BaseDelay = 10 * time.Millisecond
		retryConf.MaxRetries = 10
		client := utility.GetHTTPRetryableClient(retryConf)

		splunkSender, err := s.makeSplunkSender(ctx, client, levelInfo, fallback)
		if err != nil {
			utility.PutHTTPClient(client)
			return nil, errors.Wrap(err, "configuring splunk logger")
		}

		env.RegisterCloser("splunk-http-client", false, func(_ context.Context) error {
			utility.PutHTTPClient(client)
			return nil
		})
		senders = append(senders, splunkSender)
	}

	// the slack logging service is only for logging very high level alerts.
	if s.Slack.Token != "" {
		sender, err = send.NewSlackLogger(s.Slack.Options, s.Slack.Token,
			send.LevelInfo{Default: level.Critical, Threshold: level.FromString(s.Slack.Level)})
		if err == nil {
			var slackFallback send.Sender

			switch len(senders) {
			case 0:
				slackFallback = fallback
			case 1:
				slackFallback = senders[0]
			default:
				slackFallback = send.NewConfiguredMultiSender(senders...)
			}

			if err = sender.SetErrorHandler(send.ErrorHandlerFromSender(slackFallback)); err != nil {
				return nil, errors.Wrap(err, "setting error handler")
			}

			senders = append(senders, logger.MakeQueueSender(ctx, env.LocalQueue(), sender))
		}
		grip.Warning(errors.Wrap(err, "setting up Slack alert logger"))
	}

	return send.NewConfiguredMultiSender(senders...), nil
}

func (s *Settings) makeSplunkSender(ctx context.Context, client *http.Client, levelInfo send.LevelInfo, fallback send.Sender) (send.Sender, error) {
	sender, err := send.NewSplunkLoggerWithClient("", s.Splunk.SplunkConnectionInfo, grip.GetSender().Level(), client)
	if err != nil {
		return nil, errors.Wrap(err, "making splunk logger")
	}

	if err = sender.SetLevel(levelInfo); err != nil {
		return nil, errors.Wrap(err, "setting Splunk level")
	}

	if err = sender.SetErrorHandler(send.ErrorHandlerFromSender(fallback)); err != nil {
		return nil, errors.Wrap(err, "setting Splunk error handler")
	}

	opts := send.BufferedSenderOptions{
		FlushInterval: time.Duration(s.LoggerConfig.Buffer.DurationSeconds) * time.Second,
		BufferSize:    s.LoggerConfig.Buffer.Count,
	}
	if s.LoggerConfig.Buffer.UseAsync {
		if sender, err = send.NewBufferedAsyncSender(ctx,
			sender,
			send.BufferedAsyncSenderOptions{
				BufferedSenderOptions: opts,
				IncomingBufferFactor:  s.LoggerConfig.Buffer.IncomingBufferFactor,
			}); err != nil {
			return nil, errors.Wrap(err, "making Splunk async buffered sender")
		}
	} else {
		if sender, err = send.NewBufferedSender(ctx, sender, opts); err != nil {
			return nil, errors.Wrap(err, "making Splunk buffered sender")
		}
	}

	return sender, nil
}

func (s *Settings) GetGithubOauthString() (string, error) {

	token, ok := s.Credentials["github"]
	if ok && token != "" {
		return token, nil
	}

	return "", errors.New("no github token in settings")
}

// TODO DEVPROD-1429: Delete this function
func (s *Settings) GetGithubOauthToken() (string, error) {
	if s == nil {
		return "", errors.New("not defined")
	}
	if s.ServiceFlags.GlobalGitHubTokenDisabled {
		return "", nil
	}

	oauthString, err := s.GetGithubOauthString()
	if err != nil {
		return "", nil
	}
	splitToken := strings.Split(oauthString, " ")
	if len(splitToken) != 2 || splitToken[0] != "token" {
		return "", errors.New("token format was invalid, expected 'token [token]'")
	}
	return splitToken[1], nil
}

// PluginConfig holds plugin-specific settings, which are handled.
// manually by their respective plugins
type PluginConfig map[string]map[string]interface{}

// SSHKeyPair represents a public and private SSH key pair.
type SSHKeyPair struct {
	Name    string `bson:"name" json:"name" yaml:"name"`
	Public  string `bson:"public" json:"public" yaml:"public"`
	Private string `bson:"private" json:"private" yaml:"private"`
	// EC2Regions contains all EC2 regions that have stored this SSH key.
	EC2Regions []string `bson:"ec2_regions" json:"ec2_regions" yaml:"ec2_regions"`
}

// AddEC2Region adds the given EC2 region to the set of regions containing the
// SSH key.
func (p *SSHKeyPair) AddEC2Region(region string) error {
	env := GetEnvironment()
	ctx, cancel := env.Context()
	defer cancel()
	coll := env.DB().Collection(ConfigCollection)

	query := bson.M{
		idKey: ConfigDocID,
		sshKeyPairsKey: bson.M{
			"$elemMatch": bson.M{
				sshKeyPairNameKey: p.Name,
			},
		},
	}
	var update bson.M
	if len(p.EC2Regions) == 0 {
		// In case this is the first element, we have to push to create the
		// array first.
		update = bson.M{
			"$push": bson.M{bsonutil.GetDottedKeyName(sshKeyPairsKey, "$", sshKeyPairEC2RegionsKey): region},
		}
	} else {
		update = bson.M{
			"$addToSet": bson.M{bsonutil.GetDottedKeyName(sshKeyPairsKey, "$", sshKeyPairEC2RegionsKey): region},
		}
	}
	if _, err := coll.UpdateOne(ctx, query, update); err != nil {
		return errors.WithStack(err)
	}

	if !utility.StringSliceContains(p.EC2Regions, region) {
		p.EC2Regions = append(p.EC2Regions, region)
	}

	return nil
}

func (p *SSHKeyPair) PrivatePath(settings *Settings) string {
	return filepath.Join(settings.SSHKeyDirectory, p.Name)
}

type WriteConcern struct {
	W        int    `yaml:"w"`
	WMode    string `yaml:"wmode"`
	WTimeout int    `yaml:"wtimeout"`
	J        bool   `yaml:"j"`
}

func (wc WriteConcern) Resolve() *writeconcern.WriteConcern {
	opts := []writeconcern.Option{}

	if wc.J {
		opts = append(opts, writeconcern.J(true))
	}
	if wc.WMode == "majority" {
		opts = append(opts, writeconcern.WMajority())
	} else if wc.W > 0 {
		opts = append(opts, writeconcern.W(wc.W))
	}

	if wc.WTimeout > 0 {
		opts = append(opts, writeconcern.WTimeout(time.Duration(wc.WTimeout)*time.Millisecond))
	}

	return writeconcern.New().WithOptions(opts...)
}

type ReadConcern struct {
	Level string `yaml:"level"`
}

func (rc ReadConcern) Resolve() *readconcern.ReadConcern {

	if rc.Level == "majority" {
		return readconcern.Majority()
	} else if rc.Level == "local" {
		return readconcern.Local()
	} else if rc.Level == "" {
		return readconcern.Majority()
	} else {
		grip.Error(message.Fields{
			"error":   "ReadConcern Level is not majority or local, setting to majority",
			"rcLevel": rc.Level})
		return readconcern.Majority()
	}
}

type DBSettings struct {
	Url                  string       `yaml:"url"`
	DB                   string       `yaml:"db"`
	WriteConcernSettings WriteConcern `yaml:"write_concern"`
	ReadConcernSettings  ReadConcern  `yaml:"read_concern"`
	AWSAuthEnabled       bool         `yaml:"aws_auth_enabled"`
}

// supported banner themes in Evergreen
type BannerTheme string

const (
	Announcement BannerTheme = "announcement"
	Information              = "information"
	Warning                  = "warning"
	Important                = "important"
)

func IsValidBannerTheme(input string) (bool, BannerTheme) {
	switch input {
	case "":
		return true, ""
	case "announcement":
		return true, Announcement
	case "information":
		return true, Information
	case "warning":
		return true, Warning
	case "important":
		return true, Important
	default:
		return false, ""
	}
}<|MERGE_RESOLUTION|>--- conflicted
+++ resolved
@@ -38,11 +38,8 @@
 
 	// Agent version to control agent rollover. The format is the calendar date
 	// (YYYY-MM-DD).
-<<<<<<< HEAD
 	AgentVersion = "2024-03-05"
-=======
-	AgentVersion = "2024-03-07"
->>>>>>> af1ca46e
+	AgentVersion = "2024-03-11"
 )
 
 // ConfigSection defines a sub-document in the evergreen config
