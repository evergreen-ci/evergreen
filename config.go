--- conflicted
+++ resolved
@@ -24,11 +24,7 @@
 	BuildRevision = ""
 
 	// Commandline Version String; used to control auto-updating.
-<<<<<<< HEAD
-	ClientVersion = "2019-03-21"
-=======
-	ClientVersion = "2019-03-18"
->>>>>>> bfa18677
+	ClientVersion = "2019-03-22"
 
 	errNotFound = "not found"
 )
