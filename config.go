package evergreen

import (
	"context"
	"fmt"
	"io/ioutil"
	"path/filepath"
	"reflect"
	"strings"
	"time"

	"github.com/evergreen-ci/evergreen/util"
	"github.com/evergreen-ci/utility"
	"github.com/mongodb/amboy/logger"
	"github.com/mongodb/anser/bsonutil"
	"github.com/mongodb/grip"
	"github.com/mongodb/grip/level"
	"github.com/mongodb/grip/message"
	"github.com/mongodb/grip/send"
	"github.com/pkg/errors"
	"go.mongodb.org/mongo-driver/bson"
	"go.mongodb.org/mongo-driver/mongo"
	"go.mongodb.org/mongo-driver/mongo/options"
	"go.mongodb.org/mongo-driver/mongo/readconcern"
	"go.mongodb.org/mongo-driver/mongo/writeconcern"
	yaml "gopkg.in/yaml.v2"
)

var (
	// Should be specified with -ldflags at build time
	BuildRevision = ""

	// Commandline Version String; used to control auto-updating.
	ClientVersion = "2020-12-01"

	// Agent version to control agent rollover.
<<<<<<< HEAD
	AgentVersion = "2020-12-1"
=======
	AgentVersion = "2020-12-02"
>>>>>>> 03a05b29
)

// ConfigSection defines a sub-document in the evergreen config
// any config sections must also be added to registry.go
type ConfigSection interface {
	// SectionId() returns the ID of the section to be used in the database document and struct tag
	SectionId() string
	// Get() populates the section from the DB
	Get(Environment) error
	// Set() upserts the section document into the DB
	Set() error
	// ValidateAndDefault() validates input and sets defaults
	ValidateAndDefault() error
}

// Settings contains all configuration settings for running Evergreen. Settings
// with the "id" struct tag should implement the ConfigSection interface.
type Settings struct {
	Id                  string                    `bson:"_id" json:"id" yaml:"id"`
	Alerts              AlertsConfig              `yaml:"alerts" bson:"alerts" json:"alerts" id:"alerts"`
	Amboy               AmboyConfig               `yaml:"amboy" bson:"amboy" json:"amboy" id:"amboy"`
	Api                 APIConfig                 `yaml:"api" bson:"api" json:"api" id:"api"`
	ApiUrl              string                    `yaml:"api_url" bson:"api_url" json:"api_url"`
	AuthConfig          AuthConfig                `yaml:"auth" bson:"auth" json:"auth" id:"auth"`
	Banner              string                    `bson:"banner" json:"banner" yaml:"banner"`
	BannerTheme         BannerTheme               `bson:"banner_theme" json:"banner_theme" yaml:"banner_theme"`
	Cedar               CedarConfig               `bson:"cedar" json:"cedar" yaml:"cedar" id:"cedar"`
	ClientBinariesDir   string                    `yaml:"client_binaries_dir" bson:"client_binaries_dir" json:"client_binaries_dir"`
	CommitQueue         CommitQueueConfig         `yaml:"commit_queue" bson:"commit_queue" json:"commit_queue" id:"commit_queue"`
	ConfigDir           string                    `yaml:"configdir" bson:"configdir" json:"configdir"`
	ContainerPools      ContainerPoolsConfig      `yaml:"container_pools" bson:"container_pools" json:"container_pools" id:"container_pools"`
	Credentials         map[string]string         `yaml:"credentials" bson:"credentials" json:"credentials"`
	CredentialsNew      util.KeyValuePairSlice    `yaml:"credentials_new" bson:"credentials_new" json:"credentials_new"`
	Database            DBSettings                `yaml:"database" json:"database" bson:"database"`
	DomainName          string                    `yaml:"domain_name" bson:"domain_name" json:"domain_name"`
	Expansions          map[string]string         `yaml:"expansions" bson:"expansions" json:"expansions"`
	ExpansionsNew       util.KeyValuePairSlice    `yaml:"expansions_new" bson:"expansions_new" json:"expansions_new"`
	GithubPRCreatorOrg  string                    `yaml:"github_pr_creator_org" bson:"github_pr_creator_org" json:"github_pr_creator_org"`
	GithubOrgs          []string                  `yaml:"github_orgs" bson:"github_orgs" json:"github_orgs"`
	HostInit            HostInitConfig            `yaml:"hostinit" bson:"hostinit" json:"hostinit" id:"hostinit"`
	HostJasper          HostJasperConfig          `yaml:"host_jasper" bson:"host_jasper" json:"host_jasper" id:"host_jasper"`
	Jira                JiraConfig                `yaml:"jira" bson:"jira" json:"jira" id:"jira"`
	JIRANotifications   JIRANotificationsConfig   `yaml:"jira_notifications" json:"jira_notifications" bson:"jira_notifications" id:"jira_notifications"`
	Keys                map[string]string         `yaml:"keys" bson:"keys" json:"keys"`
	KeysNew             util.KeyValuePairSlice    `yaml:"keys_new" bson:"keys_new" json:"keys_new"`
	LDAPRoleMap         LDAPRoleMap               `yaml:"ldap_role_map" bson:"ldap_role_map" json:"ldap_role_map"`
	LoggerConfig        LoggerConfig              `yaml:"logger_config" bson:"logger_config" json:"logger_config" id:"logger_config"`
	LogPath             string                    `yaml:"log_path" bson:"log_path" json:"log_path"`
	NewRelic            NewRelicConfig            `yaml:"newrelic" bson:"newrelic" json:"newrelic" id:"newrelic"`
	Notify              NotifyConfig              `yaml:"notify" bson:"notify" json:"notify" id:"notify"`
	Plugins             PluginConfig              `yaml:"plugins" bson:"plugins" json:"plugins"`
	PluginsNew          util.KeyValuePairSlice    `yaml:"plugins_new" bson:"plugins_new" json:"plugins_new"`
	PprofPort           string                    `yaml:"pprof_port" bson:"pprof_port" json:"pprof_port"`
	Providers           CloudProviders            `yaml:"providers" bson:"providers" json:"providers" id:"providers"`
	RepoTracker         RepoTrackerConfig         `yaml:"repotracker" bson:"repotracker" json:"repotracker" id:"repotracker"`
	Scheduler           SchedulerConfig           `yaml:"scheduler" bson:"scheduler" json:"scheduler" id:"scheduler"`
	ServiceFlags        ServiceFlags              `bson:"service_flags" json:"service_flags" id:"service_flags" yaml:"service_flags"`
	SSHKeyDirectory     string                    `yaml:"ssh_key_directory" bson:"ssh_key_directory" json:"ssh_key_directory"`
	SSHKeyPairs         []SSHKeyPair              `yaml:"ssh_key_pairs" bson:"ssh_key_pairs" json:"ssh_key_pairs"`
	Slack               SlackConfig               `yaml:"slack" bson:"slack" json:"slack" id:"slack"`
	Splunk              send.SplunkConnectionInfo `yaml:"splunk" bson:"splunk" json:"splunk"`
	Triggers            TriggerConfig             `yaml:"triggers" bson:"triggers" json:"triggers" id:"triggers"`
	Ui                  UIConfig                  `yaml:"ui" bson:"ui" json:"ui" id:"ui"`
	Spawnhost           SpawnHostConfig           `yaml:"spawnhost" bson:"spawnhost" json:"spawnhost" id:"spawnhost"`
	ShutdownWaitSeconds int                       `yaml:"shutdown_wait_seconds" bson:"shutdown_wait_seconds" json:"shutdown_wait_seconds"`
}

func (c *Settings) SectionId() string { return ConfigDocID }

func (c *Settings) Get(env Environment) error {
	ctx, cancel := env.Context()
	defer cancel()
	coll := env.DB().Collection(ConfigCollection)

	res := coll.FindOne(ctx, byId(c.SectionId()))
	if err := res.Err(); err != nil {
		if err == mongo.ErrNoDocuments {
			*c = Settings{}
			return nil
		}
		return errors.Wrapf(err, "error retrieving section %s", c.SectionId())
	}
	if err := res.Decode(c); err != nil {
		return errors.Wrap(err, "problem decoding result")
	}

	return nil
}

// Set saves the global fields in the configuration (i.e. those that are not
// ConfigSections).
func (c *Settings) Set() error {
	env := GetEnvironment()
	ctx, cancel := env.Context()
	defer cancel()
	coll := env.DB().Collection(ConfigCollection)

	_, err := coll.UpdateOne(ctx, byId(c.SectionId()), bson.M{
		"$set": bson.M{
			apiUrlKey:             c.ApiUrl,
			bannerKey:             c.Banner,
			bannerThemeKey:        c.BannerTheme,
			clientBinariesDirKey:  c.ClientBinariesDir,
			commitQueueKey:        c.CommitQueue,
			configDirKey:          c.ConfigDir,
			credentialsKey:        c.Credentials,
			credentialsNewKey:     c.CredentialsNew,
			domainNameKey:         c.DomainName,
			expansionsKey:         c.Expansions,
			expansionsNewKey:      c.ExpansionsNew,
			githubPRCreatorOrgKey: c.GithubPRCreatorOrg,
			githubOrgsKey:         c.GithubOrgs,
			keysKey:               c.Keys,
			keysNewKey:            c.KeysNew,
			ldapRoleMapKey:        c.LDAPRoleMap,
			logPathKey:            c.LogPath,
			pprofPortKey:          c.PprofPort,
			pluginsKey:            c.Plugins,
			pluginsNewKey:         c.PluginsNew,
			splunkKey:             c.Splunk,
			sshKeyDirectoryKey:    c.SSHKeyDirectory,
			sshKeyPairsKey:        c.SSHKeyPairs,
			spawnhostKey:          c.Spawnhost,
			shutdownWaitKey:       c.ShutdownWaitSeconds,
		},
	}, options.Update().SetUpsert(true))

	return errors.Wrapf(err, "error updating section %s", c.SectionId())
}

func (c *Settings) ValidateAndDefault() error {
	var err error
	catcher := grip.NewSimpleCatcher()
	if c.ApiUrl == "" {
		catcher.Add(errors.New("API hostname must not be empty"))
	}
	if c.ConfigDir == "" {
		catcher.Add(errors.New("Config directory must not be empty"))
	}
	if len(c.CredentialsNew) > 0 {
		if c.Credentials, err = c.CredentialsNew.Map(); err != nil {
			catcher.Add(errors.Wrap(err, "error parsing credentials"))
		}
	}
	if len(c.ExpansionsNew) > 0 {
		if c.Expansions, err = c.ExpansionsNew.Map(); err != nil {
			catcher.Add(errors.Wrap(err, "error parsing expansions"))
		}
	}
	if len(c.KeysNew) > 0 {
		if c.Keys, err = c.KeysNew.Map(); err != nil {
			catcher.Add(errors.Wrap(err, "error parsing keys"))
		}
	}
	if len(c.PluginsNew) > 0 {
		tempPlugins, err := c.PluginsNew.NestedMap()
		if err != nil {
			catcher.Add(errors.Wrap(err, "error parsing plugins"))
		}
		c.Plugins = map[string]map[string]interface{}{}
		for k1, v1 := range tempPlugins {
			c.Plugins[k1] = map[string]interface{}{}
			for k2, v2 := range v1 {
				c.Plugins[k1][k2] = v2
			}
		}
	}

	keys := map[string]bool{}
	for _, mapping := range c.LDAPRoleMap {
		if keys[mapping.LDAPGroup] == true {
			catcher.Add(errors.Errorf("duplicate LDAP group value %s found in LDAP-role mappings", mapping.LDAPGroup))
		}
		keys[mapping.LDAPGroup] = true
	}

	if len(c.SSHKeyPairs) != 0 && c.SSHKeyDirectory == "" {
		catcher.New("cannot use SSH key pairs without setting a directory for them")
	}

	for i := 0; i < len(c.SSHKeyPairs); i++ {
		catcher.NewWhen(c.SSHKeyPairs[i].Name == "", "must specify a name for SSH key pairs")
		catcher.ErrorfWhen(c.SSHKeyPairs[i].Public == "", "must specify a public key for SSH key pair '%s'", c.SSHKeyPairs[i].Name)
		catcher.ErrorfWhen(c.SSHKeyPairs[i].Private == "", "must specify a private key for SSH key pair '%s'", c.SSHKeyPairs[i].Name)
		// Avoid overwriting the filepath stored in Keys, which is a special
		// case for the path to the legacy SSH identity file.
		for _, key := range c.Keys {
			catcher.ErrorfWhen(c.SSHKeyPairs[i].PrivatePath(c) == key, "cannot overwrite the legacy SSH key '%s'", key)
		}

		// ValidateAndDefault can be called before the environment has been
		// initialized.
		if env := GetEnvironment(); env != nil {
			// Ensure we are not modify any existing keys.
			if settings := env.Settings(); settings != nil {
				for _, key := range env.Settings().SSHKeyPairs {
					if key.Name == c.SSHKeyPairs[i].Name {
						catcher.ErrorfWhen(c.SSHKeyPairs[i].Public != key.Public, "cannot modify public key for existing SSH key pair '%s'", key.Name)
						catcher.ErrorfWhen(c.SSHKeyPairs[i].Private != key.Private, "cannot modify private key for existing SSH key pair '%s'", key.Name)
					}
				}
			}
		}
		if c.SSHKeyPairs[i].EC2Regions == nil {
			c.SSHKeyPairs[i].EC2Regions = []string{}
		}
	}
	// ValidateAndDefault can be called before the environment has been
	// initialized.
	if env := GetEnvironment(); env != nil {
		if settings := env.Settings(); settings != nil {
			// Ensure we are not deleting any existing keys.
			for _, key := range GetEnvironment().Settings().SSHKeyPairs {
				var found bool
				for _, newKey := range c.SSHKeyPairs {
					if newKey.Name == key.Name {
						found = true
						break
					}
				}
				catcher.ErrorfWhen(!found, "cannot find existing SSH key '%s'", key.Name)
			}
		}
	}

	if catcher.HasErrors() {
		return catcher.Resolve()
	}
	if c.ClientBinariesDir == "" {
		c.ClientBinariesDir = ClientDirectory
	}
	if c.LogPath == "" {
		c.LogPath = LocalLoggingOverride
	}
	if c.ShutdownWaitSeconds < 0 {
		c.ShutdownWaitSeconds = DefaultShutdownWaitSeconds
	}

	return nil
}

// NewSettings builds an in-memory representation of the given settings file.
func NewSettings(filename string) (*Settings, error) {
	configData, err := ioutil.ReadFile(filename)
	if err != nil {
		return nil, err
	}
	settings := &Settings{}
	err = yaml.Unmarshal(configData, settings)
	if err != nil {
		return nil, err
	}

	return settings, nil
}

// GetConfig retrieves the Evergreen config document. If no document is
// present in the DB, it will return the defaults.
func GetConfig() (*Settings, error) { return BootstrapConfig(GetEnvironment()) }

// Bootstrap config gets a config from the database defined in the environment.
func BootstrapConfig(env Environment) (*Settings, error) {
	config := &Settings{}

	// retrieve the root config document
	if err := config.Get(env); err != nil {
		return nil, err
	}

	// retrieve the other config sub-documents and form the whole struct
	catcher := grip.NewSimpleCatcher()
	sections := ConfigRegistry.GetSections()
	valConfig := reflect.ValueOf(*config)
	//iterate over each field in the config struct
	for i := 0; i < valConfig.NumField(); i++ {
		// retrieve the 'id' struct tag
		sectionId := valConfig.Type().Field(i).Tag.Get("id")
		if sectionId == "" { // no 'id' tag means this is a simple field that we can skip
			continue
		}

		// get the property name and find its corresponding section in the registry
		propName := valConfig.Type().Field(i).Name
		section, ok := sections[sectionId]
		if !ok {
			catcher.Add(fmt.Errorf("config section %s not found in registry", sectionId))
			continue
		}

		// retrieve the section's document from the db
		if err := section.Get(env); err != nil {
			catcher.Add(errors.Wrapf(err, "error populating section %s", sectionId))
			continue
		}

		// set the value of the section struct to the value of the corresponding field in the config
		sectionVal := reflect.ValueOf(section).Elem()
		propVal := reflect.ValueOf(config).Elem().FieldByName(propName)
		if !propVal.CanSet() {
			catcher.Add(fmt.Errorf("unable to set field %s in %s", propName, sectionId))
			continue
		}
		propVal.Set(sectionVal)
	}

	if catcher.HasErrors() {
		return nil, errors.WithStack(catcher.Resolve())
	}
	return config, nil

}

// UpdateConfig updates all evergreen settings documents in DB
func UpdateConfig(config *Settings) error {
	// update the root config document
	if err := config.Set(); err != nil {
		return err
	}

	// update the other config sub-documents
	catcher := grip.NewSimpleCatcher()
	valConfig := reflect.ValueOf(*config)

	//iterate over each field in the config struct
	for i := 0; i < valConfig.NumField(); i++ {
		// retrieve the 'id' struct tag
		sectionId := valConfig.Type().Field(i).Tag.Get("id")
		if sectionId == "" { // no 'id' tag means this is a simple field that we can skip
			continue
		}

		// get the property name and find its value within the settings struct
		propName := valConfig.Type().Field(i).Name
		propVal := valConfig.FieldByName(propName)

		// create a reflective copy of the struct
		valPointer := reflect.Indirect(reflect.New(propVal.Type()))
		valPointer.Set(propVal)

		// convert the pointer to that struct to an empty interface
		propInterface := valPointer.Addr().Interface()

		// type assert to the ConfigSection interface
		section, ok := propInterface.(ConfigSection)
		if !ok {
			catcher.Add(fmt.Errorf("unable to convert config section %s", propName))
			continue
		}

		catcher.Add(section.Set())
	}

	return errors.WithStack(catcher.Resolve())
}

// Validate checks the settings and returns nil if the config is valid,
// or an error with a message explaining why otherwise.
func (settings *Settings) Validate() error {
	catcher := grip.NewSimpleCatcher()

	// validate the root-level settings struct
	catcher.Add(settings.ValidateAndDefault())

	// validate each sub-document
	valConfig := reflect.ValueOf(*settings)
	// iterate over each field in the config struct
	for i := 0; i < valConfig.NumField(); i++ {
		// retrieve the 'id' struct tag
		sectionId := valConfig.Type().Field(i).Tag.Get("id")
		if sectionId == "" { // no 'id' tag means this is a simple field that we can skip
			continue
		}

		// get the property name and find its value within the settings struct
		propName := valConfig.Type().Field(i).Name
		propVal := valConfig.FieldByName(propName)

		// the goal is to convert this struct which we know implements ConfigSection
		// from a reflection data structure back to the interface
		// the below creates a copy and takes the address of it as a workaround because
		// you can't take the address of it via reflection for some reason
		// (and all interface methods on the struct have pointer receivers)

		// create a reflective copy of the struct
		valPointer := reflect.Indirect(reflect.New(propVal.Type()))
		valPointer.Set(propVal)

		// convert the pointer to that struct to an empty interface
		propInterface := valPointer.Addr().Interface()

		// type assert to the ConfigSection interface
		section, ok := propInterface.(ConfigSection)
		if !ok {
			catcher.Add(fmt.Errorf("unable to convert config section %s", propName))
			continue
		}
		err := section.ValidateAndDefault()
		if err != nil {
			catcher.Add(err)
			continue
		}

		// set the value of the section struct in case there was any defaulting done
		sectionVal := reflect.ValueOf(section).Elem()
		propAddr := reflect.ValueOf(settings).Elem().FieldByName(propName)
		if !propAddr.CanSet() {
			catcher.Add(fmt.Errorf("unable to set field %s in %s", propName, sectionId))
			continue
		}
		propAddr.Set(sectionVal)
	}
	return errors.WithStack(catcher.Resolve())
}

func (s *Settings) GetSender(ctx context.Context, env Environment) (send.Sender, error) {
	var (
		sender   send.Sender
		fallback send.Sender
		err      error
		senders  []send.Sender
	)

	levelInfo := s.LoggerConfig.Info()

	fallback, err = send.NewErrorLogger("evergreen.err",
		send.LevelInfo{Default: level.Info, Threshold: level.Debug})
	if err != nil {
		return nil, errors.Wrap(err, "problem configuring err fallback logger")
	}

	// setup the base/default logger (generally direct to systemd
	// or standard output)
	switch s.LogPath {
	case LocalLoggingOverride:
		// log directly to systemd if possible, and log to
		// standard output otherwise.
		sender = getSystemLogger()
	case StandardOutputLoggingOverride, "":
		sender = send.MakeNative()
	default:
		sender, err = send.MakeFileLogger(s.LogPath)
		if err != nil {
			return nil, errors.Wrap(err, "could not configure file logger")
		}
	}

	if err = sender.SetLevel(levelInfo); err != nil {
		return nil, errors.Wrap(err, "problem setting level")
	}
	if err = sender.SetErrorHandler(send.ErrorHandlerFromSender(fallback)); err != nil {
		return nil, errors.Wrap(err, "problem setting error handler")
	}
	senders = append(senders, sender)

	// set up external log aggregation services:
	//
	if endpoint, ok := s.Credentials["sumologic"]; ok {
		sender, err = send.NewSumo("", endpoint)
		if err == nil {
			if err = sender.SetLevel(levelInfo); err != nil {
				return nil, errors.Wrap(err, "problem setting level")
			}
			if err = sender.SetErrorHandler(send.ErrorHandlerFromSender(fallback)); err != nil {
				return nil, errors.Wrap(err, "problem setting error handler")
			}
			senders = append(senders,
				send.NewBufferedSender(sender,
					time.Duration(s.LoggerConfig.Buffer.DurationSeconds)*time.Second,
					s.LoggerConfig.Buffer.Count))
		}
	}

	if s.Splunk.Populated() {
		retryConf := utility.NewDefaultHTTPRetryConf()
		retryConf.MaxDelay = time.Second
		retryConf.BaseDelay = 10 * time.Millisecond
		retryConf.MaxRetries = 10
		client := utility.GetHTTPRetryableClient(retryConf)

		sender, err = send.NewSplunkLoggerWithClient("", s.Splunk, grip.GetSender().Level(), client)
		if err == nil {
			if err = sender.SetLevel(levelInfo); err != nil {
				utility.PutHTTPClient(client)
				return nil, errors.Wrap(err, "problem setting level")
			}
			if err = sender.SetErrorHandler(send.ErrorHandlerFromSender(fallback)); err != nil {
				utility.PutHTTPClient(client)
				return nil, errors.Wrap(err, "problem setting error handler")
			}
			senders = append(senders,
				send.NewBufferedSender(sender,
					time.Duration(s.LoggerConfig.Buffer.DurationSeconds)*time.Second,
					s.LoggerConfig.Buffer.Count))

			env.RegisterCloser("splunk-http-client", false, func(_ context.Context) error {
				utility.PutHTTPClient(client)
				return nil
			})
		} else {
			utility.PutHTTPClient(client)
		}
	}

	// the slack logging service is only for logging very high level alerts.
	if s.Slack.Token != "" {
		sender, err = send.NewSlackLogger(s.Slack.Options, s.Slack.Token,
			send.LevelInfo{Default: level.Critical, Threshold: level.FromString(s.Slack.Level)})
		if err == nil {
			var slackFallback send.Sender

			switch len(senders) {
			case 0:
				slackFallback = fallback
			case 1:
				slackFallback = senders[0]
			default:
				slackFallback = send.NewConfiguredMultiSender(senders...)
			}

			if err = sender.SetErrorHandler(send.ErrorHandlerFromSender(slackFallback)); err != nil {
				return nil, errors.Wrap(err, "problem setting error handler")
			}

			senders = append(senders, logger.MakeQueueSender(ctx, env.LocalQueue(), sender))
		}
		grip.Warning(errors.Wrap(err, "problem setting up slack alert logger"))
	}

	return send.NewConfiguredMultiSender(senders...), nil
}

func (s *Settings) GetGithubOauthString() (string, error) {
	token, ok := s.Credentials["github"]
	if ok && token != "" {
		return token, nil
	}

	return "", errors.New("no github token in settings")
}

func (s *Settings) GetGithubOauthToken() (string, error) {
	if s == nil {
		return "", errors.New("not defined")
	}

	oauthString, err := s.GetGithubOauthString()
	if err != nil {
		return "", err
	}
	splitToken := strings.Split(oauthString, " ")
	if len(splitToken) != 2 || splitToken[0] != "token" {
		return "", errors.New("token format was invalid, expected 'token [token]'")
	}
	return splitToken[1], nil
}

func GetServiceFlags() (*ServiceFlags, error) {
	section := ConfigRegistry.GetSection("service_flags")
	if section == nil {
		return nil, errors.New("unable to retrieve config section")
	}
	if err := section.Get(GetEnvironment()); err != nil {
		return nil, errors.Wrap(err, "error retrieving section from DB")
	}
	flags, ok := section.(*ServiceFlags)
	if !ok {
		return nil, errors.New("unable to convert config section to service flags")
	}
	return flags, nil
}

// PluginConfig holds plugin-specific settings, which are handled.
// manually by their respective plugins
type PluginConfig map[string]map[string]interface{}

// SSHKeyPair represents a public and private SSH key pair.
type SSHKeyPair struct {
	Name    string `bson:"name" json:"name" yaml:"name"`
	Public  string `bson:"public" json:"public" yaml:"public"`
	Private string `bson:"private" json:"private" yaml:"private"`
	// EC2Regions contains all EC2 regions that have stored this SSH key.
	EC2Regions []string `bson:"ec2_regions" json:"ec2_regions" yaml:"ec2_regions"`
}

// AddEC2Region adds the given EC2 region to the set of regions containing the
// SSH key.
func (p *SSHKeyPair) AddEC2Region(region string) error {
	env := GetEnvironment()
	ctx, cancel := env.Context()
	defer cancel()
	coll := env.DB().Collection(ConfigCollection)

	query := bson.M{
		idKey: ConfigDocID,
		sshKeyPairsKey: bson.M{
			"$elemMatch": bson.M{
				sshKeyPairNameKey: p.Name,
			},
		},
	}
	var update bson.M
	if len(p.EC2Regions) == 0 {
		// In case this is the first element, we have to push to create the
		// array first.
		update = bson.M{
			"$push": bson.M{bsonutil.GetDottedKeyName(sshKeyPairsKey, "$", sshKeyPairEC2RegionsKey): region},
		}
	} else {
		update = bson.M{
			"$addToSet": bson.M{bsonutil.GetDottedKeyName(sshKeyPairsKey, "$", sshKeyPairEC2RegionsKey): region},
		}
	}
	if _, err := coll.UpdateOne(ctx, query, update); err != nil {
		return errors.WithStack(err)
	}

	if !utility.StringSliceContains(p.EC2Regions, region) {
		p.EC2Regions = append(p.EC2Regions, region)
	}

	return nil
}

func (p *SSHKeyPair) PrivatePath(settings *Settings) string {
	return filepath.Join(settings.SSHKeyDirectory, p.Name)
}

type WriteConcern struct {
	W        int    `yaml:"w"`
	WMode    string `yaml:"wmode"`
	WTimeout int    `yaml:"wtimeout"`
	J        bool   `yaml:"j"`
}

func (wc WriteConcern) Resolve() *writeconcern.WriteConcern {
	opts := []writeconcern.Option{}

	if wc.J {
		opts = append(opts, writeconcern.J(true))
	}
	if wc.WMode == "majority" {
		opts = append(opts, writeconcern.WMajority())
	} else if wc.W > 0 {
		opts = append(opts, writeconcern.W(wc.W))
	}

	if wc.WTimeout > 0 {
		opts = append(opts, writeconcern.WTimeout(time.Duration(wc.WTimeout)*time.Millisecond))
	}

	return writeconcern.New().WithOptions(opts...)
}

type ReadConcern struct {
	Level string `yaml:"level"`
}

func (rc ReadConcern) Resolve() *readconcern.ReadConcern {

	if rc.Level == "majority" {
		return readconcern.Majority()
	} else if rc.Level == "local" {
		return readconcern.Local()
	} else if rc.Level == "" {
		return readconcern.Majority()
	} else {
		grip.Error(message.Fields{
			"error":   "ReadConcern Level is not majority or local, setting to majority",
			"rcLevel": rc.Level})
		return readconcern.Majority()
	}
}

type DBSettings struct {
	Url                  string       `yaml:"url"`
	DB                   string       `yaml:"db"`
	WriteConcernSettings WriteConcern `yaml:"write_concern"`
	ReadConcernSettings  ReadConcern  `yaml:"read_concern"`
}

// supported banner themes in Evergreen
type BannerTheme string

const (
	Announcement BannerTheme = "announcement"
	Information              = "information"
	Warning                  = "warning"
	Important                = "important"
)

func IsValidBannerTheme(input string) (bool, BannerTheme) {
	switch input {
	case "":
		return true, ""
	case "announcement":
		return true, Announcement
	case "information":
		return true, Information
	case "warning":
		return true, Warning
	case "important":
		return true, Important
	default:
		return false, ""
	}
}<|MERGE_RESOLUTION|>--- conflicted
+++ resolved
@@ -34,11 +34,7 @@
 	ClientVersion = "2020-12-01"
 
 	// Agent version to control agent rollover.
-<<<<<<< HEAD
-	AgentVersion = "2020-12-1"
-=======
-	AgentVersion = "2020-12-02"
->>>>>>> 03a05b29
+	AgentVersion = "2020-12-03"
 )
 
 // ConfigSection defines a sub-document in the evergreen config
