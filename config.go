--- conflicted
+++ resolved
@@ -32,11 +32,7 @@
 
 	// ClientVersion is the commandline version string used to control updating
 	// the CLI. The format is the calendar date (YYYY-MM-DD).
-<<<<<<< HEAD
-	ClientVersion = "2025-08-15"
-=======
-	ClientVersion = "2025-08-14"
->>>>>>> 4a9ab596
+	ClientVersion = "2025-08-15a"
 
 	// Agent version to control agent rollover. The format is the calendar date
 	// (YYYY-MM-DD).
