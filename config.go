--- conflicted
+++ resolved
@@ -36,11 +36,7 @@
 	ClientVersion = "2022-03-11"
 
 	// Agent version to control agent rollover.
-<<<<<<< HEAD
-	AgentVersion = "2022-04-11"
-=======
-	AgentVersion = "2022-04-12"
->>>>>>> a0b59369
+	AgentVersion = "2022-04-12a"
 )
 
 // ConfigSection defines a sub-document in the evergreen config
