--- conflicted
+++ resolved
@@ -34,11 +34,7 @@
 
 	// ClientVersion is the commandline version string used to control updating
 	// the CLI. The format is the calendar date (YYYY-MM-DD).
-<<<<<<< HEAD
 	ClientVersion = "2024-06-18-a"
-=======
-	ClientVersion = "2024-06-18"
->>>>>>> 2d2b215c
 
 	// Agent version to control agent rollover. The format is the calendar date
 	// (YYYY-MM-DD).
