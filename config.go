--- conflicted
+++ resolved
@@ -38,13 +38,9 @@
 	ClientVersion = "2023-09-06"
 
 	// Agent version to control agent rollover.
-<<<<<<< HEAD
-	AgentVersion = "2023-10-02"
+	AgentVersion = "2023-10-09"
 
 	gitHubAppNotInstalledError = errors.New("GitHub app is not installed")
-=======
-	AgentVersion = "2023-10-04"
->>>>>>> e88cf1b7
 )
 
 // ConfigSection defines a sub-document in the evergreen config
