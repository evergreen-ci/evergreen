package evergreen

import (
	"context"
	"fmt"
	"io/ioutil"
	"net/http"
	"os"
	"path/filepath"
	"reflect"
	"strings"
	"time"

	"github.com/evergreen-ci/evergreen/util"
	"github.com/evergreen-ci/utility"
	"github.com/mongodb/amboy/logger"
	"github.com/mongodb/anser/bsonutil"
	"github.com/mongodb/grip"
	"github.com/mongodb/grip/level"
	"github.com/mongodb/grip/message"
	"github.com/mongodb/grip/send"
	"github.com/pkg/errors"
	"go.mongodb.org/mongo-driver/bson"
	"go.mongodb.org/mongo-driver/mongo"
	"go.mongodb.org/mongo-driver/mongo/options"
	"go.mongodb.org/mongo-driver/mongo/readconcern"
	"go.mongodb.org/mongo-driver/mongo/writeconcern"
	"gopkg.in/20210107192922/yaml.v3"
)

var (
	// Should be specified with -ldflags at build time
	BuildRevision = ""

	// Commandline Version String; used to control auto-updating.
<<<<<<< HEAD
	ClientVersion = "2022-11-16"
=======
	ClientVersion = "2022-11-10"
>>>>>>> a3b5fe9e

	// Agent version to control agent rollover.
	AgentVersion = "2022-11-10"
)

// ConfigSection defines a sub-document in the evergreen config
// any config sections must also be added to registry.go
type ConfigSection interface {
	// SectionId() returns the ID of the section to be used in the database document and struct tag
	SectionId() string
	// Get() populates the section from the DB
	Get(Environment) error
	// Set() upserts the section document into the DB
	Set() error
	// ValidateAndDefault() validates input and sets defaults
	ValidateAndDefault() error
}

// Settings contains all configuration settings for running Evergreen. Settings
// with the "id" struct tag should implement the ConfigSection interface.
type Settings struct {
	Id                  string                  `bson:"_id" json:"id" yaml:"id"`
	Alerts              AlertsConfig            `yaml:"alerts" bson:"alerts" json:"alerts" id:"alerts"`
	Amboy               AmboyConfig             `yaml:"amboy" bson:"amboy" json:"amboy" id:"amboy"`
	Api                 APIConfig               `yaml:"api" bson:"api" json:"api" id:"api"`
	ApiUrl              string                  `yaml:"api_url" bson:"api_url" json:"api_url"`
	AuthConfig          AuthConfig              `yaml:"auth" bson:"auth" json:"auth" id:"auth"`
	AWSInstanceRole     string                  `yaml:"aws_instance_role" bson:"aws_instance_role" json:"aws_instance_role"`
	Banner              string                  `bson:"banner" json:"banner" yaml:"banner"`
	BannerTheme         BannerTheme             `bson:"banner_theme" json:"banner_theme" yaml:"banner_theme"`
	Cedar               CedarConfig             `bson:"cedar" json:"cedar" yaml:"cedar" id:"cedar"`
	ClientBinariesDir   string                  `yaml:"client_binaries_dir" bson:"client_binaries_dir" json:"client_binaries_dir"`
	CommitQueue         CommitQueueConfig       `yaml:"commit_queue" bson:"commit_queue" json:"commit_queue" id:"commit_queue"`
	ConfigDir           string                  `yaml:"configdir" bson:"configdir" json:"configdir"`
	ContainerPools      ContainerPoolsConfig    `yaml:"container_pools" bson:"container_pools" json:"container_pools" id:"container_pools"`
	Credentials         map[string]string       `yaml:"credentials" bson:"credentials" json:"credentials"`
	CredentialsNew      util.KeyValuePairSlice  `yaml:"credentials_new" bson:"credentials_new" json:"credentials_new"`
	Database            DBSettings              `yaml:"database" json:"database" bson:"database"`
	DataPipes           DataPipesConfig         `yaml:"data_pipes" json:"data_pipes" bson:"data_pipes" id:"data_pipes"`
	DomainName          string                  `yaml:"domain_name" bson:"domain_name" json:"domain_name"`
	Expansions          map[string]string       `yaml:"expansions" bson:"expansions" json:"expansions"`
	ExpansionsNew       util.KeyValuePairSlice  `yaml:"expansions_new" bson:"expansions_new" json:"expansions_new"`
	GithubPRCreatorOrg  string                  `yaml:"github_pr_creator_org" bson:"github_pr_creator_org" json:"github_pr_creator_org"`
	GithubOrgs          []string                `yaml:"github_orgs" bson:"github_orgs" json:"github_orgs"`
	DisabledGQLQueries  []string                `yaml:"disabled_gql_queries" bson:"disabled_gql_queries" json:"disabled_gql_queries"`
	HostInit            HostInitConfig          `yaml:"hostinit" bson:"hostinit" json:"hostinit" id:"hostinit"`
	HostJasper          HostJasperConfig        `yaml:"host_jasper" bson:"host_jasper" json:"host_jasper" id:"host_jasper"`
	Jira                JiraConfig              `yaml:"jira" bson:"jira" json:"jira" id:"jira"`
	JIRANotifications   JIRANotificationsConfig `yaml:"jira_notifications" json:"jira_notifications" bson:"jira_notifications" id:"jira_notifications"`
	Keys                map[string]string       `yaml:"keys" bson:"keys" json:"keys"`
	KeysNew             util.KeyValuePairSlice  `yaml:"keys_new" bson:"keys_new" json:"keys_new"`
	LDAPRoleMap         LDAPRoleMap             `yaml:"ldap_role_map" bson:"ldap_role_map" json:"ldap_role_map"`
	LoggerConfig        LoggerConfig            `yaml:"logger_config" bson:"logger_config" json:"logger_config" id:"logger_config"`
	LogPath             string                  `yaml:"log_path" bson:"log_path" json:"log_path"`
	NewRelic            NewRelicConfig          `yaml:"newrelic" bson:"newrelic" json:"newrelic" id:"newrelic"`
	Notify              NotifyConfig            `yaml:"notify" bson:"notify" json:"notify" id:"notify"`
	Plugins             PluginConfig            `yaml:"plugins" bson:"plugins" json:"plugins"`
	PluginsNew          util.KeyValuePairSlice  `yaml:"plugins_new" bson:"plugins_new" json:"plugins_new"`
	PodLifecycle        PodLifecycleConfig      `yaml:"pod_lifecycle" bson:"pod_lifecycle" json:"pod_lifecycle" id:"pod_lifecycle"`
	PprofPort           string                  `yaml:"pprof_port" bson:"pprof_port" json:"pprof_port"`
	Presto              PrestoConfig            `yaml:"presto" bson:"presto" json:"presto" id:"presto"`
	Providers           CloudProviders          `yaml:"providers" bson:"providers" json:"providers" id:"providers"`
	RepoTracker         RepoTrackerConfig       `yaml:"repotracker" bson:"repotracker" json:"repotracker" id:"repotracker"`
	Scheduler           SchedulerConfig         `yaml:"scheduler" bson:"scheduler" json:"scheduler" id:"scheduler"`
	ServiceFlags        ServiceFlags            `bson:"service_flags" json:"service_flags" id:"service_flags" yaml:"service_flags"`
	SSHKeyDirectory     string                  `yaml:"ssh_key_directory" bson:"ssh_key_directory" json:"ssh_key_directory"`
	SSHKeyPairs         []SSHKeyPair            `yaml:"ssh_key_pairs" bson:"ssh_key_pairs" json:"ssh_key_pairs"`
	Slack               SlackConfig             `yaml:"slack" bson:"slack" json:"slack" id:"slack"`
	Splunk              SplunkConfig            `yaml:"splunk" bson:"splunk" json:"splunk" id:"splunk"`
	Triggers            TriggerConfig           `yaml:"triggers" bson:"triggers" json:"triggers" id:"triggers"`
	Ui                  UIConfig                `yaml:"ui" bson:"ui" json:"ui" id:"ui"`
	Spawnhost           SpawnHostConfig         `yaml:"spawnhost" bson:"spawnhost" json:"spawnhost" id:"spawnhost"`
	ShutdownWaitSeconds int                     `yaml:"shutdown_wait_seconds" bson:"shutdown_wait_seconds" json:"shutdown_wait_seconds"`
}

func (c *Settings) SectionId() string { return ConfigDocID }

func (c *Settings) Get(env Environment) error {
	ctx, cancel := env.Context()
	defer cancel()
	coll := env.DB().Collection(ConfigCollection)

	res := coll.FindOne(ctx, byId(c.SectionId()))
	if err := res.Err(); err != nil {
		if err == mongo.ErrNoDocuments {
			*c = Settings{}
			return nil
		}
		return errors.Wrapf(err, "getting config section '%s'", c.SectionId())
	}
	if err := res.Decode(c); err != nil {
		return errors.Wrapf(err, "decoding config section '%s'", c.SectionId())
	}

	return nil
}

// Set saves the global fields in the configuration (i.e. those that are not
// ConfigSections).
func (c *Settings) Set() error {
	env := GetEnvironment()
	ctx, cancel := env.Context()
	defer cancel()
	coll := env.DB().Collection(ConfigCollection)

	_, err := coll.UpdateOne(ctx, byId(c.SectionId()), bson.M{
		"$set": bson.M{
			apiUrlKey:             c.ApiUrl,
			awsInstanceRoleKey:    c.AWSInstanceRole,
			bannerKey:             c.Banner,
			bannerThemeKey:        c.BannerTheme,
			clientBinariesDirKey:  c.ClientBinariesDir,
			commitQueueKey:        c.CommitQueue,
			configDirKey:          c.ConfigDir,
			credentialsKey:        c.Credentials,
			credentialsNewKey:     c.CredentialsNew,
			domainNameKey:         c.DomainName,
			expansionsKey:         c.Expansions,
			expansionsNewKey:      c.ExpansionsNew,
			githubPRCreatorOrgKey: c.GithubPRCreatorOrg,
			githubOrgsKey:         c.GithubOrgs,
			disabledGQLQueriesKey: c.DisabledGQLQueries,
			keysKey:               c.Keys,
			keysNewKey:            c.KeysNew,
			ldapRoleMapKey:        c.LDAPRoleMap,
			logPathKey:            c.LogPath,
			pprofPortKey:          c.PprofPort,
			pluginsKey:            c.Plugins,
			pluginsNewKey:         c.PluginsNew,
			splunkKey:             c.Splunk,
			sshKeyDirectoryKey:    c.SSHKeyDirectory,
			sshKeyPairsKey:        c.SSHKeyPairs,
			spawnhostKey:          c.Spawnhost,
			shutdownWaitKey:       c.ShutdownWaitSeconds,
		},
	}, options.Update().SetUpsert(true))

	return errors.Wrapf(err, "updating section '%s'", c.SectionId())
}

func (c *Settings) ValidateAndDefault() error {
	var err error
	catcher := grip.NewSimpleCatcher()
	if c.ApiUrl == "" {
		catcher.Add(errors.New("API hostname must not be empty"))
	}
	if c.ConfigDir == "" {
		catcher.Add(errors.New("config directory must not be empty"))
	}
	if len(c.CredentialsNew) > 0 {
		if c.Credentials, err = c.CredentialsNew.Map(); err != nil {
			catcher.Add(errors.Wrap(err, "parsing credentials"))
		}
	}
	if len(c.ExpansionsNew) > 0 {
		if c.Expansions, err = c.ExpansionsNew.Map(); err != nil {
			catcher.Add(errors.Wrap(err, "parsing expansions"))
		}
	}
	if len(c.KeysNew) > 0 {
		if c.Keys, err = c.KeysNew.Map(); err != nil {
			catcher.Add(errors.Wrap(err, "parsing keys"))
		}
	}
	if len(c.PluginsNew) > 0 {
		tempPlugins, err := c.PluginsNew.NestedMap()
		if err != nil {
			catcher.Add(errors.Wrap(err, "parsing plugins"))
		}
		c.Plugins = map[string]map[string]interface{}{}
		for k1, v1 := range tempPlugins {
			c.Plugins[k1] = map[string]interface{}{}
			for k2, v2 := range v1 {
				c.Plugins[k1][k2] = v2
			}
		}
	}

	keys := map[string]bool{}
	for _, mapping := range c.LDAPRoleMap {
		if keys[mapping.LDAPGroup] {
			catcher.Errorf("duplicate LDAP group value %s found in LDAP-role mappings", mapping.LDAPGroup)
		}
		keys[mapping.LDAPGroup] = true
	}

	if len(c.SSHKeyPairs) != 0 && c.SSHKeyDirectory == "" {
		catcher.New("cannot use SSH key pairs without setting a directory for them")
	}

	for i := 0; i < len(c.SSHKeyPairs); i++ {
		catcher.NewWhen(c.SSHKeyPairs[i].Name == "", "must specify a name for SSH key pairs")
		catcher.ErrorfWhen(c.SSHKeyPairs[i].Public == "", "must specify a public key for SSH key pair '%s'", c.SSHKeyPairs[i].Name)
		catcher.ErrorfWhen(c.SSHKeyPairs[i].Private == "", "must specify a private key for SSH key pair '%s'", c.SSHKeyPairs[i].Name)
		// Avoid overwriting the filepath stored in Keys, which is a special
		// case for the path to the legacy SSH identity file.
		for _, key := range c.Keys {
			catcher.ErrorfWhen(c.SSHKeyPairs[i].PrivatePath(c) == key, "cannot overwrite the legacy SSH key '%s'", key)
		}

		// ValidateAndDefault can be called before the environment has been
		// initialized.
		if env := GetEnvironment(); env != nil {
			// Ensure we are not modify any existing keys.
			if settings := env.Settings(); settings != nil {
				for _, key := range env.Settings().SSHKeyPairs {
					if key.Name == c.SSHKeyPairs[i].Name {
						catcher.ErrorfWhen(c.SSHKeyPairs[i].Public != key.Public, "cannot modify public key for existing SSH key pair '%s'", key.Name)
						catcher.ErrorfWhen(c.SSHKeyPairs[i].Private != key.Private, "cannot modify private key for existing SSH key pair '%s'", key.Name)
					}
				}
			}
		}
		if c.SSHKeyPairs[i].EC2Regions == nil {
			c.SSHKeyPairs[i].EC2Regions = []string{}
		}
	}
	// ValidateAndDefault can be called before the environment has been
	// initialized.
	if env := GetEnvironment(); env != nil {
		if settings := env.Settings(); settings != nil {
			// Ensure we are not deleting any existing keys.
			for _, key := range GetEnvironment().Settings().SSHKeyPairs {
				var found bool
				for _, newKey := range c.SSHKeyPairs {
					if newKey.Name == key.Name {
						found = true
						break
					}
				}
				catcher.ErrorfWhen(!found, "cannot find existing SSH key '%s'", key.Name)
			}
		}
	}

	if catcher.HasErrors() {
		return catcher.Resolve()
	}
	if c.ClientBinariesDir == "" {
		c.ClientBinariesDir = ClientDirectory
	}
	if c.LogPath == "" {
		c.LogPath = LocalLoggingOverride
	}
	if c.ShutdownWaitSeconds < 0 {
		c.ShutdownWaitSeconds = DefaultShutdownWaitSeconds
	}

	return nil
}

// NewSettings builds an in-memory representation of the given settings file.
func NewSettings(filename string) (*Settings, error) {
	configData, err := ioutil.ReadFile(filename)
	if err != nil {
		return nil, err
	}
	settings := &Settings{}
	err = yaml.Unmarshal(configData, settings)
	if err != nil {
		return nil, err
	}

	return settings, nil
}

// GetConfig retrieves the Evergreen config document. If no document is
// present in the DB, it will return the defaults.
func GetConfig() (*Settings, error) { return BootstrapConfig(GetEnvironment()) }

// Bootstrap config gets a config from the database defined in the environment.
func BootstrapConfig(env Environment) (*Settings, error) {
	config := &Settings{}

	// retrieve the root config document
	if err := config.Get(env); err != nil {
		return nil, err
	}

	// retrieve the other config sub-documents and form the whole struct
	catcher := grip.NewSimpleCatcher()
	sections := ConfigRegistry.GetSections()
	valConfig := reflect.ValueOf(*config)
	//iterate over each field in the config struct
	for i := 0; i < valConfig.NumField(); i++ {
		// retrieve the 'id' struct tag
		sectionId := valConfig.Type().Field(i).Tag.Get("id")
		if sectionId == "" { // no 'id' tag means this is a simple field that we can skip
			continue
		}

		// get the property name and find its corresponding section in the registry
		propName := valConfig.Type().Field(i).Name
		section, ok := sections[sectionId]
		if !ok {
			catcher.Add(fmt.Errorf("config section '%s' not found in registry", sectionId))
			continue
		}

		// retrieve the section's document from the db
		if err := section.Get(env); err != nil {
			catcher.Add(errors.Wrapf(err, "populating section '%s'", sectionId))
			continue
		}

		// set the value of the section struct to the value of the corresponding field in the config
		sectionVal := reflect.ValueOf(section).Elem()
		propVal := reflect.ValueOf(config).Elem().FieldByName(propName)
		if !propVal.CanSet() {
			catcher.Errorf("unable to set field '%s' in section '%s'", propName, sectionId)
			continue
		}
		propVal.Set(sectionVal)
	}

	if catcher.HasErrors() {
		return nil, errors.WithStack(catcher.Resolve())
	}
	return config, nil

}

// UpdateConfig updates all evergreen settings documents in DB
func UpdateConfig(config *Settings) error {
	// update the root config document
	if err := config.Set(); err != nil {
		return err
	}

	// update the other config sub-documents
	catcher := grip.NewSimpleCatcher()
	valConfig := reflect.ValueOf(*config)

	//iterate over each field in the config struct
	for i := 0; i < valConfig.NumField(); i++ {
		// retrieve the 'id' struct tag
		sectionId := valConfig.Type().Field(i).Tag.Get("id")
		if sectionId == "" { // no 'id' tag means this is a simple field that we can skip
			continue
		}

		// get the property name and find its value within the settings struct
		propName := valConfig.Type().Field(i).Name
		propVal := valConfig.FieldByName(propName)

		// create a reflective copy of the struct
		valPointer := reflect.Indirect(reflect.New(propVal.Type()))
		valPointer.Set(propVal)

		// convert the pointer to that struct to an empty interface
		propInterface := valPointer.Addr().Interface()

		// type assert to the ConfigSection interface
		section, ok := propInterface.(ConfigSection)
		if !ok {
			catcher.Errorf("unable to convert config section '%s'", propName)
			continue
		}

		catcher.Add(section.Set())
	}

	return errors.WithStack(catcher.Resolve())
}

// Validate checks the settings and returns nil if the config is valid,
// or an error with a message explaining why otherwise.
func (settings *Settings) Validate() error {
	catcher := grip.NewSimpleCatcher()

	// validate the root-level settings struct
	catcher.Add(settings.ValidateAndDefault())

	// validate each sub-document
	valConfig := reflect.ValueOf(*settings)
	// iterate over each field in the config struct
	for i := 0; i < valConfig.NumField(); i++ {
		// retrieve the 'id' struct tag
		sectionId := valConfig.Type().Field(i).Tag.Get("id")
		if sectionId == "" { // no 'id' tag means this is a simple field that we can skip
			continue
		}

		// get the property name and find its value within the settings struct
		propName := valConfig.Type().Field(i).Name
		propVal := valConfig.FieldByName(propName)

		// the goal is to convert this struct which we know implements ConfigSection
		// from a reflection data structure back to the interface
		// the below creates a copy and takes the address of it as a workaround because
		// you can't take the address of it via reflection for some reason
		// (and all interface methods on the struct have pointer receivers)

		// create a reflective copy of the struct
		valPointer := reflect.Indirect(reflect.New(propVal.Type()))
		valPointer.Set(propVal)

		// convert the pointer to that struct to an empty interface
		propInterface := valPointer.Addr().Interface()

		// type assert to the ConfigSection interface
		section, ok := propInterface.(ConfigSection)
		if !ok {
			catcher.Errorf("unable to convert config section '%s'", propName)
			continue
		}
		err := section.ValidateAndDefault()
		if err != nil {
			catcher.Add(err)
			continue
		}

		// set the value of the section struct in case there was any defaulting done
		sectionVal := reflect.ValueOf(section).Elem()
		propAddr := reflect.ValueOf(settings).Elem().FieldByName(propName)
		if !propAddr.CanSet() {
			catcher.Errorf("unable to set field '%s' 'in' %s", propName, sectionId)
			continue
		}
		propAddr.Set(sectionVal)
	}
	return errors.WithStack(catcher.Resolve())
}

func (s *Settings) GetSender(ctx context.Context, env Environment) (send.Sender, error) {
	var (
		sender   send.Sender
		fallback send.Sender
		err      error
		senders  []send.Sender
	)

	levelInfo := s.LoggerConfig.Info()

	fallback, err = send.NewErrorLogger("evergreen.err",
		send.LevelInfo{Default: level.Info, Threshold: level.Debug})
	if err != nil {
		return nil, errors.Wrap(err, "configuring error fallback logger")
	}

	// setup the base/default logger (generally direct to systemd
	// or standard output)
	switch s.LogPath {
	case LocalLoggingOverride:
		// log directly to systemd if possible, and log to
		// standard output otherwise.
		sender = getSystemLogger()
	case StandardOutputLoggingOverride, "":
		sender = send.MakeNative()
	default:
		sender, err = send.MakeFileLogger(s.LogPath)
		if err != nil {
			return nil, errors.Wrap(err, "configuring file logger")
		}
	}

	if err = sender.SetLevel(levelInfo); err != nil {
		return nil, errors.Wrap(err, "setting level")
	}
	if err = sender.SetErrorHandler(send.ErrorHandlerFromSender(fallback)); err != nil {
		return nil, errors.Wrap(err, "setting error handler")
	}
	senders = append(senders, sender)

	// set up external log aggregation services:
	//
	if s.Splunk.SplunkConnectionInfo.Populated() {
		retryConf := utility.NewDefaultHTTPRetryConf()
		retryConf.MaxDelay = time.Second
		retryConf.BaseDelay = 10 * time.Millisecond
		retryConf.MaxRetries = 10
		client := utility.GetHTTPRetryableClient(retryConf)

		splunkSender, err := s.makeSplunkSender(ctx, client, levelInfo, fallback)
		if err != nil {
			utility.PutHTTPClient(client)
			return nil, errors.Wrap(err, "configuring splunk logger")
		}

		env.RegisterCloser("splunk-http-client", false, func(_ context.Context) error {
			utility.PutHTTPClient(client)
			return nil
		})
		senders = append(senders, splunkSender)
	}

	// the slack logging service is only for logging very high level alerts.
	if s.Slack.Token != "" {
		sender, err = send.NewSlackLogger(s.Slack.Options, s.Slack.Token,
			send.LevelInfo{Default: level.Critical, Threshold: level.FromString(s.Slack.Level)})
		if err == nil {
			var slackFallback send.Sender

			switch len(senders) {
			case 0:
				slackFallback = fallback
			case 1:
				slackFallback = senders[0]
			default:
				slackFallback = send.NewConfiguredMultiSender(senders...)
			}

			if err = sender.SetErrorHandler(send.ErrorHandlerFromSender(slackFallback)); err != nil {
				return nil, errors.Wrap(err, "setting error handler")
			}

			senders = append(senders, logger.MakeQueueSender(ctx, env.LocalQueue(), sender))
		}
		grip.Warning(errors.Wrap(err, "setting up Slack alert logger"))
	}

	return send.NewConfiguredMultiSender(senders...), nil
}

func (s *Settings) makeSplunkSender(ctx context.Context, client *http.Client, levelInfo send.LevelInfo, fallback send.Sender) (send.Sender, error) {
	sender, err := send.NewSplunkLoggerWithClient("", s.Splunk.SplunkConnectionInfo, grip.GetSender().Level(), client)
	if err != nil {
		return nil, errors.Wrap(err, "making splunk logger")
	}

	if err = sender.SetLevel(levelInfo); err != nil {
		return nil, errors.Wrap(err, "setting Splunk level")
	}

	if err = sender.SetErrorHandler(send.ErrorHandlerFromSender(fallback)); err != nil {
		return nil, errors.Wrap(err, "setting Splunk error handler")
	}

	opts := send.BufferedSenderOptions{
		FlushInterval: time.Duration(s.LoggerConfig.Buffer.DurationSeconds) * time.Second,
		BufferSize:    s.LoggerConfig.Buffer.Count,
	}
	if s.LoggerConfig.Buffer.UseAsync {
		if sender, err = send.NewBufferedAsyncSender(ctx,
			sender,
			send.BufferedAsyncSenderOptions{
				BufferedSenderOptions: opts,
				IncomingBufferFactor:  s.LoggerConfig.Buffer.IncomingBufferFactor,
			}); err != nil {
			return nil, errors.Wrap(err, "making Splunk async buffered sender")
		}
	} else {
		if sender, err = send.NewBufferedSender(ctx, sender, opts); err != nil {
			return nil, errors.Wrap(err, "making Splunk buffered sender")
		}
	}

	return sender, nil
}

func (s *Settings) GetGithubOauthStrings() ([]string, error) {
	var tokens []string
	var token_name string

	token, ok := s.Credentials["github"]
	if ok && token != "" {
		// we want to make sure tokens[0] is always the default token
		tokens = append(tokens, token)
	} else {
		return nil, errors.New("no 'github' token in settings")
	}

	for i := 1; i < 10; i++ {
		token_name = fmt.Sprintf("github_alt%d", i)
		token, ok := s.Credentials[token_name]
		if ok && token != "" {
			tokens = append(tokens, token)
		} else {
			break
		}
	}
	return tokens, nil
}

func (s *Settings) GetGithubOauthToken() (string, error) {
	if s == nil {
		return "", errors.New("not defined")
	}

	oauthStrings, err := s.GetGithubOauthStrings()
	if err != nil {
		return "", err
	}
	timeSeed := time.Now().Nanosecond()
	randomStartIdx := timeSeed % len(oauthStrings)
	var oauthString string
	for i := range oauthStrings {
		oauthString = oauthStrings[randomStartIdx+i]
		splitToken, err := splitToken(oauthString)
		if err != nil {
			grip.Error(message.Fields{
				"error":   err,
				"message": fmt.Sprintf("problem with github_alt%d", i)})
		} else {
			return splitToken, nil
		}
	}
	return "", errors.New("all github tokens are malformatted. Proper format is github:token <token> or github_alt#:token <token>")
}

func splitToken(oauthString string) (string, error) {
	splitToken := strings.Split(oauthString, " ")
	if len(splitToken) != 2 || splitToken[0] != "token" {
		return "", errors.New("token format was invalid, expected 'token [token]'")
	}
	return splitToken[1], nil
}
func GetServiceFlags() (*ServiceFlags, error) {
	flags := &ServiceFlags{}
	if err := flags.Get(GetEnvironment()); err != nil {
		return nil, errors.Wrapf(err, "getting section '%s'", flags.SectionId())
	}
	return flags, nil
}

// PluginConfig holds plugin-specific settings, which are handled.
// manually by their respective plugins
type PluginConfig map[string]map[string]interface{}

// SSHKeyPair represents a public and private SSH key pair.
type SSHKeyPair struct {
	Name    string `bson:"name" json:"name" yaml:"name"`
	Public  string `bson:"public" json:"public" yaml:"public"`
	Private string `bson:"private" json:"private" yaml:"private"`
	// EC2Regions contains all EC2 regions that have stored this SSH key.
	EC2Regions []string `bson:"ec2_regions" json:"ec2_regions" yaml:"ec2_regions"`
}

// AddEC2Region adds the given EC2 region to the set of regions containing the
// SSH key.
func (p *SSHKeyPair) AddEC2Region(region string) error {
	env := GetEnvironment()
	ctx, cancel := env.Context()
	defer cancel()
	coll := env.DB().Collection(ConfigCollection)

	query := bson.M{
		idKey: ConfigDocID,
		sshKeyPairsKey: bson.M{
			"$elemMatch": bson.M{
				sshKeyPairNameKey: p.Name,
			},
		},
	}
	var update bson.M
	if len(p.EC2Regions) == 0 {
		// In case this is the first element, we have to push to create the
		// array first.
		update = bson.M{
			"$push": bson.M{bsonutil.GetDottedKeyName(sshKeyPairsKey, "$", sshKeyPairEC2RegionsKey): region},
		}
	} else {
		update = bson.M{
			"$addToSet": bson.M{bsonutil.GetDottedKeyName(sshKeyPairsKey, "$", sshKeyPairEC2RegionsKey): region},
		}
	}
	if _, err := coll.UpdateOne(ctx, query, update); err != nil {
		return errors.WithStack(err)
	}

	if !utility.StringSliceContains(p.EC2Regions, region) {
		p.EC2Regions = append(p.EC2Regions, region)
	}

	return nil
}

func (p *SSHKeyPair) PrivatePath(settings *Settings) string {
	return filepath.Join(settings.SSHKeyDirectory, p.Name)
}

type WriteConcern struct {
	W        int    `yaml:"w"`
	WMode    string `yaml:"wmode"`
	WTimeout int    `yaml:"wtimeout"`
	J        bool   `yaml:"j"`
}

func (wc WriteConcern) Resolve() *writeconcern.WriteConcern {
	opts := []writeconcern.Option{}

	if wc.J {
		opts = append(opts, writeconcern.J(true))
	}
	if wc.WMode == "majority" {
		opts = append(opts, writeconcern.WMajority())
	} else if wc.W > 0 {
		opts = append(opts, writeconcern.W(wc.W))
	}

	if wc.WTimeout > 0 {
		opts = append(opts, writeconcern.WTimeout(time.Duration(wc.WTimeout)*time.Millisecond))
	}

	return writeconcern.New().WithOptions(opts...)
}

type ReadConcern struct {
	Level string `yaml:"level"`
}

func (rc ReadConcern) Resolve() *readconcern.ReadConcern {

	if rc.Level == "majority" {
		return readconcern.Majority()
	} else if rc.Level == "local" {
		return readconcern.Local()
	} else if rc.Level == "" {
		return readconcern.Majority()
	} else {
		grip.Error(message.Fields{
			"error":   "ReadConcern Level is not majority or local, setting to majority",
			"rcLevel": rc.Level})
		return readconcern.Majority()
	}
}

type DBSettings struct {
	Url                  string       `yaml:"url"`
	DB                   string       `yaml:"db"`
	WriteConcernSettings WriteConcern `yaml:"write_concern"`
	ReadConcernSettings  ReadConcern  `yaml:"read_concern"`
	AuthFile             string       `yaml:"auth_file"`
}

func (dbs *DBSettings) HasAuth() bool {
	return dbs.AuthFile != ""
}

type dbCreds struct {
	DBUser string `yaml:"mdb_database_username"`
	DBPwd  string `yaml:"mdb_database_password"`
}

func (dbs *DBSettings) GetAuth() (string, string, error) {
	return GetAuthFromYAML(dbs.AuthFile)
}

func GetAuthFromYAML(authFile string) (string, string, error) {
	creds := &dbCreds{}

	file, err := os.Open(authFile)
	if err != nil {
		return "", "", err
	}
	defer file.Close()

	decoder := yaml.NewDecoder(file)

	if err := decoder.Decode(&creds); err != nil {
		return "", "", err
	}

	return creds.DBUser, creds.DBPwd, nil
}

// supported banner themes in Evergreen
type BannerTheme string

const (
	Announcement BannerTheme = "announcement"
	Information              = "information"
	Warning                  = "warning"
	Important                = "important"
)

func IsValidBannerTheme(input string) (bool, BannerTheme) {
	switch input {
	case "":
		return true, ""
	case "announcement":
		return true, Announcement
	case "information":
		return true, Information
	case "warning":
		return true, Warning
	case "important":
		return true, Important
	default:
		return false, ""
	}
}<|MERGE_RESOLUTION|>--- conflicted
+++ resolved
@@ -33,11 +33,7 @@
 	BuildRevision = ""
 
 	// Commandline Version String; used to control auto-updating.
-<<<<<<< HEAD
 	ClientVersion = "2022-11-16"
-=======
-	ClientVersion = "2022-11-10"
->>>>>>> a3b5fe9e
 
 	// Agent version to control agent rollover.
 	AgentVersion = "2022-11-10"
