--- conflicted
+++ resolved
@@ -34,11 +34,7 @@
 	ClientVersion = "2021-02-04"
 
 	// Agent version to control agent rollover.
-<<<<<<< HEAD
-	AgentVersion = "2021-02-03"
-=======
 	AgentVersion = "2021-02-04"
->>>>>>> 51bb90d8
 )
 
 // ConfigSection defines a sub-document in the evergreen config
