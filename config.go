--- conflicted
+++ resolved
@@ -38,11 +38,7 @@
 	ClientVersion = "2023-07-28"
 
 	// Agent version to control agent rollover.
-<<<<<<< HEAD
-	AgentVersion = "2023-07-27"
-=======
-	AgentVersion = "2023-07-31"
->>>>>>> 312713fe
+	AgentVersion = "2023-08-02"
 )
 
 // ConfigSection defines a sub-document in the evergreen config
