package evergreen

import (
	"context"
	"fmt"
	"net/http"
	"os"
	"path/filepath"
	"reflect"
	"strings"
	"time"

	"github.com/evergreen-ci/evergreen/util"
	"github.com/evergreen-ci/utility"
	"github.com/mongodb/amboy/logger"
	"github.com/mongodb/anser/bsonutil"
	"github.com/mongodb/grip"
	"github.com/mongodb/grip/level"
	"github.com/mongodb/grip/message"
	"github.com/mongodb/grip/send"
	"github.com/pkg/errors"
	"go.mongodb.org/mongo-driver/bson"
	"go.mongodb.org/mongo-driver/mongo"
	"go.mongodb.org/mongo-driver/mongo/options"
	"go.mongodb.org/mongo-driver/mongo/readconcern"
	"go.mongodb.org/mongo-driver/mongo/writeconcern"
	"gopkg.in/yaml.v3"
)

var (
	// BuildRevision should be specified with -ldflags at build time
	BuildRevision = ""

	// ClientVersion is the commandline version string used to control auto-updating.
	ClientVersion = "2023-10-02"

	// Agent version to control agent rollover.
<<<<<<< HEAD
	AgentVersion = "2023-11-03"
=======
	AgentVersion = "2023-11-04"
>>>>>>> a6ffc4fe
)

// ConfigSection defines a sub-document in the evergreen config
// any config sections must also be added to registry.go
type ConfigSection interface {
	// SectionId returns the ID of the section to be used in the database document and struct tag
	SectionId() string
	// Get populates the section from the DB
	Get(context.Context) error
	// Set upserts the section document into the DB
	Set(context.Context) error
	// ValidateAndDefault validates input and sets defaults
	ValidateAndDefault() error
}

// Settings contains all configuration settings for running Evergreen. Settings
// with the "id" struct tag should implement the ConfigSection interface.
type Settings struct {
	Id                  string                  `bson:"_id" json:"id" yaml:"id"`
	Amboy               AmboyConfig             `yaml:"amboy" bson:"amboy" json:"amboy" id:"amboy"`
	Api                 APIConfig               `yaml:"api" bson:"api" json:"api" id:"api"`
	ApiUrl              string                  `yaml:"api_url" bson:"api_url" json:"api_url"`
	AuthConfig          AuthConfig              `yaml:"auth" bson:"auth" json:"auth" id:"auth"`
	AWSInstanceRole     string                  `yaml:"aws_instance_role" bson:"aws_instance_role" json:"aws_instance_role"`
	Banner              string                  `bson:"banner" json:"banner" yaml:"banner"`
	BannerTheme         BannerTheme             `bson:"banner_theme" json:"banner_theme" yaml:"banner_theme"`
	Buckets             BucketsConfig           `bson:"buckets" json:"buckets" yaml:"buckets" id:"buckets"`
	Cedar               CedarConfig             `bson:"cedar" json:"cedar" yaml:"cedar" id:"cedar"`
	ClientBinariesDir   string                  `yaml:"client_binaries_dir" bson:"client_binaries_dir" json:"client_binaries_dir"`
	CommitQueue         CommitQueueConfig       `yaml:"commit_queue" bson:"commit_queue" json:"commit_queue" id:"commit_queue"`
	ConfigDir           string                  `yaml:"configdir" bson:"configdir" json:"configdir"`
	ContainerPools      ContainerPoolsConfig    `yaml:"container_pools" bson:"container_pools" json:"container_pools" id:"container_pools"`
	Credentials         map[string]string       `yaml:"credentials" bson:"credentials" json:"credentials"`
	CredentialsNew      util.KeyValuePairSlice  `yaml:"credentials_new" bson:"credentials_new" json:"credentials_new"`
	Database            DBSettings              `yaml:"database" json:"database" bson:"database"`
	DataPipes           DataPipesConfig         `yaml:"data_pipes" json:"data_pipes" bson:"data_pipes" id:"data_pipes"`
	DomainName          string                  `yaml:"domain_name" bson:"domain_name" json:"domain_name"`
	Expansions          map[string]string       `yaml:"expansions" bson:"expansions" json:"expansions"`
	ExpansionsNew       util.KeyValuePairSlice  `yaml:"expansions_new" bson:"expansions_new" json:"expansions_new"`
	GithubPRCreatorOrg  string                  `yaml:"github_pr_creator_org" bson:"github_pr_creator_org" json:"github_pr_creator_org"`
	GithubOrgs          []string                `yaml:"github_orgs" bson:"github_orgs" json:"github_orgs"`
	DisabledGQLQueries  []string                `yaml:"disabled_gql_queries" bson:"disabled_gql_queries" json:"disabled_gql_queries"`
	HostInit            HostInitConfig          `yaml:"hostinit" bson:"hostinit" json:"hostinit" id:"hostinit"`
	HostJasper          HostJasperConfig        `yaml:"host_jasper" bson:"host_jasper" json:"host_jasper" id:"host_jasper"`
	Jira                JiraConfig              `yaml:"jira" bson:"jira" json:"jira" id:"jira"`
	JIRANotifications   JIRANotificationsConfig `yaml:"jira_notifications" json:"jira_notifications" bson:"jira_notifications" id:"jira_notifications"`
	Keys                map[string]string       `yaml:"keys" bson:"keys" json:"keys"`
	KeysNew             util.KeyValuePairSlice  `yaml:"keys_new" bson:"keys_new" json:"keys_new"`
	LDAPRoleMap         LDAPRoleMap             `yaml:"ldap_role_map" bson:"ldap_role_map" json:"ldap_role_map"`
	LoggerConfig        LoggerConfig            `yaml:"logger_config" bson:"logger_config" json:"logger_config" id:"logger_config"`
	LogPath             string                  `yaml:"log_path" bson:"log_path" json:"log_path"`
	NewRelic            NewRelicConfig          `yaml:"newrelic" bson:"newrelic" json:"newrelic" id:"newrelic"`
	Notify              NotifyConfig            `yaml:"notify" bson:"notify" json:"notify" id:"notify"`
	Plugins             PluginConfig            `yaml:"plugins" bson:"plugins" json:"plugins"`
	PluginsNew          util.KeyValuePairSlice  `yaml:"plugins_new" bson:"plugins_new" json:"plugins_new"`
	PodLifecycle        PodLifecycleConfig      `yaml:"pod_lifecycle" bson:"pod_lifecycle" json:"pod_lifecycle" id:"pod_lifecycle"`
	PprofPort           string                  `yaml:"pprof_port" bson:"pprof_port" json:"pprof_port"`
	ProjectCreation     ProjectCreationConfig   `yaml:"project_creation" bson:"project_creation" json:"project_creation" id:"project_creation"`
	Providers           CloudProviders          `yaml:"providers" bson:"providers" json:"providers" id:"providers"`
	RepoTracker         RepoTrackerConfig       `yaml:"repotracker" bson:"repotracker" json:"repotracker" id:"repotracker"`
	Scheduler           SchedulerConfig         `yaml:"scheduler" bson:"scheduler" json:"scheduler" id:"scheduler"`
	ServiceFlags        ServiceFlags            `bson:"service_flags" json:"service_flags" id:"service_flags" yaml:"service_flags"`
	SSHKeyDirectory     string                  `yaml:"ssh_key_directory" bson:"ssh_key_directory" json:"ssh_key_directory"`
	SSHKeyPairs         []SSHKeyPair            `yaml:"ssh_key_pairs" bson:"ssh_key_pairs" json:"ssh_key_pairs"`
	Slack               SlackConfig             `yaml:"slack" bson:"slack" json:"slack" id:"slack"`
	Splunk              SplunkConfig            `yaml:"splunk" bson:"splunk" json:"splunk" id:"splunk"`
	Triggers            TriggerConfig           `yaml:"triggers" bson:"triggers" json:"triggers" id:"triggers"`
	Ui                  UIConfig                `yaml:"ui" bson:"ui" json:"ui" id:"ui"`
	Spawnhost           SpawnHostConfig         `yaml:"spawnhost" bson:"spawnhost" json:"spawnhost" id:"spawnhost"`
	ShutdownWaitSeconds int                     `yaml:"shutdown_wait_seconds" bson:"shutdown_wait_seconds" json:"shutdown_wait_seconds"`
	Tracer              TracerConfig            `yaml:"tracer" bson:"tracer" json:"tracer" id:"tracer"`
	GitHubCheckRun      GitHubCheckRunConfig    `yaml:"github_check_run" bson:"github_check_run" json:"github_check_run" id:"github_check_run"`
}

func (c *Settings) SectionId() string { return ConfigDocID }

func (c *Settings) Get(ctx context.Context) error {
	res := GetEnvironment().DB().Collection(ConfigCollection).FindOne(ctx, byId(c.SectionId()))
	if err := res.Err(); err != nil {
		if err == mongo.ErrNoDocuments {
			*c = Settings{}
			return nil
		}
		return errors.Wrapf(err, "getting config section '%s'", c.SectionId())
	}
	if err := res.Decode(&c); err != nil {
		return errors.Wrapf(err, "decoding config section '%s'", c.SectionId())
	}

	return nil
}

// Set saves the global fields in the configuration (i.e. those that are not
// ConfigSections).
func (c *Settings) Set(ctx context.Context) error {
	_, err := GetEnvironment().DB().Collection(ConfigCollection).UpdateOne(ctx, byId(c.SectionId()), bson.M{
		"$set": bson.M{
			apiUrlKey:             c.ApiUrl,
			awsInstanceRoleKey:    c.AWSInstanceRole,
			bannerKey:             c.Banner,
			bannerThemeKey:        c.BannerTheme,
			clientBinariesDirKey:  c.ClientBinariesDir,
			commitQueueKey:        c.CommitQueue,
			configDirKey:          c.ConfigDir,
			credentialsKey:        c.Credentials,
			credentialsNewKey:     c.CredentialsNew,
			domainNameKey:         c.DomainName,
			expansionsKey:         c.Expansions,
			expansionsNewKey:      c.ExpansionsNew,
			githubPRCreatorOrgKey: c.GithubPRCreatorOrg,
			githubOrgsKey:         c.GithubOrgs,
			disabledGQLQueriesKey: c.DisabledGQLQueries,
			keysKey:               c.Keys,
			keysNewKey:            c.KeysNew,
			ldapRoleMapKey:        c.LDAPRoleMap,
			logPathKey:            c.LogPath,
			pprofPortKey:          c.PprofPort,
			pluginsKey:            c.Plugins,
			pluginsNewKey:         c.PluginsNew,
			splunkKey:             c.Splunk,
			sshKeyDirectoryKey:    c.SSHKeyDirectory,
			sshKeyPairsKey:        c.SSHKeyPairs,
			spawnhostKey:          c.Spawnhost,
			shutdownWaitKey:       c.ShutdownWaitSeconds,
		},
	}, options.Update().SetUpsert(true))

	return errors.Wrapf(err, "updating section '%s'", c.SectionId())
}

func (c *Settings) ValidateAndDefault() error {
	var err error
	catcher := grip.NewSimpleCatcher()
	if c.ApiUrl == "" {
		catcher.Add(errors.New("API hostname must not be empty"))
	}
	if c.ConfigDir == "" {
		catcher.Add(errors.New("config directory must not be empty"))
	}

	if len(c.CredentialsNew) > 0 {
		if c.Credentials, err = c.CredentialsNew.Map(); err != nil {
			catcher.Add(errors.Wrap(err, "parsing credentials"))
		}
	}
	if len(c.ExpansionsNew) > 0 {
		if c.Expansions, err = c.ExpansionsNew.Map(); err != nil {
			catcher.Add(errors.Wrap(err, "parsing expansions"))
		}
	}
	if len(c.KeysNew) > 0 {
		if c.Keys, err = c.KeysNew.Map(); err != nil {
			catcher.Add(errors.Wrap(err, "parsing keys"))
		}
	}
	if len(c.PluginsNew) > 0 {
		tempPlugins, err := c.PluginsNew.NestedMap()
		if err != nil {
			catcher.Add(errors.Wrap(err, "parsing plugins"))
		}
		c.Plugins = map[string]map[string]interface{}{}
		for k1, v1 := range tempPlugins {
			c.Plugins[k1] = map[string]interface{}{}
			for k2, v2 := range v1 {
				c.Plugins[k1][k2] = v2
			}
		}
	}

	keys := map[string]bool{}
	for _, mapping := range c.LDAPRoleMap {
		if keys[mapping.LDAPGroup] {
			catcher.Errorf("duplicate LDAP group value %s found in LDAP-role mappings", mapping.LDAPGroup)
		}
		keys[mapping.LDAPGroup] = true
	}

	if len(c.SSHKeyPairs) != 0 && c.SSHKeyDirectory == "" {
		catcher.New("cannot use SSH key pairs without setting a directory for them")
	}

	for i := 0; i < len(c.SSHKeyPairs); i++ {
		catcher.NewWhen(c.SSHKeyPairs[i].Name == "", "must specify a name for SSH key pairs")
		catcher.ErrorfWhen(c.SSHKeyPairs[i].Public == "", "must specify a public key for SSH key pair '%s'", c.SSHKeyPairs[i].Name)
		catcher.ErrorfWhen(c.SSHKeyPairs[i].Private == "", "must specify a private key for SSH key pair '%s'", c.SSHKeyPairs[i].Name)
		// Avoid overwriting the filepath stored in Keys, which is a special
		// case for the path to the legacy SSH identity file.
		for _, key := range c.Keys {
			catcher.ErrorfWhen(c.SSHKeyPairs[i].PrivatePath(c) == key, "cannot overwrite the legacy SSH key '%s'", key)
		}

		// ValidateAndDefault can be called before the environment has been
		// initialized.
		if env := GetEnvironment(); env != nil {
			// Ensure we are not modify any existing keys.
			if settings := env.Settings(); settings != nil {
				for _, key := range env.Settings().SSHKeyPairs {
					if key.Name == c.SSHKeyPairs[i].Name {
						catcher.ErrorfWhen(c.SSHKeyPairs[i].Public != key.Public, "cannot modify public key for existing SSH key pair '%s'", key.Name)
						catcher.ErrorfWhen(c.SSHKeyPairs[i].Private != key.Private, "cannot modify private key for existing SSH key pair '%s'", key.Name)
					}
				}
			}
		}
		if c.SSHKeyPairs[i].EC2Regions == nil {
			c.SSHKeyPairs[i].EC2Regions = []string{}
		}
	}
	// ValidateAndDefault can be called before the environment has been
	// initialized.
	if env := GetEnvironment(); env != nil {
		if settings := env.Settings(); settings != nil {
			// Ensure we are not deleting any existing keys.
			for _, key := range GetEnvironment().Settings().SSHKeyPairs {
				var found bool
				for _, newKey := range c.SSHKeyPairs {
					if newKey.Name == key.Name {
						found = true
						break
					}
				}
				catcher.ErrorfWhen(!found, "cannot find existing SSH key '%s'", key.Name)
			}
		}
	}

	if catcher.HasErrors() {
		return catcher.Resolve()
	}
	if c.ClientBinariesDir == "" {
		c.ClientBinariesDir = ClientDirectory
	}
	if c.LogPath == "" {
		c.LogPath = localLoggingOverride
	}
	if c.ShutdownWaitSeconds < 0 {
		c.ShutdownWaitSeconds = DefaultShutdownWaitSeconds
	}

	return nil
}

// NewSettings builds an in-memory representation of the given settings file.
func NewSettings(filename string) (*Settings, error) {
	configData, err := os.ReadFile(filename)
	if err != nil {
		return nil, err
	}
	settings := &Settings{}
	err = yaml.Unmarshal(configData, settings)
	if err != nil {
		return nil, err
	}

	return settings, nil
}

// GetConfig returns the Evergreen config document. If no document is
// present in the DB, it will return the defaults.
// Use Settings() to get the cached settings object.
func GetConfig(ctx context.Context) (*Settings, error) {
	config := NewConfigSections()
	if err := config.populateSections(ctx); err != nil {
		return nil, errors.Wrap(err, "populating sections")
	}

	catcher := grip.NewSimpleCatcher()
	baseConfig := config.Sections[ConfigDocID].(*Settings)
	valConfig := reflect.ValueOf(*baseConfig)
	//iterate over each field in the config struct
	for i := 0; i < valConfig.NumField(); i++ {
		// retrieve the 'id' struct tag
		sectionId := valConfig.Type().Field(i).Tag.Get("id")
		if sectionId == "" { // no 'id' tag means this is a simple field that we can skip
			continue
		}

		// get the property name and find its corresponding section in the registry
		propName := valConfig.Type().Field(i).Name
		section, ok := config.Sections[sectionId]
		if !ok {
			catcher.Add(fmt.Errorf("config section '%s' not found in registry", sectionId))
			continue
		}

		// set the value of the section struct to the value of the corresponding field in the config
		sectionVal := reflect.ValueOf(section).Elem()
		propVal := reflect.ValueOf(baseConfig).Elem().FieldByName(propName)
		if !propVal.CanSet() {
			catcher.Errorf("unable to set field '%s' in section '%s'", propName, sectionId)
			continue
		}
		propVal.Set(sectionVal)
	}

	if catcher.HasErrors() {
		return nil, errors.WithStack(catcher.Resolve())
	}
	return baseConfig, nil

}

// UpdateConfig updates all evergreen settings documents in the DB.
func UpdateConfig(ctx context.Context, config *Settings) error {
	// update the root config document
	if err := config.Set(ctx); err != nil {
		return err
	}

	// update the other config sub-documents
	catcher := grip.NewSimpleCatcher()
	valConfig := reflect.ValueOf(*config)

	//iterate over each field in the config struct
	for i := 0; i < valConfig.NumField(); i++ {
		// retrieve the 'id' struct tag
		sectionId := valConfig.Type().Field(i).Tag.Get("id")
		if sectionId == "" { // no 'id' tag means this is a simple field that we can skip
			continue
		}

		// get the property name and find its value within the settings struct
		propName := valConfig.Type().Field(i).Name
		propVal := valConfig.FieldByName(propName)

		// create a reflective copy of the struct
		valPointer := reflect.Indirect(reflect.New(propVal.Type()))
		valPointer.Set(propVal)

		// convert the pointer to that struct to an empty interface
		propInterface := valPointer.Addr().Interface()

		// type assert to the ConfigSection interface
		section, ok := propInterface.(ConfigSection)
		if !ok {
			catcher.Errorf("unable to convert config section '%s'", propName)
			continue
		}

		catcher.Add(section.Set(ctx))
	}

	return errors.WithStack(catcher.Resolve())
}

// Validate checks the settings and returns nil if the config is valid,
// or an error with a message explaining why otherwise.
func (settings *Settings) Validate() error {
	catcher := grip.NewSimpleCatcher()

	// validate the root-level settings struct
	catcher.Add(settings.ValidateAndDefault())

	// validate each sub-document
	valConfig := reflect.ValueOf(*settings)
	// iterate over each field in the config struct
	for i := 0; i < valConfig.NumField(); i++ {
		// retrieve the 'id' struct tag
		sectionId := valConfig.Type().Field(i).Tag.Get("id")
		if sectionId == "" { // no 'id' tag means this is a simple field that we can skip
			continue
		}

		// get the property name and find its value within the settings struct
		propName := valConfig.Type().Field(i).Name
		propVal := valConfig.FieldByName(propName)

		// the goal is to convert this struct which we know implements ConfigSection
		// from a reflection data structure back to the interface
		// the below creates a copy and takes the address of it as a workaround because
		// you can't take the address of it via reflection for some reason
		// (and all interface methods on the struct have pointer receivers)

		// create a reflective copy of the struct
		valPointer := reflect.Indirect(reflect.New(propVal.Type()))
		valPointer.Set(propVal)

		// convert the pointer to that struct to an empty interface
		propInterface := valPointer.Addr().Interface()

		// type assert to the ConfigSection interface
		section, ok := propInterface.(ConfigSection)
		if !ok {
			catcher.Errorf("unable to convert config section '%s'", propName)
			continue
		}
		err := section.ValidateAndDefault()
		if err != nil {
			catcher.Add(err)
			continue
		}

		// set the value of the section struct in case there was any defaulting done
		sectionVal := reflect.ValueOf(section).Elem()
		propAddr := reflect.ValueOf(settings).Elem().FieldByName(propName)
		if !propAddr.CanSet() {
			catcher.Errorf("unable to set field '%s' 'in' %s", propName, sectionId)
			continue
		}
		propAddr.Set(sectionVal)
	}
	return errors.WithStack(catcher.Resolve())
}

func (s *Settings) GetSender(ctx context.Context, env Environment) (send.Sender, error) {
	var (
		sender   send.Sender
		fallback send.Sender
		err      error
		senders  []send.Sender
	)

	levelInfo := s.LoggerConfig.Info()

	fallback, err = send.NewErrorLogger("evergreen.err",
		send.LevelInfo{Default: level.Info, Threshold: level.Debug})
	if err != nil {
		return nil, errors.Wrap(err, "configuring error fallback logger")
	}

	// setup the base/default logger (generally direct to systemd
	// or standard output)
	switch s.LogPath {
	case localLoggingOverride:
		// log directly to systemd if possible, and log to
		// standard output otherwise.
		sender = getSystemLogger()
	case standardOutputLoggingOverride, "":
		sender = send.MakeNative()
	default:
		sender, err = send.MakeFileLogger(s.LogPath)
		if err != nil {
			return nil, errors.Wrap(err, "configuring file logger")
		}
	}

	if err = sender.SetLevel(levelInfo); err != nil {
		return nil, errors.Wrap(err, "setting level")
	}
	if err = sender.SetErrorHandler(send.ErrorHandlerFromSender(fallback)); err != nil {
		return nil, errors.Wrap(err, "setting error handler")
	}
	senders = append(senders, sender)

	// set up external log aggregation services:
	//
	if s.Splunk.SplunkConnectionInfo.Populated() {
		retryConf := utility.NewDefaultHTTPRetryConf()
		retryConf.MaxDelay = time.Second
		retryConf.BaseDelay = 10 * time.Millisecond
		retryConf.MaxRetries = 10
		client := utility.GetHTTPRetryableClient(retryConf)

		splunkSender, err := s.makeSplunkSender(ctx, client, levelInfo, fallback)
		if err != nil {
			utility.PutHTTPClient(client)
			return nil, errors.Wrap(err, "configuring splunk logger")
		}

		env.RegisterCloser("splunk-http-client", false, func(_ context.Context) error {
			utility.PutHTTPClient(client)
			return nil
		})
		senders = append(senders, splunkSender)
	}

	// the slack logging service is only for logging very high level alerts.
	if s.Slack.Token != "" {
		sender, err = send.NewSlackLogger(s.Slack.Options, s.Slack.Token,
			send.LevelInfo{Default: level.Critical, Threshold: level.FromString(s.Slack.Level)})
		if err == nil {
			var slackFallback send.Sender

			switch len(senders) {
			case 0:
				slackFallback = fallback
			case 1:
				slackFallback = senders[0]
			default:
				slackFallback = send.NewConfiguredMultiSender(senders...)
			}

			if err = sender.SetErrorHandler(send.ErrorHandlerFromSender(slackFallback)); err != nil {
				return nil, errors.Wrap(err, "setting error handler")
			}

			senders = append(senders, logger.MakeQueueSender(ctx, env.LocalQueue(), sender))
		}
		grip.Warning(errors.Wrap(err, "setting up Slack alert logger"))
	}

	return send.NewConfiguredMultiSender(senders...), nil
}

func (s *Settings) makeSplunkSender(ctx context.Context, client *http.Client, levelInfo send.LevelInfo, fallback send.Sender) (send.Sender, error) {
	sender, err := send.NewSplunkLoggerWithClient("", s.Splunk.SplunkConnectionInfo, grip.GetSender().Level(), client)
	if err != nil {
		return nil, errors.Wrap(err, "making splunk logger")
	}

	if err = sender.SetLevel(levelInfo); err != nil {
		return nil, errors.Wrap(err, "setting Splunk level")
	}

	if err = sender.SetErrorHandler(send.ErrorHandlerFromSender(fallback)); err != nil {
		return nil, errors.Wrap(err, "setting Splunk error handler")
	}

	opts := send.BufferedSenderOptions{
		FlushInterval: time.Duration(s.LoggerConfig.Buffer.DurationSeconds) * time.Second,
		BufferSize:    s.LoggerConfig.Buffer.Count,
	}
	if s.LoggerConfig.Buffer.UseAsync {
		if sender, err = send.NewBufferedAsyncSender(ctx,
			sender,
			send.BufferedAsyncSenderOptions{
				BufferedSenderOptions: opts,
				IncomingBufferFactor:  s.LoggerConfig.Buffer.IncomingBufferFactor,
			}); err != nil {
			return nil, errors.Wrap(err, "making Splunk async buffered sender")
		}
	} else {
		if sender, err = send.NewBufferedSender(ctx, sender, opts); err != nil {
			return nil, errors.Wrap(err, "making Splunk buffered sender")
		}
	}

	return sender, nil
}

func (s *Settings) GetGithubOauthString() (string, error) {

	token, ok := s.Credentials["github"]
	if ok && token != "" {
		return token, nil
	}

	return "", errors.New("no github token in settings")
}

// TODO EVG-19966: Delete this function
func (s *Settings) GetGithubOauthToken() (string, error) {
	if s == nil {
		return "", errors.New("not defined")
	}
	if s.ServiceFlags.GlobalGitHubTokenDisabled {
		return "", nil
	}

	oauthString, err := s.GetGithubOauthString()
	if err != nil {
		return "", err
	}
	splitToken := strings.Split(oauthString, " ")
	if len(splitToken) != 2 || splitToken[0] != "token" {
		return "", errors.New("token format was invalid, expected 'token [token]'")
	}
	return splitToken[1], nil
}

// PluginConfig holds plugin-specific settings, which are handled.
// manually by their respective plugins
type PluginConfig map[string]map[string]interface{}

// SSHKeyPair represents a public and private SSH key pair.
type SSHKeyPair struct {
	Name    string `bson:"name" json:"name" yaml:"name"`
	Public  string `bson:"public" json:"public" yaml:"public"`
	Private string `bson:"private" json:"private" yaml:"private"`
	// EC2Regions contains all EC2 regions that have stored this SSH key.
	EC2Regions []string `bson:"ec2_regions" json:"ec2_regions" yaml:"ec2_regions"`
}

// AddEC2Region adds the given EC2 region to the set of regions containing the
// SSH key.
func (p *SSHKeyPair) AddEC2Region(region string) error {
	env := GetEnvironment()
	ctx, cancel := env.Context()
	defer cancel()
	coll := env.DB().Collection(ConfigCollection)

	query := bson.M{
		idKey: ConfigDocID,
		sshKeyPairsKey: bson.M{
			"$elemMatch": bson.M{
				sshKeyPairNameKey: p.Name,
			},
		},
	}
	var update bson.M
	if len(p.EC2Regions) == 0 {
		// In case this is the first element, we have to push to create the
		// array first.
		update = bson.M{
			"$push": bson.M{bsonutil.GetDottedKeyName(sshKeyPairsKey, "$", sshKeyPairEC2RegionsKey): region},
		}
	} else {
		update = bson.M{
			"$addToSet": bson.M{bsonutil.GetDottedKeyName(sshKeyPairsKey, "$", sshKeyPairEC2RegionsKey): region},
		}
	}
	if _, err := coll.UpdateOne(ctx, query, update); err != nil {
		return errors.WithStack(err)
	}

	if !utility.StringSliceContains(p.EC2Regions, region) {
		p.EC2Regions = append(p.EC2Regions, region)
	}

	return nil
}

func (p *SSHKeyPair) PrivatePath(settings *Settings) string {
	return filepath.Join(settings.SSHKeyDirectory, p.Name)
}

type WriteConcern struct {
	W        int    `yaml:"w"`
	WMode    string `yaml:"wmode"`
	WTimeout int    `yaml:"wtimeout"`
	J        bool   `yaml:"j"`
}

func (wc WriteConcern) Resolve() *writeconcern.WriteConcern {
	opts := []writeconcern.Option{}

	if wc.J {
		opts = append(opts, writeconcern.J(true))
	}
	if wc.WMode == "majority" {
		opts = append(opts, writeconcern.WMajority())
	} else if wc.W > 0 {
		opts = append(opts, writeconcern.W(wc.W))
	}

	if wc.WTimeout > 0 {
		opts = append(opts, writeconcern.WTimeout(time.Duration(wc.WTimeout)*time.Millisecond))
	}

	return writeconcern.New().WithOptions(opts...)
}

type ReadConcern struct {
	Level string `yaml:"level"`
}

func (rc ReadConcern) Resolve() *readconcern.ReadConcern {

	if rc.Level == "majority" {
		return readconcern.Majority()
	} else if rc.Level == "local" {
		return readconcern.Local()
	} else if rc.Level == "" {
		return readconcern.Majority()
	} else {
		grip.Error(message.Fields{
			"error":   "ReadConcern Level is not majority or local, setting to majority",
			"rcLevel": rc.Level})
		return readconcern.Majority()
	}
}

type DBSettings struct {
	Url                  string       `yaml:"url"`
	DB                   string       `yaml:"db"`
	WriteConcernSettings WriteConcern `yaml:"write_concern"`
	ReadConcernSettings  ReadConcern  `yaml:"read_concern"`
	AuthFile             string       `yaml:"auth_file"`
}

func (dbs *DBSettings) HasAuth() bool {
	return dbs.AuthFile != ""
}

type dbCreds struct {
	DBUser string `yaml:"mdb_database_username"`
	DBPwd  string `yaml:"mdb_database_password"`
}

func (dbs *DBSettings) GetAuth() (string, string, error) {
	return GetAuthFromYAML(dbs.AuthFile)
}

func GetAuthFromYAML(authFile string) (string, string, error) {
	creds := &dbCreds{}

	file, err := os.Open(authFile)
	if err != nil {
		return "", "", err
	}
	defer file.Close()

	decoder := yaml.NewDecoder(file)

	if err := decoder.Decode(&creds); err != nil {
		return "", "", err
	}

	return creds.DBUser, creds.DBPwd, nil
}

// supported banner themes in Evergreen
type BannerTheme string

const (
	Announcement BannerTheme = "announcement"
	Information              = "information"
	Warning                  = "warning"
	Important                = "important"
)

func IsValidBannerTheme(input string) (bool, BannerTheme) {
	switch input {
	case "":
		return true, ""
	case "announcement":
		return true, Announcement
	case "information":
		return true, Information
	case "warning":
		return true, Warning
	case "important":
		return true, Important
	default:
		return false, ""
	}
}<|MERGE_RESOLUTION|>--- conflicted
+++ resolved
@@ -35,11 +35,7 @@
 	ClientVersion = "2023-10-02"
 
 	// Agent version to control agent rollover.
-<<<<<<< HEAD
-	AgentVersion = "2023-11-03"
-=======
 	AgentVersion = "2023-11-04"
->>>>>>> a6ffc4fe
 )
 
 // ConfigSection defines a sub-document in the evergreen config
