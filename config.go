package evergreen

import (
	"context"
	"fmt"
	"io/ioutil"
	"path/filepath"
	"reflect"
	"strings"
	"time"

	"github.com/evergreen-ci/evergreen/util"
	"github.com/mongodb/amboy/logger"
	"github.com/mongodb/anser/bsonutil"
	"github.com/mongodb/grip"
	"github.com/mongodb/grip/level"
	"github.com/mongodb/grip/send"
	"github.com/pkg/errors"
	"go.mongodb.org/mongo-driver/bson"
	"go.mongodb.org/mongo-driver/mongo"
	"go.mongodb.org/mongo-driver/mongo/options"
	"go.mongodb.org/mongo-driver/mongo/writeconcern"
	yaml "gopkg.in/yaml.v2"
)

var (
	// Should be specified with -ldflags at build time
	BuildRevision = ""

	// Commandline Version String; used to control auto-updating.
	ClientVersion = "2020-02-07"
)

// ConfigSection defines a sub-document in the evergreen config
// any config sections must also be added to registry.go
type ConfigSection interface {
	// SectionId() returns the ID of the section to be used in the database document and struct tag
	SectionId() string
	// Get() populates the section from the DB
	Get(Environment) error
	// Set() upserts the section document into the DB
	Set() error
	// ValidateAndDefault() validates input and sets defaults
	ValidateAndDefault() error
}

// Settings contains all configuration settings for running Evergreen. Settings
// with the "id" struct tag should implement the ConfigSection interface.
type Settings struct {
	Id                      string                    `bson:"_id" json:"id" yaml:"id"`
	Alerts                  AlertsConfig              `yaml:"alerts" bson:"alerts" json:"alerts" id:"alerts"`
	Amboy                   AmboyConfig               `yaml:"amboy" bson:"amboy" json:"amboy" id:"amboy"`
	Api                     APIConfig                 `yaml:"api" bson:"api" json:"api" id:"api"`
	ApiUrl                  string                    `yaml:"api_url" bson:"api_url" json:"api_url"`
	AuthConfig              AuthConfig                `yaml:"auth" bson:"auth" json:"auth" id:"auth"`
	Banner                  string                    `bson:"banner" json:"banner" yaml:"banner"`
	BannerTheme             BannerTheme               `bson:"banner_theme" json:"banner_theme" yaml:"banner_theme"`
	Bugsnag                 string                    `yaml:"bugsnag" bson:"bugsnag" json:"bugsnag"`
	Backup                  BackupConfig              `bson:"backup" json:"backup" yaml:"backup"`
	ClientBinariesDir       string                    `yaml:"client_binaries_dir" bson:"client_binaries_dir" json:"client_binaries_dir"`
	CommitQueue             CommitQueueConfig         `yaml:"commit_queue" bson:"commit_queue" json:"commit_queue" id:"commit_queue"`
	ConfigDir               string                    `yaml:"configdir" bson:"configdir" json:"configdir"`
	ContainerPools          ContainerPoolsConfig      `yaml:"container_pools" bson:"container_pools" json:"container_pools" id:"container_pools"`
	Credentials             map[string]string         `yaml:"credentials" bson:"credentials" json:"credentials"`
	CredentialsNew          util.KeyValuePairSlice    `yaml:"credentials_new" bson:"credentials_new" json:"credentials_new"`
	Database                DBSettings                `yaml:"database" json:"database" bson:"database"`
	DomainName              string                    `yaml:"domain_name" bson:"domain_name" json:"domain_name"`
	Expansions              map[string]string         `yaml:"expansions" bson:"expansions" json:"expansions"`
	ExpansionsNew           util.KeyValuePairSlice    `yaml:"expansions_new" bson:"expansions_new" json:"expansions_new"`
	GithubPRCreatorOrg      string                    `yaml:"github_pr_creator_org" bson:"github_pr_creator_org" json:"github_pr_creator_org"`
	GithubOrgs              []string                  `yaml:"github_orgs" bson:"github_orgs" json:"github_orgs"`
	HostInit                HostInitConfig            `yaml:"hostinit" bson:"hostinit" json:"hostinit" id:"hostinit"`
	HostJasper              HostJasperConfig          `yaml:"host_jasper" bson:"host_jasper" json:"host_jasper" id:"host_jasper"`
	Jira                    JiraConfig                `yaml:"jira" bson:"jira" json:"jira" id:"jira"`
	JIRANotifications       JIRANotificationsConfig   `yaml:"jira_notifications" json:"jira_notifications" bson:"jira_notifications" id:"jira_notifications"`
	Keys                    map[string]string         `yaml:"keys" bson:"keys" json:"keys"`
	KeysNew                 util.KeyValuePairSlice    `yaml:"keys_new" bson:"keys_new" json:"keys_new"`
	LDAPRoleMap             LDAPRoleMap               `yaml:"ldap_role_map" bson:"ldap_role_map" json:"ldap_role_map"`
	LoggerConfig            LoggerConfig              `yaml:"logger_config" bson:"logger_config" json:"logger_config" id:"logger_config"`
	LogPath                 string                    `yaml:"log_path" bson:"log_path" json:"log_path"`
	NewRelic                NewRelicConfig            `yaml:"newrelic" bson:"newrelic" json:"newrelic" id:"newrelic"`
	Notify                  NotifyConfig              `yaml:"notify" bson:"notify" json:"notify" id:"notify"`
	Plugins                 PluginConfig              `yaml:"plugins" bson:"plugins" json:"plugins"`
	PluginsNew              util.KeyValuePairSlice    `yaml:"plugins_new" bson:"plugins_new" json:"plugins_new"`
	PprofPort               string                    `yaml:"pprof_port" bson:"pprof_port" json:"pprof_port"`
	Providers               CloudProviders            `yaml:"providers" bson:"providers" json:"providers" id:"providers"`
	RepoTracker             RepoTrackerConfig         `yaml:"repotracker" bson:"repotracker" json:"repotracker" id:"repotracker"`
	Scheduler               SchedulerConfig           `yaml:"scheduler" bson:"scheduler" json:"scheduler" id:"scheduler"`
	ServiceFlags            ServiceFlags              `bson:"service_flags" json:"service_flags" id:"service_flags" yaml:"service_flags"`
	SSHKeyDirectory         string                    `yaml:"ssh_key_directory" bson:"ssh_key_directory" json:"ssh_key_directory"`
	SSHKeyPairs             []SSHKeyPair              `yaml:"ssh_key_pairs" bson:"ssh_key_pairs" json:"ssh_key_pairs"`
	Slack                   SlackConfig               `yaml:"slack" bson:"slack" json:"slack" id:"slack"`
	SpawnHostsPerUser       int                       `yaml:"spawn_hosts_per_user" bson:"spawn_hosts_per_user" json:"spawn_hosts_per_user"`
	Splunk                  send.SplunkConnectionInfo `yaml:"splunk" bson:"splunk" json:"splunk"`
	Triggers                TriggerConfig             `yaml:"triggers" bson:"triggers" json:"triggers" id:"triggers"`
	Ui                      UIConfig                  `yaml:"ui" bson:"ui" json:"ui" id:"ui"`
	UnexpirableHostsPerUser int                       `yaml:"unexpirable_hosts_per_user" bson:"unexpirable_hosts_per_user" json:"unexpirable_hosts_per_user"`
}

func (c *Settings) SectionId() string { return ConfigDocID }

func (c *Settings) Get(env Environment) error {
	ctx, cancel := env.Context()
	defer cancel()
	coll := env.DB().Collection(ConfigCollection)

	res := coll.FindOne(ctx, byId(c.SectionId()))
	if err := res.Err(); err != nil {
		if err == mongo.ErrNoDocuments {
			*c = Settings{}
			return nil
		}
		return errors.Wrapf(err, "error retrieving section %s", c.SectionId())
	}
	if err := res.Decode(c); err != nil {
		return errors.Wrap(err, "problem decoding result")
	}

	return nil
}

// Set saves the global fields in the configuration (i.e. those that are not
// ConfigSections).
func (c *Settings) Set() error {
	env := GetEnvironment()
	ctx, cancel := env.Context()
	defer cancel()
	coll := env.DB().Collection(ConfigCollection)

	_, err := coll.UpdateOne(ctx, byId(c.SectionId()), bson.M{
		"$set": bson.M{
			apiUrlKey:             c.ApiUrl,
			bannerKey:             c.Banner,
			bannerThemeKey:        c.BannerTheme,
			bugsnagKey:            c.Bugsnag,
			clientBinariesDirKey:  c.ClientBinariesDir,
			commitQueueKey:        c.CommitQueue,
			configDirKey:          c.ConfigDir,
			credentialsKey:        c.Credentials,
			credentialsNewKey:     c.CredentialsNew,
			domainNameKey:         c.DomainName,
			expansionsKey:         c.Expansions,
			expansionsNewKey:      c.ExpansionsNew,
			githubPRCreatorOrgKey: c.GithubPRCreatorOrg,
			githubOrgsKey:         c.GithubOrgs,
			keysKey:               c.Keys,
			keysNewKey:            c.KeysNew,
			ldapRoleMapKey:        c.LDAPRoleMap,
			logPathKey:            c.LogPath,
			pprofPortKey:          c.PprofPort,
			pluginsKey:            c.Plugins,
			pluginsNewKey:         c.PluginsNew,
			splunkKey:             c.Splunk,
<<<<<<< HEAD
=======
			sshKeyDirectoryKey:    c.SSHKeyDirectory,
			sshKeyPairsKey:        c.SSHKeyPairs,
			superUsersKey:         c.SuperUsers,
>>>>>>> f7bf0933
			spawnHostsKey:         c.SpawnHostsPerUser,
			unexpirableHostsKey:   c.UnexpirableHostsPerUser,
		},
	}, options.Update().SetUpsert(true))

	return errors.Wrapf(err, "error updating section %s", c.SectionId())
}

func (c *Settings) ValidateAndDefault() error {
	var err error
	catcher := grip.NewSimpleCatcher()
	if c.ApiUrl == "" {
		catcher.Add(errors.New("API hostname must not be empty"))
	}
	if c.ConfigDir == "" {
		catcher.Add(errors.New("Config directory must not be empty"))
	}
	if len(c.CredentialsNew) > 0 {
		if c.Credentials, err = c.CredentialsNew.Map(); err != nil {
			catcher.Add(errors.Wrap(err, "error parsing credentials"))
		}
	}
	if len(c.ExpansionsNew) > 0 {
		if c.Expansions, err = c.ExpansionsNew.Map(); err != nil {
			catcher.Add(errors.Wrap(err, "error parsing expansions"))
		}
	}
	if len(c.KeysNew) > 0 {
		if c.Keys, err = c.KeysNew.Map(); err != nil {
			catcher.Add(errors.Wrap(err, "error parsing keys"))
		}
	}
	if len(c.PluginsNew) > 0 {
		tempPlugins, err := c.PluginsNew.NestedMap()
		if err != nil {
			catcher.Add(errors.Wrap(err, "error parsing plugins"))
		}
		c.Plugins = map[string]map[string]interface{}{}
		for k1, v1 := range tempPlugins {
			c.Plugins[k1] = map[string]interface{}{}
			for k2, v2 := range v1 {
				c.Plugins[k1][k2] = v2
			}
		}
	}

	keys := map[string]bool{}
	for _, mapping := range c.LDAPRoleMap {
		if keys[mapping.LDAPGroup] == true {
			catcher.Add(errors.Errorf("duplicate LDAP group value %s found in LDAP-role mappings", mapping.LDAPGroup))
		}
		keys[mapping.LDAPGroup] = true
	}

	if len(c.SSHKeyPairs) != 0 && c.SSHKeyDirectory == "" {
		catcher.New("cannot use SSH key pairs without setting a directory for them")
	}

	for i := 0; i < len(c.SSHKeyPairs); i++ {
		catcher.NewWhen(c.SSHKeyPairs[i].Name == "", "must specify a name for SSH key pairs")
		catcher.ErrorfWhen(c.SSHKeyPairs[i].Public == "", "must specify a public key for SSH key pair '%s'", c.SSHKeyPairs[i].Name)
		catcher.ErrorfWhen(c.SSHKeyPairs[i].Private == "", "must specify a private key for SSH key pair '%s'", c.SSHKeyPairs[i].Name)
		// Avoid overwriting the filepath stored in Keys, which is a special
		// case for the path to the legacy SSH identity file.
		for _, key := range c.Keys {
			catcher.ErrorfWhen(c.SSHKeyPairs[i].PrivatePath(c) == key, "cannot overwrite the legacy SSH key '%s'", key)
		}

		// ValidateAndDefault can be called before the environment has been
		// initialized.
		if env := GetEnvironment(); env != nil {
			// Ensure we are not modify any existing keys.
			if settings := env.Settings(); settings != nil {
				for _, key := range env.Settings().SSHKeyPairs {
					if key.Name == c.SSHKeyPairs[i].Name {
						catcher.ErrorfWhen(c.SSHKeyPairs[i].Public != key.Public, "cannot modify public key for existing SSH key pair '%s'", key.Name)
						catcher.ErrorfWhen(c.SSHKeyPairs[i].Private != key.Private, "cannot modify private key for existing SSH key pair '%s'", key.Name)
					}
				}
			}
		}
		if c.SSHKeyPairs[i].EC2Regions == nil {
			c.SSHKeyPairs[i].EC2Regions = []string{}
		}
	}
	// ValidateAndDefault can be called before the environment has been
	// initialized.
	if env := GetEnvironment(); env != nil {
		if settings := env.Settings(); settings != nil {
			// Ensure we are not deleting any existing keys.
			for _, key := range GetEnvironment().Settings().SSHKeyPairs {
				var found bool
				for _, newKey := range c.SSHKeyPairs {
					if newKey.Name == key.Name {
						found = true
						break
					}
				}
				catcher.ErrorfWhen(!found, "cannot find existing SSH key '%s'", key.Name)
			}
		}
	}

	if catcher.HasErrors() {
		return catcher.Resolve()
	}
	if c.ClientBinariesDir == "" {
		c.ClientBinariesDir = ClientDirectory
	}
	if c.LogPath == "" {
		c.LogPath = LocalLoggingOverride
	}

	return nil
}

// NewSettings builds an in-memory representation of the given settings file.
func NewSettings(filename string) (*Settings, error) {
	configData, err := ioutil.ReadFile(filename)
	if err != nil {
		return nil, err
	}
	settings := &Settings{}
	err = yaml.Unmarshal(configData, settings)
	if err != nil {
		return nil, err
	}

	return settings, nil
}

// GetConfig retrieves the Evergreen config document. If no document is
// present in the DB, it will return the defaults.
func GetConfig() (*Settings, error) { return BootstrapConfig(GetEnvironment()) }

// Bootstrap config gets a config from the database defined in the environment.
func BootstrapConfig(env Environment) (*Settings, error) {
	config := &Settings{}

	// retrieve the root config document
	if err := config.Get(env); err != nil {
		return nil, err
	}

	// retrieve the other config sub-documents and form the whole struct
	catcher := grip.NewSimpleCatcher()
	sections := ConfigRegistry.GetSections()
	valConfig := reflect.ValueOf(*config)
	//iterate over each field in the config struct
	for i := 0; i < valConfig.NumField(); i++ {
		// retrieve the 'id' struct tag
		sectionId := valConfig.Type().Field(i).Tag.Get("id")
		if sectionId == "" { // no 'id' tag means this is a simple field that we can skip
			continue
		}

		// get the property name and find its corresponding section in the registry
		propName := valConfig.Type().Field(i).Name
		section, ok := sections[sectionId]
		if !ok {
			catcher.Add(fmt.Errorf("config section %s not found in registry", sectionId))
			continue
		}

		// retrieve the section's document from the db
		if err := section.Get(env); err != nil {
			catcher.Add(errors.Wrapf(err, "error populating section %s", sectionId))
			continue
		}

		// set the value of the section struct to the value of the corresponding field in the config
		sectionVal := reflect.ValueOf(section).Elem()
		propVal := reflect.ValueOf(config).Elem().FieldByName(propName)
		if !propVal.CanSet() {
			catcher.Add(fmt.Errorf("unable to set field %s in %s", propName, sectionId))
			continue
		}
		propVal.Set(sectionVal)
	}

	if catcher.HasErrors() {
		return nil, errors.WithStack(catcher.Resolve())
	}
	return config, nil

}

// UpdateConfig updates all evergreen settings documents in DB
func UpdateConfig(config *Settings) error {
	// update the root config document
	if err := config.Set(); err != nil {
		return err
	}

	// update the other config sub-documents
	catcher := grip.NewSimpleCatcher()
	valConfig := reflect.ValueOf(*config)

	//iterate over each field in the config struct
	for i := 0; i < valConfig.NumField(); i++ {
		// retrieve the 'id' struct tag
		sectionId := valConfig.Type().Field(i).Tag.Get("id")
		if sectionId == "" { // no 'id' tag means this is a simple field that we can skip
			continue
		}

		// get the property name and find its value within the settings struct
		propName := valConfig.Type().Field(i).Name
		propVal := valConfig.FieldByName(propName)

		// create a reflective copy of the struct
		valPointer := reflect.Indirect(reflect.New(propVal.Type()))
		valPointer.Set(propVal)

		// convert the pointer to that struct to an empty interface
		propInterface := valPointer.Addr().Interface()

		// type assert to the ConfigSection interface
		section, ok := propInterface.(ConfigSection)
		if !ok {
			catcher.Add(fmt.Errorf("unable to convert config section %s", propName))
			continue
		}

		catcher.Add(section.Set())
	}

	return errors.WithStack(catcher.Resolve())
}

// Validate checks the settings and returns nil if the config is valid,
// or an error with a message explaining why otherwise.
func (settings *Settings) Validate() error {
	catcher := grip.NewSimpleCatcher()

	// validate the root-level settings struct
	catcher.Add(settings.ValidateAndDefault())

	// validate each sub-document
	valConfig := reflect.ValueOf(*settings)
	// iterate over each field in the config struct
	for i := 0; i < valConfig.NumField(); i++ {
		// retrieve the 'id' struct tag
		sectionId := valConfig.Type().Field(i).Tag.Get("id")
		if sectionId == "" { // no 'id' tag means this is a simple field that we can skip
			continue
		}

		// get the property name and find its value within the settings struct
		propName := valConfig.Type().Field(i).Name
		propVal := valConfig.FieldByName(propName)

		// the goal is to convert this struct which we know implements ConfigSection
		// from a reflection data structure back to the interface
		// the below creates a copy and takes the address of it as a workaround because
		// you can't take the address of it via reflection for some reason
		// (and all interface methods on the struct have pointer receivers)

		// create a reflective copy of the struct
		valPointer := reflect.Indirect(reflect.New(propVal.Type()))
		valPointer.Set(propVal)

		// convert the pointer to that struct to an empty interface
		propInterface := valPointer.Addr().Interface()

		// type assert to the ConfigSection interface
		section, ok := propInterface.(ConfigSection)
		if !ok {
			catcher.Add(fmt.Errorf("unable to convert config section %s", propName))
			continue
		}
		err := section.ValidateAndDefault()
		if err != nil {
			catcher.Add(err)
			continue
		}

		// set the value of the section struct in case there was any defaulting done
		sectionVal := reflect.ValueOf(section).Elem()
		propAddr := reflect.ValueOf(settings).Elem().FieldByName(propName)
		if !propAddr.CanSet() {
			catcher.Add(fmt.Errorf("unable to set field %s in %s", propName, sectionId))
			continue
		}
		propAddr.Set(sectionVal)
	}
	return errors.WithStack(catcher.Resolve())
}

func (s *Settings) GetSender(ctx context.Context, env Environment) (send.Sender, error) {
	var (
		sender   send.Sender
		fallback send.Sender
		err      error
		senders  []send.Sender
	)

	levelInfo := s.LoggerConfig.Info()

	fallback, err = send.NewErrorLogger("evergreen.err",
		send.LevelInfo{Default: level.Info, Threshold: level.Debug})
	if err != nil {
		return nil, errors.Wrap(err, "problem configuring err fallback logger")
	}

	// setup the base/default logger (generally direct to systemd
	// or standard output)
	switch s.LogPath {
	case LocalLoggingOverride:
		// log directly to systemd if possible, and log to
		// standard output otherwise.
		sender = getSystemLogger()
	case StandardOutputLoggingOverride, "":
		sender = send.MakeNative()
	default:
		sender, err = send.MakeFileLogger(s.LogPath)
		if err != nil {
			return nil, errors.Wrap(err, "could not configure file logger")
		}
	}

	if err = sender.SetLevel(levelInfo); err != nil {
		return nil, errors.Wrap(err, "problem setting level")
	}
	if err = sender.SetErrorHandler(send.ErrorHandlerFromSender(fallback)); err != nil {
		return nil, errors.Wrap(err, "problem setting error handler")
	}
	senders = append(senders, sender)

	// set up external log aggregation services:
	//
	if endpoint, ok := s.Credentials["sumologic"]; ok {
		sender, err = send.NewSumo("", endpoint)
		if err == nil {
			if err = sender.SetLevel(levelInfo); err != nil {
				return nil, errors.Wrap(err, "problem setting level")
			}
			if err = sender.SetErrorHandler(send.ErrorHandlerFromSender(fallback)); err != nil {
				return nil, errors.Wrap(err, "problem setting error handler")
			}
			senders = append(senders,
				send.NewBufferedSender(sender,
					time.Duration(s.LoggerConfig.Buffer.DurationSeconds)*time.Second,
					s.LoggerConfig.Buffer.Count))
		}
	}

	if s.Splunk.Populated() {
		sender, err = send.NewSplunkLogger("", s.Splunk, grip.GetSender().Level())
		if err == nil {
			if err = sender.SetLevel(levelInfo); err != nil {
				return nil, errors.Wrap(err, "problem setting level")
			}
			if err = sender.SetErrorHandler(send.ErrorHandlerFromSender(fallback)); err != nil {
				return nil, errors.Wrap(err, "problem setting error handler")
			}
			senders = append(senders,
				send.NewBufferedSender(sender,
					time.Duration(s.LoggerConfig.Buffer.DurationSeconds)*time.Second,
					s.LoggerConfig.Buffer.Count))
		}
	}

	// the slack logging service is only for logging very high level alerts.
	if s.Slack.Token != "" {
		sender, err = send.NewSlackLogger(s.Slack.Options, s.Slack.Token,
			send.LevelInfo{Default: level.Critical, Threshold: level.FromString(s.Slack.Level)})
		if err == nil {
			var slackFallback send.Sender

			switch len(senders) {
			case 0:
				slackFallback = fallback
			case 1:
				slackFallback = senders[0]
			default:
				slackFallback = send.NewConfiguredMultiSender(senders...)
			}

			if err = sender.SetErrorHandler(send.ErrorHandlerFromSender(slackFallback)); err != nil {
				return nil, errors.Wrap(err, "problem setting error handler")
			}

			senders = append(senders, logger.MakeQueueSender(ctx, env.LocalQueue(), sender))
		}
		grip.Warning(errors.Wrap(err, "problem setting up slack alert logger"))
	}

	return send.NewConfiguredMultiSender(senders...), nil
}

func (s *Settings) GetGithubOauthString() (string, error) {
	token, ok := s.Credentials["github"]
	if ok && token != "" {
		return token, nil
	}

	return "", errors.New("no github token in settings")
}

func (s *Settings) GetGithubOauthToken() (string, error) {
	if s == nil {
		return "", errors.New("not defined")
	}

	oauthString, err := s.GetGithubOauthString()
	if err != nil {
		return "", err
	}
	splitToken := strings.Split(oauthString, " ")
	if len(splitToken) != 2 || splitToken[0] != "token" {
		return "", errors.New("token format was invalid, expected 'token [token]'")
	}
	return splitToken[1], nil
}

func GetServiceFlags() (*ServiceFlags, error) {
	section := ConfigRegistry.GetSection("service_flags")
	if section == nil {
		return nil, errors.New("unable to retrieve config section")
	}
	if err := section.Get(GetEnvironment()); err != nil {
		return nil, errors.Wrap(err, "error retrieving section from DB")
	}
	flags, ok := section.(*ServiceFlags)
	if !ok {
		return nil, errors.New("unable to convert config section to service flags")
	}
	return flags, nil
}

// PluginConfig holds plugin-specific settings, which are handled.
// manually by their respective plugins
type PluginConfig map[string]map[string]interface{}

// SSHKeyPair represents a public and private SSH key pair.
type SSHKeyPair struct {
	Name    string `bson:"name" json:"name" yaml:"name"`
	Public  string `bson:"public" json:"public" yaml:"public"`
	Private string `bson:"private" json:"private" yaml:"private"`
	// EC2Regions contains all EC2 regions that have stored this SSH key.
	EC2Regions []string `bson:"ec2_regions" json:"ec2_regions" yaml:"ec2_regions"`
}

// AddEC2Region adds the given EC2 region to the set of regions containing the
// SSH key.
func (p *SSHKeyPair) AddEC2Region(region string) error {
	env := GetEnvironment()
	ctx, cancel := env.Context()
	defer cancel()
	coll := env.DB().Collection(ConfigCollection)

	query := bson.M{
		idKey: ConfigDocID,
		sshKeyPairsKey: bson.M{
			"$elemMatch": bson.M{
				sshKeyPairNameKey: p.Name,
			},
		},
	}
	var update bson.M
	if len(p.EC2Regions) == 0 {
		// In case this is the first element, we have to push to create the
		// array first.
		update = bson.M{
			"$push": bson.M{bsonutil.GetDottedKeyName(sshKeyPairsKey, "$", sshKeyPairEC2RegionsKey): region},
		}
	} else {
		update = bson.M{
			"$addToSet": bson.M{bsonutil.GetDottedKeyName(sshKeyPairsKey, "$", sshKeyPairEC2RegionsKey): region},
		}
	}
	if _, err := coll.UpdateOne(ctx, query, update); err != nil {
		return errors.WithStack(err)
	}

	if !util.StringSliceContains(p.EC2Regions, region) {
		p.EC2Regions = append(p.EC2Regions, region)
	}

	return nil
}

func (p *SSHKeyPair) PrivatePath(settings *Settings) string {
	return filepath.Join(settings.SSHKeyDirectory, p.Name)
}

type WriteConcern struct {
	W        int    `yaml:"w"`
	WMode    string `yaml:"wmode"`
	WTimeout int    `yaml:"wtimeout"`
	J        bool   `yaml:"j"`
}

func (wc WriteConcern) Resolve() *writeconcern.WriteConcern {
	opts := []writeconcern.Option{}

	if wc.J {
		opts = append(opts, writeconcern.J(true))
	}
	if wc.WMode == "majority" {
		opts = append(opts, writeconcern.WMajority())
	} else if wc.W > 0 {
		opts = append(opts, writeconcern.W(wc.W))
	}

	if wc.WTimeout > 0 {
		opts = append(opts, writeconcern.WTimeout(time.Duration(wc.WTimeout)*time.Millisecond))
	}

	return writeconcern.New().WithOptions(opts...)
}

type DBSettings struct {
	Url                  string       `yaml:"url"`
	DB                   string       `yaml:"db"`
	WriteConcernSettings WriteConcern `yaml:"write_concern"`
}

// supported banner themes in Evergreen
type BannerTheme string

const (
	Announcement BannerTheme = "announcement"
	Information              = "information"
	Warning                  = "warning"
	Important                = "important"
)

func IsValidBannerTheme(input string) (bool, BannerTheme) {
	switch input {
	case "":
		return true, ""
	case "announcement":
		return true, Announcement
	case "information":
		return true, Information
	case "warning":
		return true, Warning
	case "important":
		return true, Important
	default:
		return false, ""
	}
}<|MERGE_RESOLUTION|>--- conflicted
+++ resolved
@@ -151,12 +151,8 @@
 			pluginsKey:            c.Plugins,
 			pluginsNewKey:         c.PluginsNew,
 			splunkKey:             c.Splunk,
-<<<<<<< HEAD
-=======
 			sshKeyDirectoryKey:    c.SSHKeyDirectory,
 			sshKeyPairsKey:        c.SSHKeyPairs,
-			superUsersKey:         c.SuperUsers,
->>>>>>> f7bf0933
 			spawnHostsKey:         c.SpawnHostsPerUser,
 			unexpirableHostsKey:   c.UnexpirableHostsPerUser,
 		},
