--- conflicted
+++ resolved
@@ -35,11 +35,7 @@
 	ClientVersion = "2021-11-12"
 
 	// Agent version to control agent rollover.
-<<<<<<< HEAD
-	AgentVersion = "2021-11-29"
-=======
 	AgentVersion = "2021-12-02"
->>>>>>> f3c70749
 )
 
 // ConfigSection defines a sub-document in the evergreen config
