package evergreen

import (
	"context"
	"fmt"
	"net/http"
	"os"
	"reflect"
	"strconv"
	"time"

	"github.com/evergreen-ci/evergreen/util"
	"github.com/evergreen-ci/utility"
	"github.com/mongodb/amboy/logger"
	"github.com/mongodb/anser/apm"
	"github.com/mongodb/grip"
	"github.com/mongodb/grip/level"
	"github.com/mongodb/grip/message"
	"github.com/mongodb/grip/send"
	"github.com/pkg/errors"
	"go.mongodb.org/mongo-driver/bson"
	"go.mongodb.org/mongo-driver/mongo/options"
	"go.mongodb.org/mongo-driver/mongo/readconcern"
	"go.mongodb.org/mongo-driver/mongo/writeconcern"
	"gopkg.in/yaml.v3"
)

var (
	// BuildRevision should be specified with -ldflags at build time
	BuildRevision = ""

	// ClientVersion is the commandline version string used to control updating
	// the CLI. The format is the calendar date (YYYY-MM-DD).
<<<<<<< HEAD
	ClientVersion = "2025-04-22"
=======
	ClientVersion = "2025-04-18"
>>>>>>> e44d26e5

	// Agent version to control agent rollover. The format is the calendar date
	// (YYYY-MM-DD).
	AgentVersion = "2025-04-22"
)

const (
	mongoTimeout        = 5 * time.Minute
	mongoConnectTimeout = 5 * time.Second
)

// ConfigSection defines a sub-document in the evergreen config
// any config sections must also be added to the registry in config_sections.go.
type ConfigSection interface {
	// SectionId returns the ID of the section to be used in the database document and struct tag
	SectionId() string
	// Get populates the section from the DB
	Get(context.Context) error
	// Set upserts the section document into the DB
	Set(context.Context) error
	// ValidateAndDefault validates input and sets defaults
	ValidateAndDefault() error
}

// Settings contains all configuration settings for running Evergreen. Settings
// with the "id" struct tag should implement the ConfigSection interface.
type Settings struct {
	Id                  string                  `bson:"_id" json:"id" yaml:"id"`
	Amboy               AmboyConfig             `yaml:"amboy" bson:"amboy" json:"amboy" id:"amboy"`
	AmboyDB             AmboyDBConfig           `yaml:"amboy_db" bson:"amboy_db" json:"amboy_db" id:"amboy_db"`
	Api                 APIConfig               `yaml:"api" bson:"api" json:"api" id:"api"`
	AuthConfig          AuthConfig              `yaml:"auth" bson:"auth" json:"auth" id:"auth"`
	AWSInstanceRole     string                  `yaml:"aws_instance_role" bson:"aws_instance_role" json:"aws_instance_role"`
	Banner              string                  `bson:"banner" json:"banner" yaml:"banner"`
	BannerTheme         BannerTheme             `bson:"banner_theme" json:"banner_theme" yaml:"banner_theme"`
	Buckets             BucketsConfig           `bson:"buckets" json:"buckets" yaml:"buckets" id:"buckets"`
	Cedar               CedarConfig             `bson:"cedar" json:"cedar" yaml:"cedar" id:"cedar"`
	ConfigDir           string                  `yaml:"configdir" bson:"configdir" json:"configdir"`
	ContainerPools      ContainerPoolsConfig    `yaml:"container_pools" bson:"container_pools" json:"container_pools" id:"container_pools"`
	Database            DBSettings              `yaml:"database" json:"database" bson:"database"`
	DomainName          string                  `yaml:"domain_name" bson:"domain_name" json:"domain_name"`
	Expansions          map[string]string       `yaml:"expansions" bson:"expansions" json:"expansions"`
	ExpansionsNew       util.KeyValuePairSlice  `yaml:"expansions_new" bson:"expansions_new" json:"expansions_new"`
	GithubPRCreatorOrg  string                  `yaml:"github_pr_creator_org" bson:"github_pr_creator_org" json:"github_pr_creator_org"`
	GitHubCheckRun      GitHubCheckRunConfig    `yaml:"github_check_run" bson:"github_check_run" json:"github_check_run" id:"github_check_run"`
	GithubOrgs          []string                `yaml:"github_orgs" bson:"github_orgs" json:"github_orgs"`
	GithubWebhookSecret string                  `yaml:"github_webhook_secret" bson:"github_webhook_secret" json:"github_webhook_secret"`
	DisabledGQLQueries  []string                `yaml:"disabled_gql_queries" bson:"disabled_gql_queries" json:"disabled_gql_queries"`
	HostInit            HostInitConfig          `yaml:"hostinit" bson:"hostinit" json:"hostinit" id:"hostinit"`
	HostJasper          HostJasperConfig        `yaml:"host_jasper" bson:"host_jasper" json:"host_jasper" id:"host_jasper"`
	Jira                JiraConfig              `yaml:"jira" bson:"jira" json:"jira" id:"jira"`
	JIRANotifications   JIRANotificationsConfig `yaml:"jira_notifications" json:"jira_notifications" bson:"jira_notifications" id:"jira_notifications"`
	// TODO (DEVPROD-15898): remove this key path.
	KanopySSHKeyPath    string                    `yaml:"kanopy_ssh_key_path" bson:"kanopy_ssh_key_path" json:"kanopy_ssh_key_path"`
	LoggerConfig        LoggerConfig              `yaml:"logger_config" bson:"logger_config" json:"logger_config" id:"logger_config"`
	LogPath             string                    `yaml:"log_path" bson:"log_path" json:"log_path"`
	Notify              NotifyConfig              `yaml:"notify" bson:"notify" json:"notify" id:"notify"`
	Overrides           OverridesConfig           `yaml:"overrides" bson:"overrides" json:"overrides" id:"overrides"`
	ParameterStore      ParameterStoreConfig      `yaml:"parameter_store" bson:"parameter_store" json:"parameter_store" id:"parameter_store"`
	Plugins             PluginConfig              `yaml:"plugins" bson:"plugins" json:"plugins"`
	PluginsNew          util.KeyValuePairSlice    `yaml:"plugins_new" bson:"plugins_new" json:"plugins_new"`
	PodLifecycle        PodLifecycleConfig        `yaml:"pod_lifecycle" bson:"pod_lifecycle" json:"pod_lifecycle" id:"pod_lifecycle"`
	PprofPort           string                    `yaml:"pprof_port" bson:"pprof_port" json:"pprof_port"`
	ProjectCreation     ProjectCreationConfig     `yaml:"project_creation" bson:"project_creation" json:"project_creation" id:"project_creation"`
	Providers           CloudProviders            `yaml:"providers" bson:"providers" json:"providers" id:"providers"`
	RepoTracker         RepoTrackerConfig         `yaml:"repotracker" bson:"repotracker" json:"repotracker" id:"repotracker"`
	RuntimeEnvironments RuntimeEnvironmentsConfig `yaml:"runtime_environments" bson:"runtime_environments" json:"runtime_environments" id:"runtime_environments"`
	Scheduler           SchedulerConfig           `yaml:"scheduler" bson:"scheduler" json:"scheduler" id:"scheduler"`
	ServiceFlags        ServiceFlags              `bson:"service_flags" json:"service_flags" id:"service_flags" yaml:"service_flags"`
	ShutdownWaitSeconds int                       `yaml:"shutdown_wait_seconds" bson:"shutdown_wait_seconds" json:"shutdown_wait_seconds"`
	SingleTaskDistro    SingleTaskDistroConfig    `yaml:"single_task_distro" bson:"single_task_distro" json:"single_task_distro" id:"single_task_distro"`
	Slack               SlackConfig               `yaml:"slack" bson:"slack" json:"slack" id:"slack"`
	SleepSchedule       SleepScheduleConfig       `yaml:"sleep_schedule" bson:"sleep_schedule" json:"sleep_schedule" id:"sleep_schedule"`
	Spawnhost           SpawnHostConfig           `yaml:"spawnhost" bson:"spawnhost" json:"spawnhost" id:"spawnhost"`
	Splunk              SplunkConfig              `yaml:"splunk" bson:"splunk" json:"splunk" id:"splunk"`
	SSH                 SSHConfig                 `yaml:"ssh" bson:"ssh" json:"ssh" id:"ssh"`
	TaskLimits          TaskLimitsConfig          `yaml:"task_limits" bson:"task_limits" json:"task_limits" id:"task_limits"`
	TestSelection       TestSelectionConfig       `yaml:"test_selection" bson:"test_selection" json:"test_selection" id:"test_selection"`
	Tracer              TracerConfig              `yaml:"tracer" bson:"tracer" json:"tracer" id:"tracer"`
	Triggers            TriggerConfig             `yaml:"triggers" bson:"triggers" json:"triggers" id:"triggers"`
	Ui                  UIConfig                  `yaml:"ui" bson:"ui" json:"ui" id:"ui"`
}

func (c *Settings) SectionId() string { return ConfigDocID }

func (c *Settings) Get(ctx context.Context) error {
	return getConfigSection(ctx, c)
}

// Set saves the global fields in the configuration (i.e. those that are not
// ConfigSections).
func (c *Settings) Set(ctx context.Context) error {
	return errors.Wrapf(setConfigSection(ctx, c.SectionId(), bson.M{
		"$set": bson.M{
			awsInstanceRoleKey:     c.AWSInstanceRole,
			bannerKey:              c.Banner,
			bannerThemeKey:         c.BannerTheme,
			configDirKey:           c.ConfigDir,
			domainNameKey:          c.DomainName,
			expansionsKey:          c.Expansions,
			expansionsNewKey:       c.ExpansionsNew,
			githubPRCreatorOrgKey:  c.GithubPRCreatorOrg,
			githubOrgsKey:          c.GithubOrgs,
			githubWebhookSecretKey: c.GithubWebhookSecret,
			disabledGQLQueriesKey:  c.DisabledGQLQueries,
			kanopySSHKeyPathKey:    c.KanopySSHKeyPath,
			logPathKey:             c.LogPath,
			pprofPortKey:           c.PprofPort,
			pluginsKey:             c.Plugins,
			pluginsNewKey:          c.PluginsNew,
			splunkKey:              c.Splunk,
			sshKey:                 c.SSH,
			spawnhostKey:           c.Spawnhost,
			shutdownWaitKey:        c.ShutdownWaitSeconds,
		}}), "updating config section '%s'", c.SectionId(),
	)
}

func (c *Settings) ValidateAndDefault() error {
	var err error
	catcher := grip.NewSimpleCatcher()
	if c.ConfigDir == "" {
		catcher.Add(errors.New("config directory must not be empty"))
	}

	if len(c.ExpansionsNew) > 0 {
		if c.Expansions, err = c.ExpansionsNew.Map(); err != nil {
			catcher.Add(errors.Wrap(err, "parsing expansions"))
		}
	}
	if len(c.PluginsNew) > 0 {
		tempPlugins, err := c.PluginsNew.NestedMap()
		if err != nil {
			catcher.Add(errors.Wrap(err, "parsing plugins"))
		}
		c.Plugins = map[string]map[string]any{}
		for k1, v1 := range tempPlugins {
			c.Plugins[k1] = map[string]any{}
			for k2, v2 := range v1 {
				c.Plugins[k1][k2] = v2
			}
		}
	}

	if catcher.HasErrors() {
		return catcher.Resolve()
	}
	if c.LogPath == "" {
		c.LogPath = localLoggingOverride
	}
	if c.ShutdownWaitSeconds < 0 {
		c.ShutdownWaitSeconds = DefaultShutdownWaitSeconds
	}

	return nil
}

// NewSettings builds an in-memory representation of the given settings file.
func NewSettings(filename string) (*Settings, error) {
	configData, err := os.ReadFile(filename)
	if err != nil {
		return nil, err
	}
	settings := &Settings{}
	err = yaml.Unmarshal(configData, settings)
	if err != nil {
		return nil, err
	}

	return settings, nil
}

// GetConfig returns the complete Evergreen configuration with overrides applied from
// the [ConfigCollection] collection in the [DB] database. Use [GetRawConfig] to get
// a configuration that doesn't reflect overrides.
func GetConfig(ctx context.Context) (*Settings, error) {
	return getSettings(ctx, true)
}

// GetRawConfig returns only the raw Evergreen configuration without applying overrides. Use
// [GetConfig] to get a complete configuration that includes overrides from the [DB] database.
// If there is no [SharedDB] there are no overrides and [GetConfig] and [GetRawConfig] are
// functionally equivalent.
func GetRawConfig(ctx context.Context) (*Settings, error) {
	return getSettings(ctx, false)
}

func getSettings(ctx context.Context, includeOverrides bool) (*Settings, error) {
	config := NewConfigSections()
	if err := config.populateSections(ctx, includeOverrides); err != nil {
		return nil, errors.Wrap(err, "populating sections")
	}

	catcher := grip.NewSimpleCatcher()
	baseConfig := config.Sections[ConfigDocID].(*Settings)
	valConfig := reflect.ValueOf(*baseConfig)
	//iterate over each field in the config struct
	for i := 0; i < valConfig.NumField(); i++ {
		// retrieve the 'id' struct tag
		sectionId := valConfig.Type().Field(i).Tag.Get("id")
		if sectionId == "" { // no 'id' tag means this is a simple field that we can skip
			continue
		}

		// get the property name and find its corresponding section in the registry
		propName := valConfig.Type().Field(i).Name
		section, ok := config.Sections[sectionId]
		if !ok {
			catcher.Add(fmt.Errorf("config section '%s' not found in registry", sectionId))
			continue
		}

		// set the value of the section struct to the value of the corresponding field in the config
		sectionVal := reflect.ValueOf(section).Elem()
		propVal := reflect.ValueOf(baseConfig).Elem().FieldByName(propName)
		if !propVal.CanSet() {
			catcher.Errorf("unable to set field '%s' in section '%s'", propName, sectionId)
			continue
		}
		propVal.Set(sectionVal)
	}

	if catcher.HasErrors() {
		return nil, errors.WithStack(catcher.Resolve())
	}
	return baseConfig, nil
}

// UpdateConfig updates all evergreen settings documents in the DB.
func UpdateConfig(ctx context.Context, config *Settings) error {
	// update the root config document
	if err := config.Set(ctx); err != nil {
		return err
	}

	// update the other config sub-documents
	catcher := grip.NewSimpleCatcher()
	valConfig := reflect.ValueOf(*config)

	//iterate over each field in the config struct
	for i := 0; i < valConfig.NumField(); i++ {
		// retrieve the 'id' struct tag
		sectionId := valConfig.Type().Field(i).Tag.Get("id")
		if sectionId == "" { // no 'id' tag means this is a simple field that we can skip
			continue
		}

		// get the property name and find its value within the settings struct
		propName := valConfig.Type().Field(i).Name
		propVal := valConfig.FieldByName(propName)

		// create a reflective copy of the struct
		valPointer := reflect.Indirect(reflect.New(propVal.Type()))
		valPointer.Set(propVal)

		// convert the pointer to that struct to an empty interface
		propInterface := valPointer.Addr().Interface()

		// type assert to the ConfigSection interface
		section, ok := propInterface.(ConfigSection)
		if !ok {
			catcher.Errorf("unable to convert config section '%s'", propName)
			continue
		}

		catcher.Add(section.Set(ctx))
	}

	return errors.WithStack(catcher.Resolve())
}

// Validate checks the settings and returns nil if the config is valid,
// or an error with a message explaining why otherwise.
func (settings *Settings) Validate() error {
	catcher := grip.NewSimpleCatcher()

	// validate the root-level settings struct
	catcher.Add(settings.ValidateAndDefault())

	// validate each sub-document
	valConfig := reflect.ValueOf(*settings)
	// iterate over each field in the config struct
	for i := 0; i < valConfig.NumField(); i++ {
		// retrieve the 'id' struct tag
		sectionId := valConfig.Type().Field(i).Tag.Get("id")
		if sectionId == "" { // no 'id' tag means this is a simple field that we can skip
			continue
		}

		// get the property name and find its value within the settings struct
		propName := valConfig.Type().Field(i).Name
		propVal := valConfig.FieldByName(propName)

		// the goal is to convert this struct which we know implements ConfigSection
		// from a reflection data structure back to the interface
		// the below creates a copy and takes the address of it as a workaround because
		// you can't take the address of it via reflection for some reason
		// (and all interface methods on the struct have pointer receivers)

		// create a reflective copy of the struct
		valPointer := reflect.Indirect(reflect.New(propVal.Type()))
		valPointer.Set(propVal)

		// convert the pointer to that struct to an empty interface
		propInterface := valPointer.Addr().Interface()

		// type assert to the ConfigSection interface
		section, ok := propInterface.(ConfigSection)
		if !ok {
			catcher.Errorf("unable to convert config section '%s'", propName)
			continue
		}
		err := section.ValidateAndDefault()
		if err != nil {
			catcher.Add(err)
			continue
		}

		// set the value of the section struct in case there was any defaulting done
		sectionVal := reflect.ValueOf(section).Elem()
		propAddr := reflect.ValueOf(settings).Elem().FieldByName(propName)
		if !propAddr.CanSet() {
			catcher.Errorf("unable to set field '%s' 'in' %s", propName, sectionId)
			continue
		}
		propAddr.Set(sectionVal)
	}
	return errors.WithStack(catcher.Resolve())
}

// GetSender returns the global application-wide loggers. These are special
// universal loggers (distinct from other senders like the GitHub status sender
// or email notification sender) and will be used when grip is invoked to log
// messages in the application (e.g. grip.Info, grip.Error, etc). Because these
// loggers are the main way to send logs in the application, these are essential
// to monitoring the application and therefore have to be set up very early
// during application startup.
func (s *Settings) GetSender(ctx context.Context, env Environment) (send.Sender, error) {
	var (
		sender   send.Sender
		fallback send.Sender
		err      error
		senders  []send.Sender
	)

	levelInfo := s.LoggerConfig.Info()

	fallback, err = send.NewErrorLogger("evergreen.err",
		send.LevelInfo{Default: level.Info, Threshold: level.Debug})
	if err != nil {
		return nil, errors.Wrap(err, "configuring error fallback logger")
	}
	if disableLocalLogging, err := strconv.ParseBool(os.Getenv(disableLocalLoggingEnvVar)); err != nil || !disableLocalLogging {
		// setup the base/default logger (generally direct to systemd
		// or standard output)
		switch s.LogPath {
		case localLoggingOverride:
			// log directly to systemd if possible, and log to
			// standard output otherwise.
			sender = getSystemLogger()
		case standardOutputLoggingOverride, "":
			sender = send.MakeNative()
		default:
			sender, err = send.MakeFileLogger(s.LogPath)
			if err != nil {
				return nil, errors.Wrap(err, "configuring file logger")
			}
		}

		if err = sender.SetLevel(levelInfo); err != nil {
			return nil, errors.Wrap(err, "setting level")
		}
		if err = sender.SetErrorHandler(send.ErrorHandlerFromSender(fallback)); err != nil {
			return nil, errors.Wrap(err, "setting error handler")
		}
		senders = append(senders, sender)
	}

	// set up external log aggregation services:
	//
	if s.Splunk.SplunkConnectionInfo.Populated() {
		retryConf := utility.NewDefaultHTTPRetryConf()
		retryConf.MaxDelay = time.Second
		retryConf.BaseDelay = 10 * time.Millisecond
		retryConf.MaxRetries = 10
		client := utility.GetHTTPRetryableClient(retryConf)

		splunkSender, err := s.makeSplunkSender(ctx, client, levelInfo, fallback)
		if err != nil {
			utility.PutHTTPClient(client)
			return nil, errors.Wrap(err, "configuring splunk logger")
		}

		env.RegisterCloser("splunk-http-client", false, func(_ context.Context) error {
			utility.PutHTTPClient(client)
			return nil
		})
		senders = append(senders, splunkSender)
	}

	// the slack logging service is only for logging very high level alerts.
	if s.Slack.Token != "" && level.FromString(s.Slack.Level).IsValid() {
		sender, err = send.NewSlackLogger(s.Slack.Options, s.Slack.Token,
			send.LevelInfo{Default: level.Critical, Threshold: level.FromString(s.Slack.Level)})
		if err == nil {
			var slackFallback send.Sender

			switch len(senders) {
			case 0:
				slackFallback = fallback
			case 1:
				slackFallback = senders[0]
			default:
				slackFallback = send.NewConfiguredMultiSender(senders...)
			}

			if err = sender.SetErrorHandler(send.ErrorHandlerFromSender(slackFallback)); err != nil {
				return nil, errors.Wrap(err, "setting error handler")
			}

			senders = append(senders, logger.MakeQueueSender(ctx, env.LocalQueue(), sender))
		}
		grip.Warning(errors.Wrap(err, "setting up Slack alert logger"))
	}

	return send.NewConfiguredMultiSender(senders...), nil
}

func (s *Settings) makeSplunkSender(ctx context.Context, client *http.Client, levelInfo send.LevelInfo, fallback send.Sender) (send.Sender, error) {
	sender, err := send.NewSplunkLoggerWithClient("", s.Splunk.SplunkConnectionInfo, grip.GetSender().Level(), client)
	if err != nil {
		return nil, errors.Wrap(err, "making splunk logger")
	}

	if err = sender.SetLevel(levelInfo); err != nil {
		return nil, errors.Wrap(err, "setting Splunk level")
	}

	if err = sender.SetErrorHandler(send.ErrorHandlerFromSender(fallback)); err != nil {
		return nil, errors.Wrap(err, "setting Splunk error handler")
	}

	opts := send.BufferedSenderOptions{
		FlushInterval: time.Duration(s.LoggerConfig.Buffer.DurationSeconds) * time.Second,
		BufferSize:    s.LoggerConfig.Buffer.Count,
	}
	if s.LoggerConfig.Buffer.UseAsync {
		if sender, err = send.NewBufferedAsyncSender(ctx,
			sender,
			send.BufferedAsyncSenderOptions{
				BufferedSenderOptions: opts,
				IncomingBufferFactor:  s.LoggerConfig.Buffer.IncomingBufferFactor,
			}); err != nil {
			return nil, errors.Wrap(err, "making Splunk async buffered sender")
		}
	} else {
		if sender, err = send.NewBufferedSender(ctx, sender, opts); err != nil {
			return nil, errors.Wrap(err, "making Splunk buffered sender")
		}
	}

	return sender, nil
}

// PluginConfig holds plugin-specific settings, which are handled.
// manually by their respective plugins
type PluginConfig map[string]map[string]any

type WriteConcern struct {
	W        int    `yaml:"w"`
	WMode    string `yaml:"wmode"`
	WTimeout int    `yaml:"wtimeout"`
	J        bool   `yaml:"j"`
}

func (wc WriteConcern) Resolve() *writeconcern.WriteConcern {
	concern := &writeconcern.WriteConcern{}
	if wc.WMode == "majority" {
		concern = writeconcern.Majority()
	} else if wc.W > 0 {
		concern.W = wc.W
	}

	if wc.J {
		concern.Journal = utility.TruePtr()
	}

	return concern
}

type ReadConcern struct {
	Level string `yaml:"level"`
}

func (rc ReadConcern) Resolve() *readconcern.ReadConcern {

	if rc.Level == "majority" {
		return readconcern.Majority()
	} else if rc.Level == "local" {
		return readconcern.Local()
	} else if rc.Level == "" {
		return readconcern.Majority()
	} else {
		grip.Error(message.Fields{
			"error":   "ReadConcern Level is not majority or local, setting to majority",
			"rcLevel": rc.Level})
		return readconcern.Majority()
	}
}

type DBSettings struct {
	Url                  string       `yaml:"url"`
	SharedURL            string       `yaml:"shared_url"`
	DB                   string       `yaml:"db"`
	WriteConcernSettings WriteConcern `yaml:"write_concern"`
	ReadConcernSettings  ReadConcern  `yaml:"read_concern"`
	AWSAuthEnabled       bool         `yaml:"aws_auth_enabled"`
}

func (s *DBSettings) mongoOptions(url string) *options.ClientOptions {
	opts := options.Client().ApplyURI(url).SetWriteConcern(s.WriteConcernSettings.Resolve()).
		SetReadConcern(s.ReadConcernSettings.Resolve()).
		SetTimeout(mongoTimeout).
		SetConnectTimeout(mongoConnectTimeout).
		SetSocketTimeout(mongoTimeout).
		SetMonitor(apm.NewMonitor(apm.WithCommandAttributeDisabled(false), apm.WithCommandAttributeTransformer(redactSensitiveCollections)))

	if s.AWSAuthEnabled {
		opts.SetAuth(options.Credential{
			AuthMechanism: awsAuthMechanism,
			AuthSource:    mongoExternalAuthSource,
		})
	}
	return opts
}

// supported banner themes in Evergreen
type BannerTheme string

const (
	Announcement BannerTheme = "ANNOUNCEMENT"
	Information  BannerTheme = "INFORMATION"
	Warning      BannerTheme = "WARNING"
	Important    BannerTheme = "IMPORTANT"
	Empty        BannerTheme = ""
)

func IsValidBannerTheme(input string) (bool, BannerTheme) {
	switch input {
	case "":
		return true, ""
	case "ANNOUNCEMENT":
		return true, Announcement
	case "INFORMATION":
		return true, Information
	case "WARNING":
		return true, Warning
	case "IMPORTANT":
		return true, Important
	default:
		return false, ""
	}
}<|MERGE_RESOLUTION|>--- conflicted
+++ resolved
@@ -31,11 +31,7 @@
 
 	// ClientVersion is the commandline version string used to control updating
 	// the CLI. The format is the calendar date (YYYY-MM-DD).
-<<<<<<< HEAD
 	ClientVersion = "2025-04-22"
-=======
-	ClientVersion = "2025-04-18"
->>>>>>> e44d26e5
 
 	// Agent version to control agent rollover. The format is the calendar date
 	// (YYYY-MM-DD).
