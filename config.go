--- conflicted
+++ resolved
@@ -35,11 +35,7 @@
 	ClientVersion = "2021-03-05"
 
 	// Agent version to control agent rollover.
-<<<<<<< HEAD
-	AgentVersion = "2021-03-05"
-=======
-	AgentVersion = "2021-03-08"
->>>>>>> 02d1302c
+	AgentVersion = "2021-03-09"
 )
 
 // ConfigSection defines a sub-document in the evergreen config
