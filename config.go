package evergreen

import (
	"context"
	"fmt"
	"net/http"
	"os"
	"path/filepath"
	"reflect"
	"strings"
	"time"

	"github.com/bradleyfalzon/ghinstallation"
	"github.com/evergreen-ci/evergreen/util"
	"github.com/evergreen-ci/utility"
	"github.com/golang-jwt/jwt"
	"github.com/google/go-github/v52/github"
	"github.com/mongodb/amboy/logger"
	"github.com/mongodb/anser/bsonutil"
	"github.com/mongodb/grip"
	"github.com/mongodb/grip/level"
	"github.com/mongodb/grip/message"
	"github.com/mongodb/grip/send"
	"github.com/pkg/errors"
	"go.mongodb.org/mongo-driver/bson"
	"go.mongodb.org/mongo-driver/mongo"
	"go.mongodb.org/mongo-driver/mongo/options"
	"go.mongodb.org/mongo-driver/mongo/readconcern"
	"go.mongodb.org/mongo-driver/mongo/writeconcern"
	"gopkg.in/yaml.v3"
)

var (
	// BuildRevision should be specified with -ldflags at build time
	BuildRevision = ""

	// ClientVersion is the commandline version string used to control auto-updating.
	ClientVersion = "2023-08-29"

	// Agent version to control agent rollover.
<<<<<<< HEAD
<<<<<<< Updated upstream
	AgentVersion = "2023-09-02"
=======
	AgentVersion = "2023-09-06"
>>>>>>> Stashed changes
=======
	AgentVersion = "2023-09-05"
>>>>>>> 00e0aa6f
)

// ConfigSection defines a sub-document in the evergreen config
// any config sections must also be added to registry.go
type ConfigSection interface {
	// SectionId returns the ID of the section to be used in the database document and struct tag
	SectionId() string
	// Get populates the section from the DB
	Get(context.Context) error
	// Set upserts the section document into the DB
	Set(context.Context) error
	// ValidateAndDefault validates input and sets defaults
	ValidateAndDefault() error
}

// Settings contains all configuration settings for running Evergreen. Settings
// with the "id" struct tag should implement the ConfigSection interface.
type Settings struct {
	Id                  string                  `bson:"_id" json:"id" yaml:"id"`
	Amboy               AmboyConfig             `yaml:"amboy" bson:"amboy" json:"amboy" id:"amboy"`
	Api                 APIConfig               `yaml:"api" bson:"api" json:"api" id:"api"`
	ApiUrl              string                  `yaml:"api_url" bson:"api_url" json:"api_url"`
	AuthConfig          AuthConfig              `yaml:"auth" bson:"auth" json:"auth" id:"auth"`
	AWSInstanceRole     string                  `yaml:"aws_instance_role" bson:"aws_instance_role" json:"aws_instance_role"`
	Banner              string                  `bson:"banner" json:"banner" yaml:"banner"`
	BannerTheme         BannerTheme             `bson:"banner_theme" json:"banner_theme" yaml:"banner_theme"`
	Buckets             BucketConfig            `bson:"buckets" json:"buckets" yaml:"buckets" id:"buckets"`
	Cedar               CedarConfig             `bson:"cedar" json:"cedar" yaml:"cedar" id:"cedar"`
	ClientBinariesDir   string                  `yaml:"client_binaries_dir" bson:"client_binaries_dir" json:"client_binaries_dir"`
	CommitQueue         CommitQueueConfig       `yaml:"commit_queue" bson:"commit_queue" json:"commit_queue" id:"commit_queue"`
	ConfigDir           string                  `yaml:"configdir" bson:"configdir" json:"configdir"`
	ContainerPools      ContainerPoolsConfig    `yaml:"container_pools" bson:"container_pools" json:"container_pools" id:"container_pools"`
	Credentials         map[string]string       `yaml:"credentials" bson:"credentials" json:"credentials"`
	CredentialsNew      util.KeyValuePairSlice  `yaml:"credentials_new" bson:"credentials_new" json:"credentials_new"`
	Database            DBSettings              `yaml:"database" json:"database" bson:"database"`
	DataPipes           DataPipesConfig         `yaml:"data_pipes" json:"data_pipes" bson:"data_pipes" id:"data_pipes"`
	DomainName          string                  `yaml:"domain_name" bson:"domain_name" json:"domain_name"`
	Expansions          map[string]string       `yaml:"expansions" bson:"expansions" json:"expansions"`
	ExpansionsNew       util.KeyValuePairSlice  `yaml:"expansions_new" bson:"expansions_new" json:"expansions_new"`
	GithubPRCreatorOrg  string                  `yaml:"github_pr_creator_org" bson:"github_pr_creator_org" json:"github_pr_creator_org"`
	GithubOrgs          []string                `yaml:"github_orgs" bson:"github_orgs" json:"github_orgs"`
	DisabledGQLQueries  []string                `yaml:"disabled_gql_queries" bson:"disabled_gql_queries" json:"disabled_gql_queries"`
	HostInit            HostInitConfig          `yaml:"hostinit" bson:"hostinit" json:"hostinit" id:"hostinit"`
	HostJasper          HostJasperConfig        `yaml:"host_jasper" bson:"host_jasper" json:"host_jasper" id:"host_jasper"`
	Jira                JiraConfig              `yaml:"jira" bson:"jira" json:"jira" id:"jira"`
	JIRANotifications   JIRANotificationsConfig `yaml:"jira_notifications" json:"jira_notifications" bson:"jira_notifications" id:"jira_notifications"`
	Keys                map[string]string       `yaml:"keys" bson:"keys" json:"keys"`
	KeysNew             util.KeyValuePairSlice  `yaml:"keys_new" bson:"keys_new" json:"keys_new"`
	LDAPRoleMap         LDAPRoleMap             `yaml:"ldap_role_map" bson:"ldap_role_map" json:"ldap_role_map"`
	LoggerConfig        LoggerConfig            `yaml:"logger_config" bson:"logger_config" json:"logger_config" id:"logger_config"`
	LogPath             string                  `yaml:"log_path" bson:"log_path" json:"log_path"`
	NewRelic            NewRelicConfig          `yaml:"newrelic" bson:"newrelic" json:"newrelic" id:"newrelic"`
	Notify              NotifyConfig            `yaml:"notify" bson:"notify" json:"notify" id:"notify"`
	Plugins             PluginConfig            `yaml:"plugins" bson:"plugins" json:"plugins"`
	PluginsNew          util.KeyValuePairSlice  `yaml:"plugins_new" bson:"plugins_new" json:"plugins_new"`
	PodLifecycle        PodLifecycleConfig      `yaml:"pod_lifecycle" bson:"pod_lifecycle" json:"pod_lifecycle" id:"pod_lifecycle"`
	PprofPort           string                  `yaml:"pprof_port" bson:"pprof_port" json:"pprof_port"`
	ProjectCreation     ProjectCreationConfig   `yaml:"project_creation" bson:"project_creation" json:"project_creation" id:"project_creation"`
	Providers           CloudProviders          `yaml:"providers" bson:"providers" json:"providers" id:"providers"`
	RepoTracker         RepoTrackerConfig       `yaml:"repotracker" bson:"repotracker" json:"repotracker" id:"repotracker"`
	Scheduler           SchedulerConfig         `yaml:"scheduler" bson:"scheduler" json:"scheduler" id:"scheduler"`
	ServiceFlags        ServiceFlags            `bson:"service_flags" json:"service_flags" id:"service_flags" yaml:"service_flags"`
	SSHKeyDirectory     string                  `yaml:"ssh_key_directory" bson:"ssh_key_directory" json:"ssh_key_directory"`
	SSHKeyPairs         []SSHKeyPair            `yaml:"ssh_key_pairs" bson:"ssh_key_pairs" json:"ssh_key_pairs"`
	Slack               SlackConfig             `yaml:"slack" bson:"slack" json:"slack" id:"slack"`
	Splunk              SplunkConfig            `yaml:"splunk" bson:"splunk" json:"splunk" id:"splunk"`
	Triggers            TriggerConfig           `yaml:"triggers" bson:"triggers" json:"triggers" id:"triggers"`
	Ui                  UIConfig                `yaml:"ui" bson:"ui" json:"ui" id:"ui"`
	Spawnhost           SpawnHostConfig         `yaml:"spawnhost" bson:"spawnhost" json:"spawnhost" id:"spawnhost"`
	ShutdownWaitSeconds int                     `yaml:"shutdown_wait_seconds" bson:"shutdown_wait_seconds" json:"shutdown_wait_seconds"`
	Tracer              TracerConfig            `yaml:"tracer" bson:"tracer" json:"tracer" id:"tracer"`
}

func (c *Settings) SectionId() string { return ConfigDocID }

func (c *Settings) Get(ctx context.Context) error {
	res := GetEnvironment().DB().Collection(ConfigCollection).FindOne(ctx, byId(c.SectionId()))
	if err := res.Err(); err != nil {
		if err == mongo.ErrNoDocuments {
			*c = Settings{}
			return nil
		}
		return errors.Wrapf(err, "getting config section '%s'", c.SectionId())
	}
	if err := res.Decode(&c); err != nil {
		return errors.Wrapf(err, "decoding config section '%s'", c.SectionId())
	}

	return nil
}

// Set saves the global fields in the configuration (i.e. those that are not
// ConfigSections).
func (c *Settings) Set(ctx context.Context) error {
	_, err := GetEnvironment().DB().Collection(ConfigCollection).UpdateOne(ctx, byId(c.SectionId()), bson.M{
		"$set": bson.M{
			apiUrlKey:             c.ApiUrl,
			awsInstanceRoleKey:    c.AWSInstanceRole,
			bannerKey:             c.Banner,
			bannerThemeKey:        c.BannerTheme,
			clientBinariesDirKey:  c.ClientBinariesDir,
			commitQueueKey:        c.CommitQueue,
			configDirKey:          c.ConfigDir,
			credentialsKey:        c.Credentials,
			credentialsNewKey:     c.CredentialsNew,
			domainNameKey:         c.DomainName,
			expansionsKey:         c.Expansions,
			expansionsNewKey:      c.ExpansionsNew,
			githubPRCreatorOrgKey: c.GithubPRCreatorOrg,
			githubOrgsKey:         c.GithubOrgs,
			disabledGQLQueriesKey: c.DisabledGQLQueries,
			keysKey:               c.Keys,
			keysNewKey:            c.KeysNew,
			ldapRoleMapKey:        c.LDAPRoleMap,
			logPathKey:            c.LogPath,
			pprofPortKey:          c.PprofPort,
			pluginsKey:            c.Plugins,
			pluginsNewKey:         c.PluginsNew,
			splunkKey:             c.Splunk,
			sshKeyDirectoryKey:    c.SSHKeyDirectory,
			sshKeyPairsKey:        c.SSHKeyPairs,
			spawnhostKey:          c.Spawnhost,
			shutdownWaitKey:       c.ShutdownWaitSeconds,
		},
	}, options.Update().SetUpsert(true))

	return errors.Wrapf(err, "updating section '%s'", c.SectionId())
}

func (c *Settings) ValidateAndDefault() error {
	var err error
	catcher := grip.NewSimpleCatcher()
	if c.ApiUrl == "" {
		catcher.Add(errors.New("API hostname must not be empty"))
	}
	if c.ConfigDir == "" {
		catcher.Add(errors.New("config directory must not be empty"))
	}

	if len(c.CredentialsNew) > 0 {
		if c.Credentials, err = c.CredentialsNew.Map(); err != nil {
			catcher.Add(errors.Wrap(err, "parsing credentials"))
		}
	}
	if len(c.ExpansionsNew) > 0 {
		if c.Expansions, err = c.ExpansionsNew.Map(); err != nil {
			catcher.Add(errors.Wrap(err, "parsing expansions"))
		}
	}
	if len(c.KeysNew) > 0 {
		if c.Keys, err = c.KeysNew.Map(); err != nil {
			catcher.Add(errors.Wrap(err, "parsing keys"))
		}
	}
	if len(c.PluginsNew) > 0 {
		tempPlugins, err := c.PluginsNew.NestedMap()
		if err != nil {
			catcher.Add(errors.Wrap(err, "parsing plugins"))
		}
		c.Plugins = map[string]map[string]interface{}{}
		for k1, v1 := range tempPlugins {
			c.Plugins[k1] = map[string]interface{}{}
			for k2, v2 := range v1 {
				c.Plugins[k1][k2] = v2
			}
		}
	}

	keys := map[string]bool{}
	for _, mapping := range c.LDAPRoleMap {
		if keys[mapping.LDAPGroup] {
			catcher.Errorf("duplicate LDAP group value %s found in LDAP-role mappings", mapping.LDAPGroup)
		}
		keys[mapping.LDAPGroup] = true
	}

	if len(c.SSHKeyPairs) != 0 && c.SSHKeyDirectory == "" {
		catcher.New("cannot use SSH key pairs without setting a directory for them")
	}

	for i := 0; i < len(c.SSHKeyPairs); i++ {
		catcher.NewWhen(c.SSHKeyPairs[i].Name == "", "must specify a name for SSH key pairs")
		catcher.ErrorfWhen(c.SSHKeyPairs[i].Public == "", "must specify a public key for SSH key pair '%s'", c.SSHKeyPairs[i].Name)
		catcher.ErrorfWhen(c.SSHKeyPairs[i].Private == "", "must specify a private key for SSH key pair '%s'", c.SSHKeyPairs[i].Name)
		// Avoid overwriting the filepath stored in Keys, which is a special
		// case for the path to the legacy SSH identity file.
		for _, key := range c.Keys {
			catcher.ErrorfWhen(c.SSHKeyPairs[i].PrivatePath(c) == key, "cannot overwrite the legacy SSH key '%s'", key)
		}

		// ValidateAndDefault can be called before the environment has been
		// initialized.
		if env := GetEnvironment(); env != nil {
			// Ensure we are not modify any existing keys.
			if settings := env.Settings(); settings != nil {
				for _, key := range env.Settings().SSHKeyPairs {
					if key.Name == c.SSHKeyPairs[i].Name {
						catcher.ErrorfWhen(c.SSHKeyPairs[i].Public != key.Public, "cannot modify public key for existing SSH key pair '%s'", key.Name)
						catcher.ErrorfWhen(c.SSHKeyPairs[i].Private != key.Private, "cannot modify private key for existing SSH key pair '%s'", key.Name)
					}
				}
			}
		}
		if c.SSHKeyPairs[i].EC2Regions == nil {
			c.SSHKeyPairs[i].EC2Regions = []string{}
		}
	}
	// ValidateAndDefault can be called before the environment has been
	// initialized.
	if env := GetEnvironment(); env != nil {
		if settings := env.Settings(); settings != nil {
			// Ensure we are not deleting any existing keys.
			for _, key := range GetEnvironment().Settings().SSHKeyPairs {
				var found bool
				for _, newKey := range c.SSHKeyPairs {
					if newKey.Name == key.Name {
						found = true
						break
					}
				}
				catcher.ErrorfWhen(!found, "cannot find existing SSH key '%s'", key.Name)
			}
		}
	}

	if catcher.HasErrors() {
		return catcher.Resolve()
	}
	if c.ClientBinariesDir == "" {
		c.ClientBinariesDir = ClientDirectory
	}
	if c.LogPath == "" {
		c.LogPath = localLoggingOverride
	}
	if c.ShutdownWaitSeconds < 0 {
		c.ShutdownWaitSeconds = DefaultShutdownWaitSeconds
	}

	return nil
}

// NewSettings builds an in-memory representation of the given settings file.
func NewSettings(filename string) (*Settings, error) {
	configData, err := os.ReadFile(filename)
	if err != nil {
		return nil, err
	}
	settings := &Settings{}
	err = yaml.Unmarshal(configData, settings)
	if err != nil {
		return nil, err
	}

	return settings, nil
}

// GetConfig returns the Evergreen config document. If no document is
// present in the DB, it will return the defaults.
// Use Settings() to get the cached settings object.
func GetConfig(ctx context.Context) (*Settings, error) {
	config := NewConfigSections()
	if err := config.populateSections(ctx); err != nil {
		return nil, errors.Wrap(err, "populating sections")
	}

	catcher := grip.NewSimpleCatcher()
	baseConfig := config.Sections[ConfigDocID].(*Settings)
	valConfig := reflect.ValueOf(*baseConfig)
	//iterate over each field in the config struct
	for i := 0; i < valConfig.NumField(); i++ {
		// retrieve the 'id' struct tag
		sectionId := valConfig.Type().Field(i).Tag.Get("id")
		if sectionId == "" { // no 'id' tag means this is a simple field that we can skip
			continue
		}

		// get the property name and find its corresponding section in the registry
		propName := valConfig.Type().Field(i).Name
		section, ok := config.Sections[sectionId]
		if !ok {
			catcher.Add(fmt.Errorf("config section '%s' not found in registry", sectionId))
			continue
		}

		// set the value of the section struct to the value of the corresponding field in the config
		sectionVal := reflect.ValueOf(section).Elem()
		propVal := reflect.ValueOf(baseConfig).Elem().FieldByName(propName)
		if !propVal.CanSet() {
			catcher.Errorf("unable to set field '%s' in section '%s'", propName, sectionId)
			continue
		}
		propVal.Set(sectionVal)
	}

	if catcher.HasErrors() {
		return nil, errors.WithStack(catcher.Resolve())
	}
	return baseConfig, nil

}

// UpdateConfig updates all evergreen settings documents in the DB.
func UpdateConfig(ctx context.Context, config *Settings) error {
	// update the root config document
	if err := config.Set(ctx); err != nil {
		return err
	}

	// update the other config sub-documents
	catcher := grip.NewSimpleCatcher()
	valConfig := reflect.ValueOf(*config)

	//iterate over each field in the config struct
	for i := 0; i < valConfig.NumField(); i++ {
		// retrieve the 'id' struct tag
		sectionId := valConfig.Type().Field(i).Tag.Get("id")
		if sectionId == "" { // no 'id' tag means this is a simple field that we can skip
			continue
		}

		// get the property name and find its value within the settings struct
		propName := valConfig.Type().Field(i).Name
		propVal := valConfig.FieldByName(propName)

		// create a reflective copy of the struct
		valPointer := reflect.Indirect(reflect.New(propVal.Type()))
		valPointer.Set(propVal)

		// convert the pointer to that struct to an empty interface
		propInterface := valPointer.Addr().Interface()

		// type assert to the ConfigSection interface
		section, ok := propInterface.(ConfigSection)
		if !ok {
			catcher.Errorf("unable to convert config section '%s'", propName)
			continue
		}

		catcher.Add(section.Set(ctx))
	}

	return errors.WithStack(catcher.Resolve())
}

// Validate checks the settings and returns nil if the config is valid,
// or an error with a message explaining why otherwise.
func (settings *Settings) Validate() error {
	catcher := grip.NewSimpleCatcher()

	// validate the root-level settings struct
	catcher.Add(settings.ValidateAndDefault())

	// validate each sub-document
	valConfig := reflect.ValueOf(*settings)
	// iterate over each field in the config struct
	for i := 0; i < valConfig.NumField(); i++ {
		// retrieve the 'id' struct tag
		sectionId := valConfig.Type().Field(i).Tag.Get("id")
		if sectionId == "" { // no 'id' tag means this is a simple field that we can skip
			continue
		}

		// get the property name and find its value within the settings struct
		propName := valConfig.Type().Field(i).Name
		propVal := valConfig.FieldByName(propName)

		// the goal is to convert this struct which we know implements ConfigSection
		// from a reflection data structure back to the interface
		// the below creates a copy and takes the address of it as a workaround because
		// you can't take the address of it via reflection for some reason
		// (and all interface methods on the struct have pointer receivers)

		// create a reflective copy of the struct
		valPointer := reflect.Indirect(reflect.New(propVal.Type()))
		valPointer.Set(propVal)

		// convert the pointer to that struct to an empty interface
		propInterface := valPointer.Addr().Interface()

		// type assert to the ConfigSection interface
		section, ok := propInterface.(ConfigSection)
		if !ok {
			catcher.Errorf("unable to convert config section '%s'", propName)
			continue
		}
		err := section.ValidateAndDefault()
		if err != nil {
			catcher.Add(err)
			continue
		}

		// set the value of the section struct in case there was any defaulting done
		sectionVal := reflect.ValueOf(section).Elem()
		propAddr := reflect.ValueOf(settings).Elem().FieldByName(propName)
		if !propAddr.CanSet() {
			catcher.Errorf("unable to set field '%s' 'in' %s", propName, sectionId)
			continue
		}
		propAddr.Set(sectionVal)
	}
	return errors.WithStack(catcher.Resolve())
}

func (s *Settings) GetSender(ctx context.Context, env Environment) (send.Sender, error) {
	var (
		sender   send.Sender
		fallback send.Sender
		err      error
		senders  []send.Sender
	)

	levelInfo := s.LoggerConfig.Info()

	fallback, err = send.NewErrorLogger("evergreen.err",
		send.LevelInfo{Default: level.Info, Threshold: level.Debug})
	if err != nil {
		return nil, errors.Wrap(err, "configuring error fallback logger")
	}

	// setup the base/default logger (generally direct to systemd
	// or standard output)
	switch s.LogPath {
	case localLoggingOverride:
		// log directly to systemd if possible, and log to
		// standard output otherwise.
		sender = getSystemLogger()
	case standardOutputLoggingOverride, "":
		sender = send.MakeNative()
	default:
		sender, err = send.MakeFileLogger(s.LogPath)
		if err != nil {
			return nil, errors.Wrap(err, "configuring file logger")
		}
	}

	if err = sender.SetLevel(levelInfo); err != nil {
		return nil, errors.Wrap(err, "setting level")
	}
	if err = sender.SetErrorHandler(send.ErrorHandlerFromSender(fallback)); err != nil {
		return nil, errors.Wrap(err, "setting error handler")
	}
	senders = append(senders, sender)

	// set up external log aggregation services:
	//
	if s.Splunk.SplunkConnectionInfo.Populated() {
		retryConf := utility.NewDefaultHTTPRetryConf()
		retryConf.MaxDelay = time.Second
		retryConf.BaseDelay = 10 * time.Millisecond
		retryConf.MaxRetries = 10
		client := utility.GetHTTPRetryableClient(retryConf)

		splunkSender, err := s.makeSplunkSender(ctx, client, levelInfo, fallback)
		if err != nil {
			utility.PutHTTPClient(client)
			return nil, errors.Wrap(err, "configuring splunk logger")
		}

		env.RegisterCloser("splunk-http-client", false, func(_ context.Context) error {
			utility.PutHTTPClient(client)
			return nil
		})
		senders = append(senders, splunkSender)
	}

	// the slack logging service is only for logging very high level alerts.
	if s.Slack.Token != "" {
		sender, err = send.NewSlackLogger(s.Slack.Options, s.Slack.Token,
			send.LevelInfo{Default: level.Critical, Threshold: level.FromString(s.Slack.Level)})
		if err == nil {
			var slackFallback send.Sender

			switch len(senders) {
			case 0:
				slackFallback = fallback
			case 1:
				slackFallback = senders[0]
			default:
				slackFallback = send.NewConfiguredMultiSender(senders...)
			}

			if err = sender.SetErrorHandler(send.ErrorHandlerFromSender(slackFallback)); err != nil {
				return nil, errors.Wrap(err, "setting error handler")
			}

			senders = append(senders, logger.MakeQueueSender(ctx, env.LocalQueue(), sender))
		}
		grip.Warning(errors.Wrap(err, "setting up Slack alert logger"))
	}

	return send.NewConfiguredMultiSender(senders...), nil
}

type githubAppAuth struct {
	AppId      int64
	privateKey []byte
}

// GetGithubAppAuth returns app id and app private key if it exists.
func (s *Settings) GetGithubAppAuth() *githubAppAuth {
	if s.AuthConfig.Github == nil || s.AuthConfig.Github.AppId == 0 {
		return nil
	}

	key := s.Expansions[githubAppPrivateKey]
	if key == "" {
		return nil
	}

	return &githubAppAuth{
		AppId:      s.AuthConfig.Github.AppId,
		privateKey: []byte(key),
	}
}

// CreateInstallationToken uses the owner/repo information to request an github app installation id
// and uses that id to create an installation token.
func (s *Settings) CreateInstallationToken(ctx context.Context, owner, repo string, opts *github.InstallationTokenOptions) (string, error) {
	const (
		maxDelay   = 10 * time.Second
		minDelay   = time.Second
		maxRetries = 5
	)

	if owner == "" || repo == "" {
		return "", errors.New("no owner/repo specified to create installation token")
	}
	authFields := s.GetGithubAppAuth()
	if authFields == nil {
		// TODO EVG-19966: Return error here
		grip.Debug(message.Fields{
			"message": "no auth",
			"owner":   owner,
			"repo":    repo,
			"ticket":  "EVG-19966",
		})
		return "", nil
	}

	retryConf := utility.NewDefaultHTTPRetryConf()
	retryConf.MaxDelay = maxDelay
	retryConf.BaseDelay = minDelay
	retryConf.MaxRetries = maxRetries

	httpClient := utility.GetHTTPRetryableClient(retryConf)
	defer utility.PutHTTPClient(httpClient)

	key, err := jwt.ParseRSAPrivateKeyFromPEM(authFields.privateKey)
	if err != nil {
		return "", errors.Wrap(err, "parsing private key")
	}

	itr := ghinstallation.NewAppsTransportFromPrivateKey(httpClient.Transport, authFields.AppId, key)
	httpClient.Transport = itr
	client := github.NewClient(httpClient)
	installationId, _, err := client.Apps.FindRepositoryInstallation(ctx, owner, repo)
	if err != nil {
		// TODO EVG-19966: Return error here
		grip.Debug(message.WrapError(err, message.Fields{
			"message": "error finding installation id",
			"owner":   owner,
			"repo":    repo,
			"appId":   authFields.AppId,
			"ticket":  "EVG-19966",
		}))
		return "", errors.Wrap(err, "finding installation id")
	}
	if installationId == nil {
		return "", errors.New(fmt.Sprintf("Installation id for '%s/%s' not found", owner, repo))
	}
	token, _, err := client.Apps.CreateInstallationToken(ctx, installationId.GetID(), opts)
	if err != nil || token == nil {
		return "", errors.Wrapf(err, "creating installation token for installation id: %d", installationId.GetID())
	}
	return token.GetToken(), nil
}

// CreateInstallationTokenWithDefaultOwnerRepo returns an installation token when we do not care about
// the owner/repo that we are calling the GitHub function with (i.e. checking rate limit).
// It will use the default owner/repo specified in the admin settings and error if it's not set.
func (s *Settings) CreateInstallationTokenWithDefaultOwnerRepo(ctx context.Context, opts *github.InstallationTokenOptions) (string, error) {
	if s.AuthConfig.Github == nil || s.AuthConfig.Github.DefaultOwner == "" || s.AuthConfig.Github.DefaultRepo == "" {
		// TODO EVG-19966: Return error here
		grip.Debug(message.Fields{
			"message": "no default owner/repo",
			"ticket":  "EVG-19966",
		})
		return "", nil
	}
	return s.CreateInstallationToken(ctx, s.AuthConfig.Github.DefaultOwner, s.AuthConfig.Github.DefaultRepo, opts)
}

func (s *Settings) makeSplunkSender(ctx context.Context, client *http.Client, levelInfo send.LevelInfo, fallback send.Sender) (send.Sender, error) {
	sender, err := send.NewSplunkLoggerWithClient("", s.Splunk.SplunkConnectionInfo, grip.GetSender().Level(), client)
	if err != nil {
		return nil, errors.Wrap(err, "making splunk logger")
	}

	if err = sender.SetLevel(levelInfo); err != nil {
		return nil, errors.Wrap(err, "setting Splunk level")
	}

	if err = sender.SetErrorHandler(send.ErrorHandlerFromSender(fallback)); err != nil {
		return nil, errors.Wrap(err, "setting Splunk error handler")
	}

	opts := send.BufferedSenderOptions{
		FlushInterval: time.Duration(s.LoggerConfig.Buffer.DurationSeconds) * time.Second,
		BufferSize:    s.LoggerConfig.Buffer.Count,
	}
	if s.LoggerConfig.Buffer.UseAsync {
		if sender, err = send.NewBufferedAsyncSender(ctx,
			sender,
			send.BufferedAsyncSenderOptions{
				BufferedSenderOptions: opts,
				IncomingBufferFactor:  s.LoggerConfig.Buffer.IncomingBufferFactor,
			}); err != nil {
			return nil, errors.Wrap(err, "making Splunk async buffered sender")
		}
	} else {
		if sender, err = send.NewBufferedSender(ctx, sender, opts); err != nil {
			return nil, errors.Wrap(err, "making Splunk buffered sender")
		}
	}

	return sender, nil
}

func (s *Settings) GetGithubOauthStrings() ([]string, error) {
	var tokens []string
	var tokenName string

	token, ok := s.Credentials["github"]
	if ok && token != "" {
		// we want to make sure tokens[0] is always the default token
		tokens = append(tokens, token)
	} else {
		return nil, errors.New("no 'github' token in settings")
	}

	for i := 1; i < 10; i++ {
		tokenName = fmt.Sprintf("github_alt%d", i)
		token, ok := s.Credentials[tokenName]
		if ok && token != "" {
			tokens = append(tokens, token)
		} else {
			break
		}
	}
	return tokens, nil
}

// TODO EVG-19966: Delete this function
func (s *Settings) GetGithubOauthToken() (string, error) {
	if s == nil {
		return "", errors.New("not defined")
	}
	if s.ServiceFlags.GlobalGitHubTokenDisabled {
		return "", nil
	}

	oauthStrings, err := s.GetGithubOauthStrings()
	if err != nil {
		return "", err
	}
	timeSeed := time.Now().Nanosecond()
	randomStartIdx := timeSeed % len(oauthStrings)
	var oauthString string
	for i := range oauthStrings {
		oauthString = oauthStrings[randomStartIdx+i]
		splitToken, err := splitToken(oauthString)
		if err != nil {
			grip.Error(message.Fields{
				"error":   err,
				"message": fmt.Sprintf("problem with github_alt%d", i)})
		} else {
			return splitToken, nil
		}
	}
	return "", errors.New("all github tokens are malformatted. Proper format is github:token <token> or github_alt#:token <token>")
}

func splitToken(oauthString string) (string, error) {
	splitToken := strings.Split(oauthString, " ")
	if len(splitToken) != 2 || splitToken[0] != "token" {
		return "", errors.New("token format was invalid, expected 'token [token]'")
	}
	return splitToken[1], nil
}

// PluginConfig holds plugin-specific settings, which are handled.
// manually by their respective plugins
type PluginConfig map[string]map[string]interface{}

// SSHKeyPair represents a public and private SSH key pair.
type SSHKeyPair struct {
	Name    string `bson:"name" json:"name" yaml:"name"`
	Public  string `bson:"public" json:"public" yaml:"public"`
	Private string `bson:"private" json:"private" yaml:"private"`
	// EC2Regions contains all EC2 regions that have stored this SSH key.
	EC2Regions []string `bson:"ec2_regions" json:"ec2_regions" yaml:"ec2_regions"`
}

// AddEC2Region adds the given EC2 region to the set of regions containing the
// SSH key.
func (p *SSHKeyPair) AddEC2Region(region string) error {
	env := GetEnvironment()
	ctx, cancel := env.Context()
	defer cancel()
	coll := env.DB().Collection(ConfigCollection)

	query := bson.M{
		idKey: ConfigDocID,
		sshKeyPairsKey: bson.M{
			"$elemMatch": bson.M{
				sshKeyPairNameKey: p.Name,
			},
		},
	}
	var update bson.M
	if len(p.EC2Regions) == 0 {
		// In case this is the first element, we have to push to create the
		// array first.
		update = bson.M{
			"$push": bson.M{bsonutil.GetDottedKeyName(sshKeyPairsKey, "$", sshKeyPairEC2RegionsKey): region},
		}
	} else {
		update = bson.M{
			"$addToSet": bson.M{bsonutil.GetDottedKeyName(sshKeyPairsKey, "$", sshKeyPairEC2RegionsKey): region},
		}
	}
	if _, err := coll.UpdateOne(ctx, query, update); err != nil {
		return errors.WithStack(err)
	}

	if !utility.StringSliceContains(p.EC2Regions, region) {
		p.EC2Regions = append(p.EC2Regions, region)
	}

	return nil
}

func (p *SSHKeyPair) PrivatePath(settings *Settings) string {
	return filepath.Join(settings.SSHKeyDirectory, p.Name)
}

type WriteConcern struct {
	W        int    `yaml:"w"`
	WMode    string `yaml:"wmode"`
	WTimeout int    `yaml:"wtimeout"`
	J        bool   `yaml:"j"`
}

func (wc WriteConcern) Resolve() *writeconcern.WriteConcern {
	opts := []writeconcern.Option{}

	if wc.J {
		opts = append(opts, writeconcern.J(true))
	}
	if wc.WMode == "majority" {
		opts = append(opts, writeconcern.WMajority())
	} else if wc.W > 0 {
		opts = append(opts, writeconcern.W(wc.W))
	}

	if wc.WTimeout > 0 {
		opts = append(opts, writeconcern.WTimeout(time.Duration(wc.WTimeout)*time.Millisecond))
	}

	return writeconcern.New().WithOptions(opts...)
}

type ReadConcern struct {
	Level string `yaml:"level"`
}

func (rc ReadConcern) Resolve() *readconcern.ReadConcern {

	if rc.Level == "majority" {
		return readconcern.Majority()
	} else if rc.Level == "local" {
		return readconcern.Local()
	} else if rc.Level == "" {
		return readconcern.Majority()
	} else {
		grip.Error(message.Fields{
			"error":   "ReadConcern Level is not majority or local, setting to majority",
			"rcLevel": rc.Level})
		return readconcern.Majority()
	}
}

type DBSettings struct {
	Url                  string       `yaml:"url"`
	DB                   string       `yaml:"db"`
	WriteConcernSettings WriteConcern `yaml:"write_concern"`
	ReadConcernSettings  ReadConcern  `yaml:"read_concern"`
	AuthFile             string       `yaml:"auth_file"`
}

func (dbs *DBSettings) HasAuth() bool {
	return dbs.AuthFile != ""
}

type dbCreds struct {
	DBUser string `yaml:"mdb_database_username"`
	DBPwd  string `yaml:"mdb_database_password"`
}

func (dbs *DBSettings) GetAuth() (string, string, error) {
	return GetAuthFromYAML(dbs.AuthFile)
}

func GetAuthFromYAML(authFile string) (string, string, error) {
	creds := &dbCreds{}

	file, err := os.Open(authFile)
	if err != nil {
		return "", "", err
	}
	defer file.Close()

	decoder := yaml.NewDecoder(file)

	if err := decoder.Decode(&creds); err != nil {
		return "", "", err
	}

	return creds.DBUser, creds.DBPwd, nil
}

// supported banner themes in Evergreen
type BannerTheme string

const (
	Announcement BannerTheme = "announcement"
	Information              = "information"
	Warning                  = "warning"
	Important                = "important"
)

func IsValidBannerTheme(input string) (bool, BannerTheme) {
	switch input {
	case "":
		return true, ""
	case "announcement":
		return true, Announcement
	case "information":
		return true, Information
	case "warning":
		return true, Warning
	case "important":
		return true, Important
	default:
		return false, ""
	}
}<|MERGE_RESOLUTION|>--- conflicted
+++ resolved
@@ -38,15 +38,7 @@
 	ClientVersion = "2023-08-29"
 
 	// Agent version to control agent rollover.
-<<<<<<< HEAD
-<<<<<<< Updated upstream
-	AgentVersion = "2023-09-02"
-=======
 	AgentVersion = "2023-09-06"
->>>>>>> Stashed changes
-=======
-	AgentVersion = "2023-09-05"
->>>>>>> 00e0aa6f
 )
 
 // ConfigSection defines a sub-document in the evergreen config
