package evergreen

import (
	"context"
	"fmt"
	"io/ioutil"
	"net/http"
	"os"
	"path/filepath"
	"reflect"
	"strings"
	"time"

	"github.com/evergreen-ci/evergreen/util"
	"github.com/evergreen-ci/utility"
	"github.com/mongodb/amboy/logger"
	"github.com/mongodb/anser/bsonutil"
	"github.com/mongodb/grip"
	"github.com/mongodb/grip/level"
	"github.com/mongodb/grip/message"
	"github.com/mongodb/grip/send"
	"github.com/pkg/errors"
	"go.mongodb.org/mongo-driver/bson"
	"go.mongodb.org/mongo-driver/mongo"
	"go.mongodb.org/mongo-driver/mongo/options"
	"go.mongodb.org/mongo-driver/mongo/readconcern"
	"go.mongodb.org/mongo-driver/mongo/writeconcern"
	"gopkg.in/20210107192922/yaml.v3"
)

var (
	// Should be specified with -ldflags at build time
	BuildRevision = ""

	// Commandline Version String; used to control auto-updating.
	ClientVersion = "2022-09-23"

	// Agent version to control agent rollover.
<<<<<<< HEAD
	AgentVersion = "2022-09-30"
=======
	AgentVersion = "2022-10-05"
>>>>>>> 9e6ebecb
)

// ConfigSection defines a sub-document in the evergreen config
// any config sections must also be added to registry.go
type ConfigSection interface {
	// SectionId() returns the ID of the section to be used in the database document and struct tag
	SectionId() string
	// Get() populates the section from the DB
	Get(Environment) error
	// Set() upserts the section document into the DB
	Set() error
	// ValidateAndDefault() validates input and sets defaults
	ValidateAndDefault() error
}

// Settings contains all configuration settings for running Evergreen. Settings
// with the "id" struct tag should implement the ConfigSection interface.
type Settings struct {
	Id                  string                  `bson:"_id" json:"id" yaml:"id"`
	Alerts              AlertsConfig            `yaml:"alerts" bson:"alerts" json:"alerts" id:"alerts"`
	Amboy               AmboyConfig             `yaml:"amboy" bson:"amboy" json:"amboy" id:"amboy"`
	Api                 APIConfig               `yaml:"api" bson:"api" json:"api" id:"api"`
	ApiUrl              string                  `yaml:"api_url" bson:"api_url" json:"api_url"`
	AuthConfig          AuthConfig              `yaml:"auth" bson:"auth" json:"auth" id:"auth"`
	AWSInstanceRole     string                  `yaml:"aws_instance_role" bson:"aws_instance_role" json:"aws_instance_role"`
	Banner              string                  `bson:"banner" json:"banner" yaml:"banner"`
	BannerTheme         BannerTheme             `bson:"banner_theme" json:"banner_theme" yaml:"banner_theme"`
	Cedar               CedarConfig             `bson:"cedar" json:"cedar" yaml:"cedar" id:"cedar"`
	ClientBinariesDir   string                  `yaml:"client_binaries_dir" bson:"client_binaries_dir" json:"client_binaries_dir"`
	CommitQueue         CommitQueueConfig       `yaml:"commit_queue" bson:"commit_queue" json:"commit_queue" id:"commit_queue"`
	ConfigDir           string                  `yaml:"configdir" bson:"configdir" json:"configdir"`
	ContainerPools      ContainerPoolsConfig    `yaml:"container_pools" bson:"container_pools" json:"container_pools" id:"container_pools"`
	Credentials         map[string]string       `yaml:"credentials" bson:"credentials" json:"credentials"`
	CredentialsNew      util.KeyValuePairSlice  `yaml:"credentials_new" bson:"credentials_new" json:"credentials_new"`
	Database            DBSettings              `yaml:"database" json:"database" bson:"database"`
	DataPipes           DataPipesConfig         `yaml:"data_pipes" json:"data_pipes" bson:"data_pipes" id:"data_pipes"`
	DomainName          string                  `yaml:"domain_name" bson:"domain_name" json:"domain_name"`
	Expansions          map[string]string       `yaml:"expansions" bson:"expansions" json:"expansions"`
	ExpansionsNew       util.KeyValuePairSlice  `yaml:"expansions_new" bson:"expansions_new" json:"expansions_new"`
	GithubPRCreatorOrg  string                  `yaml:"github_pr_creator_org" bson:"github_pr_creator_org" json:"github_pr_creator_org"`
	GithubOrgs          []string                `yaml:"github_orgs" bson:"github_orgs" json:"github_orgs"`
	DisabledGQLQueries  []string                `yaml:"disabled_gql_queries" bson:"disabled_gql_queries" json:"disabled_gql_queries"`
	HostInit            HostInitConfig          `yaml:"hostinit" bson:"hostinit" json:"hostinit" id:"hostinit"`
	HostJasper          HostJasperConfig        `yaml:"host_jasper" bson:"host_jasper" json:"host_jasper" id:"host_jasper"`
	Jira                JiraConfig              `yaml:"jira" bson:"jira" json:"jira" id:"jira"`
	JIRANotifications   JIRANotificationsConfig `yaml:"jira_notifications" json:"jira_notifications" bson:"jira_notifications" id:"jira_notifications"`
	Keys                map[string]string       `yaml:"keys" bson:"keys" json:"keys"`
	KeysNew             util.KeyValuePairSlice  `yaml:"keys_new" bson:"keys_new" json:"keys_new"`
	LDAPRoleMap         LDAPRoleMap             `yaml:"ldap_role_map" bson:"ldap_role_map" json:"ldap_role_map"`
	LoggerConfig        LoggerConfig            `yaml:"logger_config" bson:"logger_config" json:"logger_config" id:"logger_config"`
	LogPath             string                  `yaml:"log_path" bson:"log_path" json:"log_path"`
	NewRelic            NewRelicConfig          `yaml:"newrelic" bson:"newrelic" json:"newrelic" id:"newrelic"`
	Notify              NotifyConfig            `yaml:"notify" bson:"notify" json:"notify" id:"notify"`
	Plugins             PluginConfig            `yaml:"plugins" bson:"plugins" json:"plugins"`
	PluginsNew          util.KeyValuePairSlice  `yaml:"plugins_new" bson:"plugins_new" json:"plugins_new"`
	PodLifecycle        PodLifecycleConfig      `yaml:"pod_lifecycle" bson:"pod_lifecycle" json:"pod_lifecycle" id:"pod_lifecycle"`
	PprofPort           string                  `yaml:"pprof_port" bson:"pprof_port" json:"pprof_port"`
	Presto              PrestoConfig            `yaml:"presto" bson:"presto" json:"presto" id:"presto"`
	Providers           CloudProviders          `yaml:"providers" bson:"providers" json:"providers" id:"providers"`
	RepoTracker         RepoTrackerConfig       `yaml:"repotracker" bson:"repotracker" json:"repotracker" id:"repotracker"`
	Scheduler           SchedulerConfig         `yaml:"scheduler" bson:"scheduler" json:"scheduler" id:"scheduler"`
	ServiceFlags        ServiceFlags            `bson:"service_flags" json:"service_flags" id:"service_flags" yaml:"service_flags"`
	SSHKeyDirectory     string                  `yaml:"ssh_key_directory" bson:"ssh_key_directory" json:"ssh_key_directory"`
	SSHKeyPairs         []SSHKeyPair            `yaml:"ssh_key_pairs" bson:"ssh_key_pairs" json:"ssh_key_pairs"`
	Slack               SlackConfig             `yaml:"slack" bson:"slack" json:"slack" id:"slack"`
	Splunk              SplunkConfig            `yaml:"splunk" bson:"splunk" json:"splunk" id:"splunk"`
	Triggers            TriggerConfig           `yaml:"triggers" bson:"triggers" json:"triggers" id:"triggers"`
	Ui                  UIConfig                `yaml:"ui" bson:"ui" json:"ui" id:"ui"`
	Spawnhost           SpawnHostConfig         `yaml:"spawnhost" bson:"spawnhost" json:"spawnhost" id:"spawnhost"`
	ShutdownWaitSeconds int                     `yaml:"shutdown_wait_seconds" bson:"shutdown_wait_seconds" json:"shutdown_wait_seconds"`
}

func (c *Settings) SectionId() string { return ConfigDocID }

func (c *Settings) Get(env Environment) error {
	ctx, cancel := env.Context()
	defer cancel()
	coll := env.DB().Collection(ConfigCollection)

	res := coll.FindOne(ctx, byId(c.SectionId()))
	if err := res.Err(); err != nil {
		if err == mongo.ErrNoDocuments {
			*c = Settings{}
			return nil
		}
		return errors.Wrapf(err, "getting config section '%s'", c.SectionId())
	}
	if err := res.Decode(c); err != nil {
		return errors.Wrapf(err, "decoding config section '%s'", c.SectionId())
	}

	return nil
}

// Set saves the global fields in the configuration (i.e. those that are not
// ConfigSections).
func (c *Settings) Set() error {
	env := GetEnvironment()
	ctx, cancel := env.Context()
	defer cancel()
	coll := env.DB().Collection(ConfigCollection)

	_, err := coll.UpdateOne(ctx, byId(c.SectionId()), bson.M{
		"$set": bson.M{
			apiUrlKey:             c.ApiUrl,
			awsInstanceRoleKey:    c.AWSInstanceRole,
			bannerKey:             c.Banner,
			bannerThemeKey:        c.BannerTheme,
			clientBinariesDirKey:  c.ClientBinariesDir,
			commitQueueKey:        c.CommitQueue,
			configDirKey:          c.ConfigDir,
			credentialsKey:        c.Credentials,
			credentialsNewKey:     c.CredentialsNew,
			domainNameKey:         c.DomainName,
			expansionsKey:         c.Expansions,
			expansionsNewKey:      c.ExpansionsNew,
			githubPRCreatorOrgKey: c.GithubPRCreatorOrg,
			githubOrgsKey:         c.GithubOrgs,
			disabledGQLQueriesKey: c.DisabledGQLQueries,
			keysKey:               c.Keys,
			keysNewKey:            c.KeysNew,
			ldapRoleMapKey:        c.LDAPRoleMap,
			logPathKey:            c.LogPath,
			pprofPortKey:          c.PprofPort,
			pluginsKey:            c.Plugins,
			pluginsNewKey:         c.PluginsNew,
			splunkKey:             c.Splunk,
			sshKeyDirectoryKey:    c.SSHKeyDirectory,
			sshKeyPairsKey:        c.SSHKeyPairs,
			spawnhostKey:          c.Spawnhost,
			shutdownWaitKey:       c.ShutdownWaitSeconds,
		},
	}, options.Update().SetUpsert(true))

	return errors.Wrapf(err, "updating section '%s'", c.SectionId())
}

func (c *Settings) ValidateAndDefault() error {
	var err error
	catcher := grip.NewSimpleCatcher()
	if c.ApiUrl == "" {
		catcher.Add(errors.New("API hostname must not be empty"))
	}
	if c.ConfigDir == "" {
		catcher.Add(errors.New("config directory must not be empty"))
	}
	if len(c.CredentialsNew) > 0 {
		if c.Credentials, err = c.CredentialsNew.Map(); err != nil {
			catcher.Add(errors.Wrap(err, "parsing credentials"))
		}
	}
	if len(c.ExpansionsNew) > 0 {
		if c.Expansions, err = c.ExpansionsNew.Map(); err != nil {
			catcher.Add(errors.Wrap(err, "parsing expansions"))
		}
	}
	if len(c.KeysNew) > 0 {
		if c.Keys, err = c.KeysNew.Map(); err != nil {
			catcher.Add(errors.Wrap(err, "parsing keys"))
		}
	}
	if len(c.PluginsNew) > 0 {
		tempPlugins, err := c.PluginsNew.NestedMap()
		if err != nil {
			catcher.Add(errors.Wrap(err, "parsing plugins"))
		}
		c.Plugins = map[string]map[string]interface{}{}
		for k1, v1 := range tempPlugins {
			c.Plugins[k1] = map[string]interface{}{}
			for k2, v2 := range v1 {
				c.Plugins[k1][k2] = v2
			}
		}
	}

	keys := map[string]bool{}
	for _, mapping := range c.LDAPRoleMap {
		if keys[mapping.LDAPGroup] {
			catcher.Errorf("duplicate LDAP group value %s found in LDAP-role mappings", mapping.LDAPGroup)
		}
		keys[mapping.LDAPGroup] = true
	}

	if len(c.SSHKeyPairs) != 0 && c.SSHKeyDirectory == "" {
		catcher.New("cannot use SSH key pairs without setting a directory for them")
	}

	for i := 0; i < len(c.SSHKeyPairs); i++ {
		catcher.NewWhen(c.SSHKeyPairs[i].Name == "", "must specify a name for SSH key pairs")
		catcher.ErrorfWhen(c.SSHKeyPairs[i].Public == "", "must specify a public key for SSH key pair '%s'", c.SSHKeyPairs[i].Name)
		catcher.ErrorfWhen(c.SSHKeyPairs[i].Private == "", "must specify a private key for SSH key pair '%s'", c.SSHKeyPairs[i].Name)
		// Avoid overwriting the filepath stored in Keys, which is a special
		// case for the path to the legacy SSH identity file.
		for _, key := range c.Keys {
			catcher.ErrorfWhen(c.SSHKeyPairs[i].PrivatePath(c) == key, "cannot overwrite the legacy SSH key '%s'", key)
		}

		// ValidateAndDefault can be called before the environment has been
		// initialized.
		if env := GetEnvironment(); env != nil {
			// Ensure we are not modify any existing keys.
			if settings := env.Settings(); settings != nil {
				for _, key := range env.Settings().SSHKeyPairs {
					if key.Name == c.SSHKeyPairs[i].Name {
						catcher.ErrorfWhen(c.SSHKeyPairs[i].Public != key.Public, "cannot modify public key for existing SSH key pair '%s'", key.Name)
						catcher.ErrorfWhen(c.SSHKeyPairs[i].Private != key.Private, "cannot modify private key for existing SSH key pair '%s'", key.Name)
					}
				}
			}
		}
		if c.SSHKeyPairs[i].EC2Regions == nil {
			c.SSHKeyPairs[i].EC2Regions = []string{}
		}
	}
	// ValidateAndDefault can be called before the environment has been
	// initialized.
	if env := GetEnvironment(); env != nil {
		if settings := env.Settings(); settings != nil {
			// Ensure we are not deleting any existing keys.
			for _, key := range GetEnvironment().Settings().SSHKeyPairs {
				var found bool
				for _, newKey := range c.SSHKeyPairs {
					if newKey.Name == key.Name {
						found = true
						break
					}
				}
				catcher.ErrorfWhen(!found, "cannot find existing SSH key '%s'", key.Name)
			}
		}
	}

	if catcher.HasErrors() {
		return catcher.Resolve()
	}
	if c.ClientBinariesDir == "" {
		c.ClientBinariesDir = ClientDirectory
	}
	if c.LogPath == "" {
		c.LogPath = LocalLoggingOverride
	}
	if c.ShutdownWaitSeconds < 0 {
		c.ShutdownWaitSeconds = DefaultShutdownWaitSeconds
	}

	return nil
}

// NewSettings builds an in-memory representation of the given settings file.
func NewSettings(filename string) (*Settings, error) {
	configData, err := ioutil.ReadFile(filename)
	if err != nil {
		return nil, err
	}
	settings := &Settings{}
	err = yaml.Unmarshal(configData, settings)
	if err != nil {
		return nil, err
	}

	return settings, nil
}

// GetConfig retrieves the Evergreen config document. If no document is
// present in the DB, it will return the defaults.
func GetConfig() (*Settings, error) { return BootstrapConfig(GetEnvironment()) }

// Bootstrap config gets a config from the database defined in the environment.
func BootstrapConfig(env Environment) (*Settings, error) {
	config := &Settings{}

	// retrieve the root config document
	if err := config.Get(env); err != nil {
		return nil, err
	}

	// retrieve the other config sub-documents and form the whole struct
	catcher := grip.NewSimpleCatcher()
	sections := ConfigRegistry.GetSections()
	valConfig := reflect.ValueOf(*config)
	//iterate over each field in the config struct
	for i := 0; i < valConfig.NumField(); i++ {
		// retrieve the 'id' struct tag
		sectionId := valConfig.Type().Field(i).Tag.Get("id")
		if sectionId == "" { // no 'id' tag means this is a simple field that we can skip
			continue
		}

		// get the property name and find its corresponding section in the registry
		propName := valConfig.Type().Field(i).Name
		section, ok := sections[sectionId]
		if !ok {
			catcher.Add(fmt.Errorf("config section '%s' not found in registry", sectionId))
			continue
		}

		// retrieve the section's document from the db
		if err := section.Get(env); err != nil {
			catcher.Add(errors.Wrapf(err, "populating section '%s'", sectionId))
			continue
		}

		// set the value of the section struct to the value of the corresponding field in the config
		sectionVal := reflect.ValueOf(section).Elem()
		propVal := reflect.ValueOf(config).Elem().FieldByName(propName)
		if !propVal.CanSet() {
			catcher.Errorf("unable to set field '%s' in section '%s'", propName, sectionId)
			continue
		}
		propVal.Set(sectionVal)
	}

	if catcher.HasErrors() {
		return nil, errors.WithStack(catcher.Resolve())
	}
	return config, nil

}

// UpdateConfig updates all evergreen settings documents in DB
func UpdateConfig(config *Settings) error {
	// update the root config document
	if err := config.Set(); err != nil {
		return err
	}

	// update the other config sub-documents
	catcher := grip.NewSimpleCatcher()
	valConfig := reflect.ValueOf(*config)

	//iterate over each field in the config struct
	for i := 0; i < valConfig.NumField(); i++ {
		// retrieve the 'id' struct tag
		sectionId := valConfig.Type().Field(i).Tag.Get("id")
		if sectionId == "" { // no 'id' tag means this is a simple field that we can skip
			continue
		}

		// get the property name and find its value within the settings struct
		propName := valConfig.Type().Field(i).Name
		propVal := valConfig.FieldByName(propName)

		// create a reflective copy of the struct
		valPointer := reflect.Indirect(reflect.New(propVal.Type()))
		valPointer.Set(propVal)

		// convert the pointer to that struct to an empty interface
		propInterface := valPointer.Addr().Interface()

		// type assert to the ConfigSection interface
		section, ok := propInterface.(ConfigSection)
		if !ok {
			catcher.Errorf("unable to convert config section '%s'", propName)
			continue
		}

		catcher.Add(section.Set())
	}

	return errors.WithStack(catcher.Resolve())
}

// Validate checks the settings and returns nil if the config is valid,
// or an error with a message explaining why otherwise.
func (settings *Settings) Validate() error {
	catcher := grip.NewSimpleCatcher()

	// validate the root-level settings struct
	catcher.Add(settings.ValidateAndDefault())

	// validate each sub-document
	valConfig := reflect.ValueOf(*settings)
	// iterate over each field in the config struct
	for i := 0; i < valConfig.NumField(); i++ {
		// retrieve the 'id' struct tag
		sectionId := valConfig.Type().Field(i).Tag.Get("id")
		if sectionId == "" { // no 'id' tag means this is a simple field that we can skip
			continue
		}

		// get the property name and find its value within the settings struct
		propName := valConfig.Type().Field(i).Name
		propVal := valConfig.FieldByName(propName)

		// the goal is to convert this struct which we know implements ConfigSection
		// from a reflection data structure back to the interface
		// the below creates a copy and takes the address of it as a workaround because
		// you can't take the address of it via reflection for some reason
		// (and all interface methods on the struct have pointer receivers)

		// create a reflective copy of the struct
		valPointer := reflect.Indirect(reflect.New(propVal.Type()))
		valPointer.Set(propVal)

		// convert the pointer to that struct to an empty interface
		propInterface := valPointer.Addr().Interface()

		// type assert to the ConfigSection interface
		section, ok := propInterface.(ConfigSection)
		if !ok {
			catcher.Errorf("unable to convert config section '%s'", propName)
			continue
		}
		err := section.ValidateAndDefault()
		if err != nil {
			catcher.Add(err)
			continue
		}

		// set the value of the section struct in case there was any defaulting done
		sectionVal := reflect.ValueOf(section).Elem()
		propAddr := reflect.ValueOf(settings).Elem().FieldByName(propName)
		if !propAddr.CanSet() {
			catcher.Errorf("unable to set field '%s' 'in' %s", propName, sectionId)
			continue
		}
		propAddr.Set(sectionVal)
	}
	return errors.WithStack(catcher.Resolve())
}

func (s *Settings) GetSender(ctx context.Context, env Environment) (send.Sender, error) {
	var (
		sender   send.Sender
		fallback send.Sender
		err      error
		senders  []send.Sender
	)

	levelInfo := s.LoggerConfig.Info()

	fallback, err = send.NewErrorLogger("evergreen.err",
		send.LevelInfo{Default: level.Info, Threshold: level.Debug})
	if err != nil {
		return nil, errors.Wrap(err, "configuring error fallback logger")
	}

	// setup the base/default logger (generally direct to systemd
	// or standard output)
	switch s.LogPath {
	case LocalLoggingOverride:
		// log directly to systemd if possible, and log to
		// standard output otherwise.
		sender = getSystemLogger()
	case StandardOutputLoggingOverride, "":
		sender = send.MakeNative()
	default:
		sender, err = send.MakeFileLogger(s.LogPath)
		if err != nil {
			return nil, errors.Wrap(err, "configuring file logger")
		}
	}

	if err = sender.SetLevel(levelInfo); err != nil {
		return nil, errors.Wrap(err, "setting level")
	}
	if err = sender.SetErrorHandler(send.ErrorHandlerFromSender(fallback)); err != nil {
		return nil, errors.Wrap(err, "setting error handler")
	}
	senders = append(senders, sender)

	// set up external log aggregation services:
	//
	if s.Splunk.SplunkConnectionInfo.Populated() {
		retryConf := utility.NewDefaultHTTPRetryConf()
		retryConf.MaxDelay = time.Second
		retryConf.BaseDelay = 10 * time.Millisecond
		retryConf.MaxRetries = 10
		client := utility.GetHTTPRetryableClient(retryConf)

		splunkSender, err := s.makeSplunkSender(ctx, client, levelInfo, fallback)
		if err != nil {
			utility.PutHTTPClient(client)
			return nil, errors.Wrap(err, "configuring splunk logger")
		}

		env.RegisterCloser("splunk-http-client", false, func(_ context.Context) error {
			utility.PutHTTPClient(client)
			return nil
		})
		senders = append(senders, splunkSender)
	}

	// the slack logging service is only for logging very high level alerts.
	if s.Slack.Token != "" {
		sender, err = send.NewSlackLogger(s.Slack.Options, s.Slack.Token,
			send.LevelInfo{Default: level.Critical, Threshold: level.FromString(s.Slack.Level)})
		if err == nil {
			var slackFallback send.Sender

			switch len(senders) {
			case 0:
				slackFallback = fallback
			case 1:
				slackFallback = senders[0]
			default:
				slackFallback = send.NewConfiguredMultiSender(senders...)
			}

			if err = sender.SetErrorHandler(send.ErrorHandlerFromSender(slackFallback)); err != nil {
				return nil, errors.Wrap(err, "setting error handler")
			}

			senders = append(senders, logger.MakeQueueSender(ctx, env.LocalQueue(), sender))
		}
		grip.Warning(errors.Wrap(err, "setting up Slack alert logger"))
	}

	return send.NewConfiguredMultiSender(senders...), nil
}

func (s *Settings) makeSplunkSender(ctx context.Context, client *http.Client, levelInfo send.LevelInfo, fallback send.Sender) (send.Sender, error) {
	sender, err := send.NewSplunkLoggerWithClient("", s.Splunk.SplunkConnectionInfo, grip.GetSender().Level(), client)
	if err != nil {
		return nil, errors.Wrap(err, "making splunk logger")
	}

	if err = sender.SetLevel(levelInfo); err != nil {
		return nil, errors.Wrap(err, "setting Splunk level")
	}

	if err = sender.SetErrorHandler(send.ErrorHandlerFromSender(fallback)); err != nil {
		return nil, errors.Wrap(err, "setting Splunk error handler")
	}

	opts := send.BufferedSenderOptions{
		FlushInterval: time.Duration(s.LoggerConfig.Buffer.DurationSeconds) * time.Second,
		BufferSize:    s.LoggerConfig.Buffer.Count,
	}
	if s.LoggerConfig.Buffer.UseAsync {
		if sender, err = send.NewBufferedAsyncSender(ctx,
			sender,
			send.BufferedAsyncSenderOptions{
				BufferedSenderOptions: opts,
				IncomingBufferFactor:  s.LoggerConfig.Buffer.IncomingBufferFactor,
			}); err != nil {
			return nil, errors.Wrap(err, "making Splunk async buffered sender")
		}
	} else {
		if sender, err = send.NewBufferedSender(ctx, sender, opts); err != nil {
			return nil, errors.Wrap(err, "making Splunk buffered sender")
		}
	}

	return sender, nil
}

func (s *Settings) GetGithubOauthStrings() ([]string, error) {
	var tokens []string
	var token_name string

	token, ok := s.Credentials["github"]
	if ok && token != "" {
		// we want to make sure tokens[0] is always the default token
		tokens = append(tokens, token)
	} else {
		return nil, errors.New("no 'github' token in settings")
	}

	for i := 1; i < 10; i++ {
		token_name = fmt.Sprintf("github_alt%d", i)
		token, ok := s.Credentials[token_name]
		if ok && token != "" {
			tokens = append(tokens, token)
		} else {
			break
		}
	}
	return tokens, nil
}

func (s *Settings) GetGithubOauthToken() (string, error) {
	if s == nil {
		return "", errors.New("not defined")
	}

	oauthStrings, err := s.GetGithubOauthStrings()
	if err != nil {
		return "", err
	}
	timeSeed := time.Now().Nanosecond()
	randomStartIdx := timeSeed % len(oauthStrings)
	var oauthString string
	for i := range oauthStrings {
		oauthString = oauthStrings[randomStartIdx+i]
		splitToken, err := splitToken(oauthString)
		if err != nil {
			grip.Error(message.Fields{
				"error":   err,
				"message": fmt.Sprintf("problem with github_alt%d", i)})
		} else {
			return splitToken, nil
		}
	}
	return "", errors.New("all github tokens are malformatted. Proper format is github:token <token> or github_alt#:token <token>")
}

func splitToken(oauthString string) (string, error) {
	splitToken := strings.Split(oauthString, " ")
	if len(splitToken) != 2 || splitToken[0] != "token" {
		return "", errors.New("token format was invalid, expected 'token [token]'")
	}
	return splitToken[1], nil
}
func GetServiceFlags() (*ServiceFlags, error) {
	flags := &ServiceFlags{}
	if err := flags.Get(GetEnvironment()); err != nil {
		return nil, errors.Wrapf(err, "getting section '%s'", flags.SectionId())
	}
	return flags, nil
}

// PluginConfig holds plugin-specific settings, which are handled.
// manually by their respective plugins
type PluginConfig map[string]map[string]interface{}

// SSHKeyPair represents a public and private SSH key pair.
type SSHKeyPair struct {
	Name    string `bson:"name" json:"name" yaml:"name"`
	Public  string `bson:"public" json:"public" yaml:"public"`
	Private string `bson:"private" json:"private" yaml:"private"`
	// EC2Regions contains all EC2 regions that have stored this SSH key.
	EC2Regions []string `bson:"ec2_regions" json:"ec2_regions" yaml:"ec2_regions"`
}

// AddEC2Region adds the given EC2 region to the set of regions containing the
// SSH key.
func (p *SSHKeyPair) AddEC2Region(region string) error {
	env := GetEnvironment()
	ctx, cancel := env.Context()
	defer cancel()
	coll := env.DB().Collection(ConfigCollection)

	query := bson.M{
		idKey: ConfigDocID,
		sshKeyPairsKey: bson.M{
			"$elemMatch": bson.M{
				sshKeyPairNameKey: p.Name,
			},
		},
	}
	var update bson.M
	if len(p.EC2Regions) == 0 {
		// In case this is the first element, we have to push to create the
		// array first.
		update = bson.M{
			"$push": bson.M{bsonutil.GetDottedKeyName(sshKeyPairsKey, "$", sshKeyPairEC2RegionsKey): region},
		}
	} else {
		update = bson.M{
			"$addToSet": bson.M{bsonutil.GetDottedKeyName(sshKeyPairsKey, "$", sshKeyPairEC2RegionsKey): region},
		}
	}
	if _, err := coll.UpdateOne(ctx, query, update); err != nil {
		return errors.WithStack(err)
	}

	if !utility.StringSliceContains(p.EC2Regions, region) {
		p.EC2Regions = append(p.EC2Regions, region)
	}

	return nil
}

func (p *SSHKeyPair) PrivatePath(settings *Settings) string {
	return filepath.Join(settings.SSHKeyDirectory, p.Name)
}

type WriteConcern struct {
	W        int    `yaml:"w"`
	WMode    string `yaml:"wmode"`
	WTimeout int    `yaml:"wtimeout"`
	J        bool   `yaml:"j"`
}

func (wc WriteConcern) Resolve() *writeconcern.WriteConcern {
	opts := []writeconcern.Option{}

	if wc.J {
		opts = append(opts, writeconcern.J(true))
	}
	if wc.WMode == "majority" {
		opts = append(opts, writeconcern.WMajority())
	} else if wc.W > 0 {
		opts = append(opts, writeconcern.W(wc.W))
	}

	if wc.WTimeout > 0 {
		opts = append(opts, writeconcern.WTimeout(time.Duration(wc.WTimeout)*time.Millisecond))
	}

	return writeconcern.New().WithOptions(opts...)
}

type ReadConcern struct {
	Level string `yaml:"level"`
}

func (rc ReadConcern) Resolve() *readconcern.ReadConcern {

	if rc.Level == "majority" {
		return readconcern.Majority()
	} else if rc.Level == "local" {
		return readconcern.Local()
	} else if rc.Level == "" {
		return readconcern.Majority()
	} else {
		grip.Error(message.Fields{
			"error":   "ReadConcern Level is not majority or local, setting to majority",
			"rcLevel": rc.Level})
		return readconcern.Majority()
	}
}

type DBSettings struct {
	Url                  string       `yaml:"url"`
	DB                   string       `yaml:"db"`
	WriteConcernSettings WriteConcern `yaml:"write_concern"`
	ReadConcernSettings  ReadConcern  `yaml:"read_concern"`
	AuthFile             string       `yaml:"auth_file"`
}

func (dbs *DBSettings) HasAuth() bool {
	return dbs.AuthFile != ""
}

type dbCreds struct {
	DBUser string `yaml:"mdb_database_username"`
	DBPwd  string `yaml:"mdb_database_password"`
}

func (dbs *DBSettings) GetAuth() (string, string, error) {
	return GetAuthFromYAML(dbs.AuthFile)
}

func GetAuthFromYAML(authFile string) (string, string, error) {
	creds := &dbCreds{}

	file, err := os.Open(authFile)
	if err != nil {
		return "", "", err
	}
	defer file.Close()

	decoder := yaml.NewDecoder(file)

	if err := decoder.Decode(&creds); err != nil {
		return "", "", err
	}

	return creds.DBUser, creds.DBPwd, nil
}

// supported banner themes in Evergreen
type BannerTheme string

const (
	Announcement BannerTheme = "announcement"
	Information              = "information"
	Warning                  = "warning"
	Important                = "important"
)

func IsValidBannerTheme(input string) (bool, BannerTheme) {
	switch input {
	case "":
		return true, ""
	case "announcement":
		return true, Announcement
	case "information":
		return true, Information
	case "warning":
		return true, Warning
	case "important":
		return true, Important
	default:
		return false, ""
	}
}<|MERGE_RESOLUTION|>--- conflicted
+++ resolved
@@ -36,11 +36,7 @@
 	ClientVersion = "2022-09-23"
 
 	// Agent version to control agent rollover.
-<<<<<<< HEAD
-	AgentVersion = "2022-09-30"
-=======
-	AgentVersion = "2022-10-05"
->>>>>>> 9e6ebecb
+	AgentVersion = "2022-10-24"
 )
 
 // ConfigSection defines a sub-document in the evergreen config
