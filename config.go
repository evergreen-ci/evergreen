package evergreen

import (
	"context"
	"fmt"
	"net/http"
	"os"
	"path/filepath"
	"reflect"
	"strings"
	"time"

	"github.com/evergreen-ci/evergreen/util"
	"github.com/evergreen-ci/utility"
	"github.com/mongodb/amboy/logger"
	"github.com/mongodb/anser/bsonutil"
	"github.com/mongodb/grip"
	"github.com/mongodb/grip/level"
	"github.com/mongodb/grip/message"
	"github.com/mongodb/grip/send"
	"github.com/pkg/errors"
	"go.mongodb.org/mongo-driver/bson"
	"go.mongodb.org/mongo-driver/mongo"
	"go.mongodb.org/mongo-driver/mongo/options"
	"go.mongodb.org/mongo-driver/mongo/readconcern"
	"go.mongodb.org/mongo-driver/mongo/writeconcern"
	"gopkg.in/yaml.v3"
)

var (
	// BuildRevision should be specified with -ldflags at build time
	BuildRevision = ""

	// ClientVersion is the commandline version string used to control auto-updating.
	ClientVersion = "2023-10-02"

	// Agent version to control agent rollover.
<<<<<<< HEAD
	AgentVersion = "2023-10-20"
=======
	AgentVersion = "2023-10-23"
>>>>>>> 296e6144
)

// ConfigSection defines a sub-document in the evergreen config
// any config sections must also be added to registry.go
type ConfigSection interface {
	// SectionId returns the ID of the section to be used in the database document and struct tag
	SectionId() string
	// Get populates the section from the DB
	Get(context.Context) error
	// Set upserts the section document into the DB
	Set(context.Context) error
	// ValidateAndDefault validates input and sets defaults
	ValidateAndDefault() error
}

// Settings contains all configuration settings for running Evergreen. Settings
// with the "id" struct tag should implement the ConfigSection interface.
type Settings struct {
	Id                  string                  `bson:"_id" json:"id" yaml:"id"`
	Amboy               AmboyConfig             `yaml:"amboy" bson:"amboy" json:"amboy" id:"amboy"`
	Api                 APIConfig               `yaml:"api" bson:"api" json:"api" id:"api"`
	ApiUrl              string                  `yaml:"api_url" bson:"api_url" json:"api_url"`
	AuthConfig          AuthConfig              `yaml:"auth" bson:"auth" json:"auth" id:"auth"`
	AWSInstanceRole     string                  `yaml:"aws_instance_role" bson:"aws_instance_role" json:"aws_instance_role"`
	Banner              string                  `bson:"banner" json:"banner" yaml:"banner"`
	BannerTheme         BannerTheme             `bson:"banner_theme" json:"banner_theme" yaml:"banner_theme"`
	Buckets             BucketsConfig           `bson:"buckets" json:"buckets" yaml:"buckets" id:"buckets"`
	Cedar               CedarConfig             `bson:"cedar" json:"cedar" yaml:"cedar" id:"cedar"`
	ClientBinariesDir   string                  `yaml:"client_binaries_dir" bson:"client_binaries_dir" json:"client_binaries_dir"`
	CommitQueue         CommitQueueConfig       `yaml:"commit_queue" bson:"commit_queue" json:"commit_queue" id:"commit_queue"`
	ConfigDir           string                  `yaml:"configdir" bson:"configdir" json:"configdir"`
	ContainerPools      ContainerPoolsConfig    `yaml:"container_pools" bson:"container_pools" json:"container_pools" id:"container_pools"`
	Credentials         map[string]string       `yaml:"credentials" bson:"credentials" json:"credentials"`
	CredentialsNew      util.KeyValuePairSlice  `yaml:"credentials_new" bson:"credentials_new" json:"credentials_new"`
	Database            DBSettings              `yaml:"database" json:"database" bson:"database"`
	DataPipes           DataPipesConfig         `yaml:"data_pipes" json:"data_pipes" bson:"data_pipes" id:"data_pipes"`
	DomainName          string                  `yaml:"domain_name" bson:"domain_name" json:"domain_name"`
	Expansions          map[string]string       `yaml:"expansions" bson:"expansions" json:"expansions"`
	ExpansionsNew       util.KeyValuePairSlice  `yaml:"expansions_new" bson:"expansions_new" json:"expansions_new"`
	GithubPRCreatorOrg  string                  `yaml:"github_pr_creator_org" bson:"github_pr_creator_org" json:"github_pr_creator_org"`
	GithubOrgs          []string                `yaml:"github_orgs" bson:"github_orgs" json:"github_orgs"`
	DisabledGQLQueries  []string                `yaml:"disabled_gql_queries" bson:"disabled_gql_queries" json:"disabled_gql_queries"`
	HostInit            HostInitConfig          `yaml:"hostinit" bson:"hostinit" json:"hostinit" id:"hostinit"`
	HostJasper          HostJasperConfig        `yaml:"host_jasper" bson:"host_jasper" json:"host_jasper" id:"host_jasper"`
	Jira                JiraConfig              `yaml:"jira" bson:"jira" json:"jira" id:"jira"`
	JIRANotifications   JIRANotificationsConfig `yaml:"jira_notifications" json:"jira_notifications" bson:"jira_notifications" id:"jira_notifications"`
	Keys                map[string]string       `yaml:"keys" bson:"keys" json:"keys"`
	KeysNew             util.KeyValuePairSlice  `yaml:"keys_new" bson:"keys_new" json:"keys_new"`
	LDAPRoleMap         LDAPRoleMap             `yaml:"ldap_role_map" bson:"ldap_role_map" json:"ldap_role_map"`
	LoggerConfig        LoggerConfig            `yaml:"logger_config" bson:"logger_config" json:"logger_config" id:"logger_config"`
	LogPath             string                  `yaml:"log_path" bson:"log_path" json:"log_path"`
	NewRelic            NewRelicConfig          `yaml:"newrelic" bson:"newrelic" json:"newrelic" id:"newrelic"`
	Notify              NotifyConfig            `yaml:"notify" bson:"notify" json:"notify" id:"notify"`
	Plugins             PluginConfig            `yaml:"plugins" bson:"plugins" json:"plugins"`
	PluginsNew          util.KeyValuePairSlice  `yaml:"plugins_new" bson:"plugins_new" json:"plugins_new"`
	PodLifecycle        PodLifecycleConfig      `yaml:"pod_lifecycle" bson:"pod_lifecycle" json:"pod_lifecycle" id:"pod_lifecycle"`
	PprofPort           string                  `yaml:"pprof_port" bson:"pprof_port" json:"pprof_port"`
	ProjectCreation     ProjectCreationConfig   `yaml:"project_creation" bson:"project_creation" json:"project_creation" id:"project_creation"`
	Providers           CloudProviders          `yaml:"providers" bson:"providers" json:"providers" id:"providers"`
	RepoTracker         RepoTrackerConfig       `yaml:"repotracker" bson:"repotracker" json:"repotracker" id:"repotracker"`
	Scheduler           SchedulerConfig         `yaml:"scheduler" bson:"scheduler" json:"scheduler" id:"scheduler"`
	ServiceFlags        ServiceFlags            `bson:"service_flags" json:"service_flags" id:"service_flags" yaml:"service_flags"`
	SSHKeyDirectory     string                  `yaml:"ssh_key_directory" bson:"ssh_key_directory" json:"ssh_key_directory"`
	SSHKeyPairs         []SSHKeyPair            `yaml:"ssh_key_pairs" bson:"ssh_key_pairs" json:"ssh_key_pairs"`
	Slack               SlackConfig             `yaml:"slack" bson:"slack" json:"slack" id:"slack"`
	Splunk              SplunkConfig            `yaml:"splunk" bson:"splunk" json:"splunk" id:"splunk"`
	Triggers            TriggerConfig           `yaml:"triggers" bson:"triggers" json:"triggers" id:"triggers"`
	Ui                  UIConfig                `yaml:"ui" bson:"ui" json:"ui" id:"ui"`
	Spawnhost           SpawnHostConfig         `yaml:"spawnhost" bson:"spawnhost" json:"spawnhost" id:"spawnhost"`
	ShutdownWaitSeconds int                     `yaml:"shutdown_wait_seconds" bson:"shutdown_wait_seconds" json:"shutdown_wait_seconds"`
	Tracer              TracerConfig            `yaml:"tracer" bson:"tracer" json:"tracer" id:"tracer"`
	GitHubCheckRun      GitHubCheckRunConfig    `yaml:"github_check_run" bson:"github_check_run" json:"github_check_run" id:"github_check_run"`
}

func (c *Settings) SectionId() string { return ConfigDocID }

func (c *Settings) Get(ctx context.Context) error {
	res := GetEnvironment().DB().Collection(ConfigCollection).FindOne(ctx, byId(c.SectionId()))
	if err := res.Err(); err != nil {
		if err == mongo.ErrNoDocuments {
			*c = Settings{}
			return nil
		}
		return errors.Wrapf(err, "getting config section '%s'", c.SectionId())
	}
	if err := res.Decode(&c); err != nil {
		return errors.Wrapf(err, "decoding config section '%s'", c.SectionId())
	}

	return nil
}

// Set saves the global fields in the configuration (i.e. those that are not
// ConfigSections).
func (c *Settings) Set(ctx context.Context) error {
	_, err := GetEnvironment().DB().Collection(ConfigCollection).UpdateOne(ctx, byId(c.SectionId()), bson.M{
		"$set": bson.M{
			apiUrlKey:             c.ApiUrl,
			awsInstanceRoleKey:    c.AWSInstanceRole,
			bannerKey:             c.Banner,
			bannerThemeKey:        c.BannerTheme,
			clientBinariesDirKey:  c.ClientBinariesDir,
			commitQueueKey:        c.CommitQueue,
			configDirKey:          c.ConfigDir,
			credentialsKey:        c.Credentials,
			credentialsNewKey:     c.CredentialsNew,
			domainNameKey:         c.DomainName,
			expansionsKey:         c.Expansions,
			expansionsNewKey:      c.ExpansionsNew,
			githubPRCreatorOrgKey: c.GithubPRCreatorOrg,
			githubOrgsKey:         c.GithubOrgs,
			disabledGQLQueriesKey: c.DisabledGQLQueries,
			keysKey:               c.Keys,
			keysNewKey:            c.KeysNew,
			ldapRoleMapKey:        c.LDAPRoleMap,
			logPathKey:            c.LogPath,
			pprofPortKey:          c.PprofPort,
			pluginsKey:            c.Plugins,
			pluginsNewKey:         c.PluginsNew,
			splunkKey:             c.Splunk,
			sshKeyDirectoryKey:    c.SSHKeyDirectory,
			sshKeyPairsKey:        c.SSHKeyPairs,
			spawnhostKey:          c.Spawnhost,
			shutdownWaitKey:       c.ShutdownWaitSeconds,
		},
	}, options.Update().SetUpsert(true))

	return errors.Wrapf(err, "updating section '%s'", c.SectionId())
}

func (c *Settings) ValidateAndDefault() error {
	var err error
	catcher := grip.NewSimpleCatcher()
	if c.ApiUrl == "" {
		catcher.Add(errors.New("API hostname must not be empty"))
	}
	if c.ConfigDir == "" {
		catcher.Add(errors.New("config directory must not be empty"))
	}

	if len(c.CredentialsNew) > 0 {
		if c.Credentials, err = c.CredentialsNew.Map(); err != nil {
			catcher.Add(errors.Wrap(err, "parsing credentials"))
		}
	}
	if len(c.ExpansionsNew) > 0 {
		if c.Expansions, err = c.ExpansionsNew.Map(); err != nil {
			catcher.Add(errors.Wrap(err, "parsing expansions"))
		}
	}
	if len(c.KeysNew) > 0 {
		if c.Keys, err = c.KeysNew.Map(); err != nil {
			catcher.Add(errors.Wrap(err, "parsing keys"))
		}
	}
	if len(c.PluginsNew) > 0 {
		tempPlugins, err := c.PluginsNew.NestedMap()
		if err != nil {
			catcher.Add(errors.Wrap(err, "parsing plugins"))
		}
		c.Plugins = map[string]map[string]interface{}{}
		for k1, v1 := range tempPlugins {
			c.Plugins[k1] = map[string]interface{}{}
			for k2, v2 := range v1 {
				c.Plugins[k1][k2] = v2
			}
		}
	}

	keys := map[string]bool{}
	for _, mapping := range c.LDAPRoleMap {
		if keys[mapping.LDAPGroup] {
			catcher.Errorf("duplicate LDAP group value %s found in LDAP-role mappings", mapping.LDAPGroup)
		}
		keys[mapping.LDAPGroup] = true
	}

	if len(c.SSHKeyPairs) != 0 && c.SSHKeyDirectory == "" {
		catcher.New("cannot use SSH key pairs without setting a directory for them")
	}

	for i := 0; i < len(c.SSHKeyPairs); i++ {
		catcher.NewWhen(c.SSHKeyPairs[i].Name == "", "must specify a name for SSH key pairs")
		catcher.ErrorfWhen(c.SSHKeyPairs[i].Public == "", "must specify a public key for SSH key pair '%s'", c.SSHKeyPairs[i].Name)
		catcher.ErrorfWhen(c.SSHKeyPairs[i].Private == "", "must specify a private key for SSH key pair '%s'", c.SSHKeyPairs[i].Name)
		// Avoid overwriting the filepath stored in Keys, which is a special
		// case for the path to the legacy SSH identity file.
		for _, key := range c.Keys {
			catcher.ErrorfWhen(c.SSHKeyPairs[i].PrivatePath(c) == key, "cannot overwrite the legacy SSH key '%s'", key)
		}

		// ValidateAndDefault can be called before the environment has been
		// initialized.
		if env := GetEnvironment(); env != nil {
			// Ensure we are not modify any existing keys.
			if settings := env.Settings(); settings != nil {
				for _, key := range env.Settings().SSHKeyPairs {
					if key.Name == c.SSHKeyPairs[i].Name {
						catcher.ErrorfWhen(c.SSHKeyPairs[i].Public != key.Public, "cannot modify public key for existing SSH key pair '%s'", key.Name)
						catcher.ErrorfWhen(c.SSHKeyPairs[i].Private != key.Private, "cannot modify private key for existing SSH key pair '%s'", key.Name)
					}
				}
			}
		}
		if c.SSHKeyPairs[i].EC2Regions == nil {
			c.SSHKeyPairs[i].EC2Regions = []string{}
		}
	}
	// ValidateAndDefault can be called before the environment has been
	// initialized.
	if env := GetEnvironment(); env != nil {
		if settings := env.Settings(); settings != nil {
			// Ensure we are not deleting any existing keys.
			for _, key := range GetEnvironment().Settings().SSHKeyPairs {
				var found bool
				for _, newKey := range c.SSHKeyPairs {
					if newKey.Name == key.Name {
						found = true
						break
					}
				}
				catcher.ErrorfWhen(!found, "cannot find existing SSH key '%s'", key.Name)
			}
		}
	}

	if catcher.HasErrors() {
		return catcher.Resolve()
	}
	if c.ClientBinariesDir == "" {
		c.ClientBinariesDir = ClientDirectory
	}
	if c.LogPath == "" {
		c.LogPath = localLoggingOverride
	}
	if c.ShutdownWaitSeconds < 0 {
		c.ShutdownWaitSeconds = DefaultShutdownWaitSeconds
	}

	return nil
}

// NewSettings builds an in-memory representation of the given settings file.
func NewSettings(filename string) (*Settings, error) {
	configData, err := os.ReadFile(filename)
	if err != nil {
		return nil, err
	}
	settings := &Settings{}
	err = yaml.Unmarshal(configData, settings)
	if err != nil {
		return nil, err
	}

	return settings, nil
}

// GetConfig returns the Evergreen config document. If no document is
// present in the DB, it will return the defaults.
// Use Settings() to get the cached settings object.
func GetConfig(ctx context.Context) (*Settings, error) {
	config := NewConfigSections()
	if err := config.populateSections(ctx); err != nil {
		return nil, errors.Wrap(err, "populating sections")
	}

	catcher := grip.NewSimpleCatcher()
	baseConfig := config.Sections[ConfigDocID].(*Settings)
	valConfig := reflect.ValueOf(*baseConfig)
	//iterate over each field in the config struct
	for i := 0; i < valConfig.NumField(); i++ {
		// retrieve the 'id' struct tag
		sectionId := valConfig.Type().Field(i).Tag.Get("id")
		if sectionId == "" { // no 'id' tag means this is a simple field that we can skip
			continue
		}

		// get the property name and find its corresponding section in the registry
		propName := valConfig.Type().Field(i).Name
		section, ok := config.Sections[sectionId]
		if !ok {
			catcher.Add(fmt.Errorf("config section '%s' not found in registry", sectionId))
			continue
		}

		// set the value of the section struct to the value of the corresponding field in the config
		sectionVal := reflect.ValueOf(section).Elem()
		propVal := reflect.ValueOf(baseConfig).Elem().FieldByName(propName)
		if !propVal.CanSet() {
			catcher.Errorf("unable to set field '%s' in section '%s'", propName, sectionId)
			continue
		}
		propVal.Set(sectionVal)
	}

	if catcher.HasErrors() {
		return nil, errors.WithStack(catcher.Resolve())
	}
	return baseConfig, nil

}

// UpdateConfig updates all evergreen settings documents in the DB.
func UpdateConfig(ctx context.Context, config *Settings) error {
	// update the root config document
	if err := config.Set(ctx); err != nil {
		return err
	}

	// update the other config sub-documents
	catcher := grip.NewSimpleCatcher()
	valConfig := reflect.ValueOf(*config)

	//iterate over each field in the config struct
	for i := 0; i < valConfig.NumField(); i++ {
		// retrieve the 'id' struct tag
		sectionId := valConfig.Type().Field(i).Tag.Get("id")
		if sectionId == "" { // no 'id' tag means this is a simple field that we can skip
			continue
		}

		// get the property name and find its value within the settings struct
		propName := valConfig.Type().Field(i).Name
		propVal := valConfig.FieldByName(propName)

		// create a reflective copy of the struct
		valPointer := reflect.Indirect(reflect.New(propVal.Type()))
		valPointer.Set(propVal)

		// convert the pointer to that struct to an empty interface
		propInterface := valPointer.Addr().Interface()

		// type assert to the ConfigSection interface
		section, ok := propInterface.(ConfigSection)
		if !ok {
			catcher.Errorf("unable to convert config section '%s'", propName)
			continue
		}

		catcher.Add(section.Set(ctx))
	}

	return errors.WithStack(catcher.Resolve())
}

// Validate checks the settings and returns nil if the config is valid,
// or an error with a message explaining why otherwise.
func (settings *Settings) Validate() error {
	catcher := grip.NewSimpleCatcher()

	// validate the root-level settings struct
	catcher.Add(settings.ValidateAndDefault())

	// validate each sub-document
	valConfig := reflect.ValueOf(*settings)
	// iterate over each field in the config struct
	for i := 0; i < valConfig.NumField(); i++ {
		// retrieve the 'id' struct tag
		sectionId := valConfig.Type().Field(i).Tag.Get("id")
		if sectionId == "" { // no 'id' tag means this is a simple field that we can skip
			continue
		}

		// get the property name and find its value within the settings struct
		propName := valConfig.Type().Field(i).Name
		propVal := valConfig.FieldByName(propName)

		// the goal is to convert this struct which we know implements ConfigSection
		// from a reflection data structure back to the interface
		// the below creates a copy and takes the address of it as a workaround because
		// you can't take the address of it via reflection for some reason
		// (and all interface methods on the struct have pointer receivers)

		// create a reflective copy of the struct
		valPointer := reflect.Indirect(reflect.New(propVal.Type()))
		valPointer.Set(propVal)

		// convert the pointer to that struct to an empty interface
		propInterface := valPointer.Addr().Interface()

		// type assert to the ConfigSection interface
		section, ok := propInterface.(ConfigSection)
		if !ok {
			catcher.Errorf("unable to convert config section '%s'", propName)
			continue
		}
		err := section.ValidateAndDefault()
		if err != nil {
			catcher.Add(err)
			continue
		}

		// set the value of the section struct in case there was any defaulting done
		sectionVal := reflect.ValueOf(section).Elem()
		propAddr := reflect.ValueOf(settings).Elem().FieldByName(propName)
		if !propAddr.CanSet() {
			catcher.Errorf("unable to set field '%s' 'in' %s", propName, sectionId)
			continue
		}
		propAddr.Set(sectionVal)
	}
	return errors.WithStack(catcher.Resolve())
}

func (s *Settings) GetSender(ctx context.Context, env Environment) (send.Sender, error) {
	var (
		sender   send.Sender
		fallback send.Sender
		err      error
		senders  []send.Sender
	)

	levelInfo := s.LoggerConfig.Info()

	fallback, err = send.NewErrorLogger("evergreen.err",
		send.LevelInfo{Default: level.Info, Threshold: level.Debug})
	if err != nil {
		return nil, errors.Wrap(err, "configuring error fallback logger")
	}

	// setup the base/default logger (generally direct to systemd
	// or standard output)
	switch s.LogPath {
	case localLoggingOverride:
		// log directly to systemd if possible, and log to
		// standard output otherwise.
		sender = getSystemLogger()
	case standardOutputLoggingOverride, "":
		sender = send.MakeNative()
	default:
		sender, err = send.MakeFileLogger(s.LogPath)
		if err != nil {
			return nil, errors.Wrap(err, "configuring file logger")
		}
	}

	if err = sender.SetLevel(levelInfo); err != nil {
		return nil, errors.Wrap(err, "setting level")
	}
	if err = sender.SetErrorHandler(send.ErrorHandlerFromSender(fallback)); err != nil {
		return nil, errors.Wrap(err, "setting error handler")
	}
	senders = append(senders, sender)

	// set up external log aggregation services:
	//
	if s.Splunk.SplunkConnectionInfo.Populated() {
		retryConf := utility.NewDefaultHTTPRetryConf()
		retryConf.MaxDelay = time.Second
		retryConf.BaseDelay = 10 * time.Millisecond
		retryConf.MaxRetries = 10
		client := utility.GetHTTPRetryableClient(retryConf)

		splunkSender, err := s.makeSplunkSender(ctx, client, levelInfo, fallback)
		if err != nil {
			utility.PutHTTPClient(client)
			return nil, errors.Wrap(err, "configuring splunk logger")
		}

		env.RegisterCloser("splunk-http-client", false, func(_ context.Context) error {
			utility.PutHTTPClient(client)
			return nil
		})
		senders = append(senders, splunkSender)
	}

	// the slack logging service is only for logging very high level alerts.
	if s.Slack.Token != "" {
		sender, err = send.NewSlackLogger(s.Slack.Options, s.Slack.Token,
			send.LevelInfo{Default: level.Critical, Threshold: level.FromString(s.Slack.Level)})
		if err == nil {
			var slackFallback send.Sender

			switch len(senders) {
			case 0:
				slackFallback = fallback
			case 1:
				slackFallback = senders[0]
			default:
				slackFallback = send.NewConfiguredMultiSender(senders...)
			}

			if err = sender.SetErrorHandler(send.ErrorHandlerFromSender(slackFallback)); err != nil {
				return nil, errors.Wrap(err, "setting error handler")
			}

			senders = append(senders, logger.MakeQueueSender(ctx, env.LocalQueue(), sender))
		}
		grip.Warning(errors.Wrap(err, "setting up Slack alert logger"))
	}

	return send.NewConfiguredMultiSender(senders...), nil
}

func (s *Settings) makeSplunkSender(ctx context.Context, client *http.Client, levelInfo send.LevelInfo, fallback send.Sender) (send.Sender, error) {
	sender, err := send.NewSplunkLoggerWithClient("", s.Splunk.SplunkConnectionInfo, grip.GetSender().Level(), client)
	if err != nil {
		return nil, errors.Wrap(err, "making splunk logger")
	}

	if err = sender.SetLevel(levelInfo); err != nil {
		return nil, errors.Wrap(err, "setting Splunk level")
	}

	if err = sender.SetErrorHandler(send.ErrorHandlerFromSender(fallback)); err != nil {
		return nil, errors.Wrap(err, "setting Splunk error handler")
	}

	opts := send.BufferedSenderOptions{
		FlushInterval: time.Duration(s.LoggerConfig.Buffer.DurationSeconds) * time.Second,
		BufferSize:    s.LoggerConfig.Buffer.Count,
	}
	if s.LoggerConfig.Buffer.UseAsync {
		if sender, err = send.NewBufferedAsyncSender(ctx,
			sender,
			send.BufferedAsyncSenderOptions{
				BufferedSenderOptions: opts,
				IncomingBufferFactor:  s.LoggerConfig.Buffer.IncomingBufferFactor,
			}); err != nil {
			return nil, errors.Wrap(err, "making Splunk async buffered sender")
		}
	} else {
		if sender, err = send.NewBufferedSender(ctx, sender, opts); err != nil {
			return nil, errors.Wrap(err, "making Splunk buffered sender")
		}
	}

	return sender, nil
}

func (s *Settings) GetGithubOauthString() (string, error) {

	token, ok := s.Credentials["github"]
	if ok && token != "" {
		return token, nil
	}

	return "", errors.New("no github token in settings")
}

// TODO EVG-19966: Delete this function
func (s *Settings) GetGithubOauthToken() (string, error) {
	if s == nil {
		return "", errors.New("not defined")
	}
	if s.ServiceFlags.GlobalGitHubTokenDisabled {
		return "", nil
	}

	oauthString, err := s.GetGithubOauthString()
	if err != nil {
		return "", err
	}
	splitToken := strings.Split(oauthString, " ")
	if len(splitToken) != 2 || splitToken[0] != "token" {
		return "", errors.New("token format was invalid, expected 'token [token]'")
	}
	return splitToken[1], nil
}

// PluginConfig holds plugin-specific settings, which are handled.
// manually by their respective plugins
type PluginConfig map[string]map[string]interface{}

// SSHKeyPair represents a public and private SSH key pair.
type SSHKeyPair struct {
	Name    string `bson:"name" json:"name" yaml:"name"`
	Public  string `bson:"public" json:"public" yaml:"public"`
	Private string `bson:"private" json:"private" yaml:"private"`
	// EC2Regions contains all EC2 regions that have stored this SSH key.
	EC2Regions []string `bson:"ec2_regions" json:"ec2_regions" yaml:"ec2_regions"`
}

// AddEC2Region adds the given EC2 region to the set of regions containing the
// SSH key.
func (p *SSHKeyPair) AddEC2Region(region string) error {
	env := GetEnvironment()
	ctx, cancel := env.Context()
	defer cancel()
	coll := env.DB().Collection(ConfigCollection)

	query := bson.M{
		idKey: ConfigDocID,
		sshKeyPairsKey: bson.M{
			"$elemMatch": bson.M{
				sshKeyPairNameKey: p.Name,
			},
		},
	}
	var update bson.M
	if len(p.EC2Regions) == 0 {
		// In case this is the first element, we have to push to create the
		// array first.
		update = bson.M{
			"$push": bson.M{bsonutil.GetDottedKeyName(sshKeyPairsKey, "$", sshKeyPairEC2RegionsKey): region},
		}
	} else {
		update = bson.M{
			"$addToSet": bson.M{bsonutil.GetDottedKeyName(sshKeyPairsKey, "$", sshKeyPairEC2RegionsKey): region},
		}
	}
	if _, err := coll.UpdateOne(ctx, query, update); err != nil {
		return errors.WithStack(err)
	}

	if !utility.StringSliceContains(p.EC2Regions, region) {
		p.EC2Regions = append(p.EC2Regions, region)
	}

	return nil
}

func (p *SSHKeyPair) PrivatePath(settings *Settings) string {
	return filepath.Join(settings.SSHKeyDirectory, p.Name)
}

type WriteConcern struct {
	W        int    `yaml:"w"`
	WMode    string `yaml:"wmode"`
	WTimeout int    `yaml:"wtimeout"`
	J        bool   `yaml:"j"`
}

func (wc WriteConcern) Resolve() *writeconcern.WriteConcern {
	opts := []writeconcern.Option{}

	if wc.J {
		opts = append(opts, writeconcern.J(true))
	}
	if wc.WMode == "majority" {
		opts = append(opts, writeconcern.WMajority())
	} else if wc.W > 0 {
		opts = append(opts, writeconcern.W(wc.W))
	}

	if wc.WTimeout > 0 {
		opts = append(opts, writeconcern.WTimeout(time.Duration(wc.WTimeout)*time.Millisecond))
	}

	return writeconcern.New().WithOptions(opts...)
}

type ReadConcern struct {
	Level string `yaml:"level"`
}

func (rc ReadConcern) Resolve() *readconcern.ReadConcern {

	if rc.Level == "majority" {
		return readconcern.Majority()
	} else if rc.Level == "local" {
		return readconcern.Local()
	} else if rc.Level == "" {
		return readconcern.Majority()
	} else {
		grip.Error(message.Fields{
			"error":   "ReadConcern Level is not majority or local, setting to majority",
			"rcLevel": rc.Level})
		return readconcern.Majority()
	}
}

type DBSettings struct {
	Url                  string       `yaml:"url"`
	DB                   string       `yaml:"db"`
	WriteConcernSettings WriteConcern `yaml:"write_concern"`
	ReadConcernSettings  ReadConcern  `yaml:"read_concern"`
	AuthFile             string       `yaml:"auth_file"`
}

func (dbs *DBSettings) HasAuth() bool {
	return dbs.AuthFile != ""
}

type dbCreds struct {
	DBUser string `yaml:"mdb_database_username"`
	DBPwd  string `yaml:"mdb_database_password"`
}

func (dbs *DBSettings) GetAuth() (string, string, error) {
	return GetAuthFromYAML(dbs.AuthFile)
}

func GetAuthFromYAML(authFile string) (string, string, error) {
	creds := &dbCreds{}

	file, err := os.Open(authFile)
	if err != nil {
		return "", "", err
	}
	defer file.Close()

	decoder := yaml.NewDecoder(file)

	if err := decoder.Decode(&creds); err != nil {
		return "", "", err
	}

	return creds.DBUser, creds.DBPwd, nil
}

// supported banner themes in Evergreen
type BannerTheme string

const (
	Announcement BannerTheme = "announcement"
	Information              = "information"
	Warning                  = "warning"
	Important                = "important"
)

func IsValidBannerTheme(input string) (bool, BannerTheme) {
	switch input {
	case "":
		return true, ""
	case "announcement":
		return true, Announcement
	case "information":
		return true, Information
	case "warning":
		return true, Warning
	case "important":
		return true, Important
	default:
		return false, ""
	}
}<|MERGE_RESOLUTION|>--- conflicted
+++ resolved
@@ -35,11 +35,7 @@
 	ClientVersion = "2023-10-02"
 
 	// Agent version to control agent rollover.
-<<<<<<< HEAD
-	AgentVersion = "2023-10-20"
-=======
-	AgentVersion = "2023-10-23"
->>>>>>> 296e6144
+	AgentVersion = "2023-10-26"
 )
 
 // ConfigSection defines a sub-document in the evergreen config
