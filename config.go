--- conflicted
+++ resolved
@@ -32,11 +32,7 @@
 
 	// ClientVersion is the commandline version string used to control updating
 	// the CLI. The format is the calendar date (YYYY-MM-DD).
-<<<<<<< HEAD
-	ClientVersion = "2025-10-27"
-=======
-	ClientVersion = "2025-10-24"
->>>>>>> 7aee84ea
+	ClientVersion = "2025-10-28"
 
 	// Agent version to control agent rollover. The format is the calendar date
 	// (YYYY-MM-DD).
