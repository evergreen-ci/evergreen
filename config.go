--- conflicted
+++ resolved
@@ -36,11 +36,7 @@
 	ClientVersion = "2023-02-08"
 
 	// Agent version to control agent rollover.
-<<<<<<< HEAD
-	AgentVersion = "2023-02-09"
-=======
-	AgentVersion = "2023-02-08"
->>>>>>> ba65a35f
+	AgentVersion = "2023-02-13"
 )
 
 // ConfigSection defines a sub-document in the evergreen config
