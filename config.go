--- conflicted
+++ resolved
@@ -31,11 +31,7 @@
 	BuildRevision = ""
 
 	// Commandline Version String; used to control auto-updating.
-<<<<<<< HEAD
 	ClientVersion = "2020-08-26"
-=======
-	ClientVersion = "2020-08-20"
->>>>>>> 430804e8
 
 	// Agent version to control agent rollover.
 	AgentVersion = "2020-08-21"
