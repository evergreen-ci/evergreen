package evergreen

import (
	"context"
	"fmt"
	"net/http"
	"os"
	"reflect"
	"strconv"
	"time"

	"github.com/evergreen-ci/evergreen/util"
	"github.com/evergreen-ci/utility"
	"github.com/mongodb/amboy/logger"
	"github.com/mongodb/anser/apm"
	"github.com/mongodb/grip"
	"github.com/mongodb/grip/level"
	"github.com/mongodb/grip/message"
	"github.com/mongodb/grip/send"
	"github.com/pkg/errors"
	"go.mongodb.org/mongo-driver/bson"
	"go.mongodb.org/mongo-driver/mongo/options"
	"go.mongodb.org/mongo-driver/mongo/readconcern"
	"go.mongodb.org/mongo-driver/mongo/writeconcern"
	"gopkg.in/yaml.v3"
)

var (
	// BuildRevision should be specified with -ldflags at build time
	BuildRevision = ""

	// ClientVersion is the commandline version string used to control updating
	// the CLI. The format is the calendar date (YYYY-MM-DD).
	ClientVersion = "2025-06-03"

	// Agent version to control agent rollover. The format is the calendar date
	// (YYYY-MM-DD).
<<<<<<< HEAD
	AgentVersion = "2025-06-04"
=======
	AgentVersion = "2025-06-11"
>>>>>>> 41c355af
)

const (
	mongoTimeout        = 5 * time.Minute
	mongoConnectTimeout = 5 * time.Second
)

// ConfigSection defines a sub-document in the evergreen config
// any config sections must also be added to the registry in config_sections.go.
type ConfigSection interface {
	// SectionId returns the ID of the section to be used in the database document and struct tag
	SectionId() string
	// Get populates the section from the DB
	Get(context.Context) error
	// Set upserts the section document into the DB
	Set(context.Context) error
	// ValidateAndDefault validates input and sets defaults
	ValidateAndDefault() error
}

// Settings contains all configuration settings for running Evergreen. Settings
// with the "id" struct tag should implement the ConfigSection interface.
type Settings struct {
	Id                  string                  `bson:"_id" json:"id" yaml:"id"`
	Amboy               AmboyConfig             `yaml:"amboy" bson:"amboy" json:"amboy" id:"amboy"`
	AmboyDB             AmboyDBConfig           `yaml:"amboy_db" bson:"amboy_db" json:"amboy_db" id:"amboy_db"`
	Api                 APIConfig               `yaml:"api" bson:"api" json:"api" id:"api"`
	AuthConfig          AuthConfig              `yaml:"auth" bson:"auth" json:"auth" id:"auth"`
	AWSInstanceRole     string                  `yaml:"aws_instance_role" bson:"aws_instance_role" json:"aws_instance_role"`
	Banner              string                  `bson:"banner" json:"banner" yaml:"banner"`
	BannerTheme         BannerTheme             `bson:"banner_theme" json:"banner_theme" yaml:"banner_theme"`
	Buckets             BucketsConfig           `bson:"buckets" json:"buckets" yaml:"buckets" id:"buckets"`
	Cedar               CedarConfig             `bson:"cedar" json:"cedar" yaml:"cedar" id:"cedar"`
	ConfigDir           string                  `yaml:"configdir" bson:"configdir" json:"configdir"`
	ContainerPools      ContainerPoolsConfig    `yaml:"container_pools" bson:"container_pools" json:"container_pools" id:"container_pools"`
	Database            DBSettings              `yaml:"database" json:"database" bson:"database"`
	DomainName          string                  `yaml:"domain_name" bson:"domain_name" json:"domain_name"`
	Expansions          map[string]string       `yaml:"expansions" bson:"expansions" json:"expansions"`
	ExpansionsNew       util.KeyValuePairSlice  `yaml:"expansions_new" bson:"expansions_new" json:"expansions_new"`
	FWS                 FWSConfig               `yaml:"fws" bson:"fws" json:"fws" id:"fws"`
	GithubPRCreatorOrg  string                  `yaml:"github_pr_creator_org" bson:"github_pr_creator_org" json:"github_pr_creator_org"`
	GitHubCheckRun      GitHubCheckRunConfig    `yaml:"github_check_run" bson:"github_check_run" json:"github_check_run" id:"github_check_run"`
	GithubOrgs          []string                `yaml:"github_orgs" bson:"github_orgs" json:"github_orgs"`
	GithubWebhookSecret string                  `yaml:"github_webhook_secret" bson:"github_webhook_secret" json:"github_webhook_secret"`
	DisabledGQLQueries  []string                `yaml:"disabled_gql_queries" bson:"disabled_gql_queries" json:"disabled_gql_queries"`
	HostInit            HostInitConfig          `yaml:"hostinit" bson:"hostinit" json:"hostinit" id:"hostinit"`
	HostJasper          HostJasperConfig        `yaml:"host_jasper" bson:"host_jasper" json:"host_jasper" id:"host_jasper"`
	Jira                JiraConfig              `yaml:"jira" bson:"jira" json:"jira" id:"jira"`
	JIRANotifications   JIRANotificationsConfig `yaml:"jira_notifications" json:"jira_notifications" bson:"jira_notifications" id:"jira_notifications"`
	// TODO (DEVPROD-15898): remove this key path.
	KanopySSHKeyPath    string                    `yaml:"kanopy_ssh_key_path" bson:"kanopy_ssh_key_path" json:"kanopy_ssh_key_path"`
	LoggerConfig        LoggerConfig              `yaml:"logger_config" bson:"logger_config" json:"logger_config" id:"logger_config"`
	LogPath             string                    `yaml:"log_path" bson:"log_path" json:"log_path"`
	Notify              NotifyConfig              `yaml:"notify" bson:"notify" json:"notify" id:"notify"`
	Overrides           OverridesConfig           `yaml:"overrides" bson:"overrides" json:"overrides" id:"overrides"`
	ParameterStore      ParameterStoreConfig      `yaml:"parameter_store" bson:"parameter_store" json:"parameter_store" id:"parameter_store"`
	Plugins             PluginConfig              `yaml:"plugins" bson:"plugins" json:"plugins"`
	PluginsNew          util.KeyValuePairSlice    `yaml:"plugins_new" bson:"plugins_new" json:"plugins_new"`
	PodLifecycle        PodLifecycleConfig        `yaml:"pod_lifecycle" bson:"pod_lifecycle" json:"pod_lifecycle" id:"pod_lifecycle"`
	PprofPort           string                    `yaml:"pprof_port" bson:"pprof_port" json:"pprof_port"`
	ProjectCreation     ProjectCreationConfig     `yaml:"project_creation" bson:"project_creation" json:"project_creation" id:"project_creation"`
	Providers           CloudProviders            `yaml:"providers" bson:"providers" json:"providers" id:"providers"`
	ReleaseMode         ReleaseModeConfig         `yaml:"release_mode" bson:"release_mode" json:"release_mode" id:"release_mode"`
	RepoTracker         RepoTrackerConfig         `yaml:"repotracker" bson:"repotracker" json:"repotracker" id:"repotracker"`
	RuntimeEnvironments RuntimeEnvironmentsConfig `yaml:"runtime_environments" bson:"runtime_environments" json:"runtime_environments" id:"runtime_environments"`
	Scheduler           SchedulerConfig           `yaml:"scheduler" bson:"scheduler" json:"scheduler" id:"scheduler"`
	ServiceFlags        ServiceFlags              `bson:"service_flags" json:"service_flags" id:"service_flags" yaml:"service_flags"`
	ShutdownWaitSeconds int                       `yaml:"shutdown_wait_seconds" bson:"shutdown_wait_seconds" json:"shutdown_wait_seconds"`
	SingleTaskDistro    SingleTaskDistroConfig    `yaml:"single_task_distro" bson:"single_task_distro" json:"single_task_distro" id:"single_task_distro"`
	Slack               SlackConfig               `yaml:"slack" bson:"slack" json:"slack" id:"slack"`
	SleepSchedule       SleepScheduleConfig       `yaml:"sleep_schedule" bson:"sleep_schedule" json:"sleep_schedule" id:"sleep_schedule"`
	Spawnhost           SpawnHostConfig           `yaml:"spawnhost" bson:"spawnhost" json:"spawnhost" id:"spawnhost"`
	Splunk              SplunkConfig              `yaml:"splunk" bson:"splunk" json:"splunk" id:"splunk"`
	SSH                 SSHConfig                 `yaml:"ssh" bson:"ssh" json:"ssh" id:"ssh"`
	TaskLimits          TaskLimitsConfig          `yaml:"task_limits" bson:"task_limits" json:"task_limits" id:"task_limits"`
	TestSelection       TestSelectionConfig       `yaml:"test_selection" bson:"test_selection" json:"test_selection" id:"test_selection"`
	Tracer              TracerConfig              `yaml:"tracer" bson:"tracer" json:"tracer" id:"tracer"`
	Triggers            TriggerConfig             `yaml:"triggers" bson:"triggers" json:"triggers" id:"triggers"`
	Ui                  UIConfig                  `yaml:"ui" bson:"ui" json:"ui" id:"ui"`
}

func (c *Settings) SectionId() string { return ConfigDocID }

func (c *Settings) Get(ctx context.Context) error {
	return getConfigSection(ctx, c)
}

// Set saves the global fields in the configuration (i.e. those that are not
// ConfigSections).
func (c *Settings) Set(ctx context.Context) error {
	return errors.Wrapf(setConfigSection(ctx, c.SectionId(), bson.M{
		"$set": bson.M{
			awsInstanceRoleKey:     c.AWSInstanceRole,
			bannerKey:              c.Banner,
			bannerThemeKey:         c.BannerTheme,
			configDirKey:           c.ConfigDir,
			domainNameKey:          c.DomainName,
			expansionsKey:          c.Expansions,
			expansionsNewKey:       c.ExpansionsNew,
			githubPRCreatorOrgKey:  c.GithubPRCreatorOrg,
			githubOrgsKey:          c.GithubOrgs,
			githubWebhookSecretKey: c.GithubWebhookSecret,
			disabledGQLQueriesKey:  c.DisabledGQLQueries,
			kanopySSHKeyPathKey:    c.KanopySSHKeyPath,
			logPathKey:             c.LogPath,
			pprofPortKey:           c.PprofPort,
			pluginsKey:             c.Plugins,
			pluginsNewKey:          c.PluginsNew,
			splunkKey:              c.Splunk,
			sshKey:                 c.SSH,
			spawnhostKey:           c.Spawnhost,
			shutdownWaitKey:        c.ShutdownWaitSeconds,
		}}), "updating config section '%s'", c.SectionId(),
	)
}

func (c *Settings) ValidateAndDefault() error {
	var err error
	catcher := grip.NewSimpleCatcher()
	if c.ConfigDir == "" {
		catcher.Add(errors.New("config directory must not be empty"))
	}

	if len(c.ExpansionsNew) > 0 {
		if c.Expansions, err = c.ExpansionsNew.Map(); err != nil {
			catcher.Add(errors.Wrap(err, "parsing expansions"))
		}
	}
	if len(c.PluginsNew) > 0 {
		tempPlugins, err := c.PluginsNew.NestedMap()
		if err != nil {
			catcher.Add(errors.Wrap(err, "parsing plugins"))
		}
		c.Plugins = map[string]map[string]any{}
		for k1, v1 := range tempPlugins {
			c.Plugins[k1] = map[string]any{}
			for k2, v2 := range v1 {
				c.Plugins[k1][k2] = v2
			}
		}
	}

	if catcher.HasErrors() {
		return catcher.Resolve()
	}
	if c.LogPath == "" {
		c.LogPath = localLoggingOverride
	}
	if c.ShutdownWaitSeconds < 0 {
		c.ShutdownWaitSeconds = DefaultShutdownWaitSeconds
	}

	return nil
}

// NewSettings builds an in-memory representation of the given settings file.
func NewSettings(filename string) (*Settings, error) {
	configData, err := os.ReadFile(filename)
	if err != nil {
		return nil, err
	}
	settings := &Settings{}
	err = yaml.Unmarshal(configData, settings)
	if err != nil {
		return nil, err
	}

	return settings, nil
}

// GetConfig returns the complete Evergreen configuration with overrides applied from
// the [ConfigCollection] collection in the [DB] database. Use [GetRawConfig] to get
// a configuration that doesn't reflect overrides.
func GetConfig(ctx context.Context) (*Settings, error) {
	return getSettings(ctx, true)
}

// GetRawConfig returns only the raw Evergreen configuration without applying overrides. Use
// [GetConfig] to get a complete configuration that includes overrides from the [DB] database.
// If there is no [SharedDB] there are no overrides and [GetConfig] and [GetRawConfig] are
// functionally equivalent.
func GetRawConfig(ctx context.Context) (*Settings, error) {
	return getSettings(ctx, false)
}

func getSettings(ctx context.Context, includeOverrides bool) (*Settings, error) {
	config := NewConfigSections()
	if err := config.populateSections(ctx, includeOverrides); err != nil {
		return nil, errors.Wrap(err, "populating sections")
	}

	catcher := grip.NewSimpleCatcher()
	baseConfig := config.Sections[ConfigDocID].(*Settings)
	valConfig := reflect.ValueOf(*baseConfig)
	//iterate over each field in the config struct
	for i := 0; i < valConfig.NumField(); i++ {
		// retrieve the 'id' struct tag
		sectionId := valConfig.Type().Field(i).Tag.Get("id")
		if sectionId == "" { // no 'id' tag means this is a simple field that we can skip
			continue
		}

		// get the property name and find its corresponding section in the registry
		propName := valConfig.Type().Field(i).Name
		section, ok := config.Sections[sectionId]
		if !ok {
			catcher.Add(fmt.Errorf("config section '%s' not found in registry", sectionId))
			continue
		}

		// set the value of the section struct to the value of the corresponding field in the config
		sectionVal := reflect.ValueOf(section).Elem()
		propVal := reflect.ValueOf(baseConfig).Elem().FieldByName(propName)
		if !propVal.CanSet() {
			catcher.Errorf("unable to set field '%s' in section '%s'", propName, sectionId)
			continue
		}
		propVal.Set(sectionVal)
	}

	if catcher.HasErrors() {
		return nil, errors.WithStack(catcher.Resolve())
	}
	return baseConfig, nil
}

// UpdateConfig updates all evergreen settings documents in the DB.
func UpdateConfig(ctx context.Context, config *Settings) error {
	// update the root config document
	if err := config.Set(ctx); err != nil {
		return err
	}

	// update the other config sub-documents
	catcher := grip.NewSimpleCatcher()
	valConfig := reflect.ValueOf(*config)

	//iterate over each field in the config struct
	for i := 0; i < valConfig.NumField(); i++ {
		// retrieve the 'id' struct tag
		sectionId := valConfig.Type().Field(i).Tag.Get("id")
		if sectionId == "" { // no 'id' tag means this is a simple field that we can skip
			continue
		}

		// get the property name and find its value within the settings struct
		propName := valConfig.Type().Field(i).Name
		propVal := valConfig.FieldByName(propName)

		// create a reflective copy of the struct
		valPointer := reflect.Indirect(reflect.New(propVal.Type()))
		valPointer.Set(propVal)

		// convert the pointer to that struct to an empty interface
		propInterface := valPointer.Addr().Interface()

		// type assert to the ConfigSection interface
		section, ok := propInterface.(ConfigSection)
		if !ok {
			catcher.Errorf("unable to convert config section '%s'", propName)
			continue
		}

		catcher.Add(section.Set(ctx))
	}

	return errors.WithStack(catcher.Resolve())
}

// Validate checks the settings and returns nil if the config is valid,
// or an error with a message explaining why otherwise.
func (settings *Settings) Validate() error {
	catcher := grip.NewSimpleCatcher()

	// validate the root-level settings struct
	catcher.Add(settings.ValidateAndDefault())

	// validate each sub-document
	valConfig := reflect.ValueOf(*settings)
	// iterate over each field in the config struct
	for i := 0; i < valConfig.NumField(); i++ {
		// retrieve the 'id' struct tag
		sectionId := valConfig.Type().Field(i).Tag.Get("id")
		if sectionId == "" { // no 'id' tag means this is a simple field that we can skip
			continue
		}

		// get the property name and find its value within the settings struct
		propName := valConfig.Type().Field(i).Name
		propVal := valConfig.FieldByName(propName)

		// the goal is to convert this struct which we know implements ConfigSection
		// from a reflection data structure back to the interface
		// the below creates a copy and takes the address of it as a workaround because
		// you can't take the address of it via reflection for some reason
		// (and all interface methods on the struct have pointer receivers)

		// create a reflective copy of the struct
		valPointer := reflect.Indirect(reflect.New(propVal.Type()))
		valPointer.Set(propVal)

		// convert the pointer to that struct to an empty interface
		propInterface := valPointer.Addr().Interface()

		// type assert to the ConfigSection interface
		section, ok := propInterface.(ConfigSection)
		if !ok {
			catcher.Errorf("unable to convert config section '%s'", propName)
			continue
		}
		err := section.ValidateAndDefault()
		if err != nil {
			catcher.Add(fmt.Errorf("validation failed for section '%s' (field '%s'): %w", sectionId, propName, err))
			continue
		}

		// set the value of the section struct in case there was any defaulting done
		sectionVal := reflect.ValueOf(section).Elem()
		propAddr := reflect.ValueOf(settings).Elem().FieldByName(propName)
		if !propAddr.CanSet() {
			catcher.Errorf("unable to set field '%s' 'in' %s", propName, sectionId)
			continue
		}
		propAddr.Set(sectionVal)
	}
	return errors.WithStack(catcher.Resolve())
}

// GetSender returns the global application-wide loggers. These are special
// universal loggers (distinct from other senders like the GitHub status sender
// or email notification sender) and will be used when grip is invoked to log
// messages in the application (e.g. grip.Info, grip.Error, etc). Because these
// loggers are the main way to send logs in the application, these are essential
// to monitoring the application and therefore have to be set up very early
// during application startup.
func (s *Settings) GetSender(ctx context.Context, env Environment) (send.Sender, error) {
	var (
		sender   send.Sender
		fallback send.Sender
		err      error
		senders  []send.Sender
	)

	levelInfo := s.LoggerConfig.Info()

	fallback, err = send.NewErrorLogger("evergreen.err",
		send.LevelInfo{Default: level.Info, Threshold: level.Debug})
	if err != nil {
		return nil, errors.Wrap(err, "configuring error fallback logger")
	}
	if disableLocalLogging, err := strconv.ParseBool(os.Getenv(disableLocalLoggingEnvVar)); err != nil || !disableLocalLogging {
		// setup the base/default logger (generally direct to systemd
		// or standard output)
		switch s.LogPath {
		case localLoggingOverride:
			// log directly to systemd if possible, and log to
			// standard output otherwise.
			sender = getSystemLogger()
		case standardOutputLoggingOverride, "":
			sender = send.MakeNative()
		default:
			sender, err = send.MakeFileLogger(s.LogPath)
			if err != nil {
				return nil, errors.Wrap(err, "configuring file logger")
			}
		}

		if err = sender.SetLevel(levelInfo); err != nil {
			return nil, errors.Wrap(err, "setting level")
		}
		if err = sender.SetErrorHandler(send.ErrorHandlerFromSender(fallback)); err != nil {
			return nil, errors.Wrap(err, "setting error handler")
		}
		senders = append(senders, sender)
	}

	// set up external log aggregation services:
	//
	if s.Splunk.SplunkConnectionInfo.Populated() {
		retryConf := utility.NewDefaultHTTPRetryConf()
		retryConf.MaxDelay = time.Second
		retryConf.BaseDelay = 10 * time.Millisecond
		retryConf.MaxRetries = 10
		client := utility.GetHTTPRetryableClient(retryConf)

		splunkSender, err := s.makeSplunkSender(ctx, client, levelInfo, fallback)
		if err != nil {
			utility.PutHTTPClient(client)
			return nil, errors.Wrap(err, "configuring splunk logger")
		}

		env.RegisterCloser("splunk-http-client", false, func(_ context.Context) error {
			utility.PutHTTPClient(client)
			return nil
		})
		senders = append(senders, splunkSender)
	}

	// the slack logging service is only for logging very high level alerts.
	if s.Slack.Token != "" && level.FromString(s.Slack.Level).IsValid() {
		sender, err = send.NewSlackLogger(s.Slack.Options, s.Slack.Token,
			send.LevelInfo{Default: level.Critical, Threshold: level.FromString(s.Slack.Level)})
		if err == nil {
			var slackFallback send.Sender

			switch len(senders) {
			case 0:
				slackFallback = fallback
			case 1:
				slackFallback = senders[0]
			default:
				slackFallback = send.NewConfiguredMultiSender(senders...)
			}

			if err = sender.SetErrorHandler(send.ErrorHandlerFromSender(slackFallback)); err != nil {
				return nil, errors.Wrap(err, "setting error handler")
			}

			senders = append(senders, logger.MakeQueueSender(ctx, env.LocalQueue(), sender))
		}
		grip.Warning(errors.Wrap(err, "setting up Slack alert logger"))
	}

	return send.NewConfiguredMultiSender(senders...), nil
}

func (s *Settings) makeSplunkSender(ctx context.Context, client *http.Client, levelInfo send.LevelInfo, fallback send.Sender) (send.Sender, error) {
	sender, err := send.NewSplunkLoggerWithClient("", s.Splunk.SplunkConnectionInfo, grip.GetSender().Level(), client)
	if err != nil {
		return nil, errors.Wrap(err, "making splunk logger")
	}

	if err = sender.SetLevel(levelInfo); err != nil {
		return nil, errors.Wrap(err, "setting Splunk level")
	}

	if err = sender.SetErrorHandler(send.ErrorHandlerFromSender(fallback)); err != nil {
		return nil, errors.Wrap(err, "setting Splunk error handler")
	}

	opts := send.BufferedSenderOptions{
		FlushInterval: time.Duration(s.LoggerConfig.Buffer.DurationSeconds) * time.Second,
		BufferSize:    s.LoggerConfig.Buffer.Count,
	}
	if s.LoggerConfig.Buffer.UseAsync {
		if sender, err = send.NewBufferedAsyncSender(ctx,
			sender,
			send.BufferedAsyncSenderOptions{
				BufferedSenderOptions: opts,
				IncomingBufferFactor:  s.LoggerConfig.Buffer.IncomingBufferFactor,
			}); err != nil {
			return nil, errors.Wrap(err, "making Splunk async buffered sender")
		}
	} else {
		if sender, err = send.NewBufferedSender(ctx, sender, opts); err != nil {
			return nil, errors.Wrap(err, "making Splunk buffered sender")
		}
	}

	return sender, nil
}

// PluginConfig holds plugin-specific settings, which are handled.
// manually by their respective plugins
type PluginConfig map[string]map[string]any

type WriteConcern struct {
	W        int    `yaml:"w"`
	WMode    string `yaml:"wmode"`
	WTimeout int    `yaml:"wtimeout"`
	J        bool   `yaml:"j"`
}

func (wc WriteConcern) Resolve() *writeconcern.WriteConcern {
	concern := &writeconcern.WriteConcern{}
	if wc.WMode == "majority" {
		concern = writeconcern.Majority()
	} else if wc.W > 0 {
		concern.W = wc.W
	}

	if wc.J {
		concern.Journal = utility.TruePtr()
	}

	return concern
}

type ReadConcern struct {
	Level string `yaml:"level"`
}

func (rc ReadConcern) Resolve() *readconcern.ReadConcern {

	if rc.Level == "majority" {
		return readconcern.Majority()
	} else if rc.Level == "local" {
		return readconcern.Local()
	} else if rc.Level == "" {
		return readconcern.Majority()
	} else {
		grip.Error(message.Fields{
			"error":   "ReadConcern Level is not majority or local, setting to majority",
			"rcLevel": rc.Level})
		return readconcern.Majority()
	}
}

type DBSettings struct {
	Url                  string       `yaml:"url"`
	SharedURL            string       `yaml:"shared_url"`
	DB                   string       `yaml:"db"`
	WriteConcernSettings WriteConcern `yaml:"write_concern"`
	ReadConcernSettings  ReadConcern  `yaml:"read_concern"`
	AWSAuthEnabled       bool         `yaml:"aws_auth_enabled"`
}

func (s *DBSettings) mongoOptions(url string) *options.ClientOptions {
	opts := options.Client().ApplyURI(url).SetWriteConcern(s.WriteConcernSettings.Resolve()).
		SetReadConcern(s.ReadConcernSettings.Resolve()).
		SetTimeout(mongoTimeout).
		SetConnectTimeout(mongoConnectTimeout).
		SetSocketTimeout(mongoTimeout).
		SetMonitor(apm.NewMonitor(apm.WithCommandAttributeDisabled(false), apm.WithCommandAttributeTransformer(redactSensitiveCollections)))

	if s.AWSAuthEnabled {
		opts.SetAuth(options.Credential{
			AuthMechanism: awsAuthMechanism,
			AuthSource:    mongoExternalAuthSource,
		})
	}
	return opts
}

// supported banner themes in Evergreen
type BannerTheme string

const (
	Announcement BannerTheme = "ANNOUNCEMENT"
	Information  BannerTheme = "INFORMATION"
	Warning      BannerTheme = "WARNING"
	Important    BannerTheme = "IMPORTANT"
	Empty        BannerTheme = ""
)

func IsValidBannerTheme(input string) (bool, BannerTheme) {
	switch input {
	case "":
		return true, ""
	case "ANNOUNCEMENT":
		return true, Announcement
	case "INFORMATION":
		return true, Information
	case "WARNING":
		return true, Warning
	case "IMPORTANT":
		return true, Important
	default:
		return false, ""
	}
}<|MERGE_RESOLUTION|>--- conflicted
+++ resolved
@@ -35,11 +35,7 @@
 
 	// Agent version to control agent rollover. The format is the calendar date
 	// (YYYY-MM-DD).
-<<<<<<< HEAD
-	AgentVersion = "2025-06-04"
-=======
-	AgentVersion = "2025-06-11"
->>>>>>> 41c355af
+	AgentVersion = "2025-06-16"
 )
 
 const (
