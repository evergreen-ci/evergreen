--- conflicted
+++ resolved
@@ -35,11 +35,7 @@
 	ClientVersion = "2021-04-30"
 
 	// Agent version to control agent rollover.
-<<<<<<< HEAD
-	AgentVersion = "2021-05-10"
-=======
 	AgentVersion = "2021-05-12-b"
->>>>>>> 943cda57
 )
 
 // ConfigSection defines a sub-document in the evergreen config
