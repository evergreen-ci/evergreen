--- conflicted
+++ resolved
@@ -35,11 +35,7 @@
 
 	// Agent version to control agent rollover. The format is the calendar date
 	// (YYYY-MM-DD).
-<<<<<<< HEAD
-	AgentVersion = "2025-07-16"
-=======
-	AgentVersion = "2025-07-16b"
->>>>>>> 0afda58f
+	AgentVersion = "2025-07-16c"
 )
 
 const (
