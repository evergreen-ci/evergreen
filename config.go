package evergreen

import (
	"context"
	"fmt"
	"io/ioutil"
	"os"
	"path/filepath"
	"reflect"
	"strings"
	"time"

	"github.com/evergreen-ci/evergreen/util"
	"github.com/evergreen-ci/utility"
	"github.com/mongodb/amboy/logger"
	"github.com/mongodb/anser/bsonutil"
	"github.com/mongodb/grip"
	"github.com/mongodb/grip/level"
	"github.com/mongodb/grip/message"
	"github.com/mongodb/grip/send"
	"github.com/pkg/errors"
	"go.mongodb.org/mongo-driver/bson"
	"go.mongodb.org/mongo-driver/mongo"
	"go.mongodb.org/mongo-driver/mongo/options"
	"go.mongodb.org/mongo-driver/mongo/readconcern"
	"go.mongodb.org/mongo-driver/mongo/writeconcern"
	yaml "gopkg.in/yaml.v3"
)

var (
	// Should be specified with -ldflags at build time
	BuildRevision = ""

	// Commandline Version String; used to control auto-updating.
	ClientVersion = "2022-01-27"

	// Agent version to control agent rollover.
<<<<<<< HEAD
	AgentVersion = "2022-01-25"
=======
	AgentVersion = "2022-01-31"
>>>>>>> 9be6f2dc
)

// ConfigSection defines a sub-document in the evergreen config
// any config sections must also be added to registry.go
type ConfigSection interface {
	// SectionId() returns the ID of the section to be used in the database document and struct tag
	SectionId() string
	// Get() populates the section from the DB
	Get(Environment) error
	// Set() upserts the section document into the DB
	Set() error
	// ValidateAndDefault() validates input and sets defaults
	ValidateAndDefault() error
}

// Settings contains all configuration settings for running Evergreen. Settings
// with the "id" struct tag should implement the ConfigSection interface.
type Settings struct {
	Id                  string                    `bson:"_id" json:"id" yaml:"id"`
	Alerts              AlertsConfig              `yaml:"alerts" bson:"alerts" json:"alerts" id:"alerts"`
	Amboy               AmboyConfig               `yaml:"amboy" bson:"amboy" json:"amboy" id:"amboy"`
	Api                 APIConfig                 `yaml:"api" bson:"api" json:"api" id:"api"`
	ApiUrl              string                    `yaml:"api_url" bson:"api_url" json:"api_url"`
	AuthConfig          AuthConfig                `yaml:"auth" bson:"auth" json:"auth" id:"auth"`
	Banner              string                    `bson:"banner" json:"banner" yaml:"banner"`
	BannerTheme         BannerTheme               `bson:"banner_theme" json:"banner_theme" yaml:"banner_theme"`
	Cedar               CedarConfig               `bson:"cedar" json:"cedar" yaml:"cedar" id:"cedar"`
	ClientBinariesDir   string                    `yaml:"client_binaries_dir" bson:"client_binaries_dir" json:"client_binaries_dir"`
	CommitQueue         CommitQueueConfig         `yaml:"commit_queue" bson:"commit_queue" json:"commit_queue" id:"commit_queue"`
	ConfigDir           string                    `yaml:"configdir" bson:"configdir" json:"configdir"`
	ContainerPools      ContainerPoolsConfig      `yaml:"container_pools" bson:"container_pools" json:"container_pools" id:"container_pools"`
	Credentials         map[string]string         `yaml:"credentials" bson:"credentials" json:"credentials"`
	CredentialsNew      util.KeyValuePairSlice    `yaml:"credentials_new" bson:"credentials_new" json:"credentials_new"`
	Database            DBSettings                `yaml:"database" json:"database" bson:"database"`
	DomainName          string                    `yaml:"domain_name" bson:"domain_name" json:"domain_name"`
	Expansions          map[string]string         `yaml:"expansions" bson:"expansions" json:"expansions"`
	ExpansionsNew       util.KeyValuePairSlice    `yaml:"expansions_new" bson:"expansions_new" json:"expansions_new"`
	GithubPRCreatorOrg  string                    `yaml:"github_pr_creator_org" bson:"github_pr_creator_org" json:"github_pr_creator_org"`
	GithubOrgs          []string                  `yaml:"github_orgs" bson:"github_orgs" json:"github_orgs"`
	HostInit            HostInitConfig            `yaml:"hostinit" bson:"hostinit" json:"hostinit" id:"hostinit"`
	HostJasper          HostJasperConfig          `yaml:"host_jasper" bson:"host_jasper" json:"host_jasper" id:"host_jasper"`
	Jira                JiraConfig                `yaml:"jira" bson:"jira" json:"jira" id:"jira"`
	JIRANotifications   JIRANotificationsConfig   `yaml:"jira_notifications" json:"jira_notifications" bson:"jira_notifications" id:"jira_notifications"`
	Keys                map[string]string         `yaml:"keys" bson:"keys" json:"keys"`
	KeysNew             util.KeyValuePairSlice    `yaml:"keys_new" bson:"keys_new" json:"keys_new"`
	LDAPRoleMap         LDAPRoleMap               `yaml:"ldap_role_map" bson:"ldap_role_map" json:"ldap_role_map"`
	LoggerConfig        LoggerConfig              `yaml:"logger_config" bson:"logger_config" json:"logger_config" id:"logger_config"`
	LogPath             string                    `yaml:"log_path" bson:"log_path" json:"log_path"`
	NewRelic            NewRelicConfig            `yaml:"newrelic" bson:"newrelic" json:"newrelic" id:"newrelic"`
	Notify              NotifyConfig              `yaml:"notify" bson:"notify" json:"notify" id:"notify"`
	Plugins             PluginConfig              `yaml:"plugins" bson:"plugins" json:"plugins"`
	PluginsNew          util.KeyValuePairSlice    `yaml:"plugins_new" bson:"plugins_new" json:"plugins_new"`
	PodInit             PodInitConfig             `yaml:"pod_init" bson:"pod_init" json:"pod_init" id:"pod_init"`
	PprofPort           string                    `yaml:"pprof_port" bson:"pprof_port" json:"pprof_port"`
	Providers           CloudProviders            `yaml:"providers" bson:"providers" json:"providers" id:"providers"`
	RepoTracker         RepoTrackerConfig         `yaml:"repotracker" bson:"repotracker" json:"repotracker" id:"repotracker"`
	Scheduler           SchedulerConfig           `yaml:"scheduler" bson:"scheduler" json:"scheduler" id:"scheduler"`
	ServiceFlags        ServiceFlags              `bson:"service_flags" json:"service_flags" id:"service_flags" yaml:"service_flags"`
	SSHKeyDirectory     string                    `yaml:"ssh_key_directory" bson:"ssh_key_directory" json:"ssh_key_directory"`
	SSHKeyPairs         []SSHKeyPair              `yaml:"ssh_key_pairs" bson:"ssh_key_pairs" json:"ssh_key_pairs"`
	Slack               SlackConfig               `yaml:"slack" bson:"slack" json:"slack" id:"slack"`
	Splunk              send.SplunkConnectionInfo `yaml:"splunk" bson:"splunk" json:"splunk"`
	Triggers            TriggerConfig             `yaml:"triggers" bson:"triggers" json:"triggers" id:"triggers"`
	Ui                  UIConfig                  `yaml:"ui" bson:"ui" json:"ui" id:"ui"`
	Spawnhost           SpawnHostConfig           `yaml:"spawnhost" bson:"spawnhost" json:"spawnhost" id:"spawnhost"`
	ShutdownWaitSeconds int                       `yaml:"shutdown_wait_seconds" bson:"shutdown_wait_seconds" json:"shutdown_wait_seconds"`
}

func (c *Settings) SectionId() string { return ConfigDocID }

func (c *Settings) Get(env Environment) error {
	ctx, cancel := env.Context()
	defer cancel()
	coll := env.DB().Collection(ConfigCollection)

	res := coll.FindOne(ctx, byId(c.SectionId()))
	if err := res.Err(); err != nil {
		if err == mongo.ErrNoDocuments {
			*c = Settings{}
			return nil
		}
		return errors.Wrapf(err, "error retrieving section %s", c.SectionId())
	}
	if err := res.Decode(c); err != nil {
		return errors.Wrap(err, "problem decoding result")
	}

	return nil
}

// Set saves the global fields in the configuration (i.e. those that are not
// ConfigSections).
func (c *Settings) Set() error {
	env := GetEnvironment()
	ctx, cancel := env.Context()
	defer cancel()
	coll := env.DB().Collection(ConfigCollection)

	_, err := coll.UpdateOne(ctx, byId(c.SectionId()), bson.M{
		"$set": bson.M{
			apiUrlKey:             c.ApiUrl,
			bannerKey:             c.Banner,
			bannerThemeKey:        c.BannerTheme,
			clientBinariesDirKey:  c.ClientBinariesDir,
			commitQueueKey:        c.CommitQueue,
			configDirKey:          c.ConfigDir,
			credentialsKey:        c.Credentials,
			credentialsNewKey:     c.CredentialsNew,
			domainNameKey:         c.DomainName,
			expansionsKey:         c.Expansions,
			expansionsNewKey:      c.ExpansionsNew,
			githubPRCreatorOrgKey: c.GithubPRCreatorOrg,
			githubOrgsKey:         c.GithubOrgs,
			keysKey:               c.Keys,
			keysNewKey:            c.KeysNew,
			ldapRoleMapKey:        c.LDAPRoleMap,
			logPathKey:            c.LogPath,
			pprofPortKey:          c.PprofPort,
			pluginsKey:            c.Plugins,
			pluginsNewKey:         c.PluginsNew,
			splunkKey:             c.Splunk,
			sshKeyDirectoryKey:    c.SSHKeyDirectory,
			sshKeyPairsKey:        c.SSHKeyPairs,
			spawnhostKey:          c.Spawnhost,
			shutdownWaitKey:       c.ShutdownWaitSeconds,
		},
	}, options.Update().SetUpsert(true))

	return errors.Wrapf(err, "error updating section %s", c.SectionId())
}

func (c *Settings) ValidateAndDefault() error {
	var err error
	catcher := grip.NewSimpleCatcher()
	if c.ApiUrl == "" {
		catcher.Add(errors.New("API hostname must not be empty"))
	}
	if c.ConfigDir == "" {
		catcher.Add(errors.New("Config directory must not be empty"))
	}
	if len(c.CredentialsNew) > 0 {
		if c.Credentials, err = c.CredentialsNew.Map(); err != nil {
			catcher.Add(errors.Wrap(err, "error parsing credentials"))
		}
	}
	if len(c.ExpansionsNew) > 0 {
		if c.Expansions, err = c.ExpansionsNew.Map(); err != nil {
			catcher.Add(errors.Wrap(err, "error parsing expansions"))
		}
	}
	if len(c.KeysNew) > 0 {
		if c.Keys, err = c.KeysNew.Map(); err != nil {
			catcher.Add(errors.Wrap(err, "error parsing keys"))
		}
	}
	if len(c.PluginsNew) > 0 {
		tempPlugins, err := c.PluginsNew.NestedMap()
		if err != nil {
			catcher.Add(errors.Wrap(err, "error parsing plugins"))
		}
		c.Plugins = map[string]map[string]interface{}{}
		for k1, v1 := range tempPlugins {
			c.Plugins[k1] = map[string]interface{}{}
			for k2, v2 := range v1 {
				c.Plugins[k1][k2] = v2
			}
		}
	}

	keys := map[string]bool{}
	for _, mapping := range c.LDAPRoleMap {
		if keys[mapping.LDAPGroup] == true {
			catcher.Add(errors.Errorf("duplicate LDAP group value %s found in LDAP-role mappings", mapping.LDAPGroup))
		}
		keys[mapping.LDAPGroup] = true
	}

	if len(c.SSHKeyPairs) != 0 && c.SSHKeyDirectory == "" {
		catcher.New("cannot use SSH key pairs without setting a directory for them")
	}

	for i := 0; i < len(c.SSHKeyPairs); i++ {
		catcher.NewWhen(c.SSHKeyPairs[i].Name == "", "must specify a name for SSH key pairs")
		catcher.ErrorfWhen(c.SSHKeyPairs[i].Public == "", "must specify a public key for SSH key pair '%s'", c.SSHKeyPairs[i].Name)
		catcher.ErrorfWhen(c.SSHKeyPairs[i].Private == "", "must specify a private key for SSH key pair '%s'", c.SSHKeyPairs[i].Name)
		// Avoid overwriting the filepath stored in Keys, which is a special
		// case for the path to the legacy SSH identity file.
		for _, key := range c.Keys {
			catcher.ErrorfWhen(c.SSHKeyPairs[i].PrivatePath(c) == key, "cannot overwrite the legacy SSH key '%s'", key)
		}

		// ValidateAndDefault can be called before the environment has been
		// initialized.
		if env := GetEnvironment(); env != nil {
			// Ensure we are not modify any existing keys.
			if settings := env.Settings(); settings != nil {
				for _, key := range env.Settings().SSHKeyPairs {
					if key.Name == c.SSHKeyPairs[i].Name {
						catcher.ErrorfWhen(c.SSHKeyPairs[i].Public != key.Public, "cannot modify public key for existing SSH key pair '%s'", key.Name)
						catcher.ErrorfWhen(c.SSHKeyPairs[i].Private != key.Private, "cannot modify private key for existing SSH key pair '%s'", key.Name)
					}
				}
			}
		}
		if c.SSHKeyPairs[i].EC2Regions == nil {
			c.SSHKeyPairs[i].EC2Regions = []string{}
		}
	}
	// ValidateAndDefault can be called before the environment has been
	// initialized.
	if env := GetEnvironment(); env != nil {
		if settings := env.Settings(); settings != nil {
			// Ensure we are not deleting any existing keys.
			for _, key := range GetEnvironment().Settings().SSHKeyPairs {
				var found bool
				for _, newKey := range c.SSHKeyPairs {
					if newKey.Name == key.Name {
						found = true
						break
					}
				}
				catcher.ErrorfWhen(!found, "cannot find existing SSH key '%s'", key.Name)
			}
		}
	}

	if catcher.HasErrors() {
		return catcher.Resolve()
	}
	if c.ClientBinariesDir == "" {
		c.ClientBinariesDir = ClientDirectory
	}
	if c.LogPath == "" {
		c.LogPath = LocalLoggingOverride
	}
	if c.ShutdownWaitSeconds < 0 {
		c.ShutdownWaitSeconds = DefaultShutdownWaitSeconds
	}

	return nil
}

// NewSettings builds an in-memory representation of the given settings file.
func NewSettings(filename string) (*Settings, error) {
	configData, err := ioutil.ReadFile(filename)
	if err != nil {
		return nil, err
	}
	settings := &Settings{}
	err = yaml.Unmarshal(configData, settings)
	if err != nil {
		return nil, err
	}

	return settings, nil
}

// GetConfig retrieves the Evergreen config document. If no document is
// present in the DB, it will return the defaults.
func GetConfig() (*Settings, error) { return BootstrapConfig(GetEnvironment()) }

// Bootstrap config gets a config from the database defined in the environment.
func BootstrapConfig(env Environment) (*Settings, error) {
	config := &Settings{}

	// retrieve the root config document
	if err := config.Get(env); err != nil {
		return nil, err
	}

	// retrieve the other config sub-documents and form the whole struct
	catcher := grip.NewSimpleCatcher()
	sections := ConfigRegistry.GetSections()
	valConfig := reflect.ValueOf(*config)
	//iterate over each field in the config struct
	for i := 0; i < valConfig.NumField(); i++ {
		// retrieve the 'id' struct tag
		sectionId := valConfig.Type().Field(i).Tag.Get("id")
		if sectionId == "" { // no 'id' tag means this is a simple field that we can skip
			continue
		}

		// get the property name and find its corresponding section in the registry
		propName := valConfig.Type().Field(i).Name
		section, ok := sections[sectionId]
		if !ok {
			catcher.Add(fmt.Errorf("config section %s not found in registry", sectionId))
			continue
		}

		// retrieve the section's document from the db
		if err := section.Get(env); err != nil {
			catcher.Add(errors.Wrapf(err, "error populating section %s", sectionId))
			continue
		}

		// set the value of the section struct to the value of the corresponding field in the config
		sectionVal := reflect.ValueOf(section).Elem()
		propVal := reflect.ValueOf(config).Elem().FieldByName(propName)
		if !propVal.CanSet() {
			catcher.Add(fmt.Errorf("unable to set field %s in %s", propName, sectionId))
			continue
		}
		propVal.Set(sectionVal)
	}

	if catcher.HasErrors() {
		return nil, errors.WithStack(catcher.Resolve())
	}
	return config, nil

}

// UpdateConfig updates all evergreen settings documents in DB
func UpdateConfig(config *Settings) error {
	// update the root config document
	if err := config.Set(); err != nil {
		return err
	}

	// update the other config sub-documents
	catcher := grip.NewSimpleCatcher()
	valConfig := reflect.ValueOf(*config)

	//iterate over each field in the config struct
	for i := 0; i < valConfig.NumField(); i++ {
		// retrieve the 'id' struct tag
		sectionId := valConfig.Type().Field(i).Tag.Get("id")
		if sectionId == "" { // no 'id' tag means this is a simple field that we can skip
			continue
		}

		// get the property name and find its value within the settings struct
		propName := valConfig.Type().Field(i).Name
		propVal := valConfig.FieldByName(propName)

		// create a reflective copy of the struct
		valPointer := reflect.Indirect(reflect.New(propVal.Type()))
		valPointer.Set(propVal)

		// convert the pointer to that struct to an empty interface
		propInterface := valPointer.Addr().Interface()

		// type assert to the ConfigSection interface
		section, ok := propInterface.(ConfigSection)
		if !ok {
			catcher.Add(fmt.Errorf("unable to convert config section %s", propName))
			continue
		}

		catcher.Add(section.Set())
	}

	return errors.WithStack(catcher.Resolve())
}

// Validate checks the settings and returns nil if the config is valid,
// or an error with a message explaining why otherwise.
func (settings *Settings) Validate() error {
	catcher := grip.NewSimpleCatcher()

	// validate the root-level settings struct
	catcher.Add(settings.ValidateAndDefault())

	// validate each sub-document
	valConfig := reflect.ValueOf(*settings)
	// iterate over each field in the config struct
	for i := 0; i < valConfig.NumField(); i++ {
		// retrieve the 'id' struct tag
		sectionId := valConfig.Type().Field(i).Tag.Get("id")
		if sectionId == "" { // no 'id' tag means this is a simple field that we can skip
			continue
		}

		// get the property name and find its value within the settings struct
		propName := valConfig.Type().Field(i).Name
		propVal := valConfig.FieldByName(propName)

		// the goal is to convert this struct which we know implements ConfigSection
		// from a reflection data structure back to the interface
		// the below creates a copy and takes the address of it as a workaround because
		// you can't take the address of it via reflection for some reason
		// (and all interface methods on the struct have pointer receivers)

		// create a reflective copy of the struct
		valPointer := reflect.Indirect(reflect.New(propVal.Type()))
		valPointer.Set(propVal)

		// convert the pointer to that struct to an empty interface
		propInterface := valPointer.Addr().Interface()

		// type assert to the ConfigSection interface
		section, ok := propInterface.(ConfigSection)
		if !ok {
			catcher.Add(fmt.Errorf("unable to convert config section %s", propName))
			continue
		}
		err := section.ValidateAndDefault()
		if err != nil {
			catcher.Add(err)
			continue
		}

		// set the value of the section struct in case there was any defaulting done
		sectionVal := reflect.ValueOf(section).Elem()
		propAddr := reflect.ValueOf(settings).Elem().FieldByName(propName)
		if !propAddr.CanSet() {
			catcher.Add(fmt.Errorf("unable to set field %s in %s", propName, sectionId))
			continue
		}
		propAddr.Set(sectionVal)
	}
	return errors.WithStack(catcher.Resolve())
}

func (s *Settings) GetSender(ctx context.Context, env Environment) (send.Sender, error) {
	var (
		sender   send.Sender
		fallback send.Sender
		err      error
		senders  []send.Sender
	)

	levelInfo := s.LoggerConfig.Info()

	fallback, err = send.NewErrorLogger("evergreen.err",
		send.LevelInfo{Default: level.Info, Threshold: level.Debug})
	if err != nil {
		return nil, errors.Wrap(err, "problem configuring err fallback logger")
	}

	// setup the base/default logger (generally direct to systemd
	// or standard output)
	switch s.LogPath {
	case LocalLoggingOverride:
		// log directly to systemd if possible, and log to
		// standard output otherwise.
		sender = getSystemLogger()
	case StandardOutputLoggingOverride, "":
		sender = send.MakeNative()
	default:
		sender, err = send.MakeFileLogger(s.LogPath)
		if err != nil {
			return nil, errors.Wrap(err, "could not configure file logger")
		}
	}

	if err = sender.SetLevel(levelInfo); err != nil {
		return nil, errors.Wrap(err, "problem setting level")
	}
	if err = sender.SetErrorHandler(send.ErrorHandlerFromSender(fallback)); err != nil {
		return nil, errors.Wrap(err, "problem setting error handler")
	}
	senders = append(senders, sender)

	// set up external log aggregation services:
	//
	if s.Splunk.Populated() {
		retryConf := utility.NewDefaultHTTPRetryConf()
		retryConf.MaxDelay = time.Second
		retryConf.BaseDelay = 10 * time.Millisecond
		retryConf.MaxRetries = 10
		client := utility.GetHTTPRetryableClient(retryConf)

		sender, err = send.NewSplunkLoggerWithClient("", s.Splunk, grip.GetSender().Level(), client)
		if err == nil {
			if err = sender.SetLevel(levelInfo); err != nil {
				utility.PutHTTPClient(client)
				return nil, errors.Wrap(err, "problem setting level")
			}
			if err = sender.SetErrorHandler(send.ErrorHandlerFromSender(fallback)); err != nil {
				utility.PutHTTPClient(client)
				return nil, errors.Wrap(err, "problem setting error handler")
			}
			senders = append(senders,
				send.NewBufferedSender(sender,
					time.Duration(s.LoggerConfig.Buffer.DurationSeconds)*time.Second,
					s.LoggerConfig.Buffer.Count))

			env.RegisterCloser("splunk-http-client", false, func(_ context.Context) error {
				utility.PutHTTPClient(client)
				return nil
			})
		} else {
			utility.PutHTTPClient(client)
		}
	}

	// the slack logging service is only for logging very high level alerts.
	if s.Slack.Token != "" {
		sender, err = send.NewSlackLogger(s.Slack.Options, s.Slack.Token,
			send.LevelInfo{Default: level.Critical, Threshold: level.FromString(s.Slack.Level)})
		if err == nil {
			var slackFallback send.Sender

			switch len(senders) {
			case 0:
				slackFallback = fallback
			case 1:
				slackFallback = senders[0]
			default:
				slackFallback = send.NewConfiguredMultiSender(senders...)
			}

			if err = sender.SetErrorHandler(send.ErrorHandlerFromSender(slackFallback)); err != nil {
				return nil, errors.Wrap(err, "problem setting error handler")
			}

			senders = append(senders, logger.MakeQueueSender(ctx, env.LocalQueue(), sender))
		}
		grip.Warning(errors.Wrap(err, "problem setting up slack alert logger"))
	}

	return send.NewConfiguredMultiSender(senders...), nil
}

func (s *Settings) GetGithubOauthStrings() ([]string, error) {
	var tokens []string
	var token_name string

	token, ok := s.Credentials["github"]
	if ok && token != "" {
		// we want to make sure tokens[0] is always the default token
		tokens = append(tokens, token)
	} else {
		return nil, errors.New("no 'github' token in settings")
	}

	for i := 1; i < 10; i++ {
		token_name = fmt.Sprintf("github_alt%d", i)
		token, ok := s.Credentials[token_name]
		if ok && token != "" {
			tokens = append(tokens, token)
		} else {
			break
		}
	}
	return tokens, nil
}

func (s *Settings) GetGithubOauthToken() (string, error) {
	if s == nil {
		return "", errors.New("not defined")
	}

	oauthStrings, err := s.GetGithubOauthStrings()
	if err != nil {
		return "", err
	}
	timeSeed := time.Now().Nanosecond()
	randomStartIdx := timeSeed % len(oauthStrings)
	var oauthString string
	for i := range oauthStrings {
		oauthString = oauthStrings[randomStartIdx+i]
		splitToken, err := splitToken(oauthString)
		if err != nil {
			grip.Error(message.Fields{
				"error":   err,
				"message": fmt.Sprintf("problem with github_alt%d", i)})
		} else {
			return splitToken, nil
		}
	}
	return "", errors.New("all github tokens are malformatted. Proper format is github:token <token> or github_alt#:token <token>")
}

func splitToken(oauthString string) (string, error) {
	splitToken := strings.Split(oauthString, " ")
	if len(splitToken) != 2 || splitToken[0] != "token" {
		return "", errors.New("token format was invalid, expected 'token [token]'")
	}
	return splitToken[1], nil
}
func GetServiceFlags() (*ServiceFlags, error) {
	flags := &ServiceFlags{}
	if err := flags.Get(GetEnvironment()); err != nil {
		return nil, errors.Wrap(err, "error retrieving section from DB")
	}
	return flags, nil
}

// PluginConfig holds plugin-specific settings, which are handled.
// manually by their respective plugins
type PluginConfig map[string]map[string]interface{}

// SSHKeyPair represents a public and private SSH key pair.
type SSHKeyPair struct {
	Name    string `bson:"name" json:"name" yaml:"name"`
	Public  string `bson:"public" json:"public" yaml:"public"`
	Private string `bson:"private" json:"private" yaml:"private"`
	// EC2Regions contains all EC2 regions that have stored this SSH key.
	EC2Regions []string `bson:"ec2_regions" json:"ec2_regions" yaml:"ec2_regions"`
}

// AddEC2Region adds the given EC2 region to the set of regions containing the
// SSH key.
func (p *SSHKeyPair) AddEC2Region(region string) error {
	env := GetEnvironment()
	ctx, cancel := env.Context()
	defer cancel()
	coll := env.DB().Collection(ConfigCollection)

	query := bson.M{
		idKey: ConfigDocID,
		sshKeyPairsKey: bson.M{
			"$elemMatch": bson.M{
				sshKeyPairNameKey: p.Name,
			},
		},
	}
	var update bson.M
	if len(p.EC2Regions) == 0 {
		// In case this is the first element, we have to push to create the
		// array first.
		update = bson.M{
			"$push": bson.M{bsonutil.GetDottedKeyName(sshKeyPairsKey, "$", sshKeyPairEC2RegionsKey): region},
		}
	} else {
		update = bson.M{
			"$addToSet": bson.M{bsonutil.GetDottedKeyName(sshKeyPairsKey, "$", sshKeyPairEC2RegionsKey): region},
		}
	}
	if _, err := coll.UpdateOne(ctx, query, update); err != nil {
		return errors.WithStack(err)
	}

	if !utility.StringSliceContains(p.EC2Regions, region) {
		p.EC2Regions = append(p.EC2Regions, region)
	}

	return nil
}

func (p *SSHKeyPair) PrivatePath(settings *Settings) string {
	return filepath.Join(settings.SSHKeyDirectory, p.Name)
}

type WriteConcern struct {
	W        int    `yaml:"w"`
	WMode    string `yaml:"wmode"`
	WTimeout int    `yaml:"wtimeout"`
	J        bool   `yaml:"j"`
}

func (wc WriteConcern) Resolve() *writeconcern.WriteConcern {
	opts := []writeconcern.Option{}

	if wc.J {
		opts = append(opts, writeconcern.J(true))
	}
	if wc.WMode == "majority" {
		opts = append(opts, writeconcern.WMajority())
	} else if wc.W > 0 {
		opts = append(opts, writeconcern.W(wc.W))
	}

	if wc.WTimeout > 0 {
		opts = append(opts, writeconcern.WTimeout(time.Duration(wc.WTimeout)*time.Millisecond))
	}

	return writeconcern.New().WithOptions(opts...)
}

type ReadConcern struct {
	Level string `yaml:"level"`
}

func (rc ReadConcern) Resolve() *readconcern.ReadConcern {

	if rc.Level == "majority" {
		return readconcern.Majority()
	} else if rc.Level == "local" {
		return readconcern.Local()
	} else if rc.Level == "" {
		return readconcern.Majority()
	} else {
		grip.Error(message.Fields{
			"error":   "ReadConcern Level is not majority or local, setting to majority",
			"rcLevel": rc.Level})
		return readconcern.Majority()
	}
}

type DBSettings struct {
	Url                  string       `yaml:"url"`
	DB                   string       `yaml:"db"`
	WriteConcernSettings WriteConcern `yaml:"write_concern"`
	ReadConcernSettings  ReadConcern  `yaml:"read_concern"`
	AuthFile             string       `yaml:"auth_file"`
}

func (dbs *DBSettings) HasAuth() bool {
	return dbs.AuthFile != ""
}

type dbCreds struct {
	DBUser string `yaml:"mdb_database_username"`
	DBPwd  string `yaml:"mdb_database_password"`
}

func (dbs *DBSettings) GetAuth() (string, string, error) {
	return GetAuthFromYAML(dbs.AuthFile)
}

func GetAuthFromYAML(authFile string) (string, string, error) {
	creds := &dbCreds{}

	file, err := os.Open(authFile)
	if err != nil {
		return "", "", err
	}
	defer file.Close()

	decoder := yaml.NewDecoder(file)

	if err := decoder.Decode(&creds); err != nil {
		return "", "", err
	}

	return creds.DBUser, creds.DBPwd, nil
}

// supported banner themes in Evergreen
type BannerTheme string

const (
	Announcement BannerTheme = "announcement"
	Information              = "information"
	Warning                  = "warning"
	Important                = "important"
)

func IsValidBannerTheme(input string) (bool, BannerTheme) {
	switch input {
	case "":
		return true, ""
	case "announcement":
		return true, Announcement
	case "information":
		return true, Information
	case "warning":
		return true, Warning
	case "important":
		return true, Important
	default:
		return false, ""
	}
}<|MERGE_RESOLUTION|>--- conflicted
+++ resolved
@@ -35,11 +35,7 @@
 	ClientVersion = "2022-01-27"
 
 	// Agent version to control agent rollover.
-<<<<<<< HEAD
-	AgentVersion = "2022-01-25"
-=======
 	AgentVersion = "2022-01-31"
->>>>>>> 9be6f2dc
 )
 
 // ConfigSection defines a sub-document in the evergreen config
