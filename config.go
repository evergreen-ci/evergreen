--- conflicted
+++ resolved
@@ -35,11 +35,7 @@
 
 	// Agent version to control agent rollover. The format is the calendar date
 	// (YYYY-MM-DD).
-<<<<<<< HEAD
-	AgentVersion = "2025-07-03"
-=======
-	AgentVersion = "2025-07-02"
->>>>>>> 0792d789
+	AgentVersion = "2025-07-06"
 )
 
 const (
