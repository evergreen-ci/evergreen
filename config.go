--- conflicted
+++ resolved
@@ -36,11 +36,7 @@
 
 	// Agent version to control agent rollover. The format is the calendar date
 	// (YYYY-MM-DD).
-<<<<<<< HEAD
-	AgentVersion = "2025-09-29"
-=======
-	AgentVersion = "2025-09-29a"
->>>>>>> afa4ab5f
+	AgentVersion = "2025-09-30"
 )
 
 const (
