--- conflicted
+++ resolved
@@ -37,11 +37,7 @@
 
 	// Agent version to control agent rollover. The format is the calendar date
 	// (YYYY-MM-DD).
-<<<<<<< HEAD
-	AgentVersion = "2025-03-06"
-=======
-	AgentVersion = "2025-03-11-a"
->>>>>>> 68180d78
+	AgentVersion = "2025-03-11-b"
 )
 
 const (
@@ -175,9 +171,9 @@
 		if err != nil {
 			catcher.Add(errors.Wrap(err, "parsing plugins"))
 		}
-		c.Plugins = map[string]map[string]any{}
+		c.Plugins = map[string]map[string]interface{}{}
 		for k1, v1 := range tempPlugins {
-			c.Plugins[k1] = map[string]any{}
+			c.Plugins[k1] = map[string]interface{}{}
 			for k2, v2 := range v1 {
 				c.Plugins[k1][k2] = v2
 			}
@@ -552,7 +548,7 @@
 
 // PluginConfig holds plugin-specific settings, which are handled.
 // manually by their respective plugins
-type PluginConfig map[string]map[string]any
+type PluginConfig map[string]map[string]interface{}
 
 // SSHKeyPair represents a public and private SSH key pair.
 type SSHKeyPair struct {
