package evergreen

import (
	"context"
	"fmt"
	"io/ioutil"
	"net/http"
	"os"
	"path/filepath"
	"reflect"
	"strings"
	"time"

	"github.com/evergreen-ci/evergreen/util"
	"github.com/evergreen-ci/utility"
	"github.com/mongodb/amboy/logger"
	"github.com/mongodb/anser/bsonutil"
	"github.com/mongodb/grip"
	"github.com/mongodb/grip/level"
	"github.com/mongodb/grip/message"
	"github.com/mongodb/grip/send"
	"github.com/pkg/errors"
	"go.mongodb.org/mongo-driver/bson"
	"go.mongodb.org/mongo-driver/mongo"
	"go.mongodb.org/mongo-driver/mongo/options"
	"go.mongodb.org/mongo-driver/mongo/readconcern"
	"go.mongodb.org/mongo-driver/mongo/writeconcern"
	yaml "gopkg.in/yaml.v3"
)

var (
	// Should be specified with -ldflags at build time
	BuildRevision = ""

	// Commandline Version String; used to control auto-updating.
	ClientVersion = "2022-03-11"

	// Agent version to control agent rollover.
<<<<<<< HEAD
	AgentVersion = "2022-03-31"
=======
	AgentVersion = "2022-03-22"
>>>>>>> db1f6503
)

// ConfigSection defines a sub-document in the evergreen config
// any config sections must also be added to registry.go
type ConfigSection interface {
	// SectionId() returns the ID of the section to be used in the database document and struct tag
	SectionId() string
	// Get() populates the section from the DB
	Get(Environment) error
	// Set() upserts the section document into the DB
	Set() error
	// ValidateAndDefault() validates input and sets defaults
	ValidateAndDefault() error
}

// Settings contains all configuration settings for running Evergreen. Settings
// with the "id" struct tag should implement the ConfigSection interface.
type Settings struct {
	Id                  string                    `bson:"_id" json:"id" yaml:"id"`
	Alerts              AlertsConfig              `yaml:"alerts" bson:"alerts" json:"alerts" id:"alerts"`
	Amboy               AmboyConfig               `yaml:"amboy" bson:"amboy" json:"amboy" id:"amboy"`
	Api                 APIConfig                 `yaml:"api" bson:"api" json:"api" id:"api"`
	ApiUrl              string                    `yaml:"api_url" bson:"api_url" json:"api_url"`
	AuthConfig          AuthConfig                `yaml:"auth" bson:"auth" json:"auth" id:"auth"`
	Banner              string                    `bson:"banner" json:"banner" yaml:"banner"`
	BannerTheme         BannerTheme               `bson:"banner_theme" json:"banner_theme" yaml:"banner_theme"`
	Cedar               CedarConfig               `bson:"cedar" json:"cedar" yaml:"cedar" id:"cedar"`
	ClientBinariesDir   string                    `yaml:"client_binaries_dir" bson:"client_binaries_dir" json:"client_binaries_dir"`
	CommitQueue         CommitQueueConfig         `yaml:"commit_queue" bson:"commit_queue" json:"commit_queue" id:"commit_queue"`
	ConfigDir           string                    `yaml:"configdir" bson:"configdir" json:"configdir"`
	ContainerPools      ContainerPoolsConfig      `yaml:"container_pools" bson:"container_pools" json:"container_pools" id:"container_pools"`
	Credentials         map[string]string         `yaml:"credentials" bson:"credentials" json:"credentials"`
	CredentialsNew      util.KeyValuePairSlice    `yaml:"credentials_new" bson:"credentials_new" json:"credentials_new"`
	Database            DBSettings                `yaml:"database" json:"database" bson:"database"`
	DomainName          string                    `yaml:"domain_name" bson:"domain_name" json:"domain_name"`
	Expansions          map[string]string         `yaml:"expansions" bson:"expansions" json:"expansions"`
	ExpansionsNew       util.KeyValuePairSlice    `yaml:"expansions_new" bson:"expansions_new" json:"expansions_new"`
	GithubPRCreatorOrg  string                    `yaml:"github_pr_creator_org" bson:"github_pr_creator_org" json:"github_pr_creator_org"`
	GithubOrgs          []string                  `yaml:"github_orgs" bson:"github_orgs" json:"github_orgs"`
	HostInit            HostInitConfig            `yaml:"hostinit" bson:"hostinit" json:"hostinit" id:"hostinit"`
	HostJasper          HostJasperConfig          `yaml:"host_jasper" bson:"host_jasper" json:"host_jasper" id:"host_jasper"`
	Jira                JiraConfig                `yaml:"jira" bson:"jira" json:"jira" id:"jira"`
	JIRANotifications   JIRANotificationsConfig   `yaml:"jira_notifications" json:"jira_notifications" bson:"jira_notifications" id:"jira_notifications"`
	Keys                map[string]string         `yaml:"keys" bson:"keys" json:"keys"`
	KeysNew             util.KeyValuePairSlice    `yaml:"keys_new" bson:"keys_new" json:"keys_new"`
	LDAPRoleMap         LDAPRoleMap               `yaml:"ldap_role_map" bson:"ldap_role_map" json:"ldap_role_map"`
	LoggerConfig        LoggerConfig              `yaml:"logger_config" bson:"logger_config" json:"logger_config" id:"logger_config"`
	LogPath             string                    `yaml:"log_path" bson:"log_path" json:"log_path"`
	NewRelic            NewRelicConfig            `yaml:"newrelic" bson:"newrelic" json:"newrelic" id:"newrelic"`
	Notify              NotifyConfig              `yaml:"notify" bson:"notify" json:"notify" id:"notify"`
	Plugins             PluginConfig              `yaml:"plugins" bson:"plugins" json:"plugins"`
	PluginsNew          util.KeyValuePairSlice    `yaml:"plugins_new" bson:"plugins_new" json:"plugins_new"`
	PodInit             PodInitConfig             `yaml:"pod_init" bson:"pod_init" json:"pod_init" id:"pod_init"`
	PprofPort           string                    `yaml:"pprof_port" bson:"pprof_port" json:"pprof_port"`
	Providers           CloudProviders            `yaml:"providers" bson:"providers" json:"providers" id:"providers"`
	RepoTracker         RepoTrackerConfig         `yaml:"repotracker" bson:"repotracker" json:"repotracker" id:"repotracker"`
	Scheduler           SchedulerConfig           `yaml:"scheduler" bson:"scheduler" json:"scheduler" id:"scheduler"`
	ServiceFlags        ServiceFlags              `bson:"service_flags" json:"service_flags" id:"service_flags" yaml:"service_flags"`
	SSHKeyDirectory     string                    `yaml:"ssh_key_directory" bson:"ssh_key_directory" json:"ssh_key_directory"`
	SSHKeyPairs         []SSHKeyPair              `yaml:"ssh_key_pairs" bson:"ssh_key_pairs" json:"ssh_key_pairs"`
	Slack               SlackConfig               `yaml:"slack" bson:"slack" json:"slack" id:"slack"`
	Splunk              send.SplunkConnectionInfo `yaml:"splunk" bson:"splunk" json:"splunk"`
	Triggers            TriggerConfig             `yaml:"triggers" bson:"triggers" json:"triggers" id:"triggers"`
	Ui                  UIConfig                  `yaml:"ui" bson:"ui" json:"ui" id:"ui"`
	Spawnhost           SpawnHostConfig           `yaml:"spawnhost" bson:"spawnhost" json:"spawnhost" id:"spawnhost"`
	ShutdownWaitSeconds int                       `yaml:"shutdown_wait_seconds" bson:"shutdown_wait_seconds" json:"shutdown_wait_seconds"`
}

func (c *Settings) SectionId() string { return ConfigDocID }

func (c *Settings) Get(env Environment) error {
	ctx, cancel := env.Context()
	defer cancel()
	coll := env.DB().Collection(ConfigCollection)

	res := coll.FindOne(ctx, byId(c.SectionId()))
	if err := res.Err(); err != nil {
		if err == mongo.ErrNoDocuments {
			*c = Settings{}
			return nil
		}
		return errors.Wrapf(err, "error retrieving section %s", c.SectionId())
	}
	if err := res.Decode(c); err != nil {
		return errors.Wrap(err, "problem decoding result")
	}

	return nil
}

// Set saves the global fields in the configuration (i.e. those that are not
// ConfigSections).
func (c *Settings) Set() error {
	env := GetEnvironment()
	ctx, cancel := env.Context()
	defer cancel()
	coll := env.DB().Collection(ConfigCollection)

	_, err := coll.UpdateOne(ctx, byId(c.SectionId()), bson.M{
		"$set": bson.M{
			apiUrlKey:             c.ApiUrl,
			bannerKey:             c.Banner,
			bannerThemeKey:        c.BannerTheme,
			clientBinariesDirKey:  c.ClientBinariesDir,
			commitQueueKey:        c.CommitQueue,
			configDirKey:          c.ConfigDir,
			credentialsKey:        c.Credentials,
			credentialsNewKey:     c.CredentialsNew,
			domainNameKey:         c.DomainName,
			expansionsKey:         c.Expansions,
			expansionsNewKey:      c.ExpansionsNew,
			githubPRCreatorOrgKey: c.GithubPRCreatorOrg,
			githubOrgsKey:         c.GithubOrgs,
			keysKey:               c.Keys,
			keysNewKey:            c.KeysNew,
			ldapRoleMapKey:        c.LDAPRoleMap,
			logPathKey:            c.LogPath,
			pprofPortKey:          c.PprofPort,
			pluginsKey:            c.Plugins,
			pluginsNewKey:         c.PluginsNew,
			splunkKey:             c.Splunk,
			sshKeyDirectoryKey:    c.SSHKeyDirectory,
			sshKeyPairsKey:        c.SSHKeyPairs,
			spawnhostKey:          c.Spawnhost,
			shutdownWaitKey:       c.ShutdownWaitSeconds,
		},
	}, options.Update().SetUpsert(true))

	return errors.Wrapf(err, "error updating section %s", c.SectionId())
}

func (c *Settings) ValidateAndDefault() error {
	var err error
	catcher := grip.NewSimpleCatcher()
	if c.ApiUrl == "" {
		catcher.Add(errors.New("API hostname must not be empty"))
	}
	if c.ConfigDir == "" {
		catcher.Add(errors.New("Config directory must not be empty"))
	}
	if len(c.CredentialsNew) > 0 {
		if c.Credentials, err = c.CredentialsNew.Map(); err != nil {
			catcher.Add(errors.Wrap(err, "error parsing credentials"))
		}
	}
	if len(c.ExpansionsNew) > 0 {
		if c.Expansions, err = c.ExpansionsNew.Map(); err != nil {
			catcher.Add(errors.Wrap(err, "error parsing expansions"))
		}
	}
	if len(c.KeysNew) > 0 {
		if c.Keys, err = c.KeysNew.Map(); err != nil {
			catcher.Add(errors.Wrap(err, "error parsing keys"))
		}
	}
	if len(c.PluginsNew) > 0 {
		tempPlugins, err := c.PluginsNew.NestedMap()
		if err != nil {
			catcher.Add(errors.Wrap(err, "error parsing plugins"))
		}
		c.Plugins = map[string]map[string]interface{}{}
		for k1, v1 := range tempPlugins {
			c.Plugins[k1] = map[string]interface{}{}
			for k2, v2 := range v1 {
				c.Plugins[k1][k2] = v2
			}
		}
	}

	keys := map[string]bool{}
	for _, mapping := range c.LDAPRoleMap {
		if keys[mapping.LDAPGroup] == true {
			catcher.Add(errors.Errorf("duplicate LDAP group value %s found in LDAP-role mappings", mapping.LDAPGroup))
		}
		keys[mapping.LDAPGroup] = true
	}

	if len(c.SSHKeyPairs) != 0 && c.SSHKeyDirectory == "" {
		catcher.New("cannot use SSH key pairs without setting a directory for them")
	}

	for i := 0; i < len(c.SSHKeyPairs); i++ {
		catcher.NewWhen(c.SSHKeyPairs[i].Name == "", "must specify a name for SSH key pairs")
		catcher.ErrorfWhen(c.SSHKeyPairs[i].Public == "", "must specify a public key for SSH key pair '%s'", c.SSHKeyPairs[i].Name)
		catcher.ErrorfWhen(c.SSHKeyPairs[i].Private == "", "must specify a private key for SSH key pair '%s'", c.SSHKeyPairs[i].Name)
		// Avoid overwriting the filepath stored in Keys, which is a special
		// case for the path to the legacy SSH identity file.
		for _, key := range c.Keys {
			catcher.ErrorfWhen(c.SSHKeyPairs[i].PrivatePath(c) == key, "cannot overwrite the legacy SSH key '%s'", key)
		}

		// ValidateAndDefault can be called before the environment has been
		// initialized.
		if env := GetEnvironment(); env != nil {
			// Ensure we are not modify any existing keys.
			if settings := env.Settings(); settings != nil {
				for _, key := range env.Settings().SSHKeyPairs {
					if key.Name == c.SSHKeyPairs[i].Name {
						catcher.ErrorfWhen(c.SSHKeyPairs[i].Public != key.Public, "cannot modify public key for existing SSH key pair '%s'", key.Name)
						catcher.ErrorfWhen(c.SSHKeyPairs[i].Private != key.Private, "cannot modify private key for existing SSH key pair '%s'", key.Name)
					}
				}
			}
		}
		if c.SSHKeyPairs[i].EC2Regions == nil {
			c.SSHKeyPairs[i].EC2Regions = []string{}
		}
	}
	// ValidateAndDefault can be called before the environment has been
	// initialized.
	if env := GetEnvironment(); env != nil {
		if settings := env.Settings(); settings != nil {
			// Ensure we are not deleting any existing keys.
			for _, key := range GetEnvironment().Settings().SSHKeyPairs {
				var found bool
				for _, newKey := range c.SSHKeyPairs {
					if newKey.Name == key.Name {
						found = true
						break
					}
				}
				catcher.ErrorfWhen(!found, "cannot find existing SSH key '%s'", key.Name)
			}
		}
	}

	if catcher.HasErrors() {
		return catcher.Resolve()
	}
	if c.ClientBinariesDir == "" {
		c.ClientBinariesDir = ClientDirectory
	}
	if c.LogPath == "" {
		c.LogPath = LocalLoggingOverride
	}
	if c.ShutdownWaitSeconds < 0 {
		c.ShutdownWaitSeconds = DefaultShutdownWaitSeconds
	}

	return nil
}

// NewSettings builds an in-memory representation of the given settings file.
func NewSettings(filename string) (*Settings, error) {
	configData, err := ioutil.ReadFile(filename)
	if err != nil {
		return nil, err
	}
	settings := &Settings{}
	err = yaml.Unmarshal(configData, settings)
	if err != nil {
		return nil, err
	}

	return settings, nil
}

// GetConfig retrieves the Evergreen config document. If no document is
// present in the DB, it will return the defaults.
func GetConfig() (*Settings, error) { return BootstrapConfig(GetEnvironment()) }

// Bootstrap config gets a config from the database defined in the environment.
func BootstrapConfig(env Environment) (*Settings, error) {
	config := &Settings{}

	// retrieve the root config document
	if err := config.Get(env); err != nil {
		return nil, err
	}

	// retrieve the other config sub-documents and form the whole struct
	catcher := grip.NewSimpleCatcher()
	sections := ConfigRegistry.GetSections()
	valConfig := reflect.ValueOf(*config)
	//iterate over each field in the config struct
	for i := 0; i < valConfig.NumField(); i++ {
		// retrieve the 'id' struct tag
		sectionId := valConfig.Type().Field(i).Tag.Get("id")
		if sectionId == "" { // no 'id' tag means this is a simple field that we can skip
			continue
		}

		// get the property name and find its corresponding section in the registry
		propName := valConfig.Type().Field(i).Name
		section, ok := sections[sectionId]
		if !ok {
			catcher.Add(fmt.Errorf("config section %s not found in registry", sectionId))
			continue
		}

		// retrieve the section's document from the db
		if err := section.Get(env); err != nil {
			catcher.Add(errors.Wrapf(err, "error populating section %s", sectionId))
			continue
		}

		// set the value of the section struct to the value of the corresponding field in the config
		sectionVal := reflect.ValueOf(section).Elem()
		propVal := reflect.ValueOf(config).Elem().FieldByName(propName)
		if !propVal.CanSet() {
			catcher.Add(fmt.Errorf("unable to set field %s in %s", propName, sectionId))
			continue
		}
		propVal.Set(sectionVal)
	}

	if catcher.HasErrors() {
		return nil, errors.WithStack(catcher.Resolve())
	}
	return config, nil

}

// UpdateConfig updates all evergreen settings documents in DB
func UpdateConfig(config *Settings) error {
	// update the root config document
	if err := config.Set(); err != nil {
		return err
	}

	// update the other config sub-documents
	catcher := grip.NewSimpleCatcher()
	valConfig := reflect.ValueOf(*config)

	//iterate over each field in the config struct
	for i := 0; i < valConfig.NumField(); i++ {
		// retrieve the 'id' struct tag
		sectionId := valConfig.Type().Field(i).Tag.Get("id")
		if sectionId == "" { // no 'id' tag means this is a simple field that we can skip
			continue
		}

		// get the property name and find its value within the settings struct
		propName := valConfig.Type().Field(i).Name
		propVal := valConfig.FieldByName(propName)

		// create a reflective copy of the struct
		valPointer := reflect.Indirect(reflect.New(propVal.Type()))
		valPointer.Set(propVal)

		// convert the pointer to that struct to an empty interface
		propInterface := valPointer.Addr().Interface()

		// type assert to the ConfigSection interface
		section, ok := propInterface.(ConfigSection)
		if !ok {
			catcher.Add(fmt.Errorf("unable to convert config section %s", propName))
			continue
		}

		catcher.Add(section.Set())
	}

	return errors.WithStack(catcher.Resolve())
}

// Validate checks the settings and returns nil if the config is valid,
// or an error with a message explaining why otherwise.
func (settings *Settings) Validate() error {
	catcher := grip.NewSimpleCatcher()

	// validate the root-level settings struct
	catcher.Add(settings.ValidateAndDefault())

	// validate each sub-document
	valConfig := reflect.ValueOf(*settings)
	// iterate over each field in the config struct
	for i := 0; i < valConfig.NumField(); i++ {
		// retrieve the 'id' struct tag
		sectionId := valConfig.Type().Field(i).Tag.Get("id")
		if sectionId == "" { // no 'id' tag means this is a simple field that we can skip
			continue
		}

		// get the property name and find its value within the settings struct
		propName := valConfig.Type().Field(i).Name
		propVal := valConfig.FieldByName(propName)

		// the goal is to convert this struct which we know implements ConfigSection
		// from a reflection data structure back to the interface
		// the below creates a copy and takes the address of it as a workaround because
		// you can't take the address of it via reflection for some reason
		// (and all interface methods on the struct have pointer receivers)

		// create a reflective copy of the struct
		valPointer := reflect.Indirect(reflect.New(propVal.Type()))
		valPointer.Set(propVal)

		// convert the pointer to that struct to an empty interface
		propInterface := valPointer.Addr().Interface()

		// type assert to the ConfigSection interface
		section, ok := propInterface.(ConfigSection)
		if !ok {
			catcher.Add(fmt.Errorf("unable to convert config section %s", propName))
			continue
		}
		err := section.ValidateAndDefault()
		if err != nil {
			catcher.Add(err)
			continue
		}

		// set the value of the section struct in case there was any defaulting done
		sectionVal := reflect.ValueOf(section).Elem()
		propAddr := reflect.ValueOf(settings).Elem().FieldByName(propName)
		if !propAddr.CanSet() {
			catcher.Add(fmt.Errorf("unable to set field %s in %s", propName, sectionId))
			continue
		}
		propAddr.Set(sectionVal)
	}
	return errors.WithStack(catcher.Resolve())
}

func (s *Settings) GetSender(ctx context.Context, env Environment) (send.Sender, error) {
	var (
		sender   send.Sender
		fallback send.Sender
		err      error
		senders  []send.Sender
	)

	levelInfo := s.LoggerConfig.Info()

	fallback, err = send.NewErrorLogger("evergreen.err",
		send.LevelInfo{Default: level.Info, Threshold: level.Debug})
	if err != nil {
		return nil, errors.Wrap(err, "problem configuring err fallback logger")
	}

	// setup the base/default logger (generally direct to systemd
	// or standard output)
	switch s.LogPath {
	case LocalLoggingOverride:
		// log directly to systemd if possible, and log to
		// standard output otherwise.
		sender = getSystemLogger()
	case StandardOutputLoggingOverride, "":
		sender = send.MakeNative()
	default:
		sender, err = send.MakeFileLogger(s.LogPath)
		if err != nil {
			return nil, errors.Wrap(err, "could not configure file logger")
		}
	}

	if err = sender.SetLevel(levelInfo); err != nil {
		return nil, errors.Wrap(err, "problem setting level")
	}
	if err = sender.SetErrorHandler(send.ErrorHandlerFromSender(fallback)); err != nil {
		return nil, errors.Wrap(err, "problem setting error handler")
	}
	senders = append(senders, sender)

	// set up external log aggregation services:
	//
	if s.Splunk.Populated() {
		retryConf := utility.NewDefaultHTTPRetryConf()
		retryConf.MaxDelay = time.Second
		retryConf.BaseDelay = 10 * time.Millisecond
		retryConf.MaxRetries = 10
		client := utility.GetHTTPRetryableClient(retryConf)

		splunkSender, err := s.makeSplunkSender(ctx, client, levelInfo, fallback)
		if err != nil {
			utility.PutHTTPClient(client)
			return nil, errors.Wrap(err, "configuring splunk logger")
		}

		env.RegisterCloser("splunk-http-client", false, func(_ context.Context) error {
			utility.PutHTTPClient(client)
			return nil
		})
		senders = append(senders, splunkSender)
	}

	// the slack logging service is only for logging very high level alerts.
	if s.Slack.Token != "" {
		sender, err = send.NewSlackLogger(s.Slack.Options, s.Slack.Token,
			send.LevelInfo{Default: level.Critical, Threshold: level.FromString(s.Slack.Level)})
		if err == nil {
			var slackFallback send.Sender

			switch len(senders) {
			case 0:
				slackFallback = fallback
			case 1:
				slackFallback = senders[0]
			default:
				slackFallback = send.NewConfiguredMultiSender(senders...)
			}

			if err = sender.SetErrorHandler(send.ErrorHandlerFromSender(slackFallback)); err != nil {
				return nil, errors.Wrap(err, "problem setting error handler")
			}

			senders = append(senders, logger.MakeQueueSender(ctx, env.LocalQueue(), sender))
		}
		grip.Warning(errors.Wrap(err, "problem setting up slack alert logger"))
	}

	return send.NewConfiguredMultiSender(senders...), nil
}

func (s *Settings) makeSplunkSender(ctx context.Context, client *http.Client, levelInfo send.LevelInfo, fallback send.Sender) (send.Sender, error) {
	sender, err := send.NewSplunkLoggerWithClient("", s.Splunk, grip.GetSender().Level(), client)
	if err != nil {
		return nil, errors.Wrap(err, "making splunk logger")
	}

	if err = sender.SetLevel(levelInfo); err != nil {
		return nil, errors.Wrap(err, "problem setting splunk level")
	}

	if err = sender.SetErrorHandler(send.ErrorHandlerFromSender(fallback)); err != nil {
		return nil, errors.Wrap(err, "setting splunk error handler")
	}

	opts := send.BufferedSenderOptions{
		FlushInterval: time.Duration(s.LoggerConfig.Buffer.DurationSeconds) * time.Second,
		BufferSize:    s.LoggerConfig.Buffer.Count,
	}
	if s.LoggerConfig.Buffer.UseAsync {
		if sender, err = send.NewBufferedAsyncSender(ctx,
			sender,
			send.BufferedAsyncSenderOptions{
				BufferedSenderOptions: opts,
				IncomingBufferFactor:  s.LoggerConfig.Buffer.IncomingBufferFactor,
			}); err != nil {
			return nil, errors.Wrap(err, "making splunk async buffered sender")
		}
	} else {
		if sender, err = send.NewBufferedSender(ctx, sender, opts); err != nil {
			return nil, errors.Wrap(err, "making splunk buffered sender")
		}
	}

	return sender, nil
}

func (s *Settings) GetGithubOauthStrings() ([]string, error) {
	var tokens []string
	var token_name string

	token, ok := s.Credentials["github"]
	if ok && token != "" {
		// we want to make sure tokens[0] is always the default token
		tokens = append(tokens, token)
	} else {
		return nil, errors.New("no 'github' token in settings")
	}

	for i := 1; i < 10; i++ {
		token_name = fmt.Sprintf("github_alt%d", i)
		token, ok := s.Credentials[token_name]
		if ok && token != "" {
			tokens = append(tokens, token)
		} else {
			break
		}
	}
	return tokens, nil
}

func (s *Settings) GetGithubOauthToken() (string, error) {
	if s == nil {
		return "", errors.New("not defined")
	}

	oauthStrings, err := s.GetGithubOauthStrings()
	if err != nil {
		return "", err
	}
	timeSeed := time.Now().Nanosecond()
	randomStartIdx := timeSeed % len(oauthStrings)
	var oauthString string
	for i := range oauthStrings {
		oauthString = oauthStrings[randomStartIdx+i]
		splitToken, err := splitToken(oauthString)
		if err != nil {
			grip.Error(message.Fields{
				"error":   err,
				"message": fmt.Sprintf("problem with github_alt%d", i)})
		} else {
			return splitToken, nil
		}
	}
	return "", errors.New("all github tokens are malformatted. Proper format is github:token <token> or github_alt#:token <token>")
}

func splitToken(oauthString string) (string, error) {
	splitToken := strings.Split(oauthString, " ")
	if len(splitToken) != 2 || splitToken[0] != "token" {
		return "", errors.New("token format was invalid, expected 'token [token]'")
	}
	return splitToken[1], nil
}
func GetServiceFlags() (*ServiceFlags, error) {
	flags := &ServiceFlags{}
	if err := flags.Get(GetEnvironment()); err != nil {
		return nil, errors.Wrap(err, "error retrieving section from DB")
	}
	return flags, nil
}

// PluginConfig holds plugin-specific settings, which are handled.
// manually by their respective plugins
type PluginConfig map[string]map[string]interface{}

// SSHKeyPair represents a public and private SSH key pair.
type SSHKeyPair struct {
	Name    string `bson:"name" json:"name" yaml:"name"`
	Public  string `bson:"public" json:"public" yaml:"public"`
	Private string `bson:"private" json:"private" yaml:"private"`
	// EC2Regions contains all EC2 regions that have stored this SSH key.
	EC2Regions []string `bson:"ec2_regions" json:"ec2_regions" yaml:"ec2_regions"`
}

// AddEC2Region adds the given EC2 region to the set of regions containing the
// SSH key.
func (p *SSHKeyPair) AddEC2Region(region string) error {
	env := GetEnvironment()
	ctx, cancel := env.Context()
	defer cancel()
	coll := env.DB().Collection(ConfigCollection)

	query := bson.M{
		idKey: ConfigDocID,
		sshKeyPairsKey: bson.M{
			"$elemMatch": bson.M{
				sshKeyPairNameKey: p.Name,
			},
		},
	}
	var update bson.M
	if len(p.EC2Regions) == 0 {
		// In case this is the first element, we have to push to create the
		// array first.
		update = bson.M{
			"$push": bson.M{bsonutil.GetDottedKeyName(sshKeyPairsKey, "$", sshKeyPairEC2RegionsKey): region},
		}
	} else {
		update = bson.M{
			"$addToSet": bson.M{bsonutil.GetDottedKeyName(sshKeyPairsKey, "$", sshKeyPairEC2RegionsKey): region},
		}
	}
	if _, err := coll.UpdateOne(ctx, query, update); err != nil {
		return errors.WithStack(err)
	}

	if !utility.StringSliceContains(p.EC2Regions, region) {
		p.EC2Regions = append(p.EC2Regions, region)
	}

	return nil
}

func (p *SSHKeyPair) PrivatePath(settings *Settings) string {
	return filepath.Join(settings.SSHKeyDirectory, p.Name)
}

type WriteConcern struct {
	W        int    `yaml:"w"`
	WMode    string `yaml:"wmode"`
	WTimeout int    `yaml:"wtimeout"`
	J        bool   `yaml:"j"`
}

func (wc WriteConcern) Resolve() *writeconcern.WriteConcern {
	opts := []writeconcern.Option{}

	if wc.J {
		opts = append(opts, writeconcern.J(true))
	}
	if wc.WMode == "majority" {
		opts = append(opts, writeconcern.WMajority())
	} else if wc.W > 0 {
		opts = append(opts, writeconcern.W(wc.W))
	}

	if wc.WTimeout > 0 {
		opts = append(opts, writeconcern.WTimeout(time.Duration(wc.WTimeout)*time.Millisecond))
	}

	return writeconcern.New().WithOptions(opts...)
}

type ReadConcern struct {
	Level string `yaml:"level"`
}

func (rc ReadConcern) Resolve() *readconcern.ReadConcern {

	if rc.Level == "majority" {
		return readconcern.Majority()
	} else if rc.Level == "local" {
		return readconcern.Local()
	} else if rc.Level == "" {
		return readconcern.Majority()
	} else {
		grip.Error(message.Fields{
			"error":   "ReadConcern Level is not majority or local, setting to majority",
			"rcLevel": rc.Level})
		return readconcern.Majority()
	}
}

type DBSettings struct {
	Url                  string       `yaml:"url"`
	DB                   string       `yaml:"db"`
	WriteConcernSettings WriteConcern `yaml:"write_concern"`
	ReadConcernSettings  ReadConcern  `yaml:"read_concern"`
	AuthFile             string       `yaml:"auth_file"`
}

func (dbs *DBSettings) HasAuth() bool {
	return dbs.AuthFile != ""
}

type dbCreds struct {
	DBUser string `yaml:"mdb_database_username"`
	DBPwd  string `yaml:"mdb_database_password"`
}

func (dbs *DBSettings) GetAuth() (string, string, error) {
	return GetAuthFromYAML(dbs.AuthFile)
}

func GetAuthFromYAML(authFile string) (string, string, error) {
	creds := &dbCreds{}

	file, err := os.Open(authFile)
	if err != nil {
		return "", "", err
	}
	defer file.Close()

	decoder := yaml.NewDecoder(file)

	if err := decoder.Decode(&creds); err != nil {
		return "", "", err
	}

	return creds.DBUser, creds.DBPwd, nil
}

// supported banner themes in Evergreen
type BannerTheme string

const (
	Announcement BannerTheme = "announcement"
	Information              = "information"
	Warning                  = "warning"
	Important                = "important"
)

func IsValidBannerTheme(input string) (bool, BannerTheme) {
	switch input {
	case "":
		return true, ""
	case "announcement":
		return true, Announcement
	case "information":
		return true, Information
	case "warning":
		return true, Warning
	case "important":
		return true, Important
	default:
		return false, ""
	}
}<|MERGE_RESOLUTION|>--- conflicted
+++ resolved
@@ -36,11 +36,7 @@
 	ClientVersion = "2022-03-11"
 
 	// Agent version to control agent rollover.
-<<<<<<< HEAD
-	AgentVersion = "2022-03-31"
-=======
 	AgentVersion = "2022-03-22"
->>>>>>> db1f6503
 )
 
 // ConfigSection defines a sub-document in the evergreen config
