--- conflicted
+++ resolved
@@ -33,11 +33,7 @@
 
 	// ClientVersion is the commandline version string used to control updating
 	// the CLI. The format is the calendar date (YYYY-MM-DD).
-<<<<<<< HEAD
-	ClientVersion = "2025-02-27-A"
-=======
-	ClientVersion = "2025-02-27b"
->>>>>>> 1bc295f3
+	ClientVersion = "2025-02-27-C"
 
 	// Agent version to control agent rollover. The format is the calendar date
 	// (YYYY-MM-DD).
