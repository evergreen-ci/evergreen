package evergreen

import (
	"context"
	"fmt"
	"net/http"
	"os"
	"reflect"
	"strconv"
	"time"

	"github.com/evergreen-ci/evergreen/cloud/parameterstore"
	"github.com/evergreen-ci/evergreen/util"
	"github.com/evergreen-ci/utility"
	"github.com/mongodb/amboy/logger"
	"github.com/mongodb/anser/apm"
	"github.com/mongodb/grip"
	"github.com/mongodb/grip/level"
	"github.com/mongodb/grip/message"
	"github.com/mongodb/grip/send"
	"github.com/pkg/errors"
	"go.mongodb.org/mongo-driver/bson"
	"go.mongodb.org/mongo-driver/mongo/options"
	"go.mongodb.org/mongo-driver/mongo/readconcern"
	"go.mongodb.org/mongo-driver/mongo/writeconcern"
	"gopkg.in/yaml.v3"
)

var (
	// BuildRevision should be specified with -ldflags at build time
	BuildRevision = ""

	// ClientVersion is the commandline version string used to control updating
	// the CLI. The format is the calendar date (YYYY-MM-DD).
<<<<<<< HEAD
	ClientVersion = "2025-12-10"
=======
	ClientVersion = "2025-12-10-a"
>>>>>>> a8711d2f

	// Agent version to control agent rollover. The format is the calendar date
	// (YYYY-MM-DD).
	AgentVersion = "2025-12-08"
)

const (
	mongoTimeout          = 5 * time.Minute
	mongoConnectTimeout   = 5 * time.Second
	parameterStoreTimeout = 30 * time.Second
)

// ConfigSection defines a sub-document in the evergreen config
// any config sections must also be added to the registry in config_sections.go.
type ConfigSection interface {
	// SectionId returns the ID of the section to be used in the database document and struct tag
	SectionId() string
	// Get populates the section from the DB
	Get(context.Context) error
	// Set upserts the section document into the DB
	Set(context.Context) error
	// ValidateAndDefault validates input and sets defaults
	ValidateAndDefault() error
}

// Settings contains all configuration settings for running Evergreen. Settings
// with the "id" struct tag should implement the ConfigSection interface.
type Settings struct {
	Id                  string                  `bson:"_id" json:"id" yaml:"id"`
	Amboy               AmboyConfig             `yaml:"amboy" bson:"amboy" json:"amboy" id:"amboy"`
	AmboyDB             AmboyDBConfig           `yaml:"amboy_db" bson:"amboy_db" json:"amboy_db" id:"amboy_db"`
	Api                 APIConfig               `yaml:"api" bson:"api" json:"api" id:"api"`
	AuthConfig          AuthConfig              `yaml:"auth" bson:"auth" json:"auth" id:"auth"`
	AWSInstanceRole     string                  `yaml:"aws_instance_role" bson:"aws_instance_role" json:"aws_instance_role"`
	Banner              string                  `bson:"banner" json:"banner" yaml:"banner"`
	BannerTheme         BannerTheme             `bson:"banner_theme" json:"banner_theme" yaml:"banner_theme"`
	Buckets             BucketsConfig           `bson:"buckets" json:"buckets" yaml:"buckets" id:"buckets"`
	Cedar               CedarConfig             `bson:"cedar" json:"cedar" yaml:"cedar" id:"cedar"`
	ConfigDir           string                  `yaml:"configdir" bson:"configdir" json:"configdir"`
	ContainerPools      ContainerPoolsConfig    `yaml:"container_pools" bson:"container_pools" json:"container_pools" id:"container_pools"`
	Database            DBSettings              `yaml:"database" json:"database" bson:"database"`
	DomainName          string                  `yaml:"domain_name" bson:"domain_name" json:"domain_name"`
	Expansions          map[string]string       `yaml:"expansions" bson:"expansions" json:"expansions" secret:"true"`
	ExpansionsNew       util.KeyValuePairSlice  `yaml:"expansions_new" bson:"expansions_new" json:"expansions_new"`
	Cost                CostConfig              `yaml:"cost" bson:"cost" json:"cost" id:"cost"`
	FWS                 FWSConfig               `yaml:"fws" bson:"fws" json:"fws" id:"fws"`
	GithubPRCreatorOrg  string                  `yaml:"github_pr_creator_org" bson:"github_pr_creator_org" json:"github_pr_creator_org"`
	GitHubCheckRun      GitHubCheckRunConfig    `yaml:"github_check_run" bson:"github_check_run" json:"github_check_run" id:"github_check_run"`
	GithubOrgs          []string                `yaml:"github_orgs" bson:"github_orgs" json:"github_orgs"`
	GithubWebhookSecret string                  `yaml:"github_webhook_secret" bson:"github_webhook_secret" json:"github_webhook_secret" secret:"true"`
	DisabledGQLQueries  []string                `yaml:"disabled_gql_queries" bson:"disabled_gql_queries" json:"disabled_gql_queries"`
	HostInit            HostInitConfig          `yaml:"hostinit" bson:"hostinit" json:"hostinit" id:"hostinit"`
	HostJasper          HostJasperConfig        `yaml:"host_jasper" bson:"host_jasper" json:"host_jasper" id:"host_jasper"`
	Jira                JiraConfig              `yaml:"jira" bson:"jira" json:"jira" id:"jira"`
	JIRANotifications   JIRANotificationsConfig `yaml:"jira_notifications" json:"jira_notifications" bson:"jira_notifications" id:"jira_notifications"`
	// TODO (DEVPROD-15898): remove this key path.
	KanopySSHKeyPath string       `yaml:"kanopy_ssh_key_path" bson:"kanopy_ssh_key_path" json:"kanopy_ssh_key_path"`
	LoggerConfig     LoggerConfig `yaml:"logger_config" bson:"logger_config" json:"logger_config" id:"logger_config"`
	LogPath          string       `yaml:"log_path" bson:"log_path" json:"log_path"`
	Notify           NotifyConfig `yaml:"notify" bson:"notify" json:"notify" id:"notify"`
	// OldestAllowedCLIVersion represents the oldest CLI version that a user can have installed locally. If this field is non-empty, and a user's
	// binary is older than this version, their CLI will prompt them to update before they can continue.
	OldestAllowedCLIVersion string                    `yaml:"oldest_allowed_cli_version" bson:"oldest_allowed_cli_version" json:"oldest_allowed_cli_version"`
	Overrides               OverridesConfig           `yaml:"overrides" bson:"overrides" json:"overrides" id:"overrides"`
	ParameterStore          ParameterStoreConfig      `yaml:"parameter_store" bson:"parameter_store" json:"parameter_store" id:"parameter_store"`
	PerfMonitoringURL       string                    `yaml:"perf_monitoring_url" bson:"perf_monitoring_url" json:"perf_monitoring_url"`
	PerfMonitoringKanopyURL string                    `yaml:"perf_monitoring_kanopy_url" bson:"perf_monitoring_kanopy_url" json:"perf_monitoring_kanopy_url"`
	Plugins                 PluginConfig              `yaml:"plugins" bson:"plugins" json:"plugins"`
	PluginsNew              util.KeyValuePairSlice    `yaml:"plugins_new" bson:"plugins_new" json:"plugins_new"`
	PodLifecycle            PodLifecycleConfig        `yaml:"pod_lifecycle" bson:"pod_lifecycle" json:"pod_lifecycle" id:"pod_lifecycle"`
	PprofPort               string                    `yaml:"pprof_port" bson:"pprof_port" json:"pprof_port"`
	ProjectCreation         ProjectCreationConfig     `yaml:"project_creation" bson:"project_creation" json:"project_creation" id:"project_creation"`
	Providers               CloudProviders            `yaml:"providers" bson:"providers" json:"providers" id:"providers"`
	ReleaseMode             ReleaseModeConfig         `yaml:"release_mode" bson:"release_mode" json:"release_mode" id:"release_mode"`
	RepoTracker             RepoTrackerConfig         `yaml:"repotracker" bson:"repotracker" json:"repotracker" id:"repotracker"`
	RuntimeEnvironments     RuntimeEnvironmentsConfig `yaml:"runtime_environments" bson:"runtime_environments" json:"runtime_environments" id:"runtime_environments"`
	Scheduler               SchedulerConfig           `yaml:"scheduler" bson:"scheduler" json:"scheduler" id:"scheduler"`
	ServiceFlags            ServiceFlags              `bson:"service_flags" json:"service_flags" id:"service_flags" yaml:"service_flags"`
	ShutdownWaitSeconds     int                       `yaml:"shutdown_wait_seconds" bson:"shutdown_wait_seconds" json:"shutdown_wait_seconds"`
	SingleTaskDistro        SingleTaskDistroConfig    `yaml:"single_task_distro" bson:"single_task_distro" json:"single_task_distro" id:"single_task_distro"`
	Slack                   SlackConfig               `yaml:"slack" bson:"slack" json:"slack" id:"slack"`
	SleepSchedule           SleepScheduleConfig       `yaml:"sleep_schedule" bson:"sleep_schedule" json:"sleep_schedule" id:"sleep_schedule"`
	Spawnhost               SpawnHostConfig           `yaml:"spawnhost" bson:"spawnhost" json:"spawnhost" id:"spawnhost"`
	Splunk                  SplunkConfig              `yaml:"splunk" bson:"splunk" json:"splunk" id:"splunk"`
	SSH                     SSHConfig                 `yaml:"ssh" bson:"ssh" json:"ssh" id:"ssh"`
	TaskLimits              TaskLimitsConfig          `yaml:"task_limits" bson:"task_limits" json:"task_limits" id:"task_limits"`
	TestSelection           TestSelectionConfig       `yaml:"test_selection" bson:"test_selection" json:"test_selection" id:"test_selection"`
	Tracer                  TracerConfig              `yaml:"tracer" bson:"tracer" json:"tracer" id:"tracer"`
	Triggers                TriggerConfig             `yaml:"triggers" bson:"triggers" json:"triggers" id:"triggers"`
	Ui                      UIConfig                  `yaml:"ui" bson:"ui" json:"ui" id:"ui"`
}

func (c *Settings) SectionId() string { return ConfigDocID }

func (c *Settings) Get(ctx context.Context) error {
	return getConfigSection(ctx, c)
}

// Set saves the global fields in the configuration (i.e. those that are not
// ConfigSections).
func (c *Settings) Set(ctx context.Context) error {
	return errors.Wrapf(setConfigSection(ctx, c.SectionId(), bson.M{
		"$set": bson.M{
			awsInstanceRoleKey:         c.AWSInstanceRole,
			bannerKey:                  c.Banner,
			bannerThemeKey:             c.BannerTheme,
			configDirKey:               c.ConfigDir,
			domainNameKey:              c.DomainName,
			expansionsKey:              c.Expansions,
			expansionsNewKey:           c.ExpansionsNew,
			githubPRCreatorOrgKey:      c.GithubPRCreatorOrg,
			githubOrgsKey:              c.GithubOrgs,
			githubWebhookSecretKey:     c.GithubWebhookSecret,
			disabledGQLQueriesKey:      c.DisabledGQLQueries,
			kanopySSHKeyPathKey:        c.KanopySSHKeyPath,
			logPathKey:                 c.LogPath,
			oldestAllowedCLIVersionKey: c.OldestAllowedCLIVersion,
			perfMonitoringURLKey:       c.PerfMonitoringURL,
			perfMonitoringKanopyURLKey: c.PerfMonitoringKanopyURL,
			pprofPortKey:               c.PprofPort,
			pluginsKey:                 c.Plugins,
			pluginsNewKey:              c.PluginsNew,
			splunkKey:                  c.Splunk,
			sshKey:                     c.SSH,
			spawnhostKey:               c.Spawnhost,
			shutdownWaitKey:            c.ShutdownWaitSeconds,
		}}), "updating config section '%s'", c.SectionId(),
	)
}

func (c *Settings) ValidateAndDefault() error {
	var err error
	catcher := grip.NewSimpleCatcher()
	if c.ConfigDir == "" {
		catcher.Add(errors.New("config directory must not be empty"))
	}

	if len(c.ExpansionsNew) > 0 {
		if c.Expansions, err = c.ExpansionsNew.Map(); err != nil {
			catcher.Add(errors.Wrap(err, "parsing expansions"))
		}
	}

	// Validate that expansion values are not empty
	for key, value := range c.Expansions {
		if value == "" {
			catcher.Add(errors.Errorf("expansion '%s' cannot have an empty value", key))
		}
	}

	if len(c.PluginsNew) > 0 {
		tempPlugins, err := c.PluginsNew.NestedMap()
		if err != nil {
			catcher.Add(errors.Wrap(err, "parsing plugins"))
		}
		c.Plugins = map[string]map[string]any{}
		for k1, v1 := range tempPlugins {
			c.Plugins[k1] = map[string]any{}
			for k2, v2 := range v1 {
				c.Plugins[k1][k2] = v2
			}
		}
	}

	if catcher.HasErrors() {
		return catcher.Resolve()
	}
	if c.LogPath == "" {
		c.LogPath = localLoggingOverride
	}
	if c.ShutdownWaitSeconds < 0 {
		c.ShutdownWaitSeconds = DefaultShutdownWaitSeconds
	}

	return nil
}

// NewSettings builds an in-memory representation of the given settings file.
func NewSettings(filename string) (*Settings, error) {
	configData, err := os.ReadFile(filename)
	if err != nil {
		return nil, err
	}
	settings := &Settings{}
	err = yaml.Unmarshal(configData, settings)
	if err != nil {
		return nil, err
	}

	return settings, nil
}

// GetConfig returns the complete Evergreen configuration with overrides applied from
// the [ConfigCollection] collection in the [DB] database. Use [GetRawConfig] to get
// a configuration that doesn't reflect overrides.
func GetConfig(ctx context.Context) (*Settings, error) {
	return getSettings(ctx, true, true)
}

// GetRawConfig returns only the raw Evergreen configuration without applying overrides. Use
// [GetConfig] to get a complete configuration that includes overrides from the [DB] database.
// If there is no [SharedDB] there are no overrides and [GetConfig] and [GetRawConfig] are
// functionally equivalent.
func GetRawConfig(ctx context.Context) (*Settings, error) {
	return getSettings(ctx, false, true)
}

// GetConfigWithoutSecrets returns the Evergreen configuration without secrets, should
// only be used for logging or displaying settings without sensitive information.
func GetConfigWithoutSecrets(ctx context.Context) (*Settings, error) {
	return getSettings(ctx, true, false)
}

func getSettings(ctx context.Context, includeOverrides, includeParameterStore bool) (*Settings, error) {
	config := NewConfigSections()
	if err := config.populateSections(ctx, includeOverrides); err != nil {
		return nil, errors.Wrap(err, "populating sections")
	}

	catcher := grip.NewSimpleCatcher()
	baseConfig := config.Sections[ConfigDocID].(*Settings)
	valConfig := reflect.ValueOf(*baseConfig)
	//iterate over each field in the config struct
	for i := 0; i < valConfig.NumField(); i++ {
		// retrieve the 'id' struct tag
		sectionId := valConfig.Type().Field(i).Tag.Get("id")
		if sectionId == "" { // no 'id' tag means this is a simple field that we can skip
			continue
		}

		// get the property name and find its corresponding section in the registry
		propName := valConfig.Type().Field(i).Name
		section, ok := config.Sections[sectionId]
		if !ok {
			catcher.Add(fmt.Errorf("config section '%s' not found in registry", sectionId))
			continue
		}

		// set the value of the section struct to the value of the corresponding field in the config
		sectionVal := reflect.ValueOf(section).Elem()
		propVal := reflect.ValueOf(baseConfig).Elem().FieldByName(propName)
		if !propVal.CanSet() {
			catcher.Errorf("unable to set field '%s' in section '%s'", propName, sectionId)
			continue
		}
		propVal.Set(sectionVal)
	}

	// If we aren't getting secrets for initialization, read secrets from the parameter store.
	// If it fails, log the error and ignore changes made from the parameter store.
	if includeParameterStore {
		paramConfig := baseConfig
		paramMgr := GetEnvironment().ParameterManager()
		if paramMgr == nil {
			grip.Errorf("parameter manager is nil, cannot read admin secrets from parameter store")
			return baseConfig, nil
		}
		settingsValue := reflect.ValueOf(paramConfig).Elem()
		settingsType := reflect.TypeOf(*paramConfig)
		adminCatcher := grip.NewBasicCatcher()

		paramCache := map[string]string{}
		params, err := paramMgr.Get(ctx, collectSecretPaths(settingsValue, settingsType, "")...)
		if ctx.Err() != nil {
			return nil, errors.Wrap(ctx.Err(), "context is cancelled, cannot get settings")
		} else if err != nil {
			grip.Error(errors.Wrap(err, "getting all admin secrets from parameter store"))
		} else {
			for _, param := range params {
				paramCache[param.Name] = param.Value
			}
		}

		readAdminSecrets(ctx, paramMgr, settingsValue, settingsType, "", paramCache, adminCatcher)
		if adminCatcher.HasErrors() && ctx.Err() == nil {
			grip.Error(errors.Wrap(adminCatcher.Resolve(), "reading admin settings in parameter store"))
		} else {
			baseConfig = paramConfig
		}
	}

	// The context may be cancelled while getting settings.
	if ctx.Err() != nil {
		return nil, errors.Wrap(ctx.Err(), "context is cancelled, cannot get settings")
	}
	if catcher.HasErrors() {
		return nil, errors.WithStack(catcher.Resolve())
	}
	return baseConfig, nil
}

func readAdminSecrets(ctx context.Context, paramMgr *parameterstore.ParameterManager, value reflect.Value, typ reflect.Type, path string, paramCache map[string]string, catcher grip.Catcher) {
	if paramMgr == nil {
		catcher.New("parameter manager is nil")
		return
	}
	// No need to go through the recursive loop if we already have errors.
	if catcher.HasErrors() {
		return
	}
	// No need to go through the recursive loop if the context is cancelled.
	if ctx.Err() != nil {
		catcher.Wrap(ctx.Err(), "context is cancelled, cannot read admin secrets")
		return
	}
	// Handle different kinds of values
	switch value.Kind() {
	case reflect.Struct:
		structName := typ.Name()
		currentPath := path
		if structName != "" {
			if currentPath != "" {
				currentPath = currentPath + "/" + structName
			} else {
				currentPath = structName
			}
		}

		// Iterate through all fields in the struct.
		for i := 0; i < value.NumField(); i++ {
			field := typ.Field(i)
			fieldValue := value.Field(i)

			fieldPath := currentPath
			if fieldPath != "" {
				fieldPath = fieldPath + "/" + field.Name
			} else {
				fieldPath = field.Name
			}

			// Check if this field has the secret:"true" tag.
			if secretTag := field.Tag.Get("secret"); secretTag == "true" {
				// If the field is a string, store in parameter manager and update struct with path.
				if fieldValue.Kind() == reflect.String {
					// Check if the field path is already in the cache.
					if cachedValue, ok := paramCache[fieldPath]; ok {
						fieldValue.SetString(cachedValue)
					} else {
						// We don't defer the cancel() and instead cancel it immediately
						// after the parameter store read to avoid context leaks.
						// This is because the recursive calls can create many contexts,
						// and we want to ensure they are all cleaned up properly.
						paramCtx, cancel := context.WithTimeout(ctx, parameterStoreTimeout)
						param, err := paramMgr.Get(paramCtx, fieldPath)
						cancel()
						if err != nil {
							catcher.Wrapf(err, "Failed to read secret field '%s' in parameter store", fieldPath)
						} else if len(param) > 0 {
							// Update the value with the path from the parameter store if it exists.
							fieldValue.SetString(param[0].Value)
						}
					}
					// if the field is a map[string]string, store each key-value pair individually
				} else if fieldValue.Kind() == reflect.Map && fieldValue.Type().Key().Kind() == reflect.String && fieldValue.Type().Elem().Kind() == reflect.String {
					// Create a new map to store the paths
					newMap := reflect.MakeMap(fieldValue.Type())
					for _, key := range fieldValue.MapKeys() {
						mapFieldPath := fmt.Sprintf("%s/%s", fieldPath, key.String())
						// Check if the field path is already in the cache.
						if cachedValue, ok := paramCache[mapFieldPath]; ok {
							newMap.SetMapIndex(key, reflect.ValueOf(cachedValue))
						} else {
							// We don't defer the cancel() and instead cancel it immediately
							// after the parameter store read to avoid context leaks.
							// This is because the recursive calls can create many contexts,
							// and we want to ensure they are all cleaned up properly.
							paramCtx, cancel := context.WithTimeout(ctx, parameterStoreTimeout)
							param, err := paramMgr.Get(paramCtx, mapFieldPath)
							cancel()
							if err != nil {
								catcher.Wrapf(err, "Failed to read secret map field '%s' in parameter store", mapFieldPath)
								continue
							} else if len(param) > 0 {
								// Set the map value to the parameter store value
								newMap.SetMapIndex(key, reflect.ValueOf(param[0].Value))
							}
						}
					}
					// Update the struct field with the new map containing paths
					if len(newMap.MapKeys()) == len(fieldValue.MapKeys()) {
						fieldValue.Set(newMap)
					} else {
						grip.ErrorWhen(ctx.Err() == nil, message.Fields{
							"message":  "readAdminSecrets did not find all map keys in parameter store",
							"path":     fieldPath,
							"keys":     fieldValue.MapKeys(),
							"new_keys": newMap.MapKeys(),
						})
					}
				}
			}

			// Recursively check nested structs, pointers, slices, and maps.
			readAdminSecrets(ctx, paramMgr, fieldValue, field.Type, currentPath, paramCache, catcher)
		}
	case reflect.Ptr:
		// Dereference pointer if not nil.
		if !value.IsNil() {
			readAdminSecrets(ctx, paramMgr, value.Elem(), typ.Elem(), path, paramCache, catcher)
		}
	case reflect.Slice, reflect.Array:
		// Check each element in slice/array.
		for i := 0; i < value.Len(); i++ {
			readAdminSecrets(ctx, paramMgr, value.Index(i), value.Index(i).Type(), fmt.Sprintf("%s/%d", path, i), paramCache, catcher)
		}
	}
}

// collectSecretPaths recursively traverses a struct and collects the paths of all fields
// tagged with "secret":"true". It returns a slice of strings containing these paths.
func collectSecretPaths(value reflect.Value, typ reflect.Type, path string) []string {
	var secretPaths []string

	// Handle different kinds of values
	switch value.Kind() {
	case reflect.Struct:
		structName := typ.Name()
		currentPath := path
		if structName != "" {
			if currentPath != "" {
				currentPath = currentPath + "/" + structName
			} else {
				currentPath = structName
			}
		}

		// Iterate through all fields in the struct.
		for i := 0; i < value.NumField(); i++ {
			field := typ.Field(i)
			fieldValue := value.Field(i)

			fieldPath := currentPath
			if fieldPath != "" {
				fieldPath = fieldPath + "/" + field.Name
			} else {
				fieldPath = field.Name
			}

			// Check if this field has the secret:"true" tag.
			if secretTag := field.Tag.Get("secret"); secretTag == "true" {
				// If the field is a string, add the path to our list.
				if fieldValue.Kind() == reflect.String {
					secretPaths = append(secretPaths, fieldPath)
				} else if fieldValue.Kind() == reflect.Map && fieldValue.Type().Key().Kind() == reflect.String && fieldValue.Type().Elem().Kind() == reflect.String {
					// If the field is a map[string]string, add each key path individually.
					for _, key := range fieldValue.MapKeys() {
						mapFieldPath := fmt.Sprintf("%s/%s", fieldPath, key.String())
						secretPaths = append(secretPaths, mapFieldPath)
					}
				}
			}

			// Recursively check nested structs, pointers, slices, and maps.
			nestedPaths := collectSecretPaths(fieldValue, field.Type, currentPath)
			secretPaths = append(secretPaths, nestedPaths...)
		}
	case reflect.Ptr:
		// Dereference pointer if not nil.
		if !value.IsNil() {
			nestedPaths := collectSecretPaths(value.Elem(), typ.Elem(), path)
			secretPaths = append(secretPaths, nestedPaths...)
		}
	case reflect.Slice, reflect.Array:
		// Check each element in slice/array.
		for i := 0; i < value.Len(); i++ {
			nestedPaths := collectSecretPaths(value.Index(i), value.Index(i).Type(), fmt.Sprintf("%s/%d", path, i))
			secretPaths = append(secretPaths, nestedPaths...)
		}
	}

	return secretPaths
}

// UpdateConfig updates all evergreen settings documents in the DB.
func UpdateConfig(ctx context.Context, config *Settings) error {
	// update the root config document
	if err := config.Set(ctx); err != nil {
		return err
	}

	// update the other config sub-documents
	catcher := grip.NewSimpleCatcher()
	valConfig := reflect.ValueOf(*config)

	//iterate over each field in the config struct
	for i := 0; i < valConfig.NumField(); i++ {
		// retrieve the 'id' struct tag
		sectionId := valConfig.Type().Field(i).Tag.Get("id")
		if sectionId == "" { // no 'id' tag means this is a simple field that we can skip
			continue
		}

		// get the property name and find its value within the settings struct
		propName := valConfig.Type().Field(i).Name
		propVal := valConfig.FieldByName(propName)

		// create a reflective copy of the struct
		valPointer := reflect.Indirect(reflect.New(propVal.Type()))
		valPointer.Set(propVal)

		// convert the pointer to that struct to an empty interface
		propInterface := valPointer.Addr().Interface()

		// type assert to the ConfigSection interface
		section, ok := propInterface.(ConfigSection)
		if !ok {
			catcher.Errorf("unable to convert config section '%s'", propName)
			continue
		}

		catcher.Add(section.Set(ctx))
	}

	return errors.WithStack(catcher.Resolve())
}

// Validate checks the settings and returns nil if the config is valid,
// or an error with a message explaining why otherwise.
func (settings *Settings) Validate() error {
	catcher := grip.NewSimpleCatcher()

	// validate the root-level settings struct
	catcher.Add(settings.ValidateAndDefault())

	// validate each sub-document
	valConfig := reflect.ValueOf(*settings)
	// iterate over each field in the config struct
	for i := 0; i < valConfig.NumField(); i++ {
		// retrieve the 'id' struct tag
		sectionId := valConfig.Type().Field(i).Tag.Get("id")
		if sectionId == "" { // no 'id' tag means this is a simple field that we can skip
			continue
		}

		// get the property name and find its value within the settings struct
		propName := valConfig.Type().Field(i).Name
		propVal := valConfig.FieldByName(propName)

		// the goal is to convert this struct which we know implements ConfigSection
		// from a reflection data structure back to the interface
		// the below creates a copy and takes the address of it as a workaround because
		// you can't take the address of it via reflection for some reason
		// (and all interface methods on the struct have pointer receivers)

		// create a reflective copy of the struct
		valPointer := reflect.Indirect(reflect.New(propVal.Type()))
		valPointer.Set(propVal)

		// convert the pointer to that struct to an empty interface
		propInterface := valPointer.Addr().Interface()

		// type assert to the ConfigSection interface
		section, ok := propInterface.(ConfigSection)
		if !ok {
			catcher.Errorf("unable to convert config section '%s'", propName)
			continue
		}
		err := section.ValidateAndDefault()
		if err != nil {
			catcher.Add(fmt.Errorf("validation failed for section '%s' (field '%s'): %w", sectionId, propName, err))
			continue
		}

		// set the value of the section struct in case there was any defaulting done
		sectionVal := reflect.ValueOf(section).Elem()
		propAddr := reflect.ValueOf(settings).Elem().FieldByName(propName)
		if !propAddr.CanSet() {
			catcher.Errorf("unable to set field '%s' 'in' %s", propName, sectionId)
			continue
		}
		propAddr.Set(sectionVal)
	}
	return errors.WithStack(catcher.Resolve())
}

// GetSender returns the global application-wide loggers. These are special
// universal loggers (distinct from other senders like the GitHub status sender
// or email notification sender) and will be used when grip is invoked to log
// messages in the application (e.g. grip.Info, grip.Error, etc). Because these
// loggers are the main way to send logs in the application, these are essential
// to monitoring the application and therefore have to be set up very early
// during application startup.
func (s *Settings) GetSender(ctx context.Context, env Environment) (send.Sender, error) {
	var (
		sender   send.Sender
		fallback send.Sender
		err      error
		senders  []send.Sender
	)

	levelInfo := s.LoggerConfig.Info()

	fallback, err = send.NewErrorLogger("evergreen.err",
		send.LevelInfo{Default: level.Info, Threshold: level.Debug})
	if err != nil {
		return nil, errors.Wrap(err, "configuring error fallback logger")
	}
	if disableLocalLogging, err := strconv.ParseBool(os.Getenv(disableLocalLoggingEnvVar)); err != nil || !disableLocalLogging {
		// setup the base/default logger (generally direct to systemd
		// or standard output)
		switch s.LogPath {
		case localLoggingOverride:
			// log directly to systemd if possible, and log to
			// standard output otherwise.
			sender = getSystemLogger()
		case standardOutputLoggingOverride, "":
			sender = send.MakeNative()
		default:
			sender, err = send.MakeFileLogger(s.LogPath)
			if err != nil {
				return nil, errors.Wrap(err, "configuring file logger")
			}
		}

		if err = sender.SetLevel(levelInfo); err != nil {
			return nil, errors.Wrap(err, "setting level")
		}
		if err = sender.SetErrorHandler(send.ErrorHandlerFromSender(fallback)); err != nil {
			return nil, errors.Wrap(err, "setting error handler")
		}
		senders = append(senders, sender)
	}

	// set up external log aggregation services:
	//
	if s.Splunk.SplunkConnectionInfo.Populated() {
		retryConf := utility.NewDefaultHTTPRetryConf()
		retryConf.MaxDelay = time.Second
		retryConf.BaseDelay = 10 * time.Millisecond
		retryConf.MaxRetries = 10
		client := utility.GetHTTPRetryableClient(retryConf)

		splunkSender, err := s.makeSplunkSender(ctx, client, levelInfo, fallback)
		if err != nil {
			utility.PutHTTPClient(client)
			return nil, errors.Wrap(err, "configuring splunk logger")
		}

		env.RegisterCloser("splunk-http-client", false, func(_ context.Context) error {
			utility.PutHTTPClient(client)
			return nil
		})
		senders = append(senders, splunkSender)
	}

	// the slack logging service is only for logging very high level alerts.
	if s.Slack.Token != "" && level.FromString(s.Slack.Level).IsValid() {
		sender, err = send.NewSlackLogger(s.Slack.Options, s.Slack.Token,
			send.LevelInfo{Default: level.Critical, Threshold: level.FromString(s.Slack.Level)})
		if err == nil {
			var slackFallback send.Sender

			switch len(senders) {
			case 0:
				slackFallback = fallback
			case 1:
				slackFallback = senders[0]
			default:
				slackFallback = send.NewConfiguredMultiSender(senders...)
			}

			if err = sender.SetErrorHandler(send.ErrorHandlerFromSender(slackFallback)); err != nil {
				return nil, errors.Wrap(err, "setting error handler")
			}

			senders = append(senders, logger.MakeQueueSender(ctx, env.LocalQueue(), sender))
		}
		grip.Warning(errors.Wrap(err, "setting up Slack alert logger"))
	}

	return send.NewConfiguredMultiSender(senders...), nil
}

func (s *Settings) makeSplunkSender(ctx context.Context, client *http.Client, levelInfo send.LevelInfo, fallback send.Sender) (send.Sender, error) {
	sender, err := send.NewSplunkLoggerWithClient("", s.Splunk.SplunkConnectionInfo, grip.GetSender().Level(), client)
	if err != nil {
		return nil, errors.Wrap(err, "making splunk logger")
	}

	if err = sender.SetLevel(levelInfo); err != nil {
		return nil, errors.Wrap(err, "setting Splunk level")
	}

	if err = sender.SetErrorHandler(send.ErrorHandlerFromSender(fallback)); err != nil {
		return nil, errors.Wrap(err, "setting Splunk error handler")
	}

	opts := send.BufferedSenderOptions{
		FlushInterval: time.Duration(s.LoggerConfig.Buffer.DurationSeconds) * time.Second,
		BufferSize:    s.LoggerConfig.Buffer.Count,
	}
	if s.LoggerConfig.Buffer.UseAsync {
		if sender, err = send.NewBufferedAsyncSender(ctx,
			sender,
			send.BufferedAsyncSenderOptions{
				BufferedSenderOptions: opts,
				IncomingBufferFactor:  s.LoggerConfig.Buffer.IncomingBufferFactor,
			}); err != nil {
			return nil, errors.Wrap(err, "making Splunk async buffered sender")
		}
	} else {
		if sender, err = send.NewBufferedSender(ctx, sender, opts); err != nil {
			return nil, errors.Wrap(err, "making Splunk buffered sender")
		}
	}

	return sender, nil
}

// PluginConfig holds plugin-specific settings, which are handled.
// manually by their respective plugins
type PluginConfig map[string]map[string]any

type WriteConcern struct {
	W        int    `yaml:"w"`
	WMode    string `yaml:"wmode"`
	WTimeout int    `yaml:"wtimeout"`
	J        bool   `yaml:"j"`
}

func (wc WriteConcern) Resolve() *writeconcern.WriteConcern {
	concern := &writeconcern.WriteConcern{}
	if wc.WMode == "majority" {
		concern = writeconcern.Majority()
	} else if wc.W > 0 {
		concern.W = wc.W
	}

	if wc.J {
		concern.Journal = utility.TruePtr()
	}

	return concern
}

type ReadConcern struct {
	Level string `yaml:"level"`
}

func (rc ReadConcern) Resolve() *readconcern.ReadConcern {

	if rc.Level == "majority" {
		return readconcern.Majority()
	} else if rc.Level == "local" {
		return readconcern.Local()
	} else if rc.Level == "" {
		return readconcern.Majority()
	} else {
		grip.Error(message.Fields{
			"error":   "ReadConcern Level is not majority or local, setting to majority",
			"rcLevel": rc.Level})
		return readconcern.Majority()
	}
}

type DBSettings struct {
	Url                  string       `yaml:"url"`
	SharedURL            string       `yaml:"shared_url"`
	DB                   string       `yaml:"db"`
	WriteConcernSettings WriteConcern `yaml:"write_concern"`
	ReadConcernSettings  ReadConcern  `yaml:"read_concern"`
	AWSAuthEnabled       bool         `yaml:"aws_auth_enabled"`
}

func (s *DBSettings) mongoOptions(url string) *options.ClientOptions {
	opts := options.Client().ApplyURI(url).SetWriteConcern(s.WriteConcernSettings.Resolve()).
		SetReadConcern(s.ReadConcernSettings.Resolve()).
		SetTimeout(mongoTimeout).
		SetConnectTimeout(mongoConnectTimeout).
		SetSocketTimeout(mongoTimeout).
		SetMonitor(apm.NewMonitor(apm.WithCommandAttributeDisabled(false), apm.WithCommandAttributeTransformer(redactSensitiveCollections)))

	if s.AWSAuthEnabled {
		opts.SetAuth(options.Credential{
			AuthMechanism: awsAuthMechanism,
			AuthSource:    mongoExternalAuthSource,
		})
	}
	return opts
}

// Supported banner themes in Evergreen.
// Empty is a valid banner theme that should not be deleted.
type BannerTheme string

const (
	Announcement BannerTheme = "ANNOUNCEMENT"
	Information  BannerTheme = "INFORMATION"
	Warning      BannerTheme = "WARNING"
	Important    BannerTheme = "IMPORTANT"
	Empty        BannerTheme = ""
)

func IsValidBannerTheme(input string) (bool, BannerTheme) {
	switch input {
	case "":
		return true, ""
	case "ANNOUNCEMENT":
		return true, Announcement
	case "INFORMATION":
		return true, Information
	case "WARNING":
		return true, Warning
	case "IMPORTANT":
		return true, Important
	default:
		return false, ""
	}
}

// StoreAdminSecrets recursively finds all fields tagged with "secret:true"
// and stores them in the parameter manager
// The function has section commented out because all the functionality does not currently exist.
// It is currently only uncommented during the testing to ensure that the function works as expected.
// Those sections will be uncommented/deleted when the functionality is implemented.
func StoreAdminSecrets(ctx context.Context, paramMgr *parameterstore.ParameterManager, value reflect.Value, typ reflect.Type, path string, catcher grip.Catcher) {
	if paramMgr == nil {
		catcher.New("parameter manager is nil")
		return
	}

	// Handle different kinds of values
	switch value.Kind() {
	case reflect.Struct:
		structName := typ.Name()
		currentPath := path
		if structName != "" {
			if currentPath != "" {
				currentPath = currentPath + "/" + structName
			} else {
				currentPath = structName
			}
		}

		// Iterate through all fields in the struct.
		for i := 0; i < value.NumField(); i++ {
			field := typ.Field(i)
			fieldValue := value.Field(i)

			fieldPath := currentPath
			if fieldPath != "" {
				fieldPath = fieldPath + "/" + field.Name
			} else {
				fieldPath = field.Name
			}

			// Check if this field has the secret:"true" tag.
			if secretTag := field.Tag.Get("secret"); secretTag == "true" {
				// If the field is a string, store in parameter manager and update struct with path.
				if fieldValue.Kind() == reflect.String {
					secretValue := fieldValue.String()
					if secretValue == "" {
						continue
					}
					redactedValue, err := putSecretValue(ctx, paramMgr, fieldPath, secretValue)
					if err != nil {
						catcher.Wrapf(err, "Failed to store secret field '%s' in parameter store", fieldPath)
					}
					fieldValue.SetString(redactedValue)
					// if the field is a map[string]string, store each key-value pair individually
				} else if fieldValue.Kind() == reflect.Map && fieldValue.Type().Key().Kind() == reflect.String && fieldValue.Type().Elem().Kind() == reflect.String {
					// Create a new map to store the paths
					newMap := reflect.MakeMap(fieldValue.Type())
					for _, key := range fieldValue.MapKeys() {
						mapFieldPath := fmt.Sprintf("%s/%s", fieldPath, key.String())
						secretValue := fieldValue.MapIndex(key).String()

						redactedValue, err := putSecretValue(ctx, paramMgr, mapFieldPath, secretValue)
						if err != nil {
							catcher.Wrapf(err, "Failed to store secret map field '%s' in parameter store", mapFieldPath)
							continue
						}
						newMap.SetMapIndex(key, reflect.ValueOf(redactedValue))
					}
					fieldValue.Set(newMap)
				}
			}

			// Recursively check nested structs, pointers, slices, and maps.
			StoreAdminSecrets(ctx, paramMgr, fieldValue, field.Type, currentPath, catcher)
		}
	case reflect.Ptr:
		// Dereference pointer if not nil.
		if !value.IsNil() {
			StoreAdminSecrets(ctx, paramMgr, value.Elem(), typ.Elem(), path, catcher)
		}
	case reflect.Slice, reflect.Array:
		// Check each element in slice/array.
		for i := 0; i < value.Len(); i++ {
			StoreAdminSecrets(ctx, paramMgr, value.Index(i), value.Index(i).Type(), fmt.Sprintf("%s/%d", path, i), catcher)
		}
	}
}

// putSecretValue only updates the parameter's value if it is different from the
// current value in Parameter Store. Returns last updated time of the value.
// Necessary to log events correctly in the event log.
func putSecretValue(ctx context.Context, pm *parameterstore.ParameterManager, name, value string) (string, error) {
	// If the parameter already exists and its value matches the new value,
	// return the last updated time without updating it.
	param, err := pm.Get(ctx, name)
	if err != nil {
		return "", errors.Wrapf(err, "getting parameter '%s'", name)
	}
	if len(param) > 0 && param[0].Value == value {
		record, err := parameterstore.FindOneName(ctx, pm.DB, param[0].Name)
		if err != nil {
			return "", errors.Wrapf(err, "finding parameter record for '%s'", param[0].Name)
		}
		if record == nil {
			return "", errors.Errorf("parameter record '%s' not found after put", param[0].Name)
		}
		return record.LastUpdated.String(), nil
	}

	// If the parameter does not exist or has a new value, update it.
	updatedParam, err := pm.Put(ctx, name, value)
	if err != nil {
		return "", errors.Wrapf(err, "putting parameter '%s'", name)
	}
	if updatedParam == nil {
		return "", errors.Errorf("parameter '%s' not found after put", name)
	}
	record, err := parameterstore.FindOneName(ctx, pm.DB, updatedParam.Name)
	if err != nil {
		return "", errors.Wrapf(err, "finding parameter record for '%s'", updatedParam.Name)
	}
	if record == nil {
		return "", errors.Errorf("parameter record '%s' not found after put", updatedParam.Name)
	}
	return record.LastUpdated.String(), nil
}<|MERGE_RESOLUTION|>--- conflicted
+++ resolved
@@ -32,11 +32,7 @@
 
 	// ClientVersion is the commandline version string used to control updating
 	// the CLI. The format is the calendar date (YYYY-MM-DD).
-<<<<<<< HEAD
-	ClientVersion = "2025-12-10"
-=======
-	ClientVersion = "2025-12-10-a"
->>>>>>> a8711d2f
+	ClientVersion = "2025-12-10-b"
 
 	// Agent version to control agent rollover. The format is the calendar date
 	// (YYYY-MM-DD).
