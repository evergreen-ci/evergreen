--- conflicted
+++ resolved
@@ -36,11 +36,7 @@
 	ClientVersion = "2022-03-11"
 
 	// Agent version to control agent rollover.
-<<<<<<< HEAD
-	AgentVersion = "2022-02-15"
-=======
-	AgentVersion = "2022-03-11"
->>>>>>> 8c3f9ca4
+	AgentVersion = "2022-03-14"
 )
 
 // ConfigSection defines a sub-document in the evergreen config
