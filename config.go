package evergreen

import (
	"context"
	"fmt"
	"net/http"
	"os"
	"path/filepath"
	"reflect"
	"strconv"
	"strings"
	"time"

	"github.com/evergreen-ci/evergreen/util"
	"github.com/evergreen-ci/utility"
	"github.com/mongodb/amboy/logger"
	"github.com/mongodb/anser/bsonutil"
	"github.com/mongodb/grip"
	"github.com/mongodb/grip/level"
	"github.com/mongodb/grip/message"
	"github.com/mongodb/grip/send"
	"github.com/pkg/errors"
	"go.mongodb.org/mongo-driver/bson"
	"go.mongodb.org/mongo-driver/mongo"
	"go.mongodb.org/mongo-driver/mongo/options"
	"go.mongodb.org/mongo-driver/mongo/readconcern"
	"go.mongodb.org/mongo-driver/mongo/writeconcern"
	"gopkg.in/yaml.v3"
)

var (
	// BuildRevision should be specified with -ldflags at build time
	BuildRevision = ""

	// ClientVersion is the commandline version string used to control updating
	// the CLI. The format is the calendar date (YYYY-MM-DD).
	ClientVersion = "2024-02-26"

	// Agent version to control agent rollover. The format is the calendar date
	// (YYYY-MM-DD).
<<<<<<< HEAD
	AgentVersion = "2024-04-11"
=======
	AgentVersion = "2024-04-10"
>>>>>>> 350d4d70
)

// ConfigSection defines a sub-document in the evergreen config
// any config sections must also be added to the registry in config_sections.go.
type ConfigSection interface {
	// SectionId returns the ID of the section to be used in the database document and struct tag
	SectionId() string
	// Get populates the section from the DB
	Get(context.Context) error
	// Set upserts the section document into the DB
	Set(context.Context) error
	// ValidateAndDefault validates input and sets defaults
	ValidateAndDefault() error
}

// Settings contains all configuration settings for running Evergreen. Settings
// with the "id" struct tag should implement the ConfigSection interface.
type Settings struct {
	Id                 string                  `bson:"_id" json:"id" yaml:"id"`
	Amboy              AmboyConfig             `yaml:"amboy" bson:"amboy" json:"amboy" id:"amboy"`
	Api                APIConfig               `yaml:"api" bson:"api" json:"api" id:"api"`
	ApiUrl             string                  `yaml:"api_url" bson:"api_url" json:"api_url"`
	AuthConfig         AuthConfig              `yaml:"auth" bson:"auth" json:"auth" id:"auth"`
	AWSInstanceRole    string                  `yaml:"aws_instance_role" bson:"aws_instance_role" json:"aws_instance_role"`
	Banner             string                  `bson:"banner" json:"banner" yaml:"banner"`
	BannerTheme        BannerTheme             `bson:"banner_theme" json:"banner_theme" yaml:"banner_theme"`
	Buckets            BucketsConfig           `bson:"buckets" json:"buckets" yaml:"buckets" id:"buckets"`
	Cedar              CedarConfig             `bson:"cedar" json:"cedar" yaml:"cedar" id:"cedar"`
	ClientBinariesDir  string                  `yaml:"client_binaries_dir" bson:"client_binaries_dir" json:"client_binaries_dir"`
	CommitQueue        CommitQueueConfig       `yaml:"commit_queue" bson:"commit_queue" json:"commit_queue" id:"commit_queue"`
	ConfigDir          string                  `yaml:"configdir" bson:"configdir" json:"configdir"`
	ContainerPools     ContainerPoolsConfig    `yaml:"container_pools" bson:"container_pools" json:"container_pools" id:"container_pools"`
	Credentials        map[string]string       `yaml:"credentials" bson:"credentials" json:"credentials"`
	CredentialsNew     util.KeyValuePairSlice  `yaml:"credentials_new" bson:"credentials_new" json:"credentials_new"`
	Database           DBSettings              `yaml:"database" json:"database" bson:"database"`
	DomainName         string                  `yaml:"domain_name" bson:"domain_name" json:"domain_name"`
	Expansions         map[string]string       `yaml:"expansions" bson:"expansions" json:"expansions"`
	ExpansionsNew      util.KeyValuePairSlice  `yaml:"expansions_new" bson:"expansions_new" json:"expansions_new"`
	GithubPRCreatorOrg string                  `yaml:"github_pr_creator_org" bson:"github_pr_creator_org" json:"github_pr_creator_org"`
	GithubOrgs         []string                `yaml:"github_orgs" bson:"github_orgs" json:"github_orgs"`
	DisabledGQLQueries []string                `yaml:"disabled_gql_queries" bson:"disabled_gql_queries" json:"disabled_gql_queries"`
	HostInit           HostInitConfig          `yaml:"hostinit" bson:"hostinit" json:"hostinit" id:"hostinit"`
	HostJasper         HostJasperConfig        `yaml:"host_jasper" bson:"host_jasper" json:"host_jasper" id:"host_jasper"`
	Jira               JiraConfig              `yaml:"jira" bson:"jira" json:"jira" id:"jira"`
	JIRANotifications  JIRANotificationsConfig `yaml:"jira_notifications" json:"jira_notifications" bson:"jira_notifications" id:"jira_notifications"`
	Keys               map[string]string       `yaml:"keys" bson:"keys" json:"keys"`
	// TODO (DEVPROD-4798): remove KanopySSHKeyPath after the cutover to Kanopy.
	KanopySSHKeyPath    string                 `yaml:"kanopy_ssh_key_path" bson:"kanopy_ssh_key_path" json:"kanopy_ssh_key_path"`
	KeysNew             util.KeyValuePairSlice `yaml:"keys_new" bson:"keys_new" json:"keys_new"`
	LDAPRoleMap         LDAPRoleMap            `yaml:"ldap_role_map" bson:"ldap_role_map" json:"ldap_role_map"`
	LoggerConfig        LoggerConfig           `yaml:"logger_config" bson:"logger_config" json:"logger_config" id:"logger_config"`
	LogPath             string                 `yaml:"log_path" bson:"log_path" json:"log_path"`
	NewRelic            NewRelicConfig         `yaml:"newrelic" bson:"newrelic" json:"newrelic" id:"newrelic"`
	Notify              NotifyConfig           `yaml:"notify" bson:"notify" json:"notify" id:"notify"`
	Plugins             PluginConfig           `yaml:"plugins" bson:"plugins" json:"plugins"`
	PluginsNew          util.KeyValuePairSlice `yaml:"plugins_new" bson:"plugins_new" json:"plugins_new"`
	PodLifecycle        PodLifecycleConfig     `yaml:"pod_lifecycle" bson:"pod_lifecycle" json:"pod_lifecycle" id:"pod_lifecycle"`
	PprofPort           string                 `yaml:"pprof_port" bson:"pprof_port" json:"pprof_port"`
	ProjectCreation     ProjectCreationConfig  `yaml:"project_creation" bson:"project_creation" json:"project_creation" id:"project_creation"`
	Providers           CloudProviders         `yaml:"providers" bson:"providers" json:"providers" id:"providers"`
	RepoTracker         RepoTrackerConfig      `yaml:"repotracker" bson:"repotracker" json:"repotracker" id:"repotracker"`
	Scheduler           SchedulerConfig        `yaml:"scheduler" bson:"scheduler" json:"scheduler" id:"scheduler"`
	ServiceFlags        ServiceFlags           `bson:"service_flags" json:"service_flags" id:"service_flags" yaml:"service_flags"`
	SSHKeyDirectory     string                 `yaml:"ssh_key_directory" bson:"ssh_key_directory" json:"ssh_key_directory"`
	SSHKeyPairs         []SSHKeyPair           `yaml:"ssh_key_pairs" bson:"ssh_key_pairs" json:"ssh_key_pairs"`
	Slack               SlackConfig            `yaml:"slack" bson:"slack" json:"slack" id:"slack"`
	SleepSchedule       SleepScheduleConfig    `yaml:"sleep_schedule" bson:"sleep_schedule" json:"sleep_schedule" id:"sleep_schedule"`
	Splunk              SplunkConfig           `yaml:"splunk" bson:"splunk" json:"splunk" id:"splunk"`
	TaskLimits          TaskLimitsConfig       `yaml:"task_limits" bson:"task_limits" json:"task_limits" id:"task_limits"`
	Triggers            TriggerConfig          `yaml:"triggers" bson:"triggers" json:"triggers" id:"triggers"`
	Ui                  UIConfig               `yaml:"ui" bson:"ui" json:"ui" id:"ui"`
	Spawnhost           SpawnHostConfig        `yaml:"spawnhost" bson:"spawnhost" json:"spawnhost" id:"spawnhost"`
	ShutdownWaitSeconds int                    `yaml:"shutdown_wait_seconds" bson:"shutdown_wait_seconds" json:"shutdown_wait_seconds"`
	Tracer              TracerConfig           `yaml:"tracer" bson:"tracer" json:"tracer" id:"tracer"`
	GitHubCheckRun      GitHubCheckRunConfig   `yaml:"github_check_run" bson:"github_check_run" json:"github_check_run" id:"github_check_run"`
}

func (c *Settings) SectionId() string { return ConfigDocID }

func (c *Settings) Get(ctx context.Context) error {
	res := GetEnvironment().DB().Collection(ConfigCollection).FindOne(ctx, byId(c.SectionId()))
	if err := res.Err(); err != nil {
		if err == mongo.ErrNoDocuments {
			*c = Settings{}
			return nil
		}
		return errors.Wrapf(err, "getting config section '%s'", c.SectionId())
	}
	if err := res.Decode(&c); err != nil {
		return errors.Wrapf(err, "decoding config section '%s'", c.SectionId())
	}

	return nil
}

// Set saves the global fields in the configuration (i.e. those that are not
// ConfigSections).
func (c *Settings) Set(ctx context.Context) error {
	_, err := GetEnvironment().DB().Collection(ConfigCollection).UpdateOne(ctx, byId(c.SectionId()), bson.M{
		"$set": bson.M{
			apiUrlKey:             c.ApiUrl,
			awsInstanceRoleKey:    c.AWSInstanceRole,
			bannerKey:             c.Banner,
			bannerThemeKey:        c.BannerTheme,
			clientBinariesDirKey:  c.ClientBinariesDir,
			commitQueueKey:        c.CommitQueue,
			configDirKey:          c.ConfigDir,
			credentialsKey:        c.Credentials,
			credentialsNewKey:     c.CredentialsNew,
			domainNameKey:         c.DomainName,
			expansionsKey:         c.Expansions,
			expansionsNewKey:      c.ExpansionsNew,
			githubPRCreatorOrgKey: c.GithubPRCreatorOrg,
			githubOrgsKey:         c.GithubOrgs,
			disabledGQLQueriesKey: c.DisabledGQLQueries,
			keysKey:               c.Keys,
			kanopySSHKeyPathKey:   c.KanopySSHKeyPath,
			keysNewKey:            c.KeysNew,
			ldapRoleMapKey:        c.LDAPRoleMap,
			logPathKey:            c.LogPath,
			pprofPortKey:          c.PprofPort,
			pluginsKey:            c.Plugins,
			pluginsNewKey:         c.PluginsNew,
			splunkKey:             c.Splunk,
			sshKeyDirectoryKey:    c.SSHKeyDirectory,
			sshKeyPairsKey:        c.SSHKeyPairs,
			spawnhostKey:          c.Spawnhost,
			shutdownWaitKey:       c.ShutdownWaitSeconds,
		},
	}, options.Update().SetUpsert(true))

	return errors.Wrapf(err, "updating section '%s'", c.SectionId())
}

func (c *Settings) ValidateAndDefault() error {
	var err error
	catcher := grip.NewSimpleCatcher()
	if c.ApiUrl == "" {
		catcher.Add(errors.New("API hostname must not be empty"))
	}
	if c.ConfigDir == "" {
		catcher.Add(errors.New("config directory must not be empty"))
	}

	if len(c.CredentialsNew) > 0 {
		if c.Credentials, err = c.CredentialsNew.Map(); err != nil {
			catcher.Add(errors.Wrap(err, "parsing credentials"))
		}
	}
	if len(c.ExpansionsNew) > 0 {
		if c.Expansions, err = c.ExpansionsNew.Map(); err != nil {
			catcher.Add(errors.Wrap(err, "parsing expansions"))
		}
	}
	if len(c.KeysNew) > 0 {
		if c.Keys, err = c.KeysNew.Map(); err != nil {
			catcher.Add(errors.Wrap(err, "parsing keys"))
		}
	}
	if len(c.PluginsNew) > 0 {
		tempPlugins, err := c.PluginsNew.NestedMap()
		if err != nil {
			catcher.Add(errors.Wrap(err, "parsing plugins"))
		}
		c.Plugins = map[string]map[string]interface{}{}
		for k1, v1 := range tempPlugins {
			c.Plugins[k1] = map[string]interface{}{}
			for k2, v2 := range v1 {
				c.Plugins[k1][k2] = v2
			}
		}
	}

	keys := map[string]bool{}
	for _, mapping := range c.LDAPRoleMap {
		if keys[mapping.LDAPGroup] {
			catcher.Errorf("duplicate LDAP group value %s found in LDAP-role mappings", mapping.LDAPGroup)
		}
		keys[mapping.LDAPGroup] = true
	}

	if len(c.SSHKeyPairs) != 0 && c.SSHKeyDirectory == "" {
		catcher.New("cannot use SSH key pairs without setting a directory for them")
	}

	for i := 0; i < len(c.SSHKeyPairs); i++ {
		catcher.NewWhen(c.SSHKeyPairs[i].Name == "", "must specify a name for SSH key pairs")
		catcher.ErrorfWhen(c.SSHKeyPairs[i].Public == "", "must specify a public key for SSH key pair '%s'", c.SSHKeyPairs[i].Name)
		catcher.ErrorfWhen(c.SSHKeyPairs[i].Private == "", "must specify a private key for SSH key pair '%s'", c.SSHKeyPairs[i].Name)
		// Avoid overwriting the filepath stored in Keys, which is a special
		// case for the path to the legacy SSH identity file.
		for _, key := range c.Keys {
			catcher.ErrorfWhen(c.SSHKeyPairs[i].PrivatePath(c) == key, "cannot overwrite the legacy SSH key '%s'", key)
		}

		// ValidateAndDefault can be called before the environment has been
		// initialized.
		if env := GetEnvironment(); env != nil {
			// Ensure we are not modify any existing keys.
			if settings := env.Settings(); settings != nil {
				for _, key := range env.Settings().SSHKeyPairs {
					if key.Name == c.SSHKeyPairs[i].Name {
						catcher.ErrorfWhen(c.SSHKeyPairs[i].Public != key.Public, "cannot modify public key for existing SSH key pair '%s'", key.Name)
						catcher.ErrorfWhen(c.SSHKeyPairs[i].Private != key.Private, "cannot modify private key for existing SSH key pair '%s'", key.Name)
					}
				}
			}
		}
		if c.SSHKeyPairs[i].EC2Regions == nil {
			c.SSHKeyPairs[i].EC2Regions = []string{}
		}
	}
	// ValidateAndDefault can be called before the environment has been
	// initialized.
	if env := GetEnvironment(); env != nil {
		if settings := env.Settings(); settings != nil {
			// Ensure we are not deleting any existing keys.
			for _, key := range GetEnvironment().Settings().SSHKeyPairs {
				var found bool
				for _, newKey := range c.SSHKeyPairs {
					if newKey.Name == key.Name {
						found = true
						break
					}
				}
				catcher.ErrorfWhen(!found, "cannot find existing SSH key '%s'", key.Name)
			}
		}
	}

	if catcher.HasErrors() {
		return catcher.Resolve()
	}
	if c.ClientBinariesDir == "" {
		c.ClientBinariesDir = ClientDirectory
	}
	if c.LogPath == "" {
		c.LogPath = localLoggingOverride
	}
	if c.ShutdownWaitSeconds < 0 {
		c.ShutdownWaitSeconds = DefaultShutdownWaitSeconds
	}

	return nil
}

// NewSettings builds an in-memory representation of the given settings file.
func NewSettings(filename string) (*Settings, error) {
	configData, err := os.ReadFile(filename)
	if err != nil {
		return nil, err
	}
	settings := &Settings{}
	err = yaml.Unmarshal(configData, settings)
	if err != nil {
		return nil, err
	}

	return settings, nil
}

// GetConfig returns the Evergreen config document. If no document is
// present in the DB, it will return the defaults.
// Use Settings() to get the cached settings object.
func GetConfig(ctx context.Context) (*Settings, error) {
	config := NewConfigSections()
	if err := config.populateSections(ctx); err != nil {
		return nil, errors.Wrap(err, "populating sections")
	}

	catcher := grip.NewSimpleCatcher()
	baseConfig := config.Sections[ConfigDocID].(*Settings)
	valConfig := reflect.ValueOf(*baseConfig)
	//iterate over each field in the config struct
	for i := 0; i < valConfig.NumField(); i++ {
		// retrieve the 'id' struct tag
		sectionId := valConfig.Type().Field(i).Tag.Get("id")
		if sectionId == "" { // no 'id' tag means this is a simple field that we can skip
			continue
		}

		// get the property name and find its corresponding section in the registry
		propName := valConfig.Type().Field(i).Name
		section, ok := config.Sections[sectionId]
		if !ok {
			catcher.Add(fmt.Errorf("config section '%s' not found in registry", sectionId))
			continue
		}

		// set the value of the section struct to the value of the corresponding field in the config
		sectionVal := reflect.ValueOf(section).Elem()
		propVal := reflect.ValueOf(baseConfig).Elem().FieldByName(propName)
		if !propVal.CanSet() {
			catcher.Errorf("unable to set field '%s' in section '%s'", propName, sectionId)
			continue
		}
		propVal.Set(sectionVal)
	}

	if catcher.HasErrors() {
		return nil, errors.WithStack(catcher.Resolve())
	}
	return baseConfig, nil

}

// UpdateConfig updates all evergreen settings documents in the DB.
func UpdateConfig(ctx context.Context, config *Settings) error {
	// update the root config document
	if err := config.Set(ctx); err != nil {
		return err
	}

	// update the other config sub-documents
	catcher := grip.NewSimpleCatcher()
	valConfig := reflect.ValueOf(*config)

	//iterate over each field in the config struct
	for i := 0; i < valConfig.NumField(); i++ {
		// retrieve the 'id' struct tag
		sectionId := valConfig.Type().Field(i).Tag.Get("id")
		if sectionId == "" { // no 'id' tag means this is a simple field that we can skip
			continue
		}

		// get the property name and find its value within the settings struct
		propName := valConfig.Type().Field(i).Name
		propVal := valConfig.FieldByName(propName)

		// create a reflective copy of the struct
		valPointer := reflect.Indirect(reflect.New(propVal.Type()))
		valPointer.Set(propVal)

		// convert the pointer to that struct to an empty interface
		propInterface := valPointer.Addr().Interface()

		// type assert to the ConfigSection interface
		section, ok := propInterface.(ConfigSection)
		if !ok {
			catcher.Errorf("unable to convert config section '%s'", propName)
			continue
		}

		catcher.Add(section.Set(ctx))
	}

	return errors.WithStack(catcher.Resolve())
}

// Validate checks the settings and returns nil if the config is valid,
// or an error with a message explaining why otherwise.
func (settings *Settings) Validate() error {
	catcher := grip.NewSimpleCatcher()

	// validate the root-level settings struct
	catcher.Add(settings.ValidateAndDefault())

	// validate each sub-document
	valConfig := reflect.ValueOf(*settings)
	// iterate over each field in the config struct
	for i := 0; i < valConfig.NumField(); i++ {
		// retrieve the 'id' struct tag
		sectionId := valConfig.Type().Field(i).Tag.Get("id")
		if sectionId == "" { // no 'id' tag means this is a simple field that we can skip
			continue
		}

		// get the property name and find its value within the settings struct
		propName := valConfig.Type().Field(i).Name
		propVal := valConfig.FieldByName(propName)

		// the goal is to convert this struct which we know implements ConfigSection
		// from a reflection data structure back to the interface
		// the below creates a copy and takes the address of it as a workaround because
		// you can't take the address of it via reflection for some reason
		// (and all interface methods on the struct have pointer receivers)

		// create a reflective copy of the struct
		valPointer := reflect.Indirect(reflect.New(propVal.Type()))
		valPointer.Set(propVal)

		// convert the pointer to that struct to an empty interface
		propInterface := valPointer.Addr().Interface()

		// type assert to the ConfigSection interface
		section, ok := propInterface.(ConfigSection)
		if !ok {
			catcher.Errorf("unable to convert config section '%s'", propName)
			continue
		}
		err := section.ValidateAndDefault()
		if err != nil {
			catcher.Add(err)
			continue
		}

		// set the value of the section struct in case there was any defaulting done
		sectionVal := reflect.ValueOf(section).Elem()
		propAddr := reflect.ValueOf(settings).Elem().FieldByName(propName)
		if !propAddr.CanSet() {
			catcher.Errorf("unable to set field '%s' 'in' %s", propName, sectionId)
			continue
		}
		propAddr.Set(sectionVal)
	}
	return errors.WithStack(catcher.Resolve())
}

// GetSender returns the global application-wide loggers. These are special
// universal loggers (distinct from other senders like the GitHub status sender
// or email notification sender) and will be used when grip is invoked to log
// messages in the application (e.g. grip.Info, grip.Error, etc). Because these
// loggers are the main way to send logs in the application, these are essential
// to monitoring the application and therefore have to be set up very early
// during application startup.
func (s *Settings) GetSender(ctx context.Context, env Environment) (send.Sender, error) {
	var (
		sender   send.Sender
		fallback send.Sender
		err      error
		senders  []send.Sender
	)

	levelInfo := s.LoggerConfig.Info()

	fallback, err = send.NewErrorLogger("evergreen.err",
		send.LevelInfo{Default: level.Info, Threshold: level.Debug})
	if err != nil {
		return nil, errors.Wrap(err, "configuring error fallback logger")
	}
	if disableLocalLogging, err := strconv.ParseBool(os.Getenv(disableLocalLoggingEnvVar)); err != nil || !disableLocalLogging {
		// setup the base/default logger (generally direct to systemd
		// or standard output)
		switch s.LogPath {
		case localLoggingOverride:
			// log directly to systemd if possible, and log to
			// standard output otherwise.
			sender = getSystemLogger()
		case standardOutputLoggingOverride, "":
			sender = send.MakeNative()
		default:
			sender, err = send.MakeFileLogger(s.LogPath)
			if err != nil {
				return nil, errors.Wrap(err, "configuring file logger")
			}
		}

		if err = sender.SetLevel(levelInfo); err != nil {
			return nil, errors.Wrap(err, "setting level")
		}
		if err = sender.SetErrorHandler(send.ErrorHandlerFromSender(fallback)); err != nil {
			return nil, errors.Wrap(err, "setting error handler")
		}
		senders = append(senders, sender)
	}

	// set up external log aggregation services:
	//
	if s.Splunk.SplunkConnectionInfo.Populated() {
		retryConf := utility.NewDefaultHTTPRetryConf()
		retryConf.MaxDelay = time.Second
		retryConf.BaseDelay = 10 * time.Millisecond
		retryConf.MaxRetries = 10
		client := utility.GetHTTPRetryableClient(retryConf)

		splunkSender, err := s.makeSplunkSender(ctx, client, levelInfo, fallback)
		if err != nil {
			utility.PutHTTPClient(client)
			return nil, errors.Wrap(err, "configuring splunk logger")
		}

		env.RegisterCloser("splunk-http-client", false, func(_ context.Context) error {
			utility.PutHTTPClient(client)
			return nil
		})
		senders = append(senders, splunkSender)
	}

	// the slack logging service is only for logging very high level alerts.
	if s.Slack.Token != "" {
		sender, err = send.NewSlackLogger(s.Slack.Options, s.Slack.Token,
			send.LevelInfo{Default: level.Critical, Threshold: level.FromString(s.Slack.Level)})
		if err == nil {
			var slackFallback send.Sender

			switch len(senders) {
			case 0:
				slackFallback = fallback
			case 1:
				slackFallback = senders[0]
			default:
				slackFallback = send.NewConfiguredMultiSender(senders...)
			}

			if err = sender.SetErrorHandler(send.ErrorHandlerFromSender(slackFallback)); err != nil {
				return nil, errors.Wrap(err, "setting error handler")
			}

			senders = append(senders, logger.MakeQueueSender(ctx, env.LocalQueue(), sender))
		}
		grip.Warning(errors.Wrap(err, "setting up Slack alert logger"))
	}

	return send.NewConfiguredMultiSender(senders...), nil
}

func (s *Settings) makeSplunkSender(ctx context.Context, client *http.Client, levelInfo send.LevelInfo, fallback send.Sender) (send.Sender, error) {
	sender, err := send.NewSplunkLoggerWithClient("", s.Splunk.SplunkConnectionInfo, grip.GetSender().Level(), client)
	if err != nil {
		return nil, errors.Wrap(err, "making splunk logger")
	}

	if err = sender.SetLevel(levelInfo); err != nil {
		return nil, errors.Wrap(err, "setting Splunk level")
	}

	if err = sender.SetErrorHandler(send.ErrorHandlerFromSender(fallback)); err != nil {
		return nil, errors.Wrap(err, "setting Splunk error handler")
	}

	opts := send.BufferedSenderOptions{
		FlushInterval: time.Duration(s.LoggerConfig.Buffer.DurationSeconds) * time.Second,
		BufferSize:    s.LoggerConfig.Buffer.Count,
	}
	if s.LoggerConfig.Buffer.UseAsync {
		if sender, err = send.NewBufferedAsyncSender(ctx,
			sender,
			send.BufferedAsyncSenderOptions{
				BufferedSenderOptions: opts,
				IncomingBufferFactor:  s.LoggerConfig.Buffer.IncomingBufferFactor,
			}); err != nil {
			return nil, errors.Wrap(err, "making Splunk async buffered sender")
		}
	} else {
		if sender, err = send.NewBufferedSender(ctx, sender, opts); err != nil {
			return nil, errors.Wrap(err, "making Splunk buffered sender")
		}
	}

	return sender, nil
}

func (s *Settings) GetGithubOauthString() (string, error) {

	token, ok := s.Credentials["github"]
	if ok && token != "" {
		return token, nil
	}

	return "", errors.New("no github token in settings")
}

// TODO DEVPROD-1429: Delete this function
func (s *Settings) GetGithubOauthToken() (string, error) {
	if s == nil {
		return "", errors.New("not defined")
	}
	if s.ServiceFlags.GlobalGitHubTokenDisabled {
		return "", nil
	}

	oauthString, err := s.GetGithubOauthString()
	if err != nil {
		return "", nil
	}
	splitToken := strings.Split(oauthString, " ")
	if len(splitToken) != 2 || splitToken[0] != "token" {
		return "", errors.New("token format was invalid, expected 'token [token]'")
	}
	return splitToken[1], nil
}

// PluginConfig holds plugin-specific settings, which are handled.
// manually by their respective plugins
type PluginConfig map[string]map[string]interface{}

// SSHKeyPair represents a public and private SSH key pair.
type SSHKeyPair struct {
	Name    string `bson:"name" json:"name" yaml:"name"`
	Public  string `bson:"public" json:"public" yaml:"public"`
	Private string `bson:"private" json:"private" yaml:"private"`
	// EC2Regions contains all EC2 regions that have stored this SSH key.
	EC2Regions []string `bson:"ec2_regions" json:"ec2_regions" yaml:"ec2_regions"`
}

// AddEC2Region adds the given EC2 region to the set of regions containing the
// SSH key.
func (p *SSHKeyPair) AddEC2Region(region string) error {
	env := GetEnvironment()
	ctx, cancel := env.Context()
	defer cancel()
	coll := env.DB().Collection(ConfigCollection)

	query := bson.M{
		idKey: ConfigDocID,
		sshKeyPairsKey: bson.M{
			"$elemMatch": bson.M{
				sshKeyPairNameKey: p.Name,
			},
		},
	}
	var update bson.M
	if len(p.EC2Regions) == 0 {
		// In case this is the first element, we have to push to create the
		// array first.
		update = bson.M{
			"$push": bson.M{bsonutil.GetDottedKeyName(sshKeyPairsKey, "$", sshKeyPairEC2RegionsKey): region},
		}
	} else {
		update = bson.M{
			"$addToSet": bson.M{bsonutil.GetDottedKeyName(sshKeyPairsKey, "$", sshKeyPairEC2RegionsKey): region},
		}
	}
	if _, err := coll.UpdateOne(ctx, query, update); err != nil {
		return errors.WithStack(err)
	}

	if !utility.StringSliceContains(p.EC2Regions, region) {
		p.EC2Regions = append(p.EC2Regions, region)
	}

	return nil
}

func (p *SSHKeyPair) PrivatePath(settings *Settings) string {
	return filepath.Join(settings.SSHKeyDirectory, p.Name)
}

type WriteConcern struct {
	W        int    `yaml:"w"`
	WMode    string `yaml:"wmode"`
	WTimeout int    `yaml:"wtimeout"`
	J        bool   `yaml:"j"`
}

func (wc WriteConcern) Resolve() *writeconcern.WriteConcern {
	opts := []writeconcern.Option{}

	if wc.J {
		opts = append(opts, writeconcern.J(true))
	}
	if wc.WMode == "majority" {
		opts = append(opts, writeconcern.WMajority())
	} else if wc.W > 0 {
		opts = append(opts, writeconcern.W(wc.W))
	}

	if wc.WTimeout > 0 {
		opts = append(opts, writeconcern.WTimeout(time.Duration(wc.WTimeout)*time.Millisecond))
	}

	return writeconcern.New().WithOptions(opts...)
}

type ReadConcern struct {
	Level string `yaml:"level"`
}

func (rc ReadConcern) Resolve() *readconcern.ReadConcern {

	if rc.Level == "majority" {
		return readconcern.Majority()
	} else if rc.Level == "local" {
		return readconcern.Local()
	} else if rc.Level == "" {
		return readconcern.Majority()
	} else {
		grip.Error(message.Fields{
			"error":   "ReadConcern Level is not majority or local, setting to majority",
			"rcLevel": rc.Level})
		return readconcern.Majority()
	}
}

type DBSettings struct {
	Url                  string       `yaml:"url"`
	DB                   string       `yaml:"db"`
	WriteConcernSettings WriteConcern `yaml:"write_concern"`
	ReadConcernSettings  ReadConcern  `yaml:"read_concern"`
	AWSAuthEnabled       bool         `yaml:"aws_auth_enabled"`
}

// supported banner themes in Evergreen
type BannerTheme string

const (
	Announcement BannerTheme = "announcement"
	Information              = "information"
	Warning                  = "warning"
	Important                = "important"
)

func IsValidBannerTheme(input string) (bool, BannerTheme) {
	switch input {
	case "":
		return true, ""
	case "announcement":
		return true, Announcement
	case "information":
		return true, Information
	case "warning":
		return true, Warning
	case "important":
		return true, Important
	default:
		return false, ""
	}
}<|MERGE_RESOLUTION|>--- conflicted
+++ resolved
@@ -38,11 +38,7 @@
 
 	// Agent version to control agent rollover. The format is the calendar date
 	// (YYYY-MM-DD).
-<<<<<<< HEAD
-	AgentVersion = "2024-04-11"
-=======
-	AgentVersion = "2024-04-10"
->>>>>>> 350d4d70
+	AgentVersion = "2024-04-12"
 )
 
 // ConfigSection defines a sub-document in the evergreen config
