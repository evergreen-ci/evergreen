package evergreen

import (
	"context"
	"fmt"
	"net/http"
	"os"
	"path/filepath"
	"reflect"
	"strconv"
	"strings"
	"time"

	"github.com/evergreen-ci/evergreen/util"
	"github.com/evergreen-ci/utility"
	"github.com/mongodb/amboy/logger"
	"github.com/mongodb/anser/bsonutil"
	"github.com/mongodb/grip"
	"github.com/mongodb/grip/level"
	"github.com/mongodb/grip/message"
	"github.com/mongodb/grip/send"
	"github.com/pkg/errors"
	"go.mongodb.org/mongo-driver/bson"
	"go.mongodb.org/mongo-driver/mongo"
	"go.mongodb.org/mongo-driver/mongo/options"
	"go.mongodb.org/mongo-driver/mongo/readconcern"
	"go.mongodb.org/mongo-driver/mongo/writeconcern"
	"gopkg.in/yaml.v3"
)

var (
	// BuildRevision should be specified with -ldflags at build time
	BuildRevision = ""

	// ClientVersion is the commandline version string used to control auto-updating.
	ClientVersion = "2024-01-03"

	// Agent version to control agent rollover.
<<<<<<< HEAD
	AgentVersion = "2024-01-08"
=======
	AgentVersion = "2024-01-10a"
>>>>>>> c4a6db76
)

// ConfigSection defines a sub-document in the evergreen config
// any config sections must also be added to registry.go
type ConfigSection interface {
	// SectionId returns the ID of the section to be used in the database document and struct tag
	SectionId() string
	// Get populates the section from the DB
	Get(context.Context) error
	// Set upserts the section document into the DB
	Set(context.Context) error
	// ValidateAndDefault validates input and sets defaults
	ValidateAndDefault() error
}

// Settings contains all configuration settings for running Evergreen. Settings
// with the "id" struct tag should implement the ConfigSection interface.
type Settings struct {
	Id                  string                  `bson:"_id" json:"id" yaml:"id"`
	Amboy               AmboyConfig             `yaml:"amboy" bson:"amboy" json:"amboy" id:"amboy"`
	Api                 APIConfig               `yaml:"api" bson:"api" json:"api" id:"api"`
	ApiUrl              string                  `yaml:"api_url" bson:"api_url" json:"api_url"`
	AuthConfig          AuthConfig              `yaml:"auth" bson:"auth" json:"auth" id:"auth"`
	AWSInstanceRole     string                  `yaml:"aws_instance_role" bson:"aws_instance_role" json:"aws_instance_role"`
	Banner              string                  `bson:"banner" json:"banner" yaml:"banner"`
	BannerTheme         BannerTheme             `bson:"banner_theme" json:"banner_theme" yaml:"banner_theme"`
	Buckets             BucketsConfig           `bson:"buckets" json:"buckets" yaml:"buckets" id:"buckets"`
	Cedar               CedarConfig             `bson:"cedar" json:"cedar" yaml:"cedar" id:"cedar"`
	ClientBinariesDir   string                  `yaml:"client_binaries_dir" bson:"client_binaries_dir" json:"client_binaries_dir"`
	CommitQueue         CommitQueueConfig       `yaml:"commit_queue" bson:"commit_queue" json:"commit_queue" id:"commit_queue"`
	ConfigDir           string                  `yaml:"configdir" bson:"configdir" json:"configdir"`
	ContainerPools      ContainerPoolsConfig    `yaml:"container_pools" bson:"container_pools" json:"container_pools" id:"container_pools"`
	Credentials         map[string]string       `yaml:"credentials" bson:"credentials" json:"credentials"`
	CredentialsNew      util.KeyValuePairSlice  `yaml:"credentials_new" bson:"credentials_new" json:"credentials_new"`
	Database            DBSettings              `yaml:"database" json:"database" bson:"database"`
	DataPipes           DataPipesConfig         `yaml:"data_pipes" json:"data_pipes" bson:"data_pipes" id:"data_pipes"`
	DomainName          string                  `yaml:"domain_name" bson:"domain_name" json:"domain_name"`
	Expansions          map[string]string       `yaml:"expansions" bson:"expansions" json:"expansions"`
	ExpansionsNew       util.KeyValuePairSlice  `yaml:"expansions_new" bson:"expansions_new" json:"expansions_new"`
	GithubPRCreatorOrg  string                  `yaml:"github_pr_creator_org" bson:"github_pr_creator_org" json:"github_pr_creator_org"`
	GithubOrgs          []string                `yaml:"github_orgs" bson:"github_orgs" json:"github_orgs"`
	DisabledGQLQueries  []string                `yaml:"disabled_gql_queries" bson:"disabled_gql_queries" json:"disabled_gql_queries"`
	HostInit            HostInitConfig          `yaml:"hostinit" bson:"hostinit" json:"hostinit" id:"hostinit"`
	HostJasper          HostJasperConfig        `yaml:"host_jasper" bson:"host_jasper" json:"host_jasper" id:"host_jasper"`
	Jira                JiraConfig              `yaml:"jira" bson:"jira" json:"jira" id:"jira"`
	JIRANotifications   JIRANotificationsConfig `yaml:"jira_notifications" json:"jira_notifications" bson:"jira_notifications" id:"jira_notifications"`
	Keys                map[string]string       `yaml:"keys" bson:"keys" json:"keys"`
	KeysNew             util.KeyValuePairSlice  `yaml:"keys_new" bson:"keys_new" json:"keys_new"`
	LDAPRoleMap         LDAPRoleMap             `yaml:"ldap_role_map" bson:"ldap_role_map" json:"ldap_role_map"`
	LoggerConfig        LoggerConfig            `yaml:"logger_config" bson:"logger_config" json:"logger_config" id:"logger_config"`
	LogPath             string                  `yaml:"log_path" bson:"log_path" json:"log_path"`
	NewRelic            NewRelicConfig          `yaml:"newrelic" bson:"newrelic" json:"newrelic" id:"newrelic"`
	Notify              NotifyConfig            `yaml:"notify" bson:"notify" json:"notify" id:"notify"`
	Plugins             PluginConfig            `yaml:"plugins" bson:"plugins" json:"plugins"`
	PluginsNew          util.KeyValuePairSlice  `yaml:"plugins_new" bson:"plugins_new" json:"plugins_new"`
	PodLifecycle        PodLifecycleConfig      `yaml:"pod_lifecycle" bson:"pod_lifecycle" json:"pod_lifecycle" id:"pod_lifecycle"`
	PprofPort           string                  `yaml:"pprof_port" bson:"pprof_port" json:"pprof_port"`
	ProjectCreation     ProjectCreationConfig   `yaml:"project_creation" bson:"project_creation" json:"project_creation" id:"project_creation"`
	Providers           CloudProviders          `yaml:"providers" bson:"providers" json:"providers" id:"providers"`
	RepoTracker         RepoTrackerConfig       `yaml:"repotracker" bson:"repotracker" json:"repotracker" id:"repotracker"`
	Scheduler           SchedulerConfig         `yaml:"scheduler" bson:"scheduler" json:"scheduler" id:"scheduler"`
	ServiceFlags        ServiceFlags            `bson:"service_flags" json:"service_flags" id:"service_flags" yaml:"service_flags"`
	SSHKeyDirectory     string                  `yaml:"ssh_key_directory" bson:"ssh_key_directory" json:"ssh_key_directory"`
	SSHKeyPairs         []SSHKeyPair            `yaml:"ssh_key_pairs" bson:"ssh_key_pairs" json:"ssh_key_pairs"`
	Slack               SlackConfig             `yaml:"slack" bson:"slack" json:"slack" id:"slack"`
	Splunk              SplunkConfig            `yaml:"splunk" bson:"splunk" json:"splunk" id:"splunk"`
	TaskLimits          TaskLimitsConfig        `yaml:"task_limits" bson:"task_limits" json:"task_limits" id:"task_limits"`
	Triggers            TriggerConfig           `yaml:"triggers" bson:"triggers" json:"triggers" id:"triggers"`
	Ui                  UIConfig                `yaml:"ui" bson:"ui" json:"ui" id:"ui"`
	Spawnhost           SpawnHostConfig         `yaml:"spawnhost" bson:"spawnhost" json:"spawnhost" id:"spawnhost"`
	ShutdownWaitSeconds int                     `yaml:"shutdown_wait_seconds" bson:"shutdown_wait_seconds" json:"shutdown_wait_seconds"`
	Tracer              TracerConfig            `yaml:"tracer" bson:"tracer" json:"tracer" id:"tracer"`
	GitHubCheckRun      GitHubCheckRunConfig    `yaml:"github_check_run" bson:"github_check_run" json:"github_check_run" id:"github_check_run"`
}

func (c *Settings) SectionId() string { return ConfigDocID }

func (c *Settings) Get(ctx context.Context) error {
	res := GetEnvironment().DB().Collection(ConfigCollection).FindOne(ctx, byId(c.SectionId()))
	if err := res.Err(); err != nil {
		if err == mongo.ErrNoDocuments {
			*c = Settings{}
			return nil
		}
		return errors.Wrapf(err, "getting config section '%s'", c.SectionId())
	}
	if err := res.Decode(&c); err != nil {
		return errors.Wrapf(err, "decoding config section '%s'", c.SectionId())
	}

	return nil
}

// Set saves the global fields in the configuration (i.e. those that are not
// ConfigSections).
func (c *Settings) Set(ctx context.Context) error {
	_, err := GetEnvironment().DB().Collection(ConfigCollection).UpdateOne(ctx, byId(c.SectionId()), bson.M{
		"$set": bson.M{
			apiUrlKey:             c.ApiUrl,
			awsInstanceRoleKey:    c.AWSInstanceRole,
			bannerKey:             c.Banner,
			bannerThemeKey:        c.BannerTheme,
			clientBinariesDirKey:  c.ClientBinariesDir,
			commitQueueKey:        c.CommitQueue,
			configDirKey:          c.ConfigDir,
			credentialsKey:        c.Credentials,
			credentialsNewKey:     c.CredentialsNew,
			domainNameKey:         c.DomainName,
			expansionsKey:         c.Expansions,
			expansionsNewKey:      c.ExpansionsNew,
			githubPRCreatorOrgKey: c.GithubPRCreatorOrg,
			githubOrgsKey:         c.GithubOrgs,
			disabledGQLQueriesKey: c.DisabledGQLQueries,
			keysKey:               c.Keys,
			keysNewKey:            c.KeysNew,
			ldapRoleMapKey:        c.LDAPRoleMap,
			logPathKey:            c.LogPath,
			pprofPortKey:          c.PprofPort,
			pluginsKey:            c.Plugins,
			pluginsNewKey:         c.PluginsNew,
			splunkKey:             c.Splunk,
			sshKeyDirectoryKey:    c.SSHKeyDirectory,
			sshKeyPairsKey:        c.SSHKeyPairs,
			spawnhostKey:          c.Spawnhost,
			shutdownWaitKey:       c.ShutdownWaitSeconds,
		},
	}, options.Update().SetUpsert(true))

	return errors.Wrapf(err, "updating section '%s'", c.SectionId())
}

func (c *Settings) ValidateAndDefault() error {
	var err error
	catcher := grip.NewSimpleCatcher()
	if c.ApiUrl == "" {
		catcher.Add(errors.New("API hostname must not be empty"))
	}
	if c.ConfigDir == "" {
		catcher.Add(errors.New("config directory must not be empty"))
	}

	if len(c.CredentialsNew) > 0 {
		if c.Credentials, err = c.CredentialsNew.Map(); err != nil {
			catcher.Add(errors.Wrap(err, "parsing credentials"))
		}
	}
	if len(c.ExpansionsNew) > 0 {
		if c.Expansions, err = c.ExpansionsNew.Map(); err != nil {
			catcher.Add(errors.Wrap(err, "parsing expansions"))
		}
	}
	if len(c.KeysNew) > 0 {
		if c.Keys, err = c.KeysNew.Map(); err != nil {
			catcher.Add(errors.Wrap(err, "parsing keys"))
		}
	}
	if len(c.PluginsNew) > 0 {
		tempPlugins, err := c.PluginsNew.NestedMap()
		if err != nil {
			catcher.Add(errors.Wrap(err, "parsing plugins"))
		}
		c.Plugins = map[string]map[string]interface{}{}
		for k1, v1 := range tempPlugins {
			c.Plugins[k1] = map[string]interface{}{}
			for k2, v2 := range v1 {
				c.Plugins[k1][k2] = v2
			}
		}
	}

	keys := map[string]bool{}
	for _, mapping := range c.LDAPRoleMap {
		if keys[mapping.LDAPGroup] {
			catcher.Errorf("duplicate LDAP group value %s found in LDAP-role mappings", mapping.LDAPGroup)
		}
		keys[mapping.LDAPGroup] = true
	}

	if len(c.SSHKeyPairs) != 0 && c.SSHKeyDirectory == "" {
		catcher.New("cannot use SSH key pairs without setting a directory for them")
	}

	for i := 0; i < len(c.SSHKeyPairs); i++ {
		catcher.NewWhen(c.SSHKeyPairs[i].Name == "", "must specify a name for SSH key pairs")
		catcher.ErrorfWhen(c.SSHKeyPairs[i].Public == "", "must specify a public key for SSH key pair '%s'", c.SSHKeyPairs[i].Name)
		catcher.ErrorfWhen(c.SSHKeyPairs[i].Private == "", "must specify a private key for SSH key pair '%s'", c.SSHKeyPairs[i].Name)
		// Avoid overwriting the filepath stored in Keys, which is a special
		// case for the path to the legacy SSH identity file.
		for _, key := range c.Keys {
			catcher.ErrorfWhen(c.SSHKeyPairs[i].PrivatePath(c) == key, "cannot overwrite the legacy SSH key '%s'", key)
		}

		// ValidateAndDefault can be called before the environment has been
		// initialized.
		if env := GetEnvironment(); env != nil {
			// Ensure we are not modify any existing keys.
			if settings := env.Settings(); settings != nil {
				for _, key := range env.Settings().SSHKeyPairs {
					if key.Name == c.SSHKeyPairs[i].Name {
						catcher.ErrorfWhen(c.SSHKeyPairs[i].Public != key.Public, "cannot modify public key for existing SSH key pair '%s'", key.Name)
						catcher.ErrorfWhen(c.SSHKeyPairs[i].Private != key.Private, "cannot modify private key for existing SSH key pair '%s'", key.Name)
					}
				}
			}
		}
		if c.SSHKeyPairs[i].EC2Regions == nil {
			c.SSHKeyPairs[i].EC2Regions = []string{}
		}
	}
	// ValidateAndDefault can be called before the environment has been
	// initialized.
	if env := GetEnvironment(); env != nil {
		if settings := env.Settings(); settings != nil {
			// Ensure we are not deleting any existing keys.
			for _, key := range GetEnvironment().Settings().SSHKeyPairs {
				var found bool
				for _, newKey := range c.SSHKeyPairs {
					if newKey.Name == key.Name {
						found = true
						break
					}
				}
				catcher.ErrorfWhen(!found, "cannot find existing SSH key '%s'", key.Name)
			}
		}
	}

	if catcher.HasErrors() {
		return catcher.Resolve()
	}
	if c.ClientBinariesDir == "" {
		c.ClientBinariesDir = ClientDirectory
	}
	if c.LogPath == "" {
		c.LogPath = localLoggingOverride
	}
	if c.ShutdownWaitSeconds < 0 {
		c.ShutdownWaitSeconds = DefaultShutdownWaitSeconds
	}

	return nil
}

// NewSettings builds an in-memory representation of the given settings file.
func NewSettings(filename string) (*Settings, error) {
	configData, err := os.ReadFile(filename)
	if err != nil {
		return nil, err
	}
	settings := &Settings{}
	err = yaml.Unmarshal(configData, settings)
	if err != nil {
		return nil, err
	}

	return settings, nil
}

// GetConfig returns the Evergreen config document. If no document is
// present in the DB, it will return the defaults.
// Use Settings() to get the cached settings object.
func GetConfig(ctx context.Context) (*Settings, error) {
	config := NewConfigSections()
	if err := config.populateSections(ctx); err != nil {
		return nil, errors.Wrap(err, "populating sections")
	}

	catcher := grip.NewSimpleCatcher()
	baseConfig := config.Sections[ConfigDocID].(*Settings)
	valConfig := reflect.ValueOf(*baseConfig)
	//iterate over each field in the config struct
	for i := 0; i < valConfig.NumField(); i++ {
		// retrieve the 'id' struct tag
		sectionId := valConfig.Type().Field(i).Tag.Get("id")
		if sectionId == "" { // no 'id' tag means this is a simple field that we can skip
			continue
		}

		// get the property name and find its corresponding section in the registry
		propName := valConfig.Type().Field(i).Name
		section, ok := config.Sections[sectionId]
		if !ok {
			catcher.Add(fmt.Errorf("config section '%s' not found in registry", sectionId))
			continue
		}

		// set the value of the section struct to the value of the corresponding field in the config
		sectionVal := reflect.ValueOf(section).Elem()
		propVal := reflect.ValueOf(baseConfig).Elem().FieldByName(propName)
		if !propVal.CanSet() {
			catcher.Errorf("unable to set field '%s' in section '%s'", propName, sectionId)
			continue
		}
		propVal.Set(sectionVal)
	}

	if catcher.HasErrors() {
		return nil, errors.WithStack(catcher.Resolve())
	}
	return baseConfig, nil

}

// UpdateConfig updates all evergreen settings documents in the DB.
func UpdateConfig(ctx context.Context, config *Settings) error {
	// update the root config document
	if err := config.Set(ctx); err != nil {
		return err
	}

	// update the other config sub-documents
	catcher := grip.NewSimpleCatcher()
	valConfig := reflect.ValueOf(*config)

	//iterate over each field in the config struct
	for i := 0; i < valConfig.NumField(); i++ {
		// retrieve the 'id' struct tag
		sectionId := valConfig.Type().Field(i).Tag.Get("id")
		if sectionId == "" { // no 'id' tag means this is a simple field that we can skip
			continue
		}

		// get the property name and find its value within the settings struct
		propName := valConfig.Type().Field(i).Name
		propVal := valConfig.FieldByName(propName)

		// create a reflective copy of the struct
		valPointer := reflect.Indirect(reflect.New(propVal.Type()))
		valPointer.Set(propVal)

		// convert the pointer to that struct to an empty interface
		propInterface := valPointer.Addr().Interface()

		// type assert to the ConfigSection interface
		section, ok := propInterface.(ConfigSection)
		if !ok {
			catcher.Errorf("unable to convert config section '%s'", propName)
			continue
		}

		catcher.Add(section.Set(ctx))
	}

	return errors.WithStack(catcher.Resolve())
}

// Validate checks the settings and returns nil if the config is valid,
// or an error with a message explaining why otherwise.
func (settings *Settings) Validate() error {
	catcher := grip.NewSimpleCatcher()

	// validate the root-level settings struct
	catcher.Add(settings.ValidateAndDefault())

	// validate each sub-document
	valConfig := reflect.ValueOf(*settings)
	// iterate over each field in the config struct
	for i := 0; i < valConfig.NumField(); i++ {
		// retrieve the 'id' struct tag
		sectionId := valConfig.Type().Field(i).Tag.Get("id")
		if sectionId == "" { // no 'id' tag means this is a simple field that we can skip
			continue
		}

		// get the property name and find its value within the settings struct
		propName := valConfig.Type().Field(i).Name
		propVal := valConfig.FieldByName(propName)

		// the goal is to convert this struct which we know implements ConfigSection
		// from a reflection data structure back to the interface
		// the below creates a copy and takes the address of it as a workaround because
		// you can't take the address of it via reflection for some reason
		// (and all interface methods on the struct have pointer receivers)

		// create a reflective copy of the struct
		valPointer := reflect.Indirect(reflect.New(propVal.Type()))
		valPointer.Set(propVal)

		// convert the pointer to that struct to an empty interface
		propInterface := valPointer.Addr().Interface()

		// type assert to the ConfigSection interface
		section, ok := propInterface.(ConfigSection)
		if !ok {
			catcher.Errorf("unable to convert config section '%s'", propName)
			continue
		}
		err := section.ValidateAndDefault()
		if err != nil {
			catcher.Add(err)
			continue
		}

		// set the value of the section struct in case there was any defaulting done
		sectionVal := reflect.ValueOf(section).Elem()
		propAddr := reflect.ValueOf(settings).Elem().FieldByName(propName)
		if !propAddr.CanSet() {
			catcher.Errorf("unable to set field '%s' 'in' %s", propName, sectionId)
			continue
		}
		propAddr.Set(sectionVal)
	}
	return errors.WithStack(catcher.Resolve())
}

// GetSender returns the global application-wide loggers. These are special
// universal loggers (distinct from other senders like the GitHub status sender
// or email notification sender) and will be used when grip is invoked to log
// messages in the application (e.g. grip.Info, grip.Error, etc). Because these
// loggers are the main way to send logs in the application, these are essential
// to monitoring the application and therefore have to be set up very early
// during application startup.
func (s *Settings) GetSender(ctx context.Context, env Environment) (send.Sender, error) {
	var (
		sender   send.Sender
		fallback send.Sender
		err      error
		senders  []send.Sender
	)

	levelInfo := s.LoggerConfig.Info()

	fallback, err = send.NewErrorLogger("evergreen.err",
		send.LevelInfo{Default: level.Info, Threshold: level.Debug})
	if err != nil {
		return nil, errors.Wrap(err, "configuring error fallback logger")
	}
	if disableLocalLogging, err := strconv.ParseBool(os.Getenv(disableLocalLoggingEnvVar)); err == nil && !disableLocalLogging {
		// setup the base/default logger (generally direct to systemd
		// or standard output)
		switch s.LogPath {
		case localLoggingOverride:
			// log directly to systemd if possible, and log to
			// standard output otherwise.
			sender = getSystemLogger()
		case standardOutputLoggingOverride, "":
			sender = send.MakeNative()
		default:
			sender, err = send.MakeFileLogger(s.LogPath)
			if err != nil {
				return nil, errors.Wrap(err, "configuring file logger")
			}
		}

		if err = sender.SetLevel(levelInfo); err != nil {
			return nil, errors.Wrap(err, "setting level")
		}
		if err = sender.SetErrorHandler(send.ErrorHandlerFromSender(fallback)); err != nil {
			return nil, errors.Wrap(err, "setting error handler")
		}
		senders = append(senders, sender)
	}

	// set up external log aggregation services:
	//
	if s.Splunk.SplunkConnectionInfo.Populated() {
		retryConf := utility.NewDefaultHTTPRetryConf()
		retryConf.MaxDelay = time.Second
		retryConf.BaseDelay = 10 * time.Millisecond
		retryConf.MaxRetries = 10
		client := utility.GetHTTPRetryableClient(retryConf)

		splunkSender, err := s.makeSplunkSender(ctx, client, levelInfo, fallback)
		if err != nil {
			utility.PutHTTPClient(client)
			return nil, errors.Wrap(err, "configuring splunk logger")
		}

		env.RegisterCloser("splunk-http-client", false, func(_ context.Context) error {
			utility.PutHTTPClient(client)
			return nil
		})
		senders = append(senders, splunkSender)
	}

	// the slack logging service is only for logging very high level alerts.
	if s.Slack.Token != "" {
		sender, err = send.NewSlackLogger(s.Slack.Options, s.Slack.Token,
			send.LevelInfo{Default: level.Critical, Threshold: level.FromString(s.Slack.Level)})
		if err == nil {
			var slackFallback send.Sender

			switch len(senders) {
			case 0:
				slackFallback = fallback
			case 1:
				slackFallback = senders[0]
			default:
				slackFallback = send.NewConfiguredMultiSender(senders...)
			}

			if err = sender.SetErrorHandler(send.ErrorHandlerFromSender(slackFallback)); err != nil {
				return nil, errors.Wrap(err, "setting error handler")
			}

			senders = append(senders, logger.MakeQueueSender(ctx, env.LocalQueue(), sender))
		}
		grip.Warning(errors.Wrap(err, "setting up Slack alert logger"))
	}

	return send.NewConfiguredMultiSender(senders...), nil
}

func (s *Settings) makeSplunkSender(ctx context.Context, client *http.Client, levelInfo send.LevelInfo, fallback send.Sender) (send.Sender, error) {
	sender, err := send.NewSplunkLoggerWithClient("", s.Splunk.SplunkConnectionInfo, grip.GetSender().Level(), client)
	if err != nil {
		return nil, errors.Wrap(err, "making splunk logger")
	}

	if err = sender.SetLevel(levelInfo); err != nil {
		return nil, errors.Wrap(err, "setting Splunk level")
	}

	if err = sender.SetErrorHandler(send.ErrorHandlerFromSender(fallback)); err != nil {
		return nil, errors.Wrap(err, "setting Splunk error handler")
	}

	opts := send.BufferedSenderOptions{
		FlushInterval: time.Duration(s.LoggerConfig.Buffer.DurationSeconds) * time.Second,
		BufferSize:    s.LoggerConfig.Buffer.Count,
	}
	if s.LoggerConfig.Buffer.UseAsync {
		if sender, err = send.NewBufferedAsyncSender(ctx,
			sender,
			send.BufferedAsyncSenderOptions{
				BufferedSenderOptions: opts,
				IncomingBufferFactor:  s.LoggerConfig.Buffer.IncomingBufferFactor,
			}); err != nil {
			return nil, errors.Wrap(err, "making Splunk async buffered sender")
		}
	} else {
		if sender, err = send.NewBufferedSender(ctx, sender, opts); err != nil {
			return nil, errors.Wrap(err, "making Splunk buffered sender")
		}
	}

	return sender, nil
}

func (s *Settings) GetGithubOauthString() (string, error) {

	token, ok := s.Credentials["github"]
	if ok && token != "" {
		return token, nil
	}

	return "", errors.New("no github token in settings")
}

// TODO DEVPROD-1429: Delete this function
func (s *Settings) GetGithubOauthToken() (string, error) {
	if s == nil {
		return "", errors.New("not defined")
	}
	if s.ServiceFlags.GlobalGitHubTokenDisabled {
		return "", nil
	}

	oauthString, err := s.GetGithubOauthString()
	if err != nil {
		return "", nil
	}
	splitToken := strings.Split(oauthString, " ")
	if len(splitToken) != 2 || splitToken[0] != "token" {
		return "", errors.New("token format was invalid, expected 'token [token]'")
	}
	return splitToken[1], nil
}

// PluginConfig holds plugin-specific settings, which are handled.
// manually by their respective plugins
type PluginConfig map[string]map[string]interface{}

// SSHKeyPair represents a public and private SSH key pair.
type SSHKeyPair struct {
	Name    string `bson:"name" json:"name" yaml:"name"`
	Public  string `bson:"public" json:"public" yaml:"public"`
	Private string `bson:"private" json:"private" yaml:"private"`
	// EC2Regions contains all EC2 regions that have stored this SSH key.
	EC2Regions []string `bson:"ec2_regions" json:"ec2_regions" yaml:"ec2_regions"`
}

// AddEC2Region adds the given EC2 region to the set of regions containing the
// SSH key.
func (p *SSHKeyPair) AddEC2Region(region string) error {
	env := GetEnvironment()
	ctx, cancel := env.Context()
	defer cancel()
	coll := env.DB().Collection(ConfigCollection)

	query := bson.M{
		idKey: ConfigDocID,
		sshKeyPairsKey: bson.M{
			"$elemMatch": bson.M{
				sshKeyPairNameKey: p.Name,
			},
		},
	}
	var update bson.M
	if len(p.EC2Regions) == 0 {
		// In case this is the first element, we have to push to create the
		// array first.
		update = bson.M{
			"$push": bson.M{bsonutil.GetDottedKeyName(sshKeyPairsKey, "$", sshKeyPairEC2RegionsKey): region},
		}
	} else {
		update = bson.M{
			"$addToSet": bson.M{bsonutil.GetDottedKeyName(sshKeyPairsKey, "$", sshKeyPairEC2RegionsKey): region},
		}
	}
	if _, err := coll.UpdateOne(ctx, query, update); err != nil {
		return errors.WithStack(err)
	}

	if !utility.StringSliceContains(p.EC2Regions, region) {
		p.EC2Regions = append(p.EC2Regions, region)
	}

	return nil
}

func (p *SSHKeyPair) PrivatePath(settings *Settings) string {
	return filepath.Join(settings.SSHKeyDirectory, p.Name)
}

type WriteConcern struct {
	W        int    `yaml:"w"`
	WMode    string `yaml:"wmode"`
	WTimeout int    `yaml:"wtimeout"`
	J        bool   `yaml:"j"`
}

func (wc WriteConcern) Resolve() *writeconcern.WriteConcern {
	opts := []writeconcern.Option{}

	if wc.J {
		opts = append(opts, writeconcern.J(true))
	}
	if wc.WMode == "majority" {
		opts = append(opts, writeconcern.WMajority())
	} else if wc.W > 0 {
		opts = append(opts, writeconcern.W(wc.W))
	}

	if wc.WTimeout > 0 {
		opts = append(opts, writeconcern.WTimeout(time.Duration(wc.WTimeout)*time.Millisecond))
	}

	return writeconcern.New().WithOptions(opts...)
}

type ReadConcern struct {
	Level string `yaml:"level"`
}

func (rc ReadConcern) Resolve() *readconcern.ReadConcern {

	if rc.Level == "majority" {
		return readconcern.Majority()
	} else if rc.Level == "local" {
		return readconcern.Local()
	} else if rc.Level == "" {
		return readconcern.Majority()
	} else {
		grip.Error(message.Fields{
			"error":   "ReadConcern Level is not majority or local, setting to majority",
			"rcLevel": rc.Level})
		return readconcern.Majority()
	}
}

type DBSettings struct {
	Url                  string       `yaml:"url"`
	DB                   string       `yaml:"db"`
	WriteConcernSettings WriteConcern `yaml:"write_concern"`
	ReadConcernSettings  ReadConcern  `yaml:"read_concern"`
	AWSAuthEnabled       bool         `yaml:"aws_auth_enabled"`
}

// supported banner themes in Evergreen
type BannerTheme string

const (
	Announcement BannerTheme = "announcement"
	Information              = "information"
	Warning                  = "warning"
	Important                = "important"
)

func IsValidBannerTheme(input string) (bool, BannerTheme) {
	switch input {
	case "":
		return true, ""
	case "announcement":
		return true, Announcement
	case "information":
		return true, Information
	case "warning":
		return true, Warning
	case "important":
		return true, Important
	default:
		return false, ""
	}
}<|MERGE_RESOLUTION|>--- conflicted
+++ resolved
@@ -36,11 +36,7 @@
 	ClientVersion = "2024-01-03"
 
 	// Agent version to control agent rollover.
-<<<<<<< HEAD
-	AgentVersion = "2024-01-08"
-=======
-	AgentVersion = "2024-01-10a"
->>>>>>> c4a6db76
+	AgentVersion = "2024-01-10b"
 )
 
 // ConfigSection defines a sub-document in the evergreen config
