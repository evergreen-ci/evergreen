--- conflicted
+++ resolved
@@ -35,11 +35,7 @@
 	ClientVersion = "2021-12-17"
 
 	// Agent version to control agent rollover.
-<<<<<<< HEAD
-	AgentVersion = "2021-12-17"
-=======
-	AgentVersion = "2021-12-06"
->>>>>>> cc9bd2c6
+	AgentVersion = "2021-12-21"
 )
 
 // ConfigSection defines a sub-document in the evergreen config
