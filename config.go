--- conflicted
+++ resolved
@@ -37,11 +37,7 @@
 
 	// Agent version to control agent rollover. The format is the calendar date
 	// (YYYY-MM-DD).
-<<<<<<< HEAD
 	AgentVersion = "2024-11-15"
-=======
-	AgentVersion = "2024-11-04-ab"
->>>>>>> 1dfd0f74
 )
 
 const (
