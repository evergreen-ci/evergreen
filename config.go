--- conflicted
+++ resolved
@@ -37,11 +37,7 @@
 	ClientVersion = "2023-05-23"
 
 	// Agent version to control agent rollover.
-<<<<<<< HEAD
-	AgentVersion = "2023-06-01"
-=======
-	AgentVersion = "2023-05-31"
->>>>>>> 94d9e76f
+	AgentVersion = "2023-06-02"
 )
 
 // ConfigSection defines a sub-document in the evergreen config
