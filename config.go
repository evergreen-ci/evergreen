--- conflicted
+++ resolved
@@ -34,11 +34,7 @@
 	ClientVersion = "2020-11-23"
 
 	// Agent version to control agent rollover.
-<<<<<<< HEAD
-	AgentVersion = "2020-11-25"
-=======
 	AgentVersion = "2020-11-30"
->>>>>>> 9935d990
 )
 
 // ConfigSection defines a sub-document in the evergreen config
