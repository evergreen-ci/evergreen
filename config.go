--- conflicted
+++ resolved
@@ -41,764 +41,6 @@
 	ValidateAndDefault() error
 }
 
-<<<<<<< HEAD
-// AuthUser configures a user for our Naive authentication setup.
-type AuthUser struct {
-	Username    string `bson:"username" json:"username" yaml:"username"`
-	DisplayName string `bson:"display_name" json:"display_name" yaml:"display_name"`
-	Password    string `bson:"password" json:"password" yaml:"password"`
-	Email       string `bson:"email" json:"email" yaml:"email"`
-}
-
-// NaiveAuthConfig contains a list of AuthUsers from the settings file.
-type NaiveAuthConfig struct {
-	Users []*AuthUser `bson:"users" json:"users" yaml:"users"`
-}
-
-// CrowdConfig holds settings for interacting with Atlassian Crowd.
-type CrowdConfig struct {
-	Username string `bson:"username" json:"username" yaml:"username"`
-	Password string `bson:"password" json:"password" yaml:"password"`
-	Urlroot  string `bson:"url_root" json:"url_root" yaml:"urlroot"`
-}
-
-// GithubAuthConfig holds settings for interacting with Github Authentication including the
-// ClientID, ClientSecret and CallbackUri which are given when registering the application
-// Furthermore,
-type GithubAuthConfig struct {
-	ClientId     string   `bson:"client_id" json:"client_id" yaml:"client_id"`
-	ClientSecret string   `bson:"client_secret" json:"client_secret" yaml:"client_secret"`
-	Users        []string `bson:"users" json:"users" yaml:"users"`
-	Organization string   `bson:"organization" json:"organization" yaml:"organization"`
-}
-
-// AuthConfig has a pointer to either a CrowConfig or a NaiveAuthConfig.
-type AuthConfig struct {
-	Crowd  *CrowdConfig      `bson:"crowd" json:"crowd" yaml:"crowd"`
-	Naive  *NaiveAuthConfig  `bson:"naive" json:"naive" yaml:"naive"`
-	Github *GithubAuthConfig `bson:"github" json:"github" yaml:"github"`
-}
-
-func (c *AuthConfig) SectionId() string { return "auth" }
-func (c *AuthConfig) Get() error {
-	err := legacyDB.FindOneQ(ConfigCollection, legacyDB.Query(byId(c.SectionId())), c)
-	if err != nil && err.Error() == errNotFound {
-		*c = AuthConfig{}
-		return nil
-	}
-	return errors.Wrapf(err, "error retrieving section %s", c.SectionId())
-}
-func (c *AuthConfig) Set() error {
-	_, err := legacyDB.Upsert(ConfigCollection, byId(c.SectionId()), bson.M{
-		"$set": bson.M{
-			"crowd":  c.Crowd,
-			"naive":  c.Naive,
-			"github": c.Github,
-		},
-	})
-	return errors.Wrapf(err, "error updating section %s", c.SectionId())
-}
-func (c *AuthConfig) ValidateAndDefault() error {
-	catcher := grip.NewSimpleCatcher()
-	if c.Crowd == nil && c.Naive == nil && c.Github == nil {
-		catcher.Add(errors.New("You must specify one form of authentication"))
-	}
-	if c.Naive != nil {
-		used := map[string]bool{}
-		for _, x := range c.Naive.Users {
-			if used[x.Username] {
-				catcher.Add(fmt.Errorf("Duplicate user %s in list", x.Username))
-			}
-			used[x.Username] = true
-		}
-	}
-	if c.Github != nil {
-		if c.Github.Users == nil && c.Github.Organization == "" {
-			catcher.Add(errors.New("Must specify either a set of users or an organization for Github Authentication"))
-		}
-	}
-	return catcher.Resolve()
-}
-
-// RepoTrackerConfig holds settings for polling project repositories.
-type RepoTrackerConfig struct {
-	NumNewRepoRevisionsToFetch int `bson:"revs_to_fetch" json:"revs_to_fetch" yaml:"numnewreporevisionstofetch"`
-	MaxRepoRevisionsToSearch   int `bson:"max_revs_to_search" json:"max_revs_to_search" yaml:"maxreporevisionstosearch"`
-	MaxConcurrentRequests      int `bson:"max_con_requests" json:"max_con_requests" yaml:"maxconcurrentrequests"`
-}
-
-func (c *RepoTrackerConfig) SectionId() string { return "repotracker" }
-func (c *RepoTrackerConfig) Get() error {
-	err := legacyDB.FindOneQ(ConfigCollection, legacyDB.Query(byId(c.SectionId())), c)
-	if err != nil && err.Error() == errNotFound {
-		*c = RepoTrackerConfig{}
-		return nil
-	}
-	return errors.Wrapf(err, "error retrieving section %s", c.SectionId())
-}
-func (c *RepoTrackerConfig) Set() error {
-	_, err := legacyDB.Upsert(ConfigCollection, byId(c.SectionId()), bson.M{
-		"$set": bson.M{
-			"revs_to_fetch":      c.NumNewRepoRevisionsToFetch,
-			"max_revs_to_search": c.MaxRepoRevisionsToSearch,
-			"max_con_requests":   c.MaxConcurrentRequests,
-		},
-	})
-	return errors.Wrapf(err, "error updating section %s", c.SectionId())
-}
-func (c *RepoTrackerConfig) ValidateAndDefault() error { return nil }
-
-type ClientBinary struct {
-	Arch string `yaml:"arch" json:"arch"`
-	OS   string `yaml:"os" json:"os"`
-	URL  string `yaml:"url" json:"url"`
-}
-
-type ClientConfig struct {
-	ClientBinaries []ClientBinary `yaml:"client_binaries" json:"ClientBinaries"`
-	LatestRevision string         `yaml:"latest_revision" json:"LatestRevision"`
-}
-
-// APIConfig holds relevant log and listener settings for the API server.
-type APIConfig struct {
-	HttpListenAddr      string `bson:"http_listen_addr" json:"http_listen_addr" yaml:"httplistenaddr"`
-	GithubWebhookSecret string `bson:"github_webhook_secret" json:"github_webhook_secret" yaml:"github_webhook_secret"`
-}
-
-func (c *APIConfig) SectionId() string { return "api" }
-func (c *APIConfig) Get() error {
-	err := legacyDB.FindOneQ(ConfigCollection, legacyDB.Query(byId(c.SectionId())), c)
-	if err != nil && err.Error() == errNotFound {
-		*c = APIConfig{}
-		return nil
-	}
-	return errors.Wrapf(err, "error retrieving section %s", c.SectionId())
-}
-func (c *APIConfig) Set() error {
-	_, err := legacyDB.Upsert(ConfigCollection, byId(c.SectionId()), bson.M{
-		"$set": bson.M{
-			"http_listen_addr":      c.HttpListenAddr,
-			"github_webhook_secret": c.GithubWebhookSecret,
-		},
-	})
-	return errors.Wrapf(err, "error updating section %s", c.SectionId())
-}
-func (c *APIConfig) ValidateAndDefault() error { return nil }
-
-// UIConfig holds relevant settings for the UI server.
-type UIConfig struct {
-	Url            string `bson:"url" json:"url" yaml:"url"`
-	HelpUrl        string `bson:"help_url" json:"help_url" yaml:"helpurl"`
-	HttpListenAddr string `bson:"http_listen_addr" json:"http_listen_addr" yaml:"httplistenaddr"`
-	// Secret to encrypt session storage
-	Secret string `bson:"secret" json:"secret" yaml:"secret"`
-	// Default project to assume when none specified, e.g. when using
-	// the /waterfall route use this project, while /waterfall/other-project
-	// then use `other-project`
-	DefaultProject string `bson:"default_project" json:"default_project" yaml:"defaultproject"`
-	// Cache results of template compilation, so you don't have to re-read files
-	// on every request. Note that if this is true, changes to HTML templates
-	// won't take effect until server restart.
-	CacheTemplates bool `bson:"cache_templates" json:"cache_templates" yaml:"cachetemplates"`
-	// SecureCookies sets the "secure" flag on user tokens. Evergreen
-	// does not yet natively support SSL UI connections, but this option
-	// is available, for example, for deployments behind HTTPS load balancers.
-	SecureCookies bool `bson:"secure_cookies" json:"secure_cookies" yaml:"securecookies"`
-	// CsrfKey is a 32-byte key used to generate tokens that validate UI requests
-	CsrfKey string `bson:"csrf_key" json:"csrf_key" yaml:"csrfkey"`
-}
-
-func (c *UIConfig) SectionId() string { return "ui" }
-func (c *UIConfig) Get() error {
-	err := legacyDB.FindOneQ(ConfigCollection, legacyDB.Query(byId(c.SectionId())), c)
-	if err != nil && err.Error() == errNotFound {
-		*c = UIConfig{}
-		return nil
-	}
-	return errors.Wrapf(err, "error retrieving section %s", c.SectionId())
-}
-func (c *UIConfig) Set() error {
-	_, err := legacyDB.Upsert(ConfigCollection, byId(c.SectionId()), bson.M{
-		"$set": bson.M{
-			"url":              c.Url,
-			"help_url":         c.HelpUrl,
-			"http_listen_addr": c.HttpListenAddr,
-			"secret":           c.Secret,
-			"default_project":  c.DefaultProject,
-			"cache_templates":  c.CacheTemplates,
-			"secure_cookies":   c.SecureCookies,
-			"csrf_key":         c.CsrfKey,
-		},
-	})
-	return errors.Wrapf(err, "error updating section %s", c.SectionId())
-}
-func (c *UIConfig) ValidateAndDefault() error {
-	catcher := grip.NewSimpleCatcher()
-	if c.Secret == "" {
-		catcher.Add(errors.New("UI Secret must not be empty"))
-	}
-	if c.DefaultProject == "" {
-		catcher.Add(errors.New("You must specify a default project in UI"))
-	}
-	if c.Url == "" {
-		catcher.Add(errors.New("You must specify a default UI url"))
-	}
-	if c.CsrfKey != "" && len(c.CsrfKey) != 32 {
-		catcher.Add(errors.New("CSRF key must be 32 characters long"))
-	}
-	return catcher.Resolve()
-}
-
-// HostInitConfig holds logging settings for the hostinit process.
-type HostInitConfig struct {
-	SSHTimeoutSeconds int64 `bson:"ssh_timeout_secs" json:"ssh_timeout_secs" yaml:"sshtimeoutseconds"`
-}
-
-func (c *HostInitConfig) SectionId() string { return "hostinit" }
-func (c *HostInitConfig) Get() error {
-	err := legacyDB.FindOneQ(ConfigCollection, legacyDB.Query(byId(c.SectionId())), c)
-	if err != nil && err.Error() == errNotFound {
-		*c = HostInitConfig{}
-		return nil
-	}
-	return errors.Wrapf(err, "error retrieving section %s", c.SectionId())
-}
-func (c *HostInitConfig) Set() error {
-	_, err := legacyDB.Upsert(ConfigCollection, byId(c.SectionId()), bson.M{
-		"$set": bson.M{
-			"ssh_timeout_secs": c.SSHTimeoutSeconds,
-		},
-	})
-	return errors.Wrapf(err, "error updating section %s", c.SectionId())
-}
-func (c *HostInitConfig) ValidateAndDefault() error { return nil }
-
-// NotifyConfig hold logging and email settings for the notify package.
-type NotifyConfig struct {
-	SMTP *SMTPConfig `bson:"smtp" json:"smtp" yaml:"smtp"`
-}
-
-func (c *NotifyConfig) SectionId() string { return "notify" }
-func (c *NotifyConfig) Get() error {
-	err := legacyDB.FindOneQ(ConfigCollection, legacyDB.Query(byId(c.SectionId())), c)
-	if err != nil && err.Error() == errNotFound {
-		*c = NotifyConfig{}
-		return nil
-	}
-	return errors.Wrapf(err, "error retrieving section %s", c.SectionId())
-}
-func (c *NotifyConfig) Set() error {
-	_, err := legacyDB.Upsert(ConfigCollection, byId(c.SectionId()), bson.M{
-		"$set": bson.M{
-			"smtp": c.SMTP,
-		},
-	})
-	return errors.Wrapf(err, "error updating section %s", c.SectionId())
-}
-func (c *NotifyConfig) ValidateAndDefault() error {
-	notifyConfig := c.SMTP
-
-	if notifyConfig == nil {
-		return nil
-	}
-
-	if notifyConfig.Server == "" || notifyConfig.Port == 0 {
-		return errors.New("You must specify a SMTP server and port")
-	}
-
-	if len(notifyConfig.AdminEmail) == 0 {
-		return errors.New("You must specify at least one admin_email")
-	}
-
-	if notifyConfig.From == "" {
-		return errors.New("You must specify a from address")
-	}
-
-	return nil
-}
-
-// SMTPConfig holds SMTP email settings.
-type SMTPConfig struct {
-	Server     string   `bson:"server" json:"server" yaml:"server"`
-	Port       int      `bson:"port" json:"port" yaml:"port"`
-	UseSSL     bool     `bson:"use_ssl" json:"use_ssl" yaml:"use_ssl"`
-	Username   string   `bson:"username" json:"username" yaml:"username"`
-	Password   string   `bson:"password" json:"password" yaml:"password"`
-	From       string   `bson:"from" json:"from" yaml:"from"`
-	AdminEmail []string `bson:"admin_email" json:"admin_email" yaml:"admin_email"`
-}
-
-// SchedulerConfig holds relevant settings for the scheduler process.
-type SchedulerConfig struct {
-	MergeToggle int    `bson:"merge_toggle" json:"merge_toggle" yaml:"mergetoggle"`
-	TaskFinder  string `bson:"task_finder" json:"task_finder" yaml:"task_finder"`
-}
-
-func (c *SchedulerConfig) SectionId() string { return "scheduler" }
-func (c *SchedulerConfig) Get() error {
-	err := legacyDB.FindOneQ(ConfigCollection, legacyDB.Query(byId(c.SectionId())), c)
-	if err != nil && err.Error() == errNotFound {
-		*c = SchedulerConfig{}
-		return nil
-	}
-	return errors.Wrapf(err, "error retrieving section %s", c.SectionId())
-}
-func (c *SchedulerConfig) Set() error {
-	_, err := legacyDB.Upsert(ConfigCollection, byId(c.SectionId()), bson.M{
-		"$set": bson.M{
-			"merge_toggle": c.MergeToggle,
-			"task_finder":  c.TaskFinder,
-		},
-	})
-	return errors.Wrapf(err, "error updating section %s", c.SectionId())
-}
-func (c *SchedulerConfig) ValidateAndDefault() error {
-	finders := []string{"legacy", "alternate", "parallel", "pipeline"}
-
-	if c.TaskFinder == "" {
-		// default to alternate
-		c.TaskFinder = finders[0]
-		return nil
-	}
-
-	if !sliceContains(finders, c.TaskFinder) {
-		return errors.Errorf("supported finders are %s; %s is not supported",
-			finders, c.TaskFinder)
-
-	}
-	return nil
-}
-
-// CloudProviders stores configuration settings for the supported cloud host providers.
-type CloudProviders struct {
-	AWS       AWSConfig       `bson:"aws" json:"aws" yaml:"aws"`
-	Docker    DockerConfig    `bson:"docker" json:"docker" yaml:"docker"`
-	GCE       GCEConfig       `bson:"gce" json:"gce" yaml:"gce"`
-	OpenStack OpenStackConfig `bson:"openstack" json:"openstack" yaml:"openstack"`
-	VSphere   VSphereConfig   `bson:"vsphere" json:"vsphere" yaml:"vsphere"`
-}
-
-func (c *CloudProviders) SectionId() string { return "providers" }
-func (c *CloudProviders) Get() error {
-	err := legacyDB.FindOneQ(ConfigCollection, legacyDB.Query(byId(c.SectionId())), c)
-	if err != nil && err.Error() == errNotFound {
-		*c = CloudProviders{}
-		return nil
-	}
-	return errors.Wrapf(err, "error retrieving section %s", c.SectionId())
-}
-func (c *CloudProviders) Set() error {
-	_, err := legacyDB.Upsert(ConfigCollection, byId(c.SectionId()), bson.M{
-		"$set": bson.M{
-			"aws":       c.AWS,
-			"docker":    c.Docker,
-			"gce":       c.GCE,
-			"openstack": c.OpenStack,
-			"vsphere":   c.VSphere,
-		},
-	})
-	return errors.Wrapf(err, "error updating section %s", c.SectionId())
-}
-func (c *CloudProviders) ValidateAndDefault() error { return nil }
-
-// AWSConfig stores auth info for Amazon Web Services.
-type AWSConfig struct {
-	Secret string `bson:"aws_secret" json:"aws_secret" yaml:"aws_secret"`
-	Id     string `bson:"aws_id" json:"aws_id" yaml:"aws_id"`
-}
-
-// DockerConfig stores auth info for Docker.
-type DockerConfig struct {
-	APIVersion string `bson:"api_version" json:"api_version" yaml:"api_version"`
-}
-
-// OpenStackConfig stores auth info for Linaro using Identity V3. All fields required.
-//
-// The config is NOT compatible with Identity V2.
-type OpenStackConfig struct {
-	IdentityEndpoint string `bson:"identity_endpoint" json:"identity_endpoint" yaml:"identity_endpoint"`
-
-	Username   string `bson:"username" json:"username" yaml:"username"`
-	Password   string `bson:"password" json:"password" yaml:"password"`
-	DomainName string `bson:"domain_name" json:"domain_name" yaml:"domain_name"`
-
-	ProjectName string `bson:"project_name" json:"project_name" yaml:"project_name"`
-	ProjectID   string `bson:"project_id" json:"project_id" yaml:"project_id"`
-
-	Region string `bson:"region" json:"region" yaml:"region"`
-}
-
-// GCEConfig stores auth info for Google Compute Engine. Can be retrieved from:
-// https://developers.google.com/identity/protocols/application-default-credentials
-type GCEConfig struct {
-	ClientEmail  string `bson:"client_email" json:"client_email" yaml:"client_email"`
-	PrivateKey   string `bson:"private_key" json:"private_key" yaml:"private_key"`
-	PrivateKeyID string `bson:"private_key_id" json:"private_key_id" yaml:"private_key_id"`
-	TokenURI     string `bson:"token_uri" json:"token_uri" yaml:"token_uri"`
-}
-
-// VSphereConfig stores auth info for VMware vSphere. The config fields refer
-// to your vCenter server, a centralized management tool for the vSphere suite.
-type VSphereConfig struct {
-	Host     string `bson:"host" json:"host" yaml:"host"`
-	Username string `bson:"username" json:"username" yaml:"username"`
-	Password string `bson:"password" json:"password" yaml:"password"`
-}
-
-// JiraConfig stores auth info for interacting with Atlassian Jira.
-type JiraConfig struct {
-	Host           string `yaml:"host" bson:"host" json:"host"`
-	Username       string `yaml:"username" bson:"username" json:"username"`
-	Password       string `yaml:"password" bson:"password" json:"password"`
-	DefaultProject string `yaml:"default_project" bson:"default_project" json:"default_project"`
-}
-
-func (c *JiraConfig) SectionId() string { return "jira" }
-func (c *JiraConfig) Get() error {
-	err := legacyDB.FindOneQ(ConfigCollection, legacyDB.Query(byId(c.SectionId())), c)
-	if err != nil && err.Error() == errNotFound {
-		*c = JiraConfig{}
-		return nil
-	}
-	return errors.Wrapf(err, "error retrieving section %s", c.SectionId())
-}
-func (c *JiraConfig) Set() error {
-	_, err := legacyDB.Upsert(ConfigCollection, byId(c.SectionId()), bson.M{
-		"$set": bson.M{
-			"host":            c.Host,
-			"username":        c.Username,
-			"password":        c.Password,
-			"default_project": c.DefaultProject,
-		},
-	})
-	return errors.Wrapf(err, "error updating section %s", c.SectionId())
-}
-func (c *JiraConfig) ValidateAndDefault() error { return nil }
-func (j JiraConfig) GetHostURL() string {
-	if strings.HasPrefix("http", j.Host) {
-		return j.Host
-	}
-
-	return "https://" + j.Host
-}
-
-// PluginConfig holds plugin-specific settings, which are handled.
-// manually by their respective plugins
-type PluginConfig map[string]map[string]interface{}
-
-type AlertsConfig struct {
-	SMTP *SMTPConfig `bson:"smtp" json:"smtp" yaml:"smtp"`
-}
-
-func (c *AlertsConfig) SectionId() string { return "alerts" }
-func (c *AlertsConfig) Get() error {
-	err := legacyDB.FindOneQ(ConfigCollection, legacyDB.Query(byId(c.SectionId())), c)
-	if err != nil && err.Error() == errNotFound {
-		*c = AlertsConfig{}
-		return nil
-	}
-	return errors.Wrapf(err, "error retrieving section %s", c.SectionId())
-}
-func (c *AlertsConfig) Set() error {
-	_, err := legacyDB.Upsert(ConfigCollection, byId(c.SectionId()), bson.M{
-		"$set": bson.M{
-			"smtp": c.SMTP,
-		},
-	})
-	return errors.Wrapf(err, "error updating section %s", c.SectionId())
-}
-func (c *AlertsConfig) ValidateAndDefault() error { return nil }
-
-type WriteConcern struct {
-	W        int    `yaml:"w"`
-	WMode    string `yaml:"wmode"`
-	WTimeout int    `yaml:"wtimeout"`
-	FSync    bool   `yaml:"fsync"`
-	J        bool   `yaml:"j"`
-}
-
-type DBSettings struct {
-	Url                  string       `yaml:"url"`
-	SSL                  bool         `yaml:"ssl"`
-	DB                   string       `yaml:"db"`
-	WriteConcernSettings WriteConcern `yaml:"write_concern"`
-}
-
-type LoggerConfig struct {
-	Buffer         LogBuffering `bson:"buffer" json:"buffer" yaml:"buffer"`
-	DefaultLevel   string       `bson:"default_level" json:"default_level" yaml:"default_level"`
-	ThresholdLevel string       `bson:"threshold_level" json:"threshold_level" yaml:"threshold_level"`
-}
-
-func (c LoggerConfig) Info() send.LevelInfo {
-	return send.LevelInfo{
-		Default:   level.FromString(c.DefaultLevel),
-		Threshold: level.FromString(c.ThresholdLevel),
-	}
-}
-func (c *LoggerConfig) SectionId() string { return "logger_config" }
-func (c *LoggerConfig) Get() error {
-	err := legacyDB.FindOneQ(ConfigCollection, legacyDB.Query(byId(c.SectionId())), c)
-	if err != nil && err.Error() == errNotFound {
-		*c = LoggerConfig{}
-		return nil
-	}
-	return errors.Wrapf(err, "error retrieving section %s", c.SectionId())
-}
-func (c *LoggerConfig) Set() error {
-	_, err := legacyDB.Upsert(ConfigCollection, byId(c.SectionId()), bson.M{
-		"$set": bson.M{
-			"buffer":          c.Buffer,
-			"default_level":   c.DefaultLevel,
-			"threshold_level": c.ThresholdLevel,
-		},
-	})
-	return errors.Wrapf(err, "error updating section %s", c.SectionId())
-}
-func (c *LoggerConfig) ValidateAndDefault() error {
-	if c.Buffer.DurationSeconds == 0 {
-		c.Buffer.DurationSeconds = defaultLogBufferingDuration
-	}
-
-	if c.DefaultLevel == "" {
-		c.DefaultLevel = "info"
-	}
-
-	if c.ThresholdLevel == "" {
-		c.ThresholdLevel = "debug"
-	}
-
-	info := c.Info()
-	if !info.Valid() {
-		return errors.Errorf("logging level configuration is not valid [%+v]", info)
-	}
-
-	return nil
-}
-
-type LogBuffering struct {
-	DurationSeconds int `bson:"duration_seconds" json:"duration_seconds" yaml:"duration_seconds"`
-	Count           int `bson:"count" json:"count" yaml:"count"`
-}
-
-type AmboyConfig struct {
-	Name           string `bson:"name" json:"name" yaml:"name"`
-	DB             string `bson:"database" json:"database" yaml:"database"`
-	PoolSizeLocal  int    `bson:"pool_size_local" json:"pool_size_local" yaml:"pool_size_local"`
-	PoolSizeRemote int    `bson:"pool_size_remote" json:"pool_size_remote" yaml:"pool_size_remote"`
-	LocalStorage   int    `bson:"local_storage_size" json:"local_storage_size" yaml:"local_storage_size"`
-}
-
-func (c *AmboyConfig) SectionId() string { return "amboy" }
-func (c *AmboyConfig) Get() error {
-	err := legacyDB.FindOneQ(ConfigCollection, legacyDB.Query(byId(c.SectionId())), c)
-	if err != nil && err.Error() == errNotFound {
-		*c = AmboyConfig{}
-		return nil
-	}
-	return errors.Wrapf(err, "error retrieving section %s", c.SectionId())
-}
-func (c *AmboyConfig) Set() error {
-	_, err := legacyDB.Upsert(ConfigCollection, byId(c.SectionId()), bson.M{
-		"$set": bson.M{
-			"name":               c.Name,
-			"database":           c.DB,
-			"pool_size_local":    c.PoolSizeLocal,
-			"pool_size_remote":   c.PoolSizeRemote,
-			"local_storage_size": c.LocalStorage,
-		},
-	})
-	return errors.Wrapf(err, "error updating section %s", c.SectionId())
-}
-func (c *AmboyConfig) ValidateAndDefault() error {
-	if c.Name == "" {
-		c.Name = defaultAmboyQueueName
-	}
-
-	if c.DB == "" {
-		c.DB = defaultAmboyDBName
-	}
-
-	if c.PoolSizeLocal == 0 {
-		c.PoolSizeLocal = defaultAmboyPoolSize
-	}
-
-	if c.PoolSizeRemote == 0 {
-		c.PoolSizeRemote = defaultAmboyPoolSize
-	}
-
-	if c.LocalStorage == 0 {
-		c.LocalStorage = defaultAmboyLocalStorageSize
-	}
-
-	return nil
-}
-
-type SlackConfig struct {
-	Options *send.SlackOptions `bson:"options" json:"options" yaml:"options"`
-	Token   string             `bson:"token" json:"token" yaml:"token"`
-	Level   string             `bson:"level" json:"level" yaml:"level"`
-}
-
-func (c *SlackConfig) SectionId() string { return "slack" }
-func (c *SlackConfig) Get() error {
-	err := legacyDB.FindOneQ(ConfigCollection, legacyDB.Query(byId(c.SectionId())), c)
-	if err != nil && err.Error() == errNotFound {
-		*c = SlackConfig{}
-		return nil
-	}
-	return errors.Wrapf(err, "error retrieving section %s", c.SectionId())
-}
-func (c *SlackConfig) Set() error {
-	_, err := legacyDB.Upsert(ConfigCollection, byId(c.SectionId()), bson.M{
-		"$set": bson.M{
-			"options": c.Options,
-			"token":   c.Token,
-			"level":   c.Level,
-		},
-	})
-	return errors.Wrapf(err, "error updating section %s", c.SectionId())
-}
-func (c *SlackConfig) ValidateAndDefault() error {
-	if c.Options == nil {
-		c.Options = &send.SlackOptions{}
-	}
-
-	if c.Token != "" {
-		if c.Options.Channel == "" {
-			c.Options.Channel = "#evergreen-ops-alerts"
-		}
-
-		if c.Options.Name == "" {
-			c.Options.Name = "evergreen"
-		}
-
-		if err := c.Options.Validate(); err != nil {
-			return errors.Wrap(err, "with a non-empty token, you must specify a valid slack configuration")
-		}
-
-		if !level.IsValidPriority(level.FromString(c.Level)) {
-			return errors.Errorf("%s is not a valid priority", c.Level)
-		}
-	}
-
-	return nil
-}
-
-type NewRelicConfig struct {
-	ApplicationName string `bson:"application_name" json:"application_name" yaml:"application_name"`
-	LicenseKey      string `bson:"license_key" json:"license_key" yaml:"license_key"`
-}
-
-func (c *NewRelicConfig) SectionId() string { return "new_relic" }
-func (c *NewRelicConfig) Get() error {
-	err := legacyDB.FindOneQ(ConfigCollection, legacyDB.Query(byId(c.SectionId())), c)
-	if err != nil && err.Error() == errNotFound {
-		*c = NewRelicConfig{}
-		return nil
-	}
-	return errors.Wrapf(err, "error retrieving section %s", c.SectionId())
-}
-func (c *NewRelicConfig) Set() error {
-	_, err := legacyDB.Upsert(ConfigCollection, byId(c.SectionId()), bson.M{
-		"$set": bson.M{
-			"application_name": c.ApplicationName,
-			"license_key":      c.LicenseKey,
-		},
-	})
-	return errors.Wrapf(err, "error updating section %s", c.SectionId())
-}
-func (c *NewRelicConfig) ValidateAndDefault() error { return nil }
-
-// ServiceFlags holds the state of each of the runner/API processes
-type ServiceFlags struct {
-	TaskDispatchDisabled         bool `bson:"task_dispatch_disabled" json:"task_dispatch_disabled"`
-	HostinitDisabled             bool `bson:"hostinit_disabled" json:"hostinit_disabled"`
-	MonitorDisabled              bool `bson:"monitor_disabled" json:"monitor_disabled"`
-	NotificationsDisabled        bool `bson:"notifications_disabled" json:"notifications_disabled"`
-	AlertsDisabled               bool `bson:"alerts_disabled" json:"alerts_disabled"`
-	TaskrunnerDisabled           bool `bson:"taskrunner_disabled" json:"taskrunner_disabled"`
-	RepotrackerDisabled          bool `bson:"repotracker_disabled" json:"repotracker_disabled"`
-	SchedulerDisabled            bool `bson:"scheduler_disabled" json:"scheduler_disabled"`
-	GithubPRTestingDisabled      bool `bson:"github_pr_testing_disabled" json:"github_pr_testing_disabled"`
-	RepotrackerPushEventDisabled bool `bson:"repotracker_push_event_disabled" json:"repotracker_push_event_disabled"`
-	CLIUpdatesDisabled           bool `bson:"cli_updates_disabled" json:"cli_updates_disabled"`
-
-	// Notification Flags
-	EventProcessingDisabled      bool `bson:"event_processing_disabled" json:"event_processing_disabled"`
-	JIRANotificationsDisabled    bool `bson:"jira_notifications_disabled" json:"jira_notifications_disabled"`
-	SlackNotificationsDisabled   bool `bson:"slack_notifications_disabled" json:"slack_notifications_disabled"`
-	EmailNotificationsDisabled   bool `bson:"email_notifications_disabled" json:"email_notifications_disabled"`
-	WebhookNotificationsDisabled bool `bson:"webhook_notifications_disabled" json:"webhook_notifications_disabled"`
-	GithubStatusAPIDisabled      bool `bson:"github_status_api_disabled" json:"github_status_api_disabled"`
-	BackgroundStatsDisabled      bool `bson:"background_stats_disabled" json:"background_stats_disabled"`
-}
-
-func (c *ServiceFlags) SectionId() string { return "service_flags" }
-func (c *ServiceFlags) Get() error {
-	err := legacyDB.FindOneQ(ConfigCollection, legacyDB.Query(byId(c.SectionId())), c)
-	if err != nil && err.Error() == errNotFound {
-		*c = ServiceFlags{}
-		return nil
-	}
-	return errors.Wrapf(err, "error retrieving section %s", c.SectionId())
-}
-func (c *ServiceFlags) Set() error {
-	_, err := legacyDB.Upsert(ConfigCollection, byId(c.SectionId()), bson.M{
-		"$set": bson.M{
-			taskDispatchKey:                 c.TaskDispatchDisabled,
-			hostinitKey:                     c.HostinitDisabled,
-			monitorKey:                      c.MonitorDisabled,
-			notificationsKey:                c.NotificationsDisabled,
-			alertsKey:                       c.AlertsDisabled,
-			taskrunnerKey:                   c.TaskrunnerDisabled,
-			repotrackerKey:                  c.RepotrackerDisabled,
-			schedulerKey:                    c.SchedulerDisabled,
-			githubPRTestingDisabledKey:      c.GithubPRTestingDisabled,
-			repotrackerPushEventDisabledKey: c.RepotrackerPushEventDisabled,
-			cliUpdatesDisabledKey:           c.CLIUpdatesDisabled,
-			backgroundStatsDisabledKey:      c.BackgroundStatsDisabled,
-			eventProcessingDisabledKey:      c.EventProcessingDisabled,
-			jiraNotificationsDisabledKey:    c.JIRANotificationsDisabled,
-			slackNotificationsDisabledKey:   c.SlackNotificationsDisabled,
-			emailNotificationsDisabledKey:   c.EmailNotificationsDisabled,
-			webhookNotificationsDisabledKey: c.WebhookNotificationsDisabled,
-			githubStatusAPIDisabledKey:      c.GithubStatusAPIDisabled,
-		},
-	})
-	return errors.Wrapf(err, "error updating section %s", c.SectionId())
-}
-func (c *ServiceFlags) ValidateAndDefault() error { return nil }
-
-// supported banner themes in Evergreen
-type BannerTheme string
-
-const (
-	Announcement BannerTheme = "announcement"
-	Information              = "information"
-	Warning                  = "warning"
-	Important                = "important"
-)
-
-func IsValidBannerTheme(input string) (bool, BannerTheme) {
-	switch input {
-	case "":
-		return true, ""
-	case "announcement":
-		return true, Announcement
-	case "information":
-		return true, Information
-	case "warning":
-		return true, Warning
-	case "important":
-		return true, Important
-	default:
-		return false, ""
-	}
-}
-
-=======
->>>>>>> 0b7ecce6
 // Settings contains all configuration settings for running Evergreen.
 type Settings struct {
 	Id                 string                    `bson:"_id" json:"id"`
