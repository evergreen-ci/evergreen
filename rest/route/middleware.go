--- conflicted
+++ resolved
@@ -373,7 +373,7 @@
 		return errors.New("missing pod secret")
 	}
 	if err := data.CheckPodSecret(podID, secret); err != nil {
-		return err
+		return errors.Wrap(err, "checking pod secret")
 	}
 	return nil
 }
@@ -395,18 +395,8 @@
 		}
 	}
 
-<<<<<<< HEAD
 	if err := checkPodSecret(r, id); err != nil {
 		gimlet.WriteResponse(rw, gimlet.MakeJSONErrorResponder(err))
-=======
-	secret := r.Header.Get(evergreen.PodSecretHeader)
-	if secret == "" {
-		gimlet.WriteResponse(rw, gimlet.MakeJSONErrorResponder(errors.New("missing pod secret")))
-		return
-	}
-	if err := data.CheckPodSecret(id, secret); err != nil {
-		gimlet.WriteResponse(rw, gimlet.MakeJSONInternalErrorResponder(errors.Wrap(err, "checking pod secret")))
->>>>>>> 572396de
 		return
 	}
 
