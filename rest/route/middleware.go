package route

import (
	"context"
	"net/http"
	"strconv"

	"github.com/evergreen-ci/evergreen"
	"github.com/evergreen-ci/evergreen/auth"
	"github.com/evergreen-ci/evergreen/model"
	"github.com/evergreen-ci/evergreen/model/build"
	"github.com/evergreen-ci/evergreen/model/commitqueue"
	"github.com/evergreen-ci/evergreen/model/event"
	"github.com/evergreen-ci/evergreen/model/host"
	"github.com/evergreen-ci/evergreen/model/patch"
	"github.com/evergreen-ci/evergreen/model/task"
	"github.com/evergreen-ci/evergreen/model/user"
	"github.com/evergreen-ci/evergreen/rest/data"
	"github.com/evergreen-ci/evergreen/util"
	"github.com/evergreen-ci/gimlet"
	"github.com/mongodb/grip"
	"github.com/mongodb/grip/message"
	"github.com/pkg/errors"
)

type (
	// custom type used to attach specific values to request contexts, to prevent collisions.
	requestContextKey int
)

const (
	// Key value used to map user and project data to request context.
	// These are private custom types to avoid key collisions.
	RequestContext requestContextKey = 0
)

type projCtxMiddleware struct {
	sc data.Connector
}

func (m *projCtxMiddleware) ServeHTTP(rw http.ResponseWriter, r *http.Request, next http.HandlerFunc) {
	ctx := r.Context()
	vars := gimlet.GetVars(r)
	taskId := vars["task_id"]
	buildId := vars["build_id"]
	versionId := vars["version_id"]
	patchId := vars["patch_id"]
	projectId := vars["project_id"]

	opCtx, err := m.sc.FetchContext(taskId, buildId, versionId, patchId, projectId)
	if err != nil {
		gimlet.WriteResponse(rw, gimlet.MakeJSONErrorResponder(err))
		return
	}

	user := gimlet.GetUser(ctx)

	if opCtx.ProjectRef != nil && opCtx.ProjectRef.Private && user == nil {
		// Project is private and user is not authorized so return not found
		gimlet.WriteResponse(rw, gimlet.MakeJSONErrorResponder(gimlet.ErrorResponse{
			StatusCode: http.StatusNotFound,
			Message:    "Project not found",
		}))
		return
	}

	if opCtx.Patch != nil && user == nil {
		gimlet.WriteResponse(rw, gimlet.MakeJSONErrorResponder(gimlet.ErrorResponse{
			StatusCode: http.StatusNotFound,
			Message:    "Not found",
		}))
		return
	}

	r = r.WithContext(context.WithValue(ctx, RequestContext, &opCtx))

	next(rw, r)
}

func NewProjectContextMiddleware(sc data.Connector) gimlet.Middleware {
	return &projCtxMiddleware{
		sc: sc,
	}
}

// GetProjectContext returns the project context associated with a
// given request.
func GetProjectContext(ctx context.Context) *model.Context {
	p, _ := ctx.Value(RequestContext).(*model.Context)
	return p
}

// MustHaveProjectContext returns the project context set on the
// http request context. It panics if none is set.
func MustHaveProjectContext(ctx context.Context) *model.Context {
	pc := GetProjectContext(ctx)
	if pc == nil {
		panic("project context not attached to request")
	}
	return pc
}

// MustHaveUser returns the user associated with a given request or panics
// if none is present.
func MustHaveUser(ctx context.Context) *user.DBUser {
	u := gimlet.GetUser(ctx)
	if u == nil {
		panic("no user attached to request")
	}
	usr, ok := u.(*user.DBUser)
	if !ok {
		panic("malformed user attached to request")
	}

	return usr
}

func validPriority(priority int64, user gimlet.User, sc data.Connector) bool {
	if priority > evergreen.MaxTaskPriority {
		return auth.IsSuperUser(sc.GetSuperUsers(), user)
	}
	return true
}

func NewProjectAdminMiddleware(sc data.Connector) gimlet.Middleware {
	return &projectAdminMiddleware{
		sc: sc,
	}
}

type projectAdminMiddleware struct {
	sc data.Connector
}

func (m *projectAdminMiddleware) ServeHTTP(rw http.ResponseWriter, r *http.Request, next http.HandlerFunc) {
	ctx := r.Context()
	opCtx := MustHaveProjectContext(ctx)
	user := MustHaveUser(ctx)

	if opCtx == nil || opCtx.ProjectRef == nil {
		gimlet.WriteResponse(rw, gimlet.MakeJSONErrorResponder(gimlet.ErrorResponse{
			StatusCode: http.StatusNotFound,
			Message:    "No project found",
		}))
		return
	}

	isSuperuser := util.StringSliceContains(m.sc.GetSuperUsers(), user.Username())
	isAdmin := util.StringSliceContains(opCtx.ProjectRef.Admins, user.Username())
	if !(isSuperuser || isAdmin) {
		gimlet.WriteResponse(rw, gimlet.MakeJSONErrorResponder(gimlet.ErrorResponse{
			StatusCode: http.StatusUnauthorized,
			Message:    "Not authorized",
		}))
		return
	}

	next(rw, r)
}

func NewTaskAuthMiddleware(sc data.Connector) gimlet.Middleware {
	return &TaskAuthMiddleware{
		sc: sc,
	}
}

type TaskAuthMiddleware struct {
	sc data.Connector
}

func (m *TaskAuthMiddleware) ServeHTTP(rw http.ResponseWriter, r *http.Request, next http.HandlerFunc) {
	vars := gimlet.GetVars(r)
	taskID, ok := vars["task_id"]
	if !ok {
		taskID = r.Header.Get(evergreen.TaskHeader)
		if taskID == "" {
			gimlet.WriteResponse(rw, gimlet.MakeJSONErrorResponder(gimlet.ErrorResponse{
				StatusCode: http.StatusUnauthorized,
				Message:    "Not authorized",
			}))
			return
		}
	}

	if code, err := m.sc.CheckTaskSecret(taskID, r); err != nil {
		gimlet.WriteResponse(rw, gimlet.MakeJSONErrorResponder(gimlet.ErrorResponse{
			StatusCode: code,
			Message:    err.Error(),
		}))
		return
	}
	if code, err := m.sc.CheckHostSecret(r); err != nil {
		gimlet.WriteResponse(rw, gimlet.MakeJSONErrorResponder(gimlet.ErrorResponse{
			StatusCode: code,
			Message:    err.Error(),
		}))
		return
	}

	next(rw, r)
}

func NewCommitQueueItemOwnerMiddleware(sc data.Connector) gimlet.Middleware {
	return &CommitQueueItemOwnerMiddleware{
		sc: sc,
	}
}

type CommitQueueItemOwnerMiddleware struct {
	sc data.Connector
}

func (m *CommitQueueItemOwnerMiddleware) ServeHTTP(rw http.ResponseWriter, r *http.Request, next http.HandlerFunc) {
	ctx := r.Context()
	user := MustHaveUser(ctx)
	opCtx := MustHaveProjectContext(ctx)
	projRef, err := opCtx.GetProjectRef()
	if err != nil {
		gimlet.WriteResponse(rw, gimlet.MakeJSONErrorResponder(gimlet.ErrorResponse{
			StatusCode: http.StatusBadRequest,
			Message:    err.Error(),
		}))
		return
	}

	if !projRef.CommitQueue.Enabled {
		gimlet.WriteResponse(rw, gimlet.MakeJSONErrorResponder(gimlet.ErrorResponse{
			StatusCode: http.StatusBadRequest,
			Message:    "Commit queue is not enabled for project",
		}))
		return
	}

	// A superuser or project admin is authorized
	isSuperuser := util.StringSliceContains(m.sc.GetSuperUsers(), user.Username())
	isAdmin := util.StringSliceContains(projRef.Admins, user.Username())
	if isSuperuser || isAdmin {
		next(rw, r)
		return
	}

	// The owner of the patch can also pass
	vars := gimlet.GetVars(r)
	item, ok := vars["item"]
	if !ok {
		item, ok = vars["patch_id"]
	}
	if !ok || item == "" {
		gimlet.WriteResponse(rw, gimlet.MakeJSONErrorResponder(gimlet.ErrorResponse{
			StatusCode: http.StatusBadRequest,
			Message:    "No item provided",
		}))
		return
	}

	if projRef.CommitQueue.PatchType == commitqueue.CLIPatchType {
		patch, err := m.sc.FindPatchById(item)
		if err != nil {
			gimlet.WriteResponse(rw, gimlet.MakeJSONInternalErrorResponder(errors.Wrap(err, "can't find item")))
			return
		}
		if user.Id != patch.Author {
			gimlet.WriteResponse(rw, gimlet.MakeJSONErrorResponder(gimlet.ErrorResponse{
				StatusCode: http.StatusUnauthorized,
				Message:    "Not authorized",
			}))
			return
		}
	}

	if projRef.CommitQueue.PatchType == commitqueue.PRPatchType {
		itemInt, err := strconv.Atoi(item)
		if err != nil {
			gimlet.WriteResponse(rw, gimlet.MakeJSONErrorResponder(gimlet.ErrorResponse{
				StatusCode: http.StatusBadRequest,
				Message:    "item is not an integer",
			}))
			return
		}

		pr, err := m.sc.GetGitHubPR(ctx, projRef.Owner, projRef.Repo, itemInt)
		if err != nil {
			gimlet.WriteResponse(rw, gimlet.MakeJSONErrorResponder(gimlet.ErrorResponse{
				StatusCode: http.StatusInternalServerError,
				Message:    "can't get information about PR",
			}))
			return
		}

		var githubUID int
		if pr != nil && pr.User != nil && pr.User.ID != nil {
			githubUID = int(*pr.User.ID)
		}
		if githubUID == 0 || user.Settings.GithubUser.UID != githubUID {
			gimlet.WriteResponse(rw, gimlet.MakeJSONErrorResponder(gimlet.ErrorResponse{
				StatusCode: http.StatusUnauthorized,
				Message:    "Not authorized",
			}))
			return
		}
	}

	next(rw, r)
}

func RequiresProjectPermission(permission string, level evergreen.PermissionLevel) gimlet.Middleware {
	if !evergreen.AclCheckingIsEnabled {
		return &noopMiddleware{}
	}

	opts := gimlet.RequiresPermissionMiddlewareOpts{
		RM:            evergreen.GetEnvironment().RoleManager(),
		PermissionKey: permission,
		ResourceType:  evergreen.ProjectResourceType,
<<<<<<< HEAD
		RequiredLevel: level.Value(),
		ResourceFunc:  urlVarsToProjectScopes,
	}
	return gimlet.RequiresPermission(opts)
}

func RequiresDistroPermission(permission string, level evergreen.PermissionLevel) gimlet.Middleware {
	if !evergreen.AclCheckingIsEnabled {
		return &noopMiddleware{}
	}

	opts := gimlet.RequiresPermissionMiddlewareOpts{
		RM:            evergreen.GetEnvironment().RoleManager(),
		PermissionKey: permission,
		ResourceType:  evergreen.DistroResourceType,
		RequiredLevel: level.Value(),
		ResourceFunc:  urlVarsToDistroScopes,
=======
		RequiredLevel: level.Value,
		ResourceFunc:  urlVarsToScopes,
>>>>>>> 7b89c1d5
	}
	return gimlet.RequiresPermission(opts)
}

type noopMiddleware struct{}

func (n *noopMiddleware) ServeHTTP(rw http.ResponseWriter, r *http.Request, next http.HandlerFunc) {
	next(rw, r)
}

func urlVarsToProjectScopes(r *http.Request) (string, int, error) {
	var err error
	vars := gimlet.GetVars(r)
	query := r.URL.Query()

	resourceType := util.CoalesceStrings(query["resource_type"], vars["resource_type"])
	if resourceType != "" {
		switch resourceType {
		case model.EventResourceTypeProject:
			vars["project_id"] = vars["resource_id"]
		case event.ResourceTypeTask:
			vars["task_id"] = vars["resource_id"]
		}
	}

	projectID := util.CoalesceStrings(append(query["project_id"], query["projectId"]...), vars["project_id"], vars["projectId"])

	versionID := util.CoalesceStrings(append(query["version_id"], query["versionId"]...), vars["version_id"], vars["versionId"])
	if projectID == "" && versionID != "" {
		projectID, err = model.FindProjectForVersion(versionID)
		if err != nil {
			return "", http.StatusNotFound, err
		}
	}

	patchID := util.CoalesceStrings(append(query["patch_id"], query["patchId"]...), vars["patch_id"], vars["patchId"])
	if projectID == "" && patchID != "" && patch.IsValidId(patchID) {
		projectID, err = patch.FindProjectForPatch(patch.NewId(patchID))
		if err != nil {
			return "", http.StatusNotFound, err
		}
	}

	buildID := util.CoalesceStrings(append(query["build_id"], query["buildId"]...), vars["build_id"], vars["buildId"])
	if projectID == "" && buildID != "" {
		projectID, err = build.FindProjectForBuild(buildID)
		if err != nil {
			return "", http.StatusNotFound, err
		}
	}

	testLog := util.CoalesceStrings(query["log_id"], vars["log_id"])
	if projectID == "" && testLog != "" {
		test, err := model.FindOneTestLogById(testLog)
		if err != nil {
			return "", http.StatusNotFound, err
		}
		projectID, err = task.FindProjectForTask(test.Task)
		if err != nil {
			return "", http.StatusNotFound, err
		}
	}

	// retrieve all possible naming conventions for task ID
	taskID := util.CoalesceStrings(append(query["task_id"], query["taskId"]...), vars["task_id"], vars["taskId"])
	if projectID == "" && taskID != "" {
		projectID, err = task.FindProjectForTask(taskID)
		if err != nil {
			return "", http.StatusNotFound, err
		}
	}

	// no project found - return a 404
	if projectID == "" {
		return "", http.StatusNotFound, errors.New("no project found")
	}

	return projectID, http.StatusOK, nil
}

func urlVarsToDistroScopes(r *http.Request) (string, int, error) {
	var err error
	vars := gimlet.GetVars(r)
	query := r.URL.Query()

	resourceType := util.CoalesceStrings(query["resource_type"], vars["resource_type"])
	if resourceType != "" {
		switch resourceType {
		case event.ResourceTypeDistro:
			vars["distro_id"] = vars["resource_id"]
		case event.ResourceTypeHost:
			vars["host_id"] = vars["resource_id"]
		}
	}

	distroID := util.CoalesceStrings(append(query["distro_id"], query["distroId"]...), vars["distro_id"], vars["distroId"])

	hostID := util.CoalesceStrings(append(query["host_id"], query["hostId"]...), vars["host_id"], vars["hostId"])
	if distroID == "" && hostID != "" {
		distroID, err = host.FindDistroForHost(hostID)
		if err != nil {
			return "", http.StatusNotFound, err
		}
	}

	// no distro found - return a 404
	if distroID == "" {
		return "", http.StatusNotFound, errors.New("no distro found")
	}

	return distroID, http.StatusOK, nil
}

// RequiresProjectViewPermission is mostly a copy of gimlet.RequiresPermission, but with special
// handling for private projects
type RequiresProjectViewPermission struct{}

func (p *RequiresProjectViewPermission) ServeHTTP(rw http.ResponseWriter, r *http.Request, next http.HandlerFunc) {
	if !evergreen.AclCheckingIsEnabled {
		next(rw, r)
		return
	}
	projectID, status, err := urlVarsToProjectScopes(r)
	if err != nil {
		http.Error(rw, err.Error(), status)
		return
	}
	if projectID == "" {
		http.Error(rw, "no project found", http.StatusNotFound)
		return
	}
	proj, err := model.FindOneProjectRef(projectID)
	if err != nil {
		http.Error(rw, err.Error(), http.StatusInternalServerError)
		return
	}
	if proj == nil {
		http.Error(rw, "no project found", http.StatusNotFound)
		return
	}
	if !proj.Private {
		next(rw, r)
		return
	}

	ctx := r.Context()
	user := gimlet.GetUser(ctx)
	if user == nil {
		http.Error(rw, "no user found", http.StatusUnauthorized)
		return
	}

	authenticator := gimlet.GetAuthenticator(ctx)
	if authenticator == nil {
		http.Error(rw, "unable to determine an authenticator", http.StatusInternalServerError)
		return
	}

	if !authenticator.CheckAuthenticated(user) {
		http.Error(rw, "not authenticated", http.StatusUnauthorized)
		return
	}

	opts := gimlet.PermissionOpts{
		Resource:      projectID,
		ResourceType:  evergreen.ProjectResourceType,
		Permission:    evergreen.PermissionTasks,
		RequiredLevel: evergreen.TasksView.Value,
	}
	hasPermission, err := user.HasPermission(opts)
	grip.Error(message.WrapError(err, message.Fields{
		"message": "error checking task view permissions",
		"user":    user.Username(),
	}))

	if !hasPermission {
		http.Error(rw, "not authorized for this action", http.StatusUnauthorized)
		return
	}
	next(rw, r)
}<|MERGE_RESOLUTION|>--- conflicted
+++ resolved
@@ -312,8 +312,7 @@
 		RM:            evergreen.GetEnvironment().RoleManager(),
 		PermissionKey: permission,
 		ResourceType:  evergreen.ProjectResourceType,
-<<<<<<< HEAD
-		RequiredLevel: level.Value(),
+		RequiredLevel: level.Value,
 		ResourceFunc:  urlVarsToProjectScopes,
 	}
 	return gimlet.RequiresPermission(opts)
@@ -328,12 +327,8 @@
 		RM:            evergreen.GetEnvironment().RoleManager(),
 		PermissionKey: permission,
 		ResourceType:  evergreen.DistroResourceType,
-		RequiredLevel: level.Value(),
+    RequiredLevel: level.Value,
 		ResourceFunc:  urlVarsToDistroScopes,
-=======
-		RequiredLevel: level.Value,
-		ResourceFunc:  urlVarsToScopes,
->>>>>>> 7b89c1d5
 	}
 	return gimlet.RequiresPermission(opts)
 }
