package route

import (
	"context"
	"net/http"

	"github.com/evergreen-ci/evergreen/rest/data"
	"github.com/evergreen-ci/gimlet"
	"github.com/evergreen-ci/utility"
	"github.com/pkg/errors"
)

////////////////////////////////////////////////////////////////////////
//
// POST /rest/v2/projects/{project_id}/copy

type projectCopyHandler struct {
	oldProject string
	newProject string
	sc         data.Connector
}

func makeCopyProject(sc data.Connector) gimlet.RouteHandler {
	return &projectCopyHandler{
		sc: sc,
	}
}

func (p *projectCopyHandler) Factory() gimlet.RouteHandler {
	return &projectCopyHandler{
		sc: p.sc,
	}
}

func (p *projectCopyHandler) Parse(ctx context.Context, r *http.Request) error {
	p.oldProject = gimlet.GetVars(r)["project_id"]
	p.newProject = r.FormValue("new_project")
	if p.newProject == "" {
		return gimlet.ErrorResponse{
			StatusCode: http.StatusBadRequest,
			Message:    "must provide new project ID",
		}
	}
	return nil
}

func (p *projectCopyHandler) Run(ctx context.Context) gimlet.Responder {
	// verify project with new name doesn't exist
	_, err := p.sc.FindProjectById(p.newProject, false)
	if err == nil {
<<<<<<< HEAD
		return gimlet.MakeJSONErrorResponder(errors.New("provide different ID for new project"))
=======
		return gimlet.MakeJSONErrorResponder(errors.Errorf("provide different ID for new project"))
	}
	apiErr, ok := err.(gimlet.ErrorResponse)
	if !ok {
		return gimlet.MakeJSONErrorResponder(errors.Errorf("Type assertion failed: type %T does not hold an error", err))
	}
	if apiErr.StatusCode != http.StatusNotFound {
		return gimlet.MakeJSONErrorResponder(errors.Wrapf(err, "Database error finding project '%s'", p.newProject))
	}

	// copy project, disable necessary settings
	oldId := projectToCopy.Id
	projectToCopy.Id = "" // this will be regenerated during Create
	projectToCopy.Identifier = p.newProject
	projectToCopy.Enabled = utility.FalsePtr()
	projectToCopy.PRTestingEnabled = nil
	projectToCopy.CommitQueue.Enabled = nil
	u := gimlet.GetUser(ctx).(*user.DBUser)
	if err = p.sc.CreateProject(projectToCopy, u); err != nil {
		return gimlet.MakeJSONErrorResponder(errors.Wrapf(err, "Database error creating project for id '%s'", p.newProject))
	}
	apiProjectRef := &model.APIProjectRef{}
	if err = apiProjectRef.BuildFromService(*projectToCopy); err != nil {
		return gimlet.MakeJSONInternalErrorResponder(errors.Wrap(err, "error building API project from service"))
>>>>>>> 200305b7
	}

	apiProjectRef, err := data.CopyProject(ctx, p.sc, p.oldProject, p.newProject)
	if err != nil {
		return gimlet.MakeJSONInternalErrorResponder(err)
	}
	return gimlet.NewJSONResponse(apiProjectRef)
}

////////////////////////////////////////////////////////////////////////
//
// POST /rest/v2/projects/{project_id}/copy/variables

type copyVariablesHandler struct {
	copyFrom string
	opts     copyVariablesOptions
	sc       data.Connector
}

type copyVariablesOptions struct {
	CopyTo         string `json:"copy_to"`
	DryRun         bool   `json:"dry_run"`
	IncludePrivate bool   `json:"include_private"`
	Overwrite      bool   `json:"overwrite"`
}

func makeCopyVariables(sc data.Connector) gimlet.RouteHandler {
	return &copyVariablesHandler{
		sc: sc,
	}
}

func (p *copyVariablesHandler) Factory() gimlet.RouteHandler {
	return &copyVariablesHandler{
		sc: p.sc,
	}
}

func (p *copyVariablesHandler) Parse(ctx context.Context, r *http.Request) error {
	p.copyFrom = gimlet.GetVars(r)["project_id"]
	if err := utility.ReadJSON(r.Body, &p.opts); err != nil {
		return gimlet.ErrorResponse{
			StatusCode: http.StatusBadRequest,
			Message:    err.Error(),
		}
	}
	if p.opts.CopyTo == "" {
		return gimlet.ErrorResponse{
			StatusCode: http.StatusBadRequest,
			Message:    "must provide new project ID",
		}
	}
	return nil
}

func (p *copyVariablesHandler) Run(ctx context.Context) gimlet.Responder {
	copyToProject, err := p.sc.FindProjectById(p.opts.CopyTo, false) // ensure project is existing
	if err != nil {
		return gimlet.MakeJSONErrorResponder(errors.Wrapf(err, "Database error finding project '%s'", p.opts.CopyTo))
	}

	copyFromProject, err := p.sc.FindProjectById(p.copyFrom, false) // ensure project is existing
	if err != nil {
		return gimlet.MakeJSONErrorResponder(errors.Wrapf(err, "Database error finding project '%s'", p.copyFrom))
	}

	varsToCopy, err := p.sc.FindProjectVarsById(copyFromProject.Id, "", p.opts.DryRun) //dont redact private variables unless it's a dry run
	if err != nil {
		return gimlet.MakeJSONErrorResponder(errors.Wrapf(err, "Database error finding variables for '%s'", p.copyFrom))
	}
	if !p.opts.IncludePrivate {
		for key, isPrivate := range varsToCopy.PrivateVars {
			if isPrivate {
				delete(varsToCopy.Vars, key)
				delete(varsToCopy.RestrictedVars, key)
			}
		}
		varsToCopy.PrivateVars = map[string]bool{}
	}

	// return the variables that would be copied
	if p.opts.DryRun {
		return gimlet.NewJSONResponse(varsToCopy)
	}

	if err := p.sc.UpdateProjectVars(copyToProject.Id, varsToCopy, p.opts.Overwrite); err != nil {
		return gimlet.MakeJSONInternalErrorResponder(errors.Wrapf(err, "error copying project vars from project '%s'", p.copyFrom))
	}

	return gimlet.NewJSONResponse(struct{}{})
}<|MERGE_RESOLUTION|>--- conflicted
+++ resolved
@@ -48,37 +48,26 @@
 	// verify project with new name doesn't exist
 	_, err := p.sc.FindProjectById(p.newProject, false)
 	if err == nil {
-<<<<<<< HEAD
 		return gimlet.MakeJSONErrorResponder(errors.New("provide different ID for new project"))
-=======
-		return gimlet.MakeJSONErrorResponder(errors.Errorf("provide different ID for new project"))
 	}
 	apiErr, ok := err.(gimlet.ErrorResponse)
 	if !ok {
-		return gimlet.MakeJSONErrorResponder(errors.Errorf("Type assertion failed: type %T does not hold an error", err))
+		return gimlet.MakeJSONInternalErrorResponder(errors.Errorf("Type assertion failed: type %T does not hold an error", err))
 	}
 	if apiErr.StatusCode != http.StatusNotFound {
 		return gimlet.MakeJSONErrorResponder(errors.Wrapf(err, "Database error finding project '%s'", p.newProject))
 	}
 
-	// copy project, disable necessary settings
-	oldId := projectToCopy.Id
-	projectToCopy.Id = "" // this will be regenerated during Create
-	projectToCopy.Identifier = p.newProject
-	projectToCopy.Enabled = utility.FalsePtr()
-	projectToCopy.PRTestingEnabled = nil
-	projectToCopy.CommitQueue.Enabled = nil
-	u := gimlet.GetUser(ctx).(*user.DBUser)
-	if err = p.sc.CreateProject(projectToCopy, u); err != nil {
-		return gimlet.MakeJSONErrorResponder(errors.Wrapf(err, "Database error creating project for id '%s'", p.newProject))
+	projectToCopy, err := p.sc.FindProjectById(p.oldProject, false)
+	if err != nil {
+		return gimlet.MakeJSONInternalErrorResponder(errors.Wrapf(err,
+			"Database error finding project '%s'", p.oldProject))
 	}
-	apiProjectRef := &model.APIProjectRef{}
-	if err = apiProjectRef.BuildFromService(*projectToCopy); err != nil {
-		return gimlet.MakeJSONInternalErrorResponder(errors.Wrap(err, "error building API project from service"))
->>>>>>> 200305b7
+	if projectToCopy == nil {
+		return gimlet.MakeJSONErrorResponder(errors.Errorf("project '%s' doesn't exist", p.oldProject))
 	}
 
-	apiProjectRef, err := data.CopyProject(ctx, p.sc, p.oldProject, p.newProject)
+	apiProjectRef, err := data.CopyProject(ctx, p.sc, projectToCopy, p.newProject)
 	if err != nil {
 		return gimlet.MakeJSONInternalErrorResponder(err)
 	}
