package route

import (
	"context"
	"net/http"

	"github.com/evergreen-ci/evergreen"
	"github.com/evergreen-ci/evergreen/apimodels"
	"github.com/evergreen-ci/gimlet"
)

// GET /rest/v2/agent/cedar_config

type agentCedarConfig struct {
	settings *evergreen.Settings
}

func makeAgentCedarConfig(settings *evergreen.Settings) gimlet.RouteHandler {
	return &agentCedarConfig{
		settings: settings,
	}
}

func (h *agentCedarConfig) Factory() gimlet.RouteHandler {
	return &agentCedarConfig{
		settings: h.settings,
	}
}

func (h *agentCedarConfig) Parse(ctx context.Context, r *http.Request) error {
	return nil
}

func (h *agentCedarConfig) Run(ctx context.Context) gimlet.Responder {
	data := apimodels.CedarConfig{
		BaseURL:  h.settings.Cedar.BaseURL,
		RPCPort:  h.settings.Cedar.RPCPort,
		Username: h.settings.Cedar.User,
		APIKey:   h.settings.Cedar.APIKey,
	}
	return gimlet.NewJSONResponse(data)
<<<<<<< HEAD
}

// GET /rest/v2/agent/setup
type agentSetup struct {
	settings *evergreen.Settings
}

func makeAgentSetup(settings *evergreen.Settings) gimlet.RouteHandler {
	return &agentSetup{
		settings: settings,
	}
}

func (h *agentSetup) Factory() gimlet.RouteHandler {
	return &agentSetup{
		settings: h.settings,
	}
}

func (h *agentSetup) Parse(ctx context.Context, r *http.Request) error {
	return nil
}

func (h *agentSetup) Run(ctx context.Context) gimlet.Responder {
	data := apimodels.AgentSetupData{
		SplunkServerURL:   h.settings.Splunk.SplunkConnectionInfo.ServerURL,
		SplunkClientToken: h.settings.Splunk.SplunkConnectionInfo.Token,
		SplunkChannel:     h.settings.Splunk.SplunkConnectionInfo.Channel,
		S3Key:             h.settings.Providers.AWS.S3.Key,
		S3Secret:          h.settings.Providers.AWS.S3.Secret,
		S3Bucket:          h.settings.Providers.AWS.S3.Bucket,
		TaskSync:          h.settings.Providers.AWS.TaskSync,
		EC2Keys:           h.settings.Providers.AWS.EC2Keys,
		LogkeeperURL:      h.settings.LoggerConfig.LogkeeperURL,
	}
	return gimlet.NewJSONResponse(data)
}

// POST /task/{task_id}/update_push_status
type updatePushStatusHandler struct {
	taskID  string
	pushLog model.PushLog
}

func makeUpdatePushStatus() gimlet.RouteHandler {
	return &updatePushStatusHandler{}
}

func (h *updatePushStatusHandler) Factory() gimlet.RouteHandler {
	return &updatePushStatusHandler{}
}

func (h *updatePushStatusHandler) Parse(ctx context.Context, r *http.Request) error {
	if h.taskID = gimlet.GetVars(r)["task_id"]; h.taskID == "" {
		return errors.New("missing task ID")
	}
	if err := utility.ReadJSON(r.Body, &h.pushLog); err != nil {
		return errors.Wrap(err, "reading push log from JSON request body")
	}
	return nil
}

// Run updates the status for a file that a task is pushing to s3 for s3 copy
func (h *updatePushStatusHandler) Run(ctx context.Context) gimlet.Responder {
	t, err := task.FindOneId(h.taskID)
	if err != nil {
		return gimlet.MakeJSONInternalErrorResponder(errors.Wrapf(err, "finding task '%s'", h.taskID))
	}
	if t == nil {
		return gimlet.MakeJSONErrorResponder(gimlet.ErrorResponse{
			StatusCode: http.StatusNotFound,
			Message:    fmt.Sprintf("task '%s' not found", h.taskID),
		})
	}

	err = errors.Wrapf(h.pushLog.UpdateStatus(h.pushLog.Status),
		"updating pushlog status failed for task %s", t.Id)
	if err != nil {
		grip.Error(message.WrapError(err, message.Fields{
			"task":      t.Id,
			"project":   t.Project,
			"version":   t.Version,
			"execution": t.Execution,
		}))
		return gimlet.NewJSONInternalErrorResponse(errors.Wrapf(err, "updating pushlog status failed for task %s", t.Id))
	}

	return gimlet.NewJSONResponse(struct{}{})
}

// POST /task/{task_id}/new_push
type newPushHandler struct {
	taskID    string
	s3CopyReq apimodels.S3CopyRequest
}

func makeNewPush() gimlet.RouteHandler {
	return &newPushHandler{}
}

func (h *newPushHandler) Factory() gimlet.RouteHandler {
	return &newPushHandler{}
}

func (h *newPushHandler) Parse(ctx context.Context, r *http.Request) error {
	if h.taskID = gimlet.GetVars(r)["task_id"]; h.taskID == "" {
		return errors.New("missing task ID")
	}
	if err := utility.ReadJSON(r.Body, &h.s3CopyReq); err != nil {
		return errors.Wrap(err, "reading s3 copy request from JSON request body")
	}
	return nil
}

// Run updates when a task is pushing to s3 for s3 copy
func (h *newPushHandler) Run(ctx context.Context) gimlet.Responder {
	t, err := task.FindOneId(h.taskID)
	if err != nil {
		return gimlet.MakeJSONInternalErrorResponder(errors.Wrapf(err, "finding task '%s'", h.taskID))
	}
	if t == nil {
		return gimlet.MakeJSONErrorResponder(gimlet.ErrorResponse{
			StatusCode: http.StatusNotFound,
			Message:    fmt.Sprintf("task '%s' not found", h.taskID),
		})
	}

	// Get the version for this task, so we can check if it has
	// any already-done pushes
	v, err := model.VersionFindOne(model.VersionById(t.Version))
	if err != nil {
		return gimlet.NewJSONInternalErrorResponse(errors.Wrapf(err, "problem querying task %s with version id %s", t.Id, t.Version))
	}

	// Check for an already-pushed file with this same file path,
	// but from a conflicting or newer commit sequence num
	if v == nil {
		return gimlet.MakeJSONErrorResponder(gimlet.ErrorResponse{
			StatusCode: http.StatusNotFound,
			Message:    fmt.Sprintf("version for task '%s' not found", h.taskID),
		})
	}

	copyToLocation := strings.Join([]string{h.s3CopyReq.S3DestinationBucket, h.s3CopyReq.S3DestinationPath}, "/")

	newestPushLog, err := model.FindPushLogAfter(copyToLocation, v.RevisionOrderNumber)
	if err != nil {
		return gimlet.NewJSONInternalErrorResponse(errors.Wrapf(err, "querying for push log at '%s' for '%s'", copyToLocation, t.Id))
	}
	if newestPushLog != nil {
		// the error is not being returned in order to avoid a retry
		grip.Warningln("conflict with existing pushed file:", copyToLocation)
		return gimlet.NewJSONResponse(struct{}{})
	}

	// It's now safe to put the file in its permanent location.
	newPushLog := model.NewPushLog(v, t, copyToLocation)
	if err = newPushLog.Insert(); err != nil {
		return gimlet.NewJSONInternalErrorResponse(errors.Wrapf(err, "creating new push log: %+v", newPushLog))
	}
	return gimlet.NewJSONResponse(newPushLog)
}

// GET /task/{task_id}/expansions
type getExpansionsHandler struct {
	settings *evergreen.Settings
	taskID   string
	hostID   string
}

func makeGetExpansions(settings *evergreen.Settings) gimlet.RouteHandler {
	return &getExpansionsHandler{
		settings: settings,
	}
}

func (h *getExpansionsHandler) Factory() gimlet.RouteHandler {
	return &getExpansionsHandler{
		settings: h.settings,
	}
}

func (h *getExpansionsHandler) Parse(ctx context.Context, r *http.Request) error {
	if h.taskID = gimlet.GetVars(r)["task_id"]; h.taskID == "" {
		return errors.New("missing task ID")
	}
	h.hostID = r.Header.Get(evergreen.HostHeader)
	podID := r.Header.Get(evergreen.PodHeader)
	if h.hostID == "" && podID == "" {
		return errors.New("missing host ID")
	}
	return nil
}

func (h *getExpansionsHandler) Run(ctx context.Context) gimlet.Responder {
	t, err := task.FindOneId(h.taskID)
	if err != nil {
		return gimlet.MakeJSONInternalErrorResponder(errors.Wrapf(err, "finding task '%s'", h.taskID))
	}
	if t == nil {
		return gimlet.MakeJSONErrorResponder(gimlet.ErrorResponse{
			StatusCode: http.StatusNotFound,
			Message:    fmt.Sprintf("task '%s' not found", h.taskID),
		})
	}
	var foundHost *host.Host
	if h.hostID != "" {
		foundHost, err = host.FindOneId(h.hostID)
		if err != nil {
			return gimlet.MakeJSONInternalErrorResponder(errors.Wrap(err, "getting host"))
		}
		if foundHost == nil {
			return gimlet.MakeJSONErrorResponder(gimlet.ErrorResponse{
				StatusCode: http.StatusNotFound,
				Message:    fmt.Sprintf("host '%s' not found", h.hostID)},
			)
		}
	}

	oauthToken, err := h.settings.GetGithubOauthToken()
	if err != nil {
		return gimlet.MakeJSONInternalErrorResponder(errors.Wrap(err, "getting GitHub OAuth token"))
	}

	e, err := model.PopulateExpansions(t, foundHost, oauthToken)
	if err != nil {
		return gimlet.NewJSONInternalErrorResponse(err)
	}

	return gimlet.NewJSONResponse(e)
}

// GET /task/{task_id}/project_ref
type getProjectRefHandler struct {
	taskID string
}

func makeGetProjectRef() gimlet.RouteHandler {
	return &getProjectRefHandler{}
}

func (h *getProjectRefHandler) Factory() gimlet.RouteHandler {
	return &getProjectRefHandler{}
}

func (h *getProjectRefHandler) Parse(ctx context.Context, r *http.Request) error {
	if h.taskID = gimlet.GetVars(r)["task_id"]; h.taskID == "" {
		return errors.New("missing task ID")
	}
	return nil
}

func (h *getProjectRefHandler) Run(ctx context.Context) gimlet.Responder {
	t, err := task.FindOneId(h.taskID)
	if err != nil {
		return gimlet.MakeJSONInternalErrorResponder(errors.Wrapf(err, "finding task '%s'", h.taskID))
	}
	if t == nil {
		return gimlet.MakeJSONErrorResponder(gimlet.ErrorResponse{
			StatusCode: http.StatusNotFound,
			Message:    fmt.Sprintf("task '%s' not found", h.taskID),
		})
	}

	p, err := model.FindMergedProjectRef(t.Project, t.Version, true)
	if err != nil {
		return gimlet.MakeJSONInternalErrorResponder(err)
	}

	if p == nil {
		return gimlet.MakeJSONErrorResponder(gimlet.ErrorResponse{
			StatusCode: http.StatusNotFound,
			Message:    fmt.Sprintf("project ref '%s' not found", t.Project),
		})
	}

	return gimlet.NewJSONResponse(p)
}

// GET /task/{task_id}/parser_project
type getParserProjectHandler struct {
	taskID string
}

func makeGetParserProject() gimlet.RouteHandler {
	return &getParserProjectHandler{}
}

func (h *getParserProjectHandler) Factory() gimlet.RouteHandler {
	return &getParserProjectHandler{}
}

func (h *getParserProjectHandler) Parse(ctx context.Context, r *http.Request) error {
	if h.taskID = gimlet.GetVars(r)["task_id"]; h.taskID == "" {
		return errors.New("missing task ID")
	}
	return nil
}

func (h *getParserProjectHandler) Run(ctx context.Context) gimlet.Responder {
	t, err := task.FindOneId(h.taskID)
	if err != nil {
		return gimlet.MakeJSONInternalErrorResponder(errors.Wrapf(err, "finding task '%s'", h.taskID))
	}
	if t == nil {
		return gimlet.MakeJSONErrorResponder(gimlet.ErrorResponse{
			StatusCode: http.StatusNotFound,
			Message:    fmt.Sprintf("task '%s' not found", h.taskID),
		})
	}
	v, err := model.VersionFindOne(model.VersionById(t.Version))
	if err != nil {
		return gimlet.MakeJSONInternalErrorResponder(err)
	}

	if v == nil {
		return gimlet.MakeJSONErrorResponder(gimlet.ErrorResponse{
			StatusCode: http.StatusNotFound,
			Message:    fmt.Sprintf("version '%s' not found", t.Version),
		})
	}
	pp, err := model.ParserProjectFindOneById(t.Version)
	if err != nil {
		return gimlet.MakeJSONInternalErrorResponder(err)
	}
	// handle legacy
	if pp == nil || pp.ConfigUpdateNumber < v.ConfigUpdateNumber {
		pp = &model.ParserProject{}
		if err = util.UnmarshalYAMLWithFallback([]byte(v.Config), pp); err != nil {
			return gimlet.MakeJSONErrorResponder(gimlet.ErrorResponse{
				StatusCode: http.StatusNotFound,
				Message:    "invalid version config",
			})
		}
	}
	if pp.Functions == nil {
		pp.Functions = map[string]*model.YAMLCommandSet{}
	}
	projBytes, err := bson.Marshal(pp)
	if err != nil {
		return gimlet.MakeJSONInternalErrorResponder(errors.Wrap(err, "marshalling project bytes to bson"))
	}
	return gimlet.NewBinaryResponse(projBytes)
}

// GET /task/{task_id}/distro_view
type getDistroViewHandler struct {
	hostID string
}

func makeGetDistroView() gimlet.RouteHandler {
	return &getDistroViewHandler{}
}

func (h *getDistroViewHandler) Factory() gimlet.RouteHandler {
	return &getDistroViewHandler{}
}

func (h *getDistroViewHandler) Parse(ctx context.Context, r *http.Request) error {
	if h.hostID = r.Header.Get(evergreen.HostHeader); h.hostID == "" {
		return errors.New("missing host ID")
	}
	return nil
}

func (h *getDistroViewHandler) Run(ctx context.Context) gimlet.Responder {
	host, err := host.FindOneId(h.hostID)
	if err != nil {
		return gimlet.MakeJSONInternalErrorResponder(errors.Wrap(err, "getting host"))
	}
	if host == nil {
		return gimlet.MakeJSONErrorResponder(gimlet.ErrorResponse{
			StatusCode: http.StatusNotFound,
			Message:    fmt.Sprintf("host '%s' not found", h.hostID)},
		)
	}

	dv := apimodels.DistroView{
		CloneMethod:         host.Distro.CloneMethod,
		DisableShallowClone: host.Distro.DisableShallowClone,
		WorkDir:             host.Distro.WorkDir,
	}
	return gimlet.NewJSONResponse(dv)
}

// POST /task/{task_id}/files
type attachFilesHandler struct {
	taskID string
	files  []artifact.File
}

func makeAttachFiles() gimlet.RouteHandler {
	return &attachFilesHandler{}
}

func (h *attachFilesHandler) Factory() gimlet.RouteHandler {
	return &attachFilesHandler{}
}

func (h *attachFilesHandler) Parse(ctx context.Context, r *http.Request) error {
	if h.taskID = gimlet.GetVars(r)["task_id"]; h.taskID == "" {
		return errors.New("missing task ID")
	}
	err := utility.ReadJSON(r.Body, &h.files)
	if err != nil {
		message := fmt.Sprintf("reading file definitions for task  %s: %v", h.taskID, err)
		grip.Error(message)
		return errors.Wrap(err, message)
	}
	return nil
}

// Run updates file mappings for a task or build
func (h *attachFilesHandler) Run(ctx context.Context) gimlet.Responder {
	t, err := task.FindOneId(h.taskID)
	if err != nil {
		return gimlet.MakeJSONInternalErrorResponder(errors.Wrapf(err, "finding task '%s'", h.taskID))
	}
	if t == nil {
		return gimlet.MakeJSONErrorResponder(gimlet.ErrorResponse{
			StatusCode: http.StatusNotFound,
			Message:    fmt.Sprintf("task '%s' not found", h.taskID),
		})
	}
	grip.Infoln("Attaching files to task:", t.Id)

	entry := &artifact.Entry{
		TaskId:          t.Id,
		TaskDisplayName: t.DisplayName,
		BuildId:         t.BuildId,
		Execution:       t.Execution,
		CreateTime:      time.Now(),
		Files:           h.files,
	}

	if err = entry.Upsert(); err != nil {
		message := fmt.Sprintf("updating artifact file info for task %s: %v", t.Id, err)
		grip.Error(message)
		return gimlet.MakeJSONInternalErrorResponder(errors.New(message))
	}
	return gimlet.NewJSONResponse(fmt.Sprintf("Artifact files for task %s successfully attached", t.Id))
}

// POST /task/{task_id}/test_logs
type attachTestLogHandler struct {
	settings *evergreen.Settings
	taskID   string
	log      model.TestLog
}

func makeAttachTestLog(settings *evergreen.Settings) gimlet.RouteHandler {
	return &attachTestLogHandler{
		settings: settings,
	}
}

func (h *attachTestLogHandler) Factory() gimlet.RouteHandler {
	return &attachTestLogHandler{
		settings: h.settings,
	}
}

func (h *attachTestLogHandler) Parse(ctx context.Context, r *http.Request) error {
	if h.taskID = gimlet.GetVars(r)["task_id"]; h.taskID == "" {
		return errors.New("missing task ID")
	}
	err := utility.ReadJSON(r.Body, &h.log)
	if err != nil {
		return errors.Wrap(err, "reading test log from JSON request body")
	}
	return nil
}

// Run is the API Server hook for getting
// the test logs and storing them in the test_logs collection.
func (h *attachTestLogHandler) Run(ctx context.Context) gimlet.Responder {
	if h.settings.ServiceFlags.TaskLoggingDisabled {
		return gimlet.MakeJSONErrorResponder(gimlet.ErrorResponse{
			StatusCode: http.StatusConflict,
			Message:    "task logging is disabled",
		})
	}
	t, err := task.FindOneId(h.taskID)
	if err != nil {
		return gimlet.MakeJSONInternalErrorResponder(errors.Wrapf(err, "finding task '%s'", h.taskID))
	}
	if t == nil {
		return gimlet.MakeJSONErrorResponder(gimlet.ErrorResponse{
			StatusCode: http.StatusNotFound,
			Message:    fmt.Sprintf("task '%s' not found", h.taskID),
		})
	}

	// enforce proper taskID and Execution
	h.log.Task = t.Id
	h.log.TaskExecution = t.Execution

	grip.Debug(message.Fields{
		"message":      "received test log",
		"task":         t.Id,
		"project":      t.Project,
		"requester":    t.Requester,
		"version":      t.Version,
		"display_name": t.DisplayName,
		"execution":    t.Execution,
		"log_length":   len(h.log.Lines),
	})

	if err = h.log.Insert(); err != nil {
		return gimlet.MakeJSONInternalErrorResponder(err)
	}
	logReply := struct {
		Id string `json:"_id"`
	}{h.log.Id}
	return gimlet.NewJSONResponse(logReply)
}

// POST /task/{task_id}/results
type attachResultsHandler struct {
	taskID  string
	results task.LocalTestResults
}

func makeAttachResults() gimlet.RouteHandler {
	return &attachResultsHandler{}
}

func (h *attachResultsHandler) Factory() gimlet.RouteHandler {
	return &attachResultsHandler{}
}

func (h *attachResultsHandler) Parse(ctx context.Context, r *http.Request) error {
	if h.taskID = gimlet.GetVars(r)["task_id"]; h.taskID == "" {
		return errors.New("missing task ID")
	}
	err := utility.ReadJSON(r.Body, &h.results)
	if err != nil {
		return errors.Wrap(err, "reading test results from JSON request body")
	}
	return nil
}

// Run attaches the received results to the task in the database.
func (h *attachResultsHandler) Run(ctx context.Context) gimlet.Responder {
	t, err := task.FindOneId(h.taskID)
	if err != nil {
		return gimlet.MakeJSONInternalErrorResponder(errors.Wrapf(err, "finding task '%s'", h.taskID))
	}
	if t == nil {
		return gimlet.MakeJSONErrorResponder(gimlet.ErrorResponse{
			StatusCode: http.StatusNotFound,
			Message:    fmt.Sprintf("task '%s' not found", h.taskID),
		})
	}

	// set test result of task
	if err = t.SetResults(h.results.Results); err != nil {
		return gimlet.MakeJSONInternalErrorResponder(err)
	}
	return gimlet.NewJSONResponse("test results successfully attached")
}

// POST /task/{task_id}/heartbeat
type heartbeatHandler struct {
	taskID string
}

func makeHeartbeat() gimlet.RouteHandler {
	return &heartbeatHandler{}
}

func (h *heartbeatHandler) Factory() gimlet.RouteHandler {
	return &heartbeatHandler{}
}

func (h *heartbeatHandler) Parse(ctx context.Context, r *http.Request) error {
	if h.taskID = gimlet.GetVars(r)["task_id"]; h.taskID == "" {
		return errors.New("missing task ID")
	}
	return nil
}

// Run handles heartbeat pings from Evergreen agents. If the heartbeating
// task is marked to be aborted, the abort response is sent.
func (h *heartbeatHandler) Run(ctx context.Context) gimlet.Responder {
	t, err := task.FindOneId(h.taskID)
	if err != nil {
		return gimlet.MakeJSONInternalErrorResponder(errors.Wrapf(err, "finding task '%s'", h.taskID))
	}
	if t == nil {
		return gimlet.MakeJSONErrorResponder(gimlet.ErrorResponse{
			StatusCode: http.StatusNotFound,
			Message:    fmt.Sprintf("task '%s' not found", h.taskID),
		})
	}

	heartbeatResponse := apimodels.HeartbeatResponse{}
	if t.Aborted {
		grip.Noticef("sending abort signal for task %s", t.Id)
		heartbeatResponse.Abort = true
	}

	if err := t.UpdateHeartbeat(); err != nil {
		grip.Warningf("updating heartbeat for task %s: %+v", t.Id, err)
	}
	return gimlet.NewJSONResponse(heartbeatResponse)
}

// GET /task/{task_id}/fetch_vars
type fetchExpansionsForTaskHandler struct {
	taskID string
}

func makeFetchExpansionsForTask() gimlet.RouteHandler {
	return &fetchExpansionsForTaskHandler{}
}

func (h *fetchExpansionsForTaskHandler) Factory() gimlet.RouteHandler {
	return &fetchExpansionsForTaskHandler{}
}

func (h *fetchExpansionsForTaskHandler) Parse(ctx context.Context, r *http.Request) error {
	if h.taskID = gimlet.GetVars(r)["task_id"]; h.taskID == "" {
		return errors.New("missing task ID")
	}
	return nil
}

func (h *fetchExpansionsForTaskHandler) Run(ctx context.Context) gimlet.Responder {
	t, err := task.FindOneId(h.taskID)
	if err != nil {
		return gimlet.MakeJSONInternalErrorResponder(errors.Wrapf(err, "finding task '%s'", h.taskID))
	}
	if t == nil {
		return gimlet.MakeJSONErrorResponder(gimlet.ErrorResponse{
			StatusCode: http.StatusNotFound,
			Message:    fmt.Sprintf("task '%s' not found", h.taskID),
		})
	}
	projectVars, err := model.FindMergedProjectVars(t.Project)
	if err != nil {
		return gimlet.MakeJSONInternalErrorResponder(err)
	}
	res := apimodels.ExpansionVars{
		Vars:        map[string]string{},
		PrivateVars: map[string]bool{},
	}
	if projectVars == nil {
		return gimlet.NewJSONResponse(res)
	}
	res.Vars = projectVars.GetVars(t)
	if projectVars.PrivateVars != nil {
		res.PrivateVars = projectVars.PrivateVars
	}
	v, err := model.VersionFindOne(model.VersionById(t.Version))
	if err != nil {
		return gimlet.MakeJSONInternalErrorResponder(err)
	}
	if v == nil {
		return gimlet.MakeJSONErrorResponder(gimlet.ErrorResponse{
			StatusCode: http.StatusNotFound,
			Message:    fmt.Sprintf("version '%s' not found", t.Version),
		})
	}
	projParams, err := model.FindParametersForVersion(v)
	if err != nil {
		return gimlet.MakeJSONInternalErrorResponder(err)
	}
	for _, param := range projParams {
		// If the key doesn't exist the value will default to "" anyway; this prevents
		// an un-specified parameter from overwriting lower-priority expansions.
		if param.Value != "" {
			res.Vars[param.Key] = param.Value
		}
	}
	for _, param := range v.Parameters {
		// We will overwrite empty values here since these were explicitly user-specified.
		res.Vars[param.Key] = param.Value
	}

	return gimlet.NewJSONResponse(res)
}

// GET /task/{task_id}/
type fetchTaskHandler struct {
	taskID string
}

func makeFetchTask() gimlet.RouteHandler {
	return &fetchTaskHandler{}
}

func (h *fetchTaskHandler) Factory() gimlet.RouteHandler {
	return &fetchTaskHandler{}
}

func (h *fetchTaskHandler) Parse(ctx context.Context, r *http.Request) error {
	if h.taskID = gimlet.GetVars(r)["task_id"]; h.taskID == "" {
		return errors.New("missing task ID")
	}
	return nil
}

// Run loads the task from the database and sends it to the requester.
func (h *fetchTaskHandler) Run(ctx context.Context) gimlet.Responder {
	t, err := task.FindOneId(h.taskID)
	if err != nil {
		return gimlet.MakeJSONInternalErrorResponder(errors.Wrapf(err, "finding task '%s'", h.taskID))
	}
	if t == nil {
		return gimlet.MakeJSONErrorResponder(gimlet.ErrorResponse{
			StatusCode: http.StatusNotFound,
			Message:    fmt.Sprintf("task '%s' not found", h.taskID),
		})
	}
	return gimlet.NewJSONResponse(t)
}

// POST /task/{task_id}/log
type appendTaskLogHandler struct {
	settings *evergreen.Settings
	taskID   string
	taskLog  model.TaskLog
}

func makeAppendTaskLog(settings *evergreen.Settings) gimlet.RouteHandler {
	return &appendTaskLogHandler{
		settings: settings,
	}
}

func (h *appendTaskLogHandler) Factory() gimlet.RouteHandler {
	return &appendTaskLogHandler{
		settings: h.settings,
	}
}

func (h *appendTaskLogHandler) Parse(ctx context.Context, r *http.Request) error {
	if h.taskID = gimlet.GetVars(r)["task_id"]; h.taskID == "" {
		return errors.New("missing task ID")
	}
	if err := utility.ReadJSON(r.Body, &h.taskLog); err != nil {
		return errors.Wrap(err, "reading task log from JSON request body")
	}
	return nil
}

// Run appends the received logs to the task's internal logs.
func (h *appendTaskLogHandler) Run(ctx context.Context) gimlet.Responder {
	if h.settings.ServiceFlags.TaskLoggingDisabled {
		return gimlet.MakeJSONErrorResponder(gimlet.ErrorResponse{
			StatusCode: http.StatusConflict,
			Message:    "task logging is disabled",
		})
	}
	t, err := task.FindOneId(h.taskID)
	if err != nil {
		return gimlet.MakeJSONInternalErrorResponder(errors.Wrapf(err, "finding task '%s'", h.taskID))
	}
	if t == nil {
		return gimlet.MakeJSONErrorResponder(gimlet.ErrorResponse{
			StatusCode: http.StatusNotFound,
			Message:    fmt.Sprintf("task '%s' not found", h.taskID),
		})
	}

	h.taskLog.TaskId = t.Id
	h.taskLog.Execution = t.Execution

	if err = h.taskLog.Insert(); err != nil {
		return gimlet.MakeJSONInternalErrorResponder(err)
	}

	return gimlet.NewJSONResponse("Logs added")
}

// POST /task/{task_id}/start
type startTaskHandler struct {
	env           evergreen.Environment
	taskID        string
	hostID        string
	taskStartInfo apimodels.TaskStartRequest
}

func makeStartTask(env evergreen.Environment) gimlet.RouteHandler {
	return &startTaskHandler{
		env: env,
	}
}

func (h *startTaskHandler) Factory() gimlet.RouteHandler {
	return &startTaskHandler{
		env: h.env,
	}
}

func (h *startTaskHandler) Parse(ctx context.Context, r *http.Request) error {
	if h.taskID = gimlet.GetVars(r)["task_id"]; h.taskID == "" {
		return errors.New("missing task ID")
	}
	if err := utility.ReadJSON(r.Body, &h.taskStartInfo); err != nil {
		return errors.Wrapf(err, "reading task start request for %s", h.taskID)
	}
	h.hostID = r.Header.Get(evergreen.HostHeader)
	return nil
}

// Run retrieves the task from the request and acquires the global lock.
// With the lock, it marks associated tasks, builds, and versions as started.
// It then updates the host document with relevant information, including the pid
// of the agent, and ensures that the host has the running task field set.
func (h *startTaskHandler) Run(ctx context.Context) gimlet.Responder {
	var err error

	t, err := task.FindOneId(h.taskID)
	if err != nil {
		return gimlet.MakeJSONInternalErrorResponder(errors.Wrapf(err, "finding task '%s'", h.taskID))
	}
	if t == nil {
		return gimlet.MakeJSONErrorResponder(gimlet.ErrorResponse{
			StatusCode: http.StatusNotFound,
			Message:    fmt.Sprintf("task '%s' not found", h.taskID),
		})
	}
	grip.Debug(message.Fields{
		"message": "marking task started",
		"task_id": t.Id,
		"details": t.Details,
	})

	updates := model.StatusChanges{}
	if err = model.MarkStart(t, &updates); err != nil {
		return gimlet.MakeJSONInternalErrorResponder(errors.Wrapf(err, "marking task '%s' started", t.Id))
	}

	if len(updates.PatchNewStatus) != 0 {
		event.LogPatchStateChangeEvent(t.Version, updates.PatchNewStatus)
	}
	if len(updates.BuildNewStatus) != 0 {
		event.LogBuildStateChangeEvent(t.BuildId, updates.BuildNewStatus)
	}

	var msg string
	if h.hostID != "" {
		host, err := host.FindOne(host.ByRunningTaskId(t.Id))
		if err != nil {
			return gimlet.MakeJSONInternalErrorResponder(errors.Wrapf(err, "finding host running task %s", t.Id))
		}

		if host == nil {
			message := fmt.Sprintf("no host found running task %s", t.Id)
			if t.HostId != "" {
				message = fmt.Sprintf("no host found running task %s but task is said to be running on %s",
					t.Id, t.HostId)
			}

			return gimlet.MakeJSONErrorResponder(gimlet.ErrorResponse{
				StatusCode: http.StatusNotFound,
				Message:    message,
			})
		}

		idleTimeStartAt := host.LastTaskCompletedTime
		if idleTimeStartAt.IsZero() || idleTimeStartAt == utility.ZeroTime {
			idleTimeStartAt = host.StartTime
		}

		msg = fmt.Sprintf("task %s started on host %s", t.Id, host.Id)

		if host.Distro.IsEphemeral() {
			queue := h.env.RemoteQueue()
			job := units.NewCollectHostIdleDataJob(host, t, idleTimeStartAt, t.StartTime)
			if err = queue.Put(ctx, job); err != nil {
				return gimlet.MakeJSONInternalErrorResponder(errors.Wrapf(err, "queuing host idle stats for %s", msg))
			}
		}
	} else {
		msg = fmt.Sprintf("task %s started on container %s", t.Id, t.Container)
	}

	return gimlet.NewJSONResponse(msg)
}

// GET /task/{task_id}/git/patchfile/{patchfile_id}
type gitServePatchFileHandler struct {
	taskID  string
	patchID string
}

func makeGitServePatchFile() gimlet.RouteHandler {
	return &gitServePatchFileHandler{}
}

func (h *gitServePatchFileHandler) Factory() gimlet.RouteHandler {
	return &gitServePatchFileHandler{}
}

func (h *gitServePatchFileHandler) Parse(ctx context.Context, r *http.Request) error {
	if h.taskID = gimlet.GetVars(r)["task_id"]; h.taskID == "" {
		return errors.New("missing task ID")
	}
	if h.patchID = gimlet.GetVars(r)["patchfile_id"]; h.patchID == "" {
		return errors.New("missing patch ID")
	}
	return nil
}

func (h *gitServePatchFileHandler) Run(ctx context.Context) gimlet.Responder {
	patchContents, err := patch.FetchPatchContents(h.patchID)
	if err != nil {
		return gimlet.MakeJSONInternalErrorResponder(errors.Wrap(err, "reading patch file from db"))
	}
	return gimlet.NewTextResponse(patchContents)
}

// GET /task/{task_id}/git/patch
type gitServePatchHandler struct {
	taskID  string
	patchID string
}

func makeGitServePatch() gimlet.RouteHandler {
	return &gitServePatchHandler{}
}

func (h *gitServePatchHandler) Factory() gimlet.RouteHandler {
	return &gitServePatchHandler{}
}

func (h *gitServePatchHandler) Parse(ctx context.Context, r *http.Request) error {
	if h.taskID = gimlet.GetVars(r)["task_id"]; h.taskID == "" {
		return errors.New("missing task ID")
	}
	if patchParam, exists := r.URL.Query()["patch"]; exists {
		h.patchID = patchParam[0]
	}
	return nil
}

func (h *gitServePatchHandler) Run(ctx context.Context) gimlet.Responder {
	if h.patchID == "" {
		t, err := task.FindOneId(h.taskID)
		if err != nil {
			return gimlet.MakeJSONInternalErrorResponder(errors.Wrapf(err, "finding task '%s'", h.taskID))
		}
		if t == nil {
			return gimlet.MakeJSONErrorResponder(gimlet.ErrorResponse{
				StatusCode: http.StatusNotFound,
				Message:    fmt.Sprintf("task '%s' not found", h.taskID),
			})
		}
		h.patchID = t.Version
	}

	p, err := patch.FindOne(patch.ByVersion(h.patchID))
	if err != nil {
		return gimlet.MakeJSONInternalErrorResponder(errors.Wrapf(err, "finding patch '%s'", h.patchID))
	}
	if p == nil {
		return gimlet.MakeJSONErrorResponder(gimlet.ErrorResponse{
			StatusCode: http.StatusNotFound,
			Message:    fmt.Sprintf("patch with ID '%s' not found", h.patchID),
		})
	}

	// add on the merge status for the patch, if applicable
	if p.GetRequester() == evergreen.MergeTestRequester {
		builds, err := build.Find(build.ByVersion(p.Version))
		if err != nil {
			return gimlet.MakeJSONInternalErrorResponder(errors.Wrapf(err, "retrieving builds for task"))
		}
		tasks, err := task.FindWithFields(task.ByVersion(p.Version), task.BuildIdKey, task.StatusKey, task.ActivatedKey, task.DependsOnKey)
		if err != nil {
			return gimlet.MakeJSONInternalErrorResponder(errors.Wrap(err, "finding tasks for version"))
		}

		status := evergreen.PatchSucceeded
		for _, b := range builds {
			if b.BuildVariant == evergreen.MergeTaskVariant {
				continue
			}
			complete, buildStatus, err := b.AllUnblockedTasksFinished(tasks)
			if err != nil {
				return gimlet.MakeJSONInternalErrorResponder(errors.Wrap(err, "checking build tasks"))
			}
			if !complete {
				status = evergreen.PatchStarted
				break
			}
			if buildStatus == evergreen.BuildFailed {
				status = evergreen.PatchFailed
				break
			}
		}
		p.MergeStatus = status
	}
	p.MergeStatus = evergreen.PatchSucceeded

	return gimlet.NewJSONResponse(p)
}

// POST /task/{task_id}/keyval/inc
type keyvalIncHandler struct {
	key string
}

func makeKeyvalPluginInc() gimlet.RouteHandler {
	return &keyvalIncHandler{}
}

func (h *keyvalIncHandler) Factory() gimlet.RouteHandler {
	return &keyvalIncHandler{}
}

func (h *keyvalIncHandler) Parse(ctx context.Context, r *http.Request) error {
	err := utility.ReadJSON(r.Body, &h.key)
	if err != nil {
		return errors.Wrap(err, "could not get key")
	}
	return nil
}

func (h *keyvalIncHandler) Run(ctx context.Context) gimlet.Responder {
	keyVal := &model.KeyVal{Key: h.key}
	if err := keyVal.Inc(); err != nil {
		return gimlet.MakeJSONInternalErrorResponder(errors.Wrapf(err, "doing findAndModify on key '%s'", h.key))
	}
	return gimlet.NewJSONResponse(keyVal)
}

// GET /task/{task_id}/manifest/load
type manifestLoadHandler struct {
	taskID   string
	settings *evergreen.Settings
}

func makeManifestLoad(settings *evergreen.Settings) gimlet.RouteHandler {
	return &manifestLoadHandler{
		settings: settings,
	}
}

func (h *manifestLoadHandler) Factory() gimlet.RouteHandler {
	return &manifestLoadHandler{
		settings: h.settings,
	}
}

func (h *manifestLoadHandler) Parse(ctx context.Context, r *http.Request) error {
	if h.taskID = gimlet.GetVars(r)["task_id"]; h.taskID == "" {
		return errors.New("missing task ID")
	}
	return nil
}

// Run attempts to get the manifest, if it exists it updates the expansions and returns
// If it does not exist it performs GitHub API calls for each of the project's modules and gets
// the head revision of the branch and inserts it into the manifest collection.
// If there is a duplicate key error, then do a find on the manifest again.
func (h *manifestLoadHandler) Run(ctx context.Context) gimlet.Responder {
	task, err := task.FindOneId(h.taskID)
	if err != nil {
		return gimlet.MakeJSONInternalErrorResponder(errors.Wrapf(err, "finding task '%s'", h.taskID))
	}
	if task == nil {
		return gimlet.MakeJSONErrorResponder(gimlet.ErrorResponse{
			StatusCode: http.StatusNotFound,
			Message:    fmt.Sprintf("task '%s' not found", h.taskID),
		})
	}

	projectRef, err := model.FindMergedProjectRef(task.Project, task.Version, true)
	if err != nil {
		return gimlet.MakeJSONInternalErrorResponder(errors.Wrapf(err, "finding project '%s'", task.Project))
	}
	if projectRef == nil {
		return gimlet.MakeJSONErrorResponder(errors.Errorf("project ref '%s' doesn't exist", task.Project))
	}

	v, err := model.VersionFindOne(model.VersionById(task.Version))
	if err != nil {
		return gimlet.MakeJSONInternalErrorResponder(errors.Wrap(err, "retrieving version for task"))
	}
	if v == nil {
		return gimlet.MakeJSONErrorResponder(gimlet.ErrorResponse{
			StatusCode: http.StatusNotFound,
			Message:    fmt.Sprintf("version not found: %s", task.Version),
		})
	}
	currentManifest, err := manifest.FindFromVersion(v.Id, v.Identifier, v.Revision, v.Requester)
	if err != nil {
		return gimlet.MakeJSONErrorResponder(errors.Wrapf(err, "retrieving manifest with version id '%s'", task.Version))
	}

	projectInfo, err := model.LoadProjectForVersion(v, v.Identifier, false)
	if err != nil {
		return gimlet.MakeJSONErrorResponder(errors.Wrapf(err, "loading project from version"))
	}
	if projectInfo.Project == nil {
		return gimlet.MakeJSONErrorResponder(gimlet.ErrorResponse{
			StatusCode: http.StatusNotFound,
			Message:    "unable to find project for version",
		})
	}

	if currentManifest != nil && projectInfo.Project.Modules.IsIdentical(*currentManifest) {
		return gimlet.NewJSONResponse(currentManifest)
	}

	// attempt to insert a manifest after making GitHub API calls
	manifest, err := repotracker.CreateManifest(*v, projectInfo.Project, projectRef, h.settings)
	if err != nil {
		if apiErr, ok := errors.Cause(err).(thirdparty.APIRequestError); ok && apiErr.StatusCode == http.StatusNotFound {
			return gimlet.MakeJSONErrorResponder(errors.Wrap(err, "manifest resource not found"))
		}
		return gimlet.MakeJSONInternalErrorResponder(errors.Wrap(err, "storing new manifest"))
	}
	return gimlet.NewJSONResponse(manifest)
}

// POST /task/{task_id}/downstreamParams
type setDownstreamParamsHandler struct {
	taskID           string
	downstreamParams []patch.Parameter
}

func makeSetDownstreamParams() gimlet.RouteHandler {
	return &setDownstreamParamsHandler{}
}

func (h *setDownstreamParamsHandler) Factory() gimlet.RouteHandler {
	return &setDownstreamParamsHandler{}
}

func (h *setDownstreamParamsHandler) Parse(ctx context.Context, r *http.Request) error {
	if h.taskID = gimlet.GetVars(r)["task_id"]; h.taskID == "" {
		return errors.New("missing task ID")
	}
	err := utility.ReadJSON(r.Body, &h.downstreamParams)
	if err != nil {
		errorMessage := fmt.Sprintf("reading downstream expansions for task %s", h.taskID)
		grip.Error(message.Fields{
			"message": errorMessage,
			"task_id": h.taskID,
		})
		return errors.Wrapf(err, errorMessage)
	}
	return nil
}

// Run updates file mappings for a task or build.
func (h *setDownstreamParamsHandler) Run(ctx context.Context) gimlet.Responder {
	t, err := task.FindOneId(h.taskID)
	if err != nil {
		return gimlet.MakeJSONInternalErrorResponder(errors.Wrapf(err, "finding task '%s'", h.taskID))
	}
	if t == nil {
		return gimlet.MakeJSONErrorResponder(gimlet.ErrorResponse{
			StatusCode: http.StatusNotFound,
			Message:    fmt.Sprintf("task '%s' not found", h.taskID),
		})
	}
	grip.Infoln("Setting downstream expansions for task:", t.Id)

	p, err := patch.FindOne(patch.ByVersion(t.Version))

	if err != nil {
		errorMessage := fmt.Sprintf("loading patch: %s: ", err.Error())
		grip.Error(message.Fields{
			"message": errorMessage,
			"task_id": t.Id,
		})
		return gimlet.MakeJSONErrorResponder(errors.Wrap(err, "loading patch"))
	}

	if p == nil {
		errorMessage := "patch not found"
		grip.Error(message.Fields{
			"message": errorMessage,
			"task_id": t.Id,
		})
		return gimlet.MakeJSONErrorResponder(gimlet.ErrorResponse{
			StatusCode: http.StatusNotFound,
			Message:    errorMessage,
		})
	}

	if err = p.SetDownstreamParameters(h.downstreamParams); err != nil {
		errorMessage := fmt.Sprintf("setting patch parameters: %s", err.Error())
		grip.Error(message.Fields{
			"message": errorMessage,
			"task_id": t.Id,
		})
		return gimlet.MakeJSONInternalErrorResponder(errors.Wrap(err, "setting patch parameters"))
	}

	return gimlet.NewJSONResponse(fmt.Sprintf("Downstream patches for %v have successfully been set", p.Id))
}

// GET /task/{task_id}/json/tags/{task_name}/{name}
type jsonTagsForTaskHandler struct {
	taskID   string
	taskName string
	name     string
}

func makeGetTaskJSONTagsForTask() gimlet.RouteHandler {
	return &jsonTagsForTaskHandler{}
}

func (h *jsonTagsForTaskHandler) Factory() gimlet.RouteHandler {
	return &jsonTagsForTaskHandler{}
}

func (h *jsonTagsForTaskHandler) Parse(ctx context.Context, r *http.Request) error {
	if h.taskID = gimlet.GetVars(r)["task_id"]; h.taskID == "" {
		return errors.New("missing task ID")
	}
	h.taskName = gimlet.GetVars(r)["task_name"]
	h.name = gimlet.GetVars(r)["name"]
	return nil
}

func (h *jsonTagsForTaskHandler) Run(ctx context.Context) gimlet.Responder {
	t, err := task.FindOneId(h.taskID)
	if err != nil {
		return gimlet.MakeJSONInternalErrorResponder(errors.Wrapf(err, "finding task '%s'", h.taskID))
	}
	if t == nil {
		return gimlet.MakeJSONErrorResponder(gimlet.ErrorResponse{
			StatusCode: http.StatusNotFound,
			Message:    fmt.Sprintf("task '%s' not found", h.taskID),
		})
	}

	tagged, err := model.GetTaskJSONTagsForTask(t.Project, t.BuildVariant, h.taskName, h.name)
	if err != nil {
		return gimlet.MakeJSONInternalErrorResponder(err)
	}

	return gimlet.NewJSONResponse(tagged)
}

// GET /task/{task_id}/json/history/{task_name}/{name}
type jsonTaskHistoryHandler struct {
	taskID string
	name   string
}

func makeGetTaskJSONTaskHistory() gimlet.RouteHandler {
	return &jsonTaskHistoryHandler{}
}

func (h *jsonTaskHistoryHandler) Factory() gimlet.RouteHandler {
	return &jsonTaskHistoryHandler{}
}

func (h *jsonTaskHistoryHandler) Parse(ctx context.Context, r *http.Request) error {
	if h.taskID = gimlet.GetVars(r)["task_id"]; h.taskID == "" {
		return errors.New("missing task ID")
	}
	h.name = gimlet.GetVars(r)["name"]
	return nil
}

func (h *jsonTaskHistoryHandler) Run(ctx context.Context) gimlet.Responder {
	t, err := task.FindOneId(h.taskID)
	if err != nil {
		return gimlet.MakeJSONInternalErrorResponder(errors.Wrapf(err, "finding task '%s'", h.taskID))
	}
	if t == nil {
		return gimlet.MakeJSONErrorResponder(gimlet.ErrorResponse{
			StatusCode: http.StatusNotFound,
			Message:    fmt.Sprintf("task '%s' not found", h.taskID),
		})
	}

	history, err := model.GetTaskJSONHistory(t, h.name)
	if err != nil {
		return gimlet.MakeJSONInternalErrorResponder(err)
	}

	return gimlet.NewJSONResponse(history)
}

// POST /task/{task_id}/data/{name}
type insertTaskJsonHandler struct {
	taskID  string
	name    string
	rawData map[string]interface{}
}

func makeInsertTaskJSON() gimlet.RouteHandler {
	return &insertTaskJsonHandler{}
}

func (h *insertTaskJsonHandler) Factory() gimlet.RouteHandler {
	return &insertTaskJsonHandler{}
}

func (h *insertTaskJsonHandler) Parse(ctx context.Context, r *http.Request) error {
	if h.taskID = gimlet.GetVars(r)["task_id"]; h.taskID == "" {
		return errors.New("missing task ID")
	}
	h.name = gimlet.GetVars(r)["name"]

	if err := utility.ReadJSON(r.Body, &h.rawData); err != nil {
		return errors.Wrapf(err, "reading raw data from request")
	}
	return nil
}

func (h *insertTaskJsonHandler) Run(ctx context.Context) gimlet.Responder {
	t, err := task.FindOneId(h.taskID)
	if err != nil {
		return gimlet.MakeJSONInternalErrorResponder(errors.Wrapf(err, "finding task '%s'", h.taskID))
	}
	if t == nil {
		return gimlet.MakeJSONErrorResponder(gimlet.ErrorResponse{
			StatusCode: http.StatusNotFound,
			Message:    fmt.Sprintf("task '%s' not found", h.taskID),
		})
	}

	if err = model.InsertTaskJSON(t, h.name, h.rawData); err != nil {
		return gimlet.MakeJSONInternalErrorResponder(err)
	}

	return gimlet.NewJSONResponse("ok")
}

// GET /task/{task_id}/json/data/{task_name}/{name}
type taskJsonByNameHandler struct {
	taskID    string
	name      string
	taskName  string
	formValue string
}

func makeGetTaskJSONByName() gimlet.RouteHandler {
	return &taskJsonByNameHandler{}
}

func (h *taskJsonByNameHandler) Factory() gimlet.RouteHandler {
	return &taskJsonByNameHandler{}
}

func (h *taskJsonByNameHandler) Parse(ctx context.Context, r *http.Request) error {
	if h.taskID = gimlet.GetVars(r)["task_id"]; h.taskID == "" {
		return errors.New("missing task ID")
	}
	h.name = gimlet.GetVars(r)["name"]
	h.taskName = gimlet.GetVars(r)["task_name"]
	h.formValue = r.FormValue("full")
	return nil
}

func (h *taskJsonByNameHandler) Run(ctx context.Context) gimlet.Responder {
	t, err := task.FindOneId(h.taskID)
	if err != nil {
		return gimlet.MakeJSONInternalErrorResponder(errors.Wrapf(err, "finding task '%s'", h.taskID))
	}
	if t == nil {
		return gimlet.MakeJSONErrorResponder(gimlet.ErrorResponse{
			StatusCode: http.StatusNotFound,
			Message:    fmt.Sprintf("task '%s' not found", h.taskID),
		})
	}

	jsonForTask, err := model.GetTaskJSONByName(t.Version, t.BuildId, h.taskName, h.name)
	if err != nil {
		if adb.ResultsNotFound(err) {
			return gimlet.MakeJSONErrorResponder(gimlet.ErrorResponse{
				StatusCode: http.StatusNotFound,
				Message:    fmt.Sprintf("task by name '%s' not found", h.name),
			})
		}

		return gimlet.MakeJSONInternalErrorResponder(err)
	}
	if len(h.formValue) != 0 { // if specified, include the json data's container as well
		return gimlet.NewJSONResponse(jsonForTask)
	}

	return gimlet.NewJSONResponse(jsonForTask.Data)
}

// GET /task/{task_id}/json/data/{task_name}/{name}/{variant}
type taskJsonByNameForVariantHandler struct {
	taskID    string
	name      string
	taskName  string
	variant   string
	formValue string
}

func makeGetTaskJSONForVariant() gimlet.RouteHandler {
	return &taskJsonByNameForVariantHandler{}
}

func (h *taskJsonByNameForVariantHandler) Factory() gimlet.RouteHandler {
	return &taskJsonByNameForVariantHandler{}
}

func (h *taskJsonByNameForVariantHandler) Parse(ctx context.Context, r *http.Request) error {
	if h.taskID = gimlet.GetVars(r)["task_id"]; h.taskID == "" {
		return errors.New("missing task ID")
	}
	h.name = gimlet.GetVars(r)["name"]
	h.taskName = gimlet.GetVars(r)["task_name"]
	h.variant = gimlet.GetVars(r)["variant"]
	h.formValue = r.FormValue("full")
	return nil
}

// Run finds a task by name and variant and finds
// the document in the json collection associated with that task's id.
func (h *taskJsonByNameForVariantHandler) Run(ctx context.Context) gimlet.Responder {
	t, err := task.FindOneId(h.taskID)
	if err != nil {
		return gimlet.MakeJSONInternalErrorResponder(errors.Wrapf(err, "finding task '%s'", h.taskID))
	}
	if t == nil {
		return gimlet.MakeJSONErrorResponder(gimlet.ErrorResponse{
			StatusCode: http.StatusNotFound,
			Message:    fmt.Sprintf("task '%s' not found", h.taskID),
		})
	}

	// Find the task for the other variant, if it exists
	jsonForTask, err := model.GetTaskJSONForVariant(t.Version, h.variant, h.taskName, h.name)

	if err != nil {
		if adb.ResultsNotFound(err) {
			return gimlet.MakeJSONErrorResponder(gimlet.ErrorResponse{
				StatusCode: http.StatusNotFound,
				Message:    fmt.Sprintf("task by name '%s' and variant '%s' not found", h.name, h.variant),
			})
		}

		return gimlet.MakeJSONInternalErrorResponder(err)
	}
	if len(h.formValue) != 0 { // if specified, include the json data's container as well
		return gimlet.NewJSONResponse(jsonForTask)
	}
	return gimlet.NewJSONResponse(jsonForTask.Data)
=======
>>>>>>> c354c50d
}<|MERGE_RESOLUTION|>--- conflicted
+++ resolved
@@ -39,1453 +39,4 @@
 		APIKey:   h.settings.Cedar.APIKey,
 	}
 	return gimlet.NewJSONResponse(data)
-<<<<<<< HEAD
-}
-
-// GET /rest/v2/agent/setup
-type agentSetup struct {
-	settings *evergreen.Settings
-}
-
-func makeAgentSetup(settings *evergreen.Settings) gimlet.RouteHandler {
-	return &agentSetup{
-		settings: settings,
-	}
-}
-
-func (h *agentSetup) Factory() gimlet.RouteHandler {
-	return &agentSetup{
-		settings: h.settings,
-	}
-}
-
-func (h *agentSetup) Parse(ctx context.Context, r *http.Request) error {
-	return nil
-}
-
-func (h *agentSetup) Run(ctx context.Context) gimlet.Responder {
-	data := apimodels.AgentSetupData{
-		SplunkServerURL:   h.settings.Splunk.SplunkConnectionInfo.ServerURL,
-		SplunkClientToken: h.settings.Splunk.SplunkConnectionInfo.Token,
-		SplunkChannel:     h.settings.Splunk.SplunkConnectionInfo.Channel,
-		S3Key:             h.settings.Providers.AWS.S3.Key,
-		S3Secret:          h.settings.Providers.AWS.S3.Secret,
-		S3Bucket:          h.settings.Providers.AWS.S3.Bucket,
-		TaskSync:          h.settings.Providers.AWS.TaskSync,
-		EC2Keys:           h.settings.Providers.AWS.EC2Keys,
-		LogkeeperURL:      h.settings.LoggerConfig.LogkeeperURL,
-	}
-	return gimlet.NewJSONResponse(data)
-}
-
-// POST /task/{task_id}/update_push_status
-type updatePushStatusHandler struct {
-	taskID  string
-	pushLog model.PushLog
-}
-
-func makeUpdatePushStatus() gimlet.RouteHandler {
-	return &updatePushStatusHandler{}
-}
-
-func (h *updatePushStatusHandler) Factory() gimlet.RouteHandler {
-	return &updatePushStatusHandler{}
-}
-
-func (h *updatePushStatusHandler) Parse(ctx context.Context, r *http.Request) error {
-	if h.taskID = gimlet.GetVars(r)["task_id"]; h.taskID == "" {
-		return errors.New("missing task ID")
-	}
-	if err := utility.ReadJSON(r.Body, &h.pushLog); err != nil {
-		return errors.Wrap(err, "reading push log from JSON request body")
-	}
-	return nil
-}
-
-// Run updates the status for a file that a task is pushing to s3 for s3 copy
-func (h *updatePushStatusHandler) Run(ctx context.Context) gimlet.Responder {
-	t, err := task.FindOneId(h.taskID)
-	if err != nil {
-		return gimlet.MakeJSONInternalErrorResponder(errors.Wrapf(err, "finding task '%s'", h.taskID))
-	}
-	if t == nil {
-		return gimlet.MakeJSONErrorResponder(gimlet.ErrorResponse{
-			StatusCode: http.StatusNotFound,
-			Message:    fmt.Sprintf("task '%s' not found", h.taskID),
-		})
-	}
-
-	err = errors.Wrapf(h.pushLog.UpdateStatus(h.pushLog.Status),
-		"updating pushlog status failed for task %s", t.Id)
-	if err != nil {
-		grip.Error(message.WrapError(err, message.Fields{
-			"task":      t.Id,
-			"project":   t.Project,
-			"version":   t.Version,
-			"execution": t.Execution,
-		}))
-		return gimlet.NewJSONInternalErrorResponse(errors.Wrapf(err, "updating pushlog status failed for task %s", t.Id))
-	}
-
-	return gimlet.NewJSONResponse(struct{}{})
-}
-
-// POST /task/{task_id}/new_push
-type newPushHandler struct {
-	taskID    string
-	s3CopyReq apimodels.S3CopyRequest
-}
-
-func makeNewPush() gimlet.RouteHandler {
-	return &newPushHandler{}
-}
-
-func (h *newPushHandler) Factory() gimlet.RouteHandler {
-	return &newPushHandler{}
-}
-
-func (h *newPushHandler) Parse(ctx context.Context, r *http.Request) error {
-	if h.taskID = gimlet.GetVars(r)["task_id"]; h.taskID == "" {
-		return errors.New("missing task ID")
-	}
-	if err := utility.ReadJSON(r.Body, &h.s3CopyReq); err != nil {
-		return errors.Wrap(err, "reading s3 copy request from JSON request body")
-	}
-	return nil
-}
-
-// Run updates when a task is pushing to s3 for s3 copy
-func (h *newPushHandler) Run(ctx context.Context) gimlet.Responder {
-	t, err := task.FindOneId(h.taskID)
-	if err != nil {
-		return gimlet.MakeJSONInternalErrorResponder(errors.Wrapf(err, "finding task '%s'", h.taskID))
-	}
-	if t == nil {
-		return gimlet.MakeJSONErrorResponder(gimlet.ErrorResponse{
-			StatusCode: http.StatusNotFound,
-			Message:    fmt.Sprintf("task '%s' not found", h.taskID),
-		})
-	}
-
-	// Get the version for this task, so we can check if it has
-	// any already-done pushes
-	v, err := model.VersionFindOne(model.VersionById(t.Version))
-	if err != nil {
-		return gimlet.NewJSONInternalErrorResponse(errors.Wrapf(err, "problem querying task %s with version id %s", t.Id, t.Version))
-	}
-
-	// Check for an already-pushed file with this same file path,
-	// but from a conflicting or newer commit sequence num
-	if v == nil {
-		return gimlet.MakeJSONErrorResponder(gimlet.ErrorResponse{
-			StatusCode: http.StatusNotFound,
-			Message:    fmt.Sprintf("version for task '%s' not found", h.taskID),
-		})
-	}
-
-	copyToLocation := strings.Join([]string{h.s3CopyReq.S3DestinationBucket, h.s3CopyReq.S3DestinationPath}, "/")
-
-	newestPushLog, err := model.FindPushLogAfter(copyToLocation, v.RevisionOrderNumber)
-	if err != nil {
-		return gimlet.NewJSONInternalErrorResponse(errors.Wrapf(err, "querying for push log at '%s' for '%s'", copyToLocation, t.Id))
-	}
-	if newestPushLog != nil {
-		// the error is not being returned in order to avoid a retry
-		grip.Warningln("conflict with existing pushed file:", copyToLocation)
-		return gimlet.NewJSONResponse(struct{}{})
-	}
-
-	// It's now safe to put the file in its permanent location.
-	newPushLog := model.NewPushLog(v, t, copyToLocation)
-	if err = newPushLog.Insert(); err != nil {
-		return gimlet.NewJSONInternalErrorResponse(errors.Wrapf(err, "creating new push log: %+v", newPushLog))
-	}
-	return gimlet.NewJSONResponse(newPushLog)
-}
-
-// GET /task/{task_id}/expansions
-type getExpansionsHandler struct {
-	settings *evergreen.Settings
-	taskID   string
-	hostID   string
-}
-
-func makeGetExpansions(settings *evergreen.Settings) gimlet.RouteHandler {
-	return &getExpansionsHandler{
-		settings: settings,
-	}
-}
-
-func (h *getExpansionsHandler) Factory() gimlet.RouteHandler {
-	return &getExpansionsHandler{
-		settings: h.settings,
-	}
-}
-
-func (h *getExpansionsHandler) Parse(ctx context.Context, r *http.Request) error {
-	if h.taskID = gimlet.GetVars(r)["task_id"]; h.taskID == "" {
-		return errors.New("missing task ID")
-	}
-	h.hostID = r.Header.Get(evergreen.HostHeader)
-	podID := r.Header.Get(evergreen.PodHeader)
-	if h.hostID == "" && podID == "" {
-		return errors.New("missing host ID")
-	}
-	return nil
-}
-
-func (h *getExpansionsHandler) Run(ctx context.Context) gimlet.Responder {
-	t, err := task.FindOneId(h.taskID)
-	if err != nil {
-		return gimlet.MakeJSONInternalErrorResponder(errors.Wrapf(err, "finding task '%s'", h.taskID))
-	}
-	if t == nil {
-		return gimlet.MakeJSONErrorResponder(gimlet.ErrorResponse{
-			StatusCode: http.StatusNotFound,
-			Message:    fmt.Sprintf("task '%s' not found", h.taskID),
-		})
-	}
-	var foundHost *host.Host
-	if h.hostID != "" {
-		foundHost, err = host.FindOneId(h.hostID)
-		if err != nil {
-			return gimlet.MakeJSONInternalErrorResponder(errors.Wrap(err, "getting host"))
-		}
-		if foundHost == nil {
-			return gimlet.MakeJSONErrorResponder(gimlet.ErrorResponse{
-				StatusCode: http.StatusNotFound,
-				Message:    fmt.Sprintf("host '%s' not found", h.hostID)},
-			)
-		}
-	}
-
-	oauthToken, err := h.settings.GetGithubOauthToken()
-	if err != nil {
-		return gimlet.MakeJSONInternalErrorResponder(errors.Wrap(err, "getting GitHub OAuth token"))
-	}
-
-	e, err := model.PopulateExpansions(t, foundHost, oauthToken)
-	if err != nil {
-		return gimlet.NewJSONInternalErrorResponse(err)
-	}
-
-	return gimlet.NewJSONResponse(e)
-}
-
-// GET /task/{task_id}/project_ref
-type getProjectRefHandler struct {
-	taskID string
-}
-
-func makeGetProjectRef() gimlet.RouteHandler {
-	return &getProjectRefHandler{}
-}
-
-func (h *getProjectRefHandler) Factory() gimlet.RouteHandler {
-	return &getProjectRefHandler{}
-}
-
-func (h *getProjectRefHandler) Parse(ctx context.Context, r *http.Request) error {
-	if h.taskID = gimlet.GetVars(r)["task_id"]; h.taskID == "" {
-		return errors.New("missing task ID")
-	}
-	return nil
-}
-
-func (h *getProjectRefHandler) Run(ctx context.Context) gimlet.Responder {
-	t, err := task.FindOneId(h.taskID)
-	if err != nil {
-		return gimlet.MakeJSONInternalErrorResponder(errors.Wrapf(err, "finding task '%s'", h.taskID))
-	}
-	if t == nil {
-		return gimlet.MakeJSONErrorResponder(gimlet.ErrorResponse{
-			StatusCode: http.StatusNotFound,
-			Message:    fmt.Sprintf("task '%s' not found", h.taskID),
-		})
-	}
-
-	p, err := model.FindMergedProjectRef(t.Project, t.Version, true)
-	if err != nil {
-		return gimlet.MakeJSONInternalErrorResponder(err)
-	}
-
-	if p == nil {
-		return gimlet.MakeJSONErrorResponder(gimlet.ErrorResponse{
-			StatusCode: http.StatusNotFound,
-			Message:    fmt.Sprintf("project ref '%s' not found", t.Project),
-		})
-	}
-
-	return gimlet.NewJSONResponse(p)
-}
-
-// GET /task/{task_id}/parser_project
-type getParserProjectHandler struct {
-	taskID string
-}
-
-func makeGetParserProject() gimlet.RouteHandler {
-	return &getParserProjectHandler{}
-}
-
-func (h *getParserProjectHandler) Factory() gimlet.RouteHandler {
-	return &getParserProjectHandler{}
-}
-
-func (h *getParserProjectHandler) Parse(ctx context.Context, r *http.Request) error {
-	if h.taskID = gimlet.GetVars(r)["task_id"]; h.taskID == "" {
-		return errors.New("missing task ID")
-	}
-	return nil
-}
-
-func (h *getParserProjectHandler) Run(ctx context.Context) gimlet.Responder {
-	t, err := task.FindOneId(h.taskID)
-	if err != nil {
-		return gimlet.MakeJSONInternalErrorResponder(errors.Wrapf(err, "finding task '%s'", h.taskID))
-	}
-	if t == nil {
-		return gimlet.MakeJSONErrorResponder(gimlet.ErrorResponse{
-			StatusCode: http.StatusNotFound,
-			Message:    fmt.Sprintf("task '%s' not found", h.taskID),
-		})
-	}
-	v, err := model.VersionFindOne(model.VersionById(t.Version))
-	if err != nil {
-		return gimlet.MakeJSONInternalErrorResponder(err)
-	}
-
-	if v == nil {
-		return gimlet.MakeJSONErrorResponder(gimlet.ErrorResponse{
-			StatusCode: http.StatusNotFound,
-			Message:    fmt.Sprintf("version '%s' not found", t.Version),
-		})
-	}
-	pp, err := model.ParserProjectFindOneById(t.Version)
-	if err != nil {
-		return gimlet.MakeJSONInternalErrorResponder(err)
-	}
-	// handle legacy
-	if pp == nil || pp.ConfigUpdateNumber < v.ConfigUpdateNumber {
-		pp = &model.ParserProject{}
-		if err = util.UnmarshalYAMLWithFallback([]byte(v.Config), pp); err != nil {
-			return gimlet.MakeJSONErrorResponder(gimlet.ErrorResponse{
-				StatusCode: http.StatusNotFound,
-				Message:    "invalid version config",
-			})
-		}
-	}
-	if pp.Functions == nil {
-		pp.Functions = map[string]*model.YAMLCommandSet{}
-	}
-	projBytes, err := bson.Marshal(pp)
-	if err != nil {
-		return gimlet.MakeJSONInternalErrorResponder(errors.Wrap(err, "marshalling project bytes to bson"))
-	}
-	return gimlet.NewBinaryResponse(projBytes)
-}
-
-// GET /task/{task_id}/distro_view
-type getDistroViewHandler struct {
-	hostID string
-}
-
-func makeGetDistroView() gimlet.RouteHandler {
-	return &getDistroViewHandler{}
-}
-
-func (h *getDistroViewHandler) Factory() gimlet.RouteHandler {
-	return &getDistroViewHandler{}
-}
-
-func (h *getDistroViewHandler) Parse(ctx context.Context, r *http.Request) error {
-	if h.hostID = r.Header.Get(evergreen.HostHeader); h.hostID == "" {
-		return errors.New("missing host ID")
-	}
-	return nil
-}
-
-func (h *getDistroViewHandler) Run(ctx context.Context) gimlet.Responder {
-	host, err := host.FindOneId(h.hostID)
-	if err != nil {
-		return gimlet.MakeJSONInternalErrorResponder(errors.Wrap(err, "getting host"))
-	}
-	if host == nil {
-		return gimlet.MakeJSONErrorResponder(gimlet.ErrorResponse{
-			StatusCode: http.StatusNotFound,
-			Message:    fmt.Sprintf("host '%s' not found", h.hostID)},
-		)
-	}
-
-	dv := apimodels.DistroView{
-		CloneMethod:         host.Distro.CloneMethod,
-		DisableShallowClone: host.Distro.DisableShallowClone,
-		WorkDir:             host.Distro.WorkDir,
-	}
-	return gimlet.NewJSONResponse(dv)
-}
-
-// POST /task/{task_id}/files
-type attachFilesHandler struct {
-	taskID string
-	files  []artifact.File
-}
-
-func makeAttachFiles() gimlet.RouteHandler {
-	return &attachFilesHandler{}
-}
-
-func (h *attachFilesHandler) Factory() gimlet.RouteHandler {
-	return &attachFilesHandler{}
-}
-
-func (h *attachFilesHandler) Parse(ctx context.Context, r *http.Request) error {
-	if h.taskID = gimlet.GetVars(r)["task_id"]; h.taskID == "" {
-		return errors.New("missing task ID")
-	}
-	err := utility.ReadJSON(r.Body, &h.files)
-	if err != nil {
-		message := fmt.Sprintf("reading file definitions for task  %s: %v", h.taskID, err)
-		grip.Error(message)
-		return errors.Wrap(err, message)
-	}
-	return nil
-}
-
-// Run updates file mappings for a task or build
-func (h *attachFilesHandler) Run(ctx context.Context) gimlet.Responder {
-	t, err := task.FindOneId(h.taskID)
-	if err != nil {
-		return gimlet.MakeJSONInternalErrorResponder(errors.Wrapf(err, "finding task '%s'", h.taskID))
-	}
-	if t == nil {
-		return gimlet.MakeJSONErrorResponder(gimlet.ErrorResponse{
-			StatusCode: http.StatusNotFound,
-			Message:    fmt.Sprintf("task '%s' not found", h.taskID),
-		})
-	}
-	grip.Infoln("Attaching files to task:", t.Id)
-
-	entry := &artifact.Entry{
-		TaskId:          t.Id,
-		TaskDisplayName: t.DisplayName,
-		BuildId:         t.BuildId,
-		Execution:       t.Execution,
-		CreateTime:      time.Now(),
-		Files:           h.files,
-	}
-
-	if err = entry.Upsert(); err != nil {
-		message := fmt.Sprintf("updating artifact file info for task %s: %v", t.Id, err)
-		grip.Error(message)
-		return gimlet.MakeJSONInternalErrorResponder(errors.New(message))
-	}
-	return gimlet.NewJSONResponse(fmt.Sprintf("Artifact files for task %s successfully attached", t.Id))
-}
-
-// POST /task/{task_id}/test_logs
-type attachTestLogHandler struct {
-	settings *evergreen.Settings
-	taskID   string
-	log      model.TestLog
-}
-
-func makeAttachTestLog(settings *evergreen.Settings) gimlet.RouteHandler {
-	return &attachTestLogHandler{
-		settings: settings,
-	}
-}
-
-func (h *attachTestLogHandler) Factory() gimlet.RouteHandler {
-	return &attachTestLogHandler{
-		settings: h.settings,
-	}
-}
-
-func (h *attachTestLogHandler) Parse(ctx context.Context, r *http.Request) error {
-	if h.taskID = gimlet.GetVars(r)["task_id"]; h.taskID == "" {
-		return errors.New("missing task ID")
-	}
-	err := utility.ReadJSON(r.Body, &h.log)
-	if err != nil {
-		return errors.Wrap(err, "reading test log from JSON request body")
-	}
-	return nil
-}
-
-// Run is the API Server hook for getting
-// the test logs and storing them in the test_logs collection.
-func (h *attachTestLogHandler) Run(ctx context.Context) gimlet.Responder {
-	if h.settings.ServiceFlags.TaskLoggingDisabled {
-		return gimlet.MakeJSONErrorResponder(gimlet.ErrorResponse{
-			StatusCode: http.StatusConflict,
-			Message:    "task logging is disabled",
-		})
-	}
-	t, err := task.FindOneId(h.taskID)
-	if err != nil {
-		return gimlet.MakeJSONInternalErrorResponder(errors.Wrapf(err, "finding task '%s'", h.taskID))
-	}
-	if t == nil {
-		return gimlet.MakeJSONErrorResponder(gimlet.ErrorResponse{
-			StatusCode: http.StatusNotFound,
-			Message:    fmt.Sprintf("task '%s' not found", h.taskID),
-		})
-	}
-
-	// enforce proper taskID and Execution
-	h.log.Task = t.Id
-	h.log.TaskExecution = t.Execution
-
-	grip.Debug(message.Fields{
-		"message":      "received test log",
-		"task":         t.Id,
-		"project":      t.Project,
-		"requester":    t.Requester,
-		"version":      t.Version,
-		"display_name": t.DisplayName,
-		"execution":    t.Execution,
-		"log_length":   len(h.log.Lines),
-	})
-
-	if err = h.log.Insert(); err != nil {
-		return gimlet.MakeJSONInternalErrorResponder(err)
-	}
-	logReply := struct {
-		Id string `json:"_id"`
-	}{h.log.Id}
-	return gimlet.NewJSONResponse(logReply)
-}
-
-// POST /task/{task_id}/results
-type attachResultsHandler struct {
-	taskID  string
-	results task.LocalTestResults
-}
-
-func makeAttachResults() gimlet.RouteHandler {
-	return &attachResultsHandler{}
-}
-
-func (h *attachResultsHandler) Factory() gimlet.RouteHandler {
-	return &attachResultsHandler{}
-}
-
-func (h *attachResultsHandler) Parse(ctx context.Context, r *http.Request) error {
-	if h.taskID = gimlet.GetVars(r)["task_id"]; h.taskID == "" {
-		return errors.New("missing task ID")
-	}
-	err := utility.ReadJSON(r.Body, &h.results)
-	if err != nil {
-		return errors.Wrap(err, "reading test results from JSON request body")
-	}
-	return nil
-}
-
-// Run attaches the received results to the task in the database.
-func (h *attachResultsHandler) Run(ctx context.Context) gimlet.Responder {
-	t, err := task.FindOneId(h.taskID)
-	if err != nil {
-		return gimlet.MakeJSONInternalErrorResponder(errors.Wrapf(err, "finding task '%s'", h.taskID))
-	}
-	if t == nil {
-		return gimlet.MakeJSONErrorResponder(gimlet.ErrorResponse{
-			StatusCode: http.StatusNotFound,
-			Message:    fmt.Sprintf("task '%s' not found", h.taskID),
-		})
-	}
-
-	// set test result of task
-	if err = t.SetResults(h.results.Results); err != nil {
-		return gimlet.MakeJSONInternalErrorResponder(err)
-	}
-	return gimlet.NewJSONResponse("test results successfully attached")
-}
-
-// POST /task/{task_id}/heartbeat
-type heartbeatHandler struct {
-	taskID string
-}
-
-func makeHeartbeat() gimlet.RouteHandler {
-	return &heartbeatHandler{}
-}
-
-func (h *heartbeatHandler) Factory() gimlet.RouteHandler {
-	return &heartbeatHandler{}
-}
-
-func (h *heartbeatHandler) Parse(ctx context.Context, r *http.Request) error {
-	if h.taskID = gimlet.GetVars(r)["task_id"]; h.taskID == "" {
-		return errors.New("missing task ID")
-	}
-	return nil
-}
-
-// Run handles heartbeat pings from Evergreen agents. If the heartbeating
-// task is marked to be aborted, the abort response is sent.
-func (h *heartbeatHandler) Run(ctx context.Context) gimlet.Responder {
-	t, err := task.FindOneId(h.taskID)
-	if err != nil {
-		return gimlet.MakeJSONInternalErrorResponder(errors.Wrapf(err, "finding task '%s'", h.taskID))
-	}
-	if t == nil {
-		return gimlet.MakeJSONErrorResponder(gimlet.ErrorResponse{
-			StatusCode: http.StatusNotFound,
-			Message:    fmt.Sprintf("task '%s' not found", h.taskID),
-		})
-	}
-
-	heartbeatResponse := apimodels.HeartbeatResponse{}
-	if t.Aborted {
-		grip.Noticef("sending abort signal for task %s", t.Id)
-		heartbeatResponse.Abort = true
-	}
-
-	if err := t.UpdateHeartbeat(); err != nil {
-		grip.Warningf("updating heartbeat for task %s: %+v", t.Id, err)
-	}
-	return gimlet.NewJSONResponse(heartbeatResponse)
-}
-
-// GET /task/{task_id}/fetch_vars
-type fetchExpansionsForTaskHandler struct {
-	taskID string
-}
-
-func makeFetchExpansionsForTask() gimlet.RouteHandler {
-	return &fetchExpansionsForTaskHandler{}
-}
-
-func (h *fetchExpansionsForTaskHandler) Factory() gimlet.RouteHandler {
-	return &fetchExpansionsForTaskHandler{}
-}
-
-func (h *fetchExpansionsForTaskHandler) Parse(ctx context.Context, r *http.Request) error {
-	if h.taskID = gimlet.GetVars(r)["task_id"]; h.taskID == "" {
-		return errors.New("missing task ID")
-	}
-	return nil
-}
-
-func (h *fetchExpansionsForTaskHandler) Run(ctx context.Context) gimlet.Responder {
-	t, err := task.FindOneId(h.taskID)
-	if err != nil {
-		return gimlet.MakeJSONInternalErrorResponder(errors.Wrapf(err, "finding task '%s'", h.taskID))
-	}
-	if t == nil {
-		return gimlet.MakeJSONErrorResponder(gimlet.ErrorResponse{
-			StatusCode: http.StatusNotFound,
-			Message:    fmt.Sprintf("task '%s' not found", h.taskID),
-		})
-	}
-	projectVars, err := model.FindMergedProjectVars(t.Project)
-	if err != nil {
-		return gimlet.MakeJSONInternalErrorResponder(err)
-	}
-	res := apimodels.ExpansionVars{
-		Vars:        map[string]string{},
-		PrivateVars: map[string]bool{},
-	}
-	if projectVars == nil {
-		return gimlet.NewJSONResponse(res)
-	}
-	res.Vars = projectVars.GetVars(t)
-	if projectVars.PrivateVars != nil {
-		res.PrivateVars = projectVars.PrivateVars
-	}
-	v, err := model.VersionFindOne(model.VersionById(t.Version))
-	if err != nil {
-		return gimlet.MakeJSONInternalErrorResponder(err)
-	}
-	if v == nil {
-		return gimlet.MakeJSONErrorResponder(gimlet.ErrorResponse{
-			StatusCode: http.StatusNotFound,
-			Message:    fmt.Sprintf("version '%s' not found", t.Version),
-		})
-	}
-	projParams, err := model.FindParametersForVersion(v)
-	if err != nil {
-		return gimlet.MakeJSONInternalErrorResponder(err)
-	}
-	for _, param := range projParams {
-		// If the key doesn't exist the value will default to "" anyway; this prevents
-		// an un-specified parameter from overwriting lower-priority expansions.
-		if param.Value != "" {
-			res.Vars[param.Key] = param.Value
-		}
-	}
-	for _, param := range v.Parameters {
-		// We will overwrite empty values here since these were explicitly user-specified.
-		res.Vars[param.Key] = param.Value
-	}
-
-	return gimlet.NewJSONResponse(res)
-}
-
-// GET /task/{task_id}/
-type fetchTaskHandler struct {
-	taskID string
-}
-
-func makeFetchTask() gimlet.RouteHandler {
-	return &fetchTaskHandler{}
-}
-
-func (h *fetchTaskHandler) Factory() gimlet.RouteHandler {
-	return &fetchTaskHandler{}
-}
-
-func (h *fetchTaskHandler) Parse(ctx context.Context, r *http.Request) error {
-	if h.taskID = gimlet.GetVars(r)["task_id"]; h.taskID == "" {
-		return errors.New("missing task ID")
-	}
-	return nil
-}
-
-// Run loads the task from the database and sends it to the requester.
-func (h *fetchTaskHandler) Run(ctx context.Context) gimlet.Responder {
-	t, err := task.FindOneId(h.taskID)
-	if err != nil {
-		return gimlet.MakeJSONInternalErrorResponder(errors.Wrapf(err, "finding task '%s'", h.taskID))
-	}
-	if t == nil {
-		return gimlet.MakeJSONErrorResponder(gimlet.ErrorResponse{
-			StatusCode: http.StatusNotFound,
-			Message:    fmt.Sprintf("task '%s' not found", h.taskID),
-		})
-	}
-	return gimlet.NewJSONResponse(t)
-}
-
-// POST /task/{task_id}/log
-type appendTaskLogHandler struct {
-	settings *evergreen.Settings
-	taskID   string
-	taskLog  model.TaskLog
-}
-
-func makeAppendTaskLog(settings *evergreen.Settings) gimlet.RouteHandler {
-	return &appendTaskLogHandler{
-		settings: settings,
-	}
-}
-
-func (h *appendTaskLogHandler) Factory() gimlet.RouteHandler {
-	return &appendTaskLogHandler{
-		settings: h.settings,
-	}
-}
-
-func (h *appendTaskLogHandler) Parse(ctx context.Context, r *http.Request) error {
-	if h.taskID = gimlet.GetVars(r)["task_id"]; h.taskID == "" {
-		return errors.New("missing task ID")
-	}
-	if err := utility.ReadJSON(r.Body, &h.taskLog); err != nil {
-		return errors.Wrap(err, "reading task log from JSON request body")
-	}
-	return nil
-}
-
-// Run appends the received logs to the task's internal logs.
-func (h *appendTaskLogHandler) Run(ctx context.Context) gimlet.Responder {
-	if h.settings.ServiceFlags.TaskLoggingDisabled {
-		return gimlet.MakeJSONErrorResponder(gimlet.ErrorResponse{
-			StatusCode: http.StatusConflict,
-			Message:    "task logging is disabled",
-		})
-	}
-	t, err := task.FindOneId(h.taskID)
-	if err != nil {
-		return gimlet.MakeJSONInternalErrorResponder(errors.Wrapf(err, "finding task '%s'", h.taskID))
-	}
-	if t == nil {
-		return gimlet.MakeJSONErrorResponder(gimlet.ErrorResponse{
-			StatusCode: http.StatusNotFound,
-			Message:    fmt.Sprintf("task '%s' not found", h.taskID),
-		})
-	}
-
-	h.taskLog.TaskId = t.Id
-	h.taskLog.Execution = t.Execution
-
-	if err = h.taskLog.Insert(); err != nil {
-		return gimlet.MakeJSONInternalErrorResponder(err)
-	}
-
-	return gimlet.NewJSONResponse("Logs added")
-}
-
-// POST /task/{task_id}/start
-type startTaskHandler struct {
-	env           evergreen.Environment
-	taskID        string
-	hostID        string
-	taskStartInfo apimodels.TaskStartRequest
-}
-
-func makeStartTask(env evergreen.Environment) gimlet.RouteHandler {
-	return &startTaskHandler{
-		env: env,
-	}
-}
-
-func (h *startTaskHandler) Factory() gimlet.RouteHandler {
-	return &startTaskHandler{
-		env: h.env,
-	}
-}
-
-func (h *startTaskHandler) Parse(ctx context.Context, r *http.Request) error {
-	if h.taskID = gimlet.GetVars(r)["task_id"]; h.taskID == "" {
-		return errors.New("missing task ID")
-	}
-	if err := utility.ReadJSON(r.Body, &h.taskStartInfo); err != nil {
-		return errors.Wrapf(err, "reading task start request for %s", h.taskID)
-	}
-	h.hostID = r.Header.Get(evergreen.HostHeader)
-	return nil
-}
-
-// Run retrieves the task from the request and acquires the global lock.
-// With the lock, it marks associated tasks, builds, and versions as started.
-// It then updates the host document with relevant information, including the pid
-// of the agent, and ensures that the host has the running task field set.
-func (h *startTaskHandler) Run(ctx context.Context) gimlet.Responder {
-	var err error
-
-	t, err := task.FindOneId(h.taskID)
-	if err != nil {
-		return gimlet.MakeJSONInternalErrorResponder(errors.Wrapf(err, "finding task '%s'", h.taskID))
-	}
-	if t == nil {
-		return gimlet.MakeJSONErrorResponder(gimlet.ErrorResponse{
-			StatusCode: http.StatusNotFound,
-			Message:    fmt.Sprintf("task '%s' not found", h.taskID),
-		})
-	}
-	grip.Debug(message.Fields{
-		"message": "marking task started",
-		"task_id": t.Id,
-		"details": t.Details,
-	})
-
-	updates := model.StatusChanges{}
-	if err = model.MarkStart(t, &updates); err != nil {
-		return gimlet.MakeJSONInternalErrorResponder(errors.Wrapf(err, "marking task '%s' started", t.Id))
-	}
-
-	if len(updates.PatchNewStatus) != 0 {
-		event.LogPatchStateChangeEvent(t.Version, updates.PatchNewStatus)
-	}
-	if len(updates.BuildNewStatus) != 0 {
-		event.LogBuildStateChangeEvent(t.BuildId, updates.BuildNewStatus)
-	}
-
-	var msg string
-	if h.hostID != "" {
-		host, err := host.FindOne(host.ByRunningTaskId(t.Id))
-		if err != nil {
-			return gimlet.MakeJSONInternalErrorResponder(errors.Wrapf(err, "finding host running task %s", t.Id))
-		}
-
-		if host == nil {
-			message := fmt.Sprintf("no host found running task %s", t.Id)
-			if t.HostId != "" {
-				message = fmt.Sprintf("no host found running task %s but task is said to be running on %s",
-					t.Id, t.HostId)
-			}
-
-			return gimlet.MakeJSONErrorResponder(gimlet.ErrorResponse{
-				StatusCode: http.StatusNotFound,
-				Message:    message,
-			})
-		}
-
-		idleTimeStartAt := host.LastTaskCompletedTime
-		if idleTimeStartAt.IsZero() || idleTimeStartAt == utility.ZeroTime {
-			idleTimeStartAt = host.StartTime
-		}
-
-		msg = fmt.Sprintf("task %s started on host %s", t.Id, host.Id)
-
-		if host.Distro.IsEphemeral() {
-			queue := h.env.RemoteQueue()
-			job := units.NewCollectHostIdleDataJob(host, t, idleTimeStartAt, t.StartTime)
-			if err = queue.Put(ctx, job); err != nil {
-				return gimlet.MakeJSONInternalErrorResponder(errors.Wrapf(err, "queuing host idle stats for %s", msg))
-			}
-		}
-	} else {
-		msg = fmt.Sprintf("task %s started on container %s", t.Id, t.Container)
-	}
-
-	return gimlet.NewJSONResponse(msg)
-}
-
-// GET /task/{task_id}/git/patchfile/{patchfile_id}
-type gitServePatchFileHandler struct {
-	taskID  string
-	patchID string
-}
-
-func makeGitServePatchFile() gimlet.RouteHandler {
-	return &gitServePatchFileHandler{}
-}
-
-func (h *gitServePatchFileHandler) Factory() gimlet.RouteHandler {
-	return &gitServePatchFileHandler{}
-}
-
-func (h *gitServePatchFileHandler) Parse(ctx context.Context, r *http.Request) error {
-	if h.taskID = gimlet.GetVars(r)["task_id"]; h.taskID == "" {
-		return errors.New("missing task ID")
-	}
-	if h.patchID = gimlet.GetVars(r)["patchfile_id"]; h.patchID == "" {
-		return errors.New("missing patch ID")
-	}
-	return nil
-}
-
-func (h *gitServePatchFileHandler) Run(ctx context.Context) gimlet.Responder {
-	patchContents, err := patch.FetchPatchContents(h.patchID)
-	if err != nil {
-		return gimlet.MakeJSONInternalErrorResponder(errors.Wrap(err, "reading patch file from db"))
-	}
-	return gimlet.NewTextResponse(patchContents)
-}
-
-// GET /task/{task_id}/git/patch
-type gitServePatchHandler struct {
-	taskID  string
-	patchID string
-}
-
-func makeGitServePatch() gimlet.RouteHandler {
-	return &gitServePatchHandler{}
-}
-
-func (h *gitServePatchHandler) Factory() gimlet.RouteHandler {
-	return &gitServePatchHandler{}
-}
-
-func (h *gitServePatchHandler) Parse(ctx context.Context, r *http.Request) error {
-	if h.taskID = gimlet.GetVars(r)["task_id"]; h.taskID == "" {
-		return errors.New("missing task ID")
-	}
-	if patchParam, exists := r.URL.Query()["patch"]; exists {
-		h.patchID = patchParam[0]
-	}
-	return nil
-}
-
-func (h *gitServePatchHandler) Run(ctx context.Context) gimlet.Responder {
-	if h.patchID == "" {
-		t, err := task.FindOneId(h.taskID)
-		if err != nil {
-			return gimlet.MakeJSONInternalErrorResponder(errors.Wrapf(err, "finding task '%s'", h.taskID))
-		}
-		if t == nil {
-			return gimlet.MakeJSONErrorResponder(gimlet.ErrorResponse{
-				StatusCode: http.StatusNotFound,
-				Message:    fmt.Sprintf("task '%s' not found", h.taskID),
-			})
-		}
-		h.patchID = t.Version
-	}
-
-	p, err := patch.FindOne(patch.ByVersion(h.patchID))
-	if err != nil {
-		return gimlet.MakeJSONInternalErrorResponder(errors.Wrapf(err, "finding patch '%s'", h.patchID))
-	}
-	if p == nil {
-		return gimlet.MakeJSONErrorResponder(gimlet.ErrorResponse{
-			StatusCode: http.StatusNotFound,
-			Message:    fmt.Sprintf("patch with ID '%s' not found", h.patchID),
-		})
-	}
-
-	// add on the merge status for the patch, if applicable
-	if p.GetRequester() == evergreen.MergeTestRequester {
-		builds, err := build.Find(build.ByVersion(p.Version))
-		if err != nil {
-			return gimlet.MakeJSONInternalErrorResponder(errors.Wrapf(err, "retrieving builds for task"))
-		}
-		tasks, err := task.FindWithFields(task.ByVersion(p.Version), task.BuildIdKey, task.StatusKey, task.ActivatedKey, task.DependsOnKey)
-		if err != nil {
-			return gimlet.MakeJSONInternalErrorResponder(errors.Wrap(err, "finding tasks for version"))
-		}
-
-		status := evergreen.PatchSucceeded
-		for _, b := range builds {
-			if b.BuildVariant == evergreen.MergeTaskVariant {
-				continue
-			}
-			complete, buildStatus, err := b.AllUnblockedTasksFinished(tasks)
-			if err != nil {
-				return gimlet.MakeJSONInternalErrorResponder(errors.Wrap(err, "checking build tasks"))
-			}
-			if !complete {
-				status = evergreen.PatchStarted
-				break
-			}
-			if buildStatus == evergreen.BuildFailed {
-				status = evergreen.PatchFailed
-				break
-			}
-		}
-		p.MergeStatus = status
-	}
-	p.MergeStatus = evergreen.PatchSucceeded
-
-	return gimlet.NewJSONResponse(p)
-}
-
-// POST /task/{task_id}/keyval/inc
-type keyvalIncHandler struct {
-	key string
-}
-
-func makeKeyvalPluginInc() gimlet.RouteHandler {
-	return &keyvalIncHandler{}
-}
-
-func (h *keyvalIncHandler) Factory() gimlet.RouteHandler {
-	return &keyvalIncHandler{}
-}
-
-func (h *keyvalIncHandler) Parse(ctx context.Context, r *http.Request) error {
-	err := utility.ReadJSON(r.Body, &h.key)
-	if err != nil {
-		return errors.Wrap(err, "could not get key")
-	}
-	return nil
-}
-
-func (h *keyvalIncHandler) Run(ctx context.Context) gimlet.Responder {
-	keyVal := &model.KeyVal{Key: h.key}
-	if err := keyVal.Inc(); err != nil {
-		return gimlet.MakeJSONInternalErrorResponder(errors.Wrapf(err, "doing findAndModify on key '%s'", h.key))
-	}
-	return gimlet.NewJSONResponse(keyVal)
-}
-
-// GET /task/{task_id}/manifest/load
-type manifestLoadHandler struct {
-	taskID   string
-	settings *evergreen.Settings
-}
-
-func makeManifestLoad(settings *evergreen.Settings) gimlet.RouteHandler {
-	return &manifestLoadHandler{
-		settings: settings,
-	}
-}
-
-func (h *manifestLoadHandler) Factory() gimlet.RouteHandler {
-	return &manifestLoadHandler{
-		settings: h.settings,
-	}
-}
-
-func (h *manifestLoadHandler) Parse(ctx context.Context, r *http.Request) error {
-	if h.taskID = gimlet.GetVars(r)["task_id"]; h.taskID == "" {
-		return errors.New("missing task ID")
-	}
-	return nil
-}
-
-// Run attempts to get the manifest, if it exists it updates the expansions and returns
-// If it does not exist it performs GitHub API calls for each of the project's modules and gets
-// the head revision of the branch and inserts it into the manifest collection.
-// If there is a duplicate key error, then do a find on the manifest again.
-func (h *manifestLoadHandler) Run(ctx context.Context) gimlet.Responder {
-	task, err := task.FindOneId(h.taskID)
-	if err != nil {
-		return gimlet.MakeJSONInternalErrorResponder(errors.Wrapf(err, "finding task '%s'", h.taskID))
-	}
-	if task == nil {
-		return gimlet.MakeJSONErrorResponder(gimlet.ErrorResponse{
-			StatusCode: http.StatusNotFound,
-			Message:    fmt.Sprintf("task '%s' not found", h.taskID),
-		})
-	}
-
-	projectRef, err := model.FindMergedProjectRef(task.Project, task.Version, true)
-	if err != nil {
-		return gimlet.MakeJSONInternalErrorResponder(errors.Wrapf(err, "finding project '%s'", task.Project))
-	}
-	if projectRef == nil {
-		return gimlet.MakeJSONErrorResponder(errors.Errorf("project ref '%s' doesn't exist", task.Project))
-	}
-
-	v, err := model.VersionFindOne(model.VersionById(task.Version))
-	if err != nil {
-		return gimlet.MakeJSONInternalErrorResponder(errors.Wrap(err, "retrieving version for task"))
-	}
-	if v == nil {
-		return gimlet.MakeJSONErrorResponder(gimlet.ErrorResponse{
-			StatusCode: http.StatusNotFound,
-			Message:    fmt.Sprintf("version not found: %s", task.Version),
-		})
-	}
-	currentManifest, err := manifest.FindFromVersion(v.Id, v.Identifier, v.Revision, v.Requester)
-	if err != nil {
-		return gimlet.MakeJSONErrorResponder(errors.Wrapf(err, "retrieving manifest with version id '%s'", task.Version))
-	}
-
-	projectInfo, err := model.LoadProjectForVersion(v, v.Identifier, false)
-	if err != nil {
-		return gimlet.MakeJSONErrorResponder(errors.Wrapf(err, "loading project from version"))
-	}
-	if projectInfo.Project == nil {
-		return gimlet.MakeJSONErrorResponder(gimlet.ErrorResponse{
-			StatusCode: http.StatusNotFound,
-			Message:    "unable to find project for version",
-		})
-	}
-
-	if currentManifest != nil && projectInfo.Project.Modules.IsIdentical(*currentManifest) {
-		return gimlet.NewJSONResponse(currentManifest)
-	}
-
-	// attempt to insert a manifest after making GitHub API calls
-	manifest, err := repotracker.CreateManifest(*v, projectInfo.Project, projectRef, h.settings)
-	if err != nil {
-		if apiErr, ok := errors.Cause(err).(thirdparty.APIRequestError); ok && apiErr.StatusCode == http.StatusNotFound {
-			return gimlet.MakeJSONErrorResponder(errors.Wrap(err, "manifest resource not found"))
-		}
-		return gimlet.MakeJSONInternalErrorResponder(errors.Wrap(err, "storing new manifest"))
-	}
-	return gimlet.NewJSONResponse(manifest)
-}
-
-// POST /task/{task_id}/downstreamParams
-type setDownstreamParamsHandler struct {
-	taskID           string
-	downstreamParams []patch.Parameter
-}
-
-func makeSetDownstreamParams() gimlet.RouteHandler {
-	return &setDownstreamParamsHandler{}
-}
-
-func (h *setDownstreamParamsHandler) Factory() gimlet.RouteHandler {
-	return &setDownstreamParamsHandler{}
-}
-
-func (h *setDownstreamParamsHandler) Parse(ctx context.Context, r *http.Request) error {
-	if h.taskID = gimlet.GetVars(r)["task_id"]; h.taskID == "" {
-		return errors.New("missing task ID")
-	}
-	err := utility.ReadJSON(r.Body, &h.downstreamParams)
-	if err != nil {
-		errorMessage := fmt.Sprintf("reading downstream expansions for task %s", h.taskID)
-		grip.Error(message.Fields{
-			"message": errorMessage,
-			"task_id": h.taskID,
-		})
-		return errors.Wrapf(err, errorMessage)
-	}
-	return nil
-}
-
-// Run updates file mappings for a task or build.
-func (h *setDownstreamParamsHandler) Run(ctx context.Context) gimlet.Responder {
-	t, err := task.FindOneId(h.taskID)
-	if err != nil {
-		return gimlet.MakeJSONInternalErrorResponder(errors.Wrapf(err, "finding task '%s'", h.taskID))
-	}
-	if t == nil {
-		return gimlet.MakeJSONErrorResponder(gimlet.ErrorResponse{
-			StatusCode: http.StatusNotFound,
-			Message:    fmt.Sprintf("task '%s' not found", h.taskID),
-		})
-	}
-	grip.Infoln("Setting downstream expansions for task:", t.Id)
-
-	p, err := patch.FindOne(patch.ByVersion(t.Version))
-
-	if err != nil {
-		errorMessage := fmt.Sprintf("loading patch: %s: ", err.Error())
-		grip.Error(message.Fields{
-			"message": errorMessage,
-			"task_id": t.Id,
-		})
-		return gimlet.MakeJSONErrorResponder(errors.Wrap(err, "loading patch"))
-	}
-
-	if p == nil {
-		errorMessage := "patch not found"
-		grip.Error(message.Fields{
-			"message": errorMessage,
-			"task_id": t.Id,
-		})
-		return gimlet.MakeJSONErrorResponder(gimlet.ErrorResponse{
-			StatusCode: http.StatusNotFound,
-			Message:    errorMessage,
-		})
-	}
-
-	if err = p.SetDownstreamParameters(h.downstreamParams); err != nil {
-		errorMessage := fmt.Sprintf("setting patch parameters: %s", err.Error())
-		grip.Error(message.Fields{
-			"message": errorMessage,
-			"task_id": t.Id,
-		})
-		return gimlet.MakeJSONInternalErrorResponder(errors.Wrap(err, "setting patch parameters"))
-	}
-
-	return gimlet.NewJSONResponse(fmt.Sprintf("Downstream patches for %v have successfully been set", p.Id))
-}
-
-// GET /task/{task_id}/json/tags/{task_name}/{name}
-type jsonTagsForTaskHandler struct {
-	taskID   string
-	taskName string
-	name     string
-}
-
-func makeGetTaskJSONTagsForTask() gimlet.RouteHandler {
-	return &jsonTagsForTaskHandler{}
-}
-
-func (h *jsonTagsForTaskHandler) Factory() gimlet.RouteHandler {
-	return &jsonTagsForTaskHandler{}
-}
-
-func (h *jsonTagsForTaskHandler) Parse(ctx context.Context, r *http.Request) error {
-	if h.taskID = gimlet.GetVars(r)["task_id"]; h.taskID == "" {
-		return errors.New("missing task ID")
-	}
-	h.taskName = gimlet.GetVars(r)["task_name"]
-	h.name = gimlet.GetVars(r)["name"]
-	return nil
-}
-
-func (h *jsonTagsForTaskHandler) Run(ctx context.Context) gimlet.Responder {
-	t, err := task.FindOneId(h.taskID)
-	if err != nil {
-		return gimlet.MakeJSONInternalErrorResponder(errors.Wrapf(err, "finding task '%s'", h.taskID))
-	}
-	if t == nil {
-		return gimlet.MakeJSONErrorResponder(gimlet.ErrorResponse{
-			StatusCode: http.StatusNotFound,
-			Message:    fmt.Sprintf("task '%s' not found", h.taskID),
-		})
-	}
-
-	tagged, err := model.GetTaskJSONTagsForTask(t.Project, t.BuildVariant, h.taskName, h.name)
-	if err != nil {
-		return gimlet.MakeJSONInternalErrorResponder(err)
-	}
-
-	return gimlet.NewJSONResponse(tagged)
-}
-
-// GET /task/{task_id}/json/history/{task_name}/{name}
-type jsonTaskHistoryHandler struct {
-	taskID string
-	name   string
-}
-
-func makeGetTaskJSONTaskHistory() gimlet.RouteHandler {
-	return &jsonTaskHistoryHandler{}
-}
-
-func (h *jsonTaskHistoryHandler) Factory() gimlet.RouteHandler {
-	return &jsonTaskHistoryHandler{}
-}
-
-func (h *jsonTaskHistoryHandler) Parse(ctx context.Context, r *http.Request) error {
-	if h.taskID = gimlet.GetVars(r)["task_id"]; h.taskID == "" {
-		return errors.New("missing task ID")
-	}
-	h.name = gimlet.GetVars(r)["name"]
-	return nil
-}
-
-func (h *jsonTaskHistoryHandler) Run(ctx context.Context) gimlet.Responder {
-	t, err := task.FindOneId(h.taskID)
-	if err != nil {
-		return gimlet.MakeJSONInternalErrorResponder(errors.Wrapf(err, "finding task '%s'", h.taskID))
-	}
-	if t == nil {
-		return gimlet.MakeJSONErrorResponder(gimlet.ErrorResponse{
-			StatusCode: http.StatusNotFound,
-			Message:    fmt.Sprintf("task '%s' not found", h.taskID),
-		})
-	}
-
-	history, err := model.GetTaskJSONHistory(t, h.name)
-	if err != nil {
-		return gimlet.MakeJSONInternalErrorResponder(err)
-	}
-
-	return gimlet.NewJSONResponse(history)
-}
-
-// POST /task/{task_id}/data/{name}
-type insertTaskJsonHandler struct {
-	taskID  string
-	name    string
-	rawData map[string]interface{}
-}
-
-func makeInsertTaskJSON() gimlet.RouteHandler {
-	return &insertTaskJsonHandler{}
-}
-
-func (h *insertTaskJsonHandler) Factory() gimlet.RouteHandler {
-	return &insertTaskJsonHandler{}
-}
-
-func (h *insertTaskJsonHandler) Parse(ctx context.Context, r *http.Request) error {
-	if h.taskID = gimlet.GetVars(r)["task_id"]; h.taskID == "" {
-		return errors.New("missing task ID")
-	}
-	h.name = gimlet.GetVars(r)["name"]
-
-	if err := utility.ReadJSON(r.Body, &h.rawData); err != nil {
-		return errors.Wrapf(err, "reading raw data from request")
-	}
-	return nil
-}
-
-func (h *insertTaskJsonHandler) Run(ctx context.Context) gimlet.Responder {
-	t, err := task.FindOneId(h.taskID)
-	if err != nil {
-		return gimlet.MakeJSONInternalErrorResponder(errors.Wrapf(err, "finding task '%s'", h.taskID))
-	}
-	if t == nil {
-		return gimlet.MakeJSONErrorResponder(gimlet.ErrorResponse{
-			StatusCode: http.StatusNotFound,
-			Message:    fmt.Sprintf("task '%s' not found", h.taskID),
-		})
-	}
-
-	if err = model.InsertTaskJSON(t, h.name, h.rawData); err != nil {
-		return gimlet.MakeJSONInternalErrorResponder(err)
-	}
-
-	return gimlet.NewJSONResponse("ok")
-}
-
-// GET /task/{task_id}/json/data/{task_name}/{name}
-type taskJsonByNameHandler struct {
-	taskID    string
-	name      string
-	taskName  string
-	formValue string
-}
-
-func makeGetTaskJSONByName() gimlet.RouteHandler {
-	return &taskJsonByNameHandler{}
-}
-
-func (h *taskJsonByNameHandler) Factory() gimlet.RouteHandler {
-	return &taskJsonByNameHandler{}
-}
-
-func (h *taskJsonByNameHandler) Parse(ctx context.Context, r *http.Request) error {
-	if h.taskID = gimlet.GetVars(r)["task_id"]; h.taskID == "" {
-		return errors.New("missing task ID")
-	}
-	h.name = gimlet.GetVars(r)["name"]
-	h.taskName = gimlet.GetVars(r)["task_name"]
-	h.formValue = r.FormValue("full")
-	return nil
-}
-
-func (h *taskJsonByNameHandler) Run(ctx context.Context) gimlet.Responder {
-	t, err := task.FindOneId(h.taskID)
-	if err != nil {
-		return gimlet.MakeJSONInternalErrorResponder(errors.Wrapf(err, "finding task '%s'", h.taskID))
-	}
-	if t == nil {
-		return gimlet.MakeJSONErrorResponder(gimlet.ErrorResponse{
-			StatusCode: http.StatusNotFound,
-			Message:    fmt.Sprintf("task '%s' not found", h.taskID),
-		})
-	}
-
-	jsonForTask, err := model.GetTaskJSONByName(t.Version, t.BuildId, h.taskName, h.name)
-	if err != nil {
-		if adb.ResultsNotFound(err) {
-			return gimlet.MakeJSONErrorResponder(gimlet.ErrorResponse{
-				StatusCode: http.StatusNotFound,
-				Message:    fmt.Sprintf("task by name '%s' not found", h.name),
-			})
-		}
-
-		return gimlet.MakeJSONInternalErrorResponder(err)
-	}
-	if len(h.formValue) != 0 { // if specified, include the json data's container as well
-		return gimlet.NewJSONResponse(jsonForTask)
-	}
-
-	return gimlet.NewJSONResponse(jsonForTask.Data)
-}
-
-// GET /task/{task_id}/json/data/{task_name}/{name}/{variant}
-type taskJsonByNameForVariantHandler struct {
-	taskID    string
-	name      string
-	taskName  string
-	variant   string
-	formValue string
-}
-
-func makeGetTaskJSONForVariant() gimlet.RouteHandler {
-	return &taskJsonByNameForVariantHandler{}
-}
-
-func (h *taskJsonByNameForVariantHandler) Factory() gimlet.RouteHandler {
-	return &taskJsonByNameForVariantHandler{}
-}
-
-func (h *taskJsonByNameForVariantHandler) Parse(ctx context.Context, r *http.Request) error {
-	if h.taskID = gimlet.GetVars(r)["task_id"]; h.taskID == "" {
-		return errors.New("missing task ID")
-	}
-	h.name = gimlet.GetVars(r)["name"]
-	h.taskName = gimlet.GetVars(r)["task_name"]
-	h.variant = gimlet.GetVars(r)["variant"]
-	h.formValue = r.FormValue("full")
-	return nil
-}
-
-// Run finds a task by name and variant and finds
-// the document in the json collection associated with that task's id.
-func (h *taskJsonByNameForVariantHandler) Run(ctx context.Context) gimlet.Responder {
-	t, err := task.FindOneId(h.taskID)
-	if err != nil {
-		return gimlet.MakeJSONInternalErrorResponder(errors.Wrapf(err, "finding task '%s'", h.taskID))
-	}
-	if t == nil {
-		return gimlet.MakeJSONErrorResponder(gimlet.ErrorResponse{
-			StatusCode: http.StatusNotFound,
-			Message:    fmt.Sprintf("task '%s' not found", h.taskID),
-		})
-	}
-
-	// Find the task for the other variant, if it exists
-	jsonForTask, err := model.GetTaskJSONForVariant(t.Version, h.variant, h.taskName, h.name)
-
-	if err != nil {
-		if adb.ResultsNotFound(err) {
-			return gimlet.MakeJSONErrorResponder(gimlet.ErrorResponse{
-				StatusCode: http.StatusNotFound,
-				Message:    fmt.Sprintf("task by name '%s' and variant '%s' not found", h.name, h.variant),
-			})
-		}
-
-		return gimlet.MakeJSONInternalErrorResponder(err)
-	}
-	if len(h.formValue) != 0 { // if specified, include the json data's container as well
-		return gimlet.NewJSONResponse(jsonForTask)
-	}
-	return gimlet.NewJSONResponse(jsonForTask.Data)
-=======
->>>>>>> c354c50d
 }