--- conflicted
+++ resolved
@@ -975,7 +975,7 @@
 			tCase(ctx, t, r)
 		})
 	}
-<<<<<<< HEAD
+
 }
 
 func TestAttachFilesHandler(t *testing.T) {
@@ -1145,7 +1145,4 @@
 			tCase(ctx, t, r)
 		})
 	}
-=======
-
->>>>>>> 68acba2f
 }