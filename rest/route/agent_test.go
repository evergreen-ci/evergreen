--- conflicted
+++ resolved
@@ -606,29 +606,12 @@
 	projRef1 := &model.ProjectRef{Id: "project1"}
 	require.NoError(t, task1.Insert())
 	require.NoError(t, projRef1.Insert())
-<<<<<<< HEAD
 
 	task2 := &task.Task{
 		Id:      "task2",
 		Project: "project2",
 	}
-	projRef2 := &model.ProjectRef{
-		Id: "project2",
-	}
 	require.NoError(t, task2.Insert())
-	require.NoError(t, projRef2.Insert())
-
-=======
-	// Set the default logger after inserting into the DB since this should
-	// be set dynamically by the route handler.
-	projRef1.DefaultLogger = "buildlogger"
-
->>>>>>> f50345d4
-	task3 := &task.Task{
-		Id:      "task3",
-		Project: "project3",
-	}
-	require.NoError(t, task3.Insert())
 
 	for _, test := range []struct {
 		name           string
@@ -643,7 +626,7 @@
 		},
 		{
 			name:           "ProjectRefDNE",
-			taskID:         task3.Id,
+			taskID:         task2.Id,
 			expectedStatus: http.StatusNotFound,
 		},
 		{
