package route

import (
	"context"
	"fmt"
	"net/http"
	"strconv"
	"strings"
	"time"

	"github.com/evergreen-ci/evergreen"
	"github.com/evergreen-ci/evergreen/model"
	"github.com/evergreen-ci/evergreen/model/commitqueue"
	"github.com/evergreen-ci/evergreen/model/patch"
	"github.com/evergreen-ci/evergreen/rest/data"
	"github.com/evergreen-ci/evergreen/thirdparty"
	"github.com/evergreen-ci/gimlet"
	"github.com/evergreen-ci/utility"
	"github.com/google/go-github/v34/github"
	"github.com/mongodb/amboy"
	"github.com/mongodb/grip"
	"github.com/mongodb/grip/message"
	"github.com/pkg/errors"
)

const (
	githubActionClosed      = "closed"
	githubActionOpened      = "opened"
	githubActionSynchronize = "synchronize"
	githubActionReopened    = "reopened"
<<<<<<< HEAD
=======
	githubCommitUnsigned    = "unsigned"
	githubReviewApproved    = "APPROVED"
>>>>>>> ebb7bfdd

	retryComment = "evergreen retry"
	patchComment = "evergreen patch"
	refTags      = "refs/tags/"
)

type githubHookApi struct {
	queue  amboy.Queue
	secret []byte

	event     interface{}
	eventType string
	msgID     string
	sc        data.Connector
	settings  *evergreen.Settings
}

func makeGithubHooksRoute(sc data.Connector, queue amboy.Queue, secret []byte, settings *evergreen.Settings) gimlet.RouteHandler {
	return &githubHookApi{
		sc:       sc,
		settings: settings,
		queue:    queue,
		secret:   secret,
	}
}

func (gh *githubHookApi) Factory() gimlet.RouteHandler {
	return &githubHookApi{
		queue:    gh.queue,
		secret:   gh.secret,
		sc:       gh.sc,
		settings: gh.settings,
	}
}

func (gh *githubHookApi) Parse(ctx context.Context, r *http.Request) error {
	gh.eventType = r.Header.Get("X-Github-Event")
	gh.msgID = r.Header.Get("X-Github-Delivery")

	if len(gh.secret) == 0 || gh.queue == nil {
		return gimlet.ErrorResponse{
			StatusCode: http.StatusInternalServerError,
			Message:    "webhooks are not configured and therefore disabled",
		}
	}

	body, err := github.ValidatePayload(r, gh.secret)
	if err != nil {
		grip.Error(message.WrapError(err, message.Fields{
			"source":  "GitHub hook",
			"message": "rejecting GitHub webhook",
			"msg_id":  gh.msgID,
			"event":   gh.eventType,
		}))
		return errors.Wrap(err, "reading and validating GitHub request payload")
	}

	gh.event, err = github.ParseWebHook(gh.eventType, body)
	if err != nil {
		return errors.Wrap(err, "parsing webhook")
	}

	return nil
}

func (gh *githubHookApi) Run(ctx context.Context) gimlet.Responder {
	switch event := gh.event.(type) {
	case *github.PingEvent:
		if event.HookID == nil {
			return gimlet.NewJSONErrorResponse(gimlet.ErrorResponse{
				StatusCode: http.StatusBadRequest,
				Message:    "malformed ping event",
			})
		}
		grip.Info(message.Fields{
			"source":  "GitHub hook",
			"msg_id":  gh.msgID,
			"event":   gh.eventType,
			"hook_id": event.HookID,
		})

	case *github.PullRequestEvent:
		if event.Action == nil {
			err := gimlet.ErrorResponse{
				StatusCode: http.StatusBadRequest,
				Message:    "pull request has no action",
			}
			grip.Error(message.WrapError(err, message.Fields{
				"source": "GitHub hook",
				"msg_id": gh.msgID,
				"event":  gh.eventType,
			}))

			return gimlet.NewJSONErrorResponse(err)
		}

		if *event.Action == githubActionOpened || *event.Action == githubActionSynchronize ||
			*event.Action == githubActionReopened {
			grip.Info(message.Fields{
				"source":    "GitHub hook",
				"msg_id":    gh.msgID,
				"event":     gh.eventType,
				"repo":      *event.PullRequest.Base.Repo.FullName,
				"ref":       *event.PullRequest.Base.Ref,
				"pr_number": *event.PullRequest.Number,
				"hash":      *event.PullRequest.Head.SHA,
				"user":      *event.Sender.Login,
				"message":   "PR accepted, attempting to queue",
			})
			if err := gh.AddIntentForPR(event.PullRequest, event.Sender.GetLogin(), patch.AutomatedCaller); err != nil {
				grip.Error(message.WrapError(err, message.Fields{
					"source":    "GitHub hook",
					"msg_id":    gh.msgID,
					"event":     gh.eventType,
					"action":    event.Action,
					"repo":      *event.PullRequest.Base.Repo.FullName,
					"ref":       *event.PullRequest.Base.Ref,
					"pr_number": *event.PullRequest.Number,
					"user":      *event.Sender.Login,
					"message":   "can't add intent",
				}))
				return gimlet.NewJSONInternalErrorResponse(errors.Wrap(err, "adding patch intent"))
			}
		} else if *event.Action == githubActionClosed {
			grip.Info(message.Fields{
				"source":  "GitHub hook",
				"msg_id":  gh.msgID,
				"event":   gh.eventType,
				"action":  *event.Action,
				"message": "pull request closed; aborting patch",
			})
			err := data.AbortPatchesFromPullRequest(event)
			if err != nil {
				grip.Error(message.WrapError(err, message.Fields{
					"source":  "GitHub hook",
					"msg_id":  gh.msgID,
					"event":   gh.eventType,
					"action":  *event.Action,
					"message": "failed to abort patches",
				}))
				return gimlet.MakeJSONInternalErrorResponder(errors.Wrap(err, "aborting patches"))
			}

			// if the item is on a commit queue, remove it
			if err = gh.tryDequeueCommitQueueItemForPR(event.PullRequest); err != nil {
				grip.Error(message.WrapError(err, message.Fields{
					"source":  "GitHub hook",
					"msg_id":  gh.msgID,
					"event":   gh.eventType,
					"action":  *event.Action,
					"message": "commit queue item not dequeued",
				}))
				return gimlet.MakeJSONInternalErrorResponder(errors.Wrap(err, "dequeueing item from commit queue"))
			}

			return gimlet.NewJSONResponse(struct{}{})
		}

	case *github.PushEvent:
		grip.Debug(message.Fields{
			"source":     "GitHub hook",
			"msg_id":     gh.msgID,
			"event":      gh.eventType,
			"event_data": event,
			"ref":        event.GetRef(),
			"is_tag":     isTag(event.GetRef()),
		})
		if isTag(event.GetRef()) {
			if err := gh.handleGitTag(ctx, event); err != nil {
				return gimlet.MakeJSONInternalErrorResponder(errors.Wrap(err, "handling git tag"))
			}
			return gimlet.NewJSONResponse(struct{}{})
		}
		if err := data.TriggerRepotracker(ctx, gh.queue, gh.msgID, event); err != nil {
			return gimlet.MakeJSONInternalErrorResponder(errors.Wrap(err, "triggering repotracker"))
		}

	case *github.IssueCommentEvent:
		if event.Issue.IsPullRequest() {
			if commitqueue.TriggersCommitQueue(*event.Action, *event.Comment.Body) {
				grip.Info(message.Fields{
					"source":    "GitHub hook",
					"msg_id":    gh.msgID,
					"event":     gh.eventType,
					"repo":      *event.Repo.FullName,
					"pr_number": *event.Issue.Number,
					"user":      *event.Sender.Login,
					"message":   "commit queue triggered",
				})
<<<<<<< HEAD
				if _, err := data.EnqueuePRToCommitQueue(ctx, evergreen.GetEnvironment(), gh.sc, createPRInfo(event), true); err != nil {
=======
				if err := gh.commitQueueEnqueue(ctx, gh.settings, event); err != nil {
>>>>>>> ebb7bfdd
					grip.Error(message.WrapError(err, message.Fields{
						"source":    "GitHub hook",
						"msg_id":    gh.msgID,
						"event":     gh.eventType,
						"action":    event.Action,
						"repo":      *event.Repo.FullName,
						"pr_number": *event.Issue.Number,
						"user":      *event.Sender.Login,
						"message":   "can't enqueue on commit queue",
					}))
					return gimlet.MakeJSONInternalErrorResponder(errors.Wrap(err, "enqueueing in commit queue"))
				}
			}
			triggerPatch, callerType := triggersPatch(*event.Action, *event.Comment.Body)
			if triggerPatch {
				grip.Info(message.Fields{
					"source":    "GitHub hook",
					"msg_id":    gh.msgID,
					"event":     gh.eventType,
					"repo":      *event.Repo.FullName,
					"pr_number": *event.Issue.Number,
					"user":      *event.Sender.Login,
					"message":   fmt.Sprintf("'%s' triggered", *event.Comment.Body),
				})
				if err := gh.createPRPatch(ctx, event.Repo.Owner.GetLogin(), event.Repo.GetName(), callerType, event.Issue.GetNumber()); err != nil {
					grip.Error(message.WrapError(err, message.Fields{
						"source":    "GitHub hook",
						"msg_id":    gh.msgID,
						"event":     gh.eventType,
						"action":    event.Action,
						"repo":      *event.Repo.FullName,
						"pr_number": *event.Issue.Number,
						"user":      *event.Sender.Login,
						"message":   fmt.Sprintf("can't create PR for '%s'", *event.Comment.Body),
					}))
					return gimlet.MakeJSONInternalErrorResponder(errors.Wrap(err, "creating patch"))
				}
			}
		}

	case *github.MetaEvent:
		if event.GetAction() == "deleted" {
			hookID := event.GetHookID()
			if hookID == 0 {
				err := errors.New("invalid hook ID for deleted hook")
				grip.Error(message.WrapError(err, message.Fields{
					"source": "GitHub hook",
					"msg_id": gh.msgID,
					"event":  gh.eventType,
					"action": event.Action,
					"hook":   event.Hook,
				}))
				return gimlet.MakeJSONInternalErrorResponder(errors.Wrap(err, "handling deleted event"))
			}
			if err := model.RemoveGithubHook(int(hookID)); err != nil {
				return gimlet.MakeJSONInternalErrorResponder(errors.Wrap(err, "removing hook"))
			}
		}
	}

	return gimlet.NewJSONResponse(struct{}{})
}

func (gh *githubHookApi) createPRPatch(ctx context.Context, owner, repo, calledBy string, prNumber int) error {
	settings, err := evergreen.GetConfig()
	if err != nil {
		return errors.Wrap(err, "getting admin settings")
	}
	githubToken, err := settings.GetGithubOauthToken()
	if err != nil {
		return errors.Wrap(err, "getting GitHub OAuth token from admin settings")
	}

	pr, err := thirdparty.GetGithubPullRequest(ctx, githubToken, owner, repo, prNumber)
	if err != nil {
		return errors.Wrapf(err, "getting PR for repo '%s:%s', PR #%d", owner, repo, prNumber)
	}

	return gh.AddIntentForPR(pr, pr.User.GetLogin(), calledBy)
}

func (gh *githubHookApi) AddIntentForPR(pr *github.PullRequest, owner, calledBy string) error {
	ghi, err := patch.NewGithubIntent(gh.msgID, owner, calledBy, pr)
	if err != nil {
		return errors.Wrap(err, "creating GitHub patch intent")
	}
	if err := data.AddPatchIntent(ghi, gh.queue); err != nil {
		return errors.Wrap(err, "saving patch intent")
	}

	return nil
}

// handleGitTag adds the tag to the version it was pushed to, and triggers a new version if applicable
func (gh *githubHookApi) handleGitTag(ctx context.Context, event *github.PushEvent) error {
	if err := validatePushTagEvent(event); err != nil {
		grip.Debug(message.WrapError(err, message.Fields{
			"source":  "GitHub hook",
			"message": "error validating event",
			"ref":     event.GetRef(),
			"event":   gh.eventType,
		}))
		return errors.Wrap(err, "validating event")
	}
	token, err := gh.settings.GetGithubOauthToken()
	if err != nil {
		return errors.New("getting GitHub token")
	}
	pusher := event.GetPusher().GetName()
	tag := model.GitTag{
		Tag:    strings.TrimPrefix(event.GetRef(), refTags),
		Pusher: pusher,
	}
	ownerAndRepo := strings.Split(event.Repo.GetFullName(), "/")
	hash, err := thirdparty.GetTaggedCommitFromGithub(ctx, token, ownerAndRepo[0], ownerAndRepo[1], tag.Tag)
	if err != nil {
		grip.Debug(message.WrapError(err, message.Fields{
			"source":  "GitHub hook",
			"message": "getting tagged commit from GitHub",
			"ref":     event.GetRef(),
			"event":   gh.eventType,
			"owner":   ownerAndRepo[0],
			"repo":    ownerAndRepo[1],
			"tag":     tag,
		}))
		return errors.Wrapf(err, "getting commit for tag '%s'", tag.Tag)
	}
	projectRefs, err := model.FindMergedEnabledProjectRefsByOwnerAndRepo(ownerAndRepo[0], ownerAndRepo[1])
	if err != nil {
		grip.Debug(message.WrapError(err, message.Fields{
			"source":  "GitHub hook",
			"message": "error finding projects",
			"ref":     event.GetRef(),
			"event":   gh.eventType,
			"owner":   ownerAndRepo[0],
			"repo":    ownerAndRepo[1],
			"tag":     tag,
		}))
		return errors.Wrapf(err, "finding projects for repo '%s'", ownerAndRepo)
	}
	if len(projectRefs) == 0 {
		grip.Debug(message.Fields{
			"source":  "GitHub hook",
			"message": "no projects found",
			"ref":     event.GetRef(),
			"event":   gh.eventType,
			"owner":   ownerAndRepo[0],
			"repo":    ownerAndRepo[1],
			"tag":     tag,
		})
		return errors.Wrapf(err, "no projects found for repo '%s'", ownerAndRepo)
	}

	foundVersion := map[string]bool{}

	const (
		checkVersionAttempts      = 5
		checkVersionRetryMinDelay = 3500 * time.Millisecond
		checkVersionRetryMaxDelay = 15 * time.Second
	)

	catcher := grip.NewBasicCatcher()

	// iterate through all projects before retrying. Only retry on errors related to finding the version.
	err = utility.Retry(
		ctx,
		func() (bool, error) {
			retryCatcher := grip.NewBasicCatcher()
			for _, pRef := range projectRefs {
				if foundVersion[pRef.Id] {
					continue
				}
				var existingVersion *model.Version
				// If a version for this revision exists for this project, add tag
				// Retry in case a commit and a tag are pushed at around the same time, and the version isn't ready yet
				existingVersion, err = model.VersionFindOne(model.BaseVersionByProjectIdAndRevision(pRef.Id, hash))
				if err != nil {
					retryCatcher.Wrapf(err, "finding version for project '%s' with revision '%s'", pRef.Id, hash)
					continue
				}
				if existingVersion == nil {
					retryCatcher.Errorf("no version for project '%s' with revision '%s' to add tag to", pRef.Id, hash)
					continue
				}
				foundVersion[pRef.Id] = true
				grip.Debug(message.Fields{
					"source":  "GitHub hook",
					"message": "adding tag to version",
					"version": existingVersion.Id,
					"ref":     event.GetRef(),
					"event":   gh.eventType,
					"branch":  pRef.Branch,
					"owner":   pRef.Owner,
					"repo":    pRef.Repo,
					"hash":    hash,
					"tag":     tag,
				})

				if err = model.AddGitTag(existingVersion.Id, tag); err != nil {
					catcher.Wrapf(err, "adding tag '%s' to version '%s''", tag.Tag, existingVersion.Id)
					continue
				}

				revision := model.Revision{
					Author:          existingVersion.Author,
					AuthorID:        existingVersion.AuthorID,
					AuthorEmail:     existingVersion.AuthorEmail,
					Revision:        existingVersion.Revision,
					RevisionMessage: existingVersion.Message,
				}
				var v *model.Version
				v, err = gh.createVersionForTag(ctx, pRef, existingVersion, revision, tag, token)
				if err != nil {
					catcher.Wrapf(err, "adding new version for tag '%s'", tag.Tag)
					continue
				}
				if v != nil {
					grip.Info(message.Fields{
						"source":  "GitHub hook",
						"msg_id":  gh.msgID,
						"event":   gh.eventType,
						"ref":     event.GetRef(),
						"owner":   ownerAndRepo[0],
						"repo":    ownerAndRepo[1],
						"tag":     tag,
						"version": v.Id,
						"message": "triggered version from git tag",
					})
				}
			}
			return retryCatcher.HasErrors(), retryCatcher.Resolve()
		}, utility.RetryOptions{
			MaxAttempts: checkVersionAttempts,
			MinDelay:    checkVersionRetryMinDelay,
			MaxDelay:    checkVersionRetryMaxDelay,
		})
	catcher.Add(err)
	grip.Error(message.WrapError(catcher.Resolve(), message.Fields{
		"source":  "GitHub hook",
		"msg_id":  gh.msgID,
		"event":   gh.eventType,
		"ref":     event.GetRef(),
		"owner":   ownerAndRepo[0],
		"repo":    ownerAndRepo[1],
		"tag":     tag,
		"message": "errors updating/creating versions for git tag",
	}))
	return nil
}

func (gh *githubHookApi) createVersionForTag(ctx context.Context, pRef model.ProjectRef, existingVersion *model.Version,
	revision model.Revision, tag model.GitTag, token string) (*model.Version, error) {
	if !pRef.IsGitTagVersionsEnabled() {
		return nil, nil
	}

	if !pRef.AuthorizedForGitTag(ctx, tag.Pusher, token) {
		grip.Debug(message.Fields{
			"source":             "GitHub hook",
			"msg_id":             gh.msgID,
			"event":              gh.eventType,
			"project":            pRef.Id,
			"project_identifier": pRef.Identifier,
			"tag":                tag,
			"message":            "user not authorized for git tag version",
		})
		return nil, nil
	}
	hasAliases, remotePath, err := model.HasMatchingGitTagAliasAndRemotePath(pRef.Id, tag.Tag)
	if err != nil {
		return nil, err
	}
	if !hasAliases {
		return nil, nil
	}
	metadata := model.VersionMetadata{
		Revision:   revision,
		GitTag:     tag,
		RemotePath: remotePath,
	}
	var projectInfo model.ProjectInfo
	if remotePath != "" {
		// run everything in the yaml that's provided
		if gh.settings == nil {
			gh.settings, err = evergreen.GetConfig()
			if err != nil {
				return nil, errors.Wrap(err, "getting admin settings")
			}
		}
		projectInfo, err = gh.sc.GetProjectFromFile(ctx, pRef, remotePath, token)
		if err != nil {
			return nil, errors.Wrap(err, "loading project info from file")
		}
	} else {
		// use the standard project config with the git tag alias
		projectInfo, err = model.LoadProjectInfoForVersion(existingVersion, pRef.Id)
		if err != nil {
			return nil, errors.Wrapf(err, "getting project '%s'", pRef.Identifier)
		}
		metadata.Alias = evergreen.GitTagAlias
	}
	projectInfo.Ref = &pRef
	return gh.sc.CreateVersionFromConfig(ctx, &projectInfo, metadata, true)
}

func validatePushTagEvent(event *github.PushEvent) error {
	if len(strings.Split(event.Repo.GetFullName(), "/")) != 2 {
		return errors.New("repo name is invalid (expected [owner]/[repo])")
	}

	// check if tag is valid for project
	if event.GetRef() == "" {
		return errors.New("base ref is empty")
	}

	if event.GetSender().GetLogin() == "" || event.GetSender().GetID() == 0 {
		return errors.New("GitHub sender missing login name or UID")
	}

	if event.GetPusher().GetName() == "" {
		return errors.New("GitHub pusher missing login name")
	}
	if !event.GetCreated() {
		return errors.New("not a tag creation event")
	}
	return nil
}

<<<<<<< HEAD
=======
func (gh *githubHookApi) commitQueueEnqueue(ctx context.Context, settings *evergreen.Settings, event *github.IssueCommentEvent) error {
	userRepo := data.UserRepoInfo{
		Username: *event.Comment.User.Login,
		Owner:    *event.Repo.Owner.Login,
		Repo:     *event.Repo.Name,
	}
	authorized, err := gh.sc.IsAuthorizedToPatchAndMerge(ctx, gh.settings, userRepo)
	if err != nil {
		return errors.Wrap(err, "getting user info from GitHub API")
	}
	if !authorized {
		return errors.Errorf("user '%s' is not authorized to merge", userRepo.Username)
	}

	prNum := *event.Issue.Number
	pr, err := gh.sc.GetGitHubPR(ctx, userRepo.Owner, userRepo.Repo, prNum)
	if err != nil {
		return errors.Wrap(err, "getting PR from GitHub API")
	}

	if pr == nil || pr.Base == nil || pr.Base.Ref == nil {
		return errors.New("PR contains no base branch label")
	}

	cqInfo := restModel.ParseGitHubComment(*event.Comment.Body)
	baseBranch := *pr.Base.Ref
	projectRef, err := model.FindOneProjectRefWithCommitQueueByOwnerRepoAndBranch(userRepo.Owner, userRepo.Repo, baseBranch)
	if err != nil {
		return errors.Wrapf(err, "getting project for '%s:%s' tracking branch '%s'", userRepo.Owner, userRepo.Repo, baseBranch)
	}
	if projectRef == nil {
		return errors.Errorf("no project with commit queue enabled for '%s:%s' tracking branch '%s'", userRepo.Owner, userRepo.Repo, baseBranch)
	}

	if utility.FromBoolPtr(projectRef.CommitQueue.RequireSigned) {
		err = gh.requireSigned(ctx, settings, userRepo, prNum)
		if err != nil {
			sendErr := thirdparty.SendCommitQueueGithubStatus(evergreen.GetEnvironment(), pr, message.GithubStateFailure, "can't enqueue with unsigned commits", "")
			grip.Error(message.WrapError(sendErr, message.Fields{
				"message": "error sending patch creation failure to github",
				"owner":   userRepo.Owner,
				"repo":    userRepo.Repo,
				"pr":      prNum,
			}))
			return errors.Wrapf(err, "checking commit signing")
		}
	}

	requiredApprovalCount := projectRef.CommitQueue.RequiredApprovalCount
	if requiredApprovalCount != 0 {
		err = gh.checkPRApprovals(ctx, settings, userRepo, prNum, requiredApprovalCount)
		if err != nil {
			sendErr := thirdparty.SendCommitQueueGithubStatus(evergreen.GetEnvironment(), pr, message.GithubStateFailure, "can't enqueue without required number of approvals", "")
			grip.Error(message.WrapError(sendErr, message.Fields{
				"message": "error sending patch creation failure to github",
				"owner":   userRepo.Owner,
				"repo":    userRepo.Repo,
				"pr":      prNum,
			}))
			return errors.Wrapf(err, "checking pull request approvals")
		}
	}

	patchId, err := gh.sc.AddPatchForPr(ctx, *projectRef, prNum, cqInfo.Modules, cqInfo.MessageOverride)
	if err != nil {
		sendErr := thirdparty.SendCommitQueueGithubStatus(evergreen.GetEnvironment(), pr, message.GithubStateFailure, "failed to create patch", "")
		grip.Error(message.WrapError(sendErr, message.Fields{
			"message": "error sending patch creation failure to github",
			"owner":   userRepo.Owner,
			"repo":    userRepo.Repo,
			"pr":      prNum,
		}))
		return errors.Wrap(err, "adding patch for PR")
	}

	item := restModel.APICommitQueueItem{
		Issue:           utility.ToStringPtr(strconv.Itoa(prNum)),
		MessageOverride: &cqInfo.MessageOverride,
		Modules:         cqInfo.Modules,
		Source:          utility.ToStringPtr(commitqueue.SourcePullRequest),
		PatchId:         &patchId,
	}
	_, err = data.EnqueueItem(projectRef.Id, item, false)
	if err != nil {
		return errors.Wrap(err, "enqueueing commit queue item")
	}

	if pr == nil || pr.Head == nil || pr.Head.SHA == nil {
		return errors.New("PR contains no head branch SHA")
	}
	pushJob := units.NewGithubStatusUpdateJobForPushToCommitQueue(userRepo.Owner, userRepo.Repo, *pr.Head.SHA, prNum, patchId)
	q := evergreen.GetEnvironment().LocalQueue()
	grip.Error(message.WrapError(q.Put(ctx, pushJob), message.Fields{
		"source":  "GitHub hook",
		"msg_id":  gh.msgID,
		"event":   gh.eventType,
		"action":  event.Action,
		"owner":   userRepo.Owner,
		"repo":    userRepo.Repo,
		"item":    prNum,
		"message": "failed to queue notification for commit queue push",
	}))

	return nil
}

func (gh *githubHookApi) requireSigned(ctx context.Context, settings *evergreen.Settings, userRepo data.UserRepoInfo, prNum int) error {
	githubToken, err := settings.GetGithubOauthToken()
	if err != nil {
		return errors.Wrap(err, "getting GitHub OAuth token from settings")
	}

	commits, err := thirdparty.GetGithubPullRequestCommits(ctx, githubToken, userRepo.Owner, userRepo.Repo, prNum)
	if err != nil {
		return errors.Wrap(err, "getting GitHub commits")
	}

	for _, c := range commits {
		commit := c.GetCommit()
		if commit.Verification != nil && !utility.FromBoolPtr(commit.Verification.Verified) &&
			utility.FromStringPtr(commit.Verification.Reason) == githubCommitUnsigned {
			return errors.Errorf("commit '%s' is not signed", utility.FromStringPtr(commit.SHA))
		}

	}
	return nil
}

func (gh *githubHookApi) checkPRApprovals(ctx context.Context, settings *evergreen.Settings, userRepo data.UserRepoInfo, prNum, requiredApprovalCount int) error {
	githubToken, err := settings.GetGithubOauthToken()
	if err != nil {
		return errors.Wrap(err, "getting GitHub OAuth token from settings")
	}

	reviews, err := thirdparty.GetGithubPullRequestReviews(ctx, githubToken, userRepo.Owner, userRepo.Repo, prNum)
	if err != nil {
		return errors.Wrap(err, "getting GitHub PR reviews")
	}

	var numApprovals int
	for _, r := range reviews {
		if r.GetState() == githubReviewApproved {
			numApprovals += 1
		}
	}

	if numApprovals < requiredApprovalCount {
		return errors.Errorf("PR %d does not have enough approvals. %d approval(s) required", prNum, requiredApprovalCount)
	}
	return nil
}

>>>>>>> ebb7bfdd
// Because the PR isn't necessarily on a commit queue, we only error if item is on the queue and can't be removed correctly
func (gh *githubHookApi) tryDequeueCommitQueueItemForPR(pr *github.PullRequest) error {
	err := thirdparty.ValidatePR(pr)
	if err != nil {
		return errors.Wrap(err, "GitHub sent an incomplete PR")
	}
	projRef, err := model.FindOneProjectRefWithCommitQueueByOwnerRepoAndBranch(*pr.Base.Repo.Owner.Login, *pr.Base.Repo.Name, *pr.Base.Ref)
	if err != nil {
		return errors.Wrapf(err, "finding valid project for '%s/%s', branch '%s'", *pr.Base.Repo.Owner.Login, *pr.Base.Repo.Name, *pr.Base.Ref)
	}
	if projRef == nil {
		return nil
	}

	exists, err := isItemOnCommitQueue(projRef.Id, strconv.Itoa(*pr.Number))
	if err != nil {
		return errors.Wrapf(err, "checking if item is on commit queue for project '%s'", projRef.Id)
	}
	if !exists {
		return nil
	}

	_, err = data.CommitQueueRemoveItem(projRef.Id, strconv.Itoa(*pr.Number), evergreen.GithubPatchUser)
	if err != nil {
		return errors.Wrapf(err, "can't remove item %d from commit queue for project '%s'", *pr.Number, projRef.Id)
	}
	return nil
}

func createPRInfo(event *github.IssueCommentEvent) commitqueue.EnqueuePRInfo {
	return commitqueue.EnqueuePRInfo{
		Username:      *event.Comment.User.Login,
		Owner:         *event.Repo.Owner.Login,
		Repo:          *event.Repo.Name,
		PR:            *event.Issue.Number,
		CommitMessage: *event.Comment.Body,
	}
}

func isItemOnCommitQueue(id, item string) (bool, error) {
	cq, err := commitqueue.FindOneId(id)
	if err != nil {
		return false, errors.Wrapf(err, "finding commit queue '%s'", id)
	}
	if cq == nil {
		return false, errors.Errorf("commit queue '%s' not found", id)
	}

	pos := cq.FindItem(item)
	if pos >= 0 {
		return true, nil
	}
	return false, nil
}

// The bool value returns whether the patch should be created or not.
// The string value returns the correct caller for the command.
func triggersPatch(action, comment string) (bool, string) {
	if action == "deleted" {
		return false, ""
	}
	comment = strings.TrimSpace(comment)
	switch comment {
	case patchComment:
		return true, patch.ManualCaller
	case retryComment:
		return true, patch.AllCallers
	default:
		return false, ""
	}
}

func isTag(ref string) bool {
	return strings.Contains(ref, refTags)
}<|MERGE_RESOLUTION|>--- conflicted
+++ resolved
@@ -28,11 +28,8 @@
 	githubActionOpened      = "opened"
 	githubActionSynchronize = "synchronize"
 	githubActionReopened    = "reopened"
-<<<<<<< HEAD
-=======
 	githubCommitUnsigned    = "unsigned"
 	githubReviewApproved    = "APPROVED"
->>>>>>> ebb7bfdd
 
 	retryComment = "evergreen retry"
 	patchComment = "evergreen patch"
@@ -222,11 +219,7 @@
 					"user":      *event.Sender.Login,
 					"message":   "commit queue triggered",
 				})
-<<<<<<< HEAD
 				if _, err := data.EnqueuePRToCommitQueue(ctx, evergreen.GetEnvironment(), gh.sc, createPRInfo(event), true); err != nil {
-=======
-				if err := gh.commitQueueEnqueue(ctx, gh.settings, event); err != nil {
->>>>>>> ebb7bfdd
 					grip.Error(message.WrapError(err, message.Fields{
 						"source":    "GitHub hook",
 						"msg_id":    gh.msgID,
@@ -555,161 +548,6 @@
 	return nil
 }
 
-<<<<<<< HEAD
-=======
-func (gh *githubHookApi) commitQueueEnqueue(ctx context.Context, settings *evergreen.Settings, event *github.IssueCommentEvent) error {
-	userRepo := data.UserRepoInfo{
-		Username: *event.Comment.User.Login,
-		Owner:    *event.Repo.Owner.Login,
-		Repo:     *event.Repo.Name,
-	}
-	authorized, err := gh.sc.IsAuthorizedToPatchAndMerge(ctx, gh.settings, userRepo)
-	if err != nil {
-		return errors.Wrap(err, "getting user info from GitHub API")
-	}
-	if !authorized {
-		return errors.Errorf("user '%s' is not authorized to merge", userRepo.Username)
-	}
-
-	prNum := *event.Issue.Number
-	pr, err := gh.sc.GetGitHubPR(ctx, userRepo.Owner, userRepo.Repo, prNum)
-	if err != nil {
-		return errors.Wrap(err, "getting PR from GitHub API")
-	}
-
-	if pr == nil || pr.Base == nil || pr.Base.Ref == nil {
-		return errors.New("PR contains no base branch label")
-	}
-
-	cqInfo := restModel.ParseGitHubComment(*event.Comment.Body)
-	baseBranch := *pr.Base.Ref
-	projectRef, err := model.FindOneProjectRefWithCommitQueueByOwnerRepoAndBranch(userRepo.Owner, userRepo.Repo, baseBranch)
-	if err != nil {
-		return errors.Wrapf(err, "getting project for '%s:%s' tracking branch '%s'", userRepo.Owner, userRepo.Repo, baseBranch)
-	}
-	if projectRef == nil {
-		return errors.Errorf("no project with commit queue enabled for '%s:%s' tracking branch '%s'", userRepo.Owner, userRepo.Repo, baseBranch)
-	}
-
-	if utility.FromBoolPtr(projectRef.CommitQueue.RequireSigned) {
-		err = gh.requireSigned(ctx, settings, userRepo, prNum)
-		if err != nil {
-			sendErr := thirdparty.SendCommitQueueGithubStatus(evergreen.GetEnvironment(), pr, message.GithubStateFailure, "can't enqueue with unsigned commits", "")
-			grip.Error(message.WrapError(sendErr, message.Fields{
-				"message": "error sending patch creation failure to github",
-				"owner":   userRepo.Owner,
-				"repo":    userRepo.Repo,
-				"pr":      prNum,
-			}))
-			return errors.Wrapf(err, "checking commit signing")
-		}
-	}
-
-	requiredApprovalCount := projectRef.CommitQueue.RequiredApprovalCount
-	if requiredApprovalCount != 0 {
-		err = gh.checkPRApprovals(ctx, settings, userRepo, prNum, requiredApprovalCount)
-		if err != nil {
-			sendErr := thirdparty.SendCommitQueueGithubStatus(evergreen.GetEnvironment(), pr, message.GithubStateFailure, "can't enqueue without required number of approvals", "")
-			grip.Error(message.WrapError(sendErr, message.Fields{
-				"message": "error sending patch creation failure to github",
-				"owner":   userRepo.Owner,
-				"repo":    userRepo.Repo,
-				"pr":      prNum,
-			}))
-			return errors.Wrapf(err, "checking pull request approvals")
-		}
-	}
-
-	patchId, err := gh.sc.AddPatchForPr(ctx, *projectRef, prNum, cqInfo.Modules, cqInfo.MessageOverride)
-	if err != nil {
-		sendErr := thirdparty.SendCommitQueueGithubStatus(evergreen.GetEnvironment(), pr, message.GithubStateFailure, "failed to create patch", "")
-		grip.Error(message.WrapError(sendErr, message.Fields{
-			"message": "error sending patch creation failure to github",
-			"owner":   userRepo.Owner,
-			"repo":    userRepo.Repo,
-			"pr":      prNum,
-		}))
-		return errors.Wrap(err, "adding patch for PR")
-	}
-
-	item := restModel.APICommitQueueItem{
-		Issue:           utility.ToStringPtr(strconv.Itoa(prNum)),
-		MessageOverride: &cqInfo.MessageOverride,
-		Modules:         cqInfo.Modules,
-		Source:          utility.ToStringPtr(commitqueue.SourcePullRequest),
-		PatchId:         &patchId,
-	}
-	_, err = data.EnqueueItem(projectRef.Id, item, false)
-	if err != nil {
-		return errors.Wrap(err, "enqueueing commit queue item")
-	}
-
-	if pr == nil || pr.Head == nil || pr.Head.SHA == nil {
-		return errors.New("PR contains no head branch SHA")
-	}
-	pushJob := units.NewGithubStatusUpdateJobForPushToCommitQueue(userRepo.Owner, userRepo.Repo, *pr.Head.SHA, prNum, patchId)
-	q := evergreen.GetEnvironment().LocalQueue()
-	grip.Error(message.WrapError(q.Put(ctx, pushJob), message.Fields{
-		"source":  "GitHub hook",
-		"msg_id":  gh.msgID,
-		"event":   gh.eventType,
-		"action":  event.Action,
-		"owner":   userRepo.Owner,
-		"repo":    userRepo.Repo,
-		"item":    prNum,
-		"message": "failed to queue notification for commit queue push",
-	}))
-
-	return nil
-}
-
-func (gh *githubHookApi) requireSigned(ctx context.Context, settings *evergreen.Settings, userRepo data.UserRepoInfo, prNum int) error {
-	githubToken, err := settings.GetGithubOauthToken()
-	if err != nil {
-		return errors.Wrap(err, "getting GitHub OAuth token from settings")
-	}
-
-	commits, err := thirdparty.GetGithubPullRequestCommits(ctx, githubToken, userRepo.Owner, userRepo.Repo, prNum)
-	if err != nil {
-		return errors.Wrap(err, "getting GitHub commits")
-	}
-
-	for _, c := range commits {
-		commit := c.GetCommit()
-		if commit.Verification != nil && !utility.FromBoolPtr(commit.Verification.Verified) &&
-			utility.FromStringPtr(commit.Verification.Reason) == githubCommitUnsigned {
-			return errors.Errorf("commit '%s' is not signed", utility.FromStringPtr(commit.SHA))
-		}
-
-	}
-	return nil
-}
-
-func (gh *githubHookApi) checkPRApprovals(ctx context.Context, settings *evergreen.Settings, userRepo data.UserRepoInfo, prNum, requiredApprovalCount int) error {
-	githubToken, err := settings.GetGithubOauthToken()
-	if err != nil {
-		return errors.Wrap(err, "getting GitHub OAuth token from settings")
-	}
-
-	reviews, err := thirdparty.GetGithubPullRequestReviews(ctx, githubToken, userRepo.Owner, userRepo.Repo, prNum)
-	if err != nil {
-		return errors.Wrap(err, "getting GitHub PR reviews")
-	}
-
-	var numApprovals int
-	for _, r := range reviews {
-		if r.GetState() == githubReviewApproved {
-			numApprovals += 1
-		}
-	}
-
-	if numApprovals < requiredApprovalCount {
-		return errors.Errorf("PR %d does not have enough approvals. %d approval(s) required", prNum, requiredApprovalCount)
-	}
-	return nil
-}
-
->>>>>>> ebb7bfdd
 // Because the PR isn't necessarily on a commit queue, we only error if item is on the queue and can't be removed correctly
 func (gh *githubHookApi) tryDequeueCommitQueueItemForPR(pr *github.PullRequest) error {
 	err := thirdparty.ValidatePR(pr)
