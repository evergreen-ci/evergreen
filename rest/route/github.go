--- conflicted
+++ resolved
@@ -322,10 +322,7 @@
 	return nil
 }
 
-<<<<<<< HEAD
-=======
 // handleGitTag adds the tag to the version it was pushed to, and triggers a new version if applicable
->>>>>>> 40de312f
 func (gh *githubHookApi) handleGitTag(ctx context.Context, event *github.PushEvent) error {
 	if err := validatePushTagEvent(event); err != nil {
 		grip.Debug(message.WrapError(err, message.Fields{
@@ -412,7 +409,6 @@
 			catcher.Add(errors.Wrapf(err, "problem adding tag '%s' to version '%s''", tag.Tag, existingVersion.Id))
 			continue
 		}
-<<<<<<< HEAD
 
 		revision := model.Revision{
 			Author:          event.GetSender().GetLogin(),
@@ -437,10 +433,6 @@
 				"version": v.Id,
 				"message": "triggered version from git tag",
 			})
-=======
-		if !pRef.GitTagVersionsEnabled || !utility.StringSliceContains(pRef.GitTagAuthorizedUsers, pusher) {
-			continue
->>>>>>> 40de312f
 		}
 	}
 	grip.Error(message.WrapError(catcher.Resolve(), message.Fields{
@@ -458,10 +450,9 @@
 
 func (gh *githubHookApi) createVersionForTag(ctx context.Context, pRef model.ProjectRef, existingVersion *model.Version,
 	revision model.Revision, tag model.GitTag) (*model.Version, error) {
-	if !utility.StringSliceContains(pRef.GitTagAuthorizedUsers, tag.Pusher) {
+	if !pRef.GitTagVersionsEnabled || !utility.StringSliceContains(pRef.GitTagAuthorizedUsers, tag.Pusher) {
 		return nil, nil
 	}
-
 	hasAliases, remotePath, err := gh.sc.HasMatchingGitTagAliasAndRemotePath(pRef.String(), tag.Tag)
 	if err != nil {
 		return nil, err
