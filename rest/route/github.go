--- conflicted
+++ resolved
@@ -336,11 +336,7 @@
 	pusher := event.GetPusher().GetName()
 	tag := model.GitTag{
 		Tag:    strings.TrimPrefix(event.GetRef(), refTags),
-<<<<<<< HEAD
-		Pusher: u.Username(),
-=======
 		Pusher: pusher,
->>>>>>> a2a5bb96
 	}
 	ownerAndRepo := strings.Split(event.Repo.GetFullName(), "/")
 	hash := event.HeadCommit.GetID()
