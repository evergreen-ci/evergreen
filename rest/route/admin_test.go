--- conflicted
+++ resolved
@@ -308,12 +308,8 @@
 	projectRef := &model.ProjectRef{
 		Id: "my-project",
 		CommitQueue: model.CommitQueueParams{
-<<<<<<< HEAD
-			Enabled: util.TruePtr(),
-=======
 			PatchType: commitqueue.SourcePullRequest,
-			Enabled:   true,
->>>>>>> fe276c72
+			Enabled:   util.TruePtr(),
 		},
 		Enabled: util.TruePtr(),
 		Owner:   "me",
