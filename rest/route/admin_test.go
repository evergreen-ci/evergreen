package route

import (
	"bytes"
	"context"
	"encoding/json"
	"net/http"
	"testing"
	"time"

	"github.com/evergreen-ci/evergreen/model/commitqueue"
	"github.com/evergreen-ci/evergreen/model/patch"
	"github.com/evergreen-ci/evergreen/thirdparty"
	"github.com/evergreen-ci/evergreen/util"
	"github.com/mongodb/grip/level"
	"github.com/pkg/errors"
	mgobson "gopkg.in/mgo.v2/bson"

	"github.com/evergreen-ci/evergreen"
	"github.com/evergreen-ci/evergreen/db"
	"github.com/evergreen-ci/evergreen/model"
	"github.com/evergreen-ci/evergreen/model/distro"
	"github.com/evergreen-ci/evergreen/model/event"
	"github.com/evergreen-ci/evergreen/model/user"
	"github.com/evergreen-ci/evergreen/rest/data"
	restModel "github.com/evergreen-ci/evergreen/rest/model"
	"github.com/evergreen-ci/evergreen/testutil"
	"github.com/evergreen-ci/gimlet"
	"github.com/stretchr/testify/assert"
	"github.com/stretchr/testify/require"
	"github.com/stretchr/testify/suite"
)

type AdminRouteSuite struct {
	sc          data.Connector
	getHandler  gimlet.RouteHandler
	postHandler gimlet.RouteHandler

	suite.Suite
}

func TestAdminRouteSuiteWithDB(t *testing.T) {
	s := new(AdminRouteSuite)
	s.sc = &data.DBConnector{}
	require.NoError(t, db.ClearCollections(evergreen.ConfigCollection), "Error clearing collections")

	// run the rest of the tests
	suite.Run(t, s)
}

func TestAdminRouteSuiteWithMock(t *testing.T) {
	s := new(AdminRouteSuite)
	s.sc = &data.MockConnector{}

	// run the rest of the tests
	suite.Run(t, s)
}

func (s *AdminRouteSuite) SetupSuite() {
	// test getting the route handler
	s.getHandler = makeFetchAdminSettings(s.sc)
	s.postHandler = makeSetAdminSettings(s.sc)
	s.IsType(&adminGetHandler{}, s.getHandler)
	s.IsType(&adminPostHandler{}, s.postHandler)
}

func (s *AdminRouteSuite) TestAdminRoute() {
	ctx := context.Background()
	ctx = gimlet.AttachUser(ctx, &user.DBUser{Id: "user"})

	s.NoError(db.Clear(distro.Collection))
	d1 := &distro.Distro{
		Id: "valid-distro",
	}
	d2 := &distro.Distro{
		Id:            "invalid-distro",
		ContainerPool: "test-pool-1",
	}
	s.NoError(d1.Insert())
	s.NoError(d2.Insert())

	testSettings := testutil.MockConfig()
	jsonBody, err := json.Marshal(testSettings)
	s.NoError(err)
	buffer := bytes.NewBuffer(jsonBody)
	request, err := http.NewRequest("POST", "/admin/settings", buffer)
	s.NoError(err)
	s.NoError(s.postHandler.Parse(ctx, request))

	// test executing the POST request
	resp := s.postHandler.Run(ctx)
	s.NotNil(resp)
	s.Equal(http.StatusOK, resp.Status())

	// test getting the settings
	s.NoError(s.getHandler.Parse(ctx, nil))
	resp = s.getHandler.Run(ctx)
	s.NotNil(resp)
	respm, ok := resp.Data().(restModel.Model)
	s.Require().True(ok, "%+v", resp.Data())
	settingsResp, err := respm.ToService()
	s.Require().NoError(err)
	settings, ok := settingsResp.(evergreen.Settings)
	s.True(ok)

	s.EqualValues(testSettings.Alerts.SMTP.From, settings.Alerts.SMTP.From)
	s.EqualValues(testSettings.Alerts.SMTP.Port, settings.Alerts.SMTP.Port)
	s.Equal(len(testSettings.Alerts.SMTP.AdminEmail), len(settings.Alerts.SMTP.AdminEmail))
	s.EqualValues(testSettings.Amboy.Name, settings.Amboy.Name)
	s.EqualValues(testSettings.Amboy.LocalStorage, settings.Amboy.LocalStorage)
	s.EqualValues(testSettings.Amboy.GroupDefaultWorkers, settings.Amboy.GroupDefaultWorkers)
	s.EqualValues(testSettings.Amboy.GroupBackgroundCreateFrequencyMinutes, settings.Amboy.GroupBackgroundCreateFrequencyMinutes)
	s.EqualValues(testSettings.Amboy.GroupPruneFrequencyMinutes, settings.Amboy.GroupPruneFrequencyMinutes)
	s.EqualValues(testSettings.Amboy.GroupTTLMinutes, settings.Amboy.GroupTTLMinutes)
	s.EqualValues(testSettings.Amboy.LockTimeoutMinutes, settings.Amboy.LockTimeoutMinutes)
	s.EqualValues(testSettings.Amboy.RequireRemotePriority, settings.Amboy.RequireRemotePriority)
	s.EqualValues(testSettings.Api.HttpListenAddr, settings.Api.HttpListenAddr)
	s.EqualValues(testSettings.AuthConfig.LDAP.URL, settings.AuthConfig.LDAP.URL)
	s.EqualValues(testSettings.AuthConfig.Okta.ClientID, settings.AuthConfig.Okta.ClientID)
	s.EqualValues(testSettings.AuthConfig.Naive.Users[0].Username, settings.AuthConfig.Naive.Users[0].Username)
	s.EqualValues(testSettings.AuthConfig.Github.ClientId, settings.AuthConfig.Github.ClientId)
	s.EqualValues(testSettings.AuthConfig.PreferredType, settings.AuthConfig.PreferredType)
	s.EqualValues(testSettings.AuthConfig.Multi.ReadWrite[0], settings.AuthConfig.Multi.ReadWrite[0])
	s.Equal(len(testSettings.AuthConfig.Github.Users), len(settings.AuthConfig.Github.Users))
	s.EqualValues(testSettings.ContainerPools.Pools[0].Distro, settings.ContainerPools.Pools[0].Distro)
	s.EqualValues(testSettings.ContainerPools.Pools[0].Id, settings.ContainerPools.Pools[0].Id)
	s.EqualValues(testSettings.ContainerPools.Pools[0].MaxContainers, settings.ContainerPools.Pools[0].MaxContainers)
	s.EqualValues(testSettings.HostJasper.URL, settings.HostJasper.URL)
	s.EqualValues(testSettings.HostInit.HostThrottle, settings.HostInit.HostThrottle)
	s.EqualValues(testSettings.Jira.BasicAuthConfig.Username, settings.Jira.BasicAuthConfig.Username)
	// We have to check different cases because the mock connector does not set
	// defaults for the settings.
	switch s.sc.(type) {
	case *data.MockConnector:
		s.Equal(testSettings.LoggerConfig.DefaultLevel, settings.LoggerConfig.DefaultLevel)
	case *data.DBConnector:
		s.Equal(level.Info.String(), settings.LoggerConfig.DefaultLevel)
	default:
		s.Error(errors.New("data connector was not a DBConnector or MockConnector"))
	}
	s.EqualValues(testSettings.LoggerConfig.Buffer.Count, settings.LoggerConfig.Buffer.Count)
	s.EqualValues(testSettings.Notify.SMTP.From, settings.Notify.SMTP.From)
	s.EqualValues(testSettings.Notify.SMTP.Port, settings.Notify.SMTP.Port)
	s.Equal(len(testSettings.Notify.SMTP.AdminEmail), len(settings.Notify.SMTP.AdminEmail))
	s.Equal(len(testSettings.Providers.AWS.EC2Keys), len(settings.Providers.AWS.EC2Keys))
	s.EqualValues(testSettings.Providers.Docker.APIVersion, settings.Providers.Docker.APIVersion)
	s.EqualValues(testSettings.Providers.GCE.ClientEmail, settings.Providers.GCE.ClientEmail)
	s.EqualValues(testSettings.Providers.OpenStack.IdentityEndpoint, settings.Providers.OpenStack.IdentityEndpoint)
	s.EqualValues(testSettings.Providers.VSphere.Host, settings.Providers.VSphere.Host)
	s.EqualValues(testSettings.RepoTracker.MaxConcurrentRequests, settings.RepoTracker.MaxConcurrentRequests)
	s.EqualValues(testSettings.Scheduler.TaskFinder, settings.Scheduler.TaskFinder)
	s.EqualValues(testSettings.ServiceFlags.HostInitDisabled, settings.ServiceFlags.HostInitDisabled)
	s.EqualValues(testSettings.ServiceFlags.S3BinaryDownloadsDisabled, settings.ServiceFlags.S3BinaryDownloadsDisabled)
	s.EqualValues(testSettings.Slack.Level, settings.Slack.Level)
	s.EqualValues(testSettings.Slack.Options.Channel, settings.Slack.Options.Channel)
	s.EqualValues(testSettings.Splunk.Channel, settings.Splunk.Channel)
	s.EqualValues(testSettings.Ui.HttpListenAddr, settings.Ui.HttpListenAddr)

	// test that invalid input errors
	badSettingsOne := testutil.MockConfig()
	badSettingsOne.ApiUrl = ""
	badSettingsOne.Ui.CsrfKey = "12345"
	jsonBody, err = json.Marshal(badSettingsOne)
	s.Require().NoError(err)
	buffer = bytes.NewBuffer(jsonBody)
	request, err = http.NewRequest("POST", "/admin", buffer)
	s.Require().NoError(err)
	s.Require().NoError(s.postHandler.Parse(ctx, request))
	resp = s.postHandler.Run(ctx)
	s.Require().NotNil(resp)
	s.Contains(resp.Data().(gimlet.ErrorResponse).Message, "API hostname must not be empty")
	s.Contains(resp.Data().(gimlet.ErrorResponse).Message, "CSRF key must be 32 characters long")

	// test that invalid container pools errors
	badSettingsTwo := testutil.MockConfig()
	badSettingsTwo.ContainerPools.Pools = []evergreen.ContainerPool{
		evergreen.ContainerPool{
			Distro:        "valid-distro",
			Id:            "test-pool-1",
			MaxContainers: 100,
		},
		evergreen.ContainerPool{
			Distro:        "invalid-distro",
			Id:            "test-pool-2",
			MaxContainers: 100,
		},
		evergreen.ContainerPool{
			Distro:        "missing-distro",
			Id:            "test-pool-3",
			MaxContainers: 100,
		},
	}
	jsonBody, err = json.Marshal(badSettingsTwo)
	s.NoError(err)
	buffer = bytes.NewBuffer(jsonBody)
	request, err = http.NewRequest("POST", "/admin", buffer)
	s.NoError(err)
	s.NoError(s.postHandler.Parse(ctx, request))
	resp = s.postHandler.Run(ctx)
	s.Contains(resp.Data().(gimlet.ErrorResponse).Message, "container pool 'test-pool-2' has invalid distro 'invalid-distro'")
	s.Contains(resp.Data().(gimlet.ErrorResponse).Message, "error finding distro for container pool 'test-pool-3'")
	s.NotNil(resp)
}

func (s *AdminRouteSuite) TestRevertRoute() {
	routeManager := makeRevertRouteManager(s.sc)
	user := &user.DBUser{Id: "userName"}
	ctx := gimlet.AttachUser(context.Background(), user)
	s.NotNil(routeManager)
	changes := restModel.APIAdminSettings{
		ApiUrl: restModel.ToStringPtr("foo"),
	}
	before := testutil.NewEnvironment(ctx, s.T()).Settings()
	_, err := s.sc.SetEvergreenSettings(&changes, before, user, true)
	s.Require().NoError(err)
	dbEvents, err := event.FindAdmin(event.RecentAdminEvents(1))
	s.Require().NoError(err)
	s.Require().True(len(dbEvents) >= 1)
	eventData := dbEvents[0].Data.(*event.AdminEventData)
	guid := eventData.GUID
	s.NotEmpty(guid)

	body := struct {
		GUID string `json:"guid"`
	}{guid}
	jsonBody, err := json.Marshal(&body)
	s.NoError(err)
	buffer := bytes.NewBuffer(jsonBody)
	request, err := http.NewRequest("POST", "/admin/revert", buffer)
	s.NoError(err)
	err = routeManager.Parse(ctx, request)
	s.NoError(err)
	resp := routeManager.Run(ctx)
	s.NotNil(resp)
	s.Equal(http.StatusOK, resp.Status())
	body = struct {
		GUID string `json:"guid"`
	}{""}
	jsonBody, err = json.Marshal(&body)
	s.NoError(err)
	buffer = bytes.NewBuffer(jsonBody)
	request, err = http.NewRequest("POST", "/admin/revert", buffer)
	s.NoError(err)
	err = routeManager.Parse(ctx, request)
	s.Error(err)
	s.NotNil(ctx)
}

func TestRestartTasksRoute(t *testing.T) {
	assert := assert.New(t)
	ctx := gimlet.AttachUser(context.Background(), &user.DBUser{Id: "userName"})

	queue := evergreen.GetEnvironment().LocalQueue()
	sc := &data.MockConnector{}
	handler := makeRestartRoute(sc, evergreen.RestartTasks, queue)

	assert.NotNil(handler)

	startTime := time.Date(2017, time.June, 12, 11, 0, 0, 0, time.Local)
	endTime := time.Date(2017, time.June, 12, 13, 0, 0, 0, time.Local)

	// test that invalid time range errors
	body := struct {
		StartTime time.Time `json:"start_time"`
		EndTime   time.Time `json:"end_time"`
		DryRun    bool      `json:"dry_run"`
	}{endTime, startTime, false}
	jsonBody, err := json.Marshal(&body)
	assert.NoError(err)
	buffer := bytes.NewBuffer(jsonBody)
	request, err := http.NewRequest("POST", "/admin/restart/tasks", buffer)
	assert.NoError(err)
	assert.Error(handler.Parse(ctx, request))

	// test a valid request
	body = struct {
		StartTime time.Time `json:"start_time"`
		EndTime   time.Time `json:"end_time"`
		DryRun    bool      `json:"dry_run"`
	}{startTime, endTime, false}
	jsonBody, err = json.Marshal(&body)
	assert.NoError(err)
	buffer = bytes.NewBuffer(jsonBody)
	request, err = http.NewRequest("POST", "/admin/restart/tasks", buffer)
	assert.NoError(err)
	assert.NoError(handler.Parse(ctx, request))
	resp := handler.Run(ctx)
	assert.NotNil(resp)
	model, ok := resp.Data().(*restModel.RestartResponse)
	assert.True(ok)
	assert.True(len(model.ItemsRestarted) > 0)
	assert.Nil(model.ItemsErrored)
}

func TestRestartVersionsRoute(t *testing.T) {
	assert := assert.New(t)
	require := require.New(t)
	assert.NoError(db.ClearCollections(model.ProjectRefCollection, commitqueue.Collection, patch.Collection))

	handler := &restartHandler{
		sc:          &data.DBConnector{},
		restartType: evergreen.RestartVersions,
	}
	ctx := gimlet.AttachUser(context.Background(), &user.DBUser{Id: "user"})

	startTime := time.Date(2017, time.June, 12, 11, 0, 0, 0, time.Local)
	endTime := time.Date(2017, time.June, 12, 13, 0, 0, 0, time.Local)
	projectRef := &model.ProjectRef{
		Id: "my-project",
		CommitQueue: model.CommitQueueParams{
<<<<<<< HEAD
			PatchType: commitqueue.SourcePullRequest,
			Enabled:   util.TruePtr(),
=======
			Enabled: true,
>>>>>>> d04dfaa2
		},
		Enabled: util.TruePtr(),
		Owner:   "me",
		Repo:    "my-repo",
		Branch:  "my-branch",
	}
	assert.NoError(projectRef.Insert())
	cq := &commitqueue.CommitQueue{ProjectID: projectRef.Id}
	assert.NoError(commitqueue.InsertQueue(cq))
	patches := []patch.Patch{
		{ // patch: within time frame, failed
			Id:          mgobson.NewObjectId(),
			PatchNumber: 1,
			Project:     projectRef.Id,
			StartTime:   startTime.Add(30 * time.Minute),
			FinishTime:  endTime.Add(30 * time.Minute),
			Status:      evergreen.PatchFailed,
			Alias:       evergreen.CommitQueueAlias,
			Author:      "me",
			GithubPatchData: thirdparty.GithubPatch{
				PRNumber: 123,
			},
		},
		{ // within time frame, not failed
			Id:          mgobson.NewObjectId(),
			PatchNumber: 2,
			Project:     projectRef.Id,
			StartTime:   startTime.Add(30 * time.Minute),
			FinishTime:  endTime.Add(30 * time.Minute),
			Status:      evergreen.PatchSucceeded,
			Alias:       evergreen.CommitQueueAlias,
		},
	}
	for _, p := range patches {
		assert.NoError(p.Insert())
	}
	// test that invalid time range errors
	body := struct {
		StartTime time.Time `json:"start_time"`
		EndTime   time.Time `json:"end_time"`
		DryRun    bool      `json:"dry_run"`
	}{endTime, startTime, false}
	jsonBody, err := json.Marshal(&body)
	assert.NoError(err)
	buffer := bytes.NewBuffer(jsonBody)
	request, err := http.NewRequest("POST", "/admin/restart/versions", buffer)
	assert.NoError(err)
	assert.Error(handler.Parse(ctx, request))

	// dry run, valid request
	body = struct {
		StartTime time.Time `json:"start_time"`
		EndTime   time.Time `json:"end_time"`
		DryRun    bool      `json:"dry_run"`
	}{startTime, endTime, true}
	jsonBody, err = json.Marshal(&body)
	assert.NoError(err)
	buffer = bytes.NewBuffer(jsonBody)
	request, err = http.NewRequest("POST", "/admin/restart/versions", buffer)
	assert.NoError(err)
	assert.NoError(handler.Parse(ctx, request))
	resp := handler.Run(ctx)
	assert.NotNil(resp)
	model, ok := resp.Data().(*restModel.RestartResponse)
	assert.True(ok)
	require.Len(model.ItemsRestarted, 1)
	assert.Equal(model.ItemsRestarted[0], patches[0].Id.Hex())
	assert.Empty(model.ItemsErrored)

	// test a valid request
	body = struct {
		StartTime time.Time `json:"start_time"`
		EndTime   time.Time `json:"end_time"`
		DryRun    bool      `json:"dry_run"`
	}{startTime, endTime, false}
	jsonBody, err = json.Marshal(&body)
	assert.NoError(err)
	buffer = bytes.NewBuffer(jsonBody)
	request, err = http.NewRequest("POST", "/admin/restart/versions", buffer)
	assert.NoError(err)
	assert.NoError(handler.Parse(ctx, request))
	resp = handler.Run(ctx)
	assert.NotNil(resp)
	model, ok = resp.Data().(*restModel.RestartResponse)
	assert.True(ok)
	require.Len(model.ItemsRestarted, 1)
	assert.Equal(model.ItemsRestarted[0], patches[0].Id.Hex())
	assert.Empty(model.ItemsErrored)
}

func TestAdminEventRoute(t *testing.T) {
	assert := assert.New(t)
	require := require.New(t)
	require.NoError(db.ClearCollections(evergreen.ConfigCollection, event.AllLogCollection), "Error clearing collections")

	// log some changes in the event log with the /admin/settings route
	ctx := context.Background()
	ctx = gimlet.AttachUser(ctx, &user.DBUser{Id: "user"})
	routeManager := makeSetAdminSettings(&data.DBConnector{})

	testSettings := testutil.MockConfig()
	jsonBody, err := json.Marshal(testSettings)
	assert.NoError(err)
	buffer := bytes.NewBuffer(jsonBody)
	request, err := http.NewRequest("POST", "/admin/settings", buffer)
	assert.NoError(err)
	assert.NoError(routeManager.Parse(ctx, request))
	now := time.Now()
	resp := routeManager.Run(ctx)
	assert.NotNil(resp)
	assert.Equal(http.StatusOK, resp.Status())

	// get the changes with the /admin/events route
	ctx = context.Background()
	route := makeFetchAdminEvents(&data.DBConnector{
		URL: "http://evergreen.example.net",
	})
	request, err = http.NewRequest("GET", "/admin/events?limit=10&ts=2026-01-02T15%3A04%3A05Z", nil)
	assert.NoError(err)
	assert.NoError(route.Parse(ctx, request))
	response := route.Run(ctx)
	assert.NotNil(resp)
	count := 0

	data := response.Data().([]interface{})
	for _, model := range data {
		evt, ok := model.(*restModel.APIAdminEvent)
		assert.True(ok)
		count++
		assert.NotEmpty(evt.Guid)
		assert.NotNil(evt.Before)
		assert.NotNil(evt.After)
		assert.Equal("user", evt.User)
	}
	assert.Equal(10, count)
	pagination := response.Pages()
	require.NotNil(pagination)
	require.NotNil(pagination.Next)
	assert.NotZero(pagination.Next.KeyQueryParam)
	assert.Equal("limit", pagination.Next.LimitQueryParam)
	assert.Equal("next", pagination.Next.Relation)
	assert.Equal(10, pagination.Next.Limit)
	ts, err := time.Parse(time.RFC3339, pagination.Next.Key)
	assert.NoError(err)
	assert.InDelta(now.Unix(), ts.Unix(), float64(time.Millisecond.Nanoseconds()))
}

func TestClearTaskQueueRoute(t *testing.T) {
	assert := assert.New(t)
	route := &clearTaskQueueHandler{
		sc: &data.DBConnector{},
	}
	distro := "d1"
	tasks := []model.TaskQueueItem{
		{
			Id: "task1",
		},
		{
			Id: "task2",
		},
		{
			Id: "task3",
		},
	}
	queue := model.NewTaskQueue(distro, tasks, model.DistroQueueInfo{})
	assert.Len(queue.Queue, 3)
	assert.NoError(queue.Save())

	route.distro = distro
	resp := route.Run(context.Background())
	assert.Equal(http.StatusOK, resp.Status())

	queueFromDb, err := model.LoadTaskQueue(distro)
	assert.NoError(err)
	assert.Len(queueFromDb.Queue, 0)
}<|MERGE_RESOLUTION|>--- conflicted
+++ resolved
@@ -308,12 +308,7 @@
 	projectRef := &model.ProjectRef{
 		Id: "my-project",
 		CommitQueue: model.CommitQueueParams{
-<<<<<<< HEAD
-			PatchType: commitqueue.SourcePullRequest,
-			Enabled:   util.TruePtr(),
-=======
-			Enabled: true,
->>>>>>> d04dfaa2
+			Enabled: util.TruePtr(),
 		},
 		Enabled: util.TruePtr(),
 		Owner:   "me",
