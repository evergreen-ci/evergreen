--- conflicted
+++ resolved
@@ -11,11 +11,7 @@
 	"github.com/evergreen-ci/evergreen/model/commitqueue"
 	"github.com/evergreen-ci/evergreen/model/patch"
 	"github.com/evergreen-ci/evergreen/thirdparty"
-<<<<<<< HEAD
-	"github.com/evergreen-ci/evergreen/util"
-=======
 	"github.com/evergreen-ci/utility"
->>>>>>> 917898f7
 	"github.com/mongodb/grip/level"
 	"github.com/pkg/errors"
 	mgobson "gopkg.in/mgo.v2/bson"
@@ -312,9 +308,9 @@
 	projectRef := &model.ProjectRef{
 		Id: "my-project",
 		CommitQueue: model.CommitQueueParams{
-			Enabled: util.TruePtr(),
-		},
-		Enabled: util.TruePtr(),
+			Enabled: utility.TruePtr(),
+		},
+		Enabled: utility.TruePtr(),
 		Owner:   "me",
 		Repo:    "my-repo",
 		Branch:  "my-branch",
