package route

import (
	"bytes"
	"context"
	"encoding/json"
	"net/http"
	"testing"
	"time"

	"github.com/evergreen-ci/evergreen"
	"github.com/evergreen-ci/evergreen/db"
	"github.com/evergreen-ci/evergreen/model"
	"github.com/evergreen-ci/evergreen/model/user"
	"github.com/evergreen-ci/evergreen/rest/data"
	"github.com/evergreen-ci/gimlet"
<<<<<<< HEAD
=======
	"github.com/evergreen-ci/gimlet/rolemanager"
>>>>>>> 1df2bdb0
	"github.com/stretchr/testify/assert"
	"github.com/stretchr/testify/require"
	"github.com/stretchr/testify/suite"
)

type UserRouteSuite struct {
	sc data.Connector
	suite.Suite
	postHandler gimlet.RouteHandler
}

func TestUserRouteSuiteWithDB(t *testing.T) {
	s := new(UserRouteSuite)

	s.sc = &data.DBConnector{}

	suite.Run(t, s)
}

func (s *UserRouteSuite) SetupSuite() {
	s.postHandler = makeSetUserConfig(s.sc)
}

func (s *UserRouteSuite) SetupTest() {
	s.NoError(db.ClearCollections(user.Collection, model.FeedbackCollection))
}

func (s *UserRouteSuite) TestUpdateNotifications() {
	_, err := model.GetOrCreateUser("me", "me", "foo@bar.com", "", "")
	s.NoError(err)
	ctx := context.Background()
	ctx = gimlet.AttachUser(ctx, &user.DBUser{Id: "me"})
	body := map[string]interface{}{
		"slack_username": "@test",
		"notifications": map[string]string{
			"build_break":  "slack",
			"patch_finish": "email",
		},
	}
	jsonBody, err := json.Marshal(body)
	s.NoError(err)
	buffer := bytes.NewBuffer(jsonBody)
	request, err := http.NewRequest(http.MethodPost, "/users/settings", buffer)
	s.NoError(err)
	s.NoError(s.postHandler.Parse(ctx, request))

	resp := s.postHandler.Run(ctx)
	s.NotNil(resp)
	s.Equal(http.StatusOK, resp.Status())

	dbUser, err := user.FindOne(user.ById("me"))
	s.NoError(err)
	s.EqualValues(user.PreferenceSlack, dbUser.Settings.Notifications.BuildBreak)
	s.EqualValues(user.PreferenceEmail, dbUser.Settings.Notifications.PatchFinish)
	s.EqualValues("test", dbUser.Settings.SlackUsername)
}

func (s *UserRouteSuite) TestUndefinedInput() {
	_, err := model.GetOrCreateUser("me", "me", "foo@bar.com", "", "")
	s.NoError(err)
	settings := user.UserSettings{
		SlackUsername: "something",
		GithubUser: user.GithubUser{
			LastKnownAs: "you",
		},
	}
	ctx := context.Background()
	ctx = gimlet.AttachUser(ctx, &user.DBUser{Id: "me", Settings: settings})
	body := map[string]interface{}{
		"notifications": map[string]string{
			"build_break": "slack",
		},
	}
	jsonBody, err := json.Marshal(body)
	s.NoError(err)
	buffer := bytes.NewBuffer(jsonBody)
	request, err := http.NewRequest(http.MethodPost, "/users/settings", buffer)
	s.NoError(err)
	s.NoError(s.postHandler.Parse(ctx, request))

	resp := s.postHandler.Run(ctx)
	s.NotNil(resp)
	s.Equal(http.StatusOK, resp.Status())

	dbUser, err := user.FindOne(user.ById("me"))
	s.NoError(err)
	s.EqualValues(user.PreferenceSlack, dbUser.Settings.Notifications.BuildBreak)
	s.EqualValues("something", dbUser.Settings.SlackUsername)
	s.EqualValues("you", dbUser.Settings.GithubUser.LastKnownAs)
}

func (s *UserRouteSuite) TestSaveFeedback() {
	_, err := model.GetOrCreateUser("me", "me", "foo@bar.com", "", "")
	s.NoError(err)
	ctx := context.Background()
	ctx = gimlet.AttachUser(ctx, &user.DBUser{Id: "me"})
	body := map[string]interface{}{
		"spruce_feedback": map[string]interface{}{
			"type": "someType",
			"questions": []map[string]interface{}{
				{"id": "1", "prompt": "this is a question", "answer": "this is an answer"},
			},
		},
	}
	jsonBody, err := json.Marshal(body)
	s.NoError(err)
	buffer := bytes.NewBuffer(jsonBody)
	request, err := http.NewRequest(http.MethodPost, "/users/settings", buffer)
	s.NoError(err)
	s.NoError(s.postHandler.Parse(ctx, request))

	resp := s.postHandler.Run(ctx)
	s.NotNil(resp)
	s.Equal(http.StatusOK, resp.Status())

	feedback, err := model.FindFeedbackOfType("someType")
	s.NoError(err)
	s.Len(feedback, 1)
	s.Equal("me", feedback[0].User)
	s.NotEqual(time.Time{}, feedback[0].SubmittedAt)
	s.Len(feedback[0].Questions, 1)
}

type userPermissionPostSuite struct {
	suite.Suite
	h gimlet.RouteHandler
	u user.DBUser
}

func TestPostUserPermissionSuite(t *testing.T) {
	suite.Run(t, &userPermissionPostSuite{})
}

func (s *userPermissionPostSuite) SetupTest() {
	s.Require().NoError(db.ClearCollections(user.Collection, evergreen.ScopeCollection, evergreen.RoleCollection))
	env := evergreen.GetEnvironment()
	_ = env.DB().RunCommand(nil, map[string]string{"create": evergreen.ScopeCollection}).Err()
	s.u = user.DBUser{
		Id: "user",
	}
	s.Require().NoError(s.u.Insert())
	s.h = makeModifyUserPermissions(&data.DBConnector{}, env.RoleManager())
}

func (s *userPermissionPostSuite) TestNoUser() {
	invalidBody := `{ "foo": "bar" }`
	request, err := http.NewRequest(http.MethodPost, "", bytes.NewBuffer([]byte(invalidBody)))
	s.NoError(err)
	s.EqualError(s.h.Parse(context.Background(), request), "no user found")
}

func (s *userPermissionPostSuite) TestNoResourceType() {
	invalidBody := `{ "foo": "bar" }`
	request, err := http.NewRequest(http.MethodPost, "", bytes.NewBuffer([]byte(invalidBody)))
	request = gimlet.SetURLVars(request, map[string]string{"user_id": s.u.Id})
	s.NoError(err)
	s.EqualError(s.h.Parse(context.Background(), request), "'' is not a valid resource_type")
}

func (s *userPermissionPostSuite) TestNoResource() {
	invalidBody := `{ "resource_type": "project" }`
	request, err := http.NewRequest(http.MethodPost, "", bytes.NewBuffer([]byte(invalidBody)))
	request = gimlet.SetURLVars(request, map[string]string{"user_id": s.u.Id})
	s.NoError(err)
	s.EqualError(s.h.Parse(context.Background(), request), "resources cannot be empty")
}

func (s *userPermissionPostSuite) TestInvalidPermissions() {
	ctx := context.Background()
	invalidBody := `{ "resource_type": "project", "resources": ["foo"], "permissions": {"asdf": 10} }`
	request, err := http.NewRequest(http.MethodPost, "", bytes.NewBuffer([]byte(invalidBody)))
	request = gimlet.SetURLVars(request, map[string]string{"user_id": s.u.Id})
	s.NoError(err)
	s.NoError(s.h.Parse(ctx, request))
	resp := s.h.Run(ctx)
	s.EqualValues("'asdf' is not a valid permission", resp.Data())
}

func (s *userPermissionPostSuite) TestValidInput() {
	// valid input that should create a new role + scope
	ctx := context.Background()
	env := evergreen.GetEnvironment()
	validBody := `{ "resource_type": "project", "resources": ["foo"], "permissions": {"project_tasks": 10} }`
	request, err := http.NewRequest(http.MethodPost, "", bytes.NewBuffer([]byte(validBody)))
	request = gimlet.SetURLVars(request, map[string]string{"user_id": s.u.Id})
	s.NoError(err)
	s.NoError(s.h.Parse(ctx, request))
	resp := s.h.Run(ctx)
	s.Equal(http.StatusOK, resp.Status())
	roles, err := env.RoleManager().GetAllRoles()
	s.NoError(err)
	s.Len(roles, 1)
	dbUser, err := user.FindOneById(s.u.Id)
	s.NoError(err)
	s.Equal(dbUser.SystemRoles[0], roles[0].ID)
	foundScope, err := env.RoleManager().FindScopeForResources(evergreen.ProjectResourceType, "foo")
	s.NoError(err)
	s.NotNil(foundScope)

	// adjusting existing permissions should create a new role with the existing scope
	validBody = `{ "resource_type": "project", "resources": ["foo"], "permissions": {"project_tasks": 30} }`
	request, err = http.NewRequest(http.MethodPost, "", bytes.NewBuffer([]byte(validBody)))
	request = gimlet.SetURLVars(request, map[string]string{"user_id": s.u.Id})
	s.NoError(err)
	s.NoError(s.h.Parse(ctx, request))
	_ = s.h.Run(ctx)
	roles, err = env.RoleManager().GetAllRoles()
	s.NoError(err)
	s.Len(roles, 2)
	newScope, err := env.RoleManager().FindScopeForResources(evergreen.ProjectResourceType, "foo")
	s.NoError(err)
	s.NotNil(foundScope)
	s.Equal(newScope.ID, foundScope.ID)

	// a matching role should just be added
	dbUser, err = user.FindOneById(s.u.Id)
	s.NoError(err)
	for _, role := range dbUser.Roles() {
		s.NoError(dbUser.RemoveRole(role))
	}
	_ = s.h.Run(ctx)
	roles, err = env.RoleManager().GetAllRoles()
	s.NoError(err)
	s.Len(roles, 2)
	newScope, err = env.RoleManager().FindScopeForResources(evergreen.ProjectResourceType, "foo")
	s.NoError(err)
	s.NotNil(foundScope)
	s.Equal(newScope.ID, foundScope.ID)
	dbUser, err = user.FindOneById(s.u.Id)
	s.NoError(err)
	s.Len(dbUser.Roles(), 1)
}

<<<<<<< HEAD
func TestDeleteUserPermissions(t *testing.T) {
=======
func TestGetUserPermissions(t *testing.T) {
>>>>>>> 1df2bdb0
	require.NoError(t, db.ClearCollections(user.Collection, evergreen.ScopeCollection, evergreen.RoleCollection))
	env := evergreen.GetEnvironment()
	rm := env.RoleManager()
	_ = env.DB().RunCommand(nil, map[string]string{"create": evergreen.ScopeCollection}).Err()
	u := user.DBUser{
		Id:          "user",
<<<<<<< HEAD
		SystemRoles: []string{"role1", "role2", "role3"},
	}
	require.NoError(t, u.Insert())
	require.NoError(t, rm.AddScope(gimlet.Scope{ID: "scope1", Resources: []string{"resource1"}, Type: "project"}))
	require.NoError(t, rm.AddScope(gimlet.Scope{ID: "scope2", Resources: []string{"resource2"}, Type: "project"}))
	require.NoError(t, rm.AddScope(gimlet.Scope{ID: "scope3", Resources: []string{"resource3"}, Type: "distro"}))
	require.NoError(t, rm.UpdateRole(gimlet.Role{ID: "role1", Scope: "scope1"}))
	require.NoError(t, rm.UpdateRole(gimlet.Role{ID: "role2", Scope: "scope2"}))
	require.NoError(t, rm.UpdateRole(gimlet.Role{ID: "role3", Scope: "scope3"}))
	handler := userPermissionsDeleteHandler{sc: &data.DBConnector{}, rm: rm, userID: u.Id}
	ctx := context.Background()

	body := `{ "resource_type": "project" }`
	request, err := http.NewRequest(http.MethodDelete, "", bytes.NewBuffer([]byte(body)))
	request = gimlet.SetURLVars(request, map[string]string{"user_id": u.Id})
	require.NoError(t, err)
	assert.NoError(t, handler.Parse(ctx, request))
	resp := handler.Run(ctx)
	assert.Equal(t, http.StatusOK, resp.Status())
	dbUser, err := user.FindOneById(u.Id)
	require.NoError(t, err)
	assert.Len(t, dbUser.SystemRoles, 1)
	assert.Equal(t, "role3", dbUser.SystemRoles[0])

	body = `{ "resource_type": "all" }`
	request, err = http.NewRequest(http.MethodDelete, "", bytes.NewBuffer([]byte(body)))
	request = gimlet.SetURLVars(request, map[string]string{"user_id": u.Id})
	require.NoError(t, err)
	assert.NoError(t, handler.Parse(ctx, request))
	resp = handler.Run(ctx)
	assert.Equal(t, http.StatusOK, resp.Status())
	dbUser, err = user.FindOneById(u.Id)
	require.NoError(t, err)
	assert.Len(t, dbUser.SystemRoles, 0)
=======
		SystemRoles: []string{"role1"},
	}
	require.NoError(t, u.Insert())
	require.NoError(t, rm.AddScope(gimlet.Scope{ID: "scope1", Resources: []string{"resource1"}, Type: "project"}))
	require.NoError(t, rm.UpdateRole(gimlet.Role{ID: "role1", Scope: "scope1", Permissions: gimlet.Permissions{evergreen.PermissionProjectSettings: evergreen.ProjectSettingsEdit.Value}}))
	handler := userPermissionsGetHandler{sc: &data.DBConnector{}, rm: rm, userID: u.Id}

	resp := handler.Run(context.Background())
	assert.Equal(t, http.StatusOK, resp.Status())
	data := resp.Data().([]rolemanager.PermissionSummary)
	assert.Len(t, data, 1)
	assert.Equal(t, "project", data[0].Type)
	assert.Equal(t, evergreen.ProjectSettingsEdit.Value, data[0].Permissions["resource1"][evergreen.PermissionProjectSettings])
>>>>>>> 1df2bdb0
}<|MERGE_RESOLUTION|>--- conflicted
+++ resolved
@@ -14,10 +14,7 @@
 	"github.com/evergreen-ci/evergreen/model/user"
 	"github.com/evergreen-ci/evergreen/rest/data"
 	"github.com/evergreen-ci/gimlet"
-<<<<<<< HEAD
-=======
 	"github.com/evergreen-ci/gimlet/rolemanager"
->>>>>>> 1df2bdb0
 	"github.com/stretchr/testify/assert"
 	"github.com/stretchr/testify/require"
 	"github.com/stretchr/testify/suite"
@@ -251,18 +248,13 @@
 	s.Len(dbUser.Roles(), 1)
 }
 
-<<<<<<< HEAD
 func TestDeleteUserPermissions(t *testing.T) {
-=======
-func TestGetUserPermissions(t *testing.T) {
->>>>>>> 1df2bdb0
 	require.NoError(t, db.ClearCollections(user.Collection, evergreen.ScopeCollection, evergreen.RoleCollection))
 	env := evergreen.GetEnvironment()
 	rm := env.RoleManager()
 	_ = env.DB().RunCommand(nil, map[string]string{"create": evergreen.ScopeCollection}).Err()
 	u := user.DBUser{
 		Id:          "user",
-<<<<<<< HEAD
 		SystemRoles: []string{"role1", "role2", "role3"},
 	}
 	require.NoError(t, u.Insert())
@@ -297,7 +289,15 @@
 	dbUser, err = user.FindOneById(u.Id)
 	require.NoError(t, err)
 	assert.Len(t, dbUser.SystemRoles, 0)
-=======
+}
+
+func TestGetUserPermissions(t *testing.T) {
+	require.NoError(t, db.ClearCollections(user.Collection, evergreen.ScopeCollection, evergreen.RoleCollection))
+	env := evergreen.GetEnvironment()
+	rm := env.RoleManager()
+	_ = env.DB().RunCommand(nil, map[string]string{"create": evergreen.ScopeCollection}).Err()
+	u := user.DBUser{
+		Id:          "user",
 		SystemRoles: []string{"role1"},
 	}
 	require.NoError(t, u.Insert())
@@ -311,5 +311,4 @@
 	assert.Len(t, data, 1)
 	assert.Equal(t, "project", data[0].Type)
 	assert.Equal(t, evergreen.ProjectSettingsEdit.Value, data[0].Permissions["resource1"][evergreen.PermissionProjectSettings])
->>>>>>> 1df2bdb0
 }