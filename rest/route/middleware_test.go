--- conflicted
+++ resolved
@@ -284,12 +284,8 @@
 		Repo:    "evergreen",
 		Branch:  "master",
 		CommitQueue: model.CommitQueueParams{
-<<<<<<< HEAD
-			Enabled: util.TruePtr(),
-=======
 			PatchType: commitqueue.SourceCommandLine,
-			Enabled:   true,
->>>>>>> fe276c72
+			Enabled:   util.TruePtr(),
 		},
 	}
 
