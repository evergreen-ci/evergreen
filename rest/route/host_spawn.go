package route

import (
	"context"
	"fmt"
	"net/http"
	"strconv"
	"strings"
	"time"

	"github.com/evergreen-ci/evergreen"
	"github.com/evergreen-ci/evergreen/cloud"
	"github.com/evergreen-ci/evergreen/model/event"
	"github.com/evergreen-ci/evergreen/model/host"
	"github.com/evergreen-ci/evergreen/model/user"
	"github.com/evergreen-ci/evergreen/rest/data"
	"github.com/evergreen-ci/evergreen/rest/model"
	"github.com/evergreen-ci/evergreen/units"
	"github.com/evergreen-ci/gimlet"
	"github.com/evergreen-ci/utility"
	"github.com/mongodb/grip"
	"github.com/mongodb/grip/message"
	"github.com/mongodb/jasper"
	"github.com/mongodb/jasper/options"
	"github.com/pkg/errors"
)

////////////////////////////////////////////////////////////////////////
//
// POST /rest/v2/hosts/{host_id}

func makeSpawnHostCreateRoute(settings *evergreen.Settings) gimlet.RouteHandler {
	return &hostPostHandler{
		settings: settings,
	}
}

type hostPostHandler struct {
	settings *evergreen.Settings

	options *model.HostRequestOptions
}

func (hph *hostPostHandler) Factory() gimlet.RouteHandler {
	return &hostPostHandler{
		settings: hph.settings,
	}
}

func (hph *hostPostHandler) Parse(ctx context.Context, r *http.Request) error {
	hph.options = &model.HostRequestOptions{}
	return errors.Wrap(utility.ReadJSON(r.Body, hph.options), "reading host options from JSON request body")
}

func (hph *hostPostHandler) Run(ctx context.Context) gimlet.Responder {
	user := MustHaveUser(ctx)
	if hph.options.NoExpiration {
		if err := CheckUnexpirableHostLimitExceeded(user.Id, hph.settings.Spawnhost.UnexpirableHostsPerUser); err != nil {
			return gimlet.MakeJSONErrorResponder(errors.Wrap(err, "checking expirable host limit"))
		}
	}

	intentHost, err := data.NewIntentHost(ctx, hph.options, user, hph.settings)
	if err != nil {
		return gimlet.MakeJSONInternalErrorResponder(errors.Wrap(err, "creating intent host"))
	}

	hostModel := &model.APIHost{}
	err = hostModel.BuildFromService(intentHost)
	if err != nil {
		return gimlet.MakeJSONInternalErrorResponder(errors.Wrap(err, "converting created intent host to API model"))
	}

	return gimlet.NewJSONResponse(hostModel)
}

////////////////////////////////////////////////////////////////////////
//
// PATCH /rest/v2/hosts/{host_id}

type hostModifyHandler struct {
	hostID string
	env    evergreen.Environment

	options *host.HostModifyOptions
}

func makeHostModifyRouteManager(env evergreen.Environment) gimlet.RouteHandler {
	return &hostModifyHandler{
		env: env,
	}
}

func (h *hostModifyHandler) Factory() gimlet.RouteHandler {
	return &hostModifyHandler{
		env: h.env,
	}
}

func (h *hostModifyHandler) Parse(ctx context.Context, r *http.Request) error {
	h.hostID = gimlet.GetVars(r)["host_id"]
	body := utility.NewRequestReader(r)
	defer body.Close()

	h.options = &host.HostModifyOptions{}
	if err := utility.ReadJSON(body, h.options); err != nil {
		return errors.Wrap(err, "reading host modification options from JSON request body")
	}

	return nil
}

func (h *hostModifyHandler) Run(ctx context.Context) gimlet.Responder {
	user := MustHaveUser(ctx)
	foundHost, err := data.FindHostByIdWithOwner(h.hostID, user)
	if err != nil {
		return gimlet.MakeJSONInternalErrorResponder(errors.Wrapf(err, "finding host '%s' with owner '%s'", h.hostID, user.Id))
	}

	if foundHost.Status == evergreen.HostTerminated {
		return gimlet.MakeJSONErrorResponder(errors.New("cannot modify a terminated host"))
	}

	// Validate host modify request
	catcher := grip.NewBasicCatcher()
	if len(h.options.AddInstanceTags) > 0 || len(h.options.DeleteInstanceTags) > 0 {
		catcher.Add(checkInstanceTagsCanBeModified(foundHost, h.options.AddInstanceTags, h.options.DeleteInstanceTags))
	}
	if h.options.InstanceType != "" {
		catcher.Add(checkInstanceTypeHostStopped(foundHost))
		allowedTypes := h.env.Settings().Providers.AWS.AllowedInstanceTypes
		catcher.Add(cloud.CheckInstanceTypeValid(ctx, foundHost.Distro, h.options.InstanceType, allowedTypes))
	}
	if h.options.NoExpiration != nil && *h.options.NoExpiration {
		catcher.AddWhen(h.options.AddHours != 0, errors.New("can't specify no expiration and new expiration"))
		catcher.Add(CheckUnexpirableHostLimitExceeded(user.Id, h.env.Settings().Spawnhost.UnexpirableHostsPerUser))
	}
	if catcher.HasErrors() {
		return gimlet.MakeJSONErrorResponder(errors.Wrap(catcher.Resolve(), "invalid host modify request"))
	}

	modifyJob := units.NewSpawnhostModifyJob(foundHost, *h.options, utility.RoundPartOfMinute(1).Format(units.TSFormat))
	if err = h.env.RemoteQueue().Put(ctx, modifyJob); err != nil {
		return gimlet.MakeJSONErrorResponder(errors.Wrapf(err, "enqueueing spawn host modification job"))
	}

	if h.options.SubscriptionType != "" {
		subscription, err := makeSpawnHostSubscription(h.hostID, h.options.SubscriptionType, user)
		if err != nil {
			return gimlet.MakeJSONErrorResponder(errors.Wrap(err, "creating spawn host subscription"))
		}
		if err = data.SaveSubscriptions(user.Username(), []model.APISubscription{subscription}, false); err != nil {
			return gimlet.MakeJSONInternalErrorResponder(errors.Wrap(err, "saving subscription"))
		}
	}

	return gimlet.NewJSONResponse(struct{}{})
}

// checkInstanceTagsCanBeModified checks whether the tags to be modified allow modifications.
func checkInstanceTagsCanBeModified(h *host.Host, toAdd []host.Tag, toDelete []string) error {
	catcher := grip.NewBasicCatcher()
	current := make(map[string]host.Tag)
	for _, tag := range h.InstanceTags {
		current[tag.Key] = tag
	}
	for _, key := range toDelete {
		old, ok := current[key]
		if ok && !old.CanBeModified {
			catcher.Add(errors.Errorf("tag '%s' cannot be modified", key))
		}
	}
	for _, tag := range toAdd {
		old, ok := current[tag.Key]
		if ok && !old.CanBeModified {
			catcher.Add(errors.Errorf("tag '%s' cannot be modified", tag.Key))
		}

		// Ensure that new tags can be modified (theoretically should always be the case).
		if !tag.CanBeModified {
			catcher.Add(errors.Errorf("programmer error: new tag '%s=%s' should be able to be modified", tag.Key, tag.Value))
		}
	}
	return catcher.Resolve()
}

// checkInstanceTypeHostStopped checks whether a host is stopped before modifying an instance type
func checkInstanceTypeHostStopped(h *host.Host) error {
	if h.Status != evergreen.HostStopped {
		return errors.New("cannot modify instance type for non-stopped host")
	}
	return nil
}

func CheckUnexpirableHostLimitExceeded(userId string, maxHosts int) error {
	count, err := host.CountSpawnhostsWithNoExpirationByUser(userId)
	if err != nil {
		return errors.Wrapf(err, "counting number of existing non-expiring hosts for user '%s'", userId)
	}
	if count >= maxHosts {
		return errors.Errorf("cannot exceed total unexpirable hosts limit %d", maxHosts)
	}
	return nil
}

func checkVolumeLimitExceeded(user string, newSize int, maxSize int) error {
	totalSize, err := host.FindTotalVolumeSizeByUser(user)
	if err != nil {
		return errors.Wrap(err, "finding total volume size")
	}
	if totalSize+newSize > maxSize {
		return errors.Errorf("cannot exceed user total volume size limit %d", maxSize)
	}
	return nil
}

////////////////////////////////////////////////////////////////////////
//
// POST /rest/v2/hosts/{host_id}/stop

type hostStopHandler struct {
	hostID           string
	subscriptionType string
	env              evergreen.Environment
}

func makeHostStopManager(env evergreen.Environment) gimlet.RouteHandler {
	return &hostStopHandler{
		env: env,
	}
}

func (h *hostStopHandler) Factory() gimlet.RouteHandler {
	return &hostStopHandler{
		env: h.env,
	}
}

func (h *hostStopHandler) Parse(ctx context.Context, r *http.Request) error {
	var err error
	h.hostID, err = validateID(gimlet.GetVars(r)["host_id"])
	if err != nil {
		return errors.Wrap(err, "invalid host ID")
	}

	body := utility.NewRequestReader(r)
	defer body.Close()
	options := struct {
		SubscriptionType string `json:"subscription_type"`
	}{}
	if err := utility.ReadJSON(body, &options); err != nil {
		h.subscriptionType = ""
	}
	h.subscriptionType = options.SubscriptionType

	return nil
}

func (h *hostStopHandler) Run(ctx context.Context) gimlet.Responder {
	user := MustHaveUser(ctx)
	host, err := data.FindHostByIdWithOwner(h.hostID, user)
	if err != nil {
		return gimlet.MakeJSONInternalErrorResponder(errors.Wrapf(err, "finding host '%s' with owner '%s'", h.hostID, user.Id))
	}

	statusCode, err := data.StopSpawnHost(ctx, h.env, user, host)
	if err != nil {
		return gimlet.MakeJSONErrorResponder(gimlet.ErrorResponse{
			StatusCode: statusCode,
			Message:    errors.Wrap(err, "stopping spawn host").Error(),
		})
	}

	if h.subscriptionType != "" {
		subscription, err := makeSpawnHostSubscription(h.hostID, h.subscriptionType, user)
		if err != nil {
			return gimlet.MakeJSONErrorResponder(errors.Wrap(err, "creating spawn host subscription"))
		}
		if err = data.SaveSubscriptions(user.Username(), []model.APISubscription{subscription}, false); err != nil {
			return gimlet.MakeJSONInternalErrorResponder(errors.Wrap(err, "saving subscription"))
		}
	}

	return gimlet.NewJSONResponse(struct{}{})
}

////////////////////////////////////////////////////////////////////////
//
// POST /rest/v2/hosts/{host_id}/start

type hostStartHandler struct {
	hostID           string
	subscriptionType string
	env              evergreen.Environment
}

func makeHostStartManager(env evergreen.Environment) gimlet.RouteHandler {
	return &hostStartHandler{
		env: env,
	}
}

func (h *hostStartHandler) Factory() gimlet.RouteHandler {
	return &hostStartHandler{
		env: h.env,
	}
}

func (h *hostStartHandler) Parse(ctx context.Context, r *http.Request) error {
	var err error
	h.hostID, err = validateID(gimlet.GetVars(r)["host_id"])
	if err != nil {
		return errors.Wrap(err, "invalid host ID")
	}

	body := utility.NewRequestReader(r)
	defer body.Close()
	options := struct {
		SubscriptionType string `json:"subscription_type"`
	}{}
	if err := utility.ReadJSON(body, &options); err != nil {
		h.subscriptionType = ""
	}
	h.subscriptionType = options.SubscriptionType

	return nil
}

func (h *hostStartHandler) Run(ctx context.Context) gimlet.Responder {
	user := MustHaveUser(ctx)
	host, err := data.FindHostByIdWithOwner(h.hostID, user)
	if err != nil {
		return gimlet.MakeJSONInternalErrorResponder(errors.Wrapf(err, "finding host '%s' with owner '%s'", h.hostID, user.Id))
	}

	statusCode, err := data.StartSpawnHost(ctx, h.env, user, host)
	if err != nil {
		return gimlet.MakeJSONErrorResponder(gimlet.ErrorResponse{
			StatusCode: statusCode,
			Message:    errors.Wrap(err, "stopping spawn host").Error(),
		})
	}

	if h.subscriptionType != "" {
		subscription, err := makeSpawnHostSubscription(h.hostID, h.subscriptionType, user)
		if err != nil {
			return gimlet.MakeJSONErrorResponder(errors.Wrap(err, "creating spawn host subscription"))
		}
		if err = data.SaveSubscriptions(user.Username(), []model.APISubscription{subscription}, false); err != nil {
			return gimlet.MakeJSONErrorResponder(errors.Wrap(err, "saving subscription"))
		}
	}

	return gimlet.NewJSONResponse(struct{}{})
}

////////////////////////////////////////////////////////////////////////
//
// POST /rest/v2/hosts/{host_id}/attach

type attachVolumeHandler struct {
	env    evergreen.Environment
	hostID string

	attachment *host.VolumeAttachment
}

func makeAttachVolume(env evergreen.Environment) gimlet.RouteHandler {
	return &attachVolumeHandler{
		env: env,
	}
}

func (h *attachVolumeHandler) Factory() gimlet.RouteHandler {
	return &attachVolumeHandler{
		env: h.env,
	}
}

func (h *attachVolumeHandler) Parse(ctx context.Context, r *http.Request) error {
	h.attachment = &host.VolumeAttachment{}
	if err := utility.ReadJSON(r.Body, h.attachment); err != nil {
		return errors.Wrap(err, "reading volume attachment from JSON request body")
	}

	if h.attachment.VolumeID == "" {
		return errors.New("attachment must provide a volume ID")
	}

	var err error
	h.hostID, err = validateID(gimlet.GetVars(r)["host_id"])
	if err != nil {
		return err
	}

	return nil
}

func (h *attachVolumeHandler) Run(ctx context.Context) gimlet.Responder {
	user := MustHaveUser(ctx)
	targetHost, err := data.FindHostByIdWithOwner(h.hostID, user)
	if err != nil {
		return gimlet.MakeJSONInternalErrorResponder(errors.Wrapf(err, "getting host '%s' with owner '%s'", h.hostID, user.Id))
	}

	if utility.StringSliceContains(evergreen.DownHostStatus, targetHost.Status) {
		return gimlet.MakeJSONErrorResponder(errors.Errorf("cannot attach volume to host '%s' whose status is '%s'", targetHost.Id, targetHost.Status))
	}
	if h.attachment.DeviceName != "" {
		if utility.StringSliceContains(targetHost.HostVolumeDeviceNames(), h.attachment.DeviceName) {
			return gimlet.MakeJSONErrorResponder(errors.Errorf("host '%s' already has a volume with device name '%s'", h.hostID, h.attachment.DeviceName))
		}
	}

	// Check whether attachment already attached to a host
	attachedHost, err := host.FindHostWithVolume(h.attachment.VolumeID)
	if err != nil {
		return gimlet.MakeJSONInternalErrorResponder(errors.Wrapf(err, "checking whether attachment '%s' is already attached to host", h.attachment.VolumeID))
	}
	if attachedHost != nil {
		return gimlet.MakeJSONErrorResponder(errors.Errorf("attachment '%s' is already attached to a host", h.attachment.VolumeID))
	}

	v, err := host.FindVolumeByID(h.attachment.VolumeID)
	if err != nil {
		return gimlet.MakeJSONInternalErrorResponder(errors.Wrapf(err, "checking whether attachment '%s' exists", h.attachment.VolumeID))
	}
	if v == nil {
		return gimlet.MakeJSONErrorResponder(errors.Errorf("attachment '%s' does not exist", h.attachment.VolumeID))
	}

	if v.AvailabilityZone != targetHost.Zone {
		return gimlet.MakeJSONErrorResponder(errors.New("host and volume must have same availability zone"))
	}

	mgrOpts, err := cloud.GetManagerOptions(targetHost.Distro)
	if err != nil {
		return gimlet.MakeJSONInternalErrorResponder(errors.Wrap(err, "getting cloud manager options"))
	}
	mgr, err := cloud.GetManager(ctx, h.env, mgrOpts)
	if err != nil {
		return gimlet.MakeJSONInternalErrorResponder(errors.Wrap(err, "getting cloud manager"))
	}

	grip.Info(message.Fields{
		"message": "attaching volume to spawnhost",
		"host_id": h.hostID,
		"volume":  h.attachment,
	})

	if err = mgr.AttachVolume(ctx, targetHost, h.attachment); err != nil {
		if cloud.ModifyVolumeBadRequest(err) {
			return gimlet.MakeJSONErrorResponder(errors.Wrapf(err, "attaching volume '%s' to spawn host '%s'", h.attachment.VolumeID, h.hostID))
		}
		return gimlet.MakeJSONInternalErrorResponder(errors.Wrapf(err, "attaching volume '%s' to spawn host '%s'", h.attachment.VolumeID, h.hostID))
	}

	return gimlet.NewJSONResponse(struct{}{})
}

////////////////////////////////////////////////////////////////////////
//
// POST /rest/v2/hosts/{host_id}/detach

type detachVolumeHandler struct {
	env    evergreen.Environment
	hostID string

	attachment *host.VolumeAttachment
}

func makeDetachVolume(env evergreen.Environment) gimlet.RouteHandler {
	return &detachVolumeHandler{
		env: env,
	}
}

func (h *detachVolumeHandler) Factory() gimlet.RouteHandler {
	return &detachVolumeHandler{
		env: h.env,
	}
}

func (h *detachVolumeHandler) Parse(ctx context.Context, r *http.Request) error {
	h.attachment = &host.VolumeAttachment{}
	if err := utility.ReadJSON(r.Body, h.attachment); err != nil {
		return errors.Wrap(err, "reading volume attachment from JSON request body")
	}

	var err error
	h.hostID, err = validateID(gimlet.GetVars(r)["host_id"])
	if err != nil {
		return errors.Wrap(err, "invalid host ID")
	}

	return nil
}

func (h *detachVolumeHandler) Run(ctx context.Context) gimlet.Responder {
	user := MustHaveUser(ctx)
	targetHost, err := data.FindHostByIdWithOwner(h.hostID, user)
	if err != nil {
		return gimlet.MakeJSONInternalErrorResponder(errors.Wrapf(err, "finding host '%s' with owner '%s'", h.hostID, user.Id))
	}

	if targetHost.HomeVolumeID == h.attachment.VolumeID {
		return gimlet.MakeJSONErrorResponder(gimlet.ErrorResponse{
			StatusCode: http.StatusBadRequest,
			Message:    fmt.Sprintf("cannot detach home volume for host '%s'", h.hostID),
		})
	}
	found := false
	for _, attachment := range targetHost.Volumes {
		if attachment.VolumeID == h.attachment.VolumeID {
			found = true
			break
		}
	}
	if !found {
		return gimlet.MakeJSONErrorResponder(gimlet.ErrorResponse{
			StatusCode: http.StatusNotFound,
			Message:    fmt.Sprintf("attachment '%s' is not attached to host '%s", h.attachment.VolumeID, h.hostID),
		})
	}

	grip.Info(message.Fields{
		"message": "detaching volume from spawn host",
		"host_id": h.hostID,
		"volume":  h.attachment.VolumeID,
	})
	mgrOpts, err := cloud.GetManagerOptions(targetHost.Distro)
	if err != nil {
		return gimlet.MakeJSONInternalErrorResponder(errors.Wrap(err, "getting cloud manager options"))
	}
	mgr, err := cloud.GetManager(ctx, h.env, mgrOpts)
	if err != nil {
		return gimlet.MakeJSONInternalErrorResponder(errors.Wrap(err, "getting cloud manager"))
	}

	if err = mgr.DetachVolume(ctx, targetHost, h.attachment.VolumeID); err != nil {
		return gimlet.MakeJSONInternalErrorResponder(errors.Wrapf(err, "detaching volume '%s' from spawn host '%s'", h.attachment.VolumeID, h.hostID))
	}

	return gimlet.NewJSONResponse(struct{}{})
}

////////////////////////////////////////////////////////////////////////
//
// POST /rest/v2/volumes

type createVolumeHandler struct {
	env evergreen.Environment

	volume   *host.Volume
	provider string
}

func makeCreateVolume(env evergreen.Environment) gimlet.RouteHandler {
	return &createVolumeHandler{
		env: env,
	}
}

func (h *createVolumeHandler) Factory() gimlet.RouteHandler {
	return &createVolumeHandler{
		env: h.env,
	}
}

func (h *createVolumeHandler) Parse(ctx context.Context, r *http.Request) error {
	h.volume = &host.Volume{}
	if err := utility.ReadJSON(r.Body, h.volume); err != nil {
		return errors.Wrap(err, "reading volume from JSON request body")
	}
	if h.volume.Size == 0 {
		return errors.New("volume size is required")
	}
	h.provider = evergreen.ProviderNameEc2OnDemand
	return nil
}

func (h *createVolumeHandler) Run(ctx context.Context) gimlet.Responder {
	u := MustHaveUser(ctx)

	h.volume.CreatedBy = u.Id

	if h.volume.Type == "" {
		h.volume.Type = evergreen.DefaultEBSType
	}
	if h.volume.AvailabilityZone == "" {
		h.volume.AvailabilityZone = evergreen.DefaultEBSAvailabilityZone
	}

	if err := cloud.ValidVolumeOptions(h.volume, h.env.Settings()); err != nil {
		return gimlet.MakeJSONErrorResponder(errors.Wrap(err, "invalid volume options"))
	}

	maxVolumeFromSettings := h.env.Settings().Providers.AWS.MaxVolumeSizePerUser
	if err := checkVolumeLimitExceeded(u.Username(), h.volume.Size, maxVolumeFromSettings); err != nil {
		return gimlet.MakeJSONErrorResponder(errors.Wrap(err, "checking volume limit"))
	}

	res, err := cloud.CreateVolume(ctx, h.env, h.volume, h.provider)
	if err != nil {
		return gimlet.MakeJSONInternalErrorResponder(errors.Wrap(err, "creating new volume"))
	}
	volumeModel := &model.APIVolume{}
	err = volumeModel.BuildFromService(res)
	if err != nil {
		return gimlet.MakeJSONErrorResponder(errors.Wrap(err, "converting created volume to API model"))
	}

	return gimlet.NewJSONResponse(volumeModel)
}

////////////////////////////////////////////////////////////////////////
//
// DELETE /rest/v2/volumes/{volume_id}

type deleteVolumeHandler struct {
	env evergreen.Environment

	VolumeID string
	provider string
}

func makeDeleteVolume(env evergreen.Environment) gimlet.RouteHandler {
	return &deleteVolumeHandler{
		env: env,
	}
}

func (h *deleteVolumeHandler) Factory() gimlet.RouteHandler {
	return &deleteVolumeHandler{
		env: h.env,
	}
}

func (h *deleteVolumeHandler) Parse(ctx context.Context, r *http.Request) error {
	var err error
	h.VolumeID, err = validateID(gimlet.GetVars(r)["volume_id"])
	h.provider = evergreen.ProviderNameEc2OnDemand
	return err
}

func (h *deleteVolumeHandler) Run(ctx context.Context) gimlet.Responder {
	u := MustHaveUser(ctx)
	volume, err := host.FindVolumeByID(h.VolumeID)
	if err != nil {
		return gimlet.MakeJSONErrorResponder(err)
	}

	// Volume does not exist
	if volume == nil {
		return gimlet.MakeJSONErrorResponder(gimlet.ErrorResponse{
			StatusCode: http.StatusNotFound,
			Message:    fmt.Sprintf("attachment '%s' does not exist", h.VolumeID),
		})
	}

	// Only allow users to delete their own volumes
	if u.Id != volume.CreatedBy {
		return gimlet.MakeJSONErrorResponder(gimlet.ErrorResponse{
			StatusCode: http.StatusUnauthorized,
			Message:    fmt.Sprintf("not authorized to delete attachment '%s'", volume.ID),
		})
	}

	attachedHost, err := host.FindHostWithVolume(h.VolumeID)
	if err != nil {
<<<<<<< HEAD
		return gimlet.MakeJSONInternalErrorResponder(errors.Wrapf(err, "finding host with volume '%s'", h.VolumeID))
=======
		return gimlet.MakeJSONErrorResponder(gimlet.ErrorResponse{
			StatusCode: http.StatusInternalServerError,
			Message:    "problem finding host with volume",
		})
>>>>>>> 5a71ee55
	}
	if attachedHost != nil {
		return gimlet.MakeJSONErrorResponder(errors.Errorf("host with volume '%s' not found", h.VolumeID))
	}

	mgrOpts := cloud.ManagerOpts{
		Provider: h.provider,
		Region:   cloud.AztoRegion(volume.AvailabilityZone),
	}
	mgr, err := cloud.GetManager(ctx, h.env, mgrOpts)
	if err != nil {
		return gimlet.MakeJSONInternalErrorResponder(errors.Wrap(err, "getting cloud manager"))
	}
	if err = mgr.DeleteVolume(ctx, volume); err != nil {
		return gimlet.MakeJSONInternalErrorResponder(errors.Wrap(err, "deleting volume"))
	}

	return gimlet.NewJSONResponse(struct{}{})
}

////////////////////////////////////////////////////////////////////////
//
// PATCH /rest/v2/volumes/{volume_id}

type modifyVolumeHandler struct {
	env evergreen.Environment

	provider string
	volumeID string
	opts     *model.VolumeModifyOptions
}

func makeModifyVolume(env evergreen.Environment) gimlet.RouteHandler {
	return &modifyVolumeHandler{
		env: env,
	}
}

func (h *modifyVolumeHandler) Factory() gimlet.RouteHandler {
	return &modifyVolumeHandler{
		env:  h.env,
		opts: &model.VolumeModifyOptions{},
	}
}

func (h *modifyVolumeHandler) Parse(ctx context.Context, r *http.Request) error {
	var err error
	if err = utility.ReadJSON(r.Body, h.opts); err != nil {
		return errors.Wrap(err, "reading volume modification options from JSON request body")
	}
	if h.volumeID, err = validateID(gimlet.GetVars(r)["volume_id"]); err != nil {
		return errors.Wrap(err, "invalid volume ID")
	}

	h.provider = evergreen.ProviderNameEc2OnDemand

	return nil
}

func (h *modifyVolumeHandler) Run(ctx context.Context) gimlet.Responder {
	u := MustHaveUser(ctx)
	volume, err := host.FindVolumeByID(h.volumeID)
	if err != nil {
		return gimlet.MakeJSONErrorResponder(errors.Wrapf(err, "finding volume '%s'", h.volumeID))
	}
	// Volume does not exist
	if volume == nil {
		return gimlet.MakeJSONErrorResponder(gimlet.ErrorResponse{
			StatusCode: http.StatusNotFound,
			Message:    fmt.Sprintf("volume '%s' not found", h.volumeID),
		})
	}

	// Only allow users to modify their own volumes
	if u.Id != volume.CreatedBy {
		return gimlet.MakeJSONErrorResponder(gimlet.ErrorResponse{
			StatusCode: http.StatusUnauthorized,
			Message:    fmt.Sprintf("not authorized to modify volume '%s'", volume.ID),
		})
	}

	if h.opts.NewName != "" {
		if err = volume.SetDisplayName(h.opts.NewName); err != nil {
			return gimlet.MakeJSONInternalErrorResponder(errors.Wrapf(err, "setting new volume name '%s'", h.opts.NewName))
		}
	}

	if h.opts.Size != 0 {
		sizeIncrease := h.opts.Size - volume.Size
		if sizeIncrease <= 0 {
			return gimlet.MakeJSONErrorResponder(errors.Errorf("volumes can only be sized up (current size is %d GiB)", volume.Size))
		}
		maxVolumeFromSettings := h.env.Settings().Providers.AWS.MaxVolumeSizePerUser
		if err = checkVolumeLimitExceeded(u.Username(), sizeIncrease, maxVolumeFromSettings); err != nil {
			return gimlet.MakeJSONErrorResponder(errors.Wrap(err, "checking volume limit"))
		}
	}

	if !utility.IsZeroTime(h.opts.Expiration) {
		if h.opts.Expiration.Before(volume.Expiration) {
			return gimlet.MakeJSONErrorResponder(errors.Errorf("cannot make expiration time earlier than current expiration %s", volume.Expiration.Format(time.RFC1123)))
		}
<<<<<<< HEAD
		if h.opts.Expiration.Sub(time.Now()) > evergreen.MaxSpawnHostExpirationDurationHours {
			return gimlet.MakeJSONErrorResponder(errors.Errorf("cannot extend expiration past max expiration %s", time.Now().Add(evergreen.MaxSpawnHostExpirationDurationHours).Format(time.RFC1123)))
=======
		if time.Until(h.opts.Expiration) > evergreen.MaxSpawnHostExpirationDurationHours {
			return gimlet.MakeJSONErrorResponder(gimlet.ErrorResponse{
				StatusCode: http.StatusBadRequest,
				Message:    fmt.Sprintf("can't extend expiration past max duration '%s'", time.Now().Add(evergreen.MaxSpawnHostExpirationDurationHours).Format(time.RFC1123)),
			})
>>>>>>> 5a71ee55
		}

		if h.opts.NoExpiration {
			return gimlet.MakeJSONErrorResponder(errors.New("cannot specify both an expiration time and also no expiration"))
		}
	}

	if h.opts.NoExpiration {
		if h.opts.HasExpiration {
			return gimlet.MakeJSONErrorResponder(errors.New("cannot specify both having an expiration and no expiration"))
		}
		var unexpirableVolumesForUser int
		unexpirableVolumesForUser, err = host.CountNoExpirationVolumesForUser(u.Id)
		if err != nil {
			return gimlet.MakeJSONInternalErrorResponder(errors.Wrapf(err, "counting number of unexpirable volumes already owned by user '%s'", u.Id))
		}
		if h.env.Settings().Spawnhost.UnexpirableVolumesPerUser-unexpirableVolumesForUser <= 0 {
			return gimlet.MakeJSONErrorResponder(errors.Errorf("user '%s' has no unexpirable volumes remaining", u.Id))
		}
	}

	mgrOpts := cloud.ManagerOpts{
		Provider: h.provider,
		Region:   cloud.AztoRegion(volume.AvailabilityZone),
	}
	var mgr cloud.Manager
	mgr, err = cloud.GetManager(ctx, h.env, mgrOpts)
	if err != nil {
		return gimlet.MakeJSONInternalErrorResponder(errors.Wrap(err, "getting cloud manager"))
	}
	if err = mgr.ModifyVolume(ctx, volume, h.opts); err != nil {
		if cloud.ModifyVolumeBadRequest(err) {
			return gimlet.MakeJSONErrorResponder(errors.Wrapf(err, "modifying volume '%s'", volume.ID))
		}
		return gimlet.MakeJSONInternalErrorResponder(errors.Wrapf(err, "modifying volume '%s'", volume.ID))
	}

	return gimlet.NewJSONResponse(struct{}{})
}

////////////////////////////////////////////////////////////////////////
//
// GET /rest/v2/volumes

type getVolumesHandler struct{}

func makeGetVolumes() gimlet.RouteHandler {
	return &getVolumesHandler{}
}

func (h *getVolumesHandler) Factory() gimlet.RouteHandler {
	return &getVolumesHandler{}
}

func (h *getVolumesHandler) Parse(ctx context.Context, r *http.Request) error {
	return nil
}

func (h *getVolumesHandler) Run(ctx context.Context) gimlet.Responder {
	u := MustHaveUser(ctx)
	volumes, err := host.FindVolumesByUser(u.Username())
	if err != nil {
		return gimlet.MakeJSONInternalErrorResponder(errors.Wrapf(err, "finding volumes for user '%s'", u.Username()))
	}

	volumeDocs := []model.APIVolume{}
	for _, v := range volumes {
		volumeDoc := model.APIVolume{}
		if err = volumeDoc.BuildFromService(v); err != nil {
			return gimlet.MakeJSONInternalErrorResponder(errors.Wrapf(err, "converting volume '%s' to API model", v.ID))
		}

		// if the volume is attached to a host, also return the host ID and volume device name
		if v.Host != "" {
			h, err := host.FindOneId(v.Host)
			if err != nil {
				return gimlet.MakeJSONInternalErrorResponder(errors.Wrapf(err, "finding host '%s' associated with volume '%s'", v.Host, v.ID))
			}
			if h != nil {
				for _, attachment := range h.Volumes {
					if attachment.VolumeID == v.ID {
						volumeDoc.DeviceName = utility.ToStringPtr(attachment.DeviceName)
					}
				}
			}
		}
		volumeDocs = append(volumeDocs, volumeDoc)
	}
	return gimlet.NewJSONResponse(volumeDocs)
}

// kim: TODO: continue here

////////////////////////////////////////////////////////////////////////
//
// GET /rest/v2/volumes

type getVolumeByIDHandler struct {
	volumeID string
}

func makeGetVolumeByID() gimlet.RouteHandler {
	return &getVolumeByIDHandler{}
}

func (h *getVolumeByIDHandler) Factory() gimlet.RouteHandler {
	return &getVolumeByIDHandler{}
}

func (h *getVolumeByIDHandler) Parse(ctx context.Context, r *http.Request) error {
	var err error
	if h.volumeID, err = validateID(gimlet.GetVars(r)["volume_id"]); err != nil {
		return err
	}
	return nil
}

func (h *getVolumeByIDHandler) Run(ctx context.Context) gimlet.Responder {
	v, err := host.FindVolumeByID(h.volumeID)
	if err != nil {
		return gimlet.MakeJSONInternalErrorResponder(errors.Wrapf(err, "finding volume '%s'", h.volumeID))
	}
	if v == nil {
		return gimlet.MakeJSONErrorResponder(gimlet.ErrorResponse{
			StatusCode: http.StatusNotFound,
			Message:    fmt.Sprintf("volume '%s' not found", h.volumeID),
		})
	}
	volumeDoc := &model.APIVolume{}
	if err = volumeDoc.BuildFromService(v); err != nil {
		return gimlet.MakeJSONInternalErrorResponder(errors.Wrapf(err, "converting volume '%s' to API model", v.ID))
	}
	// if the volume is attached to a host, also return the host ID and volume device name
	if v.Host != "" {
		attachedHost, err := host.FindOneId(v.Host)
		if err != nil {
			return gimlet.MakeJSONInternalErrorResponder(errors.Wrapf(err, "finding host '%s' for attached volume", v.Host))
		}
		if attachedHost != nil {
			for _, attachment := range attachedHost.Volumes {
				if attachment.VolumeID == v.ID {
					volumeDoc.DeviceName = utility.ToStringPtr(attachment.DeviceName)
				}
			}
		}
	}

	return gimlet.NewJSONResponse(volumeDoc)
}

////////////////////////////////////////////////////////////////////////
//
// POST /rest/v2/hosts/{host_id}/terminate

// TODO this should be a DELETE method on the hosts route rather than
// a post on terminate.

type hostTerminateHandler struct {
	hostID string
}

func makeTerminateHostRoute() gimlet.RouteHandler {
	return &hostTerminateHandler{}
}

func (h *hostTerminateHandler) Factory() gimlet.RouteHandler {
	return &hostTerminateHandler{}
}

func (h *hostTerminateHandler) Parse(ctx context.Context, r *http.Request) error {
	var err error

	h.hostID, err = validateID(gimlet.GetVars(r)["host_id"])

	return err
}

func (h *hostTerminateHandler) Run(ctx context.Context) gimlet.Responder {
	u := MustHaveUser(ctx)
	host, err := data.FindHostByIdWithOwner(h.hostID, u)
	if err != nil {
		return gimlet.MakeJSONInternalErrorResponder(errors.Wrapf(err, "finding host '%s' with user '%s'", h.hostID, u.Id))
	}

	if host.Status == evergreen.HostTerminated {
		return gimlet.MakeJSONErrorResponder(gimlet.ErrorResponse{
			StatusCode: http.StatusBadRequest,
			Message:    fmt.Sprintf("Host %s is already terminated", host.Id),
		})

	} else if host.Status == evergreen.HostUninitialized {
		if err := host.SetStatus(evergreen.HostTerminated, u.Id, fmt.Sprintf("changed by %s from API", u.Id)); err != nil {
			return gimlet.MakeJSONErrorResponder(gimlet.ErrorResponse{
				StatusCode: http.StatusInternalServerError,
				Message:    err.Error(),
			})
		}

	} else {
		if err := errors.WithStack(cloud.TerminateSpawnHost(ctx, evergreen.GetEnvironment(), host, u.Id, "terminated via REST API")); err != nil {
			return gimlet.MakeJSONErrorResponder(gimlet.ErrorResponse{
				StatusCode: http.StatusInternalServerError,
				Message:    err.Error(),
			})
		}
	}

	return gimlet.NewJSONResponse(struct{}{})
}

////////////////////////////////////////////////////////////////////////
//
// POST /rest/v2/hosts/{host_id}/change_password
//

// TODO (?) should this be a patch route?

type hostChangeRDPPasswordHandler struct {
	hostID      string
	rdpPassword string
	env         evergreen.Environment
}

func makeHostChangePassword(env evergreen.Environment) gimlet.RouteHandler {
	return &hostChangeRDPPasswordHandler{
		env: env,
	}

}

func (h *hostChangeRDPPasswordHandler) Factory() gimlet.RouteHandler {
	return &hostChangeRDPPasswordHandler{
		env: h.env,
	}
}

func (h *hostChangeRDPPasswordHandler) Parse(ctx context.Context, r *http.Request) error {
	hostModify := model.APISpawnHostModify{}
	if err := utility.ReadJSON(utility.NewRequestReader(r), &hostModify); err != nil {
		return err
	}

	var err error
	h.hostID, err = validateID(gimlet.GetVars(r)["host_id"])
	if err != nil {
		return err
	}

	h.rdpPassword = utility.FromStringPtr(hostModify.RDPPwd)
	if !host.ValidateRDPPassword(h.rdpPassword) {
		return gimlet.ErrorResponse{
			StatusCode: http.StatusBadRequest,
			Message:    "invalid password",
		}
	}

	return nil
}

func (h *hostChangeRDPPasswordHandler) Run(ctx context.Context) gimlet.Responder {
	u := MustHaveUser(ctx)
	host, err := data.FindHostByIdWithOwner(h.hostID, u)
	if err != nil {
		return gimlet.MakeJSONInternalErrorResponder(errors.Wrapf(err, "finding host '%s' with user '%s'", h.hostID, u.Id))
	}

	if statusCode, err := cloud.SetHostRDPPassword(ctx, h.env, host, h.rdpPassword); err != nil {
		return gimlet.MakeJSONErrorResponder(gimlet.ErrorResponse{
			StatusCode: statusCode,
			Message:    err.Error(),
		})
	}

	return gimlet.NewJSONResponse(struct{}{})
}

////////////////////////////////////////////////////////////////////////
//
// POST /rest/v2/hosts/{host_id}/extend_expiration
//

type hostExtendExpirationHandler struct {
	hostID   string
	addHours time.Duration
}

func makeExtendHostExpiration() gimlet.RouteHandler {
	return &hostExtendExpirationHandler{}
}

func (h *hostExtendExpirationHandler) Factory() gimlet.RouteHandler {
	return &hostExtendExpirationHandler{}
}

func (h *hostExtendExpirationHandler) Parse(ctx context.Context, r *http.Request) error {
	hostModify := model.APISpawnHostModify{}
	if err := utility.ReadJSON(utility.NewRequestReader(r), &hostModify); err != nil {
		return err
	}

	var err error
	h.hostID, err = validateID(gimlet.GetVars(r)["host_id"])
	if err != nil {
		return err
	}

	addHours, err := strconv.Atoi(utility.FromStringPtr(hostModify.AddHours))
	if err != nil {
		return errors.New("additional hours to expiration is not a valid integer")
	}
	h.addHours = time.Duration(addHours) * time.Hour

	if h.addHours <= 0 {
		return errors.New("must add a positive number of hours to the expiration")
	}
	if h.addHours > evergreen.MaxSpawnHostExpirationDurationHours {
		return errors.Errorf("cannot add more than %s to expiration", evergreen.MaxSpawnHostExpirationDurationHours)
	}

	return nil
}

func (h *hostExtendExpirationHandler) Run(ctx context.Context) gimlet.Responder {
	u := MustHaveUser(ctx)
	host, err := data.FindHostByIdWithOwner(h.hostID, u)
	if err != nil {
		return gimlet.MakeJSONInternalErrorResponder(errors.Wrapf(err, "finding host '%s' with user '%s'", h.hostID, u.Id))
	}
	if host.Status == evergreen.HostTerminated {
		return gimlet.MakeJSONErrorResponder(errors.New("cannot extend expiration of a terminated host"))
	}

	var newExp time.Time
	newExp, err = cloud.MakeExtendedSpawnHostExpiration(host, h.addHours)
	if err != nil {
		return gimlet.MakeJSONErrorResponder(errors.Wrap(err, "extending cloud host expiration"))
	}

	if err := host.SetExpirationTime(newExp); err != nil {
		return gimlet.MakeJSONInternalErrorResponder(errors.Wrap(err, "extending host expiration"))
	}

	return gimlet.NewJSONResponse(struct{}{})
}

////////////////////////////////////////////////////////////////////////
//
// POST /rest/v2/host/start_process
//
type hostStartProcesses struct {
	env evergreen.Environment

	hostIDs []string
	script  string
}

func makeHostStartProcesses(env evergreen.Environment) gimlet.RouteHandler {
	return &hostStartProcesses{
		env: env,
	}
}

func (hs *hostStartProcesses) Factory() gimlet.RouteHandler {
	return &hostStartProcesses{
		env: hs.env,
	}
}

func (hs *hostStartProcesses) Parse(ctx context.Context, r *http.Request) error {
	hostScriptOpts := model.APIHostScript{}
	if err := utility.ReadJSON(utility.NewRequestReader(r), &hostScriptOpts); err != nil {
		return errors.Wrap(err, "reading script from JSON request body")
	}
	hs.script = hostScriptOpts.Script
	hs.hostIDs = hostScriptOpts.Hosts

	return nil
}

func (hs *hostStartProcesses) Run(ctx context.Context) gimlet.Responder {
	u := MustHaveUser(ctx)
	response := gimlet.NewResponseBuilder()
	for _, hostID := range hs.hostIDs {
		h, err := data.FindHostByIdWithOwner(hostID, u)
		if err != nil {
			grip.Error(errors.Wrapf(response.AddData(model.APIHostProcess{
				HostID:   hostID,
				Complete: true,
				Output:   errors.Wrapf(err, "finding host '%s'", hostID).Error(),
			}), "adding data for host '%s'", hostID))
			continue
		}
		if h.Status != evergreen.HostRunning {
			grip.Error(errors.Wrapf(response.AddData(model.APIHostProcess{
				HostID:   hostID,
				Complete: true,
				Output:   fmt.Sprintf("can't run script on host with status '%s' because it is not running", h.Status),
			}), "adding data for host '%s'", hostID))
			continue
		}
		if !h.Distro.JasperCommunication() {
			grip.Error(errors.Wrapf(response.AddData(model.APIHostProcess{
				HostID:   hostID,
				Complete: true,
				Output:   fmt.Sprintf("can't run script on host of distro '%s' because it doesn't support Jasper communication", h.Distro.Id),
			}), "adding data for host '%s'", hostID))
			continue
		}

		logger, err := jasper.NewInMemoryLogger(host.OutputBufferSize)
		if err != nil {
			return gimlet.MakeJSONErrorResponder(errors.Wrap(err, "creating new in-memory logger for process output"))
		}
		bashPath := h.Distro.AbsPathNotCygwinCompatible(h.Distro.BootstrapSettings.ShellPath)
		opts := &options.Create{
			Args:   []string{bashPath, "-l", "-c", hs.script},
			Output: options.Output{Loggers: []*options.LoggerConfig{logger}},
		}
		procID, err := h.StartJasperProcess(ctx, hs.env, opts)
		if err != nil {
			grip.Error(errors.Wrapf(response.AddData(model.APIHostProcess{
				HostID:   hostID,
				Complete: true,
				Output:   errors.Wrap(err, "running script with Jasper").Error(),
			}), "adding data for host '%s'", hostID))
			continue
		}
		grip.Error(errors.Wrapf(response.AddData(model.APIHostProcess{
			HostID:   hostID,
			Complete: false,
			ProcID:   procID,
		}), "adding data for host '%s'", hostID))
	}

	return response
}

////////////////////////////////////////////////////////////////////////
//
// GET /rest/v2/host/get_process
//
type hostGetProcesses struct {
	env evergreen.Environment

	hostProcesses []model.APIHostProcess
}

func makeHostGetProcesses(env evergreen.Environment) gimlet.RouteHandler {
	return &hostGetProcesses{
		env: env,
	}
}

func (h *hostGetProcesses) Factory() gimlet.RouteHandler {
	return &hostGetProcesses{
		env: h.env,
	}
}

func (h *hostGetProcesses) Parse(ctx context.Context, r *http.Request) error {
	var err error
	hostProcesses := []model.APIHostProcess{}
	if err = utility.ReadJSON(utility.NewRequestReader(r), &hostProcesses); err != nil {
		return errors.Wrap(err, "reading host processes from JSON request body")
	}
	h.hostProcesses = hostProcesses

	return nil
}

func (h *hostGetProcesses) Run(ctx context.Context) gimlet.Responder {
	u := MustHaveUser(ctx)
	response := gimlet.NewResponseBuilder()
	for _, process := range h.hostProcesses {
		host, err := data.FindHostByIdWithOwner(process.HostID, u)
		if err != nil {
			grip.Error(errors.Wrapf(response.AddData(model.APIHostProcess{
				HostID:   process.HostID,
				ProcID:   process.ProcID,
				Complete: true,
				Output:   errors.Wrapf(err, "getting host '%s'", process.HostID).Error(),
			}), "adding data for process on host '%s'", process.HostID))
			continue
		}

		complete, output, err := host.GetJasperProcess(ctx, h.env, process.ProcID)
		if err != nil {
			grip.Error(errors.Wrapf(response.AddData(model.APIHostProcess{
				HostID:   process.HostID,
				Complete: true,
				Output:   errors.Wrapf(err, "getting output for process '%s'", process.ProcID).Error(),
			}), "adding data for process on host '%s'", process.HostID))
			continue
		}
		grip.Error(errors.Wrapf(response.AddData(model.APIHostProcess{
			HostID:   process.HostID,
			Complete: complete,
			ProcID:   process.ProcID,
			Output:   output,
		}), "adding data for process on host '%s'", process.HostID))
	}

	return response
}

////////////////////////////////////////////////////////////////////////
//
// utility functions

func validateID(id string) (string, error) {
	if strings.TrimSpace(id) == "" {
		return "", gimlet.ErrorResponse{
			StatusCode: http.StatusBadRequest,
			Message:    "missing/empty id",
		}
	}
	return id, nil
}

func makeSpawnHostSubscription(hostID, subscriberType string, user *user.DBUser) (model.APISubscription, error) {
	var subscriber model.APISubscriber
	if subscriberType == event.SlackSubscriberType {
		subscriber = model.APISubscriber{
			Type:   utility.ToStringPtr(event.SlackSubscriberType),
			Target: fmt.Sprintf("@%s", user.Settings.SlackUsername),
		}
	} else if subscriberType == event.EmailSubscriberType {
		subscriber = model.APISubscriber{
			Type:   utility.ToStringPtr(event.EmailSubscriberType),
			Target: user.Email(),
		}
	} else {
		return model.APISubscription{}, errors.Errorf("'%s' is not a valid subscriber type", subscriberType)
	}

	return model.APISubscription{
		OwnerType:    utility.ToStringPtr(string(event.OwnerTypePerson)),
		ResourceType: utility.ToStringPtr(event.ResourceTypeHost),
		Trigger:      utility.ToStringPtr(event.TriggerOutcome),
		Selectors: []model.APISelector{
			{
				Type: utility.ToStringPtr(event.SelectorID),
				Data: utility.ToStringPtr(hostID),
			},
		},
		Subscriber: subscriber,
	}, nil
}<|MERGE_RESOLUTION|>--- conflicted
+++ resolved
@@ -668,14 +668,7 @@
 
 	attachedHost, err := host.FindHostWithVolume(h.VolumeID)
 	if err != nil {
-<<<<<<< HEAD
 		return gimlet.MakeJSONInternalErrorResponder(errors.Wrapf(err, "finding host with volume '%s'", h.VolumeID))
-=======
-		return gimlet.MakeJSONErrorResponder(gimlet.ErrorResponse{
-			StatusCode: http.StatusInternalServerError,
-			Message:    "problem finding host with volume",
-		})
->>>>>>> 5a71ee55
 	}
 	if attachedHost != nil {
 		return gimlet.MakeJSONErrorResponder(errors.Errorf("host with volume '%s' not found", h.VolumeID))
@@ -778,16 +771,8 @@
 		if h.opts.Expiration.Before(volume.Expiration) {
 			return gimlet.MakeJSONErrorResponder(errors.Errorf("cannot make expiration time earlier than current expiration %s", volume.Expiration.Format(time.RFC1123)))
 		}
-<<<<<<< HEAD
-		if h.opts.Expiration.Sub(time.Now()) > evergreen.MaxSpawnHostExpirationDurationHours {
+		if time.Until(h.opts.Expiration) > evergreen.MaxSpawnHostExpirationDurationHours {
 			return gimlet.MakeJSONErrorResponder(errors.Errorf("cannot extend expiration past max expiration %s", time.Now().Add(evergreen.MaxSpawnHostExpirationDurationHours).Format(time.RFC1123)))
-=======
-		if time.Until(h.opts.Expiration) > evergreen.MaxSpawnHostExpirationDurationHours {
-			return gimlet.MakeJSONErrorResponder(gimlet.ErrorResponse{
-				StatusCode: http.StatusBadRequest,
-				Message:    fmt.Sprintf("can't extend expiration past max duration '%s'", time.Now().Add(evergreen.MaxSpawnHostExpirationDurationHours).Format(time.RFC1123)),
-			})
->>>>>>> 5a71ee55
 		}
 
 		if h.opts.NoExpiration {
