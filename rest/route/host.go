--- conflicted
+++ resolved
@@ -117,122 +117,6 @@
 
 ////////////////////////////////////////////////////////////////////////
 //
-<<<<<<< HEAD
-=======
-// PATCH /rest/v2/hosts/{host_id}
-
-type hostModifyHandler struct {
-	hostID string
-	sc     data.Connector
-
-	AddInstanceTags    []host.Tag
-	DeleteInstanceTags []string
-	InstanceType       string
-	NoExpiration       *bool
-	AddHours           time.Duration
-}
-
-func makeHostModifyRouteManager(sc data.Connector) gimlet.RouteHandler {
-	return &hostModifyHandler{
-		sc: sc,
-	}
-}
-
-func (h *hostModifyHandler) Factory() gimlet.RouteHandler {
-	return &hostModifyHandler{
-		sc: h.sc,
-	}
-}
-
-func (h *hostModifyHandler) Parse(ctx context.Context, r *http.Request) error {
-	h.hostID = gimlet.GetVars(r)["host_id"]
-	body := util.NewRequestReader(r)
-	defer body.Close()
-
-	if err := util.ReadJSONInto(body, h); err != nil {
-		return errors.Wrap(err, "Argument read error")
-	}
-
-	return nil
-}
-
-func (h *hostModifyHandler) Run(ctx context.Context) gimlet.Responder {
-	user := MustHaveUser(ctx)
-	env := evergreen.GetEnvironment()
-	queue := env.RemoteQueue()
-
-	// Find host to be modified
-	foundHost, err := h.sc.FindHostByIdWithOwner(h.hostID, user)
-	if err != nil {
-		return gimlet.MakeJSONErrorResponder(errors.Wrapf(err, "Database error for find() by distro id '%s'", h.hostID))
-	}
-
-	// Check if tags are valid
-	if err := validateTags(foundHost, h.AddInstanceTags, h.DeleteInstanceTags); err != nil {
-		return gimlet.MakeJSONErrorResponder(errors.Wrap(err, "Invalid tag modifications"))
-	}
-
-	// Ensure instance type changes only requested for stopped hosts
-	if h.InstanceType != "" && foundHost.Status != evergreen.HostStopped {
-		return gimlet.MakeJSONErrorResponder(errors.New("Host must be stopped to modify instance type"))
-	}
-
-	// Limit number of spawn hosts allowed with no expiration
-	count, err := host.CountSpawnhostsWithNoExpirationByUser(user.Id)
-	if err != nil {
-		return gimlet.MakeJSONErrorResponder(errors.Wrapf(err, "error counting number of existing non-expiring hosts for '%s'", user.Id))
-	}
-	if h.NoExpiration != nil && *h.NoExpiration && count >= host.MaxSpawnhostsWithNoExpirationPerUser {
-		return gimlet.MakeJSONErrorResponder(errors.Wrapf(err, "cannot create any more non-expiring spawn hosts for '%s'", user.Id))
-	}
-
-	// Create new spawnhost modify job
-	changes := host.HostModifyOptions{
-		AddInstanceTags:    h.AddInstanceTags,
-		DeleteInstanceTags: h.DeleteInstanceTags,
-		InstanceType:       h.InstanceType,
-		NoExpiration:       h.NoExpiration,
-		AddHours:           h.AddHours,
-	}
-	ts := util.RoundPartOfMinute(1).Format(tsFormat)
-	modifyJob := units.NewSpawnhostModifyJob(foundHost, changes, ts)
-	if err = queue.Put(ctx, modifyJob); err != nil {
-		return gimlet.MakeJSONErrorResponder(errors.Wrapf(err, "Error creating spawnhost modify job"))
-	}
-
-	return gimlet.NewJSONResponse(struct{}{})
-}
-
-// validateTags checks whether the tags to be modified allow modifications.
-func validateTags(h *host.Host, toAdd []host.Tag, toDelete []string) error {
-	catcher := grip.NewBasicCatcher()
-	current := make(map[string]host.Tag)
-	for _, tag := range h.InstanceTags {
-		current[tag.Key] = tag
-	}
-	for _, key := range toDelete {
-		old, ok := current[key]
-		if ok && !old.CanBeModified {
-			catcher.Add(errors.Errorf("tag '%s' cannot be modified", key))
-		}
-	}
-	for _, tag := range toAdd {
-		old, ok := current[tag.Key]
-		if ok && !old.CanBeModified {
-			catcher.Add(errors.Errorf("tag '%s' cannot be modified", tag.Key))
-		}
-
-		// Ensure that new tags can be modified (theoretically should always be the case).
-		if !tag.CanBeModified {
-			catcher.Add(errors.Errorf("programmer error: new tag '%s=%s' should be able to be modified", tag.Key, tag.Value))
-		}
-	}
-	return catcher.Resolve()
-}
-
-////////////////////////////////////////////////////////////////////////
-//
->>>>>>> 745f800c
 // GET /rest/v2/hosts/{host_id}
 
 func makeGetHostByID(sc data.Connector) gimlet.RouteHandler {
