package route

import (
	"context"
	"fmt"
	"net/http"
	"net/url"
	"strconv"
	"strings"

	"github.com/evergreen-ci/evergreen"
	"github.com/evergreen-ci/evergreen/apimodels"
	serviceModel "github.com/evergreen-ci/evergreen/model"
	"github.com/evergreen-ci/evergreen/model/host"
	"github.com/evergreen-ci/evergreen/model/task"
	"github.com/evergreen-ci/evergreen/model/user"
	"github.com/evergreen-ci/evergreen/rest/data"
	"github.com/evergreen-ci/evergreen/rest/model"
	"github.com/evergreen-ci/evergreen/units"
	"github.com/evergreen-ci/gimlet"
	"github.com/evergreen-ci/utility"
	"github.com/mongodb/grip"
	"github.com/mongodb/grip/message"
	"github.com/pkg/errors"
)

type hostStatus struct {
	Status string `json:"status"`
}

////////////////////////////////////////////////////////////////////////
//
// PATCH /rest/v2/hosts

type hostsChangeStatusesHandler struct {
	HostToStatus map[string]hostStatus
}

func makeChangeHostsStatuses() gimlet.RouteHandler {
	return &hostsChangeStatusesHandler{}
}

func (h *hostsChangeStatusesHandler) Factory() gimlet.RouteHandler {
	return &hostsChangeStatusesHandler{}
}

func (h *hostsChangeStatusesHandler) Parse(ctx context.Context, r *http.Request) error {
	body := utility.NewRequestReader(r)
	defer body.Close()

	if err := utility.ReadJSON(body, &h.HostToStatus); err != nil {
		return errors.Wrap(err, "reading host-status mapping from JSON request body")
	}
	if len(h.HostToStatus) == 0 {
		return errors.New("must give at least one host ID to status mapping")
	}

	for hostID, status := range h.HostToStatus {
		if !utility.StringSliceContains(evergreen.ValidUserSetHostStatus, status.Status) {
			return errors.Errorf("invalid host status '%s' for host '%s'", status.Status, hostID)
		}
	}

	return nil
}

func (h *hostsChangeStatusesHandler) Run(ctx context.Context) gimlet.Responder {
	user := MustHaveUser(ctx)

	resp := gimlet.NewResponseBuilder()
	if err := resp.SetFormat(gimlet.JSON); err != nil {
		return gimlet.MakeJSONInternalErrorResponder(errors.Wrap(err, "setting JSON response format"))
	}

	for id, status := range h.HostToStatus {
		foundHost, err := data.FindHostByIdWithOwner(id, user)
		if err != nil {
			return gimlet.MakeJSONErrorResponder(errors.Wrapf(err, "finding host '%s' with owner '%s'", id, user.Id))
		}
<<<<<<< HEAD
		if foundHost.Status == evergreen.HostTerminated {
			return gimlet.MakeJSONErrorResponder(errors.Errorf("host '%s' is already terminated so its status cannot be changed", foundHost.Id))
		}

		if err = foundHost.SetStatus(status.Status, user.Id, fmt.Sprintf("changed by user '%s' from API", user.Id)); err != nil {
			return gimlet.MakeJSONInternalErrorResponder(errors.Wrapf(err, "setting host '%s' to status '%s'", id, status))
=======
		switch status.Status {
		case evergreen.HostTerminated:
			err = errors.WithStack(cloud.TerminateSpawnHost(ctx, evergreen.GetEnvironment(), foundHost, user.Id, "terminated via REST API"))
		default:
			err = foundHost.SetStatus(status.Status, user.Id, fmt.Sprintf("changed by %s from API", user.Id))
		}
		if err != nil {
			return gimlet.MakeJSONInternalErrorResponder(err)
>>>>>>> 9c7e7c15
		}

		host := &model.APIHost{}
		if err = host.BuildFromService(foundHost); err != nil {
			return gimlet.MakeJSONInternalErrorResponder(errors.Wrapf(err, "converting host '%s' to API model", foundHost.Id))
		}
		if err = resp.AddData(host); err != nil {
			return gimlet.MakeJSONInternalErrorResponder(errors.Wrapf(err, "adding response data for host '%s'", utility.FromStringPtr(host.Id)))
		}
	}

	return resp
}

////////////////////////////////////////////////////////////////////////
//
// GET /rest/v2/hosts/{host_id}

func makeGetHostByID() gimlet.RouteHandler {
	return &hostIDGetHandler{}
}

type hostIDGetHandler struct {
	hostID string
}

func (h *hostIDGetHandler) Factory() gimlet.RouteHandler {
	return &hostIDGetHandler{}
}

// ParseAndValidate fetches the hostId from the http request.
func (h *hostIDGetHandler) Parse(ctx context.Context, r *http.Request) error {
	h.hostID = gimlet.GetVars(r)["host_id"]

	return nil
}

// Execute calls the data FindHostById function and returns the host
// from the provider.
func (h *hostIDGetHandler) Run(ctx context.Context) gimlet.Responder {
	foundHost, err := host.FindOneId(h.hostID)
	if err != nil {
		return gimlet.MakeJSONErrorResponder(errors.Wrapf(err, "finding host '%s'", h.hostID))
	}
	if foundHost == nil {
		return gimlet.MakeJSONErrorResponder(gimlet.ErrorResponse{
			StatusCode: http.StatusNotFound,
			Message:    fmt.Sprintf("host '%s' not found", h.hostID),
		})
	}

	hostModel := &model.APIHost{}
	if err = hostModel.BuildFromService(*foundHost); err != nil {
		return gimlet.MakeJSONInternalErrorResponder(errors.Wrap(err, "converting host to API model"))
	}

	if foundHost.RunningTask != "" {
		runningTask, err := task.FindOneId(foundHost.RunningTask)
		if err != nil {
			return gimlet.MakeJSONInternalErrorResponder(errors.Wrapf(err, "finding host's currently running task '%s'", foundHost.RunningTask))
		}
		if runningTask == nil {
			return gimlet.MakeJSONInternalErrorResponder(gimlet.ErrorResponse{
				StatusCode: http.StatusNotFound,
				Message:    fmt.Sprintf("host's running task '%s' not found", foundHost.RunningTask),
			})
		}

		if err = hostModel.BuildFromService(runningTask); err != nil {
			return gimlet.MakeJSONInternalErrorResponder(errors.Wrap(err, "adding host's running task data to response"))
		}
	}

	return gimlet.NewJSONResponse(hostModel)
}

////////////////////////////////////////////////////////////////////////
//
// GET /hosts
// GET /users/{user_id}/hosts

func makeFetchHosts(url string) gimlet.RouteHandler {
	return &hostGetHandler{url: url}
}

type hostGetHandler struct {
	limit  int
	key    string
	status string
	user   string
	url    string
}

func (hgh *hostGetHandler) Factory() gimlet.RouteHandler {
	return &hostGetHandler{url: hgh.url}
}

func (hgh *hostGetHandler) Parse(ctx context.Context, r *http.Request) error {
	vals := r.URL.Query()
	hgh.status = vals.Get("status")
	hgh.key = vals.Get("host_id")
	var err error

	hgh.limit, err = getLimit(vals)
	if err != nil {
		return errors.WithStack(err)
	}

	// only populated in the case of the /users/{user}/hosts route
	hgh.user = gimlet.GetVars(r)["user_id"]

	return nil
}

func (hgh *hostGetHandler) Run(ctx context.Context) gimlet.Responder {
	hosts, err := host.GetHostsByFromIDWithStatus(hgh.key, hgh.status, hgh.user, hgh.limit+1)
	if err != nil {
		return gimlet.NewJSONInternalErrorResponse(errors.Wrap(err, "finding hosts with filters"))
	}
	if len(hosts) == 0 {
		gimlet.NewJSONErrorResponse(gimlet.ErrorResponse{
			StatusCode: http.StatusNotFound,
			Message:    "no hosts found",
		})
	}

	resp := gimlet.NewResponseBuilder()
	if err = resp.SetFormat(gimlet.JSON); err != nil {
		return gimlet.MakeJSONErrorResponder(err)
	}

	lastIndex := len(hosts)
	if len(hosts) > hgh.limit {
		lastIndex = hgh.limit
		err = resp.SetPages(&gimlet.ResponsePages{
			Next: &gimlet.Page{
				BaseURL:         hgh.url,
				LimitQueryParam: "limit",
				KeyQueryParam:   "host_id",
				Relation:        "next",
				Key:             hosts[hgh.limit].Id,
				Limit:           hgh.limit,
			},
		})
		if err != nil {
			return gimlet.MakeJSONInternalErrorResponder(errors.Wrap(err, "paginating response"))
		}
	}

	// Truncate the hosts to just those that will be returned.
	hosts = hosts[:lastIndex]

	// Grab the taskIds associated as running on the hosts.
	taskIds := []string{}
	for _, h := range hosts {
		if h.RunningTask != "" {
			taskIds = append(taskIds, h.RunningTask)
		}
	}

	var tasks []task.Task
	if len(taskIds) > 0 {
		tasks, err = task.Find(task.ByIds(taskIds))
		if err != nil {
			return gimlet.MakeJSONInternalErrorResponder(errors.Wrapf(err, "finding tasks %s", taskIds))
		}
		if len(tasks) == 0 {
			return gimlet.MakeJSONInternalErrorResponder(errors.New("no tasks found"))
		}
	}

	tasksById := make(map[string]task.Task, len(tasks))
	for _, t := range tasks {
		tasksById[t.Id] = t
	}

	for _, h := range hosts {
		apiHost := &model.APIHost{}
		if err = apiHost.BuildFromService(h); err != nil {
			return gimlet.MakeJSONInternalErrorResponder(errors.Wrap(err, "converting host to API model"))
		}

		if h.RunningTask != "" {
			runningTask, ok := tasksById[h.RunningTask]
			if !ok {
				continue
			}
			// Add the task information to the host document.

			if err = apiHost.BuildFromService(runningTask); err != nil {
				return gimlet.MakeJSONInternalErrorResponder(errors.Wrap(err, "adding host's running task information to host API model"))
			}
		}
		if err = resp.AddData(apiHost); err != nil {
			return gimlet.MakeJSONErrorResponder(errors.Wrap(err, "adding host data to response"))
		}
	}

	return resp
}

func getLimit(vals url.Values) (int, error) {
	var (
		limit int
		err   error
	)

	if l, ok := vals["limit"]; ok && len(l) > 0 {
		limit, err = strconv.Atoi(l[0])
		if err != nil {
			return 0, gimlet.ErrorResponse{
				Message:    errors.Wrap(err, "invalid limit").Error(),
				StatusCode: http.StatusBadRequest,
			}
		}
	}

	if limit <= 0 {
		return defaultLimit, nil
	}

	return limit, nil
}

////////////////////////////////////////////////////////////////////////
//
// POST /users/offboard_user

func makeOffboardUser(env evergreen.Environment) gimlet.RouteHandler {
	return &offboardUserHandler{
		env: env,
	}
}

type offboardUserHandler struct {
	user   string
	dryRun bool

	env evergreen.Environment
}

func (ch offboardUserHandler) Factory() gimlet.RouteHandler {
	return &offboardUserHandler{
		env: ch.env,
	}
}

func (ch *offboardUserHandler) Parse(ctx context.Context, r *http.Request) error {
	input := struct {
		Email string `json:"email" bson:"email"`
	}{}
	err := utility.ReadJSON(r.Body, &input)
	if err != nil {
		return errors.Wrap(err, "reading user offboarding information from JSON request body")
	}
	if len(input.Email) == 0 {
		return errors.New("missing email")
	}
	splitString := strings.Split(input.Email, "@")
	if len(splitString) == 1 {
		return errors.New("email address is missing '@'")
	}
	ch.user = splitString[0]
	if ch.user == "" {
		return errors.New("no user could be parsed from the email address")
	}
	u, err := user.FindOneById(ch.user)
	if err != nil {
		return gimlet.ErrorResponse{
			Message:    errors.Wrapf(err, "finding user '%s'", ch.user).Error(),
			StatusCode: http.StatusInternalServerError,
		}
	}
	if u == nil {
		return gimlet.ErrorResponse{
			Message:    fmt.Sprintf("user '%s' not found", ch.user),
			StatusCode: http.StatusNotFound,
		}
	}

	vals := r.URL.Query()
	ch.dryRun = vals.Get("dry_run") == "true"

	return nil
}

func (ch *offboardUserHandler) Run(ctx context.Context) gimlet.Responder {
	opts := model.APIHostParams{
		UserSpawned: true,
	}
	hosts, err := data.FindHostsInRange(opts, ch.user)
	if err != nil {
		return gimlet.NewJSONInternalErrorResponse(errors.Wrap(err, "getting user hosts from options"))
	}

	volumes, err := host.FindVolumesByUser(ch.user)
	if err != nil {
		return gimlet.NewJSONErrorResponse(errors.Wrap(err, "finding user volumes"))
	}

	toTerminate := model.APIOffboardUserResults{
		TerminatedHosts:   []string{},
		TerminatedVolumes: []string{},
	}

	catcher := grip.NewBasicCatcher()
	for _, h := range hosts {
		if h.NoExpiration {
			if !ch.dryRun {
				catcher.Wrapf(h.MarkShouldExpire(""), "marking host '%s' expirable", h.Id)
			}
			toTerminate.TerminatedHosts = append(toTerminate.TerminatedHosts, h.Id)
		}
	}

	for _, v := range volumes {
		if v.NoExpiration {
			if !ch.dryRun {
				catcher.Wrapf(v.SetNoExpiration(false), "marking volume '%s' expirable", v.ID)
			}
			toTerminate.TerminatedVolumes = append(toTerminate.TerminatedVolumes, v.ID)
		}
	}

	if !ch.dryRun {
		grip.Info(message.Fields{
			"message":            "executing user offboarding",
			"user":               ch.user,
			"terminated_hosts":   toTerminate.TerminatedHosts,
			"terminated_volumes": toTerminate.TerminatedVolumes,
		})

		grip.Error(message.WrapError(serviceModel.RemoveAdminFromProjects(ch.user), message.Fields{
			"message": "could not remove user as an admin",
			"context": "user offboarding",
			"user":    ch.user,
		}))

		grip.Error(message.WrapError(ch.clearLogin(), message.Fields{
			"message": "could not clear login token",
			"context": "user offboarding",
			"user":    ch.user,
		}))
	}

	if catcher.HasErrors() {
		err := catcher.Resolve()
		grip.CriticalWhen(!ch.dryRun, message.WrapError(err, message.Fields{
			"message": "not all unexpirable hosts/volumes terminated",
			"context": "user offboarding",
			"user":    ch.user,
		}))
		return gimlet.NewJSONInternalErrorResponse(errors.Wrapf(err, "not all unexpirable hosts/volumes terminated"))
	}

	return gimlet.NewJSONResponse(toTerminate)
}

// clearLogin invalidates the user's login session.
func (ch *offboardUserHandler) clearLogin() error {
	usrMngr := ch.env.UserManager()
	if usrMngr == nil {
		return errors.New("no user manager found in environment")
	}
	usr, err := usrMngr.GetUserByID(ch.user)
	if err != nil {
		return errors.Wrap(err, "finding user")
	}
	return errors.Wrap(usrMngr.ClearUser(usr, false), "clearing login cache")
}

////////////////////////////////////////////////////////////////////////
//
// GET /host/filter

func makeFetchHostFilter() gimlet.RouteHandler {
	return &hostFilterGetHandler{}
}

type hostFilterGetHandler struct {
	params model.APIHostParams
}

func (h *hostFilterGetHandler) Factory() gimlet.RouteHandler {
	return &hostFilterGetHandler{}
}

func (h *hostFilterGetHandler) Parse(ctx context.Context, r *http.Request) error {
	body := utility.NewRequestReader(r)
	defer body.Close()
	if err := utility.ReadJSON(body, &h.params); err != nil {
		return errors.Wrap(err, "reading host filter parameters from request body")
	}

	return nil
}

func (h *hostFilterGetHandler) Run(ctx context.Context) gimlet.Responder {
	dbUser := MustHaveUser(ctx)
	username := ""
	// only admins see hosts that aren't theirs
	if h.params.Mine || !dbUser.HasPermission(gimlet.PermissionOpts{
		Resource:      evergreen.SuperUserPermissionsID,
		ResourceType:  evergreen.SuperUserResourceType,
		Permission:    evergreen.PermissionDistroCreate,
		RequiredLevel: evergreen.DistroCreate.Value,
	}) {
		username = dbUser.Username()
	}

	hosts, err := data.FindHostsInRange(h.params, username)
	if err != nil {
		return gimlet.NewJSONErrorResponse(errors.Wrap(err, "finding hosts matching parameters"))
	}

	resp := gimlet.NewResponseBuilder()
	if err = resp.SetFormat(gimlet.JSON); err != nil {
		return gimlet.MakeJSONInternalErrorResponder(errors.Wrap(err, "setting JSON response format"))
	}
	for _, host := range hosts {
		apiHost := &model.APIHost{}
		if err = apiHost.BuildFromService(host); err != nil {
			return gimlet.MakeJSONInternalErrorResponder(errors.Wrapf(err, "converting host '%s' to API model", host.Id))
		}
		if err = resp.AddData(apiHost); err != nil {
			return gimlet.MakeJSONInternalErrorResponder(errors.Wrapf(err, "adding response data for host '%s'", utility.FromStringPtr(apiHost.Id)))
		}
	}

	return resp
}

// GET /hosts/{host_id}/provisioning_options

type hostProvisioningOptionsGetHandler struct {
	hostID string
	env    evergreen.Environment
}

func makeHostProvisioningOptionsGetHandler(env evergreen.Environment) gimlet.RouteHandler {
	return &hostProvisioningOptionsGetHandler{
		env: env,
	}
}

func (rh *hostProvisioningOptionsGetHandler) Factory() gimlet.RouteHandler {
	return &hostProvisioningOptionsGetHandler{
		env: rh.env,
	}
}

func (rh *hostProvisioningOptionsGetHandler) Parse(ctx context.Context, r *http.Request) error {
	hostID := gimlet.GetVars(r)["host_id"]
	if hostID == "" {
		return errors.New("missing host ID")
	}
	rh.hostID = hostID
	return nil
}

func (rh *hostProvisioningOptionsGetHandler) Run(ctx context.Context) gimlet.Responder {
	script, err := data.GenerateHostProvisioningScript(ctx, rh.env, rh.hostID)
	if err != nil {
		return gimlet.MakeJSONInternalErrorResponder(err)
	}
	apiOpts := model.APIHostProvisioningOptions{
		Content: script,
	}
	return gimlet.NewJSONResponse(apiOpts)
}

////////////////////////////////////////////////////////////////////////
//
// GET /rest/v2/host/{host_id}/disable
type disableHost struct {
	env evergreen.Environment

	hostID string
	reason string
}

func makeDisableHostHandler(env evergreen.Environment) gimlet.RouteHandler {
	return &disableHost{
		env: env,
	}
}

func (h *disableHost) Factory() gimlet.RouteHandler {
	return &disableHost{
		env: h.env,
	}
}

func (h *disableHost) Parse(ctx context.Context, r *http.Request) error {
	body := utility.NewRequestReader(r)
	defer body.Close()
	h.hostID = gimlet.GetVars(r)["host_id"]
	if h.hostID == "" {
		return errors.New("host ID must be specified")
	}

	info := apimodels.DisableInfo{}
	if err := utility.ReadJSON(body, &info); err != nil {
		return errors.Wrap(err, "unable to parse request body")
	}
	h.reason = info.Reason

	return nil
}

func (h *disableHost) Run(ctx context.Context) gimlet.Responder {
	host, err := host.FindOneId(h.hostID)
	if err != nil {
		return gimlet.MakeJSONInternalErrorResponder(errors.Wrap(err, "getting host"))
	}
	if host == nil {
		return gimlet.MakeJSONErrorResponder(gimlet.ErrorResponse{
			StatusCode: http.StatusNotFound,
			Message:    fmt.Sprintf("host '%s' not found", h.hostID)},
		)
	}

	if err = units.HandlePoisonedHost(ctx, h.env, host, h.reason); err != nil {
		return gimlet.MakeJSONInternalErrorResponder(errors.Wrap(err, "disabling host"))
	}

	return gimlet.NewJSONResponse(struct{}{})
}

////////////////////////////////////////////////////////////////////////
//
// GET /rest/v2/hosts/ip_address/{ip_address}

type hostIpAddressGetHandler struct {
	IP   string
	Host *host.Host
}

func makeGetHostByIpAddress() gimlet.RouteHandler {
	return &hostIpAddressGetHandler{}
}

func (h *hostIpAddressGetHandler) Factory() gimlet.RouteHandler {
	return &hostIpAddressGetHandler{}
}
func (h *hostIpAddressGetHandler) Parse(ctx context.Context, r *http.Request) error {
	h.IP = gimlet.GetVars(r)["ip_address"]

	if h.IP == "" {
		return gimlet.ErrorResponse{
			StatusCode: http.StatusBadRequest,
			Message:    "ip_address cannot be empty",
		}
	}

	return nil
}

func (h *hostIpAddressGetHandler) Run(ctx context.Context) gimlet.Responder {
	host, err := host.FindOne(host.ByIPAndRunning(h.IP))
	if err != nil {
		return gimlet.MakeJSONInternalErrorResponder(errors.Wrapf(err, "finding host with IP '%s'", h.IP))
	}
	if host == nil {
		return gimlet.MakeJSONErrorResponder(gimlet.ErrorResponse{
			StatusCode: http.StatusNotFound,
			Message:    fmt.Sprintf("host with IP address '%s' not found", h.IP),
		})
	}

	hostModel := &model.APIHost{}
	if err = hostModel.BuildFromService(*host); err != nil {
		return gimlet.MakeJSONInternalErrorResponder(errors.Wrap(err, "converting host to API model"))
	}

	return gimlet.NewJSONResponse(hostModel)
}<|MERGE_RESOLUTION|>--- conflicted
+++ resolved
@@ -10,6 +10,7 @@
 
 	"github.com/evergreen-ci/evergreen"
 	"github.com/evergreen-ci/evergreen/apimodels"
+	"github.com/evergreen-ci/evergreen/cloud"
 	serviceModel "github.com/evergreen-ci/evergreen/model"
 	"github.com/evergreen-ci/evergreen/model/host"
 	"github.com/evergreen-ci/evergreen/model/task"
@@ -77,14 +78,6 @@
 		if err != nil {
 			return gimlet.MakeJSONErrorResponder(errors.Wrapf(err, "finding host '%s' with owner '%s'", id, user.Id))
 		}
-<<<<<<< HEAD
-		if foundHost.Status == evergreen.HostTerminated {
-			return gimlet.MakeJSONErrorResponder(errors.Errorf("host '%s' is already terminated so its status cannot be changed", foundHost.Id))
-		}
-
-		if err = foundHost.SetStatus(status.Status, user.Id, fmt.Sprintf("changed by user '%s' from API", user.Id)); err != nil {
-			return gimlet.MakeJSONInternalErrorResponder(errors.Wrapf(err, "setting host '%s' to status '%s'", id, status))
-=======
 		switch status.Status {
 		case evergreen.HostTerminated:
 			err = errors.WithStack(cloud.TerminateSpawnHost(ctx, evergreen.GetEnvironment(), foundHost, user.Id, "terminated via REST API"))
@@ -93,7 +86,6 @@
 		}
 		if err != nil {
 			return gimlet.MakeJSONInternalErrorResponder(err)
->>>>>>> 9c7e7c15
 		}
 
 		host := &model.APIHost{}
