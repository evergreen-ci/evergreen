--- conflicted
+++ resolved
@@ -9,11 +9,7 @@
 	"github.com/evergreen-ci/evergreen/model/event"
 	"github.com/evergreen-ci/evergreen/rest/data"
 	restModel "github.com/evergreen-ci/evergreen/rest/model"
-<<<<<<< HEAD
-	"github.com/evergreen-ci/evergreen/util"
-=======
 	"github.com/evergreen-ci/utility"
->>>>>>> 917898f7
 	"github.com/stretchr/testify/suite"
 )
 
@@ -34,17 +30,10 @@
 func getMockProjectSettings(projectId string) restModel.APIProjectSettings {
 	return restModel.APIProjectSettings{
 		ProjectRef: restModel.APIProjectRef{
-<<<<<<< HEAD
-			Owner:      restModel.ToStringPtr("admin"),
-			Enabled:    util.TruePtr(),
-			Private:    util.TruePtr(),
-			Identifier: restModel.ToStringPtr(projectId),
-=======
 			Owner:      utility.ToStringPtr("admin"),
-			Enabled:    true,
-			Private:    true,
+			Enabled:    utility.TruePtr(),
+			Private:    utility.TruePtr(),
 			Identifier: utility.ToStringPtr(projectId),
->>>>>>> 917898f7
 			Admins:     []*string{},
 		},
 		GitHubWebhooksEnabled: true,
@@ -76,7 +65,7 @@
 	beforeSettings := getMockProjectSettings(s.projectId)
 
 	afterSettings := getMockProjectSettings(s.projectId)
-	afterSettings.ProjectRef.Enabled = util.FalsePtr()
+	afterSettings.ProjectRef.Enabled = utility.FalsePtr()
 
 	s.event = restModel.APIProjectEvent{
 		Timestamp: restModel.ToTimePtr(time.Now()),
