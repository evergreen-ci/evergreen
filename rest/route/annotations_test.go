package route

import (
	"bytes"
	"context"
	"encoding/json"
	"net/http"
	"testing"

	"github.com/evergreen-ci/evergreen"
	"github.com/evergreen-ci/evergreen/db"
	"github.com/evergreen-ci/evergreen/model"
	"github.com/evergreen-ci/evergreen/model/annotations"
	"github.com/evergreen-ci/evergreen/model/task"
	"github.com/evergreen-ci/evergreen/model/user"
	restModel "github.com/evergreen-ci/evergreen/rest/model"
	"github.com/evergreen-ci/gimlet"
	"github.com/evergreen-ci/utility"
	"github.com/stretchr/testify/assert"
	"github.com/stretchr/testify/require"
)

func TestAnnotationsByBuildHandlerParse(t *testing.T) {
	assert.NoError(t, db.ClearCollections(annotations.Collection))
	h := &annotationsByBuildHandler{}
	r, err := http.NewRequest(http.MethodGet, "/builds/b1/annotations", nil)
	assert.NoError(t, err)
	r = gimlet.SetURLVars(r, map[string]string{"build_id": "b1"})

	ctx := context.TODO()
	assert.NoError(t, h.Parse(ctx, r))
	assert.Equal(t, "b1", h.buildId)
	assert.False(t, h.fetchAllExecutions)

	r, err = http.NewRequest(http.MethodGet, "/builds/b2/annotations?fetch_all_executions=true", nil)
	assert.NoError(t, err)
	r = gimlet.SetURLVars(r, map[string]string{"build_id": "b2"})
	assert.NoError(t, h.Parse(ctx, r))
	assert.Equal(t, "b2", h.buildId)
	assert.True(t, h.fetchAllExecutions)
}

func TestAnnotationsByBuildHandlerRun(t *testing.T) {
	assert.NoError(t, db.ClearCollections(annotations.Collection, task.Collection))
	tasks := []task.Task{
		{Id: "task-with-many-executions", BuildId: "b1"},
		{Id: "other-task", BuildId: "b1"},
		{Id: "wrong-build", BuildId: "b2"},
	}
	for _, each := range tasks {
		assert.NoError(t, each.Insert())
	}
	h := &annotationsByBuildHandler{
		buildId: "b1",
	}
	ctx := context.TODO()
	// no annotations doesn't error
	resp := h.Run(ctx)
	require.NotNil(t, resp)
	assert.Equal(t, http.StatusOK, resp.Status())
	apiAnnotations := resp.Data().([]restModel.APITaskAnnotation)
	assert.Empty(t, apiAnnotations)

	annotations := []annotations.TaskAnnotation{
		{
			Id:            "1",
			TaskId:        "task-with-many-executions",
			TaskExecution: 1,
			Note:          &annotations.Note{Message: "note"},
		},
		{
			Id:            "2",
			TaskId:        "task-with-many-executions",
			TaskExecution: 2,
			Note:          &annotations.Note{Message: "note"},
		},
		{
			Id:            "3",
			TaskId:        "other-task",
			TaskExecution: 0,
			Note:          &annotations.Note{Message: "note"},
		},
		{
			Id:     "4",
			TaskId: "wrong-build",
			Note:   &annotations.Note{Message: "this note won't come up"},
		},
	}
	for _, a := range annotations {
		assert.NoError(t, a.Upsert())
	}

	resp = h.Run(ctx)
	require.NotNil(t, resp)
	assert.Equal(t, http.StatusOK, resp.Status())
	apiAnnotations = resp.Data().([]restModel.APITaskAnnotation)
	require.Len(t, apiAnnotations, 2) // skip the previous execution of task-with-many-executions
	for _, a := range apiAnnotations {
		assert.NotEqual(t, 1, a.TaskExecution)
	}

	h.fetchAllExecutions = true
	resp = h.Run(ctx)
	require.NotNil(t, resp)
	assert.Equal(t, http.StatusOK, resp.Status())
	apiAnnotations = resp.Data().([]restModel.APITaskAnnotation)
	assert.Len(t, apiAnnotations, 3)
	for _, a := range apiAnnotations {
		assert.NotEqual(t, "wrong-build", utility.FromStringPtr(a.TaskId))
		assert.Equal(t, "note", utility.FromStringPtr(a.Note.Message))
	}
}

func TestAnnotationsByVersionHandlerParse(t *testing.T) {
	assert.NoError(t, db.ClearCollections(annotations.Collection))
	h := &annotationsByVersionHandler{}
	r, err := http.NewRequest(http.MethodGet, "/versions/v1/annotations", nil)
	assert.NoError(t, err)
	r = gimlet.SetURLVars(r, map[string]string{"version_id": "v1"})

	ctx := context.TODO()
	assert.NoError(t, h.Parse(ctx, r))
	assert.Equal(t, "v1", h.versionId)
	assert.False(t, h.fetchAllExecutions)

	r, err = http.NewRequest(http.MethodGet, "/versions/v2/annotations?fetch_all_executions=true", nil)
	assert.NoError(t, err)
	r = gimlet.SetURLVars(r, map[string]string{"version_id": "v2"})
	assert.NoError(t, h.Parse(ctx, r))
	assert.Equal(t, "v2", h.versionId)
	assert.True(t, h.fetchAllExecutions)
}

func TestAnnotationsByVersionHandlerRun(t *testing.T) {
	assert.NoError(t, db.ClearCollections(annotations.Collection, task.Collection))
	tasks := []task.Task{
		{Id: "task-with-many-executions", Version: "v1"},
		{Id: "other-task", Version: "v1"},
		{Id: "wrong-build", Version: "v2"},
	}
	for _, each := range tasks {
		assert.NoError(t, each.Insert())
	}
	h := &annotationsByVersionHandler{
		versionId: "v1",
	}
	ctx := context.TODO()
	// no annotations doesn't error
	resp := h.Run(ctx)
	require.NotNil(t, resp)
	assert.Equal(t, http.StatusOK, resp.Status())
	apiAnnotations := resp.Data().([]restModel.APITaskAnnotation)
	assert.Empty(t, apiAnnotations)

	annotations := []annotations.TaskAnnotation{
		{
			Id:            "1",
			TaskId:        "task-with-many-executions",
			TaskExecution: 1,
			Note:          &annotations.Note{Message: "note"},
		},
		{
			Id:            "2",
			TaskId:        "task-with-many-executions",
			TaskExecution: 2,
			Note:          &annotations.Note{Message: "note"},
		},
		{
			Id:            "3",
			TaskId:        "other-task",
			TaskExecution: 0,
			Note:          &annotations.Note{Message: "note"},
		},
		{
			Id:     "4",
			TaskId: "wrong-build",
			Note:   &annotations.Note{Message: "this note won't come up"},
		},
	}
	for _, a := range annotations {
		assert.NoError(t, a.Upsert())
	}

	resp = h.Run(ctx)
	require.NotNil(t, resp)
	assert.Equal(t, http.StatusOK, resp.Status())
	apiAnnotations = resp.Data().([]restModel.APITaskAnnotation)
	require.Len(t, apiAnnotations, 2) // skip the previous execution of task-with-many-executions
	for _, a := range apiAnnotations {
		assert.NotEqual(t, 1, a.TaskExecution)
	}

	h.fetchAllExecutions = true
	resp = h.Run(ctx)
	require.NotNil(t, resp)
	assert.Equal(t, http.StatusOK, resp.Status())
	apiAnnotations = resp.Data().([]restModel.APITaskAnnotation)
	assert.Len(t, apiAnnotations, 3)
	for _, a := range apiAnnotations {
		assert.NotEqual(t, "wrong-build", utility.FromStringPtr(a.TaskId))
		assert.Equal(t, "note", utility.FromStringPtr(a.Note.Message))
	}
}

func TestAnnotationByTaskGetHandlerParse(t *testing.T) {
	assert.NoError(t, db.ClearCollections(annotations.Collection))
	h := &annotationByTaskGetHandler{}
	r, err := http.NewRequest(http.MethodGet, "/task/t1/annotations", nil)
	assert.NoError(t, err)
	vars := map[string]string{
		"task_id": "t1",
	}
	r = gimlet.SetURLVars(r, vars)
	ctx := context.TODO()
	assert.NoError(t, h.Parse(ctx, r))
	assert.Equal(t, "t1", h.taskId)
	// the default should be execution:-1, fetch_all_executions:false
	assert.Equal(t, -1, h.execution)
	assert.False(t, h.fetchAllExecutions)

	r, err = http.NewRequest(http.MethodGet, "/task/t2/annotations?execution=1", nil)
	assert.NoError(t, err)
	vars = map[string]string{
		"task_id": "t2",
	}
	r = gimlet.SetURLVars(r, vars)
	assert.NoError(t, h.Parse(ctx, r))
	assert.Equal(t, "t2", h.taskId)
	assert.Equal(t, 1, h.execution)

	r, err = http.NewRequest(http.MethodGet, "/task/t2/annotations?fetch_all_executions=true", nil)
	assert.NoError(t, err)
	r = gimlet.SetURLVars(r, vars)
	assert.NoError(t, h.Parse(ctx, r))
	assert.True(t, h.fetchAllExecutions)

	// do not allow fetching all executions and fetching a specific execution at the same time
	r, err = http.NewRequest(http.MethodGet, "/task/t2/annotations?fetch_all_executions=true&execution=1", nil)
	assert.NoError(t, err)
	vars = map[string]string{
		"task_id": "t2",
	}
	r = gimlet.SetURLVars(r, vars)
	err = h.Parse(ctx, r)

	assert.Contains(t, err.Error(), "cannot both fetch all executions and request a specific execution")
}

func TestAnnotationByTaskGetHandlerRun(t *testing.T) {
	assert.NoError(t, db.ClearCollections(annotations.Collection))
	h := &annotationByTaskGetHandler{
		taskId:             "task-1",
		execution:          -1, //unspecified
		fetchAllExecutions: false,
	}
	ctx := context.TODO()
	// no annotations doesn't error
	resp := h.Run(ctx)
	require.NotNil(t, resp)
	assert.Equal(t, http.StatusOK, resp.Status())
	apiAnnotations := resp.Data().([]restModel.APITaskAnnotation)
	assert.Empty(t, apiAnnotations)

	annotations := []annotations.TaskAnnotation{
		{
			Id:            "1",
			TaskId:        "task-1",
			TaskExecution: 0,
			Note:          &annotations.Note{Message: "task-1-note_0"},
		},
		{
			Id:            "2",
			TaskId:        "task-1",
			TaskExecution: 1,
			Note:          &annotations.Note{Message: "task-1-note_1"},
			Issues: []annotations.IssueLink{
				{ConfidenceScore: 12.34},
			},
		},
		{
			Id:            "4",
			TaskId:        "task-2",
			TaskExecution: 0,
			Note:          &annotations.Note{Message: "task-2-note_0"},
		},
	}

	for _, a := range annotations {
		assert.NoError(t, a.Upsert())
	}

	// get the latest execution : 1
	resp = h.Run(ctx)
	require.NotNil(t, resp)
	assert.Equal(t, http.StatusOK, resp.Status())
	apiAnnotations = resp.Data().([]restModel.APITaskAnnotation)
	require.Len(t, apiAnnotations, 1)
	require.NotNil(t, apiAnnotations)
	assert.Equal(t, 1, *apiAnnotations[0].TaskExecution)
	assert.Equal(t, "task-1", utility.FromStringPtr(apiAnnotations[0].TaskId))
	assert.Equal(t, "task-1-note_1", utility.FromStringPtr(apiAnnotations[0].Note.Message))
	require.Len(t, apiAnnotations[0].Issues, 1)
	//nolint:testifylint // We expect it to be exactly equal.
	assert.Equal(t, float64(12.34), utility.FromFloat64Ptr(apiAnnotations[0].Issues[0].ConfidenceScore))

	// get the latest execution : 0
	h.taskId = "task-2"
	resp = h.Run(ctx)
	require.NotNil(t, resp)
	assert.Equal(t, http.StatusOK, resp.Status())
	apiAnnotations = resp.Data().([]restModel.APITaskAnnotation)
	require.Len(t, apiAnnotations, 1)
	require.NotNil(t, apiAnnotations)
	assert.Equal(t, 0, *apiAnnotations[0].TaskExecution)
	assert.Equal(t, "task-2", utility.FromStringPtr(apiAnnotations[0].TaskId))
	assert.Equal(t, "task-2-note_0", utility.FromStringPtr(apiAnnotations[0].Note.Message))

	// get a specific execution :0
	h.execution = 0
	h.taskId = "task-1"
	resp = h.Run(ctx)
	require.NotNil(t, resp)
	assert.Equal(t, http.StatusOK, resp.Status())
	apiAnnotations = resp.Data().([]restModel.APITaskAnnotation)
	require.Len(t, apiAnnotations, 1)
	require.NotNil(t, apiAnnotations)
	assert.Equal(t, 0, *apiAnnotations[0].TaskExecution)
	assert.Equal(t, "task-1", utility.FromStringPtr(apiAnnotations[0].TaskId))
	assert.Equal(t, "task-1-note_0", utility.FromStringPtr(apiAnnotations[0].Note.Message))

	// fetch all executions
	h.execution = -1
	h.fetchAllExecutions = true
	h.taskId = "task-1"
	resp = h.Run(ctx)
	require.NotNil(t, resp)
	assert.Equal(t, http.StatusOK, resp.Status())
	apiAnnotations = resp.Data().([]restModel.APITaskAnnotation)
	require.Len(t, apiAnnotations, 2)
	require.NotNil(t, apiAnnotations)
	for _, a := range apiAnnotations {
		assert.NotEqual(t, "task-1", a.TaskId)
	}
}

func TestAnnotationByTaskPutHandlerParse(t *testing.T) {
	assert.NoError(t, db.ClearCollections(annotations.Collection, task.Collection, task.OldCollection))
	tasks := []task.Task{
		{Id: "TaskFailedId", Execution: 1, Status: evergreen.TaskFailed},
		{Id: "TaskSystemUnresponseId", Execution: 1, Status: evergreen.TaskSystemUnresponse},
		{Id: "TaskSystemFailedId", Execution: 0, Status: evergreen.TaskSystemFailed},
		{Id: "TaskTimedOutId", Execution: 0, Status: evergreen.TaskTimedOut},
		{Id: "TaskSetupFailedId", Execution: 0, Status: evergreen.TaskSetupFailed},
		{Id: "TaskSucceededId", Execution: 0, Status: evergreen.TaskSucceeded},
		{Id: "TaskWillRunId", Execution: 0, Status: evergreen.TaskWillRun},
		{Id: "TaskDispatchedId", Execution: 0, Status: evergreen.TaskDispatched},
	}

	old_tasks := []task.Task{
		{Id: "TaskFailedId_0", Execution: 0, Status: evergreen.TaskFailed},
		{Id: "t2_0", Execution: 0, Status: evergreen.TaskFailed},
	}

	ctx := gimlet.AttachUser(context.Background(), &user.DBUser{Id: "test_annotation_user"})

	for _, each := range tasks {
		assert.NoError(t, each.Insert())
	}

	for _, each := range old_tasks {
		assert.NoError(t, each.Insert())
		assert.NoError(t, each.Archive(ctx))
	}

	h := &annotationByTaskPutHandler{}

	execution0 := 0
	execution1 := 1
	a := &restModel.APITaskAnnotation{
		Id:     utility.ToStringPtr("1"),
		TaskId: utility.ToStringPtr("TaskFailedId"),
		Note:   &restModel.APINote{Message: utility.ToStringPtr("task-1-note_0")},
	}

	jsonBody, err := json.Marshal(a)
	require.NoError(t, err)
	buffer := bytes.NewBuffer(jsonBody)

	r, err := http.NewRequest(http.MethodPut, "/task/TaskFailedId/annotations?execution=1", buffer)
	r = gimlet.SetURLVars(r, map[string]string{"task_id": "TaskFailedId"})
	assert.NoError(t, err)
	assert.NoError(t, h.Parse(ctx, r))

	assert.Equal(t, "TaskFailedId", h.taskId)
	// unspecified execution defaults to latest
	assert.Equal(t, &execution1, h.annotation.TaskExecution)
	assert.Equal(t, "task-1-note_0", utility.FromStringPtr(h.annotation.Note.Message))
	assert.Equal(t, "test_annotation_user", h.user.(*user.DBUser).Id)

	// test with an annotation with invalid URL in Issues
	h = &annotationByTaskPutHandler{}
	a.Issues = []restModel.APIIssueLink{
		{
			URL:             utility.ToStringPtr("issuelink.com"),
			ConfidenceScore: utility.ToFloat64Ptr(-12.000000),
		},
		{
			URL:             utility.ToStringPtr("https://issuelink.com/ticket"),
			ConfidenceScore: utility.ToFloat64Ptr(112.000000),
		},
	}
	a.SuspectedIssues = []restModel.APIIssueLink{
		{
			URL: utility.ToStringPtr("https://issuelinkcom"),
		},
	}
	jsonBody, err = json.Marshal(a)
	require.NoError(t, err)
	buffer = bytes.NewBuffer(jsonBody)

	r, err = http.NewRequest(http.MethodPut, "/task/TaskFailedId/annotations?execution=1", buffer)
	assert.NoError(t, err)
	r = gimlet.SetURLVars(r, map[string]string{"task_id": "TaskFailedId"})

	err = h.Parse(ctx, r)
	assert.Contains(t, err.Error(), "parsing request URI 'issuelink.com'")
	assert.Contains(t, err.Error(), "URL 'https://issuelinkcom' must have a domain and extension")
	assert.Contains(t, err.Error(), "confidence score '-12.000000' must be between 0 and 100")
	assert.Contains(t, err.Error(), "confidence score '112.000000' must be between 0 and 100")

	//test with a task that doesn't exist
	h = &annotationByTaskPutHandler{}
	a = &restModel.APITaskAnnotation{
		Id:            utility.ToStringPtr("1"),
		TaskId:        utility.ToStringPtr("non-existent"),
		TaskExecution: &execution1,
	}
	jsonBody, err = json.Marshal(a)
	require.NoError(t, err)
	buffer = bytes.NewBuffer(jsonBody)

	r, err = http.NewRequest(http.MethodPut, "/task/TaskFailedId/annotations?execution=1", buffer)
	r = gimlet.SetURLVars(r, map[string]string{"task_id": "non-existent"})
	assert.NoError(t, err)
	err = h.Parse(ctx, r)
	assert.Contains(t, err.Error(), "task 'non-existent' not found")

	//test with a request that mismatches task execution
	h = &annotationByTaskPutHandler{}
	a = &restModel.APITaskAnnotation{
		Id:            utility.ToStringPtr("1"),
		TaskId:        utility.ToStringPtr("TaskFailedId"),
		TaskExecution: &execution1,
	}
	jsonBody, err = json.Marshal(a)
	require.NoError(t, err)
	buffer = bytes.NewBuffer(jsonBody)

	r, err = http.NewRequest(http.MethodPut, "/task/TaskFailedId/annotations?execution=2", buffer)
	r = gimlet.SetURLVars(r, map[string]string{"task_id": "TaskFailedId"})
	assert.NoError(t, err)
	err = h.Parse(ctx, r)
	assert.Contains(t, err.Error(), "task execution number from query parameter (2) must equal the task execution number specified in the annotation (1)")

	//test with a request that omits task execution
	h = &annotationByTaskPutHandler{}
	a = &restModel.APITaskAnnotation{
		Id:     utility.ToStringPtr("1"),
		TaskId: utility.ToStringPtr("TaskFailedId"),
	}
	jsonBody, err = json.Marshal(a)
	require.NoError(t, err)
	buffer = bytes.NewBuffer(jsonBody)

	r, err = http.NewRequest(http.MethodPut, "/task/TaskFailedId/annotations", buffer)
	r = gimlet.SetURLVars(r, map[string]string{"task_id": "TaskFailedId"})
	assert.NoError(t, err)
	err = h.Parse(ctx, r)
	assert.Contains(t, err.Error(), "task execution must be specified in the request query parameter or the request body's annotation")

	//test with request that only has execution in the request body
	h = &annotationByTaskPutHandler{}
	a = &restModel.APITaskAnnotation{
		Id:            utility.ToStringPtr("1"),
		TaskId:        utility.ToStringPtr("TaskFailedId"),
		TaskExecution: &execution1,
	}
	jsonBody, err = json.Marshal(a)
	require.NoError(t, err)
	buffer = bytes.NewBuffer(jsonBody)
	r, err = http.NewRequest(http.MethodPut, "/task/TaskSystemFailedId/annotations", buffer)
	r = gimlet.SetURLVars(r, map[string]string{"task_id": "TaskFailedId"})
	assert.NoError(t, err)
	err = h.Parse(ctx, r)
	assert.NoError(t, err)
	assert.Equal(t, &execution1, h.annotation.TaskExecution)

	//test with request that only has execution in the request url
	h = &annotationByTaskPutHandler{}
	a = &restModel.APITaskAnnotation{
		Id:     utility.ToStringPtr("1"),
		TaskId: utility.ToStringPtr("TaskFailedId"),
	}
	jsonBody, err = json.Marshal(a)
	require.NoError(t, err)
	buffer = bytes.NewBuffer(jsonBody)
	r, err = http.NewRequest(http.MethodPut, "/task/TaskFailedId/annotations?execution=1", buffer)
	r = gimlet.SetURLVars(r, map[string]string{"task_id": "TaskFailedId"})
	assert.NoError(t, err)
	err = h.Parse(ctx, r)
	assert.NoError(t, err)
	assert.Equal(t, &execution1, h.annotation.TaskExecution)

	//test with a task that has an invalid task execution
	h = &annotationByTaskPutHandler{}
	a = &restModel.APITaskAnnotation{
		Id:            utility.ToStringPtr("1"),
		TaskId:        utility.ToStringPtr("TaskFailedId"),
		TaskExecution: &execution1,
	}
	jsonBody, err = json.Marshal(a)
	assert.NoError(t, err)
	buffer = bytes.NewBuffer(jsonBody)

	r, err = http.NewRequest(http.MethodPut, "/task/TaskFailedId/annotations?execution=abc", buffer)
	r = gimlet.SetURLVars(r, map[string]string{"task_id": "TaskFailedId"})
	assert.NoError(t, err)
	err = h.Parse(ctx, r)
	assert.Contains(t, err.Error(), "converting execution to integer value")

	//test with empty taskId
	h = &annotationByTaskPutHandler{}
	a = &restModel.APITaskAnnotation{}
	jsonBody, err = json.Marshal(a)
	assert.NoError(t, err)
	buffer = bytes.NewBuffer(jsonBody)
	r, err = http.NewRequest(http.MethodPut, "/task/TaskFailedId/annotations?execution=1", buffer)
	r = gimlet.SetURLVars(r, map[string]string{"task_id": "TaskFailedId"})
	assert.NoError(t, err)
	require.NoError(t, h.Parse(ctx, r))
	assert.Equal(t, "TaskFailedId", h.taskId)

	//test with id not equal to annotation id
	h = &annotationByTaskPutHandler{}
	a = &restModel.APITaskAnnotation{
		Id:            utility.ToStringPtr("1"),
		TaskId:        utility.ToStringPtr("TaskSystemUnresponseId"),
		TaskExecution: &execution0,
	}
	jsonBody, err = json.Marshal(a)
	assert.NoError(t, err)
	buffer = bytes.NewBuffer(jsonBody)

	r, err = http.NewRequest(http.MethodPut, "/task/TaskSystemUnresponseId/annotations?execution=0", buffer)
	r = gimlet.SetURLVars(r, map[string]string{"task_id": "TaskSystemFailedId"})
	assert.NoError(t, err)
	err = h.Parse(ctx, r)
	assert.Contains(t, err.Error(), "task ID parameter 'TaskSystemFailedId' must equal the task ID specified in the annotation 'TaskSystemUnresponseId'")

	//test with fail statuses
	h = &annotationByTaskPutHandler{}
	a = &restModel.APITaskAnnotation{}
	jsonBody, err = json.Marshal(a)
	require.NoError(t, err)
	buffer = bytes.NewBuffer(jsonBody)
	r, err = http.NewRequest(http.MethodPut, "/task/TaskSystemFailedId/annotations?execution=0", buffer)
	r = gimlet.SetURLVars(r, map[string]string{"task_id": "TaskSystemFailedId"})
	assert.NoError(t, err)
	err = h.Parse(ctx, r)
	assert.NoError(t, err)
	assert.Equal(t, "TaskSystemFailedId", h.taskId)

	a = &restModel.APITaskAnnotation{}
	jsonBody, err = json.Marshal(a)
	require.NoError(t, err)
	buffer = bytes.NewBuffer(jsonBody)
	r, err = http.NewRequest(http.MethodPut, "/task/TaskTimedOutId/annotations?execution=0", buffer)
	r = gimlet.SetURLVars(r, map[string]string{"task_id": "TaskTimedOutId"})
	assert.NoError(t, err)
	err = h.Parse(ctx, r)
	assert.NoError(t, err)
	assert.Equal(t, "TaskTimedOutId", h.taskId)

	a = &restModel.APITaskAnnotation{}
	jsonBody, err = json.Marshal(a)
	require.NoError(t, err)
	buffer = bytes.NewBuffer(jsonBody)
	r, err = http.NewRequest(http.MethodPut, "/task/TaskSetupFailedId/annotations?execution=0", buffer)
	r = gimlet.SetURLVars(r, map[string]string{"task_id": "TaskSetupFailedId"})
	assert.NoError(t, err)
	err = h.Parse(ctx, r)
	assert.NoError(t, err)
	assert.Equal(t, "TaskSetupFailedId", h.taskId)

	//test with task without fail status
	h = &annotationByTaskPutHandler{}
	a = &restModel.APITaskAnnotation{
		Id:            utility.ToStringPtr("1"),
		TaskId:        utility.ToStringPtr("TaskSucceededId"),
		TaskExecution: &execution0,
	}
	jsonBody, err = json.Marshal(a)
	require.NoError(t, err)
	buffer = bytes.NewBuffer(jsonBody)

	r, err = http.NewRequest(http.MethodPut, "/task/TaskSucceededId/annotations?execution=0", buffer)
	r = gimlet.SetURLVars(r, map[string]string{"task_id": "TaskSucceededId"})
	assert.NoError(t, err)
	err = h.Parse(ctx, r)
	assert.Contains(t, err.Error(), "cannot create annotation when task status is")

	a = &restModel.APITaskAnnotation{
		Id:            utility.ToStringPtr("1"),
		TaskId:        utility.ToStringPtr("TaskWillRunId"),
		TaskExecution: &execution0,
	}
	jsonBody, err = json.Marshal(a)
	require.NoError(t, err)
	buffer = bytes.NewBuffer(jsonBody)

	r, err = http.NewRequest(http.MethodPut, "/task/TaskWillRunId/annotations?execution=0", buffer)
	r = gimlet.SetURLVars(r, map[string]string{"task_id": "TaskWillRunId"})
	assert.NoError(t, err)
	err = h.Parse(ctx, r)
	assert.Contains(t, err.Error(), "cannot create annotation when task status is")

	a = &restModel.APITaskAnnotation{
		Id:            utility.ToStringPtr("1"),
		TaskId:        utility.ToStringPtr("TaskDispatchedId"),
		TaskExecution: &execution0,
	}
	jsonBody, err = json.Marshal(a)
	require.NoError(t, err)
	buffer = bytes.NewBuffer(jsonBody)

	r, err = http.NewRequest(http.MethodPut, "/task/TaskDispatchedId/annotations?execution=0", buffer)
	r = gimlet.SetURLVars(r, map[string]string{"task_id": "TaskDispatchedId"})
	assert.NoError(t, err)
	err = h.Parse(ctx, r)
	assert.Contains(t, err.Error(), "cannot create annotation when task status is")

}

func TestAnnotationByTaskPutHandlerRun(t *testing.T) {
	assert.NoError(t, db.ClearCollections(annotations.Collection, task.Collection))
	t1 := task.Task{Id: "t1"}
	require.NoError(t, t1.Insert())
	execution0 := 0
	execution1 := 1
	a := restModel.APITaskAnnotation{
		TaskId:        utility.ToStringPtr("t1"),
		TaskExecution: &execution0,
		Note:          &restModel.APINote{Message: utility.ToStringPtr("task-1-note_0")},
		Issues: []restModel.APIIssueLink{
			{
				URL:             utility.ToStringPtr("some_url_0"),
				IssueKey:        utility.ToStringPtr("some key 0"),
				ConfidenceScore: utility.ToFloat64Ptr(12.34),
			},
			{
				URL:             utility.ToStringPtr("some_url_1"),
				IssueKey:        utility.ToStringPtr("some key 1"),
				ConfidenceScore: utility.ToFloat64Ptr(56.78),
			},
		},
	}
	ctx := gimlet.AttachUser(context.Background(), &user.DBUser{Id: "test_annotation_user"})

	//test insert
	h := &annotationByTaskPutHandler{
		taskId:     "t1",
		annotation: &a,
		user:       &user.DBUser{Id: "test_annotation_user"},
	}
	resp := h.Run(ctx)
	require.NotNil(t, resp)
	assert.Equal(t, http.StatusOK, resp.Status())
	annotation, err := annotations.FindOneByTaskIdAndExecution("t1", 0)
	require.NoError(t, err)
	assert.NotEqual(t, "", annotation.Id)
	assert.Equal(t, "task-1-note_0", annotation.Note.Message)
	assert.Equal(t, "test_annotation_user", annotation.Note.Source.Author)
	assert.Equal(t, "api", annotation.Note.Source.Requester)
	assert.Equal(t, "api", annotation.Issues[0].Source.Requester)
	assert.Len(t, annotation.Issues, 2)
<<<<<<< HEAD
	//nolint:testifylint // We expect it to be exactly equal.
=======
>>>>>>> bf5d6738
	assert.Equal(t, float64(12.34), annotation.Issues[0].ConfidenceScore)
	//nolint:testifylint // We expect it to be exactly equal.
	assert.Equal(t, float64(56.78), annotation.Issues[1].ConfidenceScore)

	//test update
	h.annotation = &restModel.APITaskAnnotation{
		TaskId:        utility.ToStringPtr("t1"),
		TaskExecution: &execution0,
		Note:          &restModel.APINote{Message: utility.ToStringPtr("task-1-note_0_updated")},
		Issues: []restModel.APIIssueLink{
			{
				URL:             utility.ToStringPtr("some_url_0"),
				IssueKey:        utility.ToStringPtr("some key 0"),
				ConfidenceScore: utility.ToFloat64Ptr(87.65),
			},
			{
				URL:             utility.ToStringPtr("some_url_1"),
				IssueKey:        utility.ToStringPtr("some key 1"),
				ConfidenceScore: utility.ToFloat64Ptr(43.21),
			},
		},
	}

	resp = h.Run(ctx)
	require.NotNil(t, resp)
	assert.Equal(t, http.StatusOK, resp.Status())
	annotation, err = annotations.FindOneByTaskIdAndExecution("t1", 0)
	require.NoError(t, err)
	assert.NotEqual(t, "", annotation.Id)
	assert.Equal(t, "task-1-note_0_updated", annotation.Note.Message)
	// suspected issues and issues don't get updated when not defined
	require.Nil(t, annotation.SuspectedIssues)
	assert.Equal(t, "some key 0", annotation.Issues[0].IssueKey)
	assert.Len(t, annotation.Issues, 2)
<<<<<<< HEAD
	//nolint:testifylint // We expect it to be exactly equal.
=======
>>>>>>> bf5d6738
	assert.Equal(t, float64(87.65), annotation.Issues[0].ConfidenceScore)
	//nolint:testifylint // We expect it to be exactly equal.
	assert.Equal(t, float64(43.21), annotation.Issues[1].ConfidenceScore)

	//test that it can update old executions
	h.annotation = &restModel.APITaskAnnotation{
		TaskId:        utility.ToStringPtr("t1"),
		TaskExecution: &execution1,
		Note:          &restModel.APINote{Message: utility.ToStringPtr("task-1-note_1_updated")},
	}

	resp = h.Run(ctx)
	require.NotNil(t, resp)
	assert.Equal(t, http.StatusOK, resp.Status())
	annotation, err = annotations.FindOneByTaskIdAndExecution("t1", 1)
	require.NoError(t, err)
	assert.Equal(t, "task-1-note_1_updated", annotation.Note.Message)
}

// test created tickets route
func TestCreatedTicketByTaskPutHandlerParse(t *testing.T) {
	assert.NoError(t, db.ClearCollections(annotations.Collection, task.Collection, task.OldCollection, model.ProjectRefCollection))
	testProject := "testProject"
	p := model.ProjectRef{
		Identifier: testProject,
	}
	assert.NoError(t, p.Insert())
	tasks := []task.Task{
		{Id: "t1", Execution: 1, Project: testProject},
		{Id: "t2", Execution: 1, Project: testProject},
	}
	for _, each := range tasks {
		assert.NoError(t, each.Insert())
	}
	h := &createdTicketByTaskPutHandler{}
	ctx := gimlet.AttachUser(context.Background(), &user.DBUser{Id: "test_annotation_user"})

	url := utility.ToStringPtr("https://issuelink.com")
	ticket := &restModel.APIIssueLink{
		URL:      url,
		IssueKey: utility.ToStringPtr("some key 0"),
	}

	jsonBody, err := json.Marshal(ticket)
	require.NoError(t, err)
	buffer := bytes.NewBuffer(jsonBody)
	p.TaskAnnotationSettings = evergreen.AnnotationsSettings{
		FileTicketWebhook: evergreen.WebHook{
			Endpoint: "random",
		},
	}
	assert.NoError(t, p.Upsert())
	r, err := http.NewRequest(http.MethodPut, "/task/t1/created_ticket?execution=1", buffer)
	r = gimlet.SetURLVars(r, map[string]string{"task_id": "t1"})
	assert.NoError(t, err)
	assert.NoError(t, h.Parse(ctx, r))
	assert.Equal(t, "t1", h.taskId)
	assert.Equal(t, 1, h.execution)
	assert.Equal(t, "test_annotation_user", h.user.(*user.DBUser).Id)
	assert.Equal(t, url, h.ticket.URL)

	// test with an invalid URL
	h = &createdTicketByTaskPutHandler{}
	ticket.URL = utility.ToStringPtr("issuelink.com")
	jsonBody, err = json.Marshal(ticket)
	require.NoError(t, err)
	buffer = bytes.NewBuffer(jsonBody)

	r, err = http.NewRequest(http.MethodPut, "/task/t1/annotations?execution=1", buffer)
	assert.NoError(t, err)
	r = gimlet.SetURLVars(r, map[string]string{"task_id": "t1"})
	assert.NoError(t, err)
	err = h.Parse(ctx, r)
	assert.Contains(t, err.Error(), "parsing request URI 'issuelink.com'")

	// test with a task that doesn't exist
	h = &createdTicketByTaskPutHandler{}

	r, err = http.NewRequest(http.MethodPut, "/task/t1/annotations?execution=1", buffer)
	r = gimlet.SetURLVars(r, map[string]string{"task_id": "non-existent"})
	assert.NoError(t, err)
	err = h.Parse(ctx, r)
	assert.Contains(t, err.Error(), "task 'non-existent' not found")
}

func TestCreatedTicketByTaskPutHandlerRun(t *testing.T) {
	assert.NoError(t, db.ClearCollections(annotations.Collection))

	ticket := &restModel.APIIssueLink{
		URL:      utility.ToStringPtr("https://issuelink1.com"),
		IssueKey: utility.ToStringPtr("Issue_key_1"),
	}

	ctx := gimlet.AttachUser(context.Background(), &user.DBUser{Id: "test_annotation_user"})

	//test when there is no annotation for the task
	h := &createdTicketByTaskPutHandler{
		taskId:    "t1",
		execution: 0,
		ticket:    ticket,
		user:      &user.DBUser{Id: "test_annotation_user"},
	}
	resp := h.Run(ctx)
	require.NotNil(t, resp)
	assert.Equal(t, http.StatusOK, resp.Status())
	annotation, err := annotations.FindOneByTaskIdAndExecution("t1", 0)
	require.NoError(t, err)
	assert.NotEqual(t, "", annotation.Id)
	assert.Equal(t, "https://issuelink1.com", annotation.CreatedIssues[0].URL)
	assert.Equal(t, "Issue_key_1", annotation.CreatedIssues[0].IssueKey)

	// add a ticket to the existing annotation
	h.ticket = &restModel.APIIssueLink{
		URL:      utility.ToStringPtr("https://issuelink2.com"),
		IssueKey: utility.ToStringPtr("Issue_key_2"),
	}

	resp = h.Run(ctx)
	require.NotNil(t, resp)
	assert.Equal(t, http.StatusOK, resp.Status())
	annotation, err = annotations.FindOneByTaskIdAndExecution("t1", 0)
	require.NoError(t, err)
	assert.NotEqual(t, "", annotation.Id)
	assert.Equal(t, "https://issuelink1.com", annotation.CreatedIssues[0].URL)
	assert.Equal(t, "Issue_key_1", annotation.CreatedIssues[0].IssueKey)
	assert.Equal(t, "https://issuelink2.com", annotation.CreatedIssues[1].URL)
	assert.Equal(t, "Issue_key_2", annotation.CreatedIssues[1].IssueKey)
}<|MERGE_RESOLUTION|>--- conflicted
+++ resolved
@@ -683,10 +683,7 @@
 	assert.Equal(t, "api", annotation.Note.Source.Requester)
 	assert.Equal(t, "api", annotation.Issues[0].Source.Requester)
 	assert.Len(t, annotation.Issues, 2)
-<<<<<<< HEAD
 	//nolint:testifylint // We expect it to be exactly equal.
-=======
->>>>>>> bf5d6738
 	assert.Equal(t, float64(12.34), annotation.Issues[0].ConfidenceScore)
 	//nolint:testifylint // We expect it to be exactly equal.
 	assert.Equal(t, float64(56.78), annotation.Issues[1].ConfidenceScore)
@@ -721,10 +718,7 @@
 	require.Nil(t, annotation.SuspectedIssues)
 	assert.Equal(t, "some key 0", annotation.Issues[0].IssueKey)
 	assert.Len(t, annotation.Issues, 2)
-<<<<<<< HEAD
 	//nolint:testifylint // We expect it to be exactly equal.
-=======
->>>>>>> bf5d6738
 	assert.Equal(t, float64(87.65), annotation.Issues[0].ConfidenceScore)
 	//nolint:testifylint // We expect it to be exactly equal.
 	assert.Equal(t, float64(43.21), annotation.Issues[1].ConfidenceScore)
