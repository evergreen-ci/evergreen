--- conflicted
+++ resolved
@@ -245,7 +245,7 @@
 	r = gimlet.SetURLVars(r, vars)
 	err = h.Parse(ctx, r)
 
-	assert.Contains(t, err.Error(), "fetchAllExecutions=true cannot be combined with execution={execution}")
+	assert.Contains(t, err.Error(), "fetchAllExecutions=true cannot be combined with execution={task_execution}")
 }
 
 func TestAnnotationByTaskGetHandlerRun(t *testing.T) {
@@ -296,7 +296,7 @@
 	apiAnnotations = resp.Data().([]model.APITaskAnnotation)
 	require.Len(t, apiAnnotations, 1)
 	require.NotNil(t, apiAnnotations)
-	assert.Equal(t, 1, apiAnnotations[0].TaskExecution)
+	assert.Equal(t, 1, *apiAnnotations[0].TaskExecution)
 	assert.Equal(t, "task-1", utility.FromStringPtr(apiAnnotations[0].TaskId))
 	assert.Equal(t, "task-1-note_1", utility.FromStringPtr(apiAnnotations[0].Note.Message))
 
@@ -308,7 +308,7 @@
 	apiAnnotations = resp.Data().([]model.APITaskAnnotation)
 	require.Len(t, apiAnnotations, 1)
 	require.NotNil(t, apiAnnotations)
-	assert.Equal(t, 0, apiAnnotations[0].TaskExecution)
+	assert.Equal(t, 0, *apiAnnotations[0].TaskExecution)
 	assert.Equal(t, "task-2", utility.FromStringPtr(apiAnnotations[0].TaskId))
 	assert.Equal(t, "task-2-note_0", utility.FromStringPtr(apiAnnotations[0].Note.Message))
 
@@ -321,7 +321,7 @@
 	apiAnnotations = resp.Data().([]model.APITaskAnnotation)
 	require.Len(t, apiAnnotations, 1)
 	require.NotNil(t, apiAnnotations)
-	assert.Equal(t, 0, apiAnnotations[0].TaskExecution)
+	assert.Equal(t, 0, *apiAnnotations[0].TaskExecution)
 	assert.Equal(t, "task-1", utility.FromStringPtr(apiAnnotations[0].TaskId))
 	assert.Equal(t, "task-1-note_0", utility.FromStringPtr(apiAnnotations[0].Note.Message))
 
@@ -385,14 +385,14 @@
 	require.NoError(t, err)
 	buffer := bytes.NewBuffer(jsonBody)
 
-	r, err := http.NewRequest("PUT", "/task/TaskFailedId/annotations?execution=1", buffer)
+	r, err := http.NewRequest("PUT", "/task/TaskFailedId/annotations", buffer)
 	r = gimlet.SetURLVars(r, map[string]string{"task_id": "TaskFailedId"})
 	assert.NoError(t, err)
 	assert.NoError(t, h.Parse(ctx, r))
 
 	assert.Equal(t, "TaskFailedId", h.taskId)
 	// unspecified execution defaults to latest
-	assert.Equal(t, execution1, h.annotation.TaskExecution)
+	assert.Equal(t, &execution1, h.annotation.TaskExecution)
 	assert.Equal(t, "task-1-note_0", utility.FromStringPtr(h.annotation.Note.Message))
 	assert.Equal(t, "test_annotation_user", h.user.(*user.DBUser).Id)
 
@@ -417,7 +417,7 @@
 	assert.NoError(t, err)
 	buffer = bytes.NewBuffer(jsonBody)
 
-	r, err = http.NewRequest("PUT", "/task/TaskFailedId/annotations?execution=1", buffer)
+	r, err = http.NewRequest("PUT", "/task/TaskFailedId/annotations", buffer)
 	assert.NoError(t, err)
 	r = gimlet.SetURLVars(r, map[string]string{"task_id": "TaskFailedId"})
 
@@ -432,106 +432,16 @@
 	a = &model.APITaskAnnotation{
 		Id:            utility.ToStringPtr("1"),
 		TaskId:        utility.ToStringPtr("non-existent"),
-		TaskExecution: execution0,
-	}
-	jsonBody, err = json.Marshal(a)
-	buffer = bytes.NewBuffer(jsonBody)
-
-	r, err = http.NewRequest("PUT", "/task/TaskFailedId/annotations?execution=1", buffer)
+		TaskExecution: &execution0,
+	}
+	jsonBody, err = json.Marshal(a)
+	buffer = bytes.NewBuffer(jsonBody)
+
+	r, err = http.NewRequest("PUT", "/task/TaskFailedId/annotations", buffer)
 	r = gimlet.SetURLVars(r, map[string]string{"task_id": "non-existent"})
 	assert.NoError(t, err)
 	err = h.Parse(ctx, r)
 	assert.Contains(t, err.Error(), "the task 'non-existent' does not exist")
-
-	//test with a request that mismatches task execution
-	h = &annotationByTaskPutHandler{
-		sc: &data.MockConnector{},
-	}
-	a = &model.APITaskAnnotation{
-		Id:            utility.ToStringPtr("1"),
-		TaskId:        utility.ToStringPtr("TaskFailedId"),
-		TaskExecution: execution1,
-	}
-	jsonBody, err = json.Marshal(a)
-	buffer = bytes.NewBuffer(jsonBody)
-
-	r, err = http.NewRequest("PUT", "/task/TaskFailedId/annotations?execution=2", buffer)
-	r = gimlet.SetURLVars(r, map[string]string{"task_id": "TaskFailedId"})
-	assert.NoError(t, err)
-	err = h.Parse(ctx, r)
-	assert.Contains(t, err.Error(), "Task execution must equal the task execution specified in the annotation")
-
-	//test with a request that omits task execution
-	h = &annotationByTaskPutHandler{
-		sc: &data.MockConnector{},
-	}
-	a = &model.APITaskAnnotation{
-		Id:     utility.ToStringPtr("1"),
-		TaskId: utility.ToStringPtr("TaskFailedId"),
-	}
-	jsonBody, err = json.Marshal(a)
-	buffer = bytes.NewBuffer(jsonBody)
-
-	r, err = http.NewRequest("PUT", "/task/TaskFailedId/annotations", buffer)
-	r = gimlet.SetURLVars(r, map[string]string{"task_id": "TaskFailedId"})
-	assert.NoError(t, err)
-	err = h.Parse(ctx, r)
-	assert.Contains(t, err.Error(), "task execution must be specified in the url or request body")
-
-	//test with request that only has execution in the request body
-	h = &annotationByTaskPutHandler{
-		sc: &data.MockConnector{},
-	}
-	a = &model.APITaskAnnotation{
-		Id:            utility.ToStringPtr("1"),
-		TaskId:        utility.ToStringPtr("TaskSystemFailedId"),
-		TaskExecution: execution1,
-	}
-	jsonBody, err = json.Marshal(a)
-	assert.NoError(t, err)
-	buffer = bytes.NewBuffer(jsonBody)
-	r, err = http.NewRequest("PUT", "/task/TaskSystemFailedId/annotations", buffer)
-	r = gimlet.SetURLVars(r, map[string]string{"task_id": "TaskSystemFailedId"})
-	assert.NoError(t, err)
-	err = h.Parse(ctx, r)
-	assert.NoError(t, err)
-	assert.Equal(t, execution1, h.annotation.TaskExecution)
-
-	//test with request that only has execution in the request url
-	h = &annotationByTaskPutHandler{
-		sc: &data.MockConnector{},
-	}
-	a = &model.APITaskAnnotation{
-		Id:     utility.ToStringPtr("1"),
-		TaskId: utility.ToStringPtr("TaskSystemFailedId"),
-	}
-	jsonBody, err = json.Marshal(a)
-	assert.NoError(t, err)
-	buffer = bytes.NewBuffer(jsonBody)
-	r, err = http.NewRequest("PUT", "/task/TaskSystemFailedId/annotations?execution=1", buffer)
-	r = gimlet.SetURLVars(r, map[string]string{"task_id": "TaskSystemFailedId"})
-	assert.NoError(t, err)
-	err = h.Parse(ctx, r)
-	assert.NoError(t, err)
-	assert.Equal(t, execution1, h.annotation.TaskExecution)
-
-	//test with a task that has an invalid task execution
-	h = &annotationByTaskPutHandler{
-		sc: &data.MockConnector{},
-	}
-	a = &model.APITaskAnnotation{
-		Id:            utility.ToStringPtr("1"),
-		TaskId:        utility.ToStringPtr("TaskFailedId"),
-		TaskExecution: execution0,
-	}
-	jsonBody, err = json.Marshal(a)
-	buffer = bytes.NewBuffer(jsonBody)
-
-	r, err = http.NewRequest("PUT", "/task/TaskFailedId/annotations?execution=abc", buffer)
-	r = gimlet.SetURLVars(r, map[string]string{"task_id": "TaskFailedId"})
-	assert.NoError(t, err)
-	err = h.Parse(ctx, r)
-	assert.Contains(t, err.Error(), "cannot convert execution to integer value")
 
 	//test with empty taskId
 	h = &annotationByTaskPutHandler{
@@ -540,7 +450,7 @@
 	a = &model.APITaskAnnotation{}
 	jsonBody, err = json.Marshal(a)
 	buffer = bytes.NewBuffer(jsonBody)
-	r, err = http.NewRequest("PUT", "/task/TaskFailedId/annotations?execution=1", buffer)
+	r, err = http.NewRequest("PUT", "/task/TaskFailedId/annotations", buffer)
 	r = gimlet.SetURLVars(r, map[string]string{"task_id": "TaskFailedId"})
 	assert.NoError(t, err)
 	err = h.Parse(ctx, r)
@@ -553,53 +463,48 @@
 	a = &model.APITaskAnnotation{
 		Id:            utility.ToStringPtr("1"),
 		TaskId:        utility.ToStringPtr("TaskSystemUnresponseId"),
-		TaskExecution: execution0,
-	}
-	jsonBody, err = json.Marshal(a)
-	buffer = bytes.NewBuffer(jsonBody)
-
-<<<<<<< HEAD
+		TaskExecution: &execution0,
+	}
+	jsonBody, err = json.Marshal(a)
+	buffer = bytes.NewBuffer(jsonBody)
+
 	r, err = http.NewRequest("PUT", "/task/TaskFailedId/annotations?execution=1", buffer)
 	r = gimlet.SetURLVars(r, map[string]string{"task_id": "TaskFailedId"})
-=======
+	assert.NoError(t, err)
+	err = h.Parse(ctx, r)
+	assert.Contains(t, err.Error(), "TaskID must equal the taskId specified in the annotation")
+
+	//test with fail statuses
+	h = &annotationByTaskPutHandler{
+		sc: &data.MockConnector{},
+	}
+	a = &model.APITaskAnnotation{}
+	jsonBody, err = json.Marshal(a)
+	assert.NoError(t, err)
+	buffer = bytes.NewBuffer(jsonBody)
 	r, err = http.NewRequest("PUT", "/task/TaskSystemFailedId/annotations", buffer)
 	r = gimlet.SetURLVars(r, map[string]string{"task_id": "TaskSystemFailedId"})
->>>>>>> 5783e1cd
-	assert.NoError(t, err)
-	err = h.Parse(ctx, r)
-	assert.Contains(t, err.Error(), "TaskID must equal the taskId specified in the annotation")
-
-	//test with fail statuses
-	h = &annotationByTaskPutHandler{
-		sc: &data.MockConnector{},
-	}
+	assert.NoError(t, err)
+	err = h.Parse(ctx, r)
+	assert.NoError(t, err)
+	assert.Equal(t, "TaskSystemFailedId", h.taskId)
+
 	a = &model.APITaskAnnotation{}
 	jsonBody, err = json.Marshal(a)
 	assert.NoError(t, err)
 	buffer = bytes.NewBuffer(jsonBody)
-	r, err = http.NewRequest("PUT", "/task/TaskSystemFailedId/annotations?execution=1", buffer)
-	r = gimlet.SetURLVars(r, map[string]string{"task_id": "TaskSystemFailedId"})
-	assert.NoError(t, err)
-	err = h.Parse(ctx, r)
-	assert.NoError(t, err)
-	assert.Equal(t, "TaskSystemFailedId", h.taskId)
+	r, err = http.NewRequest("PUT", "/task/TaskTimedOutId/annotations", buffer)
+	r = gimlet.SetURLVars(r, map[string]string{"task_id": "TaskTimedOutId"})
+	assert.NoError(t, err)
+	err = h.Parse(ctx, r)
+	assert.NoError(t, err)
+	assert.Equal(t, "TaskTimedOutId", h.taskId)
 
 	a = &model.APITaskAnnotation{}
 	jsonBody, err = json.Marshal(a)
 	assert.NoError(t, err)
 	buffer = bytes.NewBuffer(jsonBody)
-	r, err = http.NewRequest("PUT", "/task/TaskTimedOutId/annotations?execution=1", buffer)
-	r = gimlet.SetURLVars(r, map[string]string{"task_id": "TaskTimedOutId"})
-	assert.NoError(t, err)
-	err = h.Parse(ctx, r)
-	assert.NoError(t, err)
-	assert.Equal(t, "TaskTimedOutId", h.taskId)
-
-	a = &model.APITaskAnnotation{}
-	jsonBody, err = json.Marshal(a)
-	assert.NoError(t, err)
-	buffer = bytes.NewBuffer(jsonBody)
-	r, err = http.NewRequest("PUT", "/task/TaskSetupFailedId/annotations?execution=1", buffer)
+	r, err = http.NewRequest("PUT", "/task/TaskSetupFailedId/annotations", buffer)
 	r = gimlet.SetURLVars(r, map[string]string{"task_id": "TaskSetupFailedId"})
 	assert.NoError(t, err)
 	err = h.Parse(ctx, r)
@@ -613,13 +518,13 @@
 	a = &model.APITaskAnnotation{
 		Id:            utility.ToStringPtr("1"),
 		TaskId:        utility.ToStringPtr("TaskSucceededId"),
-		TaskExecution: execution0,
-	}
-	jsonBody, err = json.Marshal(a)
-	assert.NoError(t, err)
-	buffer = bytes.NewBuffer(jsonBody)
-
-	r, err = http.NewRequest("PUT", "/task/TaskSucceededId/annotations?execution=1", buffer)
+		TaskExecution: &execution0,
+	}
+	jsonBody, err = json.Marshal(a)
+	assert.NoError(t, err)
+	buffer = bytes.NewBuffer(jsonBody)
+
+	r, err = http.NewRequest("PUT", "/task/TaskSucceededId/annotations", buffer)
 	r = gimlet.SetURLVars(r, map[string]string{"task_id": "TaskSucceededId"})
 	assert.NoError(t, err)
 	err = h.Parse(ctx, r)
@@ -628,13 +533,13 @@
 	a = &model.APITaskAnnotation{
 		Id:            utility.ToStringPtr("1"),
 		TaskId:        utility.ToStringPtr("TaskWillRunId"),
-		TaskExecution: execution0,
-	}
-	jsonBody, err = json.Marshal(a)
-	assert.NoError(t, err)
-	buffer = bytes.NewBuffer(jsonBody)
-
-	r, err = http.NewRequest("PUT", "/task/TaskWillRunId/annotations?execution=1", buffer)
+		TaskExecution: &execution0,
+	}
+	jsonBody, err = json.Marshal(a)
+	assert.NoError(t, err)
+	buffer = bytes.NewBuffer(jsonBody)
+
+	r, err = http.NewRequest("PUT", "/task/TaskWillRunId/annotations", buffer)
 	r = gimlet.SetURLVars(r, map[string]string{"task_id": "TaskWillRunId"})
 	assert.NoError(t, err)
 	err = h.Parse(ctx, r)
@@ -643,13 +548,13 @@
 	a = &model.APITaskAnnotation{
 		Id:            utility.ToStringPtr("1"),
 		TaskId:        utility.ToStringPtr("TaskDispatchedId"),
-		TaskExecution: execution0,
-	}
-	jsonBody, err = json.Marshal(a)
-	assert.NoError(t, err)
-	buffer = bytes.NewBuffer(jsonBody)
-
-	r, err = http.NewRequest("PUT", "/task/TaskDispatchedId/annotations?execution=1", buffer)
+		TaskExecution: &execution0,
+	}
+	jsonBody, err = json.Marshal(a)
+	assert.NoError(t, err)
+	buffer = bytes.NewBuffer(jsonBody)
+
+	r, err = http.NewRequest("PUT", "/task/TaskDispatchedId/annotations", buffer)
 	r = gimlet.SetURLVars(r, map[string]string{"task_id": "TaskDispatchedId"})
 	assert.NoError(t, err)
 	err = h.Parse(ctx, r)
@@ -663,7 +568,7 @@
 	execution1 := 1
 	a := model.APITaskAnnotation{
 		TaskId:        utility.ToStringPtr("t1"),
-		TaskExecution: execution0,
+		TaskExecution: &execution0,
 		Note:          &model.APINote{Message: utility.ToStringPtr("task-1-note_0")},
 		Issues: []model.APIIssueLink{
 			{
@@ -699,7 +604,7 @@
 	//test update
 	h.annotation = &model.APITaskAnnotation{
 		TaskId:        utility.ToStringPtr("t1"),
-		TaskExecution: execution0,
+		TaskExecution: &execution0,
 		Note:          &model.APINote{Message: utility.ToStringPtr("task-1-note_0_updated")},
 	}
 
@@ -717,7 +622,7 @@
 	//test that it can update old executions
 	h.annotation = &model.APITaskAnnotation{
 		TaskId:        utility.ToStringPtr("t1"),
-		TaskExecution: execution1,
+		TaskExecution: &execution1,
 		Note:          &model.APINote{Message: utility.ToStringPtr("task-1-note_1_updated")},
 	}
 
