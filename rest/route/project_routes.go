--- conflicted
+++ resolved
@@ -160,16 +160,8 @@
 
 func (h *versionsGetHandler) ParseAndValidate(ctx context.Context, r *http.Request) error {
 	var err error
-<<<<<<< HEAD
-	vars := mux.Vars(r)
-	h.project = vars["project_id"]
-	query := r.URL.Query()
-
-	limit := query.Get("limit")
-=======
 	h.project = gimlet.GetVars(r)["project_id"]
 	limit := r.URL.Query().Get("limit")
->>>>>>> 21b29e8c
 	if limit != "" {
 		h.limit, err = strconv.Atoi(limit)
 		if err != nil {
