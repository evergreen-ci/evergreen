--- conflicted
+++ resolved
@@ -294,7 +294,97 @@
 	s.Equal(evergreen.VersionStarted, v.Status)
 }
 
-<<<<<<< HEAD
+// TestActivateVersionTasks tests the route for activating specific tasks in a version.
+func (s *VersionSuite) TestActivateVersionTasks() {
+	ctx := gimlet.AttachUser(s.ctx, &user.DBUser{Id: "caller1"})
+
+	testTasks := []task.Task{
+		{
+			Id:           "inactive_task1",
+			Version:      versionId,
+			BuildVariant: s.bv[0],
+			DisplayName:  "test_task_1",
+			Activated:    false,
+			Status:       evergreen.TaskUndispatched,
+			BuildId:      s.bi[0],
+		},
+		{
+			Id:           "inactive_task2",
+			Version:      versionId,
+			BuildVariant: s.bv[0],
+			DisplayName:  "test_task_2",
+			Activated:    false,
+			Status:       evergreen.TaskUndispatched,
+			BuildId:      s.bi[0],
+		},
+		{
+			Id:           "inactive_task3",
+			Version:      versionId,
+			BuildVariant: s.bv[1],
+			DisplayName:  "test_task_3",
+			Activated:    false,
+			Status:       evergreen.TaskUndispatched,
+			BuildId:      s.bi[1],
+		},
+	}
+
+	for _, task := range testTasks {
+		s.Require().NoError(task.Insert(s.ctx))
+	}
+
+	handler := &versionActivateTasksHandler{
+		versionId: versionId,
+		Variants: []Variant{
+			{
+				Name:  s.bv[0],
+				Tasks: []string{"test_task_1", "test_task_2"},
+			},
+			{
+				Name:  s.bv[1],
+				Tasks: []string{"test_task_3"},
+			},
+		},
+	}
+
+	res := handler.Run(ctx)
+	s.NotNil(res)
+	s.Equal(http.StatusOK, res.Status())
+
+	// Test successful activation
+	// Verify tasks were activated
+	activatedTask1, err := task.FindOneId(s.ctx, "inactive_task1")
+	s.NoError(err)
+	s.True(activatedTask1.Activated)
+
+	activatedTask2, err := task.FindOneId(s.ctx, "inactive_task2")
+	s.NoError(err)
+	s.True(activatedTask2.Activated)
+
+	activatedTask3, err := task.FindOneId(s.ctx, "inactive_task3")
+	s.NoError(err)
+	s.True(activatedTask3.Activated)
+}
+
+// TestActivateVersionTasksInvalidVariant tests error handling for invalid variant/task combinations.
+func (s *VersionSuite) TestActivateVersionTasksInvalidVariant() {
+	ctx := gimlet.AttachUser(s.ctx, &user.DBUser{Id: "caller1"})
+
+	handler := &versionActivateTasksHandler{
+		versionId: versionId,
+		Variants: []Variant{
+			{
+				Name:  s.bv[0],
+				Tasks: []string{"test_task_1", "test_task_2"},
+			},
+		},
+	}
+
+	// Test with non-existent variant/tasks
+	res := handler.Run(ctx)
+	s.NotNil(res)
+	s.Equal(http.StatusBadRequest, res.Status())
+}
+
 func (s *VersionSuite) TestGetManifestForVersion() {
 	mfst := manifest.Manifest{
 		Id:          versionId,
@@ -319,66 +409,10 @@
 
 	handler := &versionManifestGetHandler{versionId: "versionId"}
 
-=======
-// TestActivateVersionTasks tests the route for activating specific tasks in a version.
-func (s *VersionSuite) TestActivateVersionTasks() {
-	ctx := gimlet.AttachUser(s.ctx, &user.DBUser{Id: "caller1"})
-
-	testTasks := []task.Task{
-		{
-			Id:           "inactive_task1",
-			Version:      versionId,
-			BuildVariant: s.bv[0],
-			DisplayName:  "test_task_1",
-			Activated:    false,
-			Status:       evergreen.TaskUndispatched,
-			BuildId:      s.bi[0],
-		},
-		{
-			Id:           "inactive_task2",
-			Version:      versionId,
-			BuildVariant: s.bv[0],
-			DisplayName:  "test_task_2",
-			Activated:    false,
-			Status:       evergreen.TaskUndispatched,
-			BuildId:      s.bi[0],
-		},
-		{
-			Id:           "inactive_task3",
-			Version:      versionId,
-			BuildVariant: s.bv[1],
-			DisplayName:  "test_task_3",
-			Activated:    false,
-			Status:       evergreen.TaskUndispatched,
-			BuildId:      s.bi[1],
-		},
-	}
-
-	for _, task := range testTasks {
-		s.Require().NoError(task.Insert(s.ctx))
-	}
-
-	handler := &versionActivateTasksHandler{
-		versionId: versionId,
-		Variants: []Variant{
-			{
-				Name:  s.bv[0],
-				Tasks: []string{"test_task_1", "test_task_2"},
-			},
-			{
-				Name:  s.bv[1],
-				Tasks: []string{"test_task_3"},
-			},
-		},
-	}
-
-	// Test successful activation
->>>>>>> 05da5300
-	res := handler.Run(ctx)
-	s.NotNil(res)
-	s.Equal(http.StatusOK, res.Status())
-
-<<<<<<< HEAD
+	res := handler.Run(ctx)
+	s.NotNil(res)
+	s.Equal(http.StatusOK, res.Status())
+
 	apiMfst, ok := res.Data().(*model.APIManifest)
 	s.Require().True(ok)
 	s.Equal(versionId, utility.FromStringPtr(apiMfst.Id))
@@ -404,38 +438,4 @@
 	res := handler.Run(ctx)
 	s.NotNil(res)
 	s.Equal(http.StatusNotFound, res.Status())
-=======
-	// Verify tasks were activated
-	activatedTask1, err := task.FindOneId(s.ctx, "inactive_task1")
-	s.NoError(err)
-	s.True(activatedTask1.Activated)
-
-	activatedTask2, err := task.FindOneId(s.ctx, "inactive_task2")
-	s.NoError(err)
-	s.True(activatedTask2.Activated)
-
-	activatedTask3, err := task.FindOneId(s.ctx, "inactive_task3")
-	s.NoError(err)
-	s.True(activatedTask3.Activated)
-}
-
-// TestActivateVersionTasksInvalidVariant tests error handling for invalid variant/task combinations.
-func (s *VersionSuite) TestActivateVersionTasksInvalidVariant() {
-	ctx := gimlet.AttachUser(s.ctx, &user.DBUser{Id: "caller1"})
-
-	handler := &versionActivateTasksHandler{
-		versionId: versionId,
-		Variants: []Variant{
-			{
-				Name:  s.bv[0],
-				Tasks: []string{"test_task_1", "test_task_2"},
-			},
-		},
-	}
-
-	// Test with non-existent variant/tasks
-	res := handler.Run(ctx)
-	s.NotNil(res)
-	s.Equal(http.StatusBadRequest, res.Status())
->>>>>>> 05da5300
 }