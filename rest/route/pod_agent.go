package route

import (
	"context"
	"fmt"
	"net/http"
	"path/filepath"
	"strings"
	"time"

	"github.com/evergreen-ci/evergreen"
	"github.com/evergreen-ci/evergreen/apimodels"
	"github.com/evergreen-ci/evergreen/model"
	"github.com/evergreen-ci/evergreen/model/pod"
	"github.com/evergreen-ci/evergreen/model/pod/dispatcher"
	"github.com/evergreen-ci/evergreen/model/task"
	"github.com/evergreen-ci/evergreen/units"
	"github.com/evergreen-ci/gimlet"
	"github.com/evergreen-ci/utility"
	"github.com/mongodb/amboy"
	"github.com/mongodb/grip"
	"github.com/mongodb/grip/message"
	"github.com/mongodb/grip/sometimes"
	"github.com/pkg/errors"
)

/////////////////////////////////////////////////
//
// GET /rest/v2/pods/{pod_id}/provisioning_script

type podProvisioningScript struct {
	settings *evergreen.Settings
	podID    string
}

func makePodProvisioningScript(settings *evergreen.Settings) gimlet.RouteHandler {
	return &podProvisioningScript{settings: settings}
}

func (h *podProvisioningScript) Factory() gimlet.RouteHandler {
	return &podProvisioningScript{settings: h.settings}
}

func (h *podProvisioningScript) Parse(ctx context.Context, r *http.Request) error {
	h.podID = gimlet.GetVars(r)["pod_id"]
	return nil
}

// Run returns the script to provision this pod. Unlike the typical REST routes
// that return JSON responses, this returns text responses for simplicity and
// because the pod's containers unlikely to be equipped with the tooling to
// parse JSON output.
func (h *podProvisioningScript) Run(ctx context.Context) gimlet.Responder {
	p, err := pod.FindOneByID(h.podID)
	if err != nil {
		return gimlet.NewTextInternalErrorResponse(errors.Wrap(err, "finding pod"))
	}
	if p == nil {
		return gimlet.NewTextErrorResponse(errors.Errorf("pod '%s' not found", h.podID))
	}

	grip.Info(message.Fields{
		"message":                   "pod requested its provisioning script",
		"pod":                       p.ID,
		"external_id":               p.Resources.ExternalID,
		"secs_since_pod_allocation": time.Since(p.TimeInfo.Initializing).Seconds(),
		"secs_since_pod_creation":   time.Since(p.TimeInfo.Starting).Seconds(),
	})

	flags, err := evergreen.GetServiceFlags()
	if err != nil {
		gimlet.NewTextInternalErrorResponse(errors.Wrap(err, "getting service flags"))
	}

	script := h.agentScript(p, !flags.S3BinaryDownloadsDisabled)

	return gimlet.NewTextResponse(script)
}

// agentScript returns the script to provision and run the agent in the pod's
// container. On Linux, this is a shell script. On Windows, this is a cmd.exe
// batch script.
func (h *podProvisioningScript) agentScript(p *pod.Pod, downloadFromS3 bool) string {
	scriptCmds := []string{h.downloadAgentCommands(p, downloadFromS3)}
	if p.TaskContainerCreationOpts.OS == pod.OSLinux {
		scriptCmds = append(scriptCmds, fmt.Sprintf("chmod +x %s", h.clientName(p)))
	}
	agentCmd := strings.Join(h.agentCommand(p), " ")
	scriptCmds = append(scriptCmds, agentCmd)

	return strings.Join(scriptCmds, " && ")
}

// agentCommand returns the arguments to start the agent in the pod's container.
func (h *podProvisioningScript) agentCommand(p *pod.Pod) []string {
	var pathSep string
	if p.TaskContainerCreationOpts.OS == pod.OSWindows {
		pathSep = "\\"
	} else {
		pathSep = "/"
	}

	return []string{
		fmt.Sprintf(".%s%s", pathSep, h.clientName(p)),
		"agent",
		fmt.Sprintf("--api_server=%s", h.settings.ApiUrl),
		"--mode=pod",
		fmt.Sprintf("--log_prefix=%s", filepath.Join(p.TaskContainerCreationOpts.WorkingDir, "agent")),
		fmt.Sprintf("--working_directory=%s", p.TaskContainerCreationOpts.WorkingDir),
	}
}

// downloadAgentCommands returns the commands to download the agent in the pod's
// container.
func (h *podProvisioningScript) downloadAgentCommands(p *pod.Pod, downloadFromS3 bool) string {
	const (
		curlDefaultNumRetries = 10
		curlDefaultMaxSecs    = 100
	)
	retryArgs := h.curlRetryArgs(curlDefaultNumRetries, curlDefaultMaxSecs)

	var curlCmd string
	if downloadFromS3 && h.settings.PodInit.S3BaseURL != "" {
		// Attempt to download the agent from S3, but fall back to downloading
		// from the app server if it fails.
		// Include -f to return an error code from curl if the HTTP request
		// fails (e.g. it receives 403 Forbidden or 404 Not Found).
		curlCmd = fmt.Sprintf("(curl -fLO %s %s || curl -fLO %s %s)", h.s3ClientURL(p), retryArgs, h.evergreenClientURL(p), retryArgs)
	} else {
		curlCmd = fmt.Sprintf("curl -fLO %s %s", h.evergreenClientURL(p), retryArgs)
	}

	return curlCmd
}

// evergreenClientURL returns the URL used to get the latest Evergreen client
// version directly from the Evergreen server.
func (h *podProvisioningScript) evergreenClientURL(p *pod.Pod) string {
	return strings.Join([]string{
		strings.TrimSuffix(h.settings.ApiUrl, "/"),
		strings.TrimSuffix(h.settings.ClientBinariesDir, "/"),
		h.clientURLSubpath(p),
	}, "/")
}

// s3ClientURL returns the URL in S3 where the Evergreen client version can be
// retrieved for this server's particular Evergreen build version.
func (h *podProvisioningScript) s3ClientURL(p *pod.Pod) string {
	return strings.Join([]string{
		strings.TrimSuffix(h.settings.PodInit.S3BaseURL, "/"),
		evergreen.BuildRevision,
		h.clientURLSubpath(p),
	}, "/")
}

// clientURLSubpath returns the URL path to the compiled agent.
func (h *podProvisioningScript) clientURLSubpath(p *pod.Pod) string {
	return strings.Join([]string{
		fmt.Sprintf("%s_%s", p.TaskContainerCreationOpts.OS, p.TaskContainerCreationOpts.Arch),
		h.clientName(p),
	}, "/")
}

// clientName returns the file name of the agent binary.
func (h *podProvisioningScript) clientName(p *pod.Pod) string {
	name := "evergreen"
	if p.TaskContainerCreationOpts.OS == pod.OSWindows {
		return name + ".exe"
	}
	return name
}

// curlRetryArgs constructs options to configure the curl retry behavior.
func (h *podProvisioningScript) curlRetryArgs(numRetries, maxSecs int) string {
	return fmt.Sprintf("--retry %d --retry-max-time %d", numRetries, maxSecs)
}

/////////////////////////////////////////
//
// GET /rest/v2/pods/{pod_id}/agent/setup

type podAgentSetup struct {
	settings *evergreen.Settings
}

func makePodAgentSetup(settings *evergreen.Settings) gimlet.RouteHandler {
	return &podAgentSetup{
		settings: settings,
	}
}

func (h *podAgentSetup) Factory() gimlet.RouteHandler {
	return &podAgentSetup{
		settings: h.settings,
	}
}

func (h *podAgentSetup) Parse(ctx context.Context, r *http.Request) error {
	return nil
}

func (h *podAgentSetup) Run(ctx context.Context) gimlet.Responder {
	data := apimodels.AgentSetupData{
		SplunkServerURL:   h.settings.Splunk.ServerURL,
		SplunkClientToken: h.settings.Splunk.Token,
		SplunkChannel:     h.settings.Splunk.Channel,
		S3Bucket:          h.settings.Providers.AWS.S3.Bucket,
		S3Key:             h.settings.Providers.AWS.S3.Key,
		S3Secret:          h.settings.Providers.AWS.S3.Secret,
		TaskSync:          h.settings.Providers.AWS.TaskSync,
		LogkeeperURL:      h.settings.LoggerConfig.LogkeeperURL,
	}
	return gimlet.NewJSONResponse(data)
}

////////////////////////////////////////////////
//
// GET /rest/v2/pods/{pod_id}/agent/next_task

type podAgentNextTask struct {
	env   evergreen.Environment
	podID string
}

func makePodAgentNextTask(env evergreen.Environment) gimlet.RouteHandler {
	return &podAgentNextTask{
		env: env,
	}
}

func (h *podAgentNextTask) Factory() gimlet.RouteHandler {
	return &podAgentNextTask{
		env: h.env,
	}
}

func (h *podAgentNextTask) Parse(ctx context.Context, r *http.Request) error {
	h.podID = gimlet.GetVars(r)["pod_id"]
	if h.podID == "" {
		return errors.New("missing pod ID")
	}
	return nil
}

func (h *podAgentNextTask) Run(ctx context.Context) gimlet.Responder {
	p, err := h.findPod()
	if err != nil {
		return gimlet.MakeJSONErrorResponder(err)
	}

<<<<<<< HEAD
	nextTaskResp := &apimodels.NextTaskResponse{}
=======
	if err := h.transitionStartingToRunning(p); err != nil {
		return gimlet.MakeJSONInternalErrorResponder(errors.Wrap(err, "marking pod as running"))
	}

>>>>>>> 8e5ab45c
	h.setAgentFirstContactTime(p)

	if p.Status != pod.StatusRunning {
		nextTaskResp.ShouldExit = true
		return gimlet.NewJSONResponse(nextTaskResp)
	}

	flags, err := evergreen.GetServiceFlags()
	if err != nil {
		return gimlet.MakeJSONErrorResponder(gimlet.ErrorResponse{
			StatusCode: http.StatusInternalServerError,
			Message:    errors.Wrap(err, "error retrieving admin settings").Error(),
		})
	}
	if flags.TaskDispatchDisabled {
		grip.InfoWhen(sometimes.Percent(evergreen.DegradedLoggingPercent), "task dispatch is disabled, returning no task")
		return gimlet.NewJSONResponse(nextTaskResp)
	}

	if p.RunningTask != "" {
		var t *task.Task
		t, err = task.FindOneId(p.RunningTask)
		if err != nil {
			err = errors.Wrapf(err, "getting running task %s", p.RunningTask)
			return gimlet.MakeJSONErrorResponder(err)
		}

		// if the task can be dispatched and activated, dispatch it
		if t.IsDispatchable() {
			err = errors.WithStack(model.MarkContainerTaskDispatched(ctx, h.env, t, p))
			if err != nil {
				grip.Error(errors.Wrapf(err, "error while marking task %s as dispatched for host %s", t.Id, p.ID))
				return gimlet.MakeJSONErrorResponder(err)
			}
		}
		// if the task is activated return that task
		if t.Activated {
			task.SetNextTask(t, nextTaskResp)
			return gimlet.NewJSONResponse(nextTaskResp)
		}
		// the task is not activated, so the pod's running task should be unset
		// so it can retrieve a new task.
		if err = p.ClearRunningTask(); err != nil {
			err = errors.WithStack(err)
			return gimlet.MakeJSONErrorResponder(err)
		}
		grip.Info(message.Fields{
			"op":      "next_task",
			"message": "unset running task field for inactive task on pod",
			"pod_id":  p.ID,
			"task_id": t.Id,
		})
		return gimlet.NewJSONResponse(nextTaskResp)
	}

	pd, err := h.findDispatcher()
	if err != nil {
		return gimlet.MakeJSONErrorResponder(err)
	}

	nextTask, err := pd.AssignNextTask(ctx, h.env, p)
	if err != nil {
		return gimlet.MakeJSONErrorResponder(gimlet.ErrorResponse{
			StatusCode: http.StatusInternalServerError,
			Message:    errors.Wrap(err, "dispatching next task").Error(),
		})
	}
	if nextTask == nil {
		j := units.NewPodTerminationJob(h.podID, "reached end of pod lifecycle", utility.RoundPartOfMinute(0))
		if err := amboy.EnqueueUniqueJob(ctx, h.env.RemoteQueue(), j); err != nil {
			return gimlet.MakeJSONErrorResponder(gimlet.ErrorResponse{
				StatusCode: http.StatusInternalServerError,
				Message:    errors.Wrap(err, "enqueueing job to terminate pod").Error(),
			})
		}
		return gimlet.NewJSONResponse(nextTaskResp)
	}

	task.SetNextTask(nextTask, nextTaskResp)
	return gimlet.NewJSONResponse(nextTaskResp)
}

func (h *podAgentNextTask) findPod() (*pod.Pod, error) {
	p, err := pod.FindOneByID(h.podID)
	if err != nil {
		return nil, gimlet.ErrorResponse{
			StatusCode: http.StatusInternalServerError,
			Message:    errors.Wrap(err, "finding pod").Error(),
		}
	}
	if p == nil {
		return nil, gimlet.ErrorResponse{
			StatusCode: http.StatusNotFound,
			Message:    fmt.Sprintf("pod '%s' not found", h.podID),
		}
	}

	return p, nil
}

// transitionStartingToRunning transitions the pod that is still starting up to
// indicate that it is running and ready to accept tasks.
func (h *podAgentNextTask) transitionStartingToRunning(p *pod.Pod) error {
	if p.Status != pod.StatusStarting {
		return nil
	}

	return p.UpdateStatus(pod.StatusRunning)
}

func (h *podAgentNextTask) setAgentFirstContactTime(p *pod.Pod) {
	if !p.TimeInfo.Initializing.IsZero() {
		return
	}

	if err := p.SetAgentStartTime(); err != nil {
		grip.Error(message.WrapError(err, message.Fields{
			"message": "could not update pod's agent first contact time",
			"pod":     p.ID,
		}))
		return
	}

	grip.Info(message.Fields{
		"message":                   "pod initiated first contact with application server",
		"pod":                       p.ID,
		"secs_since_pod_allocation": time.Since(p.TimeInfo.Initializing).Seconds(),
		"secs_since_pod_creation":   time.Since(p.TimeInfo.Starting).Seconds(),
	})
}

func (h *podAgentNextTask) findDispatcher() (*dispatcher.PodDispatcher, error) {
	pd, err := dispatcher.FindOneByPodID(h.podID)
	if err != nil {
		return nil, gimlet.ErrorResponse{
			StatusCode: http.StatusInternalServerError,
			Message:    errors.Wrap(err, "finding dispatcher").Error(),
		}
	}
	if pd == nil {
		return nil, gimlet.ErrorResponse{
			StatusCode: http.StatusNotFound,
			Message:    fmt.Sprintf("dispatcher for pod '%s' not found", h.podID),
		}
	}

	return pd, nil
}<|MERGE_RESOLUTION|>--- conflicted
+++ resolved
@@ -248,14 +248,11 @@
 		return gimlet.MakeJSONErrorResponder(err)
 	}
 
-<<<<<<< HEAD
-	nextTaskResp := &apimodels.NextTaskResponse{}
-=======
 	if err := h.transitionStartingToRunning(p); err != nil {
 		return gimlet.MakeJSONInternalErrorResponder(errors.Wrap(err, "marking pod as running"))
 	}
 
->>>>>>> 8e5ab45c
+	nextTaskResp := &apimodels.NextTaskResponse{}
 	h.setAgentFirstContactTime(p)
 
 	if p.Status != pod.StatusRunning {
