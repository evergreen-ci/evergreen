--- conflicted
+++ resolved
@@ -347,16 +347,6 @@
 	return gimlet.NewJSONResponse(versionModel)
 }
 
-<<<<<<< HEAD
-// GET /rest/v2/versions/{version_id}/manifest
-
-type versionManifestGetHandler struct {
-	versionId string
-}
-
-func makeGetVersionManifest() gimlet.RouteHandler {
-	return &versionManifestGetHandler{}
-=======
 ////////////////////////////////////////////////////////////////////////
 //
 // POST /rest/v2/versions/{version_id}/activate_tasks
@@ -374,12 +364,109 @@
 
 func makeActivateVersionTasks() gimlet.RouteHandler {
 	return &versionActivateTasksHandler{}
->>>>>>> 05da5300
+}
+
+// @Summary		Activate specific tasks for a version
+// @Description	Activates specified tasks for the given build variants in a version
+// @Tags			versions
+// @Router			/versions/{version_id}/activate_tasks [post]
+// @Security		Api-User || Api-Key
+// @Param			version_id	path		string						true	"the version ID"
+// @Param			{object}	body		versionActivateTasksHandler	true	"variant and task combinations to activate"
+// @Success		200			{object}	model.APIVersion
+func (h *versionActivateTasksHandler) Factory() gimlet.RouteHandler {
+	return &versionActivateTasksHandler{}
+}
+
+// Parse fetches the versionId from the http request and parses the request body.
+func (h *versionActivateTasksHandler) Parse(ctx context.Context, r *http.Request) error {
+	if err := utility.ReadJSON(r.Body, h); err != nil {
+		return errors.Wrap(err, "reading request body")
+	}
+
+	if len(h.Variants) == 0 {
+		return gimlet.ErrorResponse{
+			Message:    "Must provide at least one variant task combination",
+			StatusCode: http.StatusBadRequest,
+		}
+	}
+
+	h.versionId = gimlet.GetVars(r)["version_id"]
+	if h.versionId == "" {
+		return errors.New("missing version ID")
+	}
+
+	return nil
+}
+
+// Run activates the specified tasks for the given version.
+func (h *versionActivateTasksHandler) Run(ctx context.Context) gimlet.Responder {
+	version, err := dbModel.VersionFindOneId(ctx, h.versionId)
+	if err != nil {
+		return gimlet.MakeJSONInternalErrorResponder(errors.Wrapf(err, "finding version '%s'", h.versionId))
+	}
+	if version == nil {
+		return gimlet.MakeJSONErrorResponder(gimlet.ErrorResponse{
+			StatusCode: http.StatusNotFound,
+			Message:    fmt.Sprintf("version '%s' not found", h.versionId),
+		})
+	}
+
+	user := MustHaveUser(ctx)
+	caller := user.Username()
+
+	var tasksToActivate []task.Task
+	for _, vt := range h.Variants {
+		query := task.ByVersion(h.versionId)
+		query[task.BuildVariantKey] = vt.Name
+		query[task.DisplayNameKey] = bson.M{"$in": vt.Tasks}
+		query[task.ActivatedKey] = false
+
+		tasks, err := task.FindAll(ctx, db.Query(query))
+		if err != nil {
+			return gimlet.MakeJSONInternalErrorResponder(errors.Wrapf(err, "finding tasks for variant '%s'", vt.Name))
+		}
+
+		tasksToActivate = append(tasksToActivate, tasks...)
+	}
+
+	if len(tasksToActivate) == 0 {
+		return gimlet.MakeJSONErrorResponder(gimlet.ErrorResponse{
+			StatusCode: http.StatusBadRequest,
+			Message:    "No inactive tasks found matching the specified variant/task combinations",
+		})
+	}
+
+	if err := dbModel.SetActiveState(ctx, caller, true, tasksToActivate...); err != nil {
+		return gimlet.MakeJSONInternalErrorResponder(errors.Wrap(err, "activating tasks"))
+	}
+
+	version, err = dbModel.VersionFindOneIdWithBuildVariants(ctx, h.versionId)
+	if err != nil {
+		return gimlet.MakeJSONInternalErrorResponder(errors.Wrapf(err, "finding updated version '%s'", h.versionId))
+	}
+
+	if version == nil {
+		return gimlet.MakeJSONInternalErrorResponder(errors.Wrapf(err, "version '%s' not found", h.versionId))
+	}
+
+	versionModel := &restModel.APIVersion{}
+	versionModel.BuildFromService(ctx, *version)
+	return gimlet.NewJSONResponse(versionModel)
+}
+
+// GET /rest/v2/versions/{version_id}/manifest
+
+type versionManifestGetHandler struct {
+	versionId string
+}
+
+func makeGetVersionManifest() gimlet.RouteHandler {
+	return &versionManifestGetHandler{}
 }
 
 // Factory creates an instance of the handler.
 //
-<<<<<<< HEAD
 //	@Summary		Fetch manifest by version ID
 //	@Description	Fetches the manifest by its version ID
 //	@Tags			manifests
@@ -393,39 +480,10 @@
 
 // ParseAndValidate fetches the versionId from the http request.
 func (h *versionManifestGetHandler) Parse(ctx context.Context, r *http.Request) error {
-=======
-//	@Summary		Activate specific tasks for a version
-//	@Description	Activates specified tasks for the given build variants in a version
-//	@Tags			versions
-//	@Router			/versions/{version_id}/activate_tasks [post]
-//	@Security		Api-User || Api-Key
-//	@Param			version_id	path		string						true	"the version ID"
-//	@Param			{object}	body		versionActivateTasksHandler	true	"variant and task combinations to activate"
-//	@Success		200			{object}	model.APIVersion
-func (h *versionActivateTasksHandler) Factory() gimlet.RouteHandler {
-	return &versionActivateTasksHandler{}
-}
-
-// Parse fetches the versionId from the http request and parses the request body.
-func (h *versionActivateTasksHandler) Parse(ctx context.Context, r *http.Request) error {
-	if err := utility.ReadJSON(r.Body, h); err != nil {
-		return errors.Wrap(err, "reading request body")
-	}
-
-	if len(h.Variants) == 0 {
-		return gimlet.ErrorResponse{
-			Message:    "Must provide at least one variant task combination",
-			StatusCode: http.StatusBadRequest,
-		}
-	}
-
->>>>>>> 05da5300
 	h.versionId = gimlet.GetVars(r)["version_id"]
 	if h.versionId == "" {
 		return errors.New("missing version ID")
 	}
-<<<<<<< HEAD
-
 	return nil
 }
 
@@ -435,25 +493,12 @@
 		return gimlet.MakeJSONInternalErrorResponder(errors.Wrapf(err, "finding version '%s'", h.versionId))
 	}
 	if v == nil {
-=======
-	return nil
-}
-
-// Run activates the specified tasks for the given version.
-func (h *versionActivateTasksHandler) Run(ctx context.Context) gimlet.Responder {
-	version, err := dbModel.VersionFindOneId(ctx, h.versionId)
-	if err != nil {
-		return gimlet.MakeJSONInternalErrorResponder(errors.Wrapf(err, "finding version '%s'", h.versionId))
-	}
-	if version == nil {
->>>>>>> 05da5300
 		return gimlet.MakeJSONErrorResponder(gimlet.ErrorResponse{
 			StatusCode: http.StatusNotFound,
 			Message:    fmt.Sprintf("version '%s' not found", h.versionId),
 		})
 	}
 
-<<<<<<< HEAD
 	mfst, err := manifest.FindFromVersion(ctx, v.Id, v.Identifier, v.Revision, v.Requester)
 	if err != nil {
 		return gimlet.MakeJSONInternalErrorResponder(errors.Wrapf(err, "finding manifest for version '%s'", h.versionId))
@@ -465,50 +510,7 @@
 		})
 	}
 
-	apiMfst := &model.APIManifest{}
+	apiMfst := &restModel.APIManifest{}
 	apiMfst.BuildFromService(mfst)
 	return gimlet.NewJSONResponse(apiMfst)
-=======
-	user := MustHaveUser(ctx)
-	caller := user.Username()
-
-	var tasksToActivate []task.Task
-	for _, vt := range h.Variants {
-		query := task.ByVersion(h.versionId)
-		query[task.BuildVariantKey] = vt.Name
-		query[task.DisplayNameKey] = bson.M{"$in": vt.Tasks}
-		query[task.ActivatedKey] = false
-
-		tasks, err := task.FindAll(ctx, db.Query(query))
-		if err != nil {
-			return gimlet.MakeJSONInternalErrorResponder(errors.Wrapf(err, "finding tasks for variant '%s'", vt.Name))
-		}
-
-		tasksToActivate = append(tasksToActivate, tasks...)
-	}
-
-	if len(tasksToActivate) == 0 {
-		return gimlet.MakeJSONErrorResponder(gimlet.ErrorResponse{
-			StatusCode: http.StatusBadRequest,
-			Message:    "No inactive tasks found matching the specified variant/task combinations",
-		})
-	}
-
-	if err := dbModel.SetActiveState(ctx, caller, true, tasksToActivate...); err != nil {
-		return gimlet.MakeJSONInternalErrorResponder(errors.Wrap(err, "activating tasks"))
-	}
-
-	version, err = dbModel.VersionFindOneIdWithBuildVariants(ctx, h.versionId)
-	if err != nil {
-		return gimlet.MakeJSONInternalErrorResponder(errors.Wrapf(err, "finding updated version '%s'", h.versionId))
-	}
-
-	if version == nil {
-		return gimlet.MakeJSONInternalErrorResponder(errors.Wrapf(err, "version '%s' not found", h.versionId))
-	}
-
-	versionModel := &restModel.APIVersion{}
-	versionModel.BuildFromService(ctx, *version)
-	return gimlet.NewJSONResponse(versionModel)
->>>>>>> 05da5300
 }