package route

import (
	"context"
	"fmt"
	"net/http"
	"testing"
	"time"

	"github.com/evergreen-ci/evergreen"
	"github.com/evergreen-ci/evergreen/apimodels"
	"github.com/evergreen-ci/evergreen/db"
	"github.com/evergreen-ci/evergreen/mock"
	"github.com/evergreen-ci/evergreen/model"
	"github.com/evergreen-ci/evergreen/model/event"
	"github.com/evergreen-ci/evergreen/model/pod"
	"github.com/evergreen-ci/evergreen/model/pod/dispatcher"
	"github.com/evergreen-ci/evergreen/model/task"
	"github.com/evergreen-ci/gimlet"
	"github.com/mongodb/amboy/queue"
	"github.com/mongodb/grip/send"
	"github.com/stretchr/testify/assert"
	"github.com/stretchr/testify/require"
	"go.mongodb.org/mongo-driver/bson/primitive"
)

func TestPodProvisioningScript(t *testing.T) {
	ctx, cancel := context.WithCancel(context.Background())
	defer cancel()

	// Since the tests depend on the global service flags, reset it to its
	// initial state afterwards.
	originalFlags, err := evergreen.GetServiceFlags()
	require.NoError(t, err)
	if originalFlags.S3BinaryDownloadsDisabled {
		defer func() {
			assert.NoError(t, originalFlags.Set())
		}()
		s3ClientDownloadsEnabled := *originalFlags
		s3ClientDownloadsEnabled.S3BinaryDownloadsDisabled = false
		require.NoError(t, s3ClientDownloadsEnabled.Set())
	}

	getRoute := func(t *testing.T, settings *evergreen.Settings, podID string) *podProvisioningScript {
		rh := makePodProvisioningScript(settings)
		r, err := http.NewRequest(http.MethodGet, "https://example.com", nil)
		require.NoError(t, err)
		r = gimlet.SetURLVars(r, map[string]string{"pod_id": podID})
		require.NoError(t, rh.Parse(ctx, r))
		pps, ok := rh.(*podProvisioningScript)
		require.True(t, ok, "route should be pod provisioning script route")
		return pps
	}

	t.Run("RunFailsWithNonexistentPod", func(t *testing.T) {
		settings := &evergreen.Settings{
			ApiUrl:            "www.test.com",
			ClientBinariesDir: "clients",
		}
		rh := getRoute(t, settings, "nonexistent")
		resp := rh.Run(ctx)
		assert.NotEqual(t, http.StatusOK, resp.Status())
	})

	t.Run("RunGeneratesScriptSuccessfully", func(t *testing.T) {
		for tName, tCase := range map[string]func(t *testing.T, settings *evergreen.Settings, p *pod.Pod){
			"EvergreenClientDownloadsWithLinuxPod": func(t *testing.T, settings *evergreen.Settings, p *pod.Pod) {
				require.NoError(t, p.Insert())
				rh := getRoute(t, settings, p.ID)
				resp := rh.Run(ctx)
				assert.Equal(t, http.StatusOK, resp.Status())

				script, ok := resp.Data().(string)
				require.True(t, ok, "route should return plaintext response")

				expected := "curl -fLO www.test.com/clients/linux_amd64/evergreen --retry 10 --retry-max-time 100 && " +
					"chmod +x evergreen && " +
					"./evergreen agent --api_server=www.test.com --mode=pod --log_prefix=/working/dir/agent --working_directory=/working/dir"
				assert.Equal(t, expected, script)
			},
			"EvergreenClientDownloadsWithWindowsPod": func(t *testing.T, settings *evergreen.Settings, p *pod.Pod) {
				p.TaskContainerCreationOpts.OS = pod.OSWindows
				require.NoError(t, p.Insert())
				rh := getRoute(t, settings, p.ID)
				resp := rh.Run(ctx)
				assert.Equal(t, http.StatusOK, resp.Status())

				script, ok := resp.Data().(string)
				require.True(t, ok, "route should return plaintext response")

				expected := "curl -fLO www.test.com/clients/windows_amd64/evergreen.exe --retry 10 --retry-max-time 100 && " +
					".\\evergreen.exe agent --api_server=www.test.com --mode=pod --log_prefix=/working/dir/agent --working_directory=/working/dir"
				assert.Equal(t, expected, script)
			},
			"S3ClientDownloadsWithLinuxPod": func(t *testing.T, settings *evergreen.Settings, p *pod.Pod) {
				require.NoError(t, p.Insert())
				settings.PodInit.S3BaseURL = "https://foo.com"

				rh := getRoute(t, settings, p.ID)
				resp := rh.Run(ctx)
				assert.Equal(t, http.StatusOK, resp.Status())

				script, ok := resp.Data().(string)
				require.True(t, ok, "route should return plaintext response")

				expected := fmt.Sprintf("(curl -fLO https://foo.com/%s/linux_amd64/evergreen --retry 10 --retry-max-time 100 || curl -fLO www.test.com/clients/linux_amd64/evergreen --retry 10 --retry-max-time 100) && "+
					"chmod +x evergreen && "+
					"./evergreen agent --api_server=www.test.com --mode=pod --log_prefix=/working/dir/agent --working_directory=/working/dir", evergreen.BuildRevision)
				assert.Equal(t, expected, script)
			},
			"S3ClientDownloadsWithWindowsPod": func(t *testing.T, settings *evergreen.Settings, p *pod.Pod) {
				p.TaskContainerCreationOpts.OS = pod.OSWindows
				require.NoError(t, p.Insert())
				settings.PodInit.S3BaseURL = "https://foo.com"

				rh := getRoute(t, settings, p.ID)
				resp := rh.Run(ctx)
				assert.Equal(t, http.StatusOK, resp.Status())

				script, ok := resp.Data().(string)
				require.True(t, ok, "route should return plaintext response")

				expected := fmt.Sprintf("(curl -fLO https://foo.com/%s/windows_amd64/evergreen.exe --retry 10 --retry-max-time 100 || curl -fLO www.test.com/clients/windows_amd64/evergreen.exe --retry 10 --retry-max-time 100) && "+
					".\\evergreen.exe agent --api_server=www.test.com --mode=pod --log_prefix=/working/dir/agent --working_directory=/working/dir", evergreen.BuildRevision)
				assert.Equal(t, expected, script)
			},
		} {
			t.Run(tName, func(t *testing.T) {
				require.NoError(t, db.ClearCollections(pod.Collection))
				p := &pod.Pod{
					ID: "id",
					TaskContainerCreationOpts: pod.TaskContainerCreationOptions{
						OS:         pod.OSLinux,
						Arch:       pod.ArchAMD64,
						WorkingDir: "/working/dir",
					},
					Status: pod.StatusStarting,
					TimeInfo: pod.TimeInfo{
						Initializing: time.Now().Add(-2 * time.Minute),
						Starting:     time.Now().Add(-time.Minute),
					},
				}
				settings := &evergreen.Settings{
					ApiUrl:            "www.test.com",
					ClientBinariesDir: "clients",
				}
				tCase(t, settings, p)
			})
		}
	})
}

func TestPodAgentSetup(t *testing.T) {
	for tName, tCase := range map[string]func(ctx context.Context, t *testing.T, rh *podAgentSetup, s *evergreen.Settings){
		"FactorySucceeds": func(ctx context.Context, t *testing.T, rh *podAgentSetup, s *evergreen.Settings) {
			copied := rh.Factory()
			assert.NotZero(t, copied)
			_, ok := copied.(*podAgentSetup)
			assert.True(t, ok)
		},
		"ParseSucceeds": func(ctx context.Context, t *testing.T, rh *podAgentSetup, s *evergreen.Settings) {
			req, err := http.NewRequest(http.MethodGet, "https://example.com/rest/v2/pod/agent/setup", nil)
			require.NoError(t, err)
			assert.NoError(t, rh.Parse(ctx, req))
		},
		"RunSucceeds": func(ctx context.Context, t *testing.T, rh *podAgentSetup, s *evergreen.Settings) {
			resp := rh.Run(ctx)
			require.NotZero(t, resp)
			assert.Equal(t, http.StatusOK, resp.Status())

			data, ok := resp.Data().(apimodels.AgentSetupData)
			require.True(t, ok)
			assert.Equal(t, data.SplunkServerURL, s.Splunk.ServerURL)
			assert.Equal(t, data.SplunkClientToken, s.Splunk.Token)
			assert.Equal(t, data.SplunkChannel, s.Splunk.Channel)
			assert.Equal(t, data.S3Bucket, s.Providers.AWS.S3.Bucket)
			assert.Equal(t, data.S3Key, s.Providers.AWS.S3.Key)
			assert.Equal(t, data.S3Secret, s.Providers.AWS.S3.Secret)
			assert.Equal(t, data.LogkeeperURL, s.LoggerConfig.LogkeeperURL)
		},
		"ReturnsEmpty": func(ctx context.Context, t *testing.T, rh *podAgentSetup, s *evergreen.Settings) {
			*s = evergreen.Settings{}
			resp := rh.Run(ctx)
			require.NotZero(t, resp)
			assert.Equal(t, http.StatusOK, resp.Status())

			data, ok := resp.Data().(apimodels.AgentSetupData)
			require.True(t, ok)
			assert.Zero(t, data)
		},
	} {
		t.Run(tName, func(t *testing.T) {
			ctx, cancel := context.WithCancel(context.Background())
			defer cancel()

			s := &evergreen.Settings{
				Splunk: send.SplunkConnectionInfo{
					ServerURL: "server_url",
					Token:     "token",
					Channel:   "channel",
				},
				Providers: evergreen.CloudProviders{
					AWS: evergreen.AWSConfig{
						S3: evergreen.S3Credentials{
							Bucket: "bucket",
							Key:    "key",
							Secret: "secret",
						},
						TaskSync: evergreen.S3Credentials{
							Bucket: "bucket",
							Key:    "key",
							Secret: "secret",
						},
					},
				},
				LoggerConfig: evergreen.LoggerConfig{
					LogkeeperURL: "logkeeper_url",
				},
			}

			r, ok := makePodAgentSetup(s).(*podAgentSetup)
			require.True(t, ok)

			tCase(ctx, t, r, s)
		})
	}
}

func TestPodAgentNextTask(t *testing.T) {
	defer func() {
		assert.NoError(t, db.ClearCollections(task.Collection, pod.Collection, dispatcher.Collection, event.AllLogCollection, model.ProjectRefCollection))
	}()
	getPod := func() pod.Pod {
		return pod.Pod{
<<<<<<< HEAD
			ID:     "pod1",
			Status: pod.StatusRunning,
		}
	}
	getTask := func() task.Task {
		return task.Task{
			Id:                 "t1",
			Project:            "proj",
			ContainerAllocated: true,
			ExecutionPlatform:  task.ExecutionPlatformContainer,
			Status:             evergreen.TaskUndispatched,
			Activated:          true,
		}
	}
	getProject := func() model.ProjectRef {
		return model.ProjectRef{
			Id:      "proj",
			Enabled: utility.ToBoolPtr(true),
		}
	}
	getDispatcher := func() dispatcher.PodDispatcher {
		return dispatcher.PodDispatcher{
			ID:                primitive.NewObjectID().Hex(),
			PodIDs:            []string{"pod1"},
			TaskIDs:           []string{"t1"},
			ModificationCount: 0,
=======
			ID:     primitive.NewObjectID().Hex(),
			Status: pod.StatusStarting,
>>>>>>> 8e5ab45c
		}
	}
	for tName, tCase := range map[string]func(ctx context.Context, t *testing.T, rh *podAgentNextTask, env evergreen.Environment){
		"ParseSetsPodID": func(ctx context.Context, t *testing.T, rh *podAgentNextTask, env evergreen.Environment) {
			r, err := http.NewRequest(http.MethodGet, "/url", nil)
			require.NoError(t, err)
			podID := "some_pod_id"
			r = gimlet.SetURLVars(r, map[string]string{"pod_id": podID})
			require.NoError(t, rh.Parse(ctx, r))
			assert.Equal(t, podID, rh.podID)
		},
		"ParseFailsWithoutPodID": func(ctx context.Context, t *testing.T, rh *podAgentNextTask, env evergreen.Environment) {
			r, err := http.NewRequest(http.MethodGet, "/url", nil)
			require.NoError(t, err)
			assert.Error(t, rh.Parse(ctx, r))
			assert.Zero(t, rh.podID)
		},
		"RunFailsWithNonexistentPod": func(ctx context.Context, t *testing.T, rh *podAgentNextTask, env evergreen.Environment) {
			d := getDispatcher()
			require.NoError(t, d.Insert())
			rh.podID = "pod1"
			resp := rh.Run(ctx)
			assert.Equal(t, http.StatusNotFound, resp.Status())
		},
		"RunFailsWithNonexistentDispatcher": func(ctx context.Context, t *testing.T, rh *podAgentNextTask, env evergreen.Environment) {
			p := getPod()
			require.NoError(t, p.Insert())
			rh.podID = p.ID

			resp := rh.Run(ctx)
			assert.Equal(t, http.StatusNotFound, resp.Status())
		},
		"RunShouldExitWithNonRunningPod": func(ctx context.Context, t *testing.T, rh *podAgentNextTask, env evergreen.Environment) {
			p := getPod()
			p.Status = pod.StatusStarting
			require.NoError(t, p.Insert())
			rh.podID = p.ID

			resp := rh.Run(ctx)
			assert.Equal(t, http.StatusOK, resp.Status())
			nextTaskResp := resp.Data().(*apimodels.NextTaskResponse)
			assert.Equal(t, nextTaskResp.ShouldExit, true)
		},
		"RunCorrectlyMarksContainerTaskDispatched": func(ctx context.Context, t *testing.T, rh *podAgentNextTask, env evergreen.Environment) {
			p := getPod()
			require.NoError(t, p.Insert())
			d := getDispatcher()
			require.NoError(t, d.Insert())
			proj := getProject()
			require.NoError(t, proj.Insert())
			tsk := getTask()
			require.NoError(t, tsk.Insert())
			rh.podID = p.ID

			resp := rh.Run(ctx)
			assert.Equal(t, http.StatusOK, resp.Status())
			nextTaskResp := resp.Data().(*apimodels.NextTaskResponse)
			assert.Equal(t, nextTaskResp.ShouldExit, false)
			assert.Equal(t, nextTaskResp.TaskId, "t1")
			foundTask, err := task.FindOneId("t1")
			require.NoError(t, err)
			assert.Equal(t, foundTask.Status, evergreen.TaskDispatched)
		},
		"RunEnqueuesTerminationJobWhenThereAreNoTasksToDispatch": func(ctx context.Context, t *testing.T, rh *podAgentNextTask, env evergreen.Environment) {
			p := getPod()
			require.NoError(t, p.Insert())
			rh.podID = p.ID

			d := getDispatcher()
			require.NoError(t, d.Insert())

			resp := rh.Run(ctx)
			assert.Equal(t, http.StatusOK, resp.Status())

			dbPod, err := pod.FindOneByID(p.ID)
			require.NoError(t, err)
			require.NotZero(t, dbPod)
			assert.NotZero(t, dbPod.TimeInfo.AgentStarted)

			stats := env.RemoteQueue().Stats(ctx)
			assert.Equal(t, 1, stats.Total)
		},
		"RunUpdatesStartingPodToRunning": func(ctx context.Context, t *testing.T, rh *podAgentNextTask, env evergreen.Environment) {
			// Close the remote queue so that it doesn't actually try to run the
			// pod termination job when there's no task to run.
			env.RemoteQueue().Close(ctx)

			p := getPod()
			require.NoError(t, p.Insert())
			assert.Equal(t, pod.StatusStarting, p.Status, "initial pod status should be starting")
			rh.podID = p.ID

			pd := dispatcher.NewPodDispatcher("group", []string{}, []string{p.ID})
			require.NoError(t, pd.Insert())

			resp := rh.Run(ctx)
			assert.Equal(t, http.StatusOK, resp.Status())

			dbPod, err := pod.FindOneByID(p.ID)
			require.NoError(t, err)
			require.NotZero(t, dbPod)
			assert.NotZero(t, dbPod.TimeInfo.AgentStarted)
			assert.Equal(t, pod.StatusRunning, dbPod.Status)
		},
	} {
		t.Run(tName, func(t *testing.T) {
			ctx, cancel := context.WithCancel(context.Background())
			defer cancel()

			env := &mock.Environment{}
			require.NoError(t, env.Configure(ctx))
			// Don't use the default local limited size remote queue from the
			// mock env because it does not accept jobs when it's not active.
			rq, err := queue.NewLocalLimitedSizeSerializable(1, 1)
			require.NoError(t, err)
			env.Remote = rq

			require.NoError(t, db.ClearCollections(task.Collection, pod.Collection, dispatcher.Collection, event.AllLogCollection, model.ProjectRefCollection))

			rh, ok := makePodAgentNextTask(env).(*podAgentNextTask)
			require.True(t, ok)

			tCase(ctx, t, rh, env)
		})
	}
}<|MERGE_RESOLUTION|>--- conflicted
+++ resolved
@@ -232,8 +232,7 @@
 	}()
 	getPod := func() pod.Pod {
 		return pod.Pod{
-<<<<<<< HEAD
-			ID:     "pod1",
+			ID:     primitive.NewObjectID().Hex(),
 			Status: pod.StatusRunning,
 		}
 	}
@@ -259,10 +258,6 @@
 			PodIDs:            []string{"pod1"},
 			TaskIDs:           []string{"t1"},
 			ModificationCount: 0,
-=======
-			ID:     primitive.NewObjectID().Hex(),
-			Status: pod.StatusStarting,
->>>>>>> 8e5ab45c
 		}
 	}
 	for tName, tCase := range map[string]func(ctx context.Context, t *testing.T, rh *podAgentNextTask, env evergreen.Environment){
