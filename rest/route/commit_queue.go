package route

import (
	"context"
	"fmt"
	"net/http"
	"strconv"
	"strings"

	"github.com/evergreen-ci/evergreen"
	dbModel "github.com/evergreen-ci/evergreen/model"
	"github.com/evergreen-ci/evergreen/model/commitqueue"
	"github.com/evergreen-ci/evergreen/model/patch"
	"github.com/evergreen-ci/evergreen/rest/data"
	"github.com/evergreen-ci/evergreen/rest/model"
	"github.com/evergreen-ci/evergreen/units"
	"github.com/evergreen-ci/gimlet"
	"github.com/evergreen-ci/utility"
	"github.com/pkg/errors"
)

type commitQueueGetHandler struct {
	project string
}

func makeGetCommitQueueItems() gimlet.RouteHandler {
	return &commitQueueGetHandler{}
}

func (cq *commitQueueGetHandler) Factory() gimlet.RouteHandler {
	return &commitQueueGetHandler{}
}

func (cq *commitQueueGetHandler) Parse(ctx context.Context, r *http.Request) error {
	cq.project = gimlet.GetVars(r)["project_id"]
	return nil
}

func (cq *commitQueueGetHandler) Run(ctx context.Context) gimlet.Responder {
	commitQueue, err := data.FindCommitQueueForProject(cq.project)
	if err != nil {
		return gimlet.MakeJSONErrorResponder(errors.Wrapf(err, "getting commit queue for project '%s'", cq.project))
	}
	if commitQueue == nil {
		return gimlet.MakeJSONErrorResponder(gimlet.ErrorResponse{
			StatusCode: http.StatusNotFound,
			Message:    fmt.Sprintf("commit queue for project '%s' not found", cq.project),
		})
	}

	return gimlet.NewJSONResponse(commitQueue)
}

type commitQueueDeleteItemHandler struct {
	project string
	item    string
	env     evergreen.Environment
}

func makeDeleteCommitQueueItems(env evergreen.Environment) gimlet.RouteHandler {
	return &commitQueueDeleteItemHandler{
		env: env,
	}
}

func (cq commitQueueDeleteItemHandler) Factory() gimlet.RouteHandler {
	return &commitQueueDeleteItemHandler{
		env: cq.env,
	}
}

func (cq *commitQueueDeleteItemHandler) Parse(ctx context.Context, r *http.Request) error {
	vars := gimlet.GetVars(r)
	cq.item = vars["patch_id"]
	requestedPatch, err := patch.FindOneId(cq.item)
	if err != nil {
		return errors.Wrapf(err, "finding commit queue item '%s'", cq.item)
	}
	if requestedPatch == nil {
		return errors.New("commit queue item not found")
	}
	cq.project = requestedPatch.Project
	return nil
}

func (cq *commitQueueDeleteItemHandler) Run(ctx context.Context) gimlet.Responder {
	dc := data.DBCommitQueueConnector{}
<<<<<<< HEAD
	projectRef, err := data.FindProjectById(cq.project, true, false)
	if err != nil {
		return gimlet.MakeJSONErrorResponder(errors.Wrapf(err, "finding project '%s'", cq.project))
	}
	if projectRef == nil {
		return gimlet.MakeJSONErrorResponder(errors.Errorf("project '%s' not found", cq.project))
	}
=======
>>>>>>> 5a71ee55

	removed, err := data.CommitQueueRemoveItem(cq.project, cq.item, gimlet.GetUser(ctx).DisplayName())
	if err != nil {
		return gimlet.MakeJSONInternalErrorResponder(errors.Wrapf(err, "deleting commit queue item '%s' from commit queue for project '%s'", cq.item, cq.project))
	}
	if removed == nil {
		return gimlet.MakeJSONErrorResponder(gimlet.ErrorResponse{
			StatusCode: http.StatusNotFound,
			Message:    fmt.Sprintf("no matching commit queue item '%s' for project '%s'", cq.item, cq.project),
		})
	}

	// Send GitHub status
	if utility.FromStringPtr(removed.Source) == commitqueue.SourcePullRequest {
		projectRef, err := data.FindProjectById(cq.project, true, false)
		if err != nil {
			return gimlet.MakeJSONErrorResponder(errors.Wrapf(err, "can't find project '%s'", cq.project))
		}
		if projectRef == nil {
			return gimlet.MakeJSONErrorResponder(errors.Errorf("project '%s' doesn't exist", cq.project))
		}
		itemInt, err := strconv.Atoi(cq.item)
		if err != nil {
			return gimlet.MakeJSONErrorResponder(errors.Wrapf(err, "item '%s' is not an integer", cq.item))
		}
		pr, err := dc.GetGitHubPR(ctx, projectRef.Owner, projectRef.Repo, itemInt)
		if err != nil {
			return gimlet.MakeJSONErrorResponder(errors.Wrapf(err, "can't get PR for %s:%s, %d", projectRef.Owner, projectRef.Repo, itemInt))
		}
		if pr == nil || pr.Head == nil || pr.Head.GetSHA() == "" {
			return gimlet.MakeJSONErrorResponder(errors.Wrapf(err, "GitHub returned a PR missing a HEAD SHA"))
		}
		pushJob := units.NewGithubStatusUpdateJobForDeleteFromCommitQueue(projectRef.Owner, projectRef.Repo, *pr.Head.SHA, itemInt)
		q := cq.env.LocalQueue()
		err = q.Put(ctx, pushJob)
		if err != nil {
			return gimlet.MakeJSONInternalErrorResponder(errors.Wrapf(err, "can't enqueue a job to update the GitHub status"))
		}
	}

	response := gimlet.NewJSONResponse(struct{}{})
	if err := response.SetStatus(http.StatusNoContent); err != nil {
		return gimlet.MakeJSONInternalErrorResponder(errors.Wrapf(err, "setting HTTP status code to %d", http.StatusNoContent))
	}
	return response
}

type commitQueueClearAllHandler struct{}

func makeClearCommitQueuesHandler() gimlet.RouteHandler {
	return &commitQueueClearAllHandler{}
}

func (cq *commitQueueClearAllHandler) Factory() gimlet.RouteHandler {
	return &commitQueueClearAllHandler{}
}

func (cq *commitQueueClearAllHandler) Parse(ctx context.Context, r *http.Request) error {
	return nil
}

func (cq *commitQueueClearAllHandler) Run(ctx context.Context) gimlet.Responder {
	clearedCount, err := commitqueue.ClearAllCommitQueues()
	if err != nil {
		return gimlet.MakeJSONInternalErrorResponder(errors.Wrap(err, "clearing all commit queues"))
	}

	return gimlet.NewJSONResponse(struct {
		ClearedCount int `json:"cleared_count"`
	}{clearedCount})
}

type commitQueueEnqueueItemHandler struct {
	item    string
	project string
	force   bool
}

func makeCommitQueueEnqueueItem() gimlet.RouteHandler {
	return &commitQueueEnqueueItemHandler{}
}

func (cq commitQueueEnqueueItemHandler) Factory() gimlet.RouteHandler {
	return &commitQueueEnqueueItemHandler{}
}

func (cq *commitQueueEnqueueItemHandler) Parse(ctx context.Context, r *http.Request) error {
	vars := gimlet.GetVars(r)
	cq.item = vars["patch_id"]
	patch, err := data.FindPatchById(cq.item)
	if err != nil {
		return errors.Wrapf(err, "finding commit queue item '%s'", cq.item)
	}
	cq.project = *patch.ProjectId

	force := r.URL.Query().Get("force")
	if strings.ToLower(force) == "true" {
		cq.force = true
	}
	return nil
}

func (cq *commitQueueEnqueueItemHandler) Run(ctx context.Context) gimlet.Responder {
	patchEmpty, err := patch.IsPatchEmpty(cq.item)
	if err != nil {
		return gimlet.MakeJSONInternalErrorResponder(errors.Wrapf(err, "checking if patch is empty for commit queue item '%s'", cq.item))
	}
	if patchEmpty {
		return gimlet.MakeJSONErrorResponder(errors.New("cannot enqueue commit queue item when its patch is empty"))
	}
	patchId := utility.ToStringPtr(cq.item)
	position, err := data.EnqueueItem(cq.project, model.APICommitQueueItem{Issue: patchId, PatchId: patchId, Source: utility.ToStringPtr(commitqueue.SourceDiff)}, cq.force)
	if err != nil {
		return gimlet.MakeJSONInternalErrorResponder(errors.Wrapf(err, "enqueueing commit queue item '%s'", cq.item))
	}

	return gimlet.NewJSONResponse(model.APICommitQueuePosition{Position: position})
}

type cqMessageForPatch struct {
	patchID string
}

func makecqMessageForPatch() gimlet.RouteHandler {
	return &cqMessageForPatch{}
}

func (p *cqMessageForPatch) Factory() gimlet.RouteHandler {
	return &cqMessageForPatch{}
}

func (p *cqMessageForPatch) Parse(ctx context.Context, r *http.Request) error {
	p.patchID = gimlet.GetVars(r)["patch_id"]
	if p.patchID == "" {
		return errors.New("patch_id must be specified")
	}

	return nil
}

func (p *cqMessageForPatch) Run(ctx context.Context) gimlet.Responder {
	message, err := dbModel.GetMessageForPatch(p.patchID)
	if err != nil {
		return gimlet.MakeJSONErrorResponder(err)
	}

	return gimlet.NewTextResponse(message)
}

type commitQueueConcludeMerge struct {
	Status string `json:"status"`

	patchId string
}

func makeCommitQueueConcludeMerge() gimlet.RouteHandler {
	return &commitQueueConcludeMerge{}
}

func (p *commitQueueConcludeMerge) Factory() gimlet.RouteHandler {
	return &commitQueueConcludeMerge{}
}

func (p *commitQueueConcludeMerge) Parse(ctx context.Context, r *http.Request) error {
	body := utility.NewRequestReader(r)
	defer body.Close()
	p.patchId = gimlet.GetVars(r)["patch_id"]
	if p.patchId == "" {
		return errors.New("patch ID must be specified")
	}

	if err := utility.ReadJSON(body, p); err != nil {
		return errors.Wrap(err, "reading commit queue parameters from request body")
	}
	if p.Status == "" {
		return errors.New("status must be specified")
	}

	return nil
}

func (p *commitQueueConcludeMerge) Run(ctx context.Context) gimlet.Responder {
	err := data.ConcludeMerge(p.patchId, p.Status)
	if err != nil {
		return gimlet.MakeJSONInternalErrorResponder(errors.Wrap(err, "concluding merge"))
	}

	return gimlet.NewJSONResponse(struct{}{})
}

type commitQueueAdditionalPatches struct {
	patchId string
}

func makeCommitQueueAdditionalPatches() gimlet.RouteHandler {
	return &commitQueueAdditionalPatches{}
}

func (p *commitQueueAdditionalPatches) Factory() gimlet.RouteHandler {
	return &commitQueueAdditionalPatches{}
}

func (p *commitQueueAdditionalPatches) Parse(ctx context.Context, r *http.Request) error {
	p.patchId = gimlet.GetVars(r)["patch_id"]
	if p.patchId == "" {
		return errors.New("patch ID must be specified")
	}
	return nil
}

func (p *commitQueueAdditionalPatches) Run(ctx context.Context) gimlet.Responder {
	additional, err := data.GetAdditionalPatches(p.patchId)
	if err != nil {
		return gimlet.NewJSONInternalErrorResponse(errors.Wrap(err, "getting additional patches"))
	}
	return gimlet.NewJSONResponse(additional)
}<|MERGE_RESOLUTION|>--- conflicted
+++ resolved
@@ -85,16 +85,6 @@
 
 func (cq *commitQueueDeleteItemHandler) Run(ctx context.Context) gimlet.Responder {
 	dc := data.DBCommitQueueConnector{}
-<<<<<<< HEAD
-	projectRef, err := data.FindProjectById(cq.project, true, false)
-	if err != nil {
-		return gimlet.MakeJSONErrorResponder(errors.Wrapf(err, "finding project '%s'", cq.project))
-	}
-	if projectRef == nil {
-		return gimlet.MakeJSONErrorResponder(errors.Errorf("project '%s' not found", cq.project))
-	}
-=======
->>>>>>> 5a71ee55
 
 	removed, err := data.CommitQueueRemoveItem(cq.project, cq.item, gimlet.GetUser(ctx).DisplayName())
 	if err != nil {
