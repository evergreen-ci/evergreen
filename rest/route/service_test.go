package route

import (
	"bytes"
	"context"
	"encoding/json"
	"fmt"
	"net/http"
	"net/http/httptest"
	"net/url"
	"testing"
	"time"

	"github.com/evergreen-ci/evergreen"
	serviceModel "github.com/evergreen-ci/evergreen/model"
	"github.com/evergreen-ci/evergreen/model/distro"
	"github.com/evergreen-ci/evergreen/model/host"
	"github.com/evergreen-ci/evergreen/model/task"
	"github.com/evergreen-ci/evergreen/model/testresult"
	"github.com/evergreen-ci/evergreen/model/user"
	"github.com/evergreen-ci/evergreen/rest/data"
	"github.com/evergreen-ci/evergreen/rest/model"
	"github.com/evergreen-ci/evergreen/testutil"
	"github.com/evergreen-ci/evergreen/util"
	"github.com/evergreen-ci/gimlet"
	. "github.com/smartystreets/goconvey/convey"
	"github.com/stretchr/testify/assert"
	mgobson "gopkg.in/mgo.v2/bson"
)

func init() {
	testutil.Setup()
}

func TestHostParseAndValidate(t *testing.T) {
	Convey("With a hostGetHandler and request", t, func() {
		testStatus := "testStatus"
		hgh := &hostGetHandler{}
		hgh, ok := hgh.Factory().(*hostGetHandler)
		So(ok, ShouldBeTrue)
		u := url.URL{
			RawQuery: fmt.Sprintf("status=%s", testStatus),
		}
		r := http.Request{
			URL: &u,
		}
		ctx := context.Background()

		Convey("parsing request should fetch status", func() {
			err := hgh.Parse(ctx, &r)
			So(err, ShouldBeNil)
			So(ok, ShouldBeTrue)
			So(hgh.status, ShouldEqual, testStatus)
		})
	})
}

func TestHostPaginator(t *testing.T) {
	numHostsInDB := 300
	Convey("When paginating with a Connector", t, func() {
		serviceContext := data.MockConnector{
			URL: "http://evergreen.example.net",
		}
		Convey("and there are hosts to be found", func() {
			cachedHosts := []host.Host{}
			for i := 0; i < numHostsInDB; i++ {
				nextHost := host.Host{
					Id: fmt.Sprintf("host%d", i),
					Distro: distro.Distro{
						Provider: evergreen.ProviderNameMock,
					},
				}
				cachedHosts = append(cachedHosts, nextHost)
			}
			serviceContext.MockHostConnector.CachedHosts = cachedHosts
			Convey("then finding a key in the middle of the set should produce"+
				" a full next and previous page and a full set of models", func() {
				hostToStartAt := 100
				limit := 100
				expectedHosts := []model.Model{}
				for i := hostToStartAt; i < hostToStartAt+limit; i++ {
					nextModelHost := &model.APIHost{
						Id:      model.ToStringPtr(fmt.Sprintf("host%d", i)),
						HostURL: model.ToStringPtr(""),
						Distro: model.DistroInfo{
							Id:       model.ToStringPtr(""),
							Provider: model.ToStringPtr(evergreen.ProviderNameMock),
							ImageId:  model.ToStringPtr(""),
						},
<<<<<<< HEAD
						StartedBy:        model.ToAPIString(""),
						Type:             model.ToAPIString(""),
						User:             model.ToAPIString(""),
						Status:           model.ToAPIString(""),
						InstanceType:     model.ToAPIString(""),
						AvailabilityZone: model.ToAPIString(""),
						HomeVolumeID:     model.ToAPIString(""),
=======
						StartedBy:        model.ToStringPtr(""),
						Type:             model.ToStringPtr(""),
						User:             model.ToStringPtr(""),
						Status:           model.ToStringPtr(""),
						InstanceType:     model.ToStringPtr(""),
						AvailabilityZone: model.ToStringPtr(""),
>>>>>>> 6a0d0c2c
					}
					expectedHosts = append(expectedHosts, nextModelHost)
				}
				expectedPages := &gimlet.ResponsePages{
					Next: &gimlet.Page{
						Key:             fmt.Sprintf("host%d", hostToStartAt+limit),
						Limit:           limit,
						Relation:        "next",
						BaseURL:         serviceContext.GetURL(),
						KeyQueryParam:   "host_id",
						LimitQueryParam: "limit",
					},
				}
				handler := &hostGetHandler{
					sc:    &serviceContext,
					key:   cachedHosts[hostToStartAt].Id,
					limit: limit,
				}
				validatePaginatedResponse(t, handler, expectedHosts, expectedPages)
			})
			Convey("then finding a key in the near the end of the set should produce"+
				" a limited next and full previous page and a full set of models", func() {
				hostToStartAt := 150
				limit := 100
				expectedHosts := []model.Model{}
				for i := hostToStartAt; i < hostToStartAt+limit; i++ {
					nextModelHost := &model.APIHost{
						Id:      model.ToStringPtr(fmt.Sprintf("host%d", i)),
						HostURL: model.ToStringPtr(""),
						Distro: model.DistroInfo{
							Id:       model.ToStringPtr(""),
							Provider: model.ToStringPtr(evergreen.ProviderNameMock),
							ImageId:  model.ToStringPtr(""),
						},
<<<<<<< HEAD
						StartedBy:        model.ToAPIString(""),
						Type:             model.ToAPIString(""),
						User:             model.ToAPIString(""),
						Status:           model.ToAPIString(""),
						InstanceType:     model.ToAPIString(""),
						AvailabilityZone: model.ToAPIString(""),
						HomeVolumeID:     model.ToAPIString(""),
=======
						StartedBy:        model.ToStringPtr(""),
						Type:             model.ToStringPtr(""),
						User:             model.ToStringPtr(""),
						Status:           model.ToStringPtr(""),
						InstanceType:     model.ToStringPtr(""),
						AvailabilityZone: model.ToStringPtr(""),
>>>>>>> 6a0d0c2c
					}
					expectedHosts = append(expectedHosts, nextModelHost)
				}
				expectedPages := &gimlet.ResponsePages{
					Next: &gimlet.Page{
						Key:             fmt.Sprintf("host%d", hostToStartAt+limit),
						Limit:           limit,
						Relation:        "next",
						BaseURL:         serviceContext.GetURL(),
						KeyQueryParam:   "host_id",
						LimitQueryParam: "limit",
					},
				}
				handler := &hostGetHandler{
					key:   cachedHosts[hostToStartAt].Id,
					limit: limit,
					sc:    &serviceContext,
				}

				validatePaginatedResponse(t, handler, expectedHosts, expectedPages)
			})
			Convey("then finding a key in the near the beginning of the set should produce"+
				" a full next and a limited previous page and a full set of models", func() {
				hostToStartAt := 50
				limit := 100
				expectedHosts := []model.Model{}
				for i := hostToStartAt; i < hostToStartAt+limit; i++ {
					nextModelHost := &model.APIHost{
						Id:      model.ToStringPtr(fmt.Sprintf("host%d", i)),
						HostURL: model.ToStringPtr(""),
						Distro: model.DistroInfo{
							Id:       model.ToStringPtr(""),
							Provider: model.ToStringPtr(evergreen.ProviderNameMock),
							ImageId:  model.ToStringPtr(""),
						},
<<<<<<< HEAD
						StartedBy:        model.ToAPIString(""),
						Type:             model.ToAPIString(""),
						User:             model.ToAPIString(""),
						Status:           model.ToAPIString(""),
						InstanceType:     model.ToAPIString(""),
						AvailabilityZone: model.ToAPIString(""),
						HomeVolumeID:     model.ToAPIString(""),
=======
						StartedBy:        model.ToStringPtr(""),
						Type:             model.ToStringPtr(""),
						User:             model.ToStringPtr(""),
						Status:           model.ToStringPtr(""),
						InstanceType:     model.ToStringPtr(""),
						AvailabilityZone: model.ToStringPtr(""),
>>>>>>> 6a0d0c2c
					}
					expectedHosts = append(expectedHosts, nextModelHost)
				}
				expectedPages := &gimlet.ResponsePages{
					Next: &gimlet.Page{
						Key:             fmt.Sprintf("host%d", hostToStartAt+limit),
						Limit:           limit,
						Relation:        "next",
						BaseURL:         serviceContext.GetURL(),
						KeyQueryParam:   "host_id",
						LimitQueryParam: "limit",
					},
				}
				handler := &hostGetHandler{
					sc:    &serviceContext,
					key:   cachedHosts[hostToStartAt].Id,
					limit: limit,
				}
				validatePaginatedResponse(t, handler, expectedHosts, expectedPages)
			})
			Convey("then finding the first key should produce only a next"+
				" page and a full set of models", func() {
				hostToStartAt := 0
				limit := 100
				expectedHosts := []model.Model{}
				for i := hostToStartAt; i < hostToStartAt+limit; i++ {
					nextModelHost := &model.APIHost{
						Id:      model.ToStringPtr(fmt.Sprintf("host%d", i)),
						HostURL: model.ToStringPtr(""),
						Distro: model.DistroInfo{
							Id:       model.ToStringPtr(""),
							Provider: model.ToStringPtr(evergreen.ProviderNameMock),
							ImageId:  model.ToStringPtr(""),
						},
<<<<<<< HEAD
						StartedBy:        model.ToAPIString(""),
						Type:             model.ToAPIString(""),
						User:             model.ToAPIString(""),
						Status:           model.ToAPIString(""),
						InstanceType:     model.ToAPIString(""),
						AvailabilityZone: model.ToAPIString(""),
						HomeVolumeID:     model.ToAPIString(""),
=======
						StartedBy:        model.ToStringPtr(""),
						Type:             model.ToStringPtr(""),
						User:             model.ToStringPtr(""),
						Status:           model.ToStringPtr(""),
						InstanceType:     model.ToStringPtr(""),
						AvailabilityZone: model.ToStringPtr(""),
>>>>>>> 6a0d0c2c
					}
					expectedHosts = append(expectedHosts, nextModelHost)
				}
				expectedPages := &gimlet.ResponsePages{
					Next: &gimlet.Page{
						Key:             fmt.Sprintf("host%d", hostToStartAt+limit),
						Limit:           limit,
						Relation:        "next",
						BaseURL:         serviceContext.GetURL(),
						KeyQueryParam:   "host_id",
						LimitQueryParam: "limit",
					},
				}
				handler := &hostGetHandler{
					sc:    &serviceContext,
					key:   cachedHosts[hostToStartAt].Id,
					limit: limit,
				}
				validatePaginatedResponse(t, handler, expectedHosts, expectedPages)
			})
		})
	})
}

func TestTasksByProjectAndCommitPaginator(t *testing.T) {
	numTasks := 300
	projectName := "project_1"
	commit := "commit_1"
	Convey("When paginating with a Connector", t, func() {
		serviceContext := data.MockConnector{
			URL: "http://evergreen.example.net",
		}
		Convey("and there are tasks to be found", func() {
			cachedTasks := []task.Task{}
			for i := 0; i < numTasks; i++ {
				nextTask := task.Task{
					Id:       fmt.Sprintf("task_%d", i),
					Revision: commit,
					Project:  projectName,
				}
				cachedTasks = append(cachedTasks, nextTask)
			}
			serviceContext.MockTaskConnector.CachedTasks = cachedTasks
			Convey("then finding a key in the middle of the set should produce"+
				" a full next and previous page and a full set of models", func() {
				taskToStartAt := 100
				limit := 100
				expectedTasks := []model.Model{}
				for i := taskToStartAt; i < taskToStartAt+limit; i++ {
					serviceTask := &task.Task{
						Id:       fmt.Sprintf("task_%d", i),
						Revision: commit,
						Project:  projectName,
					}
					nextModelTask := &model.APITask{}
					err := nextModelTask.BuildFromService(serviceTask)
					So(err, ShouldBeNil)
					err = nextModelTask.BuildFromService(serviceContext.GetURL())
					So(err, ShouldBeNil)
					expectedTasks = append(expectedTasks, nextModelTask)
				}
				expectedPages := &gimlet.ResponsePages{
					Next: &gimlet.Page{
						Key:             fmt.Sprintf("task_%d", taskToStartAt+limit),
						Limit:           limit,
						Relation:        "next",
						BaseURL:         serviceContext.GetURL(),
						LimitQueryParam: "limit",
						KeyQueryParam:   "start_at",
					},
				}
				handler := &tasksByProjectHandler{
					projectId:  projectName,
					commitHash: commit,
					key:        fmt.Sprintf("task_%d", taskToStartAt),
					sc:         &serviceContext,
					limit:      limit,
				}

				validatePaginatedResponse(t, handler, expectedTasks, expectedPages)
			})
			Convey("then finding a key in the near the end of the set should produce"+
				" a limited next and full previous page and a full set of models", func() {
				taskToStartAt := 150
				limit := 100
				expectedTasks := []model.Model{}
				for i := taskToStartAt; i < taskToStartAt+limit; i++ {
					serviceTask := &task.Task{
						Id:       fmt.Sprintf("task_%d", i),
						Revision: commit,
						Project:  projectName,
					}
					nextModelTask := &model.APITask{}
					err := nextModelTask.BuildFromService(serviceTask)
					So(err, ShouldBeNil)
					err = nextModelTask.BuildFromService(serviceContext.GetURL())
					So(err, ShouldBeNil)
					expectedTasks = append(expectedTasks, nextModelTask)
				}
				expectedPages := &gimlet.ResponsePages{
					Next: &gimlet.Page{
						Key:             fmt.Sprintf("task_%d", taskToStartAt+limit),
						Limit:           limit,
						Relation:        "next",
						BaseURL:         serviceContext.GetURL(),
						LimitQueryParam: "limit",
						KeyQueryParam:   "start_at",
					},
				}
				handler := &tasksByProjectHandler{
					projectId:  projectName,
					commitHash: commit,
					sc:         &serviceContext,
					key:        fmt.Sprintf("task_%d", taskToStartAt),
					limit:      limit,
				}

				validatePaginatedResponse(t, handler, expectedTasks, expectedPages)
			})
			Convey("then finding a key in the near the beginning of the set should produce"+
				" a full next and a limited previous page and a full set of models", func() {
				taskToStartAt := 50
				limit := 100
				expectedTasks := []model.Model{}
				for i := taskToStartAt; i < taskToStartAt+limit; i++ {
					serviceTask := &task.Task{
						Id:       fmt.Sprintf("task_%d", i),
						Revision: commit,
						Project:  projectName,
					}
					nextModelTask := &model.APITask{}
					err := nextModelTask.BuildFromService(serviceTask)
					So(err, ShouldBeNil)
					err = nextModelTask.BuildFromService(serviceContext.GetURL())
					So(err, ShouldBeNil)
					expectedTasks = append(expectedTasks, nextModelTask)
				}
				expectedPages := &gimlet.ResponsePages{
					Next: &gimlet.Page{
						Key:             fmt.Sprintf("task_%d", taskToStartAt+limit),
						Limit:           limit,
						LimitQueryParam: "limit",
						KeyQueryParam:   "start_at",
						BaseURL:         serviceContext.GetURL(),
						Relation:        "next",
					},
				}
				handler := &tasksByProjectHandler{
					projectId:  projectName,
					commitHash: commit,
					sc:         &serviceContext,
					key:        fmt.Sprintf("task_%d", taskToStartAt),
					limit:      limit,
				}

				validatePaginatedResponse(t, handler, expectedTasks, expectedPages)
			})
			Convey("then finding the first key should produce only a next"+
				" page and a full set of models", func() {
				taskToStartAt := 0
				limit := 100
				expectedTasks := []model.Model{}
				for i := taskToStartAt; i < taskToStartAt+limit; i++ {
					serviceTask := &task.Task{
						Id:       fmt.Sprintf("task_%d", i),
						Revision: commit,
						Project:  projectName,
					}
					nextModelTask := &model.APITask{}
					err := nextModelTask.BuildFromService(serviceTask)
					So(err, ShouldBeNil)
					err = nextModelTask.BuildFromService(serviceContext.GetURL())
					So(err, ShouldBeNil)
					expectedTasks = append(expectedTasks, nextModelTask)
				}
				expectedPages := &gimlet.ResponsePages{
					Next: &gimlet.Page{
						Key:             fmt.Sprintf("task_%d", taskToStartAt+limit),
						LimitQueryParam: "limit",
						KeyQueryParam:   "start_at",
						Limit:           limit,
						BaseURL:         serviceContext.GetURL(),
						Relation:        "next",
					},
				}

				handler := &tasksByProjectHandler{
					projectId:  projectName,
					commitHash: commit,
					sc:         &serviceContext,
					key:        fmt.Sprintf("task_%d", taskToStartAt),
					limit:      limit,
				}

				validatePaginatedResponse(t, handler, expectedTasks, expectedPages)
			})
		})
	})
}

func TestTaskByBuildPaginator(t *testing.T) {
	numTasks := 300
	Convey("When paginating with a Connector", t, func() {
		serviceContext := data.MockConnector{
			URL: "http://evergreen.example.net",
		}
		Convey("and there are tasks to be found", func() {
			cachedTasks := []task.Task{}
			cachedOldTasks := []task.Task{}
			for i := 0; i < numTasks; i++ {
				nextTask := task.Task{
					Id: fmt.Sprintf("build%d", i),
				}
				cachedTasks = append(cachedTasks, nextTask)
			}
			for i := 0; i < 5; i++ {
				nextTask := task.Task{
					Id:        fmt.Sprintf("build0_%d", i),
					OldTaskId: "build0",
					Execution: i,
				}
				cachedOldTasks = append(cachedOldTasks, nextTask)
			}

			serviceContext.MockTaskConnector.CachedTasks = cachedTasks
			serviceContext.MockTaskConnector.CachedOldTasks = cachedOldTasks
			Convey("then finding a key in the middle of the set should produce"+
				" a full next and previous page and a full set of models", func() {
				taskToStartAt := 100
				limit := 100
				expectedTasks := []model.Model{}
				for i := taskToStartAt; i < taskToStartAt+limit; i++ {
					serviceModel := &task.Task{
						Id: fmt.Sprintf("build%d", i),
					}
					nextModelTask := &model.APITask{}
					err := nextModelTask.BuildFromService(serviceModel)
					So(err, ShouldBeNil)
					err = nextModelTask.BuildFromService(serviceContext.GetURL())
					So(err, ShouldBeNil)
					expectedTasks = append(expectedTasks, nextModelTask)
				}
				expectedPages := &gimlet.ResponsePages{
					Next: &gimlet.Page{
						Key:             fmt.Sprintf("build%d", taskToStartAt+limit),
						Limit:           limit,
						Relation:        "next",
						BaseURL:         serviceContext.GetURL(),
						KeyQueryParam:   "start_at",
						LimitQueryParam: "limit",
					},
				}

				tbh := &tasksByBuildHandler{
					limit: limit,
					key:   fmt.Sprintf("build%d", taskToStartAt),
					sc:    &serviceContext,
				}

				// SPARTA
				validatePaginatedResponse(t, tbh, expectedTasks, expectedPages)

			})
			Convey("then finding a key in the near the end of the set should produce"+
				" a limited next and full previous page and a full set of models", func() {
				taskToStartAt := 150
				limit := 100
				expectedTasks := []model.Model{}
				for i := taskToStartAt; i < taskToStartAt+limit; i++ {
					serviceModel := &task.Task{
						Id: fmt.Sprintf("build%d", i),
					}
					nextModelTask := &model.APITask{}
					err := nextModelTask.BuildFromService(serviceModel)
					So(err, ShouldBeNil)
					err = nextModelTask.BuildFromService(serviceContext.GetURL())
					So(err, ShouldBeNil)
					expectedTasks = append(expectedTasks, nextModelTask)
				}
				expectedPages := &gimlet.ResponsePages{
					Next: &gimlet.Page{
						Key:             fmt.Sprintf("build%d", taskToStartAt+limit),
						Limit:           limit,
						Relation:        "next",
						BaseURL:         serviceContext.GetURL(),
						KeyQueryParam:   "start_at",
						LimitQueryParam: "limit",
					},
				}

				tbh := &tasksByBuildHandler{
					limit: limit,
					key:   fmt.Sprintf("build%d", taskToStartAt),
					sc:    &serviceContext,
				}

				validatePaginatedResponse(t, tbh, expectedTasks, expectedPages)

			})
			Convey("then finding a key in the near the beginning of the set should produce"+
				" a full next and a limited previous page and a full set of models", func() {
				taskToStartAt := 50
				limit := 100
				expectedTasks := []model.Model{}
				for i := taskToStartAt; i < taskToStartAt+limit; i++ {
					serviceModel := &task.Task{
						Id: fmt.Sprintf("build%d", i),
					}
					nextModelTask := &model.APITask{}
					err := nextModelTask.BuildFromService(serviceModel)
					So(err, ShouldBeNil)
					err = nextModelTask.BuildFromService(serviceContext.GetURL())
					So(err, ShouldBeNil)
					expectedTasks = append(expectedTasks, nextModelTask)
				}
				expectedPages := &gimlet.ResponsePages{
					Next: &gimlet.Page{
						Key:             fmt.Sprintf("build%d", taskToStartAt+limit),
						Limit:           limit,
						Relation:        "next",
						BaseURL:         serviceContext.GetURL(),
						KeyQueryParam:   "start_at",
						LimitQueryParam: "limit",
					},
				}

				tbh := &tasksByBuildHandler{
					limit: limit,
					key:   fmt.Sprintf("build%d", taskToStartAt),
					sc:    &serviceContext,
				}

				validatePaginatedResponse(t, tbh, expectedTasks, expectedPages)
			})

			Convey("then finding the first key should produce only a next"+
				" page and a full set of models", func() {
				taskToStartAt := 0
				limit := 100
				expectedTasks := []model.Model{}
				for i := taskToStartAt; i < taskToStartAt+limit; i++ {
					serviceModel := &task.Task{
						Id: fmt.Sprintf("build%d", i),
					}
					nextModelTask := &model.APITask{}
					err := nextModelTask.BuildFromService(serviceModel)
					So(err, ShouldBeNil)
					err = nextModelTask.BuildFromService(serviceContext.GetURL())
					So(err, ShouldBeNil)
					expectedTasks = append(expectedTasks, nextModelTask)
				}
				expectedPages := &gimlet.ResponsePages{
					Next: &gimlet.Page{
						Key:             fmt.Sprintf("build%d", taskToStartAt+limit),
						Limit:           limit,
						Relation:        "next",
						BaseURL:         serviceContext.GetURL(),
						KeyQueryParam:   "start_at",
						LimitQueryParam: "limit",
					},
				}

				tbh := &tasksByBuildHandler{
					limit: limit,
					key:   fmt.Sprintf("build%d", taskToStartAt),
					sc:    &serviceContext,
				}

				validatePaginatedResponse(t, tbh, expectedTasks, expectedPages)
			})

			Convey("pagination with tasks with previous executions", func() {
				expectedTasks := []model.Model{}
				serviceModel := &task.Task{
					Id: "build0",
				}
				nextModelTask := &model.APITask{}
				err := nextModelTask.BuildFromService(serviceModel)
				So(err, ShouldBeNil)
				err = nextModelTask.BuildPreviousExecutions(cachedOldTasks)
				So(err, ShouldBeNil)
				err = nextModelTask.BuildFromService(serviceContext.GetURL())
				So(err, ShouldBeNil)
				expectedTasks = append(expectedTasks, nextModelTask)
				expectedPages := &gimlet.ResponsePages{
					Next: &gimlet.Page{
						Key:             "build1",
						Limit:           1,
						Relation:        "next",
						BaseURL:         serviceContext.GetURL(),
						KeyQueryParam:   "start_at",
						LimitQueryParam: "limit",
					},
				}

				tbh := &tasksByBuildHandler{
					limit:              1,
					key:                "build0",
					sc:                 &serviceContext,
					fetchAllExecutions: true,
				}

				validatePaginatedResponse(t, tbh, expectedTasks, expectedPages)
			})
		})
	})
}

func TestTestPaginator(t *testing.T) {
	numTests := 300
	Convey("When paginating with a Connector", t, func() {
		serviceContext := data.MockConnector{
			URL: "http://evergreen.example.net/",
		}
		Convey("and there are tasks with tests to be found", func() {
			cachedTests := []testresult.TestResult{}
			for i := 0; i < numTests; i++ {
				status := "pass"
				if i%2 == 0 {
					status = "fail"
				}
				nextTest := testresult.TestResult{
					ID:     mgobson.ObjectId(fmt.Sprintf("object_id_%d_", i)),
					Status: status,
				}
				cachedTests = append(cachedTests, nextTest)
			}
			serviceContext.MockTestConnector.CachedTests = cachedTests
			Convey("then finding a key in the middle of the set should produce"+
				" a full next and previous page and a full set of models", func() {
				testToStartAt := 100
				limit := 100
				expectedTests := []model.Model{}
				for i := testToStartAt; i < testToStartAt+limit; i++ {
					status := "pass"
					if i%2 == 0 {
						status = "fail"
					}
					nextModelTest := &model.APITest{
						StartTime: time.Unix(0, 0),
						EndTime:   time.Unix(0, 0),
						Status:    model.ToStringPtr(status),
						TaskId:    model.ToStringPtr(""),
						TestFile:  model.ToStringPtr(""),
						Logs: model.TestLogs{
							URL:    model.ToStringPtr(""),
							URLRaw: model.ToStringPtr(""),
							LogId:  model.ToStringPtr(""),
						},
					}
					expectedTests = append(expectedTests, nextModelTest)
				}
				expectedPages := &gimlet.ResponsePages{
					Next: &gimlet.Page{
						Key:             fmt.Sprintf("object_id_%d_", testToStartAt+limit),
						Limit:           limit,
						Relation:        "next",
						BaseURL:         serviceContext.GetURL(),
						KeyQueryParam:   "start_at",
						LimitQueryParam: "limit",
					},
				}

				handler := &testGetHandler{
					limit: limit,
					key:   fmt.Sprintf("object_id_%d_", testToStartAt),
					sc:    &serviceContext,
				}

				validatePaginatedResponse(t, handler, expectedTests, expectedPages)
			})
			Convey("then finding a key in the near the end of the set should produce"+
				" a limited next and full previous page and a full set of models", func() {
				testToStartAt := 150
				limit := 50
				expectedTests := []model.Model{}
				for i := testToStartAt; i < testToStartAt+limit; i++ {
					status := "pass"
					if i%2 == 0 {
						status = "fail"
					}
					nextModelTest := &model.APITest{
						StartTime: time.Unix(0, 0),
						EndTime:   time.Unix(0, 0),
						Status:    model.ToStringPtr(status),
						TaskId:    model.ToStringPtr(""),
						TestFile:  model.ToStringPtr(""),
						Logs: model.TestLogs{
							URL:    model.ToStringPtr(""),
							URLRaw: model.ToStringPtr(""),
							LogId:  model.ToStringPtr(""),
						},
					}
					expectedTests = append(expectedTests, nextModelTest)
				}
				expectedPages := &gimlet.ResponsePages{
					Next: &gimlet.Page{
						Key:             fmt.Sprintf("object_id_%d_", testToStartAt+50),
						Limit:           50,
						Relation:        "next",
						BaseURL:         serviceContext.GetURL(),
						KeyQueryParam:   "start_at",
						LimitQueryParam: "limit",
					},
				}

				handler := &testGetHandler{
					limit: 50,
					key:   fmt.Sprintf("object_id_%d_", testToStartAt),
					sc:    &serviceContext,
				}

				validatePaginatedResponse(t, handler, expectedTests, expectedPages)
			})
			Convey("then finding a key in the near the beginning of the set should produce"+
				" a full next and a limited previous page and a full set of models", func() {
				testToStartAt := 50
				limit := 100
				expectedTests := []model.Model{}
				for i := testToStartAt; i < testToStartAt+limit; i++ {
					status := "pass"
					if i%2 == 0 {
						status = "fail"
					}
					nextModelTest := &model.APITest{
						StartTime: time.Unix(0, 0),
						EndTime:   time.Unix(0, 0),
						Status:    model.ToStringPtr(status),
						TaskId:    model.ToStringPtr(""),
						TestFile:  model.ToStringPtr(""),
						Logs: model.TestLogs{
							URL:    model.ToStringPtr(""),
							URLRaw: model.ToStringPtr(""),
							LogId:  model.ToStringPtr(""),
						},
					}
					expectedTests = append(expectedTests, nextModelTest)
				}
				expectedPages := &gimlet.ResponsePages{
					Next: &gimlet.Page{
						Key:             fmt.Sprintf("object_id_%d_", testToStartAt+limit),
						Limit:           limit,
						Relation:        "next",
						BaseURL:         serviceContext.GetURL(),
						KeyQueryParam:   "start_at",
						LimitQueryParam: "limit",
					},
				}

				handler := &testGetHandler{
					key:   fmt.Sprintf("object_id_%d_", testToStartAt),
					limit: limit,
					sc:    &serviceContext,
				}

				validatePaginatedResponse(t, handler, expectedTests, expectedPages)
			})
			Convey("then finding the first key should produce only a next"+
				" page and a full set of models", func() {
				testToStartAt := 0
				limit := 100
				expectedTests := []model.Model{}
				for i := testToStartAt; i < testToStartAt+limit; i++ {
					status := "pass"
					if i%2 == 0 {
						status = "fail"
					}
					nextModelTest := &model.APITest{
						StartTime: time.Unix(0, 0),
						EndTime:   time.Unix(0, 0),
						Status:    model.ToStringPtr(status),
						TaskId:    model.ToStringPtr(""),
						TestFile:  model.ToStringPtr(""),
						Logs: model.TestLogs{
							URL:    model.ToStringPtr(""),
							URLRaw: model.ToStringPtr(""),
							LogId:  model.ToStringPtr(""),
						},
					}
					expectedTests = append(expectedTests, nextModelTest)
				}
				expectedPages := &gimlet.ResponsePages{
					Next: &gimlet.Page{
						Key:             fmt.Sprintf("object_id_%d_", testToStartAt+limit),
						Limit:           limit,
						Relation:        "next",
						BaseURL:         serviceContext.GetURL(),
						KeyQueryParam:   "start_at",
						LimitQueryParam: "limit",
					},
				}

				handler := &testGetHandler{
					key:   fmt.Sprintf("object_id_%d_", testToStartAt),
					sc:    &serviceContext,
					limit: limit,
				}

				validatePaginatedResponse(t, handler, expectedTests, expectedPages)
			})
		})
	})
}

func TestTaskExecutionPatchPrepare(t *testing.T) {
	Convey("With handler and a project context and user", t, func() {
		tep := &taskExecutionPatchHandler{}

		projCtx := serviceModel.Context{
			Task: &task.Task{
				Id:        "testTaskId",
				Priority:  0,
				Activated: false,
			},
		}
		u := user.DBUser{
			Id: "testUser",
		}
		ctx := context.Background()
		Convey("then should error on empty body", func() {
			req, err := http.NewRequest("PATCH", "task/testTaskId", &bytes.Buffer{})
			So(err, ShouldBeNil)
			ctx = gimlet.AttachUser(ctx, &u)
			ctx = context.WithValue(ctx, RequestContext, &projCtx)
			err = tep.Parse(ctx, req)
			So(err, ShouldNotBeNil)
			expectedErr := gimlet.ErrorResponse{
				Message:    "No request body sent",
				StatusCode: http.StatusBadRequest,
			}
			So(err, ShouldResemble, expectedErr)
		})
		Convey("then should error on body with wrong type", func() {
			str := "nope"
			badBod := &struct {
				Activated *string
			}{
				Activated: &str,
			}
			res, err := json.Marshal(badBod)
			So(err, ShouldBeNil)
			buf := bytes.NewBuffer(res)

			req, err := http.NewRequest("PATCH", "task/testTaskId", buf)
			So(err, ShouldBeNil)
			ctx = gimlet.AttachUser(ctx, &u)
			ctx = context.WithValue(ctx, RequestContext, &projCtx)
			err = tep.Parse(ctx, req)
			So(err, ShouldNotBeNil)
			expectedErr := gimlet.ErrorResponse{
				Message: fmt.Sprintf("Incorrect type given, expecting '%s' "+
					"but receieved '%s'",
					"bool", "string"),
				StatusCode: http.StatusBadRequest,
			}
			So(err, ShouldResemble, expectedErr)
		})
		Convey("then should error when fields not set", func() {
			badBod := &struct {
				Activated *string
			}{}
			res, err := json.Marshal(badBod)
			So(err, ShouldBeNil)
			buf := bytes.NewBuffer(res)

			req, err := http.NewRequest("PATCH", "task/testTaskId", buf)
			So(err, ShouldBeNil)
			ctx = gimlet.AttachUser(ctx, &u)
			ctx = context.WithValue(ctx, RequestContext, &projCtx)
			err = tep.Parse(ctx, req)
			So(err, ShouldNotBeNil)
			expectedErr := gimlet.ErrorResponse{
				Message:    "Must set 'activated' or 'priority'",
				StatusCode: http.StatusBadRequest,
			}
			So(err, ShouldResemble, expectedErr)
		})
		Convey("then should set it's Activated and Priority field when set", func() {
			goodBod := &struct {
				Activated bool
				Priority  int
			}{
				Activated: true,
				Priority:  100,
			}
			res, err := json.Marshal(goodBod)
			So(err, ShouldBeNil)
			buf := bytes.NewBuffer(res)

			req, err := http.NewRequest("PATCH", "task/testTaskId", buf)
			So(err, ShouldBeNil)
			ctx = gimlet.AttachUser(ctx, &u)
			ctx = context.WithValue(ctx, RequestContext, &projCtx)
			err = tep.Parse(ctx, req)
			So(err, ShouldBeNil)
			So(*tep.Activated, ShouldBeTrue)
			So(*tep.Priority, ShouldEqual, 100)

			Convey("and task and user should be set", func() {
				So(tep.task, ShouldNotBeNil)
				So(tep.task.Id, ShouldEqual, "testTaskId")
				So(tep.user.Username(), ShouldEqual, "testUser")
			})
		})
	})
}

func TestTaskExecutionPatchExecute(t *testing.T) {
	Convey("With a task in the DB and a Connector", t, func() {
		sc := data.MockConnector{}
		testTask := task.Task{
			Id:        "testTaskId",
			Activated: false,
			Priority:  10,
		}
		sc.MockTaskConnector.CachedTasks = append(sc.MockTaskConnector.CachedTasks, testTask)
		ctx := context.Background()
		Convey("then setting priority should change it's priority", func() {
			act := true
			var prio int64 = 100

			tep := &taskExecutionPatchHandler{
				Activated: &act,
				Priority:  &prio,
				task: &task.Task{
					Id: "testTaskId",
				},
				user: &user.DBUser{
					Id: "testUser",
				},
				sc: &sc,
			}
			res := tep.Run(ctx)
			So(res.Status(), ShouldEqual, http.StatusOK)
			resTask, ok := res.Data().(*model.APITask)
			So(ok, ShouldBeTrue)
			So(resTask.Priority, ShouldEqual, int64(100))
			So(resTask.Activated, ShouldBeTrue)
			So(model.FromStringPtr(resTask.ActivatedBy), ShouldEqual, "testUser")
		})
	})
}

func TestTaskResetPrepare(t *testing.T) {
	Convey("With handler and a project context and user", t, func() {
		trh := &taskRestartHandler{}

		projCtx := serviceModel.Context{
			Task: &task.Task{
				Id:        "testTaskId",
				Priority:  0,
				Activated: false,
			},
		}
		u := user.DBUser{
			Id: "testUser",
		}
		ctx := context.Background()

		Convey("should error on empty project", func() {
			req, err := http.NewRequest("POST", "task/testTaskId/restart", &bytes.Buffer{})
			So(err, ShouldBeNil)
			ctx = gimlet.AttachUser(ctx, &u)
			ctx = context.WithValue(ctx, RequestContext, &projCtx)
			err = trh.Parse(ctx, req)
			So(err, ShouldNotBeNil)
			expectedErr := "Project not found"
			So(err.Error(), ShouldContainSubstring, expectedErr)
		})
		Convey("then should error on empty task", func() {
			projCtx.Task = nil
			req, err := http.NewRequest("POST", "task/testTaskId/restart", &bytes.Buffer{})
			So(err, ShouldBeNil)
			ctx = gimlet.AttachUser(ctx, &u)
			ctx = context.WithValue(ctx, RequestContext, &projCtx)
			err = trh.Parse(ctx, req)
			So(err, ShouldNotBeNil)
			expectedErr := gimlet.ErrorResponse{
				Message:    "Task not found",
				StatusCode: http.StatusNotFound,
			}

			So(err, ShouldResemble, expectedErr)
		})
	})
}

func TestTaskGetHandler(t *testing.T) {
	Convey("With test server with a handler and mock data", t, func() {
		sc := &data.MockConnector{}
		rm := makeGetTaskRoute(sc)
		sc.SetPrefix("rest")

		Convey("and task is in the service context", func() {
			sc.MockTaskConnector.CachedTasks = []task.Task{
				{Id: "testTaskId", Project: "testProject"},
			}
			sc.MockTaskConnector.CachedOldTasks = []task.Task{
				{Id: "testTaskId_0",
					OldTaskId: "testTaskId",
				},
			}

			app := gimlet.NewApp()
			app.SetPrefix(sc.GetPrefix())
			app.AddRoute("/tasks/{task_id}").Version(2).Get().RouteHandler(rm)
			So(app.Resolve(), ShouldBeNil)
			r, err := app.Router()
			So(err, ShouldBeNil)

			Convey("a request with a user should then return no error and a task should"+
				" should be returned", func() {
				req, err := http.NewRequest("GET", "/rest/v2/tasks/testTaskId", nil)
				So(err, ShouldBeNil)

				rr := httptest.NewRecorder()
				r.ServeHTTP(rr, req)
				So(rr.Code, ShouldEqual, http.StatusOK)

				res := model.APITask{}
				err = json.Unmarshal(rr.Body.Bytes(), &res)
				So(err, ShouldBeNil)
				So(model.FromStringPtr(res.Id), ShouldEqual, "testTaskId")
				So(model.FromStringPtr(res.ProjectId), ShouldEqual, "testProject")
				So(len(res.PreviousExecutions), ShouldEqual, 0)
			})
			Convey("and old tasks are available", func() {
				sc.MockTaskConnector.CachedTasks[0].Execution = 1

				Convey("a test that requests old executions should receive them", func() {
					req, err := http.NewRequest("GET", "/rest/v2/tasks/testTaskId?fetch_all_executions=", nil)
					So(err, ShouldBeNil)

					rr := httptest.NewRecorder()
					r.ServeHTTP(rr, req)
					So(rr.Code, ShouldEqual, http.StatusOK)

					res := model.APITask{}
					err = json.Unmarshal(rr.Body.Bytes(), &res)
					So(err, ShouldBeNil)
					So(len(res.PreviousExecutions), ShouldEqual, 1)
				})
				Convey("a test that doesn't request old executions should not receive them", func() {
					req, err := http.NewRequest("GET", "/rest/v2/tasks/testTaskId", nil)
					So(err, ShouldBeNil)

					rr := httptest.NewRecorder()
					r.ServeHTTP(rr, req)
					So(rr.Code, ShouldEqual, http.StatusOK)

					res := model.APITask{}
					err = json.Unmarshal(rr.Body.Bytes(), &res)
					So(err, ShouldBeNil)
					So(len(res.PreviousExecutions), ShouldEqual, 0)
				})

			})
		})
	})
}

func TestTaskResetExecute(t *testing.T) {
	Convey("With a task returned by the Connector", t, func() {
		sc := data.MockConnector{}
		timeNow := time.Now()
		testTask := task.Task{
			Id:           "testTaskId",
			Activated:    false,
			Secret:       "initialSecret",
			DispatchTime: timeNow,
		}
		sc.MockTaskConnector.CachedTasks = append(sc.MockTaskConnector.CachedTasks, testTask)
		ctx := context.Background()
		Convey("and an error from the service function", func() {
			sc.MockTaskConnector.StoredError = fmt.Errorf("could not reset task")

			trh := &taskRestartHandler{
				taskId:   "testTaskId",
				username: "testUser",
				sc:       &sc,
			}

			resp := trh.Run(ctx)
			So(resp.Status(), ShouldNotEqual, http.StatusOK)
			apiErr, ok := resp.Data().(gimlet.ErrorResponse)
			So(ok, ShouldBeTrue)
			So(apiErr.StatusCode, ShouldEqual, http.StatusBadRequest)

		})

		Convey("calling TryReset should reset the task", func() {
			trh := &taskRestartHandler{
				taskId:   "testTaskId",
				username: "testUser",
				sc:       &sc,
			}

			res := trh.Run(ctx)
			So(res.Status(), ShouldEqual, http.StatusOK)
			resTask, ok := res.Data().(*model.APITask)
			So(ok, ShouldBeTrue)
			So(resTask.Activated, ShouldBeTrue)
			So(resTask.DispatchTime, ShouldResemble, util.ZeroTime)
			dbTask, err := sc.FindTaskById("testTaskId")
			So(err, ShouldBeNil)
			So(dbTask.Secret, ShouldNotResemble, "initialSecret")
		})
	})

}

func validatePaginatedResponse(t *testing.T, h gimlet.RouteHandler, expected []model.Model, pages *gimlet.ResponsePages) {
	if !assert.NotNil(t, h) {
		return
	}
	if !assert.NotNil(t, pages) {
		return
	}

	ctx, cancel := context.WithCancel(context.Background())
	defer cancel()

	resp := h.Run(ctx)
	assert.NotNil(t, resp)
	assert.Equal(t, http.StatusOK, resp.Status())

	rpg := resp.Pages()
	if !assert.NotNil(t, rpg) {
		return
	}

	assert.True(t, pages.Next != nil || pages.Prev != nil)
	assert.True(t, rpg.Next != nil || rpg.Prev != nil)
	if pages.Next != nil {
		assert.Equal(t, pages.Next.Key, rpg.Next.Key)
		assert.Equal(t, pages.Next.Limit, rpg.Next.Limit)
		assert.Equal(t, pages.Next.Relation, rpg.Next.Relation)
	} else if pages.Prev != nil {
		assert.Equal(t, pages.Prev.Key, rpg.Prev.Key)
		assert.Equal(t, pages.Prev.Limit, rpg.Prev.Limit)
		assert.Equal(t, pages.Prev.Relation, rpg.Prev.Relation)
	}

	assert.EqualValues(t, pages, rpg)

	data, ok := resp.Data().([]interface{})
	assert.True(t, ok)

	if !assert.Equal(t, len(expected), len(data)) {
		return
	}

	for idx := range expected {
		m, ok := data[idx].(model.Model)

		if assert.True(t, ok) {
			assert.Equal(t, expected[idx], m)
		}
	}
}<|MERGE_RESOLUTION|>--- conflicted
+++ resolved
@@ -87,22 +87,13 @@
 							Provider: model.ToStringPtr(evergreen.ProviderNameMock),
 							ImageId:  model.ToStringPtr(""),
 						},
-<<<<<<< HEAD
-						StartedBy:        model.ToAPIString(""),
-						Type:             model.ToAPIString(""),
-						User:             model.ToAPIString(""),
-						Status:           model.ToAPIString(""),
-						InstanceType:     model.ToAPIString(""),
-						AvailabilityZone: model.ToAPIString(""),
-						HomeVolumeID:     model.ToAPIString(""),
-=======
 						StartedBy:        model.ToStringPtr(""),
 						Type:             model.ToStringPtr(""),
 						User:             model.ToStringPtr(""),
 						Status:           model.ToStringPtr(""),
 						InstanceType:     model.ToStringPtr(""),
 						AvailabilityZone: model.ToStringPtr(""),
->>>>>>> 6a0d0c2c
+						HomeVolumeID:     model.ToStringPtr(""),
 					}
 					expectedHosts = append(expectedHosts, nextModelHost)
 				}
@@ -137,22 +128,13 @@
 							Provider: model.ToStringPtr(evergreen.ProviderNameMock),
 							ImageId:  model.ToStringPtr(""),
 						},
-<<<<<<< HEAD
-						StartedBy:        model.ToAPIString(""),
-						Type:             model.ToAPIString(""),
-						User:             model.ToAPIString(""),
-						Status:           model.ToAPIString(""),
-						InstanceType:     model.ToAPIString(""),
-						AvailabilityZone: model.ToAPIString(""),
-						HomeVolumeID:     model.ToAPIString(""),
-=======
 						StartedBy:        model.ToStringPtr(""),
 						Type:             model.ToStringPtr(""),
 						User:             model.ToStringPtr(""),
 						Status:           model.ToStringPtr(""),
 						InstanceType:     model.ToStringPtr(""),
 						AvailabilityZone: model.ToStringPtr(""),
->>>>>>> 6a0d0c2c
+						HomeVolumeID:     model.ToStringPtr(""),
 					}
 					expectedHosts = append(expectedHosts, nextModelHost)
 				}
@@ -188,22 +170,13 @@
 							Provider: model.ToStringPtr(evergreen.ProviderNameMock),
 							ImageId:  model.ToStringPtr(""),
 						},
-<<<<<<< HEAD
-						StartedBy:        model.ToAPIString(""),
-						Type:             model.ToAPIString(""),
-						User:             model.ToAPIString(""),
-						Status:           model.ToAPIString(""),
-						InstanceType:     model.ToAPIString(""),
-						AvailabilityZone: model.ToAPIString(""),
-						HomeVolumeID:     model.ToAPIString(""),
-=======
 						StartedBy:        model.ToStringPtr(""),
 						Type:             model.ToStringPtr(""),
 						User:             model.ToStringPtr(""),
 						Status:           model.ToStringPtr(""),
 						InstanceType:     model.ToStringPtr(""),
 						AvailabilityZone: model.ToStringPtr(""),
->>>>>>> 6a0d0c2c
+						HomeVolumeID:     model.ToStringPtr(""),
 					}
 					expectedHosts = append(expectedHosts, nextModelHost)
 				}
@@ -238,22 +211,13 @@
 							Provider: model.ToStringPtr(evergreen.ProviderNameMock),
 							ImageId:  model.ToStringPtr(""),
 						},
-<<<<<<< HEAD
-						StartedBy:        model.ToAPIString(""),
-						Type:             model.ToAPIString(""),
-						User:             model.ToAPIString(""),
-						Status:           model.ToAPIString(""),
-						InstanceType:     model.ToAPIString(""),
-						AvailabilityZone: model.ToAPIString(""),
-						HomeVolumeID:     model.ToAPIString(""),
-=======
 						StartedBy:        model.ToStringPtr(""),
 						Type:             model.ToStringPtr(""),
 						User:             model.ToStringPtr(""),
 						Status:           model.ToStringPtr(""),
 						InstanceType:     model.ToStringPtr(""),
 						AvailabilityZone: model.ToStringPtr(""),
->>>>>>> 6a0d0c2c
+						HomeVolumeID:     model.ToStringPtr(""),
 					}
 					expectedHosts = append(expectedHosts, nextModelHost)
 				}
