--- conflicted
+++ resolved
@@ -282,69 +282,6 @@
 	return gimlet.NewJSONResponse(info)
 }
 
-<<<<<<< HEAD
-=======
-// GET /tasks/{task_id}/sync_path
-
-type taskSyncPathGetHandler struct {
-	taskID string
-}
-
-func makeTaskSyncPathGetHandler() gimlet.RouteHandler {
-	return &taskSyncPathGetHandler{}
-}
-
-func (rh *taskSyncPathGetHandler) Factory() gimlet.RouteHandler {
-	return &taskSyncPathGetHandler{}
-}
-
-// ParseAndValidate fetches the needed data from the request and errors otherwise.
-// It fetches the task and user from the request context and fetches the changes
-// in activation and priority from the request body.
-func (rh *taskSyncPathGetHandler) Parse(ctx context.Context, r *http.Request) error {
-	rh.taskID = gimlet.GetVars(r)["task_id"]
-	return nil
-}
-
-func (rh *taskSyncPathGetHandler) Run(ctx context.Context) gimlet.Responder {
-	t, err := task.FindOneId(ctx, rh.taskID)
-	if err != nil {
-		return gimlet.MakeJSONInternalErrorResponder(errors.Wrapf(err, "finding task '%s'", rh.taskID))
-	}
-	if t == nil {
-		return gimlet.MakeJSONInternalErrorResponder(gimlet.ErrorResponse{
-			StatusCode: http.StatusNotFound,
-			Message:    fmt.Sprintf("task '%s' not found", rh.taskID),
-		})
-	}
-	return gimlet.NewTextResponse(t.S3Path(t.BuildVariant, t.DisplayName))
-}
-
-// GET /tasks/sync/read_credentials
-
-type taskSyncReadCredentialsGetHandler struct{}
-
-func makeTaskSyncReadCredentialsGetHandler() gimlet.RouteHandler {
-	return &taskSyncReadCredentialsGetHandler{}
-}
-
-func (rh *taskSyncReadCredentialsGetHandler) Factory() gimlet.RouteHandler {
-	return &taskSyncReadCredentialsGetHandler{}
-}
-
-func (rh *taskSyncReadCredentialsGetHandler) Parse(ctx context.Context, r *http.Request) error {
-	return nil
-}
-
-func (rh *taskSyncReadCredentialsGetHandler) Run(ctx context.Context) gimlet.Responder {
-	settings, err := evergreen.GetConfig(ctx)
-	if err != nil {
-		return gimlet.MakeJSONErrorResponder(err)
-	}
-	return gimlet.NewJSONResponse(settings.Providers.AWS.TaskSyncRead)
-}
-
->>>>>>> 7be6eba9
 type generatedTasksGetHandler struct {
 	taskID string
 }
