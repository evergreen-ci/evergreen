package route

import (
	"context"
	"fmt"
	"net/http"
	"strconv"

	"github.com/evergreen-ci/evergreen"
	"github.com/evergreen-ci/evergreen/apimodels"
	dbModel "github.com/evergreen-ci/evergreen/model"
	"github.com/evergreen-ci/evergreen/model/task"
	"github.com/evergreen-ci/evergreen/rest/model"
	"github.com/evergreen-ci/gimlet"
	"github.com/evergreen-ci/utility"
	"github.com/pkg/errors"
)

// taskGetHandler implements the route GET /tasks/{task_id}. It fetches the associated
// task and returns it to the user.
type taskGetHandler struct {
	taskID             string
	fetchAllExecutions bool
	execution          int
	url                string
}

func makeGetTaskRoute(url string) gimlet.RouteHandler {
	return &taskGetHandler{url: url}
}

func (tgh *taskGetHandler) Factory() gimlet.RouteHandler {
	return &taskGetHandler{url: tgh.url}
}

// ParseAndValidate fetches the taskId from the http request.
func (tgh *taskGetHandler) Parse(ctx context.Context, r *http.Request) error {
	tgh.taskID = gimlet.GetVars(r)["task_id"]
	_, tgh.fetchAllExecutions = r.URL.Query()["fetch_all_executions"]
	execution := r.URL.Query().Get("execution")

	if execution != "" && tgh.fetchAllExecutions {
		return errors.New("cannot both fetch all executions and also fetch a specific execution")
	}

	if execution != "" {
		var err error
		tgh.execution, err = strconv.Atoi(execution)
		if err != nil {
			return errors.Wrap(err, "invalid execution")
		}
	} else {
		// since an int in go defaults to 0, we won't know if the user
		// specifically wanted execution 0, or if they want the latest.
		// we use -1 to indicate "not specified"
		tgh.execution = -1
	}
	return nil
}

// Execute calls the data task.FindOneId function and returns the task
// from the provider.
func (tgh *taskGetHandler) Run(ctx context.Context) gimlet.Responder {
	var foundTask *task.Task
	var err error
	if tgh.execution == -1 {
		foundTask, err = task.FindOneId(tgh.taskID)
	} else {
		foundTask, err = task.FindOneIdAndExecution(tgh.taskID, tgh.execution)
	}
	if err != nil {
		return gimlet.MakeJSONInternalErrorResponder(errors.Wrap(err, "finding task"))
	}
	if foundTask == nil {
		return gimlet.MakeJSONErrorResponder(gimlet.ErrorResponse{
			StatusCode: http.StatusNotFound,
			Message:    fmt.Sprintf("task '%s' not found", tgh.taskID),
		})
	}

	taskModel := &model.APITask{}
	err = taskModel.BuildFromArgs(foundTask, &model.APITaskArgs{
		IncludeProjectIdentifier: true,
		IncludeAMI:               true,
		IncludeArtifacts:         true,
		LogURL:                   tgh.url,
	})
	if err != nil {
		return gimlet.MakeJSONInternalErrorResponder(errors.Wrap(err, "converting task to API model"))
	}

	if tgh.fetchAllExecutions {
		var tasks []task.Task
		tasks, err = task.FindOldWithDisplayTasks(task.ByOldTaskID(tgh.taskID))
		if err != nil {
			return gimlet.MakeJSONErrorResponder(errors.Wrap(err, "finding archived tasks"))
		}

		if err = taskModel.BuildPreviousExecutions(tasks, tgh.url); err != nil {
			return gimlet.MakeJSONErrorResponder(errors.Wrap(err, "adding previous task executions to API model"))
		}
	}

	start, err := dbModel.GetEstimatedStartTime(*foundTask)
	if err != nil {
		return gimlet.MakeJSONErrorResponder(errors.Wrap(err, "getting estimated start time"))
	}
	taskModel.EstimatedStart = model.NewAPIDuration(start)

	return gimlet.NewJSONResponse(taskModel)
}

<<<<<<< HEAD
////////////////////////////////////////////////////////////////////////
//
// Handler for the tasks for a project
//
//    /projects/{project_id}/versions/tasks
type projectTaskGetHandler struct {
	startedAfter   time.Time
	finishedBefore time.Time
	projectId      string
	statuses       []string
}

func makeFetchProjectTasks() gimlet.RouteHandler {
	return &projectTaskGetHandler{}
}

func (h *projectTaskGetHandler) Factory() gimlet.RouteHandler {
	return &projectTaskGetHandler{}
}

func (h *projectTaskGetHandler) Parse(ctx context.Context, r *http.Request) error {
	// Parse project_id
	h.projectId = gimlet.GetVars(r)["project_id"]

	var err error
	vals := r.URL.Query()
	startedAfter := vals.Get("started_after")
	finishedBefore := vals.Get("finished_before")
	statuses := vals["status"]

	// Parse started-after
	if startedAfter != "" {
		h.startedAfter, err = time.ParseInLocation(time.RFC3339, startedAfter, time.UTC)
		if err != nil {
			return errors.Wrapf(err, "parsing start time %s in RFC3339 format", startedAfter)
		}
	} else {
		// Default is 7 days before now
		h.startedAfter = time.Now().AddDate(0, 0, -7)
	}

	// Parse finished-before
	if finishedBefore != "" {
		h.finishedBefore, err = time.ParseInLocation(time.RFC3339, finishedBefore, time.UTC)
		if err != nil {
			return errors.Wrapf(err, "parsing end time %s in RFC3339 format", finishedBefore)
		}
	}

	// Parse status
	if len(statuses) > 0 {
		h.statuses = statuses
	}

	return nil
}

func (h *projectTaskGetHandler) Run(ctx context.Context) gimlet.Responder {
	resp := gimlet.NewResponseBuilder()
	if err := resp.SetFormat(gimlet.JSON); err != nil {
		return gimlet.MakeJSONInternalErrorResponder(errors.Wrap(err, "setting JSON response format"))
	}
	tasks, err := findTaskWithinTimePeriod(h.startedAfter, h.finishedBefore, h.projectId, h.statuses)
	if err != nil {
		return gimlet.MakeJSONInternalErrorResponder(errors.Wrap(err, "finding tasks within range"))
	}

	for _, task := range tasks {
		taskModel := &model.APITask{}
		err = taskModel.BuildFromArgs(&task, &model.APITaskArgs{IncludeProjectIdentifier: true, IncludeAMI: true})
		if err != nil {
			return gimlet.MakeJSONInternalErrorResponder(errors.Wrap(err, "converting task to API model"))
		}
		if err = resp.AddData(taskModel); err != nil {
			return gimlet.MakeJSONInternalErrorResponder(errors.Wrapf(err, "adding response data for task '%s'", task.Id))
		}
	}

	return resp
}

func findTaskWithinTimePeriod(startedAfter, finishedBefore time.Time,
	project string, statuses []string) ([]task.Task, error) {
	id, err := dbModel.GetIdForProject(project)
	if err != nil {
		grip.Debug(message.WrapError(err, message.Fields{
			"func":    "FindTaskWithinTimePeriod",
			"message": "error getting id for project",
			"project": project,
		}))
		// don't return an error here to preserve existing behavior
		return nil, nil
	}

	tasks, err := task.Find(task.WithinTimePeriod(startedAfter, finishedBefore, id, statuses))

	if err != nil {
		return nil, err
	}

	return tasks, nil
}

=======
>>>>>>> 9c7e7c15
// TaskExecutionPatchHandler implements the route PATCH /task/{task_id}. It
// fetches the changes from request, changes in activation and priority, and
// calls out to functions in the data to change these values.
type taskExecutionPatchHandler struct {
	Activated *bool  `json:"activated"`
	Priority  *int64 `json:"priority"`

	user gimlet.User
	task *task.Task
}

func makeModifyTaskRoute() gimlet.RouteHandler {
	return &taskExecutionPatchHandler{}
}

func (tep *taskExecutionPatchHandler) Factory() gimlet.RouteHandler {
	return &taskExecutionPatchHandler{}
}

// ParseAndValidate fetches the needed data from the request and errors otherwise.
// It fetches the task and user from the request context and fetches the changes
// in activation and priority from the request body.
func (tep *taskExecutionPatchHandler) Parse(ctx context.Context, r *http.Request) error {
	if err := utility.ReadJSON(r.Body, tep); err != nil {
		return errors.Wrap(err, "reading task modification options from JSON request body")
	}

	if tep.Activated == nil && tep.Priority == nil {
		return errors.New("must set activated or priority")
	}
	projCtx := MustHaveProjectContext(ctx)
	if projCtx.Task == nil {
		return gimlet.ErrorResponse{
			Message:    "task not found",
			StatusCode: http.StatusNotFound,
		}
	}

	tep.task = projCtx.Task
	u := MustHaveUser(ctx)
	tep.user = u
	return nil
}

// Execute sets the Activated and Priority field of the given task and returns
// an updated version of the task.
func (tep *taskExecutionPatchHandler) Run(ctx context.Context) gimlet.Responder {
	if tep.Priority != nil {
		priority := *tep.Priority
		if priority > evergreen.MaxTaskPriority {
			requiredPermission := gimlet.PermissionOpts{
				Resource:      tep.task.Project,
				ResourceType:  "project",
				Permission:    evergreen.PermissionTasks,
				RequiredLevel: evergreen.TasksAdmin.Value,
			}
			if !tep.user.HasPermission(requiredPermission) {
				return gimlet.MakeJSONErrorResponder(gimlet.ErrorResponse{
					Message: fmt.Sprintf("insufficient privilege to set priority to %d, "+
						"non-superusers can only set priority at or below %d", priority, evergreen.MaxTaskPriority),
					StatusCode: http.StatusUnauthorized,
				})
			}
		}
		if err := dbModel.SetTaskPriority(*tep.task, priority, tep.user.Username()); err != nil {
			return gimlet.MakeJSONInternalErrorResponder(errors.Wrap(err, "setting task priority"))
		}
	}
	if tep.Activated != nil {
		activated := *tep.Activated
		if err := dbModel.SetActiveStateById(tep.task.Id, tep.user.Username(), activated); err != nil {
			return gimlet.MakeJSONInternalErrorResponder(errors.Wrap(err, "setting task activation state"))
		}
	}
	refreshedTask, err := task.FindOneId(tep.task.Id)
	if err != nil {
		return gimlet.MakeJSONInternalErrorResponder(errors.Wrapf(err, "finding task '%s'", tep.task.Id))
	}
	if refreshedTask == nil {
		return gimlet.MakeJSONErrorResponder(gimlet.ErrorResponse{
			StatusCode: http.StatusNotFound,
			Message:    fmt.Sprintf("task '%s' not found", tep.task.Id),
		})
	}

	taskModel := &model.APITask{}
	err = taskModel.BuildFromArgs(refreshedTask, &model.APITaskArgs{
		IncludeProjectIdentifier: true,
		IncludeAMI:               true,
	})
	if err != nil {
		return gimlet.MakeJSONInternalErrorResponder(errors.Wrap(err, "converting task to API model"))
	}

	return gimlet.NewJSONResponse(taskModel)
}

// GET /tasks/{task_id}/display_task

type displayTaskGetHandler struct {
	taskID string
}

func makeGetDisplayTaskHandler() gimlet.RouteHandler {
	return &displayTaskGetHandler{}
}

func (rh *displayTaskGetHandler) Factory() gimlet.RouteHandler {
	return &displayTaskGetHandler{}
}

func (rh *displayTaskGetHandler) Parse(ctx context.Context, r *http.Request) error {
	if rh.taskID = gimlet.GetVars(r)["task_id"]; rh.taskID == "" {
		return errors.New("missing task ID")
	}
	return nil
}

func (rh *displayTaskGetHandler) Run(ctx context.Context) gimlet.Responder {
	t, err := task.FindOneId(rh.taskID)
	if err != nil {
		return gimlet.MakeJSONErrorResponder(errors.Wrapf(err, "finding task '%s'", rh.taskID))
	}
	if t == nil {
		return gimlet.MakeJSONErrorResponder(gimlet.ErrorResponse{
			StatusCode: http.StatusNotFound,
			Message:    fmt.Sprintf("task '%s' not found", rh.taskID),
		})
	}

	dt, err := t.GetDisplayTask()
	if err != nil {
		return gimlet.MakeJSONInternalErrorResponder(errors.Wrapf(err, "finding display task for task '%s'", rh.taskID))
	}

	info := &apimodels.DisplayTaskInfo{}
	if dt != nil {
		info.ID = dt.Id
		info.Name = dt.DisplayName
	}
	return gimlet.NewJSONResponse(info)
}

// GET /tasks/{task_id}/sync_path

type taskSyncPathGetHandler struct {
	taskID string
}

func makeTaskSyncPathGetHandler() gimlet.RouteHandler {
	return &taskSyncPathGetHandler{}
}

func (rh *taskSyncPathGetHandler) Factory() gimlet.RouteHandler {
	return &taskSyncPathGetHandler{}
}

// ParseAndValidate fetches the needed data from the request and errors otherwise.
// It fetches the task and user from the request context and fetches the changes
// in activation and priority from the request body.
func (rh *taskSyncPathGetHandler) Parse(ctx context.Context, r *http.Request) error {
	rh.taskID = gimlet.GetVars(r)["task_id"]
	return nil
}

func (rh *taskSyncPathGetHandler) Run(ctx context.Context) gimlet.Responder {
	t, err := task.FindOneId(rh.taskID)
	if err != nil {
		return gimlet.MakeJSONInternalErrorResponder(errors.Wrapf(err, "finding task '%s'", rh.taskID))
	}
	if t == nil {
		return gimlet.MakeJSONInternalErrorResponder(gimlet.ErrorResponse{
			StatusCode: http.StatusNotFound,
			Message:    fmt.Sprintf("task '%s' not found", rh.taskID),
		})
	}
	return gimlet.NewTextResponse(t.S3Path(t.BuildVariant, t.DisplayName))
}

// POST /tasks/{task_id}/set_has_cedar_results

type taskSetHasCedarResultsHandler struct {
	taskID string
	info   apimodels.CedarTestResultsTaskInfo
}

func makeTaskSetHasCedarResultsHandler() gimlet.RouteHandler {
	return &taskSetHasCedarResultsHandler{}
}

func (rh *taskSetHasCedarResultsHandler) Factory() gimlet.RouteHandler {
	return &taskSetHasCedarResultsHandler{}
}

func (rh *taskSetHasCedarResultsHandler) Parse(ctx context.Context, r *http.Request) error {
	rh.taskID = gimlet.GetVars(r)["task_id"]

	if err := gimlet.GetJSON(r.Body, &rh.info); err != nil {
		return errors.Wrap(err, "reading Cedar test results info from JSON request body")
	}

	return nil
}

func (rh *taskSetHasCedarResultsHandler) Run(ctx context.Context) gimlet.Responder {
	t, err := task.FindOneId(rh.taskID)
	if err != nil {
		return gimlet.MakeJSONInternalErrorResponder(errors.Wrapf(err, "finding task '%s'", rh.taskID))
	}
	if t == nil {
		return gimlet.MakeJSONInternalErrorResponder(gimlet.ErrorResponse{
			StatusCode: http.StatusNotFound,
			Message:    fmt.Sprintf("task '%s' not found", rh.taskID),
		})
	}

	if err = t.SetHasCedarResults(true, rh.info.Failed); err != nil {
		return gimlet.MakeJSONInternalErrorResponder(errors.Wrapf(err, "setting HasCedarResults flag for task '%s'", rh.taskID))
	}
	return gimlet.NewTextResponse("HasCedarResults flag set in task")
}

// GET /task/sync_read_credentials

type taskSyncReadCredentialsGetHandler struct{}

func makeTaskSyncReadCredentialsGetHandler() gimlet.RouteHandler {
	return &taskSyncReadCredentialsGetHandler{}
}

func (rh *taskSyncReadCredentialsGetHandler) Factory() gimlet.RouteHandler {
	return &taskSyncReadCredentialsGetHandler{}
}

func (rh *taskSyncReadCredentialsGetHandler) Parse(ctx context.Context, r *http.Request) error {
	return nil
}

func (rh *taskSyncReadCredentialsGetHandler) Run(ctx context.Context) gimlet.Responder {
	settings, err := evergreen.GetConfig()
	if err != nil {
		return gimlet.MakeJSONErrorResponder(err)
	}
	return gimlet.NewJSONResponse(settings.Providers.AWS.TaskSyncRead)
}<|MERGE_RESOLUTION|>--- conflicted
+++ resolved
@@ -110,112 +110,6 @@
 	return gimlet.NewJSONResponse(taskModel)
 }
 
-<<<<<<< HEAD
-////////////////////////////////////////////////////////////////////////
-//
-// Handler for the tasks for a project
-//
-//    /projects/{project_id}/versions/tasks
-type projectTaskGetHandler struct {
-	startedAfter   time.Time
-	finishedBefore time.Time
-	projectId      string
-	statuses       []string
-}
-
-func makeFetchProjectTasks() gimlet.RouteHandler {
-	return &projectTaskGetHandler{}
-}
-
-func (h *projectTaskGetHandler) Factory() gimlet.RouteHandler {
-	return &projectTaskGetHandler{}
-}
-
-func (h *projectTaskGetHandler) Parse(ctx context.Context, r *http.Request) error {
-	// Parse project_id
-	h.projectId = gimlet.GetVars(r)["project_id"]
-
-	var err error
-	vals := r.URL.Query()
-	startedAfter := vals.Get("started_after")
-	finishedBefore := vals.Get("finished_before")
-	statuses := vals["status"]
-
-	// Parse started-after
-	if startedAfter != "" {
-		h.startedAfter, err = time.ParseInLocation(time.RFC3339, startedAfter, time.UTC)
-		if err != nil {
-			return errors.Wrapf(err, "parsing start time %s in RFC3339 format", startedAfter)
-		}
-	} else {
-		// Default is 7 days before now
-		h.startedAfter = time.Now().AddDate(0, 0, -7)
-	}
-
-	// Parse finished-before
-	if finishedBefore != "" {
-		h.finishedBefore, err = time.ParseInLocation(time.RFC3339, finishedBefore, time.UTC)
-		if err != nil {
-			return errors.Wrapf(err, "parsing end time %s in RFC3339 format", finishedBefore)
-		}
-	}
-
-	// Parse status
-	if len(statuses) > 0 {
-		h.statuses = statuses
-	}
-
-	return nil
-}
-
-func (h *projectTaskGetHandler) Run(ctx context.Context) gimlet.Responder {
-	resp := gimlet.NewResponseBuilder()
-	if err := resp.SetFormat(gimlet.JSON); err != nil {
-		return gimlet.MakeJSONInternalErrorResponder(errors.Wrap(err, "setting JSON response format"))
-	}
-	tasks, err := findTaskWithinTimePeriod(h.startedAfter, h.finishedBefore, h.projectId, h.statuses)
-	if err != nil {
-		return gimlet.MakeJSONInternalErrorResponder(errors.Wrap(err, "finding tasks within range"))
-	}
-
-	for _, task := range tasks {
-		taskModel := &model.APITask{}
-		err = taskModel.BuildFromArgs(&task, &model.APITaskArgs{IncludeProjectIdentifier: true, IncludeAMI: true})
-		if err != nil {
-			return gimlet.MakeJSONInternalErrorResponder(errors.Wrap(err, "converting task to API model"))
-		}
-		if err = resp.AddData(taskModel); err != nil {
-			return gimlet.MakeJSONInternalErrorResponder(errors.Wrapf(err, "adding response data for task '%s'", task.Id))
-		}
-	}
-
-	return resp
-}
-
-func findTaskWithinTimePeriod(startedAfter, finishedBefore time.Time,
-	project string, statuses []string) ([]task.Task, error) {
-	id, err := dbModel.GetIdForProject(project)
-	if err != nil {
-		grip.Debug(message.WrapError(err, message.Fields{
-			"func":    "FindTaskWithinTimePeriod",
-			"message": "error getting id for project",
-			"project": project,
-		}))
-		// don't return an error here to preserve existing behavior
-		return nil, nil
-	}
-
-	tasks, err := task.Find(task.WithinTimePeriod(startedAfter, finishedBefore, id, statuses))
-
-	if err != nil {
-		return nil, err
-	}
-
-	return tasks, nil
-}
-
-=======
->>>>>>> 9c7e7c15
 // TaskExecutionPatchHandler implements the route PATCH /task/{task_id}. It
 // fetches the changes from request, changes in activation and priority, and
 // calls out to functions in the data to change these values.
