package route

import (
	"context"
	"net/http"
	"time"

	"github.com/evergreen-ci/evergreen"
	"github.com/evergreen-ci/evergreen/model/user"
	"github.com/evergreen-ci/evergreen/rest/data"
	"github.com/evergreen-ci/evergreen/rest/model"
	"github.com/evergreen-ci/evergreen/thirdparty"
	"github.com/evergreen-ci/evergreen/util"
	"github.com/evergreen-ci/gimlet"
	"github.com/evergreen-ci/gimlet/rolemanager"
	"github.com/google/go-github/github"
	"github.com/pkg/errors"
)

////////////////////////////////////////////////////////////////////////
//
// POST /rest/v2/user/settings

type userSettingsPostHandler struct {
	settings model.APIUserSettings
	sc       data.Connector
}

func makeSetUserConfig(sc data.Connector) gimlet.RouteHandler {
	return &userSettingsPostHandler{
		sc: sc,
	}
}

func (h *userSettingsPostHandler) Factory() gimlet.RouteHandler {
	return &userSettingsPostHandler{
		sc: h.sc,
	}
}

func (h *userSettingsPostHandler) Parse(ctx context.Context, r *http.Request) error {
	h.settings = model.APIUserSettings{}
	return errors.WithStack(util.ReadJSONInto(r.Body, &h.settings))
}

func (h *userSettingsPostHandler) Run(ctx context.Context) gimlet.Responder {
	u := MustHaveUser(ctx)
	adminSettings, err := evergreen.GetConfig()
	if err != nil {
		return gimlet.MakeJSONErrorResponder(errors.Wrap(err, "Error retrieving Evergreen settings"))
	}
	changedSettings, err := model.ApplyUserChanges(u.Settings, h.settings)
	if err != nil {
		return gimlet.MakeJSONErrorResponder(errors.Wrapf(err, "problem applying user settings"))
	}
	userSettingsInterface, err := changedSettings.ToService()
	if err != nil {
		return gimlet.MakeJSONErrorResponder(errors.Wrap(err, "Error parsing user settings"))
	}
	userSettings, ok := userSettingsInterface.(user.UserSettings)
	if !ok {
		return gimlet.MakeJSONErrorResponder(errors.New("Unable to parse settings object"))
	}

	if len(userSettings.GithubUser.LastKnownAs) == 0 {
		userSettings.GithubUser = user.GithubUser{}
	} else if u.Settings.GithubUser.LastKnownAs != userSettings.GithubUser.LastKnownAs {
		var token string
		var ghUser *github.User
		token, err = adminSettings.GetGithubOauthToken()
		if err != nil {
			return gimlet.MakeJSONErrorResponder(errors.Wrap(err, "Error retrieving Github token"))
		}

		ctx, cancel := context.WithTimeout(context.Background(), 10*time.Second)
		defer cancel()

		ghUser, err = thirdparty.GetGithubUser(ctx, token, userSettings.GithubUser.LastKnownAs)
		if err != nil {
			return gimlet.MakeJSONErrorResponder(errors.Wrap(err, "Error fetching user from Github"))
		}

		userSettings.GithubUser.LastKnownAs = *ghUser.Login
		userSettings.GithubUser.UID = int(*ghUser.ID)
	} else {
		userSettings.GithubUser.UID = u.Settings.GithubUser.UID
	}

	if err = h.sc.UpdateSettings(u, userSettings); err != nil {
		return gimlet.MakeJSONErrorResponder(errors.Wrap(err, "Error saving user settings"))
	}

	if h.settings.SpruceFeedback != nil {
		h.settings.SpruceFeedback.SubmittedAt = model.ToTimePtr(time.Now())
		h.settings.SpruceFeedback.User = model.ToStringPtr(u.Username())
		if err = h.sc.SubmitFeedback(*h.settings.SpruceFeedback); err != nil {
			return gimlet.MakeJSONErrorResponder(err)
		}
	}

	return gimlet.NewJSONResponse(struct{}{})
}

////////////////////////////////////////////////////////////////////////
//
// GET /rest/v2/user/settings

type userSettingsGetHandler struct{}

func makeFetchUserConfig() gimlet.RouteHandler {
	return &userSettingsGetHandler{}
}

func (h *userSettingsGetHandler) Factory() gimlet.RouteHandler                     { return h }
func (h *userSettingsGetHandler) Parse(ctx context.Context, r *http.Request) error { return nil }

func (h *userSettingsGetHandler) Run(ctx context.Context) gimlet.Responder {
	u := MustHaveUser(ctx)

	apiSettings := model.APIUserSettings{}
	if err := apiSettings.BuildFromService(u.Settings); err != nil {
		return gimlet.MakeJSONErrorResponder(errors.Wrap(err, "error formatting user settings"))
	}

	return gimlet.NewJSONResponse(apiSettings)
<<<<<<< HEAD
=======
}

////////////////////////////////////////////////////////////////////////
//
// GET /rest/v2/user/author

type userAuthorGetHandler struct {
	sc     data.Connector
	userID string
}

func makeFetchUserAuthor(sc data.Connector) gimlet.RouteHandler {
	return &userAuthorGetHandler{
		sc: sc,
	}
}

func (h *userAuthorGetHandler) Factory() gimlet.RouteHandler {
	return &userAuthorGetHandler{
		sc: h.sc,
	}
}

func (h *userAuthorGetHandler) Parse(ctx context.Context, r *http.Request) error {
	vars := gimlet.GetVars(r)
	h.userID = vars["user_id"]
	return nil
}

func (h *userAuthorGetHandler) Run(ctx context.Context) gimlet.Responder {
	user, err := h.sc.FindUserById(h.userID)
	if err != nil {
		return gimlet.MakeJSONErrorResponder(errors.Wrapf(err, "can't get user for id '%s'", h.userID))
	}
	if user == nil {
		return gimlet.MakeJSONErrorResponder(gimlet.ErrorResponse{
			Message:    fmt.Sprintf("no matching user for '%s'", h.userID),
			StatusCode: 404,
		})
	}

	apiAuthor := model.APIUserAuthorInformation{}
	if err := apiAuthor.BuildFromService(user); err != nil {
		return gimlet.MakeJSONErrorResponder(errors.Wrap(err, "error formatting user author information"))
	}

	return gimlet.NewJSONResponse(apiAuthor)
}

type userPermissionsPostHandler struct {
	sc          data.Connector
	rm          gimlet.RoleManager
	userID      string
	permissions RequestedPermissions
}

type RequestedPermissions struct {
	ResourceType string             `json:"resource_type"`
	Resources    []string           `json:"resources"`
	Permissions  gimlet.Permissions `json:"permissions"`
}

func makeModifyUserPermissions(sc data.Connector, rm gimlet.RoleManager) gimlet.RouteHandler {
	return &userPermissionsPostHandler{
		sc: sc,
		rm: rm,
	}
}

func (h *userPermissionsPostHandler) Factory() gimlet.RouteHandler {
	return &userAuthorGetHandler{
		sc: h.sc,
	}
}

func (h *userPermissionsPostHandler) Parse(ctx context.Context, r *http.Request) error {
	vars := gimlet.GetVars(r)
	h.userID = vars["user_id"]
	if h.userID == "" {
		return errors.New("no user found")
	}
	permissions := RequestedPermissions{}
	if err := util.ReadJSONInto(r.Body, &permissions); err != nil {
		return errors.Wrap(err, "request body is not a valid Permissions request")
	}
	if !util.StringSliceContains(evergreen.ValidResourceTypes, permissions.ResourceType) {
		return errors.Errorf("'%s' is not a valid resource_type", permissions.ResourceType)
	}
	if len(permissions.Resources) == 0 {
		return errors.New("resources cannot be empty")
	}
	h.permissions = permissions

	return nil
}

func (h *userPermissionsPostHandler) Run(ctx context.Context) gimlet.Responder {
	u, err := h.sc.FindUserById(h.userID)
	if err != nil {
		return gimlet.MakeJSONErrorResponder(gimlet.ErrorResponse{StatusCode: http.StatusNotFound, Message: fmt.Sprintf("can't get user for id '%s'", h.userID)})
	}
	if u == nil {
		return gimlet.MakeJSONErrorResponder(gimlet.ErrorResponse{
			Message:    fmt.Sprintf("no matching user for '%s'", h.userID),
			StatusCode: 404,
		})
	}

	newRole, err := rolemanager.MakeRoleWithPermissions(h.rm, h.permissions.ResourceType, h.permissions.Resources, h.permissions.Permissions)
	if err != nil {
		return gimlet.NewTextInternalErrorResponse(err.Error())
	}
	dbuser, valid := u.(*user.DBUser)
	if !valid {
		return gimlet.NewTextInternalErrorResponse("unexpected type of user found")
	}
	if err = dbuser.AddRole(newRole.ID); err != nil {
		return gimlet.NewTextInternalErrorResponse(err.Error())
	}

	return gimlet.NewJSONResponse(struct{}{})
>>>>>>> bf25bed1
}<|MERGE_RESOLUTION|>--- conflicted
+++ resolved
@@ -2,6 +2,7 @@
 
 import (
 	"context"
+	"fmt"
 	"net/http"
 	"time"
 
@@ -123,55 +124,6 @@
 	}
 
 	return gimlet.NewJSONResponse(apiSettings)
-<<<<<<< HEAD
-=======
-}
-
-////////////////////////////////////////////////////////////////////////
-//
-// GET /rest/v2/user/author
-
-type userAuthorGetHandler struct {
-	sc     data.Connector
-	userID string
-}
-
-func makeFetchUserAuthor(sc data.Connector) gimlet.RouteHandler {
-	return &userAuthorGetHandler{
-		sc: sc,
-	}
-}
-
-func (h *userAuthorGetHandler) Factory() gimlet.RouteHandler {
-	return &userAuthorGetHandler{
-		sc: h.sc,
-	}
-}
-
-func (h *userAuthorGetHandler) Parse(ctx context.Context, r *http.Request) error {
-	vars := gimlet.GetVars(r)
-	h.userID = vars["user_id"]
-	return nil
-}
-
-func (h *userAuthorGetHandler) Run(ctx context.Context) gimlet.Responder {
-	user, err := h.sc.FindUserById(h.userID)
-	if err != nil {
-		return gimlet.MakeJSONErrorResponder(errors.Wrapf(err, "can't get user for id '%s'", h.userID))
-	}
-	if user == nil {
-		return gimlet.MakeJSONErrorResponder(gimlet.ErrorResponse{
-			Message:    fmt.Sprintf("no matching user for '%s'", h.userID),
-			StatusCode: 404,
-		})
-	}
-
-	apiAuthor := model.APIUserAuthorInformation{}
-	if err := apiAuthor.BuildFromService(user); err != nil {
-		return gimlet.MakeJSONErrorResponder(errors.Wrap(err, "error formatting user author information"))
-	}
-
-	return gimlet.NewJSONResponse(apiAuthor)
 }
 
 type userPermissionsPostHandler struct {
@@ -195,7 +147,7 @@
 }
 
 func (h *userPermissionsPostHandler) Factory() gimlet.RouteHandler {
-	return &userAuthorGetHandler{
+	return &userPermissionsPostHandler{
 		sc: h.sc,
 	}
 }
@@ -224,12 +176,12 @@
 func (h *userPermissionsPostHandler) Run(ctx context.Context) gimlet.Responder {
 	u, err := h.sc.FindUserById(h.userID)
 	if err != nil {
-		return gimlet.MakeJSONErrorResponder(gimlet.ErrorResponse{StatusCode: http.StatusNotFound, Message: fmt.Sprintf("can't get user for id '%s'", h.userID)})
+		return gimlet.MakeJSONErrorResponder(gimlet.ErrorResponse{StatusCode: http.StatusInternalServerError, Message: fmt.Sprintf("can't get user for id '%s'", h.userID)})
 	}
 	if u == nil {
 		return gimlet.MakeJSONErrorResponder(gimlet.ErrorResponse{
 			Message:    fmt.Sprintf("no matching user for '%s'", h.userID),
-			StatusCode: 404,
+			StatusCode: http.StatusNotFound,
 		})
 	}
 
@@ -246,5 +198,4 @@
 	}
 
 	return gimlet.NewJSONResponse(struct{}{})
->>>>>>> bf25bed1
 }