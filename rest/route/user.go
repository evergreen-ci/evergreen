--- conflicted
+++ resolved
@@ -202,7 +202,6 @@
 	return gimlet.NewJSONResponse(struct{}{})
 }
 
-<<<<<<< HEAD
 type deletePermissionsRequest struct {
 	ResourceType string `json:"resource_type"`
 }
@@ -218,43 +217,23 @@
 
 func makeDeleteUserPermissions(sc data.Connector, rm gimlet.RoleManager) gimlet.RouteHandler {
 	return &userPermissionsPostHandler{
-=======
-type userPermissionsGetHandler struct {
-	sc     data.Connector
-	rm     gimlet.RoleManager
-	userID string
-}
-
-func makeGetUserPermissions(sc data.Connector, rm gimlet.RoleManager) gimlet.RouteHandler {
-	return &userPermissionsGetHandler{
->>>>>>> 1df2bdb0
 		sc: sc,
 		rm: rm,
 	}
 }
 
-<<<<<<< HEAD
 func (h *userPermissionsDeleteHandler) Factory() gimlet.RouteHandler {
 	return &userPermissionsDeleteHandler{
-=======
-func (h *userPermissionsGetHandler) Factory() gimlet.RouteHandler {
-	return &userPermissionsGetHandler{
->>>>>>> 1df2bdb0
 		sc: h.sc,
 	}
 }
 
-<<<<<<< HEAD
 func (h *userPermissionsDeleteHandler) Parse(ctx context.Context, r *http.Request) error {
-=======
-func (h *userPermissionsGetHandler) Parse(ctx context.Context, r *http.Request) error {
->>>>>>> 1df2bdb0
 	vars := gimlet.GetVars(r)
 	h.userID = vars["user_id"]
 	if h.userID == "" {
 		return errors.New("no user found")
 	}
-<<<<<<< HEAD
 	request := deletePermissionsRequest{}
 	if err := util.ReadJSONInto(r.Body, &request); err != nil {
 		return errors.Wrap(err, "request body is an invalid format")
@@ -330,7 +309,33 @@
 		return gimlet.MakeJSONInternalErrorResponder(errors.New("unable to find delete roles for user"))
 	}
 	return gimlet.NewJSONResponse(struct{}{})
-=======
+}
+
+type userPermissionsGetHandler struct {
+	sc     data.Connector
+	rm     gimlet.RoleManager
+	userID string
+}
+
+func makeGetUserPermissions(sc data.Connector, rm gimlet.RoleManager) gimlet.RouteHandler {
+	return &userPermissionsGetHandler{
+		sc: sc,
+		rm: rm,
+	}
+}
+
+func (h *userPermissionsGetHandler) Factory() gimlet.RouteHandler {
+	return &userPermissionsGetHandler{
+		sc: h.sc,
+	}
+}
+
+func (h *userPermissionsGetHandler) Parse(ctx context.Context, r *http.Request) error {
+	vars := gimlet.GetVars(r)
+	h.userID = vars["user_id"]
+	if h.userID == "" {
+		return errors.New("no user found")
+	}
 	return nil
 }
 
@@ -355,5 +360,4 @@
 		return gimlet.NewJSONInternalErrorResponse(errors.New("unable to get permissions for user"))
 	}
 	return gimlet.NewJSONResponse(permissions)
->>>>>>> 1df2bdb0
 }