package route

import (
	"context"
	"fmt"
	"net/http"
	"time"

	"github.com/evergreen-ci/evergreen"
	"github.com/evergreen-ci/evergreen/graphql"
	dbModel "github.com/evergreen-ci/evergreen/model"
	"github.com/evergreen-ci/evergreen/model/patch"
	"github.com/evergreen-ci/evergreen/rest/data"
	"github.com/evergreen-ci/evergreen/rest/model"
	"github.com/evergreen-ci/evergreen/util"
	"github.com/evergreen-ci/gimlet"
	"github.com/evergreen-ci/utility"
	"github.com/pkg/errors"
)

////////////////////////////////////////////////////////////////////////
//
// PATCH /rest/v2/patches/{patch_id}

type patchChangeStatusHandler struct {
	Activated *bool  `json:"activated"`
	Priority  *int64 `json:"priority"`

	patchId string
	env     evergreen.Environment
	sc      data.Connector
}

func makeChangePatchStatus(sc data.Connector, env evergreen.Environment) gimlet.RouteHandler {
	return &patchChangeStatusHandler{
		sc:  sc,
		env: env,
	}
}

func (p *patchChangeStatusHandler) Factory() gimlet.RouteHandler {
	return &patchChangeStatusHandler{
		sc:  p.sc,
		env: p.env,
	}
}

func (p *patchChangeStatusHandler) Parse(ctx context.Context, r *http.Request) error {
	p.patchId = gimlet.GetVars(r)["patch_id"]
	body := util.NewRequestReader(r)
	defer body.Close()

	if err := utility.ReadJSON(body, p); err != nil {
		return errors.Wrap(err, "Argument read error")
	}

	if p.Activated == nil && p.Priority == nil {
		return gimlet.ErrorResponse{
			Message:    "Must set 'activated' or 'priority'",
			StatusCode: http.StatusBadRequest,
		}
	}
	return nil
}

func (p *patchChangeStatusHandler) Run(ctx context.Context) gimlet.Responder {
	user := MustHaveUser(ctx)

	foundPatch, err := p.sc.FindPatchById(p.patchId)
	if err != nil {
		return gimlet.MakeJSONErrorResponder(errors.Wrap(err, "Database error"))
	}

	if p.Priority != nil {
		priority := *p.Priority
		if ok := validPriority(priority, *foundPatch.ProjectId, user, p.sc); !ok {
			return gimlet.MakeJSONErrorResponder(gimlet.ErrorResponse{
				Message: fmt.Sprintf("Insufficient privilege to set priority to %d, "+
					"non-superusers can only set priority at or below %d", priority, evergreen.MaxTaskPriority),
				StatusCode: http.StatusForbidden,
			})
		}
		if err := p.sc.SetPatchPriority(p.patchId, priority, ""); err != nil {
			return gimlet.MakeJSONErrorResponder(errors.Wrap(err, "Database error"))
		}
	}
	if p.Activated != nil {
		ctx, cancel := p.env.Context()
		defer cancel()
		if err := p.sc.SetPatchActivated(ctx, p.patchId, user.Username(), *p.Activated, p.env.Settings()); err != nil {
			return gimlet.MakeJSONErrorResponder(errors.Wrap(err, "Database error"))
		}
	}

	return gimlet.NewJSONResponse(foundPatch)
}

////////////////////////////////////////////////////////////////////////
//
// GET /rest/v2/patches/{patch_id}

type patchByIdHandler struct {
	patchId string
	sc      data.Connector
}

func makeFetchPatchByID(sc data.Connector) gimlet.RouteHandler {
	return &patchByIdHandler{
		sc: sc,
	}
}

func (p *patchByIdHandler) Factory() gimlet.RouteHandler {
	return &patchByIdHandler{sc: p.sc}
}

func (p *patchByIdHandler) Parse(ctx context.Context, r *http.Request) error {
	p.patchId = gimlet.GetVars(r)["patch_id"]
	return nil
}

func (p *patchByIdHandler) Run(ctx context.Context) gimlet.Responder {
	foundPatch, err := p.sc.FindPatchById(p.patchId)
	if err != nil {
		return gimlet.MakeJSONErrorResponder(errors.Wrap(err, "Database error"))
	}

	return gimlet.NewJSONResponse(foundPatch)
}

////////////////////////////////////////////////////////////////////////
//
// GET /rest/v2/patches/{patch_id}/raw

type patchRawHandler struct {
	patchID    string
	moduleName string
	sc         data.Connector
}

func makePatchRawHandler(sc data.Connector) gimlet.RouteHandler {
	return &patchByIdHandler{
		sc: sc,
	}
}

func (p *patchRawHandler) Factory() gimlet.RouteHandler {
	return &patchByIdHandler{sc: p.sc}
}

func (p *patchRawHandler) Parse(ctx context.Context, r *http.Request) error {
	p.patchID = gimlet.GetVars(r)["patch_id"]
	p.moduleName = r.URL.Query().Get("module")

	return nil
}

func (p *patchRawHandler) Run(ctx context.Context) gimlet.Responder {
	patchMap, err := p.sc.GetPatchRawPatches(p.patchID)
	if err != nil {
		return gimlet.MakeJSONErrorResponder(err)
	}

	return gimlet.NewTextResponse(patchMap[p.moduleName])
}

////////////////////////////////////////////////////////////////////////
//
// GET /rest/v2/users/<id>/patches

type patchesByUserHandler struct {
	limit int
	key   time.Time
	user  string
	sc    data.Connector
}

func makeUserPatchHandler(sc data.Connector) gimlet.RouteHandler {
	return &patchesByUserHandler{
		sc: sc,
	}
}

func (p *patchesByUserHandler) Factory() gimlet.RouteHandler {
	return &patchesByUserHandler{
		sc: p.sc,
	}
}

func (p *patchesByUserHandler) Parse(ctx context.Context, r *http.Request) error {
	p.user = gimlet.GetVars(r)["user_id"]
	vals := r.URL.Query()

	var err error
	if vals.Get("start_at") == "" {
		p.key = time.Now()
	} else {
		p.key, err = model.ParseTime(vals.Get("start_at"))
		if err != nil {
			return gimlet.ErrorResponse{
				Message:    fmt.Sprintf("problem parsing time from '%s' (%s)", p.key, err.Error()),
				StatusCode: http.StatusBadRequest,
			}
		}
	}

	p.limit, err = getLimit(vals)
	if err != nil {
		return errors.WithStack(err)
	}

	return nil
}

func (p *patchesByUserHandler) Run(ctx context.Context) gimlet.Responder {
	// sortAsc set to false in order to display patches in desc chronological order
	patches, err := p.sc.FindPatchesByUser(p.user, p.key, p.limit+1)
	if err != nil {
		return gimlet.MakeJSONErrorResponder(errors.Wrap(err, "Database error"))
	}

	resp := gimlet.NewResponseBuilder()
	if err = resp.SetFormat(gimlet.JSON); err != nil {
		return gimlet.MakeJSONErrorResponder(err)
	}

	if len(patches) > p.limit {
		err = resp.SetPages(&gimlet.ResponsePages{
			Next: &gimlet.Page{
				Relation:        "next",
				LimitQueryParam: "limit",
				KeyQueryParam:   "start_at",
				BaseURL:         p.sc.GetURL(),
				Key:             patches[p.limit].CreateTime.Format(model.APITimeFormat),
				Limit:           p.limit,
			},
		})
		if err != nil {
			return gimlet.MakeJSONInternalErrorResponder(errors.Wrap(err,
				"problem paginating response"))
		}
		patches = patches[:p.limit]
	}
	for _, model := range patches {
		err = resp.AddData(model)
		if err != nil {
			return gimlet.MakeJSONInternalErrorResponder(errors.Wrap(err, "problem forming response data"))
		}
	}

	return resp
}

////////////////////////////////////////////////////////////////////////
//
// Handler for the patches for a project
//
//    /projects/{project_id}/patches

type patchesByProjectHandler struct {
	projectId string
	key       time.Time
	limit     int
	sc        data.Connector
}

func makePatchesByProjectRoute(sc data.Connector) gimlet.RouteHandler {
	return &patchesByProjectHandler{
		sc: sc,
	}
}

func (p *patchesByProjectHandler) Factory() gimlet.RouteHandler {
	return &patchesByProjectHandler{
		sc: p.sc,
	}
}

func (p *patchesByProjectHandler) Parse(ctx context.Context, r *http.Request) error {
	p.projectId = gimlet.GetVars(r)["project_id"]

	vals := r.URL.Query()

	var err error
	if vals.Get("start_at") == "" {
		p.key = time.Now()
	} else {
		p.key, err = time.ParseInLocation(model.APITimeFormat, vals.Get("start_at"), time.FixedZone("", 0))
		if err != nil {
			return gimlet.ErrorResponse{
				Message:    fmt.Sprintf("problem parsing time from '%s' (%s)", p.key, err.Error()),
				StatusCode: http.StatusBadRequest,
			}
		}
	}

	p.limit, err = getLimit(vals)
	if err != nil {
		return errors.WithStack(err)
	}

	return nil
}

func (p *patchesByProjectHandler) Run(ctx context.Context) gimlet.Responder {
	patches, err := p.sc.FindPatchesByProject(p.projectId, p.key, p.limit+1)
	if err != nil {
		return gimlet.MakeJSONErrorResponder(errors.Wrap(err, "Database error"))
	}

	resp := gimlet.NewResponseBuilder()
	err = resp.SetFormat(gimlet.JSON)
	if err != nil {
		return gimlet.MakeJSONErrorResponder(errors.Wrap(err, "unable to set response format"))
	}
	if len(patches) > p.limit {
		err = resp.SetPages(&gimlet.ResponsePages{
			Next: &gimlet.Page{
				Relation:        "next",
				LimitQueryParam: "limit",
				KeyQueryParam:   "start_at",
				BaseURL:         p.sc.GetURL(),
				Key:             patches[p.limit].CreateTime.Format(model.APITimeFormat),
				Limit:           p.limit,
			},
		})
		if err != nil {
			return gimlet.MakeJSONInternalErrorResponder(errors.Wrap(err,
				"problem paginating response"))
		}
		patches = patches[:p.limit]
	}
	for _, model := range patches {
		err = resp.AddData(model)
		if err != nil {
			return gimlet.MakeJSONInternalErrorResponder(errors.Wrap(err, "problem forming response data"))
		}
	}
	err = resp.SetStatus(http.StatusOK)
	if err != nil {
		return gimlet.MakeJSONErrorResponder(errors.Wrap(err, "unable to set response status"))
	}

	return resp
}

////////////////////////////////////////////////////////////////////////
//
// Handler for aborting patches by id
//
//    /patches/{patch_id}/abort

type patchAbortHandler struct {
	patchId string
	sc      data.Connector
}

func makeAbortPatch(sc data.Connector) gimlet.RouteHandler {
	return &patchAbortHandler{
		sc: sc,
	}
}

func (p *patchAbortHandler) Factory() gimlet.RouteHandler {
	return &patchAbortHandler{sc: p.sc}
}

func (p *patchAbortHandler) Parse(ctx context.Context, r *http.Request) error {
	p.patchId = gimlet.GetVars(r)["patch_id"]
	return nil
}

func (p *patchAbortHandler) Run(ctx context.Context) gimlet.Responder {
	usr := MustHaveUser(ctx)

	if err := p.sc.AbortPatch(p.patchId, usr.Id); err != nil {
		return gimlet.MakeJSONErrorResponder(errors.Wrap(err, "Abort error"))
	}

	// Patch may be deleted by abort (eg not finalized) and not found here
	foundPatch, err := p.sc.FindPatchById(p.patchId)
	if err != nil {
		return gimlet.MakeJSONErrorResponder(errors.Wrap(err, "Database error"))
	}

	return gimlet.NewJSONResponse(foundPatch)
}

////////////////////////////////////////////////////////////////////////
//
// Handler for restarting patches by id
//
//    /patches/{patch_id}/restart

type patchRestartHandler struct {
	patchId string
	sc      data.Connector
}

func makeRestartPatch(sc data.Connector) gimlet.RouteHandler {
	return &patchRestartHandler{
		sc: sc,
	}
}

func (p *patchRestartHandler) Factory() gimlet.RouteHandler {
	return &patchRestartHandler{
		sc: p.sc,
	}
}

func (p *patchRestartHandler) Parse(ctx context.Context, r *http.Request) error {
	p.patchId = gimlet.GetVars(r)["patch_id"]
	return nil
}

func (p *patchRestartHandler) Run(ctx context.Context) gimlet.Responder {
	// If the version has not been finalized, returns NotFound
	usr := MustHaveUser(ctx)

	if err := p.sc.RestartVersion(p.patchId, usr.Id); err != nil {
		return gimlet.MakeJSONErrorResponder(errors.Wrap(err, "Restart error"))
	}

	foundPatch, err := p.sc.FindPatchById(p.patchId)
	if err != nil {
		return gimlet.MakeJSONErrorResponder(errors.Wrap(err, "Database error"))
	}

	return gimlet.NewJSONResponse(foundPatch)
}

////////////////////////////////////////////////////////////////////////
//
// Handler for creating a new merge patch from an existing patch
//
//    /patches/{patch_id}/merge_patch
type mergePatchHandler struct {
	CommitMessage string `json:"commit_message"`

	patchId string
	sc      data.Connector
}

func makeMergePatch(sc data.Connector) gimlet.RouteHandler {
	return &mergePatchHandler{
		sc: sc,
	}
}

func (p *mergePatchHandler) Factory() gimlet.RouteHandler {
	return &mergePatchHandler{
		sc: p.sc,
	}
}

func (p *mergePatchHandler) Parse(ctx context.Context, r *http.Request) error {
	p.patchId = gimlet.GetVars(r)["patch_id"]

	body := util.NewRequestReader(r)
	defer body.Close()
	if err := utility.ReadJSON(body, p); err != nil {
		return errors.Wrap(err, "Argument read error")
	}

	return nil
}

func (p *mergePatchHandler) Run(ctx context.Context) gimlet.Responder {
	apiPatch, err := p.sc.CreatePatchForMerge(ctx, p.patchId, p.CommitMessage)
	if err != nil {
		return gimlet.MakeJSONErrorResponder(errors.Wrap(err, "can't create merge patch"))
	}
	return gimlet.NewJSONResponse(apiPatch)
}

type patchTasks struct {
	Description string    `json:"description"`
	Variants    []variant `json:"variants"`
}

type variant struct {
	Id    string   `json:"id"`
	Tasks []string `json:"tasks"`
}

type schedulePatchHandler struct {
	variantTasks patchTasks

	patchId string
	patch   patch.Patch
	sc      data.Connector
}

func makeSchedulePatchHandler(sc data.Connector) gimlet.RouteHandler {
	return &schedulePatchHandler{
		sc: sc,
	}
}

func (p *schedulePatchHandler) Factory() gimlet.RouteHandler {
	return &schedulePatchHandler{
		sc: p.sc,
	}
}

func (p *schedulePatchHandler) Parse(ctx context.Context, r *http.Request) error {
	p.patchId = gimlet.GetVars(r)["patch_id"]
	if p.patchId == "" {
		return errors.New("must specify a patch ID")
	}
	var err error
	apiPatch, err := p.sc.FindPatchById(p.patchId)
	if err != nil {
		return err
	}
	if apiPatch == nil {
		return errors.New("patch not found")
	}
	dbPatch, err := apiPatch.ToService()
	if err != nil {
		return errors.Wrap(err, "unable to parse patch")
	}
	p.patch = dbPatch.(patch.Patch)
	body := util.NewRequestReader(r)
	defer body.Close()
	tasks := patchTasks{}
	if err = utility.ReadJSON(body, &tasks); err != nil {
		return errors.Wrap(err, "Argument read error")
	}
	if len(tasks.Variants) == 0 {
		return errors.New("no variants specified")
	}
	p.variantTasks = tasks
	return nil
}

func (p *schedulePatchHandler) Run(ctx context.Context) gimlet.Responder {
	settings, err := evergreen.GetConfig()
	if err != nil {
		return gimlet.MakeJSONInternalErrorResponder(errors.Wrap(err, "unable to get config"))
	}
	token, err := settings.GetGithubOauthToken()
	if err != nil {
		return gimlet.MakeJSONInternalErrorResponder(errors.Wrap(err, "unable to get token"))
	}
	dbVersion, _ := p.sc.FindVersionById(p.patchId)
	var project *dbModel.Project
	if dbVersion == nil {
		project, _, err = dbModel.GetPatchedProject(ctx, &p.patch, token)
		if err != nil {
			return gimlet.MakeJSONErrorResponder(errors.Wrap(err, "unable to find project from patch"))
		}
	} else {
		project, err = dbModel.FindProjectFromVersionID(dbVersion.Id)
		if err != nil {
			return gimlet.MakeJSONErrorResponder(errors.Wrap(err, "unable to find project from version"))
		}
	}
	variantTasks := graphql.PatchVariantsTasksRequest{
		Description: p.variantTasks.Description,
	}
	if variantTasks.Description == "" && dbVersion != nil {
		variantTasks.Description = dbVersion.Message
	}
	for _, v := range p.variantTasks.Variants {
		variantToSchedule := patch.VariantTasks{Variant: v.Id}
		if len(v.Tasks) > 0 && v.Tasks[0] == "*" {
			projectVariant := project.FindBuildVariant(v.Id)
			if projectVariant == nil {
				return gimlet.MakeJSONErrorResponder(errors.Errorf("variant not found: %s", v.Id))
			}
			variantToSchedule.DisplayTasks = projectVariant.DisplayTasks
			for _, projectTask := range projectVariant.Tasks {
				variantToSchedule.Tasks = append(variantToSchedule.Tasks, projectTask.Name)
			}
		} else {
			for _, t := range v.Tasks {
				dt := project.GetDisplayTask(v.Id, t)
				if dt != nil {
					variantToSchedule.DisplayTasks = append(variantToSchedule.DisplayTasks, *dt)
				} else {
					variantToSchedule.Tasks = append(variantToSchedule.Tasks, t)
				}
			}
		}
		variantTasks.VariantsTasks = append(variantTasks.VariantsTasks, variantToSchedule)
	}
<<<<<<< HEAD
	err, code, msg, versionId := graphql.SchedulePatch(p.patchId, dbVersion, variantTasks, nil, nil)
=======
	err, code, msg, versionId := graphql.SchedulePatch(ctx, p.patchId, dbVersion, variantTasks, nil)
>>>>>>> d6d14e76
	if err != nil {
		return gimlet.MakeJSONInternalErrorResponder(errors.Wrap(err, "unable to schedule patch"))
	}
	if code != http.StatusOK {
		resp := gimlet.NewResponseBuilder()
		_ = resp.SetStatus(code)
		_ = resp.AddData(msg)
		return resp
	}
	dbVersion, err = p.sc.FindVersionById(versionId)
	if err != nil {
		return gimlet.MakeJSONErrorResponder(errors.Wrap(err, "unable to find patch version"))
	}
	if dbVersion == nil {
		return gimlet.NewJSONErrorResponse("no patch found")
	}
	restVersion := model.APIVersion{}
	if err = restVersion.BuildFromService(dbVersion); err != nil {
		return gimlet.MakeJSONInternalErrorResponder(errors.Wrap(err, "error converting version model"))
	}
	return gimlet.NewJSONResponse(restVersion)
}<|MERGE_RESOLUTION|>--- conflicted
+++ resolved
@@ -586,11 +586,7 @@
 		}
 		variantTasks.VariantsTasks = append(variantTasks.VariantsTasks, variantToSchedule)
 	}
-<<<<<<< HEAD
-	err, code, msg, versionId := graphql.SchedulePatch(p.patchId, dbVersion, variantTasks, nil, nil)
-=======
-	err, code, msg, versionId := graphql.SchedulePatch(ctx, p.patchId, dbVersion, variantTasks, nil)
->>>>>>> d6d14e76
+	err, code, msg, versionId := graphql.SchedulePatch(ctx, p.patchId, dbVersion, variantTasks, nil, nil)
 	if err != nil {
 		return gimlet.MakeJSONInternalErrorResponder(errors.Wrap(err, "unable to schedule patch"))
 	}
