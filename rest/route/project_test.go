--- conflicted
+++ resolved
@@ -149,8 +149,6 @@
 	s.Contains(u.Roles(), serviceModel.GetRepoAdminRole(p.RepoRefId))
 }
 
-<<<<<<< HEAD
-=======
 func (s *ProjectPatchByIDSuite) TestFilesIgnoredFromCache() {
 	ctx := context.Background()
 	h := s.rm.(*projectIDPatchHandler)
@@ -171,50 +169,6 @@
 	s.Len(p.FilesIgnoredFromCache, 0)
 }
 
-func (s *ProjectPatchByIDSuite) TestHasAliasDefined() {
-	h := s.rm.(*projectIDPatchHandler)
-	h.user = &user.DBUser{Id: "me"}
-
-	projectID := "evergreen"
-	// a new definition for the github alias is added
-	pref := &model.APIProjectRef{
-		Identifier: utility.ToStringPtr(projectID),
-		Aliases: []model.APIProjectAlias{
-			{
-				Alias: utility.ToStringPtr(evergreen.GithubPRAlias),
-			},
-		},
-	}
-
-	exists, err := h.hasAliasDefined(pref, evergreen.GithubPRAlias)
-	s.NoError(err)
-	s.True(exists)
-
-	// a definition already exists
-	s.sc.MockAliasConnector.Aliases = []model.APIProjectAlias{
-		{
-			ID:    utility.ToStringPtr("abcdef"),
-			Alias: utility.ToStringPtr(evergreen.GithubPRAlias),
-		},
-	}
-	pref.Aliases = nil
-	exists, err = h.hasAliasDefined(pref, evergreen.GithubPRAlias)
-	s.NoError(err)
-	s.True(exists)
-
-	// the only existing github alias is being deleted
-	pref.Aliases = []model.APIProjectAlias{
-		{
-			ID:     utility.ToStringPtr("abcdef"),
-			Delete: true,
-		},
-	}
-	exists, err = h.hasAliasDefined(pref, evergreen.GithubPRAlias)
-	s.NoError(err)
-	s.False(exists)
-}
-
->>>>>>> 721526d7
 ////////////////////////////////////////////////////////////////////////
 //
 // Tests for PUT /rest/v2/projects/{project_id}
