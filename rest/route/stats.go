package route

// This file defines the handlers for the endpoints to query the test and task execution statistics.

import (
	"context"
	"database/sql"
	"fmt"
	"io"
	"net/http"
	"net/url"
	"strconv"
	"strings"
	"time"

	"github.com/evergreen-ci/evergreen"
	"github.com/evergreen-ci/evergreen/model/stats"
	"github.com/evergreen-ci/evergreen/rest/data"
	"github.com/evergreen-ci/evergreen/rest/model"
	"github.com/evergreen-ci/gimlet"
	"github.com/evergreen-ci/utility"
	"github.com/mongodb/grip"
	"github.com/mongodb/grip/message"
	"github.com/pkg/errors"
)

const (
	// Requester API values
	statsAPIRequesterMainline = "mainline"
	statsAPIRequesterPatch    = "patch"
	statsAPIRequesterTrigger  = "trigger"
	statsAPIRequesterGitTag   = "git_tag"
	statsAPIRequesterAdhoc    = "adhoc"

	// Sort API values
	statsAPISortEarliest = "earliest"
	statsAPISortLatest   = "latest"

	// GroupBy API values for tests
	statsAPITestGroupByDistro  = "test_task_variant_distro"
	statsAPITestGroupByVariant = "test_task_variant"
	statsAPITestGroupByTask    = "test_task"
	statsAPITestGroupByTest    = "test"

	// GroupBy API values for tasks
	StatsAPITaskGroupByDistro  = "task_variant_distro"
	StatsAPITaskGroupByVariant = "task_variant"
	StatsAPITaskGroupByTask    = "task"

	// API Limits
	statsAPIMaxGroupNumDays = 26 * 7 // 26 weeks which is the maximum amount of data available
	statsAPIMaxNumTests     = 50
	statsAPIMaxNumTasks     = 50
	statsAPIMaxLimit        = 1000

	// Format used to encode dates in the API
	statsAPIDateFormat = "2006-01-02"
)

///////////////////////////////////////////////////////////////////////
// Base handler with functionality common to test and stats handlers //
///////////////////////////////////////////////////////////////////////

type StatsHandler struct {
	filter stats.StatsFilter
}

// ParseCommonFilter parses the query parameter values and fills the struct filter field.
func (sh *StatsHandler) ParseCommonFilter(vals url.Values) error {
	var err error

	sh.filter.Requesters, err = sh.readRequesters(sh.readStringList(vals["requesters"]))
	if err != nil {
		return errors.Wrap(err, "invalid requesters")
	}

	sh.filter.BuildVariants = sh.readStringList(vals["variants"])

	sh.filter.Distros = sh.readStringList(vals["distros"])

	sh.filter.GroupNumDays, err = sh.readInt(vals.Get("group_num_days"), 1, statsAPIMaxGroupNumDays, 1)
	if err != nil {
		return errors.Wrap(err, "invalid grouping by number of days")
	}

	sh.filter.StartAt, err = sh.readStartAt(vals.Get("start_at"))
	return err
}

// parseStatsFilter parses the query parameter values and fills the struct filter field.
func (sh *StatsHandler) parseStatsFilter(vals url.Values) error {
	var err error

	err = sh.ParseCommonFilter(vals)
	if err != nil {
		return err
	}

	sh.filter.GroupBy, err = sh.readGroupBy(vals.Get("group_by"))
	if err != nil {
		return err
	}

	sh.filter.Limit, err = sh.readInt(vals.Get("limit"), 1, statsAPIMaxLimit, statsAPIMaxLimit)
	if err != nil {
		return gimlet.ErrorResponse{
			Message:    errors.Wrap(err, "invalid limit").Error(),
			StatusCode: http.StatusBadRequest,
		}
	}
	// Add 1 for pagination
	sh.filter.Limit++

	sh.filter.Tasks = sh.readStringList(vals["tasks"])
	if len(sh.filter.Tasks) > statsAPIMaxNumTasks {
		return gimlet.ErrorResponse{
			Message:    fmt.Sprintf("number of tasks given must not exceed %d", statsAPIMaxNumTasks),
			StatusCode: http.StatusBadRequest,
		}
	}

	beforeDate := vals.Get("before_date")
	if beforeDate == "" {
		return gimlet.ErrorResponse{
			Message:    "missing 'before' date",
			StatusCode: http.StatusBadRequest,
		}
	}
	sh.filter.BeforeDate, err = time.ParseInLocation(statsAPIDateFormat, beforeDate, time.UTC)
	if err != nil {
		return gimlet.ErrorResponse{
			Message:    errors.Wrapf(err, "parsing 'before' date in expected format (%s)", statsAPIDateFormat).Error(),
			StatusCode: http.StatusBadRequest,
		}
	}

	afterDate := vals.Get("after_date")
	if afterDate == "" {
		return gimlet.ErrorResponse{
			Message:    "missing 'after' date",
			StatusCode: http.StatusBadRequest,
		}
	}
	sh.filter.AfterDate, err = time.ParseInLocation(statsAPIDateFormat, afterDate, time.UTC)
	if err != nil {
		return gimlet.ErrorResponse{
			Message:    errors.Wrapf(err, "parsing 'after' date in expected format (%s)", statsAPIDateFormat).Error(),
			StatusCode: http.StatusBadRequest,
		}
	}

	sh.filter.Tests = sh.readStringList(vals["tests"])
	if len(sh.filter.Tests) > statsAPIMaxNumTests {
		return gimlet.ErrorResponse{
			Message:    fmt.Sprintf("number of tests given must not exceed %d", statsAPIMaxNumTests),
			StatusCode: http.StatusBadRequest,
		}
	}

	sh.filter.Sort, err = sh.readSort(vals.Get("sort"))
	if err != nil {
		return gimlet.ErrorResponse{
			Message:    errors.Wrap(err, "invalid sort").Error(),
			StatusCode: http.StatusBadRequest,
		}
	}

	return err
}

// readRequesters parses requesters parameter values and translates them into a list of internal Evergreen requester names.
func (sh *StatsHandler) readRequesters(requesters []string) ([]string, error) {
	if len(requesters) == 0 {
		requesters = []string{statsAPIRequesterMainline}
	}
	requesterValues := []string{}
	for _, requester := range requesters {
		switch requester {
		case statsAPIRequesterMainline:
			requesterValues = append(requesterValues, evergreen.RepotrackerVersionRequester)
		case statsAPIRequesterPatch:
			requesterValues = append(requesterValues, evergreen.PatchRequesters...)
		case statsAPIRequesterTrigger:
			requesterValues = append(requesterValues, evergreen.TriggerRequester)
		case statsAPIRequesterGitTag:
			requesterValues = append(requesterValues, evergreen.GitTagRequester)
		case statsAPIRequesterAdhoc:
			requesterValues = append(requesterValues, evergreen.AdHocRequester)
		default:
			return nil, errors.Errorf("invalid requester '%s'", requester)
		}
	}
	return requesterValues, nil
}

// readStringList parses a string list parameter value, the values can be comma separated or specified multiple times.
func (sh *StatsHandler) readStringList(values []string) []string {
	var parsedValues []string
	for _, val := range values {
		elements := strings.Split(val, ",")
		parsedValues = append(parsedValues, elements...)
	}
	return parsedValues
}

// readInt parses an integer parameter value, given minimum, maximum, and default values.
func (sh *StatsHandler) readInt(intString string, min, max, defaultValue int) (int, error) {
	if intString == "" {
		return defaultValue, nil
	}
	value, err := strconv.Atoi(intString)
	if err != nil {
		return 0, err
	}

	if value < min || value > max {
		return 0, gimlet.ErrorResponse{
			Message:    fmt.Sprintf("integer value %d must be between %d and %d", value, min, max),
			StatusCode: http.StatusBadRequest,
		}
	}
	return value, nil
}

// readTestGroupBy parses a sort parameter value and returns the corresponding Sort struct.
func (sh *StatsHandler) readSort(sortValue string) (stats.Sort, error) {
	switch sortValue {
	case statsAPISortEarliest:
		return stats.SortEarliestFirst, nil
	case statsAPISortLatest:
		return stats.SortLatestFirst, nil
	case "":
		return stats.SortEarliestFirst, nil
	default:
		return stats.Sort(""), gimlet.ErrorResponse{
			Message:    fmt.Sprintf("invalid sort '%s'", sortValue),
			StatusCode: http.StatusBadRequest,
		}
	}
}

// readGroupBy parses a group_by parameter value and returns the corresponding GroupBy struct.
func (sh *StatsHandler) readGroupBy(groupByValue string) (stats.GroupBy, error) {
	switch groupByValue {

	// Task query parameters.
	case StatsAPITaskGroupByDistro:
		return stats.GroupByDistro, nil
	case StatsAPITaskGroupByVariant:
		return stats.GroupByVariant, nil
	case StatsAPITaskGroupByTask:
		return stats.GroupByTask, nil

	// Test query parameters.
	case statsAPITestGroupByDistro:
		return stats.GroupByDistro, nil
	case statsAPITestGroupByVariant:
		return stats.GroupByVariant, nil
	case statsAPITestGroupByTask:
		return stats.GroupByTask, nil
	case statsAPITestGroupByTest:
		return stats.GroupByTest, nil

	// Default value.
	case "":
		return stats.GroupByDistro, nil

	default:
		return stats.GroupBy(""), gimlet.ErrorResponse{
			Message:    fmt.Sprintf("invalid grouping '%s'", groupByValue),
			StatusCode: http.StatusBadRequest,
		}
	}
}

// readStartAt parses a start_at key value and returns the corresponding StartAt struct.
func (sh *StatsHandler) readStartAt(startAtValue string) (*stats.StartAt, error) {
	if startAtValue == "" {
		return nil, nil
	}
	elements := strings.Split(startAtValue, "|")
	if len(elements) != 5 {
		return nil, gimlet.ErrorResponse{
			Message:    "invalid 'start' time",
			StatusCode: http.StatusBadRequest,
		}
	}
	date, err := time.ParseInLocation(statsAPIDateFormat, elements[0], time.UTC)
	if err != nil {
		return nil, gimlet.ErrorResponse{
			Message:    errors.Wrapf(err, "parsing date in expected format (%s)", statsAPIDateFormat).Error(),
			StatusCode: http.StatusBadRequest,
		}
	}
	return &stats.StartAt{
		Date:         date,
		BuildVariant: elements[1],
		Task:         elements[2],
		Test:         elements[3],
		Distro:       elements[4],
	}, nil
}

///////////////////////////////////////////////
// /projects/<project_id>/test_stats handler //
///////////////////////////////////////////////

type testStatsHandler struct {
	StatsHandler
	url string

	prestoFilter *stats.PrestoTestStatsFilter
	db           *sql.DB
}

func (tsh *testStatsHandler) Factory() gimlet.RouteHandler {
	return &testStatsHandler{
		url: tsh.url,
		db:  tsh.db,
	}
}

func makeGetProjectTestStats(url string, db *sql.DB) gimlet.RouteHandler {
	return &testStatsHandler{
		url: url,
		db:  db,
	}
}

func (tsh *testStatsHandler) Parse(ctx context.Context, r *http.Request) error {
	project := gimlet.GetVars(r)["project_id"]
	vals := r.URL.Query()

	if vals.Get("presto") == "true" {
		return tsh.parsePrestoStatsFilter(project, vals)
	}

	tsh.filter = stats.StatsFilter{Project: project}
	err := tsh.StatsHandler.parseStatsFilter(vals)
	if err != nil {
		return errors.Wrap(err, "invalid query parameters")
	}
	err = tsh.filter.ValidateForTests()
	if err != nil {
		return errors.Wrap(err, "invalid filter")
	}

	return nil
}

func (tsh *testStatsHandler) parsePrestoStatsFilter(project string, vals url.Values) error {
	var err error

	tsh.prestoFilter = &stats.PrestoTestStatsFilter{
		Project:  project,
		Variant:  vals.Get("variants"),
		TaskName: vals.Get("tasks"),
		TestName: vals.Get("tests"),
		SortDesc: vals.Get("sort") == statsAPISortLatest,
		DB:       tsh.db,
	}
	for _, requester := range vals["requesters"] {
		switch requester {
		case statsAPIRequesterMainline:
			tsh.prestoFilter.Requesters = append(tsh.prestoFilter.Requesters, evergreen.RepotrackerVersionRequester)
		case statsAPIRequesterPatch:
			tsh.prestoFilter.Requesters = append(tsh.prestoFilter.Requesters, evergreen.PatchRequesters...)
		case statsAPIRequesterTrigger:
			tsh.prestoFilter.Requesters = append(tsh.prestoFilter.Requesters, evergreen.TriggerRequester)
		case statsAPIRequesterGitTag:
			tsh.prestoFilter.Requesters = append(tsh.prestoFilter.Requesters, evergreen.GitTagRequester)
		case statsAPIRequesterAdhoc:
			tsh.prestoFilter.Requesters = append(tsh.prestoFilter.Requesters, evergreen.AdHocRequester)
		default:
			return errors.Errorf("invalid requester value '%s'", requester)
		}
	}
	if groupBy := vals.Get("group_by"); groupBy != "" {
		if groupBy != statsAPITestGroupByTest {
			return errors.New("invalid group by value")
		}
		tsh.prestoFilter.GroupByTest = true
	}
	if afterDate := vals.Get("after_date"); afterDate != "" {
		tsh.prestoFilter.AfterDate, err = time.ParseInLocation(statsAPIDateFormat, afterDate, time.UTC)
		if err != nil {
			return errors.Wrap(err, "invalid after date value")
		}
	}
	if beforeDate := vals.Get("before_date"); beforeDate != "" {
		tsh.prestoFilter.BeforeDate, err = time.ParseInLocation(statsAPIDateFormat, beforeDate, time.UTC)
		if err != nil {
			return errors.Wrap(err, "invalid before date value")
		}
	}
	if groupNumDays := vals.Get("group_num_days"); groupNumDays != "" {
		numDays, err := strconv.Atoi(groupNumDays)
		if err != nil {
			return errors.Wrap(err, "invalid group num days value")
		}

		totalDays := int(tsh.prestoFilter.BeforeDate.Sub(tsh.prestoFilter.AfterDate).Hours() / 24)
		if numDays == totalDays {
			tsh.prestoFilter.GroupDays = true
		} else if numDays != 1 {
			return errors.New("invalid group num days value: must be either 1 or number of days in the given date range")
		}
	}
	if offset := vals.Get("start_at"); offset != "" {
		tsh.prestoFilter.Offset, err = strconv.Atoi(offset)
		if err != nil {
			return errors.Wrap(err, "invalid start at value")
		}
	}
	if limit := vals.Get("limit"); limit != "" {
		tsh.prestoFilter.Limit, err = strconv.Atoi(limit)
		if err != nil {
			return errors.Wrap(err, "invalid limit")
		}
		// Increment limit by one for pagination.
		tsh.prestoFilter.Limit++
	}

	return errors.Wrap(tsh.prestoFilter.Validate(), "invalid query parameters")
}

func (tsh *testStatsHandler) Run(ctx context.Context) gimlet.Responder {
	flags, err := evergreen.GetServiceFlags()
	if err != nil {
		return gimlet.MakeJSONInternalErrorResponder(errors.Wrap(err, "getting service flags"))
	}
	if flags.CacheStatsEndpointDisabled {
		return gimlet.MakeJSONErrorResponder(gimlet.ErrorResponse{
			Message:    "endpoint is disabled",
			StatusCode: http.StatusServiceUnavailable,
		})
	}

	var testStatsResult []model.APITestStats
<<<<<<< HEAD
	if tsh.prestoFilter != nil {
		testStatsResult, err = data.GetPrestoTestStats(ctx, *tsh.prestoFilter)
	} else {
		testStatsResult, err = data.GetTestStats(tsh.filter)
=======

	testStatsResult, err = data.GetTestStats(tsh.filter)
	if err != nil {
		return gimlet.MakeJSONInternalErrorResponder(errors.Wrap(err, "getting filtered test stats"))
>>>>>>> 5cd7c47b
	}
	if err != nil {
		return gimlet.MakeJSONInternalErrorResponder(errors.Wrap(err, "getting test stats"))
	}

	resp := gimlet.NewJSONResponse(nil)
	requestLimit := tsh.filter.Limit - 1
	if tsh.prestoFilter != nil {
		requestLimit = tsh.prestoFilter.Limit - 1
	}
	lastIndex := len(testStatsResult)
	if len(testStatsResult) > requestLimit {
		lastIndex = requestLimit

		var key string
		if tsh.prestoFilter != nil {
			key = strconv.Itoa(tsh.prestoFilter.Offset + requestLimit)
		} else {
			key = testStatsResult[requestLimit].StartAtKey()
		}

		err = resp.SetPages(&gimlet.ResponsePages{
			Next: &gimlet.Page{
				Relation:        "next",
				LimitQueryParam: "limit",
				KeyQueryParam:   "start_at",
				BaseURL:         tsh.url,
				Key:             key,
				Limit:           requestLimit,
			},
		})
		if err != nil {
<<<<<<< HEAD
			return gimlet.MakeJSONInternalErrorResponder(errors.Wrap(err, "paginating response"))
		}
	}
	if err := resp.AddData(testStatsResult[:lastIndex]); err != nil {
		return gimlet.MakeJSONInternalErrorResponder(errors.Wrap(err, "adding response data"))
=======
			return gimlet.MakeJSONInternalErrorResponder(errors.Wrap(err,
				"paginating response"))
		}
	}
	testStatsResult = testStatsResult[:lastIndex]

	for i, apiTestStats := range testStatsResult {
		if err = resp.AddData(apiTestStats); err != nil {
			return gimlet.MakeJSONInternalErrorResponder(errors.Wrapf(err, "adding data for test stat at index %d", i))
		}
>>>>>>> 5cd7c47b
	}

	return resp
}

///////////////////////////////////////////////
// /projects/<project_id>/task_stats handler //
///////////////////////////////////////////////

type taskStatsHandler struct {
	StatsHandler
	url string
}

func (tsh *taskStatsHandler) Factory() gimlet.RouteHandler {
	return &taskStatsHandler{url: tsh.url}
}

func makeGetProjectTaskStats(url string) gimlet.RouteHandler {
	return &taskStatsHandler{url: url}
}

func (tsh *taskStatsHandler) Parse(ctx context.Context, r *http.Request) error {
	tsh.filter = stats.StatsFilter{Project: gimlet.GetVars(r)["project_id"]}

	err := tsh.StatsHandler.parseStatsFilter(r.URL.Query())
	if err != nil {
		return errors.Wrap(err, "invalid query parameters")
	}
	err = tsh.filter.ValidateForTasks()
	if err != nil {
		return errors.Wrap(err, "invalid filter")
	}
	return nil
}

func (tsh *taskStatsHandler) Run(ctx context.Context) gimlet.Responder {
	flags, err := evergreen.GetServiceFlags()
	if err != nil {
		return gimlet.MakeJSONInternalErrorResponder(errors.Wrap(err, "getting service flags"))
	}
	if flags.CacheStatsEndpointDisabled {
		return gimlet.MakeJSONErrorResponder(gimlet.ErrorResponse{
			Message:    "endpoint is disabled",
			StatusCode: http.StatusServiceUnavailable,
		})
	}

	var taskStatsResult []model.APITaskStats

	taskStatsResult, err = data.GetTaskStats(tsh.filter)
	if err != nil {
		return gimlet.MakeJSONInternalErrorResponder(errors.Wrap(err, "getting task stats"))
	}
	if len(taskStatsResult) == 0 {
		statsStatus, err := stats.GetStatsStatus(tsh.filter.Project)
		if err != nil {
			return gimlet.MakeJSONInternalErrorResponder(errors.Wrapf(err, "getting stats status for project '%s'", tsh.filter.Project))
		}
		if statsStatus.ProcessedTasksUntil.Before(tsh.filter.AfterDate) {
			return gimlet.MakeJSONErrorResponder(gimlet.ErrorResponse{
				Message:    "stats for this time range have not been generated yet",
				StatusCode: http.StatusServiceUnavailable,
			})
		}
	}

	resp := gimlet.NewResponseBuilder()
	if err = resp.SetFormat(gimlet.JSON); err != nil {
		return gimlet.MakeJSONInternalErrorResponder(errors.Wrap(err, "setting"))
	}

	requestLimit := tsh.filter.Limit - 1
	lastIndex := len(taskStatsResult)
	if len(taskStatsResult) > requestLimit {
		lastIndex = requestLimit

		err = resp.SetPages(&gimlet.ResponsePages{
			Next: &gimlet.Page{
				Relation:        "next",
				LimitQueryParam: "limit",
				KeyQueryParam:   "start_at",
				BaseURL:         tsh.url,
				Key:             taskStatsResult[requestLimit].StartAtKey(),
				Limit:           requestLimit,
			},
		})
		if err != nil {
			return gimlet.MakeJSONInternalErrorResponder(errors.Wrap(err,
				"paginating response"))
		}
	}
	taskStatsResult = taskStatsResult[:lastIndex]

	for i, apiTaskStats := range taskStatsResult {
		if err = resp.AddData(apiTaskStats); err != nil {
			return gimlet.MakeJSONInternalErrorResponder(errors.Wrapf(err, "adding task stats at index %d", i))
		}
	}

	return resp
}

type cedarTestStatsMiddleware struct {
	settings *evergreen.Settings
}

func checkCedarTestStats(settings *evergreen.Settings) gimlet.Middleware {
	return &cedarTestStatsMiddleware{
		settings: settings,
	}
}

func (m *cedarTestStatsMiddleware) ServeHTTP(rw http.ResponseWriter, r *http.Request, next http.HandlerFunc) {
	ctx := r.Context()

<<<<<<< HEAD
	if r.URL.Query().Get("presto") != "true" {
		newURL := fmt.Sprintf(
			"https://%s/rest/v1/historical_test_data/%s?%s",
			m.settings.Cedar.BaseURL,
			gimlet.GetVars(r)["project_id"],
			r.URL.RawQuery,
		)
		req, err := http.NewRequest(http.MethodGet, newURL, nil)
		if err != nil {
			gimlet.WriteResponse(rw, gimlet.MakeJSONInternalErrorResponder(errors.Wrap(err, "creating Cedar test stats request")))
			return
		}
		req = req.WithContext(ctx)
=======
	newURL := fmt.Sprintf(
		"https://%s/rest/v1/historical_test_data/%s?%s",
		m.settings.Cedar.BaseURL,
		gimlet.GetVars(r)["project_id"],
		r.URL.RawQuery,
	)
	req, err := http.NewRequest(http.MethodGet, newURL, nil)
	if err != nil {
		gimlet.WriteResponse(rw, gimlet.MakeJSONInternalErrorResponder(errors.Wrap(err, "creating Cedar test stats request")))
		return
	}
	req = req.WithContext(ctx)
>>>>>>> 5cd7c47b

		c := utility.GetHTTPClient()
		defer utility.PutHTTPClient(c)

<<<<<<< HEAD
		resp, err := c.Do(req)
		if err != nil {
			gimlet.WriteResponse(rw, gimlet.MakeJSONInternalErrorResponder(errors.Wrap(err, "sending test stats request to Cedar")))
			return
		}
		defer func() {
			_ = resp.Body.Close()
		}()
		if resp.StatusCode == http.StatusOK {
			for key, vals := range resp.Header {
				for _, val := range vals {
					rw.Header().Add(key, val)
				}
=======
	resp, err := c.Do(req)
	if err != nil {
		gimlet.WriteResponse(rw, gimlet.MakeJSONInternalErrorResponder(errors.Wrap(err, "sending test stats request to Cedar")))
		return
	}
	defer func() {
		_ = resp.Body.Close()
	}()
	if resp.StatusCode == http.StatusOK {
		for key, vals := range resp.Header {
			for _, val := range vals {
				rw.Header().Add(key, val)
>>>>>>> 5cd7c47b
			}
			_, err = io.Copy(rw, resp.Body)
			grip.Error(message.WrapError(err, message.Fields{
				"route":      "/projects/{project_id}/test_stats",
				"message":    "problem copying cedar test stats",
				"project_id": gimlet.GetVars(r)["project_id"],
			}))
			return
		}
<<<<<<< HEAD
=======
		_, err = io.Copy(rw, resp.Body)
		grip.Error(message.WrapError(err, message.Fields{
			"route":      "/projects/{project_id}/test_stats",
			"message":    "problem copying Cedar test stats",
			"project_id": gimlet.GetVars(r)["project_id"],
		}))
		return
>>>>>>> 5cd7c47b
	}

	next(rw, r)
}<|MERGE_RESOLUTION|>--- conflicted
+++ resolved
@@ -437,20 +437,13 @@
 	}
 
 	var testStatsResult []model.APITestStats
-<<<<<<< HEAD
 	if tsh.prestoFilter != nil {
 		testStatsResult, err = data.GetPrestoTestStats(ctx, *tsh.prestoFilter)
 	} else {
 		testStatsResult, err = data.GetTestStats(tsh.filter)
-=======
-
-	testStatsResult, err = data.GetTestStats(tsh.filter)
+	}
 	if err != nil {
 		return gimlet.MakeJSONInternalErrorResponder(errors.Wrap(err, "getting filtered test stats"))
->>>>>>> 5cd7c47b
-	}
-	if err != nil {
-		return gimlet.MakeJSONInternalErrorResponder(errors.Wrap(err, "getting test stats"))
 	}
 
 	resp := gimlet.NewJSONResponse(nil)
@@ -480,24 +473,11 @@
 			},
 		})
 		if err != nil {
-<<<<<<< HEAD
 			return gimlet.MakeJSONInternalErrorResponder(errors.Wrap(err, "paginating response"))
 		}
 	}
 	if err := resp.AddData(testStatsResult[:lastIndex]); err != nil {
 		return gimlet.MakeJSONInternalErrorResponder(errors.Wrap(err, "adding response data"))
-=======
-			return gimlet.MakeJSONInternalErrorResponder(errors.Wrap(err,
-				"paginating response"))
-		}
-	}
-	testStatsResult = testStatsResult[:lastIndex]
-
-	for i, apiTestStats := range testStatsResult {
-		if err = resp.AddData(apiTestStats); err != nil {
-			return gimlet.MakeJSONInternalErrorResponder(errors.Wrapf(err, "adding data for test stat at index %d", i))
-		}
->>>>>>> 5cd7c47b
 	}
 
 	return resp
@@ -614,7 +594,6 @@
 func (m *cedarTestStatsMiddleware) ServeHTTP(rw http.ResponseWriter, r *http.Request, next http.HandlerFunc) {
 	ctx := r.Context()
 
-<<<<<<< HEAD
 	if r.URL.Query().Get("presto") != "true" {
 		newURL := fmt.Sprintf(
 			"https://%s/rest/v1/historical_test_data/%s?%s",
@@ -628,25 +607,10 @@
 			return
 		}
 		req = req.WithContext(ctx)
-=======
-	newURL := fmt.Sprintf(
-		"https://%s/rest/v1/historical_test_data/%s?%s",
-		m.settings.Cedar.BaseURL,
-		gimlet.GetVars(r)["project_id"],
-		r.URL.RawQuery,
-	)
-	req, err := http.NewRequest(http.MethodGet, newURL, nil)
-	if err != nil {
-		gimlet.WriteResponse(rw, gimlet.MakeJSONInternalErrorResponder(errors.Wrap(err, "creating Cedar test stats request")))
-		return
-	}
-	req = req.WithContext(ctx)
->>>>>>> 5cd7c47b
 
 		c := utility.GetHTTPClient()
 		defer utility.PutHTTPClient(c)
 
-<<<<<<< HEAD
 		resp, err := c.Do(req)
 		if err != nil {
 			gimlet.WriteResponse(rw, gimlet.MakeJSONInternalErrorResponder(errors.Wrap(err, "sending test stats request to Cedar")))
@@ -660,39 +624,15 @@
 				for _, val := range vals {
 					rw.Header().Add(key, val)
 				}
-=======
-	resp, err := c.Do(req)
-	if err != nil {
-		gimlet.WriteResponse(rw, gimlet.MakeJSONInternalErrorResponder(errors.Wrap(err, "sending test stats request to Cedar")))
-		return
-	}
-	defer func() {
-		_ = resp.Body.Close()
-	}()
-	if resp.StatusCode == http.StatusOK {
-		for key, vals := range resp.Header {
-			for _, val := range vals {
-				rw.Header().Add(key, val)
->>>>>>> 5cd7c47b
 			}
 			_, err = io.Copy(rw, resp.Body)
 			grip.Error(message.WrapError(err, message.Fields{
 				"route":      "/projects/{project_id}/test_stats",
-				"message":    "problem copying cedar test stats",
+				"message":    "problem copying Cedar test stats",
 				"project_id": gimlet.GetVars(r)["project_id"],
 			}))
 			return
 		}
-<<<<<<< HEAD
-=======
-		_, err = io.Copy(rw, resp.Body)
-		grip.Error(message.WrapError(err, message.Fields{
-			"route":      "/projects/{project_id}/test_stats",
-			"message":    "problem copying Cedar test stats",
-			"project_id": gimlet.GetVars(r)["project_id"],
-		}))
-		return
->>>>>>> 5cd7c47b
 	}
 
 	next(rw, r)
