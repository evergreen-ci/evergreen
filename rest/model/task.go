--- conflicted
+++ resolved
@@ -76,25 +76,15 @@
 	switch v := t.(type) {
 	case *task.Task:
 		(*at) = APITask{
-<<<<<<< HEAD
 			Id:            ToAPIString(v.Id),
-=======
-			Id:            APIString(v.Id),
-			ProjectId:     APIString(v.Project),
->>>>>>> e307acf0
+			ProjectId:     ToAPIString(v.Project),
 			CreateTime:    NewTime(v.CreateTime),
 			DispatchTime:  NewTime(v.DispatchTime),
 			ScheduledTime: NewTime(v.ScheduledTime),
 			StartTime:     NewTime(v.StartTime),
 			FinishTime:    NewTime(v.FinishTime),
-<<<<<<< HEAD
 			Version:       ToAPIString(v.Version),
-			Branch:        ToAPIString(v.Project),
 			Revision:      ToAPIString(v.Revision),
-=======
-			Version:       APIString(v.Version),
-			Revision:      APIString(v.Revision),
->>>>>>> e307acf0
 			Priority:      v.Priority,
 			Activated:     v.Activated,
 			ActivatedBy:   ToAPIString(v.ActivatedBy),
@@ -143,13 +133,8 @@
 // ToService returns a service layer task using the data from the APITask.
 func (ad *APITask) ToService() (interface{}, error) {
 	st := &task.Task{
-<<<<<<< HEAD
 		Id:                  FromAPIString(ad.Id),
-		Project:             FromAPIString(ad.Branch),
-=======
-		Id:                  string(ad.Id),
-		Project:             string(ad.ProjectId),
->>>>>>> e307acf0
+		Project:             FromAPIString(ad.ProjectId),
 		CreateTime:          time.Time(ad.CreateTime),
 		DispatchTime:        time.Time(ad.DispatchTime),
 		ScheduledTime:       time.Time(ad.ScheduledTime),
