package model

import (
	"fmt"
	"time"

	"github.com/evergreen-ci/evergreen/model"

	"github.com/evergreen-ci/evergreen"
	"github.com/evergreen-ci/evergreen/apimodels"
	"github.com/evergreen-ci/evergreen/model/artifact"
	"github.com/evergreen-ci/evergreen/model/host"
	"github.com/evergreen-ci/evergreen/model/task"
	"github.com/evergreen-ci/utility"
	"github.com/mongodb/grip"
	"github.com/pkg/errors"
)

const (
	TaskLogLinkFormat  = "%s/task_log_raw/%s/%d?type=%s"
	EventLogLinkFormat = "%s/event_log/task/%s"
)

// APITask is the model to be returned by the API whenever tasks are fetched.
type APITask struct {
	Id                      *string             `json:"task_id"`
	ProjectId               *string             `json:"project_id"`
	ProjectIdentifier       *string             `json:"project_identifier"`
	CreateTime              *time.Time          `json:"create_time"`
	DispatchTime            *time.Time          `json:"dispatch_time"`
	ScheduledTime           *time.Time          `json:"scheduled_time"`
	StartTime               *time.Time          `json:"start_time"`
	FinishTime              *time.Time          `json:"finish_time"`
	IngestTime              *time.Time          `json:"ingest_time"`
	ActivatedTime           *time.Time          `json:"activated_time"`
	Version                 *string             `json:"version_id"`
	Revision                *string             `json:"revision"`
	Priority                int64               `json:"priority"`
	Activated               bool                `json:"activated"`
	ActivatedBy             *string             `json:"activated_by"`
	BuildId                 *string             `json:"build_id"`
	DistroId                *string             `json:"distro_id"`
	BuildVariant            *string             `json:"build_variant"`
	BuildVariantDisplayName *string             `json:"build_variant_display_name"`
	DependsOn               []APIDependency     `json:"depends_on"`
	DisplayName             *string             `json:"display_name"`
	HostId                  *string             `json:"host_id"`
	Restarts                int                 `json:"restarts"`
	Execution               int                 `json:"execution"`
	Order                   int                 `json:"order"`
	Status                  *string             `json:"status"`
	DisplayStatus           *string             `json:"display_status"`
	Details                 ApiTaskEndDetail    `json:"status_details"`
	Logs                    LogLinks            `json:"logs"`
	TimeTaken               APIDuration         `json:"time_taken_ms"`
	ExpectedDuration        APIDuration         `json:"expected_duration_ms"`
	EstimatedStart          APIDuration         `json:"est_wait_to_start_ms"`
	PreviousExecutions      []APITask           `json:"previous_executions,omitempty"`
	GenerateTask            bool                `json:"generate_task"`
	GeneratedBy             string              `json:"generated_by"`
	Artifacts               []APIFile           `json:"artifacts"`
	DisplayOnly             bool                `json:"display_only"`
	ParentTaskId            string              `json:"parent_task_id"`
	ExecutionTasks          []*string           `json:"execution_tasks,omitempty"`
	ExecutionTasksFull      []APITask           `json:"execution_tasks_full,omitempty"`
	Mainline                bool                `json:"mainline"`
	TaskGroup               string              `json:"task_group,omitempty"`
	TaskGroupMaxHosts       int                 `json:"task_group_max_hosts,omitempty"`
	Blocked                 bool                `json:"blocked"`
	Requester               *string             `json:"requester"`
	TestResults             []APITest           `json:"test_results"`
	Aborted                 bool                `json:"aborted"`
	AbortInfo               APIAbortInfo        `json:"abort_info,omitempty"`
	CanSync                 bool                `json:"can_sync,omitempty"`
	SyncAtEndOpts           APISyncAtEndOptions `json:"sync_at_end_opts"`
	Ami                     *string             `json:"ami"`
	MustHaveResults         bool                `json:"must_have_test_results"`
	BaseTask                APIBaseTaskInfo     `json:"base_task"`
<<<<<<< HEAD
	OverrideDependencies    bool                `json:"-"`
	Archived                bool                `json:"archived"`
=======
	// These fields are used by graphql gen, but do not need to be exposed
	// via Evergreen's user-facing API.
	HasCedarResults    bool `json:"-"`
	CedarResultsFailed bool `json:"-"`
>>>>>>> 8bb1eb7b
}

type APIAbortInfo struct {
	User       string `json:"user,omitempty"`
	TaskID     string `json:"task_id,omitempty"`
	NewVersion string `json:"new_version,omitempty"`
	PRClosed   bool   `json:"pr_closed,omitempty"`
}

type LogLinks struct {
	AllLogLink    *string `json:"all_log"`
	TaskLogLink   *string `json:"task_log"`
	AgentLogLink  *string `json:"agent_log"`
	SystemLogLink *string `json:"system_log"`
	EventLogLink  *string `json:"event_log"`
}

type ApiTaskEndDetail struct {
	Status      *string           `json:"status"`
	Type        *string           `json:"type"`
	Description *string           `json:"desc"`
	TimedOut    bool              `json:"timed_out"`
	TimeoutType *string           `json:"timeout_type"`
	OOMTracker  APIOomTrackerInfo `json:"oom_tracker_info"`
}

func (at *ApiTaskEndDetail) BuildFromService(t interface{}) error {
	v, ok := t.(apimodels.TaskEndDetail)
	if !ok {
		return errors.Errorf("Incorrect type %T when unmarshalling TaskEndDetail", t)
	}
	at.Status = utility.ToStringPtr(v.Status)
	at.Type = utility.ToStringPtr(v.Type)
	at.Description = utility.ToStringPtr(v.Description)
	at.TimedOut = v.TimedOut
	at.TimeoutType = utility.ToStringPtr(v.TimeoutType)

	apiOomTracker := APIOomTrackerInfo{}
	if err := apiOomTracker.BuildFromService(v.OOMTracker); err != nil {
		return errors.Wrap(err, "can't build oom tracker from service")
	}
	at.OOMTracker = apiOomTracker

	return nil
}

func (ad *ApiTaskEndDetail) ToService() (interface{}, error) {
	detail := apimodels.TaskEndDetail{
		Status:      utility.FromStringPtr(ad.Status),
		Type:        utility.FromStringPtr(ad.Type),
		Description: utility.FromStringPtr(ad.Description),
		TimedOut:    ad.TimedOut,
		TimeoutType: utility.FromStringPtr(ad.TimeoutType),
	}
	oomTrackerIface, err := ad.OOMTracker.ToService()
	if err != nil {
		return nil, errors.Wrap(err, "can't convert OOMTrackerInfo to service")
	}
	detail.OOMTracker = oomTrackerIface.(*apimodels.OOMTrackerInfo)

	return detail, nil
}

type APIOomTrackerInfo struct {
	Detected bool  `json:"detected"`
	Pids     []int `json:"pids"`
}

func (at *APIOomTrackerInfo) BuildFromService(t interface{}) error {
	v, ok := t.(*apimodels.OOMTrackerInfo)
	if !ok {
		return errors.Errorf("Incorrect type %T when unmarshalling OOMTrackerInfo", t)
	}
	if v != nil {
		at.Detected = v.Detected
		at.Pids = v.Pids
	}

	return nil
}

func (ad *APIOomTrackerInfo) ToService() (interface{}, error) {
	return &apimodels.OOMTrackerInfo{
		Detected: ad.Detected,
		Pids:     ad.Pids,
	}, nil
}

func (at *APITask) BuildPreviousExecutions(tasks []task.Task, url string) error {
	at.PreviousExecutions = make([]APITask, len(tasks))
	for i := range at.PreviousExecutions {
		if err := at.PreviousExecutions[i].BuildFromService(&tasks[i]); err != nil {
			return errors.Wrap(err, "error marshalling previous execution")
		}
		if err := at.PreviousExecutions[i].BuildFromService(url); err != nil {
			return errors.Wrap(err, "failed to build logs for previous execution")
		}
		if err := at.PreviousExecutions[i].GetArtifacts(); err != nil {
			return errors.Wrap(err, "failed to fetch artifacts for previous executions")
		}
	}

	return nil
}

// BuildFromService converts from a service level task by loading the data
// into the appropriate fields of the APITask.
func (at *APITask) BuildFromService(t interface{}) error {
	switch v := t.(type) {
	case *task.Task:
		id := v.Id
		// Old tasks are stored in a separate collection with ID set to
		// "old_task_ID" + "_" + "execution_number". This ID is not exposed to the user,
		// however. Instead in the UI executions are represented with a "/" and could be
		// represented in other ways elsewhere. The correct way to represent an old task is
		// with the same ID as the last execution, since semantically the tasks differ in
		// their execution number, not in their ID.
		if v.OldTaskId != "" {
			id = v.OldTaskId
		}
		(*at) = APITask{
			Id:                      utility.ToStringPtr(id),
			ProjectId:               utility.ToStringPtr(v.Project),
			CreateTime:              ToTimePtr(v.CreateTime),
			DispatchTime:            ToTimePtr(v.DispatchTime),
			ScheduledTime:           ToTimePtr(v.ScheduledTime),
			StartTime:               ToTimePtr(v.StartTime),
			FinishTime:              ToTimePtr(v.FinishTime),
			IngestTime:              ToTimePtr(v.IngestTime),
			ActivatedTime:           ToTimePtr(v.ActivatedTime),
			Version:                 utility.ToStringPtr(v.Version),
			Revision:                utility.ToStringPtr(v.Revision),
			Priority:                v.Priority,
			Activated:               v.Activated,
			ActivatedBy:             utility.ToStringPtr(v.ActivatedBy),
			BuildId:                 utility.ToStringPtr(v.BuildId),
			DistroId:                utility.ToStringPtr(v.DistroId),
			BuildVariant:            utility.ToStringPtr(v.BuildVariant),
			BuildVariantDisplayName: utility.ToStringPtr(v.BuildVariantDisplayName),
			DisplayName:             utility.ToStringPtr(v.DisplayName),
			HostId:                  utility.ToStringPtr(v.HostId),
			Restarts:                v.Restarts,
			Execution:               v.Execution,
			Order:                   v.RevisionOrderNumber,
			Status:                  utility.ToStringPtr(v.Status),
			DisplayStatus:           utility.ToStringPtr(v.GetDisplayStatus()),
			TimeTaken:               NewAPIDuration(v.TimeTaken),
			ExpectedDuration:        NewAPIDuration(v.ExpectedDuration),
			GenerateTask:            v.GenerateTask,
			GeneratedBy:             v.GeneratedBy,
			DisplayOnly:             v.DisplayOnly,
			Mainline:                (v.Requester == evergreen.RepotrackerVersionRequester),
			TaskGroup:               v.TaskGroup,
			TaskGroupMaxHosts:       v.TaskGroupMaxHosts,
			Blocked:                 v.Blocked(),
			Requester:               utility.ToStringPtr(v.Requester),
			Aborted:                 v.Aborted,
			CanSync:                 v.CanSync,
			HasCedarResults:         v.HasCedarResults,
			CedarResultsFailed:      v.CedarResultsFailed,
			MustHaveResults:         v.MustHaveResults,
			ParentTaskId:            utility.FromStringPtr(v.DisplayTaskId),
			SyncAtEndOpts: APISyncAtEndOptions{
				Enabled:  v.SyncAtEndOpts.Enabled,
				Statuses: v.SyncAtEndOpts.Statuses,
				Timeout:  v.SyncAtEndOpts.Timeout,
			},
			AbortInfo: APIAbortInfo{
				NewVersion: v.AbortInfo.NewVersion,
				TaskID:     v.AbortInfo.TaskID,
				User:       v.AbortInfo.User,
				PRClosed:   v.AbortInfo.PRClosed,
			},
		}
		if v.BaseTask.Id != "" {
			at.BaseTask = APIBaseTaskInfo{
				Id:     utility.ToStringPtr(v.BaseTask.Id),
				Status: utility.ToStringPtr(v.BaseTask.Status),
			}
		}

		if v.ParentPatchID != "" {
			at.Version = utility.ToStringPtr(v.ParentPatchID)
			if v.ParentPatchNumber != 0 {
				at.Order = v.ParentPatchNumber
			}
		}

		if err := at.Details.BuildFromService(v.Details); err != nil {
			return errors.Wrap(err, "can't build TaskEndDetail from service")
		}

		if v.HostId != "" {
			h, err := host.FindOneId(v.HostId)
			if err != nil {
				return errors.Wrapf(err, "error finding host '%s' for task", v.HostId)
			}
			if h != nil && len(h.Distro.ProviderSettingsList) == 1 {
				ami, ok := h.Distro.ProviderSettingsList[0].Lookup("ami").StringValueOK()
				if ok {
					at.Ami = utility.ToStringPtr(ami)
				}
			}
		}

		if len(v.ExecutionTasks) > 0 {
			ets := []*string{}
			for _, t := range v.ExecutionTasks {
				ets = append(ets, utility.ToStringPtr(t))
			}
			at.ExecutionTasks = ets
		}
		if len(v.ExecutionTasksFull) > 0 {
			ets := []APITask{}
			for _, t := range v.ExecutionTasksFull {
				at := APITask{}
				if err := at.BuildFromService(t); err != nil {
					return err
				}
				ets = append(ets, at)
			}
			at.ExecutionTasksFull = ets
		}

		if len(v.DependsOn) > 0 {
			dependsOn := make([]APIDependency, len(v.DependsOn))
			for i, dep := range v.DependsOn {
				apiDep := APIDependency{}
				apiDep.BuildFromService(dep)
				dependsOn[i] = apiDep
			}
			at.DependsOn = dependsOn
		}
		if v.Project != "" {
			identifier, err := model.GetIdentifierForProject(v.Project)
			if err == nil {
				at.ProjectIdentifier = utility.ToStringPtr(identifier)
			}
		}
		at.OverrideDependencies = v.OverrideDependencies
		at.Archived = v.Archived
	case string:
		ll := LogLinks{
			AllLogLink:    utility.ToStringPtr(fmt.Sprintf(TaskLogLinkFormat, v, utility.FromStringPtr(at.Id), at.Execution, "ALL")),
			TaskLogLink:   utility.ToStringPtr(fmt.Sprintf(TaskLogLinkFormat, v, utility.FromStringPtr(at.Id), at.Execution, "T")),
			AgentLogLink:  utility.ToStringPtr(fmt.Sprintf(TaskLogLinkFormat, v, utility.FromStringPtr(at.Id), at.Execution, "E")),
			SystemLogLink: utility.ToStringPtr(fmt.Sprintf(TaskLogLinkFormat, v, utility.FromStringPtr(at.Id), at.Execution, "S")),
			EventLogLink:  utility.ToStringPtr(fmt.Sprintf(EventLogLinkFormat, v, utility.FromStringPtr(at.Id))),
		}
		at.Logs = ll
	default:
		return errors.New(fmt.Sprintf("Incorrect type %T when unmarshalling task", t))
	}

	return nil
}

// ToService returns a service layer task using the data from the APITask.
func (ad *APITask) ToService() (interface{}, error) {
	st := &task.Task{
		Id:                  utility.FromStringPtr(ad.Id),
		Project:             utility.FromStringPtr(ad.ProjectId),
		Version:             utility.FromStringPtr(ad.Version),
		Revision:            utility.FromStringPtr(ad.Revision),
		Priority:            ad.Priority,
		Activated:           ad.Activated,
		ActivatedBy:         utility.FromStringPtr(ad.ActivatedBy),
		BuildId:             utility.FromStringPtr(ad.BuildId),
		DistroId:            utility.FromStringPtr(ad.DistroId),
		BuildVariant:        utility.FromStringPtr(ad.BuildVariant),
		DisplayName:         utility.FromStringPtr(ad.DisplayName),
		HostId:              utility.FromStringPtr(ad.HostId),
		Restarts:            ad.Restarts,
		Execution:           ad.Execution,
		RevisionOrderNumber: ad.Order,
		Status:              utility.FromStringPtr(ad.Status),
		DisplayStatus:       utility.FromStringPtr(ad.DisplayStatus),
		TimeTaken:           ad.TimeTaken.ToDuration(),
		ExpectedDuration:    ad.ExpectedDuration.ToDuration(),
		GenerateTask:        ad.GenerateTask,
		GeneratedBy:         ad.GeneratedBy,
		DisplayOnly:         ad.DisplayOnly,
		Requester:           utility.FromStringPtr(ad.Requester),
		CanSync:             ad.CanSync,
		HasCedarResults:     ad.HasCedarResults,
		CedarResultsFailed:  ad.CedarResultsFailed,
		MustHaveResults:     ad.MustHaveResults,
		SyncAtEndOpts: task.SyncAtEndOptions{
			Enabled:  ad.SyncAtEndOpts.Enabled,
			Statuses: ad.SyncAtEndOpts.Statuses,
			Timeout:  ad.SyncAtEndOpts.Timeout,
		},
		BaseTask: task.BaseTaskInfo{
			Id:     utility.FromStringPtr(ad.BaseTask.Id),
			Status: utility.FromStringPtr(ad.BaseTask.Status),
		},
	}
	catcher := grip.NewBasicCatcher()
	serviceDetails, err := ad.Details.ToService()
	catcher.Add(err)
	st.Details = serviceDetails.(apimodels.TaskEndDetail)
	createTime, err := FromTimePtr(ad.CreateTime)
	catcher.Add(err)
	dispatchTime, err := FromTimePtr(ad.DispatchTime)
	catcher.Add(err)
	scheduledTime, err := FromTimePtr(ad.ScheduledTime)
	catcher.Add(err)
	startTime, err := FromTimePtr(ad.StartTime)
	catcher.Add(err)
	finishTime, err := FromTimePtr(ad.FinishTime)
	catcher.Add(err)
	ingestTime, err := FromTimePtr(ad.IngestTime)
	catcher.Add(err)
	activatedTime, err := FromTimePtr(ad.ActivatedTime)
	catcher.Add(err)
	if catcher.HasErrors() {
		return nil, catcher.Resolve()
	}

	st.CreateTime = createTime
	st.DispatchTime = dispatchTime
	st.ScheduledTime = scheduledTime
	st.StartTime = startTime
	st.FinishTime = finishTime
	st.IngestTime = ingestTime
	st.ActivatedTime = activatedTime
	if len(ad.ExecutionTasks) > 0 {
		ets := []string{}
		for _, t := range ad.ExecutionTasks {
			ets = append(ets, utility.FromStringPtr(t))
		}
		st.ExecutionTasks = ets
	}
	if len(ad.ExecutionTasksFull) > 0 {
		ets := []task.Task{}
		for _, at := range ad.ExecutionTasksFull {
			taskData, err := at.ToService()
			if err != nil {
				return nil, err
			}
			ets = append(ets, *taskData.(*task.Task))
		}
		st.ExecutionTasksFull = ets
	}

	dependsOn := make([]task.Dependency, len(ad.DependsOn))

	for i, dep := range ad.DependsOn {
		dependsOn[i].TaskId = dep.TaskId
		dependsOn[i].Status = dep.Status
	}

	st.DependsOn = dependsOn
	st.OverrideDependencies = ad.OverrideDependencies
	st.Archived = ad.Archived
	return interface{}(st), nil
}

func (at *APITask) GetArtifacts() error {
	var err error
	var entries []artifact.Entry
	if at.DisplayOnly {
		ets := []artifact.TaskIDAndExecution{}
		for _, t := range at.ExecutionTasks {
			ets = append(ets, artifact.TaskIDAndExecution{TaskID: *t, Execution: at.Execution})
		}
		if len(ets) > 0 {
			entries, err = artifact.FindAll(artifact.ByTaskIdsAndExecutions(ets))
		}
	} else {
		entries, err = artifact.FindAll(artifact.ByTaskIdAndExecution(utility.FromStringPtr(at.Id), at.Execution))
	}
	if err != nil {
		return errors.Wrap(err, "error retrieving artifacts")
	}
	for _, entry := range entries {
		var strippedFiles []artifact.File
		// The route requires a user, so hasUser is always true.
		strippedFiles, err = artifact.StripHiddenFiles(entry.Files, true)
		if err != nil {
			return err
		}
		for _, file := range strippedFiles {
			apiFile := APIFile{}
			err := apiFile.BuildFromService(file)
			if err != nil {
				return err
			}
			at.Artifacts = append(at.Artifacts, apiFile)
		}
	}

	return nil
}

type APISyncAtEndOptions struct {
	Enabled  bool          `json:"enabled"`
	Statuses []string      `json:"statuses"`
	Timeout  time.Duration `json:"timeout"`
}

type APIDependency struct {
	TaskId string `bson:"_id" json:"id"`
	Status string `bson:"status" json:"status"`
}

func (ad *APIDependency) BuildFromService(dep task.Dependency) {
	ad.TaskId = dep.TaskId
	ad.Status = dep.Status
}

func (ad *APIDependency) ToService() (interface{}, error) {
	return nil, errors.New("ToService() is not implemented for APIDependency")
}<|MERGE_RESOLUTION|>--- conflicted
+++ resolved
@@ -76,15 +76,12 @@
 	Ami                     *string             `json:"ami"`
 	MustHaveResults         bool                `json:"must_have_test_results"`
 	BaseTask                APIBaseTaskInfo     `json:"base_task"`
-<<<<<<< HEAD
+  // These fields are used by graphql gen, but do not need to be exposed
+	// via Evergreen's user-facing API.
 	OverrideDependencies    bool                `json:"-"`
 	Archived                bool                `json:"archived"`
-=======
-	// These fields are used by graphql gen, but do not need to be exposed
-	// via Evergreen's user-facing API.
-	HasCedarResults    bool `json:"-"`
-	CedarResultsFailed bool `json:"-"`
->>>>>>> 8bb1eb7b
+	HasCedarResults         bool                `json:"-"`
+	CedarResultsFailed      bool                `json:"-"`
 }
 
 type APIAbortInfo struct {
