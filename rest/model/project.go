package model

import (
	"fmt"
	"reflect"
	"time"

	"github.com/evergreen-ci/evergreen"
	"github.com/evergreen-ci/evergreen/model"
	"github.com/evergreen-ci/evergreen/model/patch"
	"github.com/evergreen-ci/evergreen/util"
	"github.com/evergreen-ci/utility"
	"github.com/mongodb/grip"
	"github.com/mongodb/grip/recovery"
	"github.com/pkg/errors"
)

// publicProjectFields are the fields needed by the UI
// on base_angular and the menu
type UIProjectFields struct {
	Id          string `json:"id"`
	Identifier  string `json:"identifier"`
	DisplayName string `json:"display_name"`
	Repo        string `json:"repo_name"`
	Owner       string `json:"owner_name"`
}

type APITriggerDefinition struct {
	Project           *string `json:"project"`
	Level             *string `json:"level"` //build or task
	DefinitionID      *string `json:"definition_id"`
	BuildVariantRegex *string `json:"variant_regex"`
	TaskRegex         *string `json:"task_regex"`
	Status            *string `json:"status"`
	DateCutoff        *int    `json:"date_cutoff"`
	ConfigFile        *string `json:"config_file"`
	GenerateFile      *string `json:"generate_file"`
	Command           *string `json:"command"`
	Alias             *string `json:"alias"`
}

func (t *APITriggerDefinition) ToService() (interface{}, error) {
	return model.TriggerDefinition{
		Project:           utility.FromStringPtr(t.Project),
		Level:             utility.FromStringPtr(t.Level),
		DefinitionID:      utility.FromStringPtr(t.DefinitionID),
		BuildVariantRegex: utility.FromStringPtr(t.BuildVariantRegex),
		TaskRegex:         utility.FromStringPtr(t.TaskRegex),
		Status:            utility.FromStringPtr(t.Status),
		ConfigFile:        utility.FromStringPtr(t.ConfigFile),
		GenerateFile:      utility.FromStringPtr(t.GenerateFile),
		Command:           utility.FromStringPtr(t.Command),
		Alias:             utility.FromStringPtr(t.Alias),
		DateCutoff:        t.DateCutoff,
	}, nil
}

func (t *APITriggerDefinition) BuildFromService(h interface{}) error {
	var triggerDef model.TriggerDefinition
	switch h.(type) {
	case model.TriggerDefinition:
		triggerDef = h.(model.TriggerDefinition)
	case *model.TriggerDefinition:
		triggerDef = *h.(*model.TriggerDefinition)
	default:
		return errors.Errorf("Invalid trigger definition of type '%T'", h)
	}
	t.Project = utility.ToStringPtr(triggerDef.Project)
	t.Level = utility.ToStringPtr(triggerDef.Level)
	t.DefinitionID = utility.ToStringPtr(triggerDef.DefinitionID)
	t.BuildVariantRegex = utility.ToStringPtr(triggerDef.BuildVariantRegex)
	t.TaskRegex = utility.ToStringPtr(triggerDef.TaskRegex)
	t.Status = utility.ToStringPtr(triggerDef.Status)
	t.ConfigFile = utility.ToStringPtr(triggerDef.ConfigFile)
	t.GenerateFile = utility.ToStringPtr(triggerDef.GenerateFile)
	t.Command = utility.ToStringPtr(triggerDef.Command)
	t.Alias = utility.ToStringPtr(triggerDef.Alias)
	t.DateCutoff = triggerDef.DateCutoff
	return nil
}

type APIPatchTriggerDefinition struct {
	Alias                  *string            `json:"alias"`
	ChildProject           *string            `json:"child_project"` // deprecated
	ChildProjectId         *string            `json:"child_project_id"`
	ChildProjectIdentifier *string            `json:"child_project_identifier"`
	TaskSpecifiers         []APITaskSpecifier `json:"task_specifiers"`
	Status                 *string            `json:"status,omitempty"`
	ParentAsModule         *string            `json:"parent_as_module,omitempty"`
	VariantsTasks          []VariantTask      `json:"variants_tasks,omitempty"`
}

func (t *APIPatchTriggerDefinition) BuildFromService(h interface{}) error {
	var def patch.PatchTriggerDefinition
	switch h.(type) {
	case patch.PatchTriggerDefinition:
		def = h.(patch.PatchTriggerDefinition)
	case *patch.PatchTriggerDefinition:
		def = *h.(*patch.PatchTriggerDefinition)
	default:
		return errors.Errorf("Invalid patch trigger definition of type '%T'", h)
	}
	t.ChildProject = utility.ToStringPtr(def.ChildProject)
	t.Alias = utility.ToStringPtr(def.Alias)
	t.Status = utility.ToStringPtr(def.Status)
	t.ParentAsModule = utility.ToStringPtr(def.ParentAsModule)
	var specifiers []APITaskSpecifier
	for _, ts := range def.TaskSpecifiers {
		specifier := APITaskSpecifier{}
		if err := specifier.BuildFromService(ts); err != nil {
			return errors.Wrap(err, "cannot convert task specifier")
		}
		specifiers = append(specifiers, specifier)
	}
	t.TaskSpecifiers = specifiers
	return nil
}

func (t *APIPatchTriggerDefinition) ToService() (interface{}, error) {
	trigger := patch.PatchTriggerDefinition{}

	trigger.ChildProject = utility.FromStringPtr(t.ChildProject)
	trigger.Status = utility.FromStringPtr(t.Status)
	trigger.Alias = utility.FromStringPtr(t.Alias)
	trigger.ParentAsModule = utility.FromStringPtr(t.ParentAsModule)
	var specifiers []patch.TaskSpecifier
	for _, ts := range t.TaskSpecifiers {
		i, err := ts.ToService()
		specifier, ok := i.(patch.TaskSpecifier)
		if err != nil {
			return nil, errors.Wrap(err, "cannot convert API task specifier")
		}
		if !ok {
			return nil, errors.Errorf("expected patch trigger definition but was actually '%T'", i)
		}
		specifiers = append(specifiers, specifier)
	}
	trigger.TaskSpecifiers = specifiers
	return trigger, nil
}

type APITaskSpecifier struct {
	PatchAlias   *string `json:"patch_alias,omitempty"`
	TaskRegex    *string `json:"task_regex,omitempty"`
	VariantRegex *string `json:"variant_regex,omitempty"`
}

func (ts *APITaskSpecifier) BuildFromService(h interface{}) error {
	var def patch.TaskSpecifier
	switch h.(type) {
	case patch.TaskSpecifier:
		def = h.(patch.TaskSpecifier)
	case *patch.TaskSpecifier:
		def = *h.(*patch.TaskSpecifier)
	default:
		return errors.Errorf("Invalid task specifier of type '%T'", h)
	}
	ts.PatchAlias = utility.ToStringPtr(def.PatchAlias)
	ts.TaskRegex = utility.ToStringPtr(def.TaskRegex)
	ts.VariantRegex = utility.ToStringPtr(def.VariantRegex)
	return nil
}

func (t *APITaskSpecifier) ToService() (interface{}, error) {
	specifier := patch.TaskSpecifier{}

	specifier.PatchAlias = utility.FromStringPtr(t.PatchAlias)
	specifier.TaskRegex = utility.FromStringPtr(t.TaskRegex)
	specifier.VariantRegex = utility.FromStringPtr(t.VariantRegex)
	return specifier, nil
}

type APIPeriodicBuildDefinition struct {
	ID            *string    `json:"id"`
	ConfigFile    *string    `json:"config_file"`
	IntervalHours *int       `son:"interval_hours"`
	Alias         *string    `son:"alias,omitempty"`
	Message       *string    `json:"message,omitempty"`
	NextRunTime   *time.Time `json:"next_run_time,omitempty"`
}

type APICommitQueueParams struct {
	Enabled     *bool   `json:"enabled"`
	MergeMethod *string `json:"merge_method"`
	Message     *string `json:"message"`
}

func (bd *APIPeriodicBuildDefinition) ToService() (interface{}, error) {
	buildDef := model.PeriodicBuildDefinition{}
	buildDef.ID = utility.FromStringPtr(bd.ID)
	buildDef.ConfigFile = utility.FromStringPtr(bd.ConfigFile)
	buildDef.IntervalHours = utility.FromIntPtr(bd.IntervalHours)
	buildDef.Alias = utility.FromStringPtr(bd.Alias)
	buildDef.Message = utility.FromStringPtr(bd.Message)
	buildDef.NextRunTime = utility.FromTimePtr(bd.NextRunTime)
	return buildDef, nil
}

func (bd *APIPeriodicBuildDefinition) BuildFromService(h interface{}) error {
	var params model.PeriodicBuildDefinition
	switch h.(type) {
	case model.PeriodicBuildDefinition:
		params = h.(model.PeriodicBuildDefinition)
	case *model.PeriodicBuildDefinition:
		params = *h.(*model.PeriodicBuildDefinition)
	default:
		return errors.Errorf("Invalid commit queue params of type '%T'", h)
	}
	bd.ID = utility.ToStringPtr(params.ID)
	bd.ConfigFile = utility.ToStringPtr(params.ConfigFile)
	bd.IntervalHours = utility.ToIntPtr(params.IntervalHours)
	bd.Alias = utility.ToStringPtr(params.Alias)
	bd.Message = utility.ToStringPtr(params.Message)
	bd.NextRunTime = utility.ToTimePtr(params.NextRunTime)
	return nil
}

func (cqParams *APICommitQueueParams) BuildFromService(h interface{}) error {
	var params model.CommitQueueParams
	switch h.(type) {
	case model.CommitQueueParams:
		params = h.(model.CommitQueueParams)
	case *model.CommitQueueParams:
		params = *h.(*model.CommitQueueParams)
	default:
		return errors.Errorf("Invalid commit queue params of type '%T'", h)
	}

	cqParams.Enabled = utility.BoolPtrCopy(params.Enabled)
	cqParams.MergeMethod = utility.ToStringPtr(params.MergeMethod)
	cqParams.Message = utility.ToStringPtr(params.Message)

	return nil
}

func (cqParams *APICommitQueueParams) ToService() (interface{}, error) {
	serviceParams := model.CommitQueueParams{}
	serviceParams.Enabled = utility.BoolPtrCopy(cqParams.Enabled)
	serviceParams.MergeMethod = utility.FromStringPtr(cqParams.MergeMethod)
	serviceParams.Message = utility.FromStringPtr(cqParams.Message)

	return serviceParams, nil
}

type APIBuildBaronSettings struct {
	TicketCreateProject     *string   `bson:"ticket_create_project" json:"ticket_create_project"`
	TicketSearchProjects    []*string `bson:"ticket_search_projects" json:"ticket_search_projects"`
	BFSuggestionServer      *string   `bson:"bf_suggestion_server" json:"bf_suggestion_server"`
	BFSuggestionUsername    *string   `bson:"bf_suggestion_username" json:"bf_suggestion_username"`
	BFSuggestionPassword    *string   `bson:"bf_suggestion_password" json:"bf_suggestion_password"`
	BFSuggestionTimeoutSecs *int      `bson:"bf_suggestion_timeout_secs" json:"bf_suggestion_timeout_secs"`
	BFSuggestionFeaturesURL *string   `bson:"bf_suggestion_features_url" json:"bf_suggestion_features_url"`
}

func (bb *APIBuildBaronSettings) BuildFromService(h interface{}) error {
	var def evergreen.BuildBaronSettings
	switch h.(type) {
	case evergreen.BuildBaronSettings:
		def = h.(evergreen.BuildBaronSettings)
	case *evergreen.BuildBaronSettings:
		def = *h.(*evergreen.BuildBaronSettings)
	default:
		return errors.Errorf("Invalid build baron config of type '%T'", h)
	}
	bb.TicketCreateProject = utility.ToStringPtr(def.TicketCreateProject)
	bb.TicketSearchProjects = utility.ToStringPtrSlice(def.TicketSearchProjects)
	bb.BFSuggestionServer = utility.ToStringPtr(def.BFSuggestionServer)
	bb.BFSuggestionUsername = utility.ToStringPtr(def.BFSuggestionUsername)
	bb.BFSuggestionPassword = utility.ToStringPtr(def.BFSuggestionPassword)
	bb.BFSuggestionTimeoutSecs = utility.ToIntPtr(def.BFSuggestionTimeoutSecs)
	bb.BFSuggestionFeaturesURL = utility.ToStringPtr(def.BFSuggestionFeaturesURL)
	return nil
}

func (bb *APIBuildBaronSettings) ToService() (interface{}, error) {
	buildbaron := evergreen.BuildBaronSettings{}

	buildbaron.TicketCreateProject = utility.FromStringPtr(bb.TicketCreateProject)
	buildbaron.TicketSearchProjects = utility.FromStringPtrSlice(bb.TicketSearchProjects)
	buildbaron.BFSuggestionServer = utility.FromStringPtr(bb.BFSuggestionServer)
	buildbaron.BFSuggestionUsername = utility.FromStringPtr(bb.BFSuggestionUsername)
	buildbaron.BFSuggestionPassword = utility.FromStringPtr(bb.BFSuggestionPassword)
	buildbaron.BFSuggestionTimeoutSecs = utility.FromIntPtr(bb.BFSuggestionTimeoutSecs)
	buildbaron.BFSuggestionFeaturesURL = utility.FromStringPtr(bb.BFSuggestionFeaturesURL)
	return buildbaron, nil
}

type APITaskAnnotationSettings struct {
	JiraCustomFields  []APIJiraField `bson:"jira_custom_fields" json:"jira_custom_fields"`
	FileTicketWebHook APIWebHook     `bson:"web_hook" json:"web_hook"`
}

type APIWebHook struct {
	Endpoint *string `bson:"endpoint" json:"endpoint"`
	Secret   *string `bson:"secret" json:"secret"`
}

type APIJiraField struct {
	Field       *string `bson:"field" json:"field"`
	DisplayText *string `bson:"display_text" json:"display_text"`
}

func (ta *APITaskAnnotationSettings) ToService() (interface{}, error) {
	res := evergreen.AnnotationsSettings{}
	webhook := evergreen.WebHook{}
	webhook.Secret = utility.FromStringPtr(ta.FileTicketWebHook.Secret)
	webhook.Endpoint = utility.FromStringPtr(ta.FileTicketWebHook.Endpoint)
	res.FileTicketWebHook = webhook
	for _, apiJiraField := range ta.JiraCustomFields {
		jiraField := evergreen.JiraField{}
		jiraField.Field = utility.FromStringPtr(apiJiraField.Field)
		jiraField.DisplayText = utility.FromStringPtr(apiJiraField.DisplayText)
		res.JiraCustomFields = append(res.JiraCustomFields, jiraField)
	}
	return res, nil
}

func (ta *APITaskAnnotationSettings) BuildFromService(h interface{}) error {
	var config evergreen.AnnotationsSettings
	switch h.(type) {
	case evergreen.AnnotationsSettings:
		config = h.(evergreen.AnnotationsSettings)
	case *evergreen.AnnotationsSettings:
		config = *h.(*evergreen.AnnotationsSettings)
	}

	apiWebhook := APIWebHook{}
	apiWebhook.Secret = utility.ToStringPtr(config.FileTicketWebHook.Secret)
	apiWebhook.Endpoint = utility.ToStringPtr(config.FileTicketWebHook.Endpoint)
	ta.FileTicketWebHook = apiWebhook
	for _, jiraField := range config.JiraCustomFields {
		apiJiraField := APIJiraField{}
		apiJiraField.Field = utility.ToStringPtr(jiraField.Field)
		apiJiraField.DisplayText = utility.ToStringPtr(jiraField.DisplayText)
		ta.JiraCustomFields = append(ta.JiraCustomFields, apiJiraField)
	}
	return nil
}

type APITaskSyncOptions struct {
	ConfigEnabled *bool `json:"config_enabled"`
	PatchEnabled  *bool `json:"patch_enabled"`
}

func (opts *APITaskSyncOptions) BuildFromService(h interface{}) error {
	switch v := h.(type) {
	case model.TaskSyncOptions:
		opts.ConfigEnabled = utility.BoolPtrCopy(v.ConfigEnabled)
		opts.PatchEnabled = utility.BoolPtrCopy(v.PatchEnabled)
		return nil
	default:
		return errors.Errorf("invalid type '%T' for API S3 task sync options", v)
	}
}

func (opts *APITaskSyncOptions) ToService() (interface{}, error) {
	return model.TaskSyncOptions{
		ConfigEnabled: utility.BoolPtrCopy(opts.ConfigEnabled),
		PatchEnabled:  utility.BoolPtrCopy(opts.PatchEnabled),
	}, nil
}

type APIWorkstationConfig struct {
	SetupCommands []APIWorkstationSetupCommand `bson:"setup_commands" json:"setup_commands"`
	GitClone      *bool                        `bson:"git_clone" json:"git_clone"`
}

type APIWorkstationSetupCommand struct {
	Command   *string `bson:"command" json:"command"`
	Directory *string `bson:"directory" json:"directory"`
}

func (c *APIWorkstationConfig) ToService() (interface{}, error) {
	res := model.WorkstationConfig{}
	res.GitClone = utility.BoolPtrCopy(c.GitClone)
	for _, apiCmd := range c.SetupCommands {
		cmd := model.WorkstationSetupCommand{}
		cmd.Command = utility.FromStringPtr(apiCmd.Command)
		cmd.Directory = utility.FromStringPtr(apiCmd.Directory)
		res.SetupCommands = append(res.SetupCommands, cmd)
	}
	return res, nil
}

func (c *APIWorkstationConfig) BuildFromService(h interface{}) error {
	var config model.WorkstationConfig
	switch h.(type) {
	case model.WorkstationConfig:
		config = h.(model.WorkstationConfig)
	case *model.WorkstationConfig:
		config = *h.(*model.WorkstationConfig)
	}

	c.GitClone = utility.BoolPtrCopy(config.GitClone)
	for _, cmd := range config.SetupCommands {
		apiCmd := APIWorkstationSetupCommand{}
		apiCmd.Command = utility.ToStringPtr(cmd.Command)
		apiCmd.Directory = utility.ToStringPtr(cmd.Directory)
		c.SetupCommands = append(c.SetupCommands, apiCmd)
	}
	return nil
}

type APIParameterInfo struct {
	Key         *string `json:"key"`
	Value       *string `json:"value"`
	Description *string `json:"description"`
}

func (c *APIParameterInfo) ToService() (interface{}, error) {
	res := model.ParameterInfo{}
	res.Key = utility.FromStringPtr(c.Key)
	res.Value = utility.FromStringPtr(c.Value)
	res.Description = utility.FromStringPtr(c.Description)
	return res, nil
}

func (c *APIParameterInfo) BuildFromService(h interface{}) error {
	var info model.ParameterInfo
	switch h.(type) {
	case model.ParameterInfo:
		info = h.(model.ParameterInfo)
	case *model.ParameterInfo:
		info = *h.(*model.ParameterInfo)
	}

	c.Key = utility.ToStringPtr(info.Key)
	c.Value = utility.ToStringPtr(info.Value)
	c.Description = utility.ToStringPtr(info.Description)
	return nil
}

type APIProjectRef struct {
	Id                          *string                   `json:"id"`
	Owner                       *string                   `json:"owner_name"`
	Repo                        *string                   `json:"repo_name"`
	Branch                      *string                   `json:"branch_name"`
	Enabled                     *bool                     `json:"enabled"`
	Private                     *bool                     `json:"private"`
	BatchTime                   int                       `json:"batch_time"`
	RemotePath                  *string                   `json:"remote_path"`
	SpawnHostScriptPath         *string                   `json:"spawn_host_script_path"`
	Identifier                  *string                   `json:"identifier"`
	DisplayName                 *string                   `json:"display_name"`
	DeactivatePrevious          *bool                     `json:"deactivate_previous"`
	TracksPushEvents            *bool                     `json:"tracks_push_events"`
	PRTestingEnabled            *bool                     `json:"pr_testing_enabled"`
	GitTagVersionsEnabled       *bool                     `json:"git_tag_versions_enabled"`
	GithubChecksEnabled         *bool                     `json:"github_checks_enabled"`
	CedarTestResultsEnabled     *bool                     `json:"cedar_test_results_enabled"`
	UseRepoSettings             bool                      `json:"use_repo_settings"`
	RepoRefId                   *string                   `json:"repo_ref_id"`
	DefaultLogger               *string                   `json:"default_logger"`
	CommitQueue                 APICommitQueueParams      `json:"commit_queue"`
	TaskSync                    APITaskSyncOptions        `json:"task_sync"`
	TaskAnnotationSettings      APITaskAnnotationSettings `json:"task_annotation_settings"`
	BuildBaronSettings          APIBuildBaronSettings     `json:"build_baron_settings"`
	PerfEnabled                 *bool                     `json:"perf_enabled"`
	Hidden                      *bool                     `json:"hidden"`
	PatchingDisabled            *bool                     `json:"patching_disabled"`
	RepotrackerDisabled         *bool                     `json:"repotracker_disabled"`
	DispatchingDisabled         *bool                     `json:"dispatching_disabled"`
	DisabledStatsCache          *bool                     `json:"disabled_stats_cache"`
	FilesIgnoredFromCache       []*string                 `json:"files_ignored_from_cache"`
	Admins                      []*string                 `json:"admins"`
	DeleteAdmins                []*string                 `json:"delete_admins,omitempty"`
	GitTagAuthorizedUsers       []*string                 `json:"git_tag_authorized_users" bson:"git_tag_authorized_users"`
	DeleteGitTagAuthorizedUsers []*string                 `json:"delete_git_tag_authorized_users,omitempty" bson:"delete_git_tag_authorized_users,omitempty"`
	GitTagAuthorizedTeams       []*string                 `json:"git_tag_authorized_teams" bson:"git_tag_authorized_teams"`
	DeleteGitTagAuthorizedTeams []*string                 `json:"delete_git_tag_authorized_teams,omitempty" bson:"delete_git_tag_authorized_teams,omitempty"`
	NotifyOnBuildFailure        *bool                     `json:"notify_on_failure"`
	Restricted                  *bool                     `json:"restricted"`
	Revision                    *string                   `json:"revision"`

	Triggers             []APITriggerDefinition       `json:"triggers"`
	GithubTriggerAliases []*string                    `json:"github_trigger_aliases"`
	PatchTriggerAliases  []APIPatchTriggerDefinition  `json:"patch_trigger_aliases"`
	Aliases              []APIProjectAlias            `json:"aliases"`
	Variables            APIProjectVars               `json:"variables"`
	WorkstationConfig    APIWorkstationConfig         `json:"workstation_config"`
	Subscriptions        []APISubscription            `json:"subscriptions"`
	DeleteSubscriptions  []*string                    `json:"delete_subscriptions,omitempty"`
	PeriodicBuilds       []APIPeriodicBuildDefinition `json:"periodic_builds,omitempty"`
}

// ToService returns a service layer ProjectRef using the data from APIProjectRef
func (p *APIProjectRef) ToService() (interface{}, error) {

	commitQueue, err := p.CommitQueue.ToService()
	if err != nil {
		return nil, errors.Wrap(err, "can't convert commit queue params")
	}

	i, err := p.TaskSync.ToService()
	if err != nil {
		return nil, errors.Wrap(err, "cannot convert API task sync options to service representation")
	}
	taskSync, ok := i.(model.TaskSyncOptions)
	if !ok {
		return nil, errors.Errorf("expected task sync options but was actually '%T'", i)
	}

	i, err = p.WorkstationConfig.ToService()
	if err != nil {
		return nil, errors.Wrap(err, "cannot convert API workstation config")
	}
	workstationConfig, ok := i.(model.WorkstationConfig)
	if !ok {
		return nil, errors.Errorf("expected workstation config but was actually '%T'", i)
	}

	i, err = p.BuildBaronSettings.ToService()
	if err != nil {
		return nil, errors.Wrap(err, "cannot convert API buildbaron config")
	}
	buildBaronConfig, ok := i.(evergreen.BuildBaronSettings)
	if !ok {
		return nil, errors.Errorf("expected buildbaron config but was actually '%T'", i)
	}

	i, err = p.TaskAnnotationSettings.ToService()
	if err != nil {
		return nil, errors.Wrap(err, "cannot convert API task annotations config")
	}
	taskAnnotationConfig, ok := i.(evergreen.AnnotationsSettings)
	if !ok {
		return nil, errors.Errorf("expected task annotations config but was actually '%T'", i)
	}

	projectRef := model.ProjectRef{
		Owner:                  utility.FromStringPtr(p.Owner),
		Repo:                   utility.FromStringPtr(p.Repo),
		Branch:                 utility.FromStringPtr(p.Branch),
		Enabled:                utility.BoolPtrCopy(p.Enabled),
		Private:                utility.BoolPtrCopy(p.Private),
		Restricted:             utility.BoolPtrCopy(p.Restricted),
		BatchTime:              p.BatchTime,
		RemotePath:             utility.FromStringPtr(p.RemotePath),
		Id:                     utility.FromStringPtr(p.Id),
		Identifier:             utility.FromStringPtr(p.Identifier),
		DisplayName:            utility.FromStringPtr(p.DisplayName),
		DeactivatePrevious:     utility.BoolPtrCopy(p.DeactivatePrevious),
		TracksPushEvents:       utility.BoolPtrCopy(p.TracksPushEvents),
		DefaultLogger:          utility.FromStringPtr(p.DefaultLogger),
		PRTestingEnabled:       utility.BoolPtrCopy(p.PRTestingEnabled),
		GitTagVersionsEnabled:  utility.BoolPtrCopy(p.GitTagVersionsEnabled),
		GithubChecksEnabled:    utility.BoolPtrCopy(p.GithubChecksEnabled),
		UseRepoSettings:        p.UseRepoSettings,
		RepoRefId:              utility.FromStringPtr(p.RepoRefId),
		CommitQueue:            commitQueue.(model.CommitQueueParams),
		TaskSync:               taskSync,
		WorkstationConfig:      workstationConfig,
		BuildBaronSettings:     buildBaronConfig,
		TaskAnnotationSettings: taskAnnotationConfig,
		PerfEnabled:            utility.BoolPtrCopy(p.PerfEnabled),
		Hidden:                 utility.BoolPtrCopy(p.Hidden),
		PatchingDisabled:       utility.BoolPtrCopy(p.PatchingDisabled),
		RepotrackerDisabled:    utility.BoolPtrCopy(p.RepotrackerDisabled),
		DispatchingDisabled:    utility.BoolPtrCopy(p.DispatchingDisabled),
		DisabledStatsCache:     utility.BoolPtrCopy(p.DisabledStatsCache),
		FilesIgnoredFromCache:  utility.FromStringPtrSlice(p.FilesIgnoredFromCache),
		NotifyOnBuildFailure:   utility.BoolPtrCopy(p.NotifyOnBuildFailure),
		SpawnHostScriptPath:    utility.FromStringPtr(p.SpawnHostScriptPath),
		Admins:                 utility.FromStringPtrSlice(p.Admins),
		GitTagAuthorizedUsers:  utility.FromStringPtrSlice(p.GitTagAuthorizedUsers),
		GitTagAuthorizedTeams:  utility.FromStringPtrSlice(p.GitTagAuthorizedTeams),
		GithubTriggerAliases:   utility.FromStringPtrSlice(p.GithubTriggerAliases),
	}

	// Copy triggers
	if p.Triggers != nil {
		triggers := []model.TriggerDefinition{}
		for _, t := range p.Triggers {
			i, err = t.ToService()
			if err != nil {
				return nil, errors.Wrap(err, "cannot convert API trigger definition")
			}
			newTrigger, ok := i.(model.TriggerDefinition)
			if !ok {
				return nil, errors.Errorf("expected trigger definition but was actually '%T'", i)
			}
			triggers = append(triggers, newTrigger)
		}
		projectRef.Triggers = triggers
	}

	// Copy periodic builds
	if p.PeriodicBuilds != nil {
		builds := []model.PeriodicBuildDefinition{}
		for _, t := range p.Triggers {
			i, err = t.ToService()
			if err != nil {
				return nil, errors.Wrap(err, "cannot convert API periodic build")
			}
			newBuild, ok := i.(model.PeriodicBuildDefinition)
			if !ok {
				return nil, errors.Errorf("expected periodic build definition but was actually '%T'", i)
			}
			builds = append(builds, newBuild)
		}
		projectRef.PeriodicBuilds = builds
	}

	if p.PatchTriggerAliases != nil {
		patchTriggers := []patch.PatchTriggerDefinition{}
		for _, t := range p.PatchTriggerAliases {
			i, err = t.ToService()
			if err != nil {
				return nil, errors.Wrap(err, "cannot convert API patch trigger definition")
			}
			trigger, ok := i.(patch.PatchTriggerDefinition)
			if !ok {
				return nil, errors.Errorf("expected patch trigger definition but was actually '%T'", i)
			}
			patchTriggers = append(patchTriggers, trigger)
		}
		projectRef.PatchTriggerAliases = patchTriggers
	}
	return &projectRef, nil
}

func (p *APIProjectRef) BuildFromService(v interface{}) error {
	var projectRef model.ProjectRef

	switch v.(type) {
	case model.ProjectRef:
		projectRef = v.(model.ProjectRef)
	case *model.ProjectRef:
		projectRef = *v.(*model.ProjectRef)
	default:
		return errors.New("Invalid type of the argument")
	}

<<<<<<< HEAD
=======
	cq := APICommitQueueParams{}
	if err := cq.BuildFromService(projectRef.CommitQueue); err != nil {
		return errors.Wrap(err, "can't convert commit queue parameters")
	}

	var taskSync APITaskSyncOptions
	if err := taskSync.BuildFromService(projectRef.TaskSync); err != nil {
		return errors.Wrap(err, "cannot convert task sync options to API representation")
	}

	workstationConfig := APIWorkstationConfig{}
	if err := workstationConfig.BuildFromService(projectRef.WorkstationConfig); err != nil {
		return errors.Wrap(err, "cannot convert workstation config")
	}

	buildbaronConfig := APIBuildBaronSettings{}
	if err := buildbaronConfig.BuildFromService(projectRef.BuildBaronSettings); err != nil {
		return errors.Wrap(err, "cannot convert buildbaron config")
	}

	taskannotationConfig := APITaskAnnotationSettings{}
	if err := taskannotationConfig.BuildFromService(projectRef.TaskAnnotationSettings); err != nil {
		return errors.Wrap(err, "cannot convert task annotations config")
	}

>>>>>>> e2960293
	p.Owner = utility.ToStringPtr(projectRef.Owner)
	p.Repo = utility.ToStringPtr(projectRef.Repo)
	p.Branch = utility.ToStringPtr(projectRef.Branch)
	p.Enabled = utility.BoolPtrCopy(projectRef.Enabled)
	p.Private = utility.BoolPtrCopy(projectRef.Private)
	p.Restricted = utility.BoolPtrCopy(projectRef.Restricted)
	p.BatchTime = projectRef.BatchTime
	p.RemotePath = utility.ToStringPtr(projectRef.RemotePath)
	p.Id = utility.ToStringPtr(projectRef.Id)
	p.Identifier = utility.ToStringPtr(projectRef.Identifier)
	p.DisplayName = utility.ToStringPtr(projectRef.DisplayName)
	p.DeactivatePrevious = projectRef.DeactivatePrevious
	p.TracksPushEvents = utility.BoolPtrCopy(projectRef.TracksPushEvents)
	p.DefaultLogger = utility.ToStringPtr(projectRef.DefaultLogger)
	p.PRTestingEnabled = utility.BoolPtrCopy(projectRef.PRTestingEnabled)
	p.GitTagVersionsEnabled = utility.BoolPtrCopy(projectRef.GitTagVersionsEnabled)
	p.GithubChecksEnabled = utility.BoolPtrCopy(projectRef.GithubChecksEnabled)
	p.UseRepoSettings = projectRef.UseRepoSettings
	p.RepoRefId = utility.ToStringPtr(projectRef.RepoRefId)
<<<<<<< HEAD
=======
	p.CommitQueue = cq
	p.TaskSync = taskSync
	p.WorkstationConfig = workstationConfig
	p.TaskAnnotationSettings = taskannotationConfig
	p.BuildBaronSettings = buildbaronConfig
	p.PerfEnabled = utility.BoolPtrCopy(projectRef.PerfEnabled)
>>>>>>> e2960293
	p.Hidden = utility.BoolPtrCopy(projectRef.Hidden)
	p.PatchingDisabled = utility.BoolPtrCopy(projectRef.PatchingDisabled)
	p.RepotrackerDisabled = utility.BoolPtrCopy(projectRef.RepotrackerDisabled)
	p.DispatchingDisabled = utility.BoolPtrCopy(projectRef.DispatchingDisabled)
	p.DisabledStatsCache = utility.BoolPtrCopy(projectRef.DisabledStatsCache)
	p.FilesIgnoredFromCache = utility.ToStringPtrSlice(projectRef.FilesIgnoredFromCache)
	p.NotifyOnBuildFailure = utility.BoolPtrCopy(projectRef.NotifyOnBuildFailure)
	p.SpawnHostScriptPath = utility.ToStringPtr(projectRef.SpawnHostScriptPath)
	p.Admins = utility.ToStringPtrSlice(projectRef.Admins)
	p.GitTagAuthorizedUsers = utility.ToStringPtrSlice(projectRef.GitTagAuthorizedUsers)
	p.GitTagAuthorizedTeams = utility.ToStringPtrSlice(projectRef.GitTagAuthorizedTeams)
	p.GithubTriggerAliases = utility.ToStringPtrSlice(projectRef.GithubTriggerAliases)

	cq := APICommitQueueParams{}
	if err := cq.BuildFromService(projectRef.CommitQueue); err != nil {
		return errors.Wrap(err, "can't convert commit queue parameters")
	}
	p.CommitQueue = cq

	var taskSync APITaskSyncOptions
	if err := taskSync.BuildFromService(projectRef.TaskSync); err != nil {
		return errors.Wrap(err, "cannot convert task sync options to API representation")
	}
	p.TaskSync = taskSync

	workstationConfig := APIWorkstationConfig{}
	if err := workstationConfig.BuildFromService(projectRef.WorkstationConfig); err != nil {
		return errors.Wrap(err, "cannot convert workstation config")
	}
	p.WorkstationConfig = workstationConfig

	// Copy triggers
	if projectRef.Triggers != nil {
		triggers := []APITriggerDefinition{}
		for _, t := range projectRef.Triggers {
			apiTrigger := APITriggerDefinition{}
			if err := apiTrigger.BuildFromService(t); err != nil {
				return err
			}
			triggers = append(triggers, apiTrigger)
		}
		p.Triggers = triggers
	}

	// copy periodic builds
	if projectRef.PeriodicBuilds != nil {
		periodicBuilds := []APIPeriodicBuildDefinition{}
		for _, pb := range projectRef.PeriodicBuilds {
			periodicBuild := APIPeriodicBuildDefinition{}
			if err := periodicBuild.BuildFromService(pb); err != nil {
				return err
			}
			periodicBuilds = append(periodicBuilds)
		}
		p.PeriodicBuilds = periodicBuilds
	}

	if projectRef.PatchTriggerAliases != nil {
		patchTriggers := []APIPatchTriggerDefinition{}
		for _, t := range projectRef.PatchTriggerAliases {
			trigger := APIPatchTriggerDefinition{}
			if err := trigger.BuildFromService(t); err != nil {
				return errors.Wrap(err, "cannot convert trigger definition")
			}
			patchTriggers = append(patchTriggers, trigger)
		}
		p.PatchTriggerAliases = patchTriggers
	}

	return nil
}

// DefaultUnsetBooleans is used to set booleans to their default value.
func (pRef *APIProjectRef) DefaultUnsetBooleans() {
	reflected := reflect.ValueOf(pRef).Elem()
	recursivelyDefaultBooleans(reflected)
}

func recursivelyDefaultBooleans(structToSet reflect.Value) {
	var err error
	var i int
	defer func() {
		grip.Error(recovery.HandlePanicWithError(recover(), err, fmt.Sprintf("panicked for field '%d'", i)))
	}()
	falseType := reflect.TypeOf(false)
	// Iterate through each field of the struct.
	for i = 0; i < structToSet.NumField(); i++ {
		field := structToSet.Field(i)

		// If it's a boolean pointer, set the default recursively.
		if field.Type() == reflect.PtrTo(falseType) && util.IsFieldUndefined(field) {
			field.Set(reflect.New(falseType))

		} else if field.Kind() == reflect.Struct {
			recursivelyDefaultBooleans(field)
		}
	}
}<|MERGE_RESOLUTION|>--- conflicted
+++ resolved
@@ -631,34 +631,6 @@
 		return errors.New("Invalid type of the argument")
 	}
 
-<<<<<<< HEAD
-=======
-	cq := APICommitQueueParams{}
-	if err := cq.BuildFromService(projectRef.CommitQueue); err != nil {
-		return errors.Wrap(err, "can't convert commit queue parameters")
-	}
-
-	var taskSync APITaskSyncOptions
-	if err := taskSync.BuildFromService(projectRef.TaskSync); err != nil {
-		return errors.Wrap(err, "cannot convert task sync options to API representation")
-	}
-
-	workstationConfig := APIWorkstationConfig{}
-	if err := workstationConfig.BuildFromService(projectRef.WorkstationConfig); err != nil {
-		return errors.Wrap(err, "cannot convert workstation config")
-	}
-
-	buildbaronConfig := APIBuildBaronSettings{}
-	if err := buildbaronConfig.BuildFromService(projectRef.BuildBaronSettings); err != nil {
-		return errors.Wrap(err, "cannot convert buildbaron config")
-	}
-
-	taskannotationConfig := APITaskAnnotationSettings{}
-	if err := taskannotationConfig.BuildFromService(projectRef.TaskAnnotationSettings); err != nil {
-		return errors.Wrap(err, "cannot convert task annotations config")
-	}
-
->>>>>>> e2960293
 	p.Owner = utility.ToStringPtr(projectRef.Owner)
 	p.Repo = utility.ToStringPtr(projectRef.Repo)
 	p.Branch = utility.ToStringPtr(projectRef.Branch)
@@ -678,15 +650,7 @@
 	p.GithubChecksEnabled = utility.BoolPtrCopy(projectRef.GithubChecksEnabled)
 	p.UseRepoSettings = projectRef.UseRepoSettings
 	p.RepoRefId = utility.ToStringPtr(projectRef.RepoRefId)
-<<<<<<< HEAD
-=======
-	p.CommitQueue = cq
-	p.TaskSync = taskSync
-	p.WorkstationConfig = workstationConfig
-	p.TaskAnnotationSettings = taskannotationConfig
-	p.BuildBaronSettings = buildbaronConfig
 	p.PerfEnabled = utility.BoolPtrCopy(projectRef.PerfEnabled)
->>>>>>> e2960293
 	p.Hidden = utility.BoolPtrCopy(projectRef.Hidden)
 	p.PatchingDisabled = utility.BoolPtrCopy(projectRef.PatchingDisabled)
 	p.RepotrackerDisabled = utility.BoolPtrCopy(projectRef.RepotrackerDisabled)
@@ -718,6 +682,18 @@
 	}
 	p.WorkstationConfig = workstationConfig
 
+	taskannotationConfig := APITaskAnnotationSettings{}
+	if err := taskannotationConfig.BuildFromService(projectRef.TaskAnnotationSettings); err != nil {
+		return errors.Wrap(err, "cannot convert task annotations config")
+	}
+	p.TaskAnnotationSettings = taskannotationConfig
+
+	buildbaronConfig := APIBuildBaronSettings{}
+	if err := buildbaronConfig.BuildFromService(projectRef.BuildBaronSettings); err != nil {
+		return errors.Wrap(err, "cannot convert buildbaron config")
+	}
+	p.BuildBaronSettings = buildbaronConfig
+
 	// Copy triggers
 	if projectRef.Triggers != nil {
 		triggers := []APITriggerDefinition{}
