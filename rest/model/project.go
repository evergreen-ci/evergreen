package model

import (
	"fmt"
	"reflect"
	"time"

	"github.com/evergreen-ci/evergreen"
	"github.com/evergreen-ci/evergreen/model"
	"github.com/evergreen-ci/evergreen/model/patch"
	"github.com/evergreen-ci/evergreen/util"
	"github.com/evergreen-ci/utility"
	"github.com/mongodb/grip"
	"github.com/mongodb/grip/recovery"
	"github.com/pkg/errors"
)

// publicProjectFields are the fields needed by the UI
// on base_angular and the menu
type UIProjectFields struct {
	Id          string `json:"id"`
	Identifier  string `json:"identifier"`
	DisplayName string `json:"display_name"`
	Repo        string `json:"repo_name"`
	Owner       string `json:"owner_name"`
}

type APITriggerDefinition struct {
	Project           *string `json:"project"`
	Level             *string `json:"level"` //build or task
	DefinitionID      *string `json:"definition_id"`
	BuildVariantRegex *string `json:"variant_regex"`
	TaskRegex         *string `json:"task_regex"`
	Status            *string `json:"status"`
	DateCutoff        *int    `json:"date_cutoff"`
	ConfigFile        *string `json:"config_file"`
	GenerateFile      *string `json:"generate_file"`
	Command           *string `json:"command"`
	Alias             *string `json:"alias"`
}

func (t *APITriggerDefinition) ToService() (interface{}, error) {
	return model.TriggerDefinition{
		Project:           utility.FromStringPtr(t.Project),
		Level:             utility.FromStringPtr(t.Level),
		DefinitionID:      utility.FromStringPtr(t.DefinitionID),
		BuildVariantRegex: utility.FromStringPtr(t.BuildVariantRegex),
		TaskRegex:         utility.FromStringPtr(t.TaskRegex),
		Status:            utility.FromStringPtr(t.Status),
		ConfigFile:        utility.FromStringPtr(t.ConfigFile),
		GenerateFile:      utility.FromStringPtr(t.GenerateFile),
		Command:           utility.FromStringPtr(t.Command),
		Alias:             utility.FromStringPtr(t.Alias),
		DateCutoff:        t.DateCutoff,
	}, nil
}

func (t *APITriggerDefinition) BuildFromService(h interface{}) error {
	var triggerDef model.TriggerDefinition
	switch h.(type) {
	case model.TriggerDefinition:
		triggerDef = h.(model.TriggerDefinition)
	case *model.TriggerDefinition:
		triggerDef = *h.(*model.TriggerDefinition)
	default:
		return errors.Errorf("Invalid trigger definition of type '%T'", h)
	}
	t.Project = utility.ToStringPtr(triggerDef.Project)
	t.Level = utility.ToStringPtr(triggerDef.Level)
	t.DefinitionID = utility.ToStringPtr(triggerDef.DefinitionID)
	t.BuildVariantRegex = utility.ToStringPtr(triggerDef.BuildVariantRegex)
	t.TaskRegex = utility.ToStringPtr(triggerDef.TaskRegex)
	t.Status = utility.ToStringPtr(triggerDef.Status)
	t.ConfigFile = utility.ToStringPtr(triggerDef.ConfigFile)
	t.GenerateFile = utility.ToStringPtr(triggerDef.GenerateFile)
	t.Command = utility.ToStringPtr(triggerDef.Command)
	t.Alias = utility.ToStringPtr(triggerDef.Alias)
	t.DateCutoff = triggerDef.DateCutoff
	return nil
}

type APIPatchTriggerDefinition struct {
	Alias                  *string            `json:"alias"`
	ChildProject           *string            `json:"child_project"` // deprecated
	ChildProjectId         *string            `json:"child_project_id"`
	ChildProjectIdentifier *string            `json:"child_project_identifier"`
	TaskSpecifiers         []APITaskSpecifier `json:"task_specifiers"`
	Status                 *string            `json:"status,omitempty"`
	ParentAsModule         *string            `json:"parent_as_module,omitempty"`
	VariantsTasks          []VariantTask      `json:"variants_tasks,omitempty"`
}

func (t *APIPatchTriggerDefinition) BuildFromService(h interface{}) error {
	var def patch.PatchTriggerDefinition
	switch h.(type) {
	case patch.PatchTriggerDefinition:
		def = h.(patch.PatchTriggerDefinition)
	case *patch.PatchTriggerDefinition:
		def = *h.(*patch.PatchTriggerDefinition)
	default:
		return errors.Errorf("Invalid patch trigger definition of type '%T'", h)
	}
	t.ChildProject = utility.ToStringPtr(def.ChildProject)
	t.Alias = utility.ToStringPtr(def.Alias)
	t.Status = utility.ToStringPtr(def.Status)
	t.ParentAsModule = utility.ToStringPtr(def.ParentAsModule)
	var specifiers []APITaskSpecifier
	for _, ts := range def.TaskSpecifiers {
		specifier := APITaskSpecifier{}
		if err := specifier.BuildFromService(ts); err != nil {
			return errors.Wrap(err, "cannot convert task specifier")
		}
		specifiers = append(specifiers, specifier)
	}
	t.TaskSpecifiers = specifiers
	return nil
}

func (t *APIPatchTriggerDefinition) ToService() (interface{}, error) {
	trigger := patch.PatchTriggerDefinition{}

	trigger.ChildProject = utility.FromStringPtr(t.ChildProject)
	trigger.Status = utility.FromStringPtr(t.Status)
	trigger.Alias = utility.FromStringPtr(t.Alias)
	trigger.ParentAsModule = utility.FromStringPtr(t.ParentAsModule)
	var specifiers []patch.TaskSpecifier
	for _, ts := range t.TaskSpecifiers {
		i, err := ts.ToService()
		specifier, ok := i.(patch.TaskSpecifier)
		if err != nil {
			return nil, errors.Wrap(err, "cannot convert API task specifier")
		}
		if !ok {
			return nil, errors.Errorf("expected patch trigger definition but was actually '%T'", i)
		}
		specifiers = append(specifiers, specifier)
	}
	trigger.TaskSpecifiers = specifiers
	return trigger, nil
}

type APITaskSpecifier struct {
	PatchAlias   *string `json:"patch_alias,omitempty"`
	TaskRegex    *string `json:"task_regex,omitempty"`
	VariantRegex *string `json:"variant_regex,omitempty"`
}

func (ts *APITaskSpecifier) BuildFromService(h interface{}) error {
	var def patch.TaskSpecifier
	switch h.(type) {
	case patch.TaskSpecifier:
		def = h.(patch.TaskSpecifier)
	case *patch.TaskSpecifier:
		def = *h.(*patch.TaskSpecifier)
	default:
		return errors.Errorf("Invalid task specifier of type '%T'", h)
	}
	ts.PatchAlias = utility.ToStringPtr(def.PatchAlias)
	ts.TaskRegex = utility.ToStringPtr(def.TaskRegex)
	ts.VariantRegex = utility.ToStringPtr(def.VariantRegex)
	return nil
}

func (t *APITaskSpecifier) ToService() (interface{}, error) {
	specifier := patch.TaskSpecifier{}

	specifier.PatchAlias = utility.FromStringPtr(t.PatchAlias)
	specifier.TaskRegex = utility.FromStringPtr(t.TaskRegex)
	specifier.VariantRegex = utility.FromStringPtr(t.VariantRegex)
	return specifier, nil
}

type APIPeriodicBuildDefinition struct {
	ID            *string    `json:"id"`
	ConfigFile    *string    `json:"config_file"`
	IntervalHours *int       `son:"interval_hours"`
	Alias         *string    `son:"alias,omitempty"`
	Message       *string    `json:"message,omitempty"`
	NextRunTime   *time.Time `json:"next_run_time,omitempty"`
}

type APICommitQueueParams struct {
	Enabled       *bool   `json:"enabled"`
	RequireSigned *bool   `json:"require_signed"`
	MergeMethod   *string `json:"merge_method"`
	Message       *string `json:"message"`
}

func (bd *APIPeriodicBuildDefinition) ToService() (interface{}, error) {
	buildDef := model.PeriodicBuildDefinition{}
	buildDef.ID = utility.FromStringPtr(bd.ID)
	buildDef.ConfigFile = utility.FromStringPtr(bd.ConfigFile)
	buildDef.IntervalHours = utility.FromIntPtr(bd.IntervalHours)
	buildDef.Alias = utility.FromStringPtr(bd.Alias)
	buildDef.Message = utility.FromStringPtr(bd.Message)
	buildDef.NextRunTime = utility.FromTimePtr(bd.NextRunTime)
	return buildDef, nil
}

func (bd *APIPeriodicBuildDefinition) BuildFromService(h interface{}) error {
	var params model.PeriodicBuildDefinition
	switch h.(type) {
	case model.PeriodicBuildDefinition:
		params = h.(model.PeriodicBuildDefinition)
	case *model.PeriodicBuildDefinition:
		params = *h.(*model.PeriodicBuildDefinition)
	default:
		return errors.Errorf("Invalid commit queue params of type '%T'", h)
	}
	bd.ID = utility.ToStringPtr(params.ID)
	bd.ConfigFile = utility.ToStringPtr(params.ConfigFile)
	bd.IntervalHours = utility.ToIntPtr(params.IntervalHours)
	bd.Alias = utility.ToStringPtr(params.Alias)
	bd.Message = utility.ToStringPtr(params.Message)
	bd.NextRunTime = utility.ToTimePtr(params.NextRunTime)
	return nil
}

func (cqParams *APICommitQueueParams) BuildFromService(h interface{}) error {
	var params model.CommitQueueParams
	switch h.(type) {
	case model.CommitQueueParams:
		params = h.(model.CommitQueueParams)
	case *model.CommitQueueParams:
		params = *h.(*model.CommitQueueParams)
	default:
		return errors.Errorf("Invalid commit queue params of type '%T'", h)
	}

	cqParams.Enabled = utility.BoolPtrCopy(params.Enabled)
	cqParams.RequireSigned = utility.BoolPtrCopy(params.RequireSigned)
	cqParams.MergeMethod = utility.ToStringPtr(params.MergeMethod)
	cqParams.Message = utility.ToStringPtr(params.Message)

	return nil
}

func (cqParams *APICommitQueueParams) ToService() (interface{}, error) {
	serviceParams := model.CommitQueueParams{}
	serviceParams.Enabled = utility.BoolPtrCopy(cqParams.Enabled)
	serviceParams.RequireSigned = utility.BoolPtrCopy(cqParams.RequireSigned)
	serviceParams.MergeMethod = utility.FromStringPtr(cqParams.MergeMethod)
	serviceParams.Message = utility.FromStringPtr(cqParams.Message)

	return serviceParams, nil
}

type APIBuildBaronSettings struct {
	TicketCreateProject     *string   `bson:"ticket_create_project" json:"ticket_create_project"`
	TicketSearchProjects    []*string `bson:"ticket_search_projects" json:"ticket_search_projects"`
	BFSuggestionServer      *string   `bson:"bf_suggestion_server" json:"bf_suggestion_server"`
	BFSuggestionUsername    *string   `bson:"bf_suggestion_username" json:"bf_suggestion_username"`
	BFSuggestionPassword    *string   `bson:"bf_suggestion_password" json:"bf_suggestion_password"`
	BFSuggestionTimeoutSecs *int      `bson:"bf_suggestion_timeout_secs" json:"bf_suggestion_timeout_secs"`
	BFSuggestionFeaturesURL *string   `bson:"bf_suggestion_features_url" json:"bf_suggestion_features_url"`
}

func (bb *APIBuildBaronSettings) BuildFromService(h interface{}) error {
	var def evergreen.BuildBaronSettings
	switch h.(type) {
	case evergreen.BuildBaronSettings:
		def = h.(evergreen.BuildBaronSettings)
	case *evergreen.BuildBaronSettings:
		def = *h.(*evergreen.BuildBaronSettings)
	default:
		return errors.Errorf("Invalid build baron config of type '%T'", h)
	}
	bb.TicketCreateProject = utility.ToStringPtr(def.TicketCreateProject)
	bb.TicketSearchProjects = utility.ToStringPtrSlice(def.TicketSearchProjects)
	bb.BFSuggestionServer = utility.ToStringPtr(def.BFSuggestionServer)
	bb.BFSuggestionUsername = utility.ToStringPtr(def.BFSuggestionUsername)
	bb.BFSuggestionPassword = utility.ToStringPtr(def.BFSuggestionPassword)
	bb.BFSuggestionTimeoutSecs = utility.ToIntPtr(def.BFSuggestionTimeoutSecs)
	bb.BFSuggestionFeaturesURL = utility.ToStringPtr(def.BFSuggestionFeaturesURL)
	return nil
}

func (bb *APIBuildBaronSettings) ToService() (interface{}, error) {
	buildbaron := evergreen.BuildBaronSettings{}

	buildbaron.TicketCreateProject = utility.FromStringPtr(bb.TicketCreateProject)
	buildbaron.TicketSearchProjects = utility.FromStringPtrSlice(bb.TicketSearchProjects)
	buildbaron.BFSuggestionServer = utility.FromStringPtr(bb.BFSuggestionServer)
	buildbaron.BFSuggestionUsername = utility.FromStringPtr(bb.BFSuggestionUsername)
	buildbaron.BFSuggestionPassword = utility.FromStringPtr(bb.BFSuggestionPassword)
	buildbaron.BFSuggestionTimeoutSecs = utility.FromIntPtr(bb.BFSuggestionTimeoutSecs)
	buildbaron.BFSuggestionFeaturesURL = utility.FromStringPtr(bb.BFSuggestionFeaturesURL)
	return buildbaron, nil
}

type APITaskAnnotationSettings struct {
	JiraCustomFields  []APIJiraField `bson:"jira_custom_fields" json:"jira_custom_fields"`
	FileTicketWebHook APIWebHook     `bson:"web_hook" json:"web_hook"`
}

type APIWebHook struct {
	Endpoint *string `bson:"endpoint" json:"endpoint"`
	Secret   *string `bson:"secret" json:"secret"`
}

type APIJiraField struct {
	Field       *string `bson:"field" json:"field"`
	DisplayText *string `bson:"display_text" json:"display_text"`
}

func (ta *APITaskAnnotationSettings) ToService() (interface{}, error) {
	res := evergreen.AnnotationsSettings{}
	webhook := evergreen.WebHook{}
	webhook.Secret = utility.FromStringPtr(ta.FileTicketWebHook.Secret)
	webhook.Endpoint = utility.FromStringPtr(ta.FileTicketWebHook.Endpoint)
	res.FileTicketWebHook = webhook
	for _, apiJiraField := range ta.JiraCustomFields {
		jiraField := evergreen.JiraField{}
		jiraField.Field = utility.FromStringPtr(apiJiraField.Field)
		jiraField.DisplayText = utility.FromStringPtr(apiJiraField.DisplayText)
		res.JiraCustomFields = append(res.JiraCustomFields, jiraField)
	}
	return res, nil
}

func (ta *APITaskAnnotationSettings) BuildFromService(h interface{}) error {
	var config evergreen.AnnotationsSettings
	switch h.(type) {
	case evergreen.AnnotationsSettings:
		config = h.(evergreen.AnnotationsSettings)
	case *evergreen.AnnotationsSettings:
		config = *h.(*evergreen.AnnotationsSettings)
	}

	apiWebhook := APIWebHook{}
	apiWebhook.Secret = utility.ToStringPtr(config.FileTicketWebHook.Secret)
	apiWebhook.Endpoint = utility.ToStringPtr(config.FileTicketWebHook.Endpoint)
	ta.FileTicketWebHook = apiWebhook
	for _, jiraField := range config.JiraCustomFields {
		apiJiraField := APIJiraField{}
		apiJiraField.Field = utility.ToStringPtr(jiraField.Field)
		apiJiraField.DisplayText = utility.ToStringPtr(jiraField.DisplayText)
		ta.JiraCustomFields = append(ta.JiraCustomFields, apiJiraField)
	}
	return nil
}

type APITaskSyncOptions struct {
	ConfigEnabled *bool `json:"config_enabled"`
	PatchEnabled  *bool `json:"patch_enabled"`
}

func (opts *APITaskSyncOptions) BuildFromService(h interface{}) error {
	switch v := h.(type) {
	case model.TaskSyncOptions:
		opts.ConfigEnabled = utility.BoolPtrCopy(v.ConfigEnabled)
		opts.PatchEnabled = utility.BoolPtrCopy(v.PatchEnabled)
		return nil
	default:
		return errors.Errorf("invalid type '%T' for API S3 task sync options", v)
	}
}

func (opts *APITaskSyncOptions) ToService() (interface{}, error) {
	return model.TaskSyncOptions{
		ConfigEnabled: utility.BoolPtrCopy(opts.ConfigEnabled),
		PatchEnabled:  utility.BoolPtrCopy(opts.PatchEnabled),
	}, nil
}

type APIWorkstationConfig struct {
	SetupCommands []APIWorkstationSetupCommand `bson:"setup_commands" json:"setup_commands"`
	GitClone      *bool                        `bson:"git_clone" json:"git_clone"`
}

type APIWorkstationSetupCommand struct {
	Command   *string `bson:"command" json:"command"`
	Directory *string `bson:"directory" json:"directory"`
}

func (c *APIWorkstationConfig) ToService() (interface{}, error) {
	res := model.WorkstationConfig{}
	res.GitClone = utility.BoolPtrCopy(c.GitClone)
	for _, apiCmd := range c.SetupCommands {
		cmd := model.WorkstationSetupCommand{}
		cmd.Command = utility.FromStringPtr(apiCmd.Command)
		cmd.Directory = utility.FromStringPtr(apiCmd.Directory)
		res.SetupCommands = append(res.SetupCommands, cmd)
	}
	return res, nil
}

func (c *APIWorkstationConfig) BuildFromService(h interface{}) error {
	var config model.WorkstationConfig
	switch h.(type) {
	case model.WorkstationConfig:
		config = h.(model.WorkstationConfig)
	case *model.WorkstationConfig:
		config = *h.(*model.WorkstationConfig)
	}

	c.GitClone = utility.BoolPtrCopy(config.GitClone)
	for _, cmd := range config.SetupCommands {
		apiCmd := APIWorkstationSetupCommand{}
		apiCmd.Command = utility.ToStringPtr(cmd.Command)
		apiCmd.Directory = utility.ToStringPtr(cmd.Directory)
		c.SetupCommands = append(c.SetupCommands, apiCmd)
	}
	return nil
}

type APIParameterInfo struct {
	Key         *string `json:"key"`
	Value       *string `json:"value"`
	Description *string `json:"description"`
}

func (c *APIParameterInfo) ToService() (interface{}, error) {
	res := model.ParameterInfo{}
	res.Key = utility.FromStringPtr(c.Key)
	res.Value = utility.FromStringPtr(c.Value)
	res.Description = utility.FromStringPtr(c.Description)
	return res, nil
}

func (c *APIParameterInfo) BuildFromService(h interface{}) error {
	var info model.ParameterInfo
	switch h.(type) {
	case model.ParameterInfo:
		info = h.(model.ParameterInfo)
	case *model.ParameterInfo:
		info = *h.(*model.ParameterInfo)
	}

	c.Key = utility.ToStringPtr(info.Key)
	c.Value = utility.ToStringPtr(info.Value)
	c.Description = utility.ToStringPtr(info.Description)
	return nil
}

type APIProjectRef struct {
	Id                          *string                   `json:"id"`
	Owner                       *string                   `json:"owner_name"`
	Repo                        *string                   `json:"repo_name"`
	Branch                      *string                   `json:"branch_name"`
	Enabled                     *bool                     `json:"enabled"`
	Private                     *bool                     `json:"private"`
	BatchTime                   int                       `json:"batch_time"`
	RemotePath                  *string                   `json:"remote_path"`
	SpawnHostScriptPath         *string                   `json:"spawn_host_script_path"`
	Identifier                  *string                   `json:"identifier"`
	DisplayName                 *string                   `json:"display_name"`
	DeactivatePrevious          *bool                     `json:"deactivate_previous"`
	TracksPushEvents            *bool                     `json:"tracks_push_events"`
	PRTestingEnabled            *bool                     `json:"pr_testing_enabled"`
	GitTagVersionsEnabled       *bool                     `json:"git_tag_versions_enabled"`
	GithubChecksEnabled         *bool                     `json:"github_checks_enabled"`
	CedarTestResultsEnabled     *bool                     `json:"cedar_test_results_enabled"`
	UseRepoSettings             bool                      `json:"use_repo_settings"`
	RepoRefId                   *string                   `json:"repo_ref_id"`
	DefaultLogger               *string                   `json:"default_logger"`
	CommitQueue                 APICommitQueueParams      `json:"commit_queue"`
	TaskSync                    APITaskSyncOptions        `json:"task_sync"`
	TaskAnnotationSettings      APITaskAnnotationSettings `json:"task_annotation_settings"`
	BuildBaronSettings          APIBuildBaronSettings     `json:"build_baron_settings"`
	PerfEnabled                 *bool                     `json:"perf_enabled"`
	Hidden                      *bool                     `json:"hidden"`
	PatchingDisabled            *bool                     `json:"patching_disabled"`
	RepotrackerDisabled         *bool                     `json:"repotracker_disabled"`
	DispatchingDisabled         *bool                     `json:"dispatching_disabled"`
	DisabledStatsCache          *bool                     `json:"disabled_stats_cache"`
	FilesIgnoredFromCache       []*string                 `json:"files_ignored_from_cache"`
	Admins                      []*string                 `json:"admins"`
	DeleteAdmins                []*string                 `json:"delete_admins,omitempty"`
	GitTagAuthorizedUsers       []*string                 `json:"git_tag_authorized_users" bson:"git_tag_authorized_users"`
	DeleteGitTagAuthorizedUsers []*string                 `json:"delete_git_tag_authorized_users,omitempty" bson:"delete_git_tag_authorized_users,omitempty"`
	GitTagAuthorizedTeams       []*string                 `json:"git_tag_authorized_teams" bson:"git_tag_authorized_teams"`
	DeleteGitTagAuthorizedTeams []*string                 `json:"delete_git_tag_authorized_teams,omitempty" bson:"delete_git_tag_authorized_teams,omitempty"`
	NotifyOnBuildFailure        *bool                     `json:"notify_on_failure"`
	Restricted                  *bool                     `json:"restricted"`
	Revision                    *string                   `json:"revision"`

	Triggers             []APITriggerDefinition       `json:"triggers"`
	GithubTriggerAliases []*string                    `json:"github_trigger_aliases"`
	PatchTriggerAliases  []APIPatchTriggerDefinition  `json:"patch_trigger_aliases"`
	Aliases              []APIProjectAlias            `json:"aliases"`
	Variables            APIProjectVars               `json:"variables"`
	WorkstationConfig    APIWorkstationConfig         `json:"workstation_config"`
	Subscriptions        []APISubscription            `json:"subscriptions"`
	DeleteSubscriptions  []*string                    `json:"delete_subscriptions,omitempty"`
	PeriodicBuilds       []APIPeriodicBuildDefinition `json:"periodic_builds,omitempty"`
}

// ToService returns a service layer ProjectRef using the data from APIProjectRef
func (p *APIProjectRef) ToService() (interface{}, error) {

	commitQueue, err := p.CommitQueue.ToService()
	if err != nil {
		return nil, errors.Wrap(err, "can't convert commit queue params")
	}

	i, err := p.TaskSync.ToService()
	if err != nil {
		return nil, errors.Wrap(err, "cannot convert API task sync options to service representation")
	}
	taskSync, ok := i.(model.TaskSyncOptions)
	if !ok {
		return nil, errors.Errorf("expected task sync options but was actually '%T'", i)
	}

	i, err = p.WorkstationConfig.ToService()
	if err != nil {
		return nil, errors.Wrap(err, "cannot convert API workstation config")
	}
	workstationConfig, ok := i.(model.WorkstationConfig)
	if !ok {
		return nil, errors.Errorf("expected workstation config but was actually '%T'", i)
	}

	i, err = p.BuildBaronSettings.ToService()
	if err != nil {
		return nil, errors.Wrap(err, "cannot convert API buildbaron config")
	}
	buildBaronConfig, ok := i.(evergreen.BuildBaronSettings)
	if !ok {
		return nil, errors.Errorf("expected buildbaron config but was actually '%T'", i)
	}

	i, err = p.TaskAnnotationSettings.ToService()
	if err != nil {
		return nil, errors.Wrap(err, "cannot convert API task annotations config")
	}
	taskAnnotationConfig, ok := i.(evergreen.AnnotationsSettings)
	if !ok {
		return nil, errors.Errorf("expected task annotations config but was actually '%T'", i)
	}

	projectRef := model.ProjectRef{
		Owner:                  utility.FromStringPtr(p.Owner),
		Repo:                   utility.FromStringPtr(p.Repo),
		Branch:                 utility.FromStringPtr(p.Branch),
		Enabled:                utility.BoolPtrCopy(p.Enabled),
		Private:                utility.BoolPtrCopy(p.Private),
		Restricted:             utility.BoolPtrCopy(p.Restricted),
		BatchTime:              p.BatchTime,
		RemotePath:             utility.FromStringPtr(p.RemotePath),
		Id:                     utility.FromStringPtr(p.Id),
		Identifier:             utility.FromStringPtr(p.Identifier),
		DisplayName:            utility.FromStringPtr(p.DisplayName),
		DeactivatePrevious:     utility.BoolPtrCopy(p.DeactivatePrevious),
		TracksPushEvents:       utility.BoolPtrCopy(p.TracksPushEvents),
		DefaultLogger:          utility.FromStringPtr(p.DefaultLogger),
		PRTestingEnabled:       utility.BoolPtrCopy(p.PRTestingEnabled),
		GitTagVersionsEnabled:  utility.BoolPtrCopy(p.GitTagVersionsEnabled),
		GithubChecksEnabled:    utility.BoolPtrCopy(p.GithubChecksEnabled),
		UseRepoSettings:        p.UseRepoSettings,
		RepoRefId:              utility.FromStringPtr(p.RepoRefId),
		CommitQueue:            commitQueue.(model.CommitQueueParams),
		TaskSync:               taskSync,
		WorkstationConfig:      workstationConfig,
		BuildBaronSettings:     buildBaronConfig,
		TaskAnnotationSettings: taskAnnotationConfig,
		PerfEnabled:            utility.BoolPtrCopy(p.PerfEnabled),
		Hidden:                 utility.BoolPtrCopy(p.Hidden),
		PatchingDisabled:       utility.BoolPtrCopy(p.PatchingDisabled),
		RepotrackerDisabled:    utility.BoolPtrCopy(p.RepotrackerDisabled),
		DispatchingDisabled:    utility.BoolPtrCopy(p.DispatchingDisabled),
		DisabledStatsCache:     utility.BoolPtrCopy(p.DisabledStatsCache),
		FilesIgnoredFromCache:  utility.FromStringPtrSlice(p.FilesIgnoredFromCache),
		NotifyOnBuildFailure:   utility.BoolPtrCopy(p.NotifyOnBuildFailure),
		SpawnHostScriptPath:    utility.FromStringPtr(p.SpawnHostScriptPath),
		Admins:                 utility.FromStringPtrSlice(p.Admins),
		GitTagAuthorizedUsers:  utility.FromStringPtrSlice(p.GitTagAuthorizedUsers),
		GitTagAuthorizedTeams:  utility.FromStringPtrSlice(p.GitTagAuthorizedTeams),
		GithubTriggerAliases:   utility.FromStringPtrSlice(p.GithubTriggerAliases),
	}

	// Copy triggers
	if p.Triggers != nil {
		triggers := []model.TriggerDefinition{}
		for _, t := range p.Triggers {
			i, err = t.ToService()
			if err != nil {
				return nil, errors.Wrap(err, "cannot convert API trigger definition")
			}
			newTrigger, ok := i.(model.TriggerDefinition)
			if !ok {
				return nil, errors.Errorf("expected trigger definition but was actually '%T'", i)
			}
			triggers = append(triggers, newTrigger)
		}
		projectRef.Triggers = triggers
	}

	// Copy periodic builds
	if p.PeriodicBuilds != nil {
		builds := []model.PeriodicBuildDefinition{}
		for _, t := range p.Triggers {
			i, err = t.ToService()
			if err != nil {
				return nil, errors.Wrap(err, "cannot convert API periodic build")
			}
			newBuild, ok := i.(model.PeriodicBuildDefinition)
			if !ok {
				return nil, errors.Errorf("expected periodic build definition but was actually '%T'", i)
			}
			builds = append(builds, newBuild)
		}
		projectRef.PeriodicBuilds = builds
	}

	if p.PatchTriggerAliases != nil {
		patchTriggers := []patch.PatchTriggerDefinition{}
		for _, t := range p.PatchTriggerAliases {
			i, err = t.ToService()
			if err != nil {
				return nil, errors.Wrap(err, "cannot convert API patch trigger definition")
			}
			trigger, ok := i.(patch.PatchTriggerDefinition)
			if !ok {
				return nil, errors.Errorf("expected patch trigger definition but was actually '%T'", i)
			}
			patchTriggers = append(patchTriggers, trigger)
		}
		projectRef.PatchTriggerAliases = patchTriggers
	}
	return &projectRef, nil
}

func (p *APIProjectRef) BuildFromService(v interface{}) error {
	var projectRef model.ProjectRef

	switch v.(type) {
	case model.ProjectRef:
		projectRef = v.(model.ProjectRef)
	case *model.ProjectRef:
		projectRef = *v.(*model.ProjectRef)
	default:
		return errors.New("Invalid type of the argument")
	}

<<<<<<< HEAD
	cq := APICommitQueueParams{}
	err := projectRef.MergeWithParserProject("")
	if err != nil {
		return errors.Wrap(err, "can't merge parser project with project ref")
	}
	if err := cq.BuildFromService(projectRef.CommitQueue); err != nil {
		return errors.Wrap(err, "can't convert commit queue parameters")
	}

	var taskSync APITaskSyncOptions
	if err := taskSync.BuildFromService(projectRef.TaskSync); err != nil {
		return errors.Wrap(err, "cannot convert task sync options to API representation")
	}

	workstationConfig := APIWorkstationConfig{}
	if err := workstationConfig.BuildFromService(projectRef.WorkstationConfig); err != nil {
		return errors.Wrap(err, "cannot convert workstation config")
	}

=======
>>>>>>> 480de8af
	p.Owner = utility.ToStringPtr(projectRef.Owner)
	p.Repo = utility.ToStringPtr(projectRef.Repo)
	p.Branch = utility.ToStringPtr(projectRef.Branch)
	p.Enabled = utility.BoolPtrCopy(projectRef.Enabled)
	p.Private = utility.BoolPtrCopy(projectRef.Private)
	p.Restricted = utility.BoolPtrCopy(projectRef.Restricted)
	p.BatchTime = projectRef.BatchTime
	p.RemotePath = utility.ToStringPtr(projectRef.RemotePath)
	p.Id = utility.ToStringPtr(projectRef.Id)
	p.Identifier = utility.ToStringPtr(projectRef.Identifier)
	p.DisplayName = utility.ToStringPtr(projectRef.DisplayName)
	p.DeactivatePrevious = projectRef.DeactivatePrevious
	p.TracksPushEvents = utility.BoolPtrCopy(projectRef.TracksPushEvents)
	p.DefaultLogger = utility.ToStringPtr(projectRef.DefaultLogger)
	p.PRTestingEnabled = utility.BoolPtrCopy(projectRef.PRTestingEnabled)
	p.GitTagVersionsEnabled = utility.BoolPtrCopy(projectRef.GitTagVersionsEnabled)
	p.GithubChecksEnabled = utility.BoolPtrCopy(projectRef.GithubChecksEnabled)
	p.UseRepoSettings = projectRef.UseRepoSettings
	p.RepoRefId = utility.ToStringPtr(projectRef.RepoRefId)
	p.PerfEnabled = utility.BoolPtrCopy(projectRef.PerfEnabled)
	p.Hidden = utility.BoolPtrCopy(projectRef.Hidden)
	p.PatchingDisabled = utility.BoolPtrCopy(projectRef.PatchingDisabled)
	p.RepotrackerDisabled = utility.BoolPtrCopy(projectRef.RepotrackerDisabled)
	p.DispatchingDisabled = utility.BoolPtrCopy(projectRef.DispatchingDisabled)
	p.DisabledStatsCache = utility.BoolPtrCopy(projectRef.DisabledStatsCache)
	p.FilesIgnoredFromCache = utility.ToStringPtrSlice(projectRef.FilesIgnoredFromCache)
	p.NotifyOnBuildFailure = utility.BoolPtrCopy(projectRef.NotifyOnBuildFailure)
	p.SpawnHostScriptPath = utility.ToStringPtr(projectRef.SpawnHostScriptPath)
	p.Admins = utility.ToStringPtrSlice(projectRef.Admins)
	p.GitTagAuthorizedUsers = utility.ToStringPtrSlice(projectRef.GitTagAuthorizedUsers)
	p.GitTagAuthorizedTeams = utility.ToStringPtrSlice(projectRef.GitTagAuthorizedTeams)
	p.GithubTriggerAliases = utility.ToStringPtrSlice(projectRef.GithubTriggerAliases)

	cq := APICommitQueueParams{}
	if err := cq.BuildFromService(projectRef.CommitQueue); err != nil {
		return errors.Wrap(err, "can't convert commit queue parameters")
	}
	p.CommitQueue = cq

	var taskSync APITaskSyncOptions
	if err := taskSync.BuildFromService(projectRef.TaskSync); err != nil {
		return errors.Wrap(err, "cannot convert task sync options to API representation")
	}
	p.TaskSync = taskSync

	workstationConfig := APIWorkstationConfig{}
	if err := workstationConfig.BuildFromService(projectRef.WorkstationConfig); err != nil {
		return errors.Wrap(err, "cannot convert workstation config")
	}
	p.WorkstationConfig = workstationConfig

	buildbaronConfig := APIBuildBaronSettings{}
	if err := buildbaronConfig.BuildFromService(projectRef.BuildBaronSettings); err != nil {
		return errors.Wrap(err, "cannot convert build baron config")
	}
	p.BuildBaronSettings = buildbaronConfig

	taskannotationConfig := APITaskAnnotationSettings{}
	if err := taskannotationConfig.BuildFromService(projectRef.TaskAnnotationSettings); err != nil {
		return errors.Wrap(err, "cannot convert task annotations config")
	}
	p.TaskAnnotationSettings = taskannotationConfig

	// Copy triggers
	if projectRef.Triggers != nil {
		triggers := []APITriggerDefinition{}
		for _, t := range projectRef.Triggers {
			apiTrigger := APITriggerDefinition{}
			if err := apiTrigger.BuildFromService(t); err != nil {
				return err
			}
			triggers = append(triggers, apiTrigger)
		}
		p.Triggers = triggers
	}

	// copy periodic builds
	if projectRef.PeriodicBuilds != nil {
		periodicBuilds := []APIPeriodicBuildDefinition{}
		for _, pb := range projectRef.PeriodicBuilds {
			periodicBuild := APIPeriodicBuildDefinition{}
			if err := periodicBuild.BuildFromService(pb); err != nil {
				return err
			}
			periodicBuilds = append(periodicBuilds)
		}
		p.PeriodicBuilds = periodicBuilds
	}

	if projectRef.PatchTriggerAliases != nil {
		patchTriggers := []APIPatchTriggerDefinition{}
		for _, t := range projectRef.PatchTriggerAliases {
			trigger := APIPatchTriggerDefinition{}
			if err := trigger.BuildFromService(t); err != nil {
				return errors.Wrap(err, "cannot convert trigger definition")
			}
			patchTriggers = append(patchTriggers, trigger)
		}
		p.PatchTriggerAliases = patchTriggers
	}

	return nil
}

// DefaultUnsetBooleans is used to set booleans to their default value.
func (pRef *APIProjectRef) DefaultUnsetBooleans() {
	reflected := reflect.ValueOf(pRef).Elem()
	recursivelyDefaultBooleans(reflected)
}

func recursivelyDefaultBooleans(structToSet reflect.Value) {
	var err error
	var i int
	defer func() {
		grip.Error(recovery.HandlePanicWithError(recover(), err, fmt.Sprintf("panicked for field '%d'", i)))
	}()
	falseType := reflect.TypeOf(false)
	// Iterate through each field of the struct.
	for i = 0; i < structToSet.NumField(); i++ {
		field := structToSet.Field(i)

		// If it's a boolean pointer, set the default recursively.
		if field.Type() == reflect.PtrTo(falseType) && util.IsFieldUndefined(field) {
			field.Set(reflect.New(falseType))

		} else if field.Kind() == reflect.Struct {
			recursivelyDefaultBooleans(field)
		}
	}
}<|MERGE_RESOLUTION|>--- conflicted
+++ resolved
@@ -634,28 +634,6 @@
 		return errors.New("Invalid type of the argument")
 	}
 
-<<<<<<< HEAD
-	cq := APICommitQueueParams{}
-	err := projectRef.MergeWithParserProject("")
-	if err != nil {
-		return errors.Wrap(err, "can't merge parser project with project ref")
-	}
-	if err := cq.BuildFromService(projectRef.CommitQueue); err != nil {
-		return errors.Wrap(err, "can't convert commit queue parameters")
-	}
-
-	var taskSync APITaskSyncOptions
-	if err := taskSync.BuildFromService(projectRef.TaskSync); err != nil {
-		return errors.Wrap(err, "cannot convert task sync options to API representation")
-	}
-
-	workstationConfig := APIWorkstationConfig{}
-	if err := workstationConfig.BuildFromService(projectRef.WorkstationConfig); err != nil {
-		return errors.Wrap(err, "cannot convert workstation config")
-	}
-
-=======
->>>>>>> 480de8af
 	p.Owner = utility.ToStringPtr(projectRef.Owner)
 	p.Repo = utility.ToStringPtr(projectRef.Repo)
 	p.Branch = utility.ToStringPtr(projectRef.Branch)
