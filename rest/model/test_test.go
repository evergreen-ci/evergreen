package model

import (
	"testing"
	"time"

	"github.com/evergreen-ci/evergreen"
	"github.com/evergreen-ci/evergreen/model/task"
	"github.com/evergreen-ci/evergreen/model/testresult"
	"github.com/evergreen-ci/utility"
	"github.com/stretchr/testify/assert"
	"github.com/stretchr/testify/require"
)

func TestTestBuildFromService(t *testing.T) {
	env := evergreen.GetEnvironment()
	start := time.Now().Add(-10 * time.Minute)
	end := time.Now()

	for _, test := range []struct {
		name   string
		io     func() (interface{}, *APITest)
		hasErr bool
	}{
		{
			name: "NoOptionals",
			io: func() (interface{}, *APITest) {
				input := &testresult.TestResult{
					TaskID:        "task",
					Execution:     1,
					TestName:      "test_file",
					Status:        "test_status",
					LineNum:       15,
					TestStartTime: start,
					TestEndTime:   end,
				}

				output := &APITest{
					ID:        utility.ToStringPtr(input.TestName),
					Execution: input.Execution,
					Status:    utility.ToStringPtr(input.Status),
					TestFile:  utility.ToStringPtr(input.TestName),
					Logs: TestLogs{
<<<<<<< HEAD
						URL:        utility.ToStringPtr(input.GetLogURL(env, evergreen.LogViewerHTML)),
						URLRaw:     utility.ToStringPtr(input.GetLogURL(env, evergreen.LogViewerRaw)),
						URLLobster: utility.ToStringPtr(input.GetLogURL(env, evergreen.LogViewerLobster)),
						URLParsley: utility.ToStringPtr(input.GetLogURL(env, evergreen.LogViewerParsley)),
						LineNum:    input.LineNum,
=======
						URL:           utility.ToStringPtr(input.GetLogURL(env, evergreen.LogViewerHTML)),
						URLRaw:        utility.ToStringPtr(input.GetLogURL(env, evergreen.LogViewerRaw)),
						URLParsley:    utility.ToStringPtr(input.GetLogURL(env, evergreen.LogViewerParsley)),
						LineNum:       15,
						RenderingType: utility.ToStringPtr("default"),
						Version:       1,
>>>>>>> 73e0f0f2
					},
					StartTime: utility.ToTimePtr(start),
					EndTime:   utility.ToTimePtr(end),
					Duration:  input.Duration().Seconds(),
				}

				return input, output
			},
		},
		{
			name: "Optionals",
			io: func() (interface{}, *APITest) {
				input := &testresult.TestResult{
					TaskID:          "task",
					Execution:       1,
					TestName:        "test_file",
					DisplayTestName: "display",
					GroupID:         "group",
					Status:          "test_status",
					LineNum:         15,
					TestStartTime:   start,
					TestEndTime:     end,
					LogInfo: &testresult.TestLogInfo{
						LineNum:       20,
						RenderingType: utility.ToStringPtr("resmoke"),
						Version:       1,
					},
				}

				output := &APITest{
					ID:        utility.ToStringPtr(input.TestName),
					Execution: input.Execution,
					TestFile:  utility.ToStringPtr(input.DisplayTestName),
					GroupID:   utility.ToStringPtr(input.GroupID),
					Status:    utility.ToStringPtr(input.Status),
					Logs: TestLogs{
						URL:           utility.ToStringPtr(input.GetLogURL(env, evergreen.LogViewerHTML)),
						URLRaw:        utility.ToStringPtr(input.GetLogURL(env, evergreen.LogViewerRaw)),
						URLParsley:    utility.ToStringPtr(input.GetLogURL(env, evergreen.LogViewerParsley)),
						LineNum:       int(input.LogInfo.LineNum),
						RenderingType: input.LogInfo.RenderingType,
						Version:       input.LogInfo.Version,
					},
					StartTime: utility.ToTimePtr(start),
					EndTime:   utility.ToTimePtr(end),
					Duration:  input.Duration().Seconds(),
				}

				return input, output
			},
		},
		{
			name: "TaskID",
			io: func() (interface{}, *APITest) {
				output := &APITest{
					TaskID: utility.ToStringPtr("task"),
				}

				return "task", output
			},
		},
		{
			name: "InvalidType",
			io: func() (interface{}, *APITest) {
				return &task.Task{}, &APITest{}
			},
			hasErr: true,
		},
	} {
		t.Run(test.name, func(t *testing.T) {
			at := &APITest{}
			input, output := test.io()
			err := at.BuildFromService(input)

			if test.hasErr {
				assert.Error(t, err)
			} else {
				require.NoError(t, err)
				assert.Equal(t, output, at)
			}
		})
	}
}<|MERGE_RESOLUTION|>--- conflicted
+++ resolved
@@ -41,20 +41,10 @@
 					Status:    utility.ToStringPtr(input.Status),
 					TestFile:  utility.ToStringPtr(input.TestName),
 					Logs: TestLogs{
-<<<<<<< HEAD
 						URL:        utility.ToStringPtr(input.GetLogURL(env, evergreen.LogViewerHTML)),
 						URLRaw:     utility.ToStringPtr(input.GetLogURL(env, evergreen.LogViewerRaw)),
-						URLLobster: utility.ToStringPtr(input.GetLogURL(env, evergreen.LogViewerLobster)),
 						URLParsley: utility.ToStringPtr(input.GetLogURL(env, evergreen.LogViewerParsley)),
 						LineNum:    input.LineNum,
-=======
-						URL:           utility.ToStringPtr(input.GetLogURL(env, evergreen.LogViewerHTML)),
-						URLRaw:        utility.ToStringPtr(input.GetLogURL(env, evergreen.LogViewerRaw)),
-						URLParsley:    utility.ToStringPtr(input.GetLogURL(env, evergreen.LogViewerParsley)),
-						LineNum:       15,
-						RenderingType: utility.ToStringPtr("default"),
-						Version:       1,
->>>>>>> 73e0f0f2
 					},
 					StartTime: utility.ToTimePtr(start),
 					EndTime:   utility.ToTimePtr(end),
