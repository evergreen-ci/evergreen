--- conflicted
+++ resolved
@@ -131,11 +131,8 @@
 	User                APIString              `json:"user"`
 	BootstrapMethod     APIString              `json:"bootstrap_method"`
 	CommunicationMethod APIString              `json:"communication_method"`
-<<<<<<< HEAD
+	CloneMethod         APIString              `json:"clone_method"`
 	ShellPath           APIString              `json:"shell_path"`
-=======
-	CloneMethod         APIString              `json:"clone_method"`
->>>>>>> 5b2e3004
 	SSHKey              APIString              `json:"ssh_key"`
 	SSHOptions          []string               `json:"ssh_options"`
 	Expansions          []APIExpansion         `json:"expansions"`
@@ -186,14 +183,11 @@
 		d.CommunicationMethod = distro.CommunicationMethodLegacySSH
 	}
 	apiDistro.CommunicationMethod = ToAPIString(d.CommunicationMethod)
-<<<<<<< HEAD
-	apiDistro.ShellPath = ToAPIString(d.ShellPath)
-=======
 	if d.CloneMethod == "" {
 		d.CloneMethod = distro.CloneMethodLegacySSH
 	}
 	apiDistro.CloneMethod = ToAPIString(d.CloneMethod)
->>>>>>> 5b2e3004
+	apiDistro.ShellPath = ToAPIString(d.ShellPath)
 	apiDistro.SSHKey = ToAPIString(d.SSHKey)
 	apiDistro.Disabled = d.Disabled
 	apiDistro.ContainerPool = ToAPIString(d.ContainerPool)
@@ -245,14 +239,11 @@
 	if d.CommunicationMethod == "" {
 		d.CommunicationMethod = distro.CommunicationMethodLegacySSH
 	}
-<<<<<<< HEAD
-	d.ShellPath = FromAPIString(apiDistro.ShellPath)
-=======
 	d.CloneMethod = FromAPIString(apiDistro.CloneMethod)
 	if d.CloneMethod == "" {
 		d.CloneMethod = distro.CloneMethodLegacySSH
 	}
->>>>>>> 5b2e3004
+	d.ShellPath = FromAPIString(apiDistro.ShellPath)
 	d.SSHKey = FromAPIString(apiDistro.SSHKey)
 	d.SSHOptions = apiDistro.SSHOptions
 	d.SpawnAllowed = apiDistro.UserSpawnAllowed
