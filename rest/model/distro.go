package model

import (
	"github.com/evergreen-ci/evergreen"
	"github.com/evergreen-ci/evergreen/cloud"
	"github.com/evergreen-ci/evergreen/model/distro"
	"github.com/mitchellh/mapstructure"
	"github.com/pkg/errors"
)

////////////////////////////////////////////////////////////////////////////////
//
// APIPlannerSettings is the model to be returned by the API whenever distro.PlannerSettings are fetched

type APIPlannerSettings struct {
	Version                APIString   `json:"version"`
	MinimumHosts           int         `json:"minimum_hosts"`
	MaximumHosts           int         `json:"maximum_hosts"`
	TargetTime             APIDuration `json:"target_time"`
	AcceptableHostIdleTime APIDuration `json:"acceptable_host_idle_time"`
	GroupVersions          *bool       `json:"group_versions"`
	TaskOrdering           APIString   `json:"task_ordering"`
	PatchZipperFactor      int64       `json:"patch_zipper_factor"`
	TimeInQueueFactor      int64       `json:"time_in_queue_factor"`
	ExpectedRuntimeFactor  int64       `json:"expected_runtime_factor_factor"`
}

// BuildFromService converts from service level distro.PlannerSetting to an APIPlannerSettings
func (s *APIPlannerSettings) BuildFromService(h interface{}) error {
	var settings distro.PlannerSettings
	switch v := h.(type) {
	case distro.PlannerSettings:
		settings = v
	case *distro.PlannerSettings:
		settings = *v
	default:
		return errors.Errorf("%T is not a supported expansion type", h)
	}

	if settings.Version == "" {
		s.Version = ToAPIString(evergreen.PlannerVersionLegacy)
	} else {
		s.Version = ToAPIString(settings.Version)
	}
	s.MinimumHosts = settings.MinimumHosts
	s.MaximumHosts = settings.MaximumHosts
	s.TargetTime = NewAPIDuration(settings.TargetTime)
	s.AcceptableHostIdleTime = NewAPIDuration(settings.AcceptableHostIdleTime)
	s.GroupVersions = settings.GroupVersions
	s.TaskOrdering = ToAPIString(settings.TaskOrdering)
	s.PatchZipperFactor = settings.PatchZipperFactor
	s.ExpectedRuntimeFactor = settings.ExpectedRuntimeFactor
	s.TimeInQueueFactor = settings.TimeInQueueFactor

	return nil
}

// ToService returns a service layer distro.PlannerSettings using the data from APIPlannerSettings
func (s *APIPlannerSettings) ToService() (interface{}, error) {
	settings := distro.PlannerSettings{}
	settings.Version = FromAPIString(s.Version)
	if settings.Version == "" {
		settings.Version = evergreen.PlannerVersionLegacy
	}
	settings.MinimumHosts = s.MinimumHosts
	settings.MaximumHosts = s.MaximumHosts
	settings.TargetTime = s.TargetTime.ToDuration()
	settings.AcceptableHostIdleTime = s.AcceptableHostIdleTime.ToDuration()
	settings.GroupVersions = s.GroupVersions
	settings.TaskOrdering = FromAPIString(s.TaskOrdering)
	settings.PatchZipperFactor = s.PatchZipperFactor
	settings.TimeInQueueFactor = s.TimeInQueueFactor
	settings.ExpectedRuntimeFactor = s.ExpectedRuntimeFactor

	return interface{}(settings), nil
}

////////////////////////////////////////////////////////////////////////////////
//
// APIFinderSettings is the model to be returned by the API whenever distro.FinderSettings are fetched

type APIFinderSettings struct {
	Version APIString `json:"version"`
}

// BuildFromService converts from service level distro.FinderSettings to an APIFinderSettings
func (s *APIFinderSettings) BuildFromService(h interface{}) error {
	var settings distro.FinderSettings
	switch v := h.(type) {
	case distro.FinderSettings:
		settings = v
	case *distro.FinderSettings:
		settings = *v
	default:
		return errors.Errorf("%T is not a supported expansion type", h)
	}

	if settings.Version == "" {
		s.Version = ToAPIString(evergreen.FinderVersionLegacy)
	} else {
		s.Version = ToAPIString(settings.Version)
	}

	return nil
}

// ToService returns a service layer distro.FinderSettings using the data from APIFinderSettings
func (s *APIFinderSettings) ToService() (interface{}, error) {
	settings := distro.FinderSettings{}
	settings.Version = FromAPIString(s.Version)
	if settings.Version == "" {
		settings.Version = evergreen.FinderVersionLegacy
	}

	return interface{}(settings), nil
}

////////////////////////////////////////////////////////////////////////////////
//
// APIBootstrapSettings is the model to be returned by the API whenever distro.BootstrapSettings are fetched

type APIBootstrapSettings struct {
	Method                APIString `json:"method"`
	Communication         APIString `json:"communication"`
	ShellPath             APIString `json:"shell_path"`
	JasperBinaryDir       APIString `json:"jasper_binary_dir"`
	ClientDir             APIString `json:"client_dir"`
	JasperCredentialsPath APIString `json:"jasper_credentials_path"`
}

// BuildFromService converts from service level distro.BootstrapSettings to an
// APIBootstrapSettings.
func (s *APIBootstrapSettings) BuildFromService(h interface{}) error {
	var settings distro.BootstrapSettings
	switch v := h.(type) {
	case distro.BootstrapSettings:
		settings = v
	case *distro.BootstrapSettings:
		settings = *v
	default:
		return errors.Errorf("%T is not a supported expansion type", h)
	}

	s.Method = ToAPIString(settings.Method)
	if FromAPIString(s.Method) == "" {
		s.Method = ToAPIString(distro.BootstrapMethodLegacySSH)
	}
	s.Communication = ToAPIString(settings.Communication)
	if FromAPIString(s.Communication) == "" {
		s.Communication = ToAPIString(distro.CommunicationMethodLegacySSH)
	}
	s.ShellPath = ToAPIString(settings.ShellPath)
	s.JasperBinaryDir = ToAPIString(settings.JasperBinaryDir)
	s.ClientDir = ToAPIString(settings.ClientDir)
	s.JasperCredentialsPath = ToAPIString(settings.JasperCredentialsPath)

	return nil
}

// ToService returns a service layer distro.BootstrapSettings using the data
// from APIBootstrapSettings.
func (s *APIBootstrapSettings) ToService() (interface{}, error) {
	settings := distro.BootstrapSettings{}
	settings.Method = FromAPIString(s.Method)
	if settings.Method == "" {
		settings.Method = distro.BootstrapMethodLegacySSH
	}
	settings.Communication = FromAPIString(s.Communication)
	if settings.Communication == "" {
		settings.Communication = distro.CommunicationMethodLegacySSH
	}
	settings.ShellPath = FromAPIString(s.ShellPath)
	settings.JasperBinaryDir = FromAPIString(s.JasperBinaryDir)
	settings.ClientDir = FromAPIString(s.ClientDir)
	settings.JasperCredentialsPath = FromAPIString(s.JasperCredentialsPath)

	return settings, nil
}

////////////////////////////////////////////////////////////////////////////////
//
// APIDistro is the model to be returned by the API whenever distros are fetched

type APIDistro struct {
<<<<<<< HEAD
	Name              APIString              `json:"name"`
	Aliases           []string               `json:"aliases"`
	UserSpawnAllowed  bool                   `json:"user_spawn_allowed"`
	Provider          APIString              `json:"provider"`
	ProviderSettings  map[string]interface{} `json:"settings"`
	ImageID           APIString              `json:"image_id"`
	Arch              APIString              `json:"arch"`
	WorkDir           APIString              `json:"work_dir"`
	PoolSize          int                    `json:"pool_size"`
	SetupAsSudo       bool                   `json:"setup_as_sudo"`
	Setup             APIString              `json:"setup"`
	Teardown          APIString              `json:"teardown"`
	User              APIString              `json:"user"`
	BootstrapSettings APIBootstrapSettings   `json:"bootstrap_settings"`
	CloneMethod       APIString              `json:"clone_method"`
	SSHKey            APIString              `json:"ssh_key"`
	SSHOptions        []string               `json:"ssh_options"`
	Expansions        []APIExpansion         `json:"expansions"`
	Disabled          bool                   `json:"disabled"`
	ContainerPool     APIString              `json:"container_pool"`
	PlannerSettings   APIPlannerSettings     `json:"planner_settings"`
	FinderSettings    APIFinderSettings      `json:"finder_settings"`
=======
	Name                  APIString              `json:"name"`
	Aliases               []string               `json:"aliases"`
	UserSpawnAllowed      bool                   `json:"user_spawn_allowed"`
	Provider              APIString              `json:"provider"`
	ProviderSettings      map[string]interface{} `json:"settings"`
	ImageID               APIString              `json:"image_id"`
	Arch                  APIString              `json:"arch"`
	WorkDir               APIString              `json:"work_dir"`
	PoolSize              int                    `json:"pool_size"`
	SetupAsSudo           bool                   `json:"setup_as_sudo"`
	Setup                 APIString              `json:"setup"`
	Teardown              APIString              `json:"teardown"`
	User                  APIString              `json:"user"`
	BootstrapMethod       APIString              `json:"bootstrap_method"`
	CommunicationMethod   APIString              `json:"communication_method"`
	CloneMethod           APIString              `json:"clone_method"`
	ShellPath             APIString              `json:"shell_path"`
	CuratorDir            APIString              `json:"curator_dir"`
	ClientDir             APIString              `json:"client_dir"`
	JasperCredentialsPath APIString              `json:"jasper_credentials_path"`
	SSHKey                APIString              `json:"ssh_key"`
	SSHOptions            []string               `json:"ssh_options"`
	Expansions            []APIExpansion         `json:"expansions"`
	Disabled              bool                   `json:"disabled"`
	ContainerPool         APIString              `json:"container_pool"`
	PlannerSettings       APIPlannerSettings     `json:"planner_settings"`
	FinderSettings        APIFinderSettings      `json:"finder_settings"`
>>>>>>> c3257d95
}

// BuildFromService converts from service level distro.Distro to an APIDistro
func (apiDistro *APIDistro) BuildFromService(h interface{}) error {
	var d distro.Distro
	switch v := h.(type) {
	case distro.Distro:
		d = v
	case *distro.Distro:
		d = *v
	default:
		return errors.Errorf("%T is not a supported expansion type", h)
	}

	apiDistro.Name = ToAPIString(d.Id)
	apiDistro.Aliases = d.Aliases
	apiDistro.UserSpawnAllowed = d.SpawnAllowed
	apiDistro.Provider = ToAPIString(d.Provider)
	if d.ProviderSettings != nil && cloud.IsEc2Provider(d.Provider) {
		ec2Settings := &cloud.EC2ProviderSettings{}
		err := mapstructure.Decode(d.ProviderSettings, ec2Settings)
		if err != nil {
			return err
		}
		apiDistro.ImageID = ToAPIString(ec2Settings.AMI)
	}
	if d.ProviderSettings != nil {
		apiDistro.ProviderSettings = *d.ProviderSettings
	}
	apiDistro.Arch = ToAPIString(d.Arch)
	apiDistro.WorkDir = ToAPIString(d.WorkDir)
	apiDistro.PoolSize = d.PoolSize
	apiDistro.SetupAsSudo = d.SetupAsSudo
	apiDistro.Setup = ToAPIString(d.Setup)
	apiDistro.Teardown = ToAPIString(d.Teardown)
	apiDistro.User = ToAPIString(d.User)
	bootstrapSettings := APIBootstrapSettings{}
	if err := bootstrapSettings.BuildFromService(d.BootstrapSettings); err != nil {
		return errors.Wrap(err, "error converting from distro.BootstrapSettings to model.APIBootstrapSettings")
	}
	apiDistro.BootstrapSettings = bootstrapSettings
	if d.CloneMethod == "" {
		d.CloneMethod = distro.CloneMethodLegacySSH
	}
	apiDistro.CloneMethod = ToAPIString(d.CloneMethod)
	apiDistro.SSHKey = ToAPIString(d.SSHKey)
	apiDistro.Disabled = d.Disabled
	apiDistro.ContainerPool = ToAPIString(d.ContainerPool)
	apiDistro.SSHOptions = d.SSHOptions
	if d.Expansions != nil {
		apiDistro.Expansions = []APIExpansion{}
		for _, e := range d.Expansions {
			expansion := APIExpansion{}
			if err := expansion.BuildFromService(e); err != nil {
				return errors.Wrap(err, "Error converting from distro.Expansion to model.APIExpansion")
			}
			apiDistro.Expansions = append(apiDistro.Expansions, expansion)
		}
	}
	plannerSettings := APIPlannerSettings{}
	if err := plannerSettings.BuildFromService(d.PlannerSettings); err != nil {
		return errors.Wrap(err, "Error converting from distro.PlannerSettings to model.APIPlannerSettings")
	}
	apiDistro.PlannerSettings = plannerSettings
	finderSettings := APIFinderSettings{}
	if err := finderSettings.BuildFromService(d.FinderSettings); err != nil {
		return errors.Wrap(err, "Error converting from distro.FinderSettings to model.APIFinderSettings")
	}
	apiDistro.FinderSettings = finderSettings

	return nil
}

// ToService returns a service layer distro using the data from APIDistro
func (apiDistro *APIDistro) ToService() (interface{}, error) {
	d := distro.Distro{}
	d.Id = FromAPIString(apiDistro.Name)
	d.Aliases = apiDistro.Aliases
	d.Arch = FromAPIString(apiDistro.Arch)
	d.WorkDir = FromAPIString(apiDistro.WorkDir)
	d.PoolSize = apiDistro.PoolSize
	d.Provider = FromAPIString(apiDistro.Provider)
	if apiDistro.ProviderSettings != nil {
		d.ProviderSettings = &apiDistro.ProviderSettings
	}
	d.SetupAsSudo = apiDistro.SetupAsSudo
	d.Setup = FromAPIString(apiDistro.Setup)
	d.Teardown = FromAPIString(apiDistro.Teardown)
	d.User = FromAPIString(apiDistro.User)
	i, err := apiDistro.BootstrapSettings.ToService()
	if err != nil {
		return nil, errors.Wrap(err, "error converting from model.APIBootstrapSettings to distro.BootstrapSettings")
	}
	bootstrapSettings, ok := i.(distro.BootstrapSettings)
	if !ok {
		return nil, errors.Errorf("unexpected type %T for distro.BootstrapSettings", i)
	}
	d.BootstrapSettings = bootstrapSettings
	d.CloneMethod = FromAPIString(apiDistro.CloneMethod)
	if d.CloneMethod == "" {
		d.CloneMethod = distro.CloneMethodLegacySSH
	}
	d.SSHKey = FromAPIString(apiDistro.SSHKey)
	d.SSHOptions = apiDistro.SSHOptions
	d.SpawnAllowed = apiDistro.UserSpawnAllowed
	d.Expansions = []distro.Expansion{}
	for _, e := range apiDistro.Expansions {
		i, err = e.ToService()
		if err != nil {
			return nil, errors.Wrap(err, "Error converting from model.APIExpansion to distro.Expansion")
		}
		var expansion distro.Expansion
		expansion, ok = i.(distro.Expansion)
		if !ok {
			return nil, errors.Errorf("Unexpected type %T for distro.Expansion", i)
		}
		d.Expansions = append(d.Expansions, expansion)
	}
	d.Disabled = apiDistro.Disabled
	d.ContainerPool = FromAPIString(apiDistro.ContainerPool)
	i, err = apiDistro.PlannerSettings.ToService()
	if err != nil {
		return nil, errors.Wrap(err, "Error converting from model.APIPlannerSettings to distro.PlannerSetting")
	}
	plannerSettings, ok := i.(distro.PlannerSettings)
	if !ok {
		return nil, errors.Errorf("Unexpected type %T for distro.PlannerSettings", i)
	}
	d.PlannerSettings = plannerSettings
	i, err = apiDistro.FinderSettings.ToService()
	if err != nil {
		return nil, errors.Wrap(err, "Error converting from model.APIFinderSettings to distro.FinderSetting")
	}
	finderSettings, ok := i.(distro.FinderSettings)
	if !ok {
		return nil, errors.Errorf("Unexpected type %T for distro.FinderSettings", i)
	}
	d.FinderSettings = finderSettings

	return &d, nil
}

// APIExpansion is derived from a service layer distro.Expansion
type APIExpansion struct {
	Key   APIString `json:"key"`
	Value APIString `json:"value"`
}

// BuildFromService converts a service level distro.Expansion to an APIExpansion
func (e *APIExpansion) BuildFromService(h interface{}) error {
	switch val := h.(type) {
	case distro.Expansion:
		e.Key = ToAPIString(val.Key)
		e.Value = ToAPIString(val.Value)
	default:
		return errors.Errorf("%T is not a supported expansion type", h)
	}
	return nil
}

// ToService returns a service layer distro.Expansion using the data from an APIExpansion
func (e *APIExpansion) ToService() (interface{}, error) {
	d := distro.Expansion{}
	d.Key = FromAPIString(e.Key)
	d.Value = FromAPIString(e.Value)

	return interface{}(d), nil
}<|MERGE_RESOLUTION|>--- conflicted
+++ resolved
@@ -182,7 +182,6 @@
 // APIDistro is the model to be returned by the API whenever distros are fetched
 
 type APIDistro struct {
-<<<<<<< HEAD
 	Name              APIString              `json:"name"`
 	Aliases           []string               `json:"aliases"`
 	UserSpawnAllowed  bool                   `json:"user_spawn_allowed"`
@@ -205,35 +204,6 @@
 	ContainerPool     APIString              `json:"container_pool"`
 	PlannerSettings   APIPlannerSettings     `json:"planner_settings"`
 	FinderSettings    APIFinderSettings      `json:"finder_settings"`
-=======
-	Name                  APIString              `json:"name"`
-	Aliases               []string               `json:"aliases"`
-	UserSpawnAllowed      bool                   `json:"user_spawn_allowed"`
-	Provider              APIString              `json:"provider"`
-	ProviderSettings      map[string]interface{} `json:"settings"`
-	ImageID               APIString              `json:"image_id"`
-	Arch                  APIString              `json:"arch"`
-	WorkDir               APIString              `json:"work_dir"`
-	PoolSize              int                    `json:"pool_size"`
-	SetupAsSudo           bool                   `json:"setup_as_sudo"`
-	Setup                 APIString              `json:"setup"`
-	Teardown              APIString              `json:"teardown"`
-	User                  APIString              `json:"user"`
-	BootstrapMethod       APIString              `json:"bootstrap_method"`
-	CommunicationMethod   APIString              `json:"communication_method"`
-	CloneMethod           APIString              `json:"clone_method"`
-	ShellPath             APIString              `json:"shell_path"`
-	CuratorDir            APIString              `json:"curator_dir"`
-	ClientDir             APIString              `json:"client_dir"`
-	JasperCredentialsPath APIString              `json:"jasper_credentials_path"`
-	SSHKey                APIString              `json:"ssh_key"`
-	SSHOptions            []string               `json:"ssh_options"`
-	Expansions            []APIExpansion         `json:"expansions"`
-	Disabled              bool                   `json:"disabled"`
-	ContainerPool         APIString              `json:"container_pool"`
-	PlannerSettings       APIPlannerSettings     `json:"planner_settings"`
-	FinderSettings        APIFinderSettings      `json:"finder_settings"`
->>>>>>> c3257d95
 }
 
 // BuildFromService converts from service level distro.Distro to an APIDistro
