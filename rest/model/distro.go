package model

import (
	"time"

	"github.com/evergreen-ci/evergreen"
	"github.com/evergreen-ci/evergreen/cloud"
	"github.com/evergreen-ci/evergreen/model/distro"
	"github.com/mitchellh/mapstructure"
	"github.com/pkg/errors"
)

////////////////////////////////////////////////////////////////////////////////
//
// APIPlannerSettings is the model to be returned by the API whenever distro.PlannerSettings are fetched

type APIPlannerSettings struct {
<<<<<<< HEAD
	Version                   APIString   `json:"version"`
	TargetTime                APIDuration `json:"target_time"`
	GroupVersions             *bool       `json:"group_versions"`
	PatchFactor               int64       `json:"patch_factor"`
	PatchTimeInQueueFactor    int64       `json:"patch_time_in_queue_factor"`
	MainlineTimeInQueueFactor int64       `json:"mainline_time_in_queue_factor"`
	ExpectedRuntimeFactor     int64       `json:"expected_runtime_factor"`
=======
	Version               *string       `json:"version"`
	TargetTime            time.Duration `json:"target_time"`
	GroupVersions         *bool         `json:"group_versions"`
	PatchFactor           int64         `json:"patch_factor"`
	TimeInQueueFactor     int64         `json:"time_in_queue_factor"`
	ExpectedRuntimeFactor int64         `json:"expected_runtime_factor"`
>>>>>>> da472687
}

// BuildFromService converts from service level distro.PlannerSetting to an APIPlannerSettings
func (s *APIPlannerSettings) BuildFromService(h interface{}) error {
	var settings distro.PlannerSettings
	switch v := h.(type) {
	case distro.PlannerSettings:
		settings = v
	case *distro.PlannerSettings:
		settings = *v
	default:
		return errors.Errorf("%T is not a supported expansion type", h)
	}

	if settings.Version == "" {
		s.Version = ToStringPtr(evergreen.PlannerVersionLegacy)
	} else {
		s.Version = ToStringPtr(settings.Version)
	}
	s.TargetTime = settings.TargetTime
	s.GroupVersions = settings.GroupVersions
	s.PatchFactor = settings.PatchFactor
	s.ExpectedRuntimeFactor = settings.ExpectedRuntimeFactor
	s.PatchTimeInQueueFactor = settings.PatchTimeInQueueFactor
	s.MainlineTimeInQueueFactor = settings.MainlineTimeInQueueFactor

	return nil
}

// ToService returns a service layer distro.PlannerSettings using the data from APIPlannerSettings
func (s *APIPlannerSettings) ToService() (interface{}, error) {
	settings := distro.PlannerSettings{}
	settings.Version = FromStringPtr(s.Version)
	if settings.Version == "" {
		settings.Version = evergreen.PlannerVersionLegacy
	}
	settings.TargetTime = s.TargetTime
	settings.GroupVersions = s.GroupVersions
	settings.PatchFactor = s.PatchFactor
	settings.PatchTimeInQueueFactor = s.PatchTimeInQueueFactor
	settings.MainlineTimeInQueueFactor = s.MainlineTimeInQueueFactor
	settings.ExpectedRuntimeFactor = s.ExpectedRuntimeFactor

	return interface{}(settings), nil
}

////////////////////////////////////////////////////////////////////////////////
//
// APIHostAllocatorSettings is the model to be returned by the API whenever distro.HostAllocatorSettings are fetched

type APIHostAllocatorSettings struct {
	Version                *string       `json:"version"`
	MinimumHosts           int           `json:"minimum_hosts"`
	MaximumHosts           int           `json:"maximum_hosts"`
	AcceptableHostIdleTime time.Duration `json:"acceptable_host_idle_time"`
}

// BuildFromService converts from service level distro.HostAllocatorSettings to an APIHostAllocatorSettings
func (s *APIHostAllocatorSettings) BuildFromService(h interface{}) error {
	var settings distro.HostAllocatorSettings
	switch v := h.(type) {
	case distro.HostAllocatorSettings:
		settings = v
	case *distro.HostAllocatorSettings:
		settings = *v
	default:
		return errors.Errorf("%T is not a supported expansion type", h)
	}

	if settings.Version == "" {
		s.Version = ToStringPtr(evergreen.HostAllocatorUtilization)
	} else {
		s.Version = ToStringPtr(settings.Version)
	}
	s.MinimumHosts = settings.MinimumHosts
	s.MaximumHosts = settings.MaximumHosts
	s.AcceptableHostIdleTime = settings.AcceptableHostIdleTime

	return nil
}

// ToService returns a service layer distro.HostAllocatorSettings using the data from APIHostAllocatorSettings
func (s *APIHostAllocatorSettings) ToService() (interface{}, error) {
	settings := distro.HostAllocatorSettings{}
	settings.Version = FromStringPtr(s.Version)
	if settings.Version == "" {
		settings.Version = evergreen.HostAllocatorUtilization
	}
	settings.MinimumHosts = s.MinimumHosts
	settings.MaximumHosts = s.MaximumHosts
	settings.AcceptableHostIdleTime = s.AcceptableHostIdleTime

	return interface{}(settings), nil
}

////////////////////////////////////////////////////////////////////////////////
//
// APIFinderSettings is the model to be returned by the API whenever distro.FinderSettings are fetched

type APIFinderSettings struct {
	Version *string `json:"version"`
}

// BuildFromService converts from service level distro.FinderSettings to an APIFinderSettings
func (s *APIFinderSettings) BuildFromService(h interface{}) error {
	var settings distro.FinderSettings
	switch v := h.(type) {
	case distro.FinderSettings:
		settings = v
	case *distro.FinderSettings:
		settings = *v
	default:
		return errors.Errorf("%T is not a supported expansion type", h)
	}

	if settings.Version == "" {
		s.Version = ToStringPtr(evergreen.FinderVersionLegacy)
	} else {
		s.Version = ToStringPtr(settings.Version)
	}

	return nil
}

// ToService returns a service layer distro.FinderSettings using the data from APIFinderSettings
func (s *APIFinderSettings) ToService() (interface{}, error) {
	settings := distro.FinderSettings{}
	settings.Version = FromStringPtr(s.Version)
	if settings.Version == "" {
		settings.Version = evergreen.FinderVersionLegacy
	}

	return interface{}(settings), nil
}

////////////////////////////////////////////////////////////////////////////////
//
// APIDispatcherSettings is the model to be returned by the API whenever distro.DispatcherSettings are fetched

type APIDispatcherSettings struct {
	Version *string `json:"version"`
}

// BuildFromService converts from service level distro.DispatcherSettings to an APIDispatcherSettings
func (s *APIDispatcherSettings) BuildFromService(h interface{}) error {
	var settings distro.DispatcherSettings
	switch v := h.(type) {
	case distro.DispatcherSettings:
		settings = v
	case *distro.DispatcherSettings:
		settings = *v
	default:
		return errors.Errorf("%T is not a supported expansion type", h)
	}

	if settings.Version == "" {
		s.Version = ToStringPtr(evergreen.DispatcherVersionRevised)
	} else {
		s.Version = ToStringPtr(settings.Version)
	}

	return nil
}

// ToService returns a service layer distro.DispatcherSettings using the data from APIDispatcherSettings
func (s *APIDispatcherSettings) ToService() (interface{}, error) {
	settings := distro.DispatcherSettings{}
	settings.Version = FromStringPtr(s.Version)
	if settings.Version == "" {
		settings.Version = evergreen.DispatcherVersionRevised
	}

	return interface{}(settings), nil
}

////////////////////////////////////////////////////////////////////////////////
//
// APIBootstrapSettings is the model to be returned by the API whenever distro.BootstrapSettings are fetched

type APIBootstrapSettings struct {
	Method                *string           `json:"method"`
	Communication         *string           `json:"communication"`
	ClientDir             *string           `json:"client_dir"`
	JasperBinaryDir       *string           `json:"jasper_binary_dir"`
	JasperCredentialsPath *string           `json:"jasper_credentials_path"`
	ServiceUser           *string           `json:"service_user"`
	ShellPath             *string           `json:"shell_path"`
	RootDir               *string           `json:"root_dir"`
	Env                   []APIEnvVar       `json:"env"`
	ResourceLimits        APIResourceLimits `json:"resource_limits"`
}

type APIEnvVar struct {
	Key   *string `json:"key"`
	Value *string `json:"value"`
}

// BuildFromService converts a service level distro.EnvVar to an APIEnvVar
func (e *APIEnvVar) BuildFromService(h interface{}) error {
	switch v := h.(type) {
	case distro.EnvVar:
		e.Key = ToStringPtr(v.Key)
		e.Value = ToStringPtr(v.Value)
	default:
		return errors.Errorf("%T is not a supported environment variable type", h)
	}
	return nil
}

// ToService returns a service layer distro.EnvVar using the data from an APIEnvVar
func (e *APIEnvVar) ToService() (interface{}, error) {
	d := distro.EnvVar{}
	d.Key = FromStringPtr(e.Key)
	d.Value = FromStringPtr(e.Value)

	return interface{}(d), nil
}

type APIResourceLimits struct {
	NumFiles        int `json:"num_files"`
	NumProcesses    int `json:"num_processes"`
	LockedMemoryKB  int `json:"locked_memory"`
	VirtualMemoryKB int `json:"virtual_memory"`
}

// BuildFromService converts from service level distro.BootstrapSettings to an
// APIBootstrapSettings.
func (s *APIBootstrapSettings) BuildFromService(h interface{}) error {
	var settings distro.BootstrapSettings
	switch v := h.(type) {
	case distro.BootstrapSettings:
		settings = v
	case *distro.BootstrapSettings:
		settings = *v
	default:
		return errors.Errorf("%T is not a supported expansion type", h)
	}

	s.Method = ToStringPtr(settings.Method)
	if FromStringPtr(s.Method) == "" {
		s.Method = ToStringPtr(distro.BootstrapMethodLegacySSH)
	}
	s.Communication = ToStringPtr(settings.Communication)
	if FromStringPtr(s.Communication) == "" {
		s.Communication = ToStringPtr(distro.CommunicationMethodLegacySSH)
	}
	s.ClientDir = ToStringPtr(settings.ClientDir)
	s.JasperBinaryDir = ToStringPtr(settings.JasperBinaryDir)
	s.JasperCredentialsPath = ToStringPtr(settings.JasperCredentialsPath)
	s.ServiceUser = ToStringPtr(settings.ServiceUser)
	s.ShellPath = ToStringPtr(settings.ShellPath)
	s.RootDir = ToStringPtr(settings.RootDir)
	for _, envVar := range settings.Env {
		apiEnvVar := APIEnvVar{}
		if err := apiEnvVar.BuildFromService(envVar); err != nil {
			return errors.Wrap(err, "error building environment variable")
		}
		s.Env = append(s.Env, apiEnvVar)
	}

	s.ResourceLimits.NumFiles = settings.ResourceLimits.NumFiles
	s.ResourceLimits.NumProcesses = settings.ResourceLimits.NumProcesses
	s.ResourceLimits.LockedMemoryKB = settings.ResourceLimits.LockedMemoryKB
	s.ResourceLimits.VirtualMemoryKB = settings.ResourceLimits.VirtualMemoryKB

	return nil
}

// ToService returns a service layer distro.BootstrapSettings using the data
// from APIBootstrapSettings.
func (s *APIBootstrapSettings) ToService() (interface{}, error) {
	settings := distro.BootstrapSettings{}
	settings.Method = FromStringPtr(s.Method)
	if settings.Method == "" {
		settings.Method = distro.BootstrapMethodLegacySSH
	}
	settings.Communication = FromStringPtr(s.Communication)
	if settings.Communication == "" {
		settings.Communication = distro.CommunicationMethodLegacySSH
	}
	settings.ClientDir = FromStringPtr(s.ClientDir)
	settings.JasperBinaryDir = FromStringPtr(s.JasperBinaryDir)
	settings.JasperCredentialsPath = FromStringPtr(s.JasperCredentialsPath)
	settings.ServiceUser = FromStringPtr(s.ServiceUser)
	settings.ShellPath = FromStringPtr(s.ShellPath)
	settings.RootDir = FromStringPtr(s.RootDir)
	for _, apiEnvVar := range s.Env {
		i, err := apiEnvVar.ToService()
		if err != nil {
			return nil, errors.Wrap(err, "error building environment variable")
		}
		envVar, ok := i.(distro.EnvVar)
		if !ok {
			return nil, errors.Errorf("unexpected type %T for environment variable", i)
		}
		settings.Env = append(settings.Env, envVar)
	}

	settings.ResourceLimits.NumFiles = s.ResourceLimits.NumFiles
	settings.ResourceLimits.NumProcesses = s.ResourceLimits.NumProcesses
	settings.ResourceLimits.LockedMemoryKB = s.ResourceLimits.LockedMemoryKB
	settings.ResourceLimits.VirtualMemoryKB = s.ResourceLimits.VirtualMemoryKB

	return settings, nil
}

////////////////////////////////////////////////////////////////////////////////
//
// APIDistro is the model to be returned by the API whenever distros are fetched

type APIDistro struct {
	Name                  *string                  `json:"name"`
	Aliases               []string                 `json:"aliases"`
	UserSpawnAllowed      bool                     `json:"user_spawn_allowed"`
	Provider              *string                  `json:"provider"`
	ProviderSettings      map[string]interface{}   `json:"settings"`
	ImageID               *string                  `json:"image_id"`
	Arch                  *string                  `json:"arch"`
	WorkDir               *string                  `json:"work_dir"`
	SetupAsSudo           bool                     `json:"setup_as_sudo"`
	Setup                 *string                  `json:"setup"`
	Teardown              *string                  `json:"teardown"`
	User                  *string                  `json:"user"`
	BootstrapSettings     APIBootstrapSettings     `json:"bootstrap_settings"`
	CloneMethod           *string                  `json:"clone_method"`
	SSHKey                *string                  `json:"ssh_key"`
	SSHOptions            []string                 `json:"ssh_options"`
	Expansions            []APIExpansion           `json:"expansions"`
	Disabled              bool                     `json:"disabled"`
	ContainerPool         *string                  `json:"container_pool"`
	FinderSettings        APIFinderSettings        `json:"finder_settings"`
	PlannerSettings       APIPlannerSettings       `json:"planner_settings"`
	DispatcherSettings    APIDispatcherSettings    `json:"dispatcher_settings"`
	HostAllocatorSettings APIHostAllocatorSettings `json:"host_allocator_settings"`
	DisableShallowClone   bool                     `json:"disable_shallow_clone"`
	UseLegacyAgent        bool                     `json:"use_legacy_agent"`
	Note                  *string                  `json:"note"`
	ValidProjects         []*string                `json:"valid_projects"`
}

// BuildFromService converts from service level distro.Distro to an APIDistro
func (apiDistro *APIDistro) BuildFromService(h interface{}) error {
	var d distro.Distro
	switch v := h.(type) {
	case distro.Distro:
		d = v
	case *distro.Distro:
		d = *v
	default:
		return errors.Errorf("%T is not a supported expansion type", h)
	}

	apiDistro.Name = ToStringPtr(d.Id)
	apiDistro.Aliases = d.Aliases
	apiDistro.UserSpawnAllowed = d.SpawnAllowed
	apiDistro.Provider = ToStringPtr(d.Provider)
	if d.ProviderSettings != nil && cloud.IsEc2Provider(d.Provider) {
		ec2Settings := &cloud.EC2ProviderSettings{}
		err := mapstructure.Decode(d.ProviderSettings, ec2Settings)
		if err != nil {
			return err
		}
		apiDistro.ImageID = ToStringPtr(ec2Settings.AMI)
	}
	if d.ProviderSettings != nil {
		apiDistro.ProviderSettings = *d.ProviderSettings
	}
	apiDistro.Arch = ToStringPtr(d.Arch)
	apiDistro.WorkDir = ToStringPtr(d.WorkDir)
	apiDistro.SetupAsSudo = d.SetupAsSudo
	apiDistro.Setup = ToStringPtr(d.Setup)
	apiDistro.Teardown = ToStringPtr(d.Teardown)
	apiDistro.User = ToStringPtr(d.User)
	bootstrapSettings := APIBootstrapSettings{}
	if err := bootstrapSettings.BuildFromService(d.BootstrapSettings); err != nil {
		return errors.Wrap(err, "error converting from distro.BootstrapSettings to model.APIBootstrapSettings")
	}
	apiDistro.BootstrapSettings = bootstrapSettings
	if d.CloneMethod == "" {
		d.CloneMethod = distro.CloneMethodLegacySSH
	}
	apiDistro.CloneMethod = ToStringPtr(d.CloneMethod)
	apiDistro.SSHKey = ToStringPtr(d.SSHKey)
	apiDistro.Disabled = d.Disabled
	apiDistro.ContainerPool = ToStringPtr(d.ContainerPool)
	apiDistro.SSHOptions = d.SSHOptions
	if d.Expansions != nil {
		apiDistro.Expansions = []APIExpansion{}
		for _, e := range d.Expansions {
			expansion := APIExpansion{}
			if err := expansion.BuildFromService(e); err != nil {
				return errors.Wrap(err, "Error converting from distro.Expansion to model.APIExpansion")
			}
			apiDistro.Expansions = append(apiDistro.Expansions, expansion)
		}
	}
	// FinderSetting
	findSettings := APIFinderSettings{}
	if err := findSettings.BuildFromService(d.FinderSettings); err != nil {
		return errors.Wrap(err, "Error converting from distro.FinderSettings to model.APIFinderSettings")
	}
	apiDistro.FinderSettings = findSettings
	// PlannerSettings
	planSettings := APIPlannerSettings{}
	if err := planSettings.BuildFromService(d.PlannerSettings); err != nil {
		return errors.Wrap(err, "Error converting from distro.PlannerSettings to model.APIPlannerSettings")
	}
	apiDistro.PlannerSettings = planSettings
	// HostAllocatorSettings
	allocatorSettings := APIHostAllocatorSettings{}
	if err := allocatorSettings.BuildFromService(d.HostAllocatorSettings); err != nil {
		return errors.Wrap(err, "Error converting from distro.HostAllocatorSettings to model.API.HostAllocatorSettings")
	}
	apiDistro.HostAllocatorSettings = allocatorSettings
	// DispatcherSettings
	dispatchSettings := APIDispatcherSettings{}
	if err := dispatchSettings.BuildFromService(d.DispatcherSettings); err != nil {
		return errors.Wrap(err, "Error converting from distro.HostAllocatorSettings to model.API.HostAllocatorSettings")
	}
	apiDistro.DispatcherSettings = dispatchSettings
	apiDistro.DisableShallowClone = d.DisableShallowClone
	apiDistro.UseLegacyAgent = d.UseLegacyAgent
	apiDistro.Note = ToStringPtr(d.Note)
	apiDistro.ValidProjects = ToStringPtrSlice(d.ValidProjects)

	return nil
}

// ToService returns a service layer distro using the data from APIDistro
func (apiDistro *APIDistro) ToService() (interface{}, error) {
	d := distro.Distro{}
	d.Id = FromStringPtr(apiDistro.Name)
	d.Aliases = apiDistro.Aliases
	d.Arch = FromStringPtr(apiDistro.Arch)
	d.WorkDir = FromStringPtr(apiDistro.WorkDir)
	d.Provider = FromStringPtr(apiDistro.Provider)
	if apiDistro.ProviderSettings != nil {
		d.ProviderSettings = &apiDistro.ProviderSettings
	}
	d.SetupAsSudo = apiDistro.SetupAsSudo
	d.Setup = FromStringPtr(apiDistro.Setup)
	d.Teardown = FromStringPtr(apiDistro.Teardown)
	d.User = FromStringPtr(apiDistro.User)
	i, err := apiDistro.BootstrapSettings.ToService()
	if err != nil {
		return nil, errors.Wrap(err, "error converting from model.APIBootstrapSettings to distro.BootstrapSettings")
	}
	bootstrapSettings, ok := i.(distro.BootstrapSettings)
	if !ok {
		return nil, errors.Errorf("unexpected type %T for distro.BootstrapSettings", i)
	}
	d.BootstrapSettings = bootstrapSettings
	d.CloneMethod = FromStringPtr(apiDistro.CloneMethod)
	if d.CloneMethod == "" {
		d.CloneMethod = distro.CloneMethodLegacySSH
	}
	d.SSHKey = FromStringPtr(apiDistro.SSHKey)
	d.SSHOptions = apiDistro.SSHOptions
	d.SpawnAllowed = apiDistro.UserSpawnAllowed
	d.Expansions = []distro.Expansion{}
	for _, e := range apiDistro.Expansions {
		i, err = e.ToService()
		if err != nil {
			return nil, errors.Wrap(err, "Error converting from model.APIExpansion to distro.Expansion")
		}
		var expansion distro.Expansion
		expansion, ok = i.(distro.Expansion)
		if !ok {
			return nil, errors.Errorf("Unexpected type %T for distro.Expansion", i)
		}
		d.Expansions = append(d.Expansions, expansion)
	}
	d.Disabled = apiDistro.Disabled
	d.ContainerPool = FromStringPtr(apiDistro.ContainerPool)
	// FinderSettings
	i, err = apiDistro.FinderSettings.ToService()
	if err != nil {
		return nil, errors.Wrap(err, "Error converting from model.APIFinderSettings to distro.FinderSettings")
	}
	findSettings, ok := i.(distro.FinderSettings)
	if !ok {
		return nil, errors.Errorf("Unexpected type %T for distro.FinderSettings", i)
	}
	d.FinderSettings = findSettings
	// PlannerSettings
	i, err = apiDistro.PlannerSettings.ToService()
	if err != nil {
		return nil, errors.Wrap(err, "Error converting from model.APIPlannerSettings to distro.PlannerSettings")
	}
	planSettings, ok := i.(distro.PlannerSettings)
	if !ok {
		return nil, errors.Errorf("Unexpected type %T for distro.PlannerSettings", i)
	}
	d.PlannerSettings = planSettings
	// HostAllocatorSettings
	i, err = apiDistro.HostAllocatorSettings.ToService()
	if err != nil {
		return nil, errors.Wrap(err, "Error converting from model.APIHostAllocatorSettings to distro.HostAllocatorSettings")
	}
	allocatorSettings, ok := i.(distro.HostAllocatorSettings)
	if !ok {
		return nil, errors.Errorf("Unexpected type %T for distro.HostAllocatorSettings", i)
	}
	d.HostAllocatorSettings = allocatorSettings
	// DispatcherSettings
	i, err = apiDistro.DispatcherSettings.ToService()
	if err != nil {
		return nil, errors.Wrap(err, "Error converting from model.APIDispatcherSettings to distro.DispatcherSettings")
	}
	dispatchSettings, ok := i.(distro.DispatcherSettings)
	if !ok {
		return nil, errors.Errorf("Unexpected type %T for distro.DispatcherSettings", i)
	}
	d.DispatcherSettings = dispatchSettings
	d.DisableShallowClone = apiDistro.DisableShallowClone
	d.UseLegacyAgent = apiDistro.UseLegacyAgent
	d.Note = FromStringPtr(apiDistro.Note)
	d.ValidProjects = FromStringPtrSlice(apiDistro.ValidProjects)

	return &d, nil
}

// APIExpansion is derived from a service layer distro.Expansion
type APIExpansion struct {
	Key   *string `json:"key"`
	Value *string `json:"value"`
}

// BuildFromService converts a service level distro.Expansion to an APIExpansion
func (e *APIExpansion) BuildFromService(h interface{}) error {
	switch val := h.(type) {
	case distro.Expansion:
		e.Key = ToStringPtr(val.Key)
		e.Value = ToStringPtr(val.Value)
	default:
		return errors.Errorf("%T is not a supported expansion type", h)
	}
	return nil
}

// ToService returns a service layer distro.Expansion using the data from an APIExpansion
func (e *APIExpansion) ToService() (interface{}, error) {
	d := distro.Expansion{}
	d.Key = FromStringPtr(e.Key)
	d.Value = FromStringPtr(e.Value)

	return interface{}(d), nil
}<|MERGE_RESOLUTION|>--- conflicted
+++ resolved
@@ -15,22 +15,13 @@
 // APIPlannerSettings is the model to be returned by the API whenever distro.PlannerSettings are fetched
 
 type APIPlannerSettings struct {
-<<<<<<< HEAD
-	Version                   APIString   `json:"version"`
-	TargetTime                APIDuration `json:"target_time"`
-	GroupVersions             *bool       `json:"group_versions"`
-	PatchFactor               int64       `json:"patch_factor"`
-	PatchTimeInQueueFactor    int64       `json:"patch_time_in_queue_factor"`
-	MainlineTimeInQueueFactor int64       `json:"mainline_time_in_queue_factor"`
-	ExpectedRuntimeFactor     int64       `json:"expected_runtime_factor"`
-=======
-	Version               *string       `json:"version"`
-	TargetTime            time.Duration `json:"target_time"`
-	GroupVersions         *bool         `json:"group_versions"`
-	PatchFactor           int64         `json:"patch_factor"`
-	TimeInQueueFactor     int64         `json:"time_in_queue_factor"`
-	ExpectedRuntimeFactor int64         `json:"expected_runtime_factor"`
->>>>>>> da472687
+	Version                   *string       `json:"version"`
+	TargetTime                time.Duration `json:"target_time"`
+	GroupVersions             *bool         `json:"group_versions"`
+	PatchFactor               int64         `json:"patch_factor"`
+	PatchTimeInQueueFactor    int64         `json:"patch_time_in_queue_factor"`
+	MainlineTimeInQueueFactor int64         `json:"mainline_time_in_queue_factor"`
+	ExpectedRuntimeFactor     int64         `json:"expected_runtime_factor"`
 }
 
 // BuildFromService converts from service level distro.PlannerSetting to an APIPlannerSettings
