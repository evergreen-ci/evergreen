--- conflicted
+++ resolved
@@ -182,7 +182,6 @@
 // APIDistro is the model to be returned by the API whenever distros are fetched
 
 type APIDistro struct {
-<<<<<<< HEAD
 	Name              APIString              `json:"name"`
 	Aliases           []string               `json:"aliases"`
 	UserSpawnAllowed  bool                   `json:"user_spawn_allowed"`
@@ -205,34 +204,6 @@
 	ContainerPool     APIString              `json:"container_pool"`
 	PlannerSettings   APIPlannerSettings     `json:"planner_settings"`
 	FinderSettings    APIFinderSettings      `json:"finder_settings"`
-=======
-	Name                  APIString              `json:"name"`
-	UserSpawnAllowed      bool                   `json:"user_spawn_allowed"`
-	Provider              APIString              `json:"provider"`
-	ProviderSettings      map[string]interface{} `json:"settings"`
-	ImageID               APIString              `json:"image_id"`
-	Arch                  APIString              `json:"arch"`
-	WorkDir               APIString              `json:"work_dir"`
-	PoolSize              int                    `json:"pool_size"`
-	SetupAsSudo           bool                   `json:"setup_as_sudo"`
-	Setup                 APIString              `json:"setup"`
-	Teardown              APIString              `json:"teardown"`
-	User                  APIString              `json:"user"`
-	BootstrapMethod       APIString              `json:"bootstrap_method"`
-	CommunicationMethod   APIString              `json:"communication_method"`
-	CloneMethod           APIString              `json:"clone_method"`
-	ShellPath             APIString              `json:"shell_path"`
-	CuratorDir            APIString              `json:"curator_dir"`
-	ClientDir             APIString              `json:"client_dir"`
-	JasperCredentialsPath APIString              `json:"jasper_credentials_path"`
-	SSHKey                APIString              `json:"ssh_key"`
-	SSHOptions            []string               `json:"ssh_options"`
-	Expansions            []APIExpansion         `json:"expansions"`
-	Disabled              bool                   `json:"disabled"`
-	ContainerPool         APIString              `json:"container_pool"`
-	PlannerSettings       APIPlannerSettings     `json:"planner_settings"`
-	FinderSettings        APIFinderSettings      `json:"finder_settings"`
->>>>>>> 7b4cbe2c
 }
 
 // BuildFromService converts from service level distro.Distro to an APIDistro
@@ -268,7 +239,6 @@
 	apiDistro.Setup = ToAPIString(d.Setup)
 	apiDistro.Teardown = ToAPIString(d.Teardown)
 	apiDistro.User = ToAPIString(d.User)
-<<<<<<< HEAD
 	bootstrapSettings := APIBootstrapSettings{}
 	if err := bootstrapSettings.BuildFromService(d.BootstrapSettings); err != nil {
 		return errors.Wrap(err, "error converting from distro.BootstrapSettings to model.APIBootstrapSettings")
@@ -278,24 +248,6 @@
 		d.CloneMethod = distro.CloneMethodLegacySSH
 	}
 	apiDistro.CloneMethod = ToAPIString(d.CloneMethod)
-=======
-	if d.CloneMethod == "" {
-		d.CloneMethod = distro.CloneMethodLegacySSH
-	}
-	apiDistro.CloneMethod = ToAPIString(d.CloneMethod)
-	if d.BootstrapMethod == "" {
-		d.BootstrapMethod = distro.BootstrapMethodLegacySSH
-	}
-	apiDistro.BootstrapMethod = ToAPIString(d.BootstrapMethod)
-	if d.CommunicationMethod == "" {
-		d.CommunicationMethod = distro.CommunicationMethodLegacySSH
-	}
-	apiDistro.CommunicationMethod = ToAPIString(d.CommunicationMethod)
-	apiDistro.ShellPath = ToAPIString(d.ShellPath)
-	apiDistro.CuratorDir = ToAPIString(d.CuratorDir)
-	apiDistro.ClientDir = ToAPIString(d.ClientDir)
-	apiDistro.JasperCredentialsPath = ToAPIString(d.JasperCredentialsPath)
->>>>>>> 7b4cbe2c
 	apiDistro.SSHKey = ToAPIString(d.SSHKey)
 	apiDistro.Disabled = d.Disabled
 	apiDistro.ContainerPool = ToAPIString(d.ContainerPool)
@@ -352,13 +304,6 @@
 	if d.CloneMethod == "" {
 		d.CloneMethod = distro.CloneMethodLegacySSH
 	}
-<<<<<<< HEAD
-=======
-	d.ShellPath = FromAPIString(apiDistro.ShellPath)
-	d.CuratorDir = FromAPIString(apiDistro.CuratorDir)
-	d.ClientDir = FromAPIString(apiDistro.ClientDir)
-	d.JasperCredentialsPath = FromAPIString(apiDistro.JasperCredentialsPath)
->>>>>>> 7b4cbe2c
 	d.SSHKey = FromAPIString(apiDistro.SSHKey)
 	d.SSHOptions = apiDistro.SSHOptions
 	d.SpawnAllowed = apiDistro.UserSpawnAllowed
