--- conflicted
+++ resolved
@@ -356,13 +356,9 @@
 	HostAllocatorSettings APIHostAllocatorSettings `json:"host_allocator_settings"`
 	DisableShallowClone   bool                     `json:"disable_shallow_clone"`
 	UseLegacyAgent        bool                     `json:"use_legacy_agent"`
-<<<<<<< HEAD
-	Note                  APIString                `json:"note"`
-	HomeVolumeDeviceName  APIString                `json:"home_volume_device_name"`
-=======
+	HomeVolumeDeviceName  *string                  `json:"home_volume_device_name"`
 	Note                  *string                  `json:"note"`
 	ValidProjects         []*string                `json:"valid_projects"`
->>>>>>> 6a0d0c2c
 }
 
 // BuildFromService converts from service level distro.Distro to an APIDistro
@@ -447,13 +443,9 @@
 	apiDistro.DispatcherSettings = dispatchSettings
 	apiDistro.DisableShallowClone = d.DisableShallowClone
 	apiDistro.UseLegacyAgent = d.UseLegacyAgent
-<<<<<<< HEAD
-	apiDistro.Note = ToAPIString(d.Note)
-	apiDistro.HomeVolumeDeviceName = ToAPIString(d.HomeVolumeDeviceName)
-=======
 	apiDistro.Note = ToStringPtr(d.Note)
+	apiDistro.HomeVolumeDeviceName = ToStringPtr(d.HomeVolumeDeviceName)
 	apiDistro.ValidProjects = ToStringPtrSlice(d.ValidProjects)
->>>>>>> 6a0d0c2c
 
 	return nil
 }
@@ -546,13 +538,9 @@
 	d.DispatcherSettings = dispatchSettings
 	d.DisableShallowClone = apiDistro.DisableShallowClone
 	d.UseLegacyAgent = apiDistro.UseLegacyAgent
-<<<<<<< HEAD
-	d.Note = FromAPIString(apiDistro.Note)
-	d.HomeVolumeDeviceName = FromAPIString(apiDistro.HomeVolumeDeviceName)
-=======
 	d.Note = FromStringPtr(apiDistro.Note)
+	d.HomeVolumeDeviceName = FromStringPtr(apiDistro.HomeVolumeDeviceName)
 	d.ValidProjects = FromStringPtrSlice(apiDistro.ValidProjects)
->>>>>>> 6a0d0c2c
 
 	return &d, nil
 }
