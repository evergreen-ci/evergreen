--- conflicted
+++ resolved
@@ -2187,12 +2187,6 @@
 	DegradedModeDisabled            bool `json:"cpu_degraded_mode_disabled"`
 	ElasticIPsDisabled              bool `json:"elastic_ips_disabled"`
 	ReleaseModeDisabled             bool `json:"release_mode_disabled"`
-<<<<<<< HEAD
-	AdminParameterStoreDisabled     bool `json:"admin_parameter_store_disabled"`
-=======
-	LegacyUITaskPageDisabled        bool `json:"legacy_ui_task_page_disabled"`
-	LegacyUITaskHistoryPageDisabled bool `json:"legacy_ui_task_history_page_disabled"`
->>>>>>> fa7a043e
 
 	// Notifications Flags
 	EventProcessingDisabled      bool `json:"event_processing_disabled"`
@@ -2623,12 +2617,6 @@
 		as.DegradedModeDisabled = v.CPUDegradedModeDisabled
 		as.ElasticIPsDisabled = v.ElasticIPsDisabled
 		as.ReleaseModeDisabled = v.ReleaseModeDisabled
-<<<<<<< HEAD
-		as.AdminParameterStoreDisabled = v.AdminParameterStoreDisabled
-=======
-		as.LegacyUITaskPageDisabled = v.LegacyUITaskPageDisabled
-		as.LegacyUITaskHistoryPageDisabled = v.LegacyUITaskHistoryPageDisabled
->>>>>>> fa7a043e
 	default:
 		return errors.Errorf("programmatic error: expected service flags config but got type %T", h)
 	}
@@ -2673,12 +2661,6 @@
 		CPUDegradedModeDisabled:         as.DegradedModeDisabled,
 		ElasticIPsDisabled:              as.ElasticIPsDisabled,
 		ReleaseModeDisabled:             as.ReleaseModeDisabled,
-<<<<<<< HEAD
-		AdminParameterStoreDisabled:     as.AdminParameterStoreDisabled,
-=======
-		LegacyUITaskPageDisabled:        as.LegacyUITaskPageDisabled,
-		LegacyUITaskHistoryPageDisabled: as.LegacyUITaskHistoryPageDisabled,
->>>>>>> fa7a043e
 	}, nil
 }
 
