--- conflicted
+++ resolved
@@ -42,7 +42,6 @@
 
 // APIAdminSettings is the structure of a response to the admin route
 type APIAdminSettings struct {
-<<<<<<< HEAD
 	Alerts                  *APIAlertsConfig                  `json:"alerts,omitempty"`
 	Amboy                   *APIAmboyConfig                   `json:"amboy,omitempty"`
 	Api                     *APIapiConfig                     `json:"api,omitempty"`
@@ -65,6 +64,7 @@
 	Jira                    *APIJiraConfig                    `json:"jira,omitempty"`
 	JIRANotifications       *APIJIRANotificationsConfig       `json:"jira_notifications,omitempty"`
 	Keys                    map[string]string                 `json:"keys,omitempty"`
+	LDAPRoleMap             *APILDAPRoleMap                   `json:"ldap_role_map,omitempty"`
 	LoggerConfig            *APILoggerConfig                  `json:"logger_config,omitempty"`
 	LogPath                 APIString                         `json:"log_path,omitempty"`
 	Notify                  *APINotifyConfig                  `json:"notify,omitempty"`
@@ -81,45 +81,6 @@
 	Triggers                *APITriggerConfig                 `json:"triggers,omitempty"`
 	Ui                      *APIUIConfig                      `json:"ui,omitempty"`
 	UnexpirableHostsPerUser *int                              `json:"unexpirable_hosts_per_user"`
-=======
-	Alerts             *APIAlertsConfig                  `json:"alerts,omitempty"`
-	Amboy              *APIAmboyConfig                   `json:"amboy,omitempty"`
-	Api                *APIapiConfig                     `json:"api,omitempty"`
-	ApiUrl             APIString                         `json:"api_url,omitempty"`
-	AuthConfig         *APIAuthConfig                    `json:"auth,omitempty"`
-	Banner             APIString                         `json:"banner,omitempty"`
-	BannerTheme        APIString                         `json:"banner_theme,omitempty"`
-	ClientBinariesDir  APIString                         `json:"client_binaries_dir,omitempty"`
-	CommitQueue        *APICommitQueueConfig             `json:"commit_queue,omitempty"`
-	ConfigDir          APIString                         `json:"configdir,omitempty"`
-	ContainerPools     *APIContainerPoolsConfig          `json:"container_pools,omitempty"`
-	Credentials        map[string]string                 `json:"credentials,omitempty"`
-	DomainName         APIString                         `json:"domain_name,omitempty"`
-	Expansions         map[string]string                 `json:"expansions,omitempty"`
-	Bugsnag            APIString                         `json:"bugsnag,omitempty"`
-	GithubPRCreatorOrg APIString                         `json:"github_pr_creator_org,omitempty"`
-	GithubOrgs         []string                          `json:"github_orgs,omitempty"`
-	HostInit           *APIHostInitConfig                `json:"hostinit,omitempty"`
-	HostJasper         *APIHostJasperConfig              `json:"host_jasper,omitempty"`
-	Jira               *APIJiraConfig                    `json:"jira,omitempty"`
-	JIRANotifications  *APIJIRANotificationsConfig       `json:"jira_notifications,omitempty"`
-	Keys               map[string]string                 `json:"keys,omitempty"`
-	LDAPRoleMap        *APILDAPRoleMap                   `json:"ldap_role_map,omitempty"`
-	LoggerConfig       *APILoggerConfig                  `json:"logger_config,omitempty"`
-	LogPath            APIString                         `json:"log_path,omitempty"`
-	Notify             *APINotifyConfig                  `json:"notify,omitempty"`
-	Plugins            map[string]map[string]interface{} `json:"plugins,omitempty"`
-	PprofPort          APIString                         `json:"pprof_port,omitempty"`
-	Providers          *APICloudProviders                `json:"providers,omitempty"`
-	RepoTracker        *APIRepoTrackerConfig             `json:"repotracker,omitempty"`
-	Scheduler          *APISchedulerConfig               `json:"scheduler,omitempty"`
-	ServiceFlags       *APIServiceFlags                  `json:"service_flags,omitempty"`
-	Slack              *APISlackConfig                   `json:"slack,omitempty"`
-	Splunk             *APISplunkConnectionInfo          `json:"splunk,omitempty"`
-	SuperUsers         []string                          `json:"superusers,omitempty"`
-	Triggers           *APITriggerConfig                 `json:"triggers,omitempty"`
-	Ui                 *APIUIConfig                      `json:"ui,omitempty"`
->>>>>>> 6f1db290
 }
 
 // BuildFromService builds a model from the service layer
