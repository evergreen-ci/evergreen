--- conflicted
+++ resolved
@@ -1595,12 +1595,8 @@
 type APISchedulerConfig struct {
 	TaskFinder                    *string `json:"task_finder"`
 	HostAllocator                 *string `json:"host_allocator"`
-<<<<<<< HEAD
-	FreeHostFraction              float64 `json:"free_host_fraction"`
 	RoundRule                     int     `json:"round_rule"`
-=======
 	FutureHostFraction            float64 `json:"free_host_fraction"`
->>>>>>> d12e561e
 	CacheDurationSeconds          int     `json:"cache_duration_seconds"`
 	Planner                       *string `json:"planner"`
 	TargetTimeSeconds             int     `json:"target_time_seconds"`
@@ -1619,12 +1615,8 @@
 	case evergreen.SchedulerConfig:
 		a.TaskFinder = ToStringPtr(v.TaskFinder)
 		a.HostAllocator = ToStringPtr(v.HostAllocator)
-<<<<<<< HEAD
-		a.FreeHostFraction = v.FreeHostFraction
 		a.RoundRule = v.RoundRule
-=======
 		a.FutureHostFraction = v.FutureHostFraction
->>>>>>> d12e561e
 		a.CacheDurationSeconds = v.CacheDurationSeconds
 		a.Planner = ToStringPtr(v.Planner)
 		a.TargetTimeSeconds = v.TargetTimeSeconds
@@ -1646,12 +1638,8 @@
 	return evergreen.SchedulerConfig{
 		TaskFinder:                    FromStringPtr(a.TaskFinder),
 		HostAllocator:                 FromStringPtr(a.HostAllocator),
-<<<<<<< HEAD
-		FreeHostFraction:              a.FreeHostFraction,
 		RoundRule:                     a.RoundRule,
-=======
 		FutureHostFraction:            a.FutureHostFraction,
->>>>>>> d12e561e
 		CacheDurationSeconds:          a.CacheDurationSeconds,
 		Planner:                       FromStringPtr(a.Planner),
 		TargetTimeSeconds:             a.TargetTimeSeconds,
