package model

import (
	"fmt"
	"reflect"
	"strings"

	"github.com/evergreen-ci/evergreen"
	"github.com/evergreen-ci/evergreen/cloud"
	"github.com/evergreen-ci/evergreen/model/host"
	"github.com/mongodb/grip/send"
	"github.com/pkg/errors"
)

func NewConfigModel() *APIAdminSettings {
	return &APIAdminSettings{
		Alerts:            &APIAlertsConfig{},
		Amboy:             &APIAmboyConfig{},
		Api:               &APIapiConfig{},
		AuthConfig:        &APIAuthConfig{},
		Backup:            &APIBackupConfig{},
		CommitQueue:       &APICommitQueueConfig{},
		ContainerPools:    &APIContainerPoolsConfig{},
		Credentials:       map[string]string{},
		Expansions:        map[string]string{},
		HostInit:          &APIHostInitConfig{},
		HostJasper:        &APIHostJasperConfig{},
		Jira:              &APIJiraConfig{},
		JIRANotifications: &APIJIRANotificationsConfig{},
		Keys:              map[string]string{},
		LDAPRoleMap:       &APILDAPRoleMap{},
		LoggerConfig:      &APILoggerConfig{},
		NewRelic:          &APINewRelicConfig{},
		Notify:            &APINotifyConfig{},
		Plugins:           map[string]map[string]interface{}{},
		Providers:         &APICloudProviders{},
		RepoTracker:       &APIRepoTrackerConfig{},
		Scheduler:         &APISchedulerConfig{},
		ServiceFlags:      &APIServiceFlags{},
		Slack:             &APISlackConfig{},
		Splunk:            &APISplunkConnectionInfo{},
		Triggers:          &APITriggerConfig{},
		Ui:                &APIUIConfig{},
	}
}

// APIAdminSettings is the structure of a response to the admin route
type APIAdminSettings struct {
	ACLCheckingEnabled      *bool                             `json:"acl_enabled,omitempty"`
	Alerts                  *APIAlertsConfig                  `json:"alerts,omitempty"`
	Amboy                   *APIAmboyConfig                   `json:"amboy,omitempty"`
	Api                     *APIapiConfig                     `json:"api,omitempty"`
	ApiUrl                  *string                           `json:"api_url,omitempty"`
	AuthConfig              *APIAuthConfig                    `json:"auth,omitempty"`
	Banner                  *string                           `json:"banner,omitempty"`
	BannerTheme             *string                           `json:"banner_theme,omitempty"`
	Backup                  *APIBackupConfig                  `json:"backup,omitempty"`
	ClientBinariesDir       *string                           `json:"client_binaries_dir,omitempty"`
	CommitQueue             *APICommitQueueConfig             `json:"commit_queue,omitempty"`
	ConfigDir               *string                           `json:"configdir,omitempty"`
	ContainerPools          *APIContainerPoolsConfig          `json:"container_pools,omitempty"`
	Credentials             map[string]string                 `json:"credentials,omitempty"`
	DomainName              *string                           `json:"domain_name,omitempty"`
	Expansions              map[string]string                 `json:"expansions,omitempty"`
	Bugsnag                 *string                           `json:"bugsnag,omitempty"`
	GithubPRCreatorOrg      *string                           `json:"github_pr_creator_org,omitempty"`
	GithubOrgs              []string                          `json:"github_orgs,omitempty"`
	HostInit                *APIHostInitConfig                `json:"hostinit,omitempty"`
	HostJasper              *APIHostJasperConfig              `json:"host_jasper,omitempty"`
	Jira                    *APIJiraConfig                    `json:"jira,omitempty"`
	JIRANotifications       *APIJIRANotificationsConfig       `json:"jira_notifications,omitempty"`
	Keys                    map[string]string                 `json:"keys,omitempty"`
	LDAPRoleMap             *APILDAPRoleMap                   `json:"ldap_role_map,omitempty"`
	LoggerConfig            *APILoggerConfig                  `json:"logger_config,omitempty"`
	LogPath                 *string                           `json:"log_path,omitempty"`
	NewRelic                *APINewRelicConfig                `json:"newrelic,omitempty"`
	Notify                  *APINotifyConfig                  `json:"notify,omitempty"`
	Plugins                 map[string]map[string]interface{} `json:"plugins,omitempty"`
	PprofPort               *string                           `json:"pprof_port,omitempty"`
	Providers               *APICloudProviders                `json:"providers,omitempty"`
	RepoTracker             *APIRepoTrackerConfig             `json:"repotracker,omitempty"`
	Scheduler               *APISchedulerConfig               `json:"scheduler,omitempty"`
	ServiceFlags            *APIServiceFlags                  `json:"service_flags,omitempty"`
	Slack                   *APISlackConfig                   `json:"slack,omitempty"`
	SpawnHostsPerUser       *int                              `json:"spawn_hosts_per_user"`
	Splunk                  *APISplunkConnectionInfo          `json:"splunk,omitempty"`
	SuperUsers              []string                          `json:"superusers,omitempty"`
	Triggers                *APITriggerConfig                 `json:"triggers,omitempty"`
	Ui                      *APIUIConfig                      `json:"ui,omitempty"`
	UnexpirableHostsPerUser *int                              `json:"unexpirable_hosts_per_user"`
}

// BuildFromService builds a model from the service layer
func (as *APIAdminSettings) BuildFromService(h interface{}) error {
	switch v := h.(type) {
	case *evergreen.Settings:
		if v == nil {
			return errors.New("evergreen settings object is nil")
		}
		apiModelReflect := reflect.ValueOf(*as)
		dbModelReflect := reflect.ValueOf(*v)
		for i := 0; i < apiModelReflect.NumField(); i++ {
			propName := apiModelReflect.Type().Field(i).Name
			val := apiModelReflect.FieldByName(propName)
			if val.IsNil() {
				continue
			}

			// check to see if this property is an API model itself
			interfaceVal := val.Interface()
			model, ok := interfaceVal.(Model)
			if !ok {
				continue
			}
			// build the sub-model from the DB model. assumes that the 2 fields are named the same thing
			if err := model.BuildFromService(dbModelReflect.FieldByName(propName).Interface()); err != nil {
				return errors.Wrapf(err, "error converting model section %s", propName)
			}
		}
		as.ACLCheckingEnabled = &v.ACLCheckingEnabled
		as.ApiUrl = &v.ApiUrl
		as.Banner = &v.Banner
		tmp := string(v.BannerTheme)
		as.BannerTheme = &tmp
		as.ClientBinariesDir = &v.ClientBinariesDir
		as.ConfigDir = &v.ConfigDir
		as.DomainName = ToStringPtr(v.DomainName)
		as.Bugsnag = ToStringPtr(v.Bugsnag)
		as.GithubPRCreatorOrg = &v.GithubPRCreatorOrg
		as.LogPath = &v.LogPath
		as.Plugins = v.Plugins
		as.PprofPort = &v.PprofPort
		as.Credentials = v.Credentials
		as.Expansions = v.Expansions
		as.Keys = v.Keys
		as.SuperUsers = v.SuperUsers
		as.GithubOrgs = v.GithubOrgs
		as.UnexpirableHostsPerUser = &v.UnexpirableHostsPerUser
		as.SpawnHostsPerUser = &v.SpawnHostsPerUser
	default:
		return errors.Errorf("%T is not a supported admin settings type", h)
	}
	return nil
}

// ToService returns a service model from an API model
func (as *APIAdminSettings) ToService() (interface{}, error) {
	settings := evergreen.Settings{
		Credentials:             map[string]string{},
		Expansions:              map[string]string{},
		Keys:                    map[string]string{},
		Plugins:                 evergreen.PluginConfig{},
		SuperUsers:              as.SuperUsers,
		GithubOrgs:              as.GithubOrgs,
		SpawnHostsPerUser:       cloud.DefaultMaxSpawnHostsPerUser,
		UnexpirableHostsPerUser: host.DefaultUnexpirableHostsPerUser,
	}
	if as.ACLCheckingEnabled != nil {
		settings.ACLCheckingEnabled = *as.ACLCheckingEnabled
	}
	if as.ApiUrl != nil {
		settings.ApiUrl = *as.ApiUrl
	}
	if as.Banner != nil {
		settings.Banner = *as.Banner
	}
	if as.BannerTheme != nil {
		settings.BannerTheme = evergreen.BannerTheme(*as.BannerTheme)
	}
	if as.ClientBinariesDir != nil {
		settings.ClientBinariesDir = *as.ClientBinariesDir
	}
	if as.ConfigDir != nil {
		settings.ConfigDir = *as.ConfigDir
	}
	settings.DomainName = FromStringPtr(as.DomainName)
	settings.Bugsnag = FromStringPtr(as.Bugsnag)

	if as.GithubPRCreatorOrg != nil {
		settings.GithubPRCreatorOrg = *as.GithubPRCreatorOrg
	}
	if as.LogPath != nil {
		settings.LogPath = *as.LogPath
	}
	if as.PprofPort != nil {
		settings.PprofPort = *as.PprofPort
	}
	if as.SpawnHostsPerUser != nil {
		settings.SpawnHostsPerUser = *as.SpawnHostsPerUser
	}
	if as.UnexpirableHostsPerUser != nil {
		settings.UnexpirableHostsPerUser = *as.UnexpirableHostsPerUser
	}

	apiModelReflect := reflect.ValueOf(*as)
	dbModelReflect := reflect.ValueOf(&settings).Elem()
	for i := 0; i < apiModelReflect.NumField(); i++ {
		propName := apiModelReflect.Type().Field(i).Name
		val := apiModelReflect.FieldByName(propName)
		if val.IsNil() {
			continue
		}

		// check to see if this property is an API model itself
		interfaceVal := val.Interface()
		model, ok := interfaceVal.(Model)
		if !ok {
			continue
		}
		// set the corresponding DB model field. assumes that the 2 fields are named the same thing
		i, err := model.ToService()
		if err != nil {
			return nil, errors.Wrapf(err, "error converting model section %s", propName)
		}
		valToSet := reflect.ValueOf(i)
		dbModelReflect.FieldByName(propName).Set(valToSet)
	}
	for k, v := range as.Credentials {
		settings.Credentials[k] = v
	}
	for k, v := range as.Expansions {
		settings.Expansions[k] = v
	}
	for k, v := range as.Keys {
		settings.Keys[k] = v
	}
	for k, v := range as.Plugins {
		settings.Plugins[k] = map[string]interface{}{}
		for k2, v2 := range v {
			settings.Plugins[k][k2] = v2
		}
	}
	return settings, nil
}

type APIAlertsConfig struct {
	SMTP APISMTPConfig `json:"smtp"`
}

func (a *APIAlertsConfig) BuildFromService(h interface{}) error {
	switch v := h.(type) {
	case evergreen.AlertsConfig:
		if err := a.SMTP.BuildFromService(v.SMTP); err != nil {
			return err
		}
	default:
		return errors.Errorf("%T is not a supported type", h)
	}
	return nil
}

func (a *APIAlertsConfig) ToService() (interface{}, error) {
	smtp, err := a.SMTP.ToService()
	if err != nil {
		return nil, err
	}
	return evergreen.AlertsConfig{
		SMTP: smtp.(evergreen.SMTPConfig),
	}, nil
}

type APISMTPConfig struct {
	Server     *string   `json:"server"`
	Port       int       `json:"port"`
	UseSSL     bool      `json:"use_ssl"`
	Username   *string   `json:"username"`
	Password   *string   `json:"password"`
	From       *string   `json:"from"`
	AdminEmail []*string `json:"admin_email"`
}

func (a *APISMTPConfig) BuildFromService(h interface{}) error {
	switch v := h.(type) {
	case evergreen.SMTPConfig:
		a.Server = ToStringPtr(v.Server)
		a.Port = v.Port
		a.UseSSL = v.UseSSL
		a.Username = ToStringPtr(v.Username)
		a.Password = ToStringPtr(v.Password)
		a.From = ToStringPtr(v.From)
		for _, s := range v.AdminEmail {
			a.AdminEmail = append(a.AdminEmail, ToStringPtr(s))
		}
	default:
		return errors.Errorf("%T is not a supported type", h)
	}
	return nil
}

func (a *APISMTPConfig) ToService() (interface{}, error) {
	if a == nil {
		return nil, nil
	}
	config := evergreen.SMTPConfig{
		Server:   FromStringPtr(a.Server),
		Port:     a.Port,
		UseSSL:   a.UseSSL,
		Username: FromStringPtr(a.Username),
		Password: FromStringPtr(a.Password),
		From:     FromStringPtr(a.From),
	}
	for _, s := range a.AdminEmail {
		config.AdminEmail = append(config.AdminEmail, FromStringPtr(s))
	}
	return config, nil
}

type APIAmboyConfig struct {
	Name                                  *string `json:"name"`
	SingleName                            *string `json:"single_name"`
	DB                                    *string `json:"database"`
	PoolSizeLocal                         int     `json:"pool_size_local"`
	PoolSizeRemote                        int     `json:"pool_size_remote"`
	LocalStorage                          int     `json:"local_storage_size"`
	GroupDefaultWorkers                   int     `json:"group_default_workers"`
	GroupBackgroundCreateFrequencyMinutes int     `json:"group_background_create_frequency"`
	GroupPruneFrequencyMinutes            int     `json:"group_prune_frequency"`
	GroupTTLMinutes                       int     `json:"group_ttl"`
}

func (a *APIAmboyConfig) BuildFromService(h interface{}) error {
	switch v := h.(type) {
	case evergreen.AmboyConfig:
		a.Name = ToStringPtr(v.Name)
		a.SingleName = ToStringPtr(v.SingleName)
		a.DB = ToStringPtr(v.DB)
		a.PoolSizeLocal = v.PoolSizeLocal
		a.PoolSizeRemote = v.PoolSizeRemote
		a.LocalStorage = v.LocalStorage
		a.GroupDefaultWorkers = v.GroupDefaultWorkers
		a.GroupBackgroundCreateFrequencyMinutes = v.GroupBackgroundCreateFrequencyMinutes
		a.GroupPruneFrequencyMinutes = v.GroupPruneFrequencyMinutes
		a.GroupTTLMinutes = v.GroupTTLMinutes
	default:
		return errors.Errorf("%T is not a supported type", h)
	}
	return nil
}

func (a *APIAmboyConfig) ToService() (interface{}, error) {
	return evergreen.AmboyConfig{
		Name:                                  FromStringPtr(a.Name),
		SingleName:                            FromStringPtr(a.SingleName),
		DB:                                    FromStringPtr(a.DB),
		PoolSizeLocal:                         a.PoolSizeLocal,
		PoolSizeRemote:                        a.PoolSizeRemote,
		LocalStorage:                          a.LocalStorage,
		GroupDefaultWorkers:                   a.GroupDefaultWorkers,
		GroupBackgroundCreateFrequencyMinutes: a.GroupBackgroundCreateFrequencyMinutes,
		GroupPruneFrequencyMinutes:            a.GroupPruneFrequencyMinutes,
		GroupTTLMinutes:                       a.GroupTTLMinutes,
	}, nil
}

type APIapiConfig struct {
	HttpListenAddr      *string `json:"http_listen_addr"`
	GithubWebhookSecret *string `json:"github_webhook_secret"`
}

func (a *APIapiConfig) BuildFromService(h interface{}) error {
	switch v := h.(type) {
	case evergreen.APIConfig:
		a.HttpListenAddr = ToStringPtr(v.HttpListenAddr)
		a.GithubWebhookSecret = ToStringPtr(v.GithubWebhookSecret)
	default:
		return errors.Errorf("%T is not a supported type", h)
	}
	return nil
}

func (a *APIapiConfig) ToService() (interface{}, error) {
	return evergreen.APIConfig{
		HttpListenAddr:      FromStringPtr(a.HttpListenAddr),
		GithubWebhookSecret: FromStringPtr(a.GithubWebhookSecret),
	}, nil
}

type APIAuthConfig struct {
	LDAP   *APILDAPConfig       `json:"ldap"`
	Naive  *APINaiveAuthConfig  `json:"naive"`
	Github *APIGithubAuthConfig `json:"github"`
}

func (a *APIAuthConfig) BuildFromService(h interface{}) error {
	switch v := h.(type) {
	case evergreen.AuthConfig:
		if v.LDAP != nil {
			a.LDAP = &APILDAPConfig{}
			if err := a.LDAP.BuildFromService(v.LDAP); err != nil {
				return err
			}
		}
		if v.Github != nil {
			a.Github = &APIGithubAuthConfig{}
			if err := a.Github.BuildFromService(v.Github); err != nil {
				return err
			}
		}
		if v.Naive != nil {
			a.Naive = &APINaiveAuthConfig{}
			if err := a.Naive.BuildFromService(v.Naive); err != nil {
				return err
			}
		}
	default:
		return errors.Errorf("%T is not a supported type", h)
	}
	return nil
}

func (a *APIAuthConfig) ToService() (interface{}, error) {
	var ldap *evergreen.LDAPConfig
	var naive *evergreen.NaiveAuthConfig
	var github *evergreen.GithubAuthConfig
	i, err := a.LDAP.ToService()
	if err != nil {
		return nil, err
	}
	if i != nil {
		ldap = i.(*evergreen.LDAPConfig)
	}
	i, err = a.Naive.ToService()
	if err != nil {
		return nil, err
	}
	if i != nil {
		naive = i.(*evergreen.NaiveAuthConfig)
	}
	i, err = a.Github.ToService()
	if err != nil {
		return nil, err
	}
	if i != nil {
		github = i.(*evergreen.GithubAuthConfig)
	}
	return evergreen.AuthConfig{
		LDAP:   ldap,
		Naive:  naive,
		Github: github,
	}, nil
}

type APIBackupConfig struct {
	BucketName *string `bson:"bucket_name" json:"bucket_name" yaml:"bucket_name"`
	Key        *string `bson:"key" json:"key" yaml:"key"`
	Secret     *string `bson:"secret" json:"secret" yaml:"secret"`
	Prefix     *string `bson:"prefix" json:"prefix" yaml:"prefix"`
	Compress   bool    `bson:"compress" json:"compress" yaml:"compress"`
}

func (a *APIBackupConfig) BuildFromService(c interface{}) error {
	switch conf := c.(type) {
	case evergreen.BackupConfig:
		a.BucketName = ToStringPtr(conf.BucketName)
		a.Key = ToStringPtr(conf.Key)
		a.Secret = ToStringPtr(conf.Secret)
		a.Compress = conf.Compress
		a.Prefix = ToStringPtr(conf.Prefix)

		return nil
	default:
		return errors.Errorf("%T is not a supported type", c)
	}
}
func (a *APIBackupConfig) ToService() (interface{}, error) {
	if a == nil {
		return nil, nil
	}

	return evergreen.BackupConfig{
		BucketName: FromStringPtr(a.BucketName),
		Key:        FromStringPtr(a.Key),
		Secret:     FromStringPtr(a.Secret),
		Prefix:     FromStringPtr(a.Prefix),
		Compress:   a.Compress,
	}, nil
}

type APILDAPConfig struct {
	URL                *string `json:"url"`
	Port               *string `json:"port"`
	UserPath           *string `json:"path"`
	ServicePath        *string `json:"service_path"`
	Group              *string `json:"group"`
	ServiceGroup       *string `json:"service_group"`
	ExpireAfterMinutes *string `json:"expire_after_minutes"`
	GroupOU            *string `json:"group_ou"`
}

func (a *APILDAPConfig) BuildFromService(h interface{}) error {
	switch v := h.(type) {
	case *evergreen.LDAPConfig:
		if v == nil {
			return nil
		}
		a.URL = ToStringPtr(v.URL)
		a.Port = ToStringPtr(v.Port)
		a.UserPath = ToStringPtr(v.UserPath)
		a.ServicePath = ToStringPtr(v.ServicePath)
		a.Group = ToStringPtr(v.Group)
		a.ServiceGroup = ToStringPtr(v.ServiceGroup)
		a.ExpireAfterMinutes = ToStringPtr(v.ExpireAfterMinutes)
		a.GroupOU = ToStringPtr(v.GroupOU)
	default:
		return errors.Errorf("%T is not a supported type", h)
	}
	return nil
}

func (a *APILDAPConfig) ToService() (interface{}, error) {
	if a == nil {
		return nil, nil
	}
	return &evergreen.LDAPConfig{
		URL:                FromStringPtr(a.URL),
		Port:               FromStringPtr(a.Port),
		UserPath:           FromStringPtr(a.UserPath),
		ServicePath:        FromStringPtr(a.ServicePath),
		Group:              FromStringPtr(a.Group),
		ServiceGroup:       FromStringPtr(a.ServiceGroup),
		ExpireAfterMinutes: FromStringPtr(a.ExpireAfterMinutes),
		GroupOU:            FromStringPtr(a.Group),
	}, nil
}

type APINaiveAuthConfig struct {
	Users []*APIAuthUser `json:"users"`
}

func (a *APINaiveAuthConfig) BuildFromService(h interface{}) error {
	switch v := h.(type) {
	case *evergreen.NaiveAuthConfig:
		if v == nil {
			return nil
		}
		for _, u := range v.Users {
			APIuser := &APIAuthUser{}
			if err := APIuser.BuildFromService(u); err != nil {
				return err
			}
			a.Users = append(a.Users, APIuser)
		}
	default:
		return errors.Errorf("%T is not a supported type", h)
	}
	return nil
}

func (a *APINaiveAuthConfig) ToService() (interface{}, error) {
	if a == nil {
		return nil, nil
	}
	config := evergreen.NaiveAuthConfig{}
	for _, u := range a.Users {
		i, err := u.ToService()
		if err != nil {
			return nil, err
		}
		user := i.(*evergreen.AuthUser)
		config.Users = append(config.Users, user)
	}
	return &config, nil
}

type APIAuthUser struct {
	Username    *string `json:"username"`
	DisplayName *string `json:"display_name"`
	Password    *string `json:"password"`
	Email       *string `json:"email"`
}

func (a *APIAuthUser) BuildFromService(h interface{}) error {
	switch v := h.(type) {
	case *evergreen.AuthUser:
		if v == nil {
			return nil
		}
		a.Username = ToStringPtr(v.Username)
		a.Password = ToStringPtr(v.Password)
		a.DisplayName = ToStringPtr(v.DisplayName)
		a.Email = ToStringPtr(v.Email)
	default:
		return errors.Errorf("%T is not a supported type", h)
	}
	return nil
}

func (a *APIAuthUser) ToService() (interface{}, error) {
	if a == nil {
		return nil, nil
	}
	return &evergreen.AuthUser{
		Username:    FromStringPtr(a.Username),
		Password:    FromStringPtr(a.Password),
		DisplayName: FromStringPtr(a.DisplayName),
		Email:       FromStringPtr(a.Email),
	}, nil
}

type APIGithubAuthConfig struct {
	ClientId     *string   `json:"client_id"`
	ClientSecret *string   `json:"client_secret"`
	Users        []*string `json:"users"`
	Organization *string   `json:"organization"`
}

func (a *APIGithubAuthConfig) BuildFromService(h interface{}) error {
	switch v := h.(type) {
	case *evergreen.GithubAuthConfig:
		if v == nil {
			return nil
		}
		a.ClientId = ToStringPtr(v.ClientId)
		a.ClientSecret = ToStringPtr(v.ClientSecret)
		a.Organization = ToStringPtr(v.Organization)
		for _, u := range v.Users {
			a.Users = append(a.Users, ToStringPtr(u))
		}
	default:
		return errors.Errorf("%T is not a supported type", h)
	}
	return nil
}

func (a *APIGithubAuthConfig) ToService() (interface{}, error) {
	if a == nil {
		return nil, nil
	}
	config := evergreen.GithubAuthConfig{
		ClientId:     FromStringPtr(a.ClientId),
		ClientSecret: FromStringPtr(a.ClientSecret),
		Organization: FromStringPtr(a.Organization),
	}
	for _, u := range a.Users {
		config.Users = append(config.Users, FromStringPtr(u))
	}
	return &config, nil
}

// APIBanner is a public structure representing the banner part of the admin settings
type APIBanner struct {
	Text  *string `json:"banner"`
	Theme *string `json:"theme"`
}

type APIHostInitConfig struct {
	SSHTimeoutSeconds int64 `json:"ssh_timeout_secs"`
	HostThrottle      int   `json:"host_throttle"`
}

func (a *APIHostInitConfig) BuildFromService(h interface{}) error {
	switch v := h.(type) {
	case evergreen.HostInitConfig:
		a.SSHTimeoutSeconds = v.SSHTimeoutSeconds
		a.HostThrottle = v.HostThrottle
	default:
		return errors.Errorf("%T is not a supported type", h)
	}
	return nil
}

func (a *APIHostInitConfig) ToService() (interface{}, error) {
	return evergreen.HostInitConfig{
		SSHTimeoutSeconds: a.SSHTimeoutSeconds,
		HostThrottle:      a.HostThrottle,
	}, nil
}

type APIJiraConfig struct {
	Host           *string `json:"host"`
	Username       *string `json:"username"`
	Password       *string `json:"password"`
	DefaultProject *string `json:"default_project"`
}

func (a *APIJiraConfig) BuildFromService(h interface{}) error {
	switch v := h.(type) {
	case evergreen.JiraConfig:
		a.Host = ToStringPtr(v.Host)
		a.Username = ToStringPtr(v.Username)
		a.Password = ToStringPtr(v.Password)
		a.DefaultProject = ToStringPtr(v.DefaultProject)
	default:
		return errors.Errorf("%T is not a supported type", h)
	}
	return nil
}

func (a *APIJiraConfig) ToService() (interface{}, error) {
	return evergreen.JiraConfig{
		Host:           FromStringPtr(a.Host),
		Username:       FromStringPtr(a.Username),
		Password:       FromStringPtr(a.Password),
		DefaultProject: FromStringPtr(a.DefaultProject),
	}, nil
}

type APILDAPRoleMapping struct {
	LDAPGroup *string `json:"ldap_group"`
	RoleID    *string ` json:"role_id"`
}

func (a *APILDAPRoleMapping) BuildFromService(h interface{}) error {
	switch v := h.(type) {
	case evergreen.LDAPRoleMapping:
		a.LDAPGroup = ToStringPtr(v.LDAPGroup)
		a.RoleID = ToStringPtr(v.RoleID)
	}

	return nil
}

func (a *APILDAPRoleMapping) ToService() (interface{}, error) {
	mapping := evergreen.LDAPRoleMapping{
		LDAPGroup: FromStringPtr(a.LDAPGroup),
		RoleID:    FromStringPtr(a.RoleID),
	}

	return mapping, nil
}

type APILDAPRoleMap []APILDAPRoleMapping

func (a *APILDAPRoleMap) BuildFromService(h interface{}) error {
	switch v := h.(type) {
	case evergreen.LDAPRoleMap:
		m := make(APILDAPRoleMap, len(v))
		for i := range v {
			if err := m[i].BuildFromService(v[i]); err != nil {
				return err
			}
		}
	}

	return nil
}

func (a *APILDAPRoleMap) ToService() (interface{}, error) {
	serviceMap := make(evergreen.LDAPRoleMap, len(*a))
	for i := range *a {
		v, err := (*a)[i].ToService()
		if err != nil {
			return nil, err
		}
		serviceMap[i] = v.(evergreen.LDAPRoleMapping)
	}

	return serviceMap, nil
}

type APILoggerConfig struct {
	Buffer              *APILogBuffering `json:"buffer"`
	DefaultLevel        *string          `json:"default_level"`
	ThresholdLevel      *string          `json:"threshold_level"`
	LogkeeperURL        *string          `json:"logkeeper_url"`
	BuildloggerBaseURL  *string          `json:"buildlogger_base_url"`
	BuildloggerRPCPort  *string          `json:"buildlogger_rpc_port"`
	BuildloggerUser     *string          `json:"buildlogger_user"`
	BuildloggerPassword *string          `json:"buildlogger_password"`
}

func (a *APILoggerConfig) BuildFromService(h interface{}) error {
	switch v := h.(type) {
	case evergreen.LoggerConfig:
		a.DefaultLevel = ToStringPtr(v.DefaultLevel)
		a.ThresholdLevel = ToStringPtr(v.ThresholdLevel)
		a.LogkeeperURL = ToStringPtr(v.LogkeeperURL)
		a.BuildloggerBaseURL = ToStringPtr(v.BuildloggerBaseURL)
		a.BuildloggerRPCPort = ToStringPtr(v.BuildloggerRPCPort)
		a.BuildloggerUser = ToStringPtr(v.BuildloggerUser)
		a.BuildloggerPassword = ToStringPtr(v.BuildloggerPassword)
		a.Buffer = &APILogBuffering{}
		if err := a.Buffer.BuildFromService(v.Buffer); err != nil {
			return err
		}
	default:
		return errors.Errorf("%T is not a supported type", h)
	}
	return nil
}

func (a *APILoggerConfig) ToService() (interface{}, error) {
	config := evergreen.LoggerConfig{
		DefaultLevel:        FromStringPtr(a.DefaultLevel),
		ThresholdLevel:      FromStringPtr(a.ThresholdLevel),
		LogkeeperURL:        FromStringPtr(a.LogkeeperURL),
		BuildloggerBaseURL:  FromStringPtr(a.BuildloggerBaseURL),
		BuildloggerRPCPort:  FromStringPtr(a.BuildloggerRPCPort),
		BuildloggerUser:     FromStringPtr(a.BuildloggerUser),
		BuildloggerPassword: FromStringPtr(a.BuildloggerPassword),
	}
	i, err := a.Buffer.ToService()
	if err != nil {
		return nil, err
	}
	buffer := i.(evergreen.LogBuffering)
	config.Buffer = buffer
	return config, nil
}

type APILogBuffering struct {
	DurationSeconds int `json:"duration_seconds"`
	Count           int `json:"count"`
}

func (a *APILogBuffering) BuildFromService(h interface{}) error {
	switch v := h.(type) {
	case evergreen.LogBuffering:
		a.DurationSeconds = v.DurationSeconds
		a.Count = v.Count
	default:
		return errors.Errorf("%T is not a supported type", h)
	}
	return nil
}

func (a *APILogBuffering) ToService() (interface{}, error) {
	return evergreen.LogBuffering{
		DurationSeconds: a.DurationSeconds,
		Count:           a.Count,
	}, nil
}

type APINotifyConfig struct {
	BufferTargetPerInterval int           `json:"buffer_target_per_interval"`
	BufferIntervalSeconds   int           `json:"buffer_interval_seconds"`
	SMTP                    APISMTPConfig `json:"smtp"`
}

func (a *APINotifyConfig) BuildFromService(h interface{}) error {
	switch v := h.(type) {
	case evergreen.NotifyConfig:
		a.SMTP = APISMTPConfig{}
		if err := a.SMTP.BuildFromService(v.SMTP); err != nil {
			return err
		}
		a.BufferTargetPerInterval = v.BufferTargetPerInterval
		a.BufferIntervalSeconds = v.BufferIntervalSeconds
	default:
		return errors.Errorf("%T is not a supported type", h)
	}
	return nil
}

func (a *APINotifyConfig) ToService() (interface{}, error) {
	smtp, err := a.SMTP.ToService()
	if err != nil {
		return nil, err
	}
	return evergreen.NotifyConfig{
		BufferTargetPerInterval: a.BufferTargetPerInterval,
		BufferIntervalSeconds:   a.BufferIntervalSeconds,
		SMTP:                    smtp.(evergreen.SMTPConfig),
	}, nil
}

type APICloudProviders struct {
	AWS       *APIAWSConfig       `json:"aws"`
	Docker    *APIDockerConfig    `json:"docker"`
	GCE       *APIGCEConfig       `json:"gce"`
	OpenStack *APIOpenStackConfig `json:"openstack"`
	VSphere   *APIVSphereConfig   `json:"vsphere"`
}

func (a *APICloudProviders) BuildFromService(h interface{}) error {
	switch v := h.(type) {
	case evergreen.CloudProviders:
		a.AWS = &APIAWSConfig{}
		a.Docker = &APIDockerConfig{}
		a.GCE = &APIGCEConfig{}
		a.OpenStack = &APIOpenStackConfig{}
		a.VSphere = &APIVSphereConfig{}
		if err := a.AWS.BuildFromService(v.AWS); err != nil {
			return err
		}
		if err := a.Docker.BuildFromService(v.Docker); err != nil {
			return err
		}
		if err := a.GCE.BuildFromService(v.GCE); err != nil {
			return err
		}
		if err := a.OpenStack.BuildFromService(v.OpenStack); err != nil {
			return err
		}
		if err := a.VSphere.BuildFromService(v.VSphere); err != nil {
			return err
		}
	default:
		return errors.Errorf("%T is not a supported type", h)
	}
	return nil
}

func (a *APICloudProviders) ToService() (interface{}, error) {
	aws, err := a.AWS.ToService()
	if err != nil {
		return nil, err
	}
	docker, err := a.Docker.ToService()
	if err != nil {
		return nil, err
	}
	gce, err := a.GCE.ToService()
	if err != nil {
		return nil, err
	}
	openstack, err := a.OpenStack.ToService()
	if err != nil {
		return nil, err
	}
	vsphere, err := a.VSphere.ToService()
	if err != nil {
		return nil, err
	}
	return evergreen.CloudProviders{
		AWS:       aws.(evergreen.AWSConfig),
		Docker:    docker.(evergreen.DockerConfig),
		GCE:       gce.(evergreen.GCEConfig),
		OpenStack: openstack.(evergreen.OpenStackConfig),
		VSphere:   vsphere.(evergreen.VSphereConfig),
	}, nil
}

type APICommitQueueConfig struct {
	MergeTaskDistro *string `json:"merge_task_distro"`
	CommitterName   *string `json:"committer_name"`
	CommitterEmail  *string `json:"committer_email"`
}

func (a *APICommitQueueConfig) BuildFromService(h interface{}) error {
	if v, ok := h.(evergreen.CommitQueueConfig); ok {
		a.MergeTaskDistro = ToStringPtr(v.MergeTaskDistro)
		a.CommitterName = ToStringPtr(v.CommitterName)
		a.CommitterEmail = ToStringPtr(v.CommitterEmail)

		return nil
	}

	return errors.Errorf("Received CommitQueueConfig of type %T", h)
}

func (a *APICommitQueueConfig) ToService() (interface{}, error) {
	return evergreen.CommitQueueConfig{
		MergeTaskDistro: FromStringPtr(a.MergeTaskDistro),
		CommitterName:   FromStringPtr(a.CommitterName),
		CommitterEmail:  FromStringPtr(a.CommitterEmail),
	}, nil
}

type APIContainerPoolsConfig struct {
	Pools []APIContainerPool `json:"pools"`
}

func (a *APIContainerPoolsConfig) BuildFromService(h interface{}) error {
	switch v := h.(type) {
	case evergreen.ContainerPoolsConfig:
		for _, pool := range v.Pools {
			APIpool := APIContainerPool{}
			if err := APIpool.BuildFromService(pool); err != nil {
				return err
			}
			a.Pools = append(a.Pools, APIpool)
		}
	default:
		return errors.Errorf("%T is not a supported type", h)
	}
	return nil
}

func (a *APIContainerPoolsConfig) ToService() (interface{}, error) {
	if a == nil {
		return nil, nil
	}
	config := evergreen.ContainerPoolsConfig{}
	for _, p := range a.Pools {
		i, err := p.ToService()
		if err != nil {
			return nil, err
		}
		pool := i.(evergreen.ContainerPool)
		config.Pools = append(config.Pools, pool)
	}
	return config, nil
}

type APIContainerPool struct {
	Distro        *string `json:"distro"`
	Id            *string `json:"id"`
	MaxContainers int     `json:"max_containers"`
	Port          uint16  `json:"port"`
}

func (a *APIContainerPool) BuildFromService(h interface{}) error {
	switch v := h.(type) {
	case evergreen.ContainerPool:
		a.Distro = ToStringPtr(v.Distro)
		a.Id = ToStringPtr(v.Id)
		a.MaxContainers = v.MaxContainers
		a.Port = v.Port
	default:
		return errors.Errorf("%T is not a supported type", h)
	}
	return nil
}

func (a *APIContainerPool) ToService() (interface{}, error) {
	return evergreen.ContainerPool{
		Distro:        FromStringPtr(a.Distro),
		Id:            FromStringPtr(a.Id),
		MaxContainers: a.MaxContainers,
		Port:          a.Port,
	}, nil
}

type APIEC2Key struct {
	Name   *string `json:"name"`
	Region *string `json:"region"`
	Key    *string `json:"key"`
	Secret *string `json:"secret"`
}

func (a *APIEC2Key) BuildFromService(h interface{}) error {
	switch v := h.(type) {
	case evergreen.EC2Key:
		a.Name = ToStringPtr(v.Name)
		a.Region = ToStringPtr(v.Region)
		a.Key = ToStringPtr(v.Key)
		a.Secret = ToStringPtr(v.Secret)
	default:
		return errors.Errorf("%T is not a supported type", h)
	}
	return nil
}

func (a *APIEC2Key) ToService() (interface{}, error) {
	res := evergreen.EC2Key{}
	res.Name = FromStringPtr(a.Name)
	res.Region = FromStringPtr(a.Region)
	res.Key = FromStringPtr(a.Key)
	res.Secret = FromStringPtr(a.Secret)
	return res, nil
}

type APIAWSConfig struct {
	EC2Keys              []APIEC2Key `json:"ec2_keys"`
	S3Key                *string     `json:"s3_key"`
	S3Secret             *string     `json:"s3_secret"`
	Bucket               *string     `json:"bucket"`
	S3BaseURL            *string     `json:"s3_base_url"`
	DefaultSecurityGroup *string     `json:"default_security_group"`
	AllowedInstanceTypes []*string   `json:"allowed_instance_types"`
	MaxVolumeSizePerUser *int        `json:"max_volume_size"`
}

func (a *APIAWSConfig) BuildFromService(h interface{}) error {
	switch v := h.(type) {
	case evergreen.AWSConfig:
		for _, key := range v.EC2Keys {
			apiKey := APIEC2Key{}
			if err := apiKey.BuildFromService(key); err != nil {
				return err
			}
			a.EC2Keys = append(a.EC2Keys, apiKey)
		}
		a.S3Key = ToStringPtr(v.S3Key)
		a.S3Secret = ToStringPtr(v.S3Secret)
		a.Bucket = ToStringPtr(v.Bucket)
		a.S3BaseURL = ToStringPtr(v.S3BaseURL)
		a.DefaultSecurityGroup = ToStringPtr(v.DefaultSecurityGroup)
		a.MaxVolumeSizePerUser = &v.MaxVolumeSizePerUser

		for _, t := range v.AllowedInstanceTypes {
			a.AllowedInstanceTypes = append(a.AllowedInstanceTypes, ToStringPtr(t))
		}
	default:
		return errors.Errorf("%T is not a supported type", h)
	}
	return nil
}

func (a *APIAWSConfig) ToService() (interface{}, error) {
	if a == nil {
		return nil, nil
	}
	config := evergreen.AWSConfig{
		S3Key:                FromStringPtr(a.S3Key),
		S3Secret:             FromStringPtr(a.S3Secret),
		Bucket:               FromStringPtr(a.Bucket),
		S3BaseURL:            FromStringPtr(a.S3BaseURL),
		DefaultSecurityGroup: FromStringPtr(a.DefaultSecurityGroup),
		MaxVolumeSizePerUser: host.DefaultMaxVolumeSizePerUser,
	}
	if a.MaxVolumeSizePerUser != nil {
		config.MaxVolumeSizePerUser = *a.MaxVolumeSizePerUser
	}

	for _, k := range a.EC2Keys {
		i, err := k.ToService()
		if err != nil {
			return nil, err
		}
		key, ok := i.(evergreen.EC2Key)
		if !ok {
			return nil, errors.New("Unable to convert key to EC2Key")
		}
		config.EC2Keys = append(config.EC2Keys, key)
	}

	for _, t := range a.AllowedInstanceTypes {
		config.AllowedInstanceTypes = append(config.AllowedInstanceTypes, FromStringPtr(t))
	}

	return config, nil
}

type APIDockerConfig struct {
	APIVersion *string `json:"api_version"`
}

func (a *APIDockerConfig) BuildFromService(h interface{}) error {
	switch v := h.(type) {
	case evergreen.DockerConfig:
		a.APIVersion = ToStringPtr(v.APIVersion)
	default:
		return errors.Errorf("%T is not a supported type", h)
	}
	return nil
}

func (a *APIDockerConfig) ToService() (interface{}, error) {
	return evergreen.DockerConfig{
		APIVersion: FromStringPtr(a.APIVersion),
	}, nil
}

type APIGCEConfig struct {
	ClientEmail  *string `json:"client_email"`
	PrivateKey   *string `json:"private_key"`
	PrivateKeyID *string `json:"private_key_id"`
	TokenURI     *string `json:"token_uri"`
}

func (a *APIGCEConfig) BuildFromService(h interface{}) error {
	switch v := h.(type) {
	case evergreen.GCEConfig:
		a.ClientEmail = ToStringPtr(v.ClientEmail)
		a.PrivateKey = ToStringPtr(v.PrivateKey)
		a.PrivateKeyID = ToStringPtr(v.PrivateKeyID)
		a.TokenURI = ToStringPtr(v.TokenURI)
	default:
		return errors.Errorf("%T is not a supported type", h)
	}
	return nil
}

func (a *APIGCEConfig) ToService() (interface{}, error) {
	return evergreen.GCEConfig{
		ClientEmail:  FromStringPtr(a.ClientEmail),
		PrivateKey:   FromStringPtr(a.PrivateKey),
		PrivateKeyID: FromStringPtr(a.PrivateKeyID),
		TokenURI:     FromStringPtr(a.TokenURI),
	}, nil
}

type APIOpenStackConfig struct {
	IdentityEndpoint *string `json:"identity_endpoint"`

	Username   *string `json:"username"`
	Password   *string `json:"password"`
	DomainName *string `json:"domain_name"`

	ProjectName *string `json:"project_name"`
	ProjectID   *string `json:"project_id"`

	Region *string `json:"region"`
}

func (a *APIOpenStackConfig) BuildFromService(h interface{}) error {
	switch v := h.(type) {
	case evergreen.OpenStackConfig:
		a.IdentityEndpoint = ToStringPtr(v.IdentityEndpoint)
		a.Username = ToStringPtr(v.Username)
		a.Password = ToStringPtr(v.Password)
		a.DomainName = ToStringPtr(v.DomainName)
		a.ProjectName = ToStringPtr(v.ProjectName)
		a.ProjectID = ToStringPtr(v.ProjectID)
		a.Region = ToStringPtr(v.Region)
	default:
		return errors.Errorf("%T is not a supported type", h)
	}
	return nil
}

func (a *APIOpenStackConfig) ToService() (interface{}, error) {
	return evergreen.OpenStackConfig{
		IdentityEndpoint: FromStringPtr(a.IdentityEndpoint),
		Username:         FromStringPtr(a.Username),
		Password:         FromStringPtr(a.Password),
		DomainName:       FromStringPtr(a.DomainName),
		ProjectID:        FromStringPtr(a.ProjectID),
		ProjectName:      FromStringPtr(a.ProjectName),
		Region:           FromStringPtr(a.Region),
	}, nil
}

type APIVSphereConfig struct {
	Host     *string `json:"host"`
	Username *string `json:"username"`
	Password *string `json:"password"`
}

func (a *APIVSphereConfig) BuildFromService(h interface{}) error {
	switch v := h.(type) {
	case evergreen.VSphereConfig:
		a.Host = ToStringPtr(v.Host)
		a.Username = ToStringPtr(v.Username)
		a.Password = ToStringPtr(v.Password)
	default:
		return errors.Errorf("%T is not a supported type", h)
	}
	return nil
}

func (a *APIVSphereConfig) ToService() (interface{}, error) {
	return evergreen.VSphereConfig{
		Host:     FromStringPtr(a.Host),
		Username: FromStringPtr(a.Username),
		Password: FromStringPtr(a.Password),
	}, nil
}

type APIRepoTrackerConfig struct {
	NumNewRepoRevisionsToFetch int `json:"revs_to_fetch"`
	MaxRepoRevisionsToSearch   int `json:"max_revs_to_search"`
	MaxConcurrentRequests      int `json:"max_con_requests"`
}

func (a *APIRepoTrackerConfig) BuildFromService(h interface{}) error {
	switch v := h.(type) {
	case evergreen.RepoTrackerConfig:
		a.NumNewRepoRevisionsToFetch = v.NumNewRepoRevisionsToFetch
		a.MaxConcurrentRequests = v.MaxConcurrentRequests
		a.MaxRepoRevisionsToSearch = v.MaxRepoRevisionsToSearch
	default:
		return errors.Errorf("%T is not a supported type", h)
	}
	return nil
}

func (a *APIRepoTrackerConfig) ToService() (interface{}, error) {
	return evergreen.RepoTrackerConfig{
		NumNewRepoRevisionsToFetch: a.NumNewRepoRevisionsToFetch,
		MaxConcurrentRequests:      a.MaxConcurrentRequests,
		MaxRepoRevisionsToSearch:   a.MaxRepoRevisionsToSearch,
	}, nil
}

type APISchedulerConfig struct {
<<<<<<< HEAD
	TaskFinder                    APIString `json:"task_finder"`
	HostAllocator                 APIString `json:"host_allocator"`
	FreeHostFraction              float64   `json:"free_host_fraction"`
	CacheDurationSeconds          int       `json:"cache_duration_seconds"`
	Planner                       APIString `json:"planner"`
	TargetTimeSeconds             int       `json:"target_time_seconds"`
	AcceptableHostIdleTimeSeconds int       `json:"acceptable_host_idle_time_seconds"`
	GroupVersions                 bool      `json:"group_versions"`
	PatchFactor                   int64     `json:"patch_factor"`
	PatchTimeInQueueFactor        int64     `json:"patch_time_in_queue_factor"`
	MainlineTimeInQueueFactor     int64     `json:"mainline_time_in_queue_factor"`
	ExpectedRuntimeFactor         int64     `json:"expected_runtime_factor"`
=======
	TaskFinder                    *string `json:"task_finder"`
	HostAllocator                 *string `json:"host_allocator"`
	FreeHostFraction              float64 `json:"free_host_fraction"`
	CacheDurationSeconds          int     `json:"cache_duration_seconds"`
	Planner                       *string `json:"planner"`
	TargetTimeSeconds             int     `json:"target_time_seconds"`
	AcceptableHostIdleTimeSeconds int     `json:"acceptable_host_idle_time_seconds"`
	GroupVersions                 bool    `json:"group_versions"`
	PatchFactor                   int64   `json:"patch_factor"`
	TimeInQueueFactor             int64   `json:"time_in_queue_factor"`
	ExpectedRuntimeFactor         int64   `json:"expected_runtime_factor"`
>>>>>>> da472687
}

func (a *APISchedulerConfig) BuildFromService(h interface{}) error {
	switch v := h.(type) {
	case evergreen.SchedulerConfig:
		a.TaskFinder = ToStringPtr(v.TaskFinder)
		a.HostAllocator = ToStringPtr(v.HostAllocator)
		a.FreeHostFraction = v.FreeHostFraction
		a.CacheDurationSeconds = v.CacheDurationSeconds
		a.Planner = ToStringPtr(v.Planner)
		a.TargetTimeSeconds = v.TargetTimeSeconds
		a.AcceptableHostIdleTimeSeconds = v.AcceptableHostIdleTimeSeconds
		a.GroupVersions = v.GroupVersions
		a.PatchFactor = v.PatchFactor
		a.PatchTimeInQueueFactor = v.PatchTimeInQueueFactor
		a.MainlineTimeInQueueFactor = v.MainlineTimeInQueueFactor
		a.ExpectedRuntimeFactor = v.ExpectedRuntimeFactor
	default:
		return errors.Errorf("%T is not a supported type", h)
	}
	return nil
}

func (a *APISchedulerConfig) ToService() (interface{}, error) {
	return evergreen.SchedulerConfig{
		TaskFinder:                    FromStringPtr(a.TaskFinder),
		HostAllocator:                 FromStringPtr(a.HostAllocator),
		FreeHostFraction:              a.FreeHostFraction,
		CacheDurationSeconds:          a.CacheDurationSeconds,
		Planner:                       FromStringPtr(a.Planner),
		TargetTimeSeconds:             a.TargetTimeSeconds,
		AcceptableHostIdleTimeSeconds: a.AcceptableHostIdleTimeSeconds,
		GroupVersions:                 a.GroupVersions,
		PatchFactor:                   a.PatchFactor,
		ExpectedRuntimeFactor:         a.ExpectedRuntimeFactor,
		PatchTimeInQueueFactor:        a.PatchTimeInQueueFactor,
		MainlineTimeInQueueFactor:     a.MainlineTimeInQueueFactor,
	}, nil
}

// APIServiceFlags is a public structure representing the admin service flags
type APIServiceFlags struct {
	TaskDispatchDisabled       bool `json:"task_dispatch_disabled"`
	HostInitDisabled           bool `json:"host_init_disabled"`
	MonitorDisabled            bool `json:"monitor_disabled"`
	AlertsDisabled             bool `json:"alerts_disabled"`
	AgentStartDisabled         bool `json:"agent_start_disabled"`
	RepotrackerDisabled        bool `json:"repotracker_disabled"`
	SchedulerDisabled          bool `json:"scheduler_disabled"`
	GithubPRTestingDisabled    bool `json:"github_pr_testing_disabled"`
	CLIUpdatesDisabled         bool `json:"cli_updates_disabled"`
	BackgroundStatsDisabled    bool `json:"background_stats_disabled"`
	TaskLoggingDisabled        bool `json:"task_logging_disabled"`
	CacheStatsJobDisabled      bool `json:"cache_stats_job_disabled"`
	CacheStatsEndpointDisabled bool `json:"cache_stats_endpoint_disabled"`
	CacheStatsOldTasksDisabled bool `json:"cache_stats_old_tasks_disabled"`
	TaskReliabilityDisabled    bool `json:"task_reliability_disabled"`
	CommitQueueDisabled        bool `json:"commit_queue_disabled"`
	PlannerDisabled            bool `json:"planner_disabled"`
	HostAllocatorDisabled      bool `json:"host_allocator_disabled"`
	DRBackupDisabled           bool `json:"dr_backup_disabled"`

	// Notifications Flags
	EventProcessingDisabled      bool `json:"event_processing_disabled"`
	JIRANotificationsDisabled    bool `json:"jira_notifications_disabled"`
	SlackNotificationsDisabled   bool `json:"slack_notifications_disabled"`
	EmailNotificationsDisabled   bool `json:"email_notifications_disabled"`
	WebhookNotificationsDisabled bool `json:"webhook_notifications_disabled"`
	GithubStatusAPIDisabled      bool `json:"github_status_api_disabled"`
}

type APISlackConfig struct {
	Options *APISlackOptions `json:"options"`
	Token   *string          `json:"token"`
	Level   *string          `json:"level"`
}

func (a *APISlackConfig) BuildFromService(h interface{}) error {
	switch v := h.(type) {
	case evergreen.SlackConfig:
		a.Token = ToStringPtr(v.Token)
		a.Level = ToStringPtr(v.Level)
		if v.Options != nil {
			a.Options = &APISlackOptions{}
			if err := a.Options.BuildFromService(*v.Options); err != nil { //nolint: vet
				return err
			}
		}
	default:
		return errors.Errorf("%T is not a supported type", h)
	}
	return nil
}

func (a *APISlackConfig) ToService() (interface{}, error) {
	i, err := a.Options.ToService()
	if err != nil {
		return nil, err
	}
	options := i.(send.SlackOptions) //nolint: vet
	return evergreen.SlackConfig{
		Token:   FromStringPtr(a.Token),
		Level:   FromStringPtr(a.Level),
		Options: &options,
	}, nil
}

type APISlackOptions struct {
	Channel       *string         `json:"channel"`
	Hostname      *string         `json:"hostname"`
	Name          *string         `json:"name"`
	Username      *string         `json:"username"`
	IconURL       *string         `json:"icon_url"`
	BasicMetadata bool            `json:"add_basic_metadata"`
	Fields        bool            `json:"use_fields"`
	AllFields     bool            `json:"all_fields"`
	FieldsSet     map[string]bool `json:"fields"`
}

func (a *APISlackOptions) BuildFromService(h interface{}) error {
	switch v := h.(type) {
	case send.SlackOptions:
		a.Channel = ToStringPtr(v.Channel)
		a.Hostname = ToStringPtr(v.Hostname)
		a.Name = ToStringPtr(v.Name)
		a.Username = ToStringPtr(v.Username)
		a.IconURL = ToStringPtr(v.IconURL)
		a.BasicMetadata = v.BasicMetadata
		a.Fields = v.Fields
		a.AllFields = v.AllFields
		a.FieldsSet = v.FieldsSet
	default:
		return errors.Errorf("%T is not a supported type", h)
	}
	return nil
}

func (a *APISlackOptions) ToService() (interface{}, error) {
	if a == nil {
		return send.SlackOptions{}, nil
	}
	return send.SlackOptions{
		Channel:       FromStringPtr(a.Channel),
		Hostname:      FromStringPtr(a.Hostname),
		Name:          FromStringPtr(a.Name),
		Username:      FromStringPtr(a.Username),
		IconURL:       FromStringPtr(a.IconURL),
		BasicMetadata: a.BasicMetadata,
		Fields:        a.Fields,
		AllFields:     a.AllFields,
		FieldsSet:     a.FieldsSet,
	}, nil
}

type APISplunkConnectionInfo struct {
	ServerURL *string `json:"url"`
	Token     *string `json:"token"`
	Channel   *string `json:"channel"`
}

func (a *APISplunkConnectionInfo) BuildFromService(h interface{}) error {
	switch v := h.(type) {
	case send.SplunkConnectionInfo:
		a.ServerURL = ToStringPtr(v.ServerURL)
		a.Token = ToStringPtr(v.Token)
		a.Channel = ToStringPtr(v.Channel)
	default:
		return errors.Errorf("%T is not a supported type", h)
	}
	return nil
}

func (a *APISplunkConnectionInfo) ToService() (interface{}, error) {
	return send.SplunkConnectionInfo{
		ServerURL: FromStringPtr(a.ServerURL),
		Token:     FromStringPtr(a.Token),
		Channel:   FromStringPtr(a.Channel),
	}, nil
}

type APIUIConfig struct {
	Url                     *string  `json:"url"`
	HelpUrl                 *string  `json:"help_url"`
	UIv2Url                 *string  `json:"uiv2_url"`
	HttpListenAddr          *string  `json:"http_listen_addr"`
	Secret                  *string  `json:"secret"`
	DefaultProject          *string  `json:"default_project"`
	CacheTemplates          bool     `json:"cache_templates"`
	CsrfKey                 *string  `json:"csrf_key"`
	CORSOrigins             []string `json:"cors_origins"`
	LoginDomain             *string  `json:"login_domain"`
	ExpireLoginCookieDomain *string  `json:"expire_domain"`
}

func (a *APIUIConfig) BuildFromService(h interface{}) error {
	switch v := h.(type) {
	case evergreen.UIConfig:
		a.Url = ToStringPtr(v.Url)
		a.HelpUrl = ToStringPtr(v.HelpUrl)
		a.UIv2Url = ToStringPtr(v.UIv2Url)
		a.HttpListenAddr = ToStringPtr(v.HttpListenAddr)
		a.Secret = ToStringPtr(v.Secret)
		a.DefaultProject = ToStringPtr(v.DefaultProject)
		a.CacheTemplates = v.CacheTemplates
		a.CsrfKey = ToStringPtr(v.CsrfKey)
		a.CORSOrigins = v.CORSOrigins
		a.LoginDomain = ToStringPtr(v.LoginDomain)
		a.ExpireLoginCookieDomain = ToStringPtr(v.ExpireLoginCookieDomain)
	default:
		return errors.Errorf("%T is not a supported type", h)
	}
	return nil
}

func (a *APIUIConfig) ToService() (interface{}, error) {
	return evergreen.UIConfig{
		Url:                     FromStringPtr(a.Url),
		HelpUrl:                 FromStringPtr(a.HelpUrl),
		UIv2Url:                 FromStringPtr(a.UIv2Url),
		HttpListenAddr:          FromStringPtr(a.HttpListenAddr),
		Secret:                  FromStringPtr(a.Secret),
		DefaultProject:          FromStringPtr(a.DefaultProject),
		CacheTemplates:          a.CacheTemplates,
		CsrfKey:                 FromStringPtr(a.CsrfKey),
		CORSOrigins:             a.CORSOrigins,
		LoginDomain:             FromStringPtr(a.LoginDomain),
		ExpireLoginCookieDomain: FromStringPtr(a.ExpireLoginCookieDomain),
	}, nil
}

type APINewRelicConfig struct {
	AccountID     *string `json:"accountId"`
	TrustKey      *string `json:"trustKey"`
	AgentID       *string `json:"agentId"`
	LicenseKey    *string `json:"licenseKey"`
	ApplicationID *string `json:"applicationId"`
}

// BuildFromService builds a model from the service layer
func (a *APINewRelicConfig) BuildFromService(h interface{}) error {
	switch v := h.(type) {
	case evergreen.NewRelicConfig:
		a.AccountID = ToStringPtr(v.AccountID)
		a.TrustKey = ToStringPtr(v.TrustKey)
		a.AgentID = ToStringPtr(v.AgentID)
		a.LicenseKey = ToStringPtr(v.LicenseKey)
		a.ApplicationID = ToStringPtr(v.ApplicationID)
	default:
		return errors.Errorf("%T is not a supported type", h)
	}
	return nil
}

// ToService returns a service model from an API model
func (a *APINewRelicConfig) ToService() (interface{}, error) {
	return evergreen.NewRelicConfig{
		AccountID:     FromStringPtr(a.AccountID),
		TrustKey:      FromStringPtr(a.TrustKey),
		AgentID:       FromStringPtr(a.AgentID),
		LicenseKey:    FromStringPtr(a.LicenseKey),
		ApplicationID: FromStringPtr(a.ApplicationID),
	}, nil
}

// RestartTasksResponse is the response model returned from the /admin/restart route
type RestartResponse struct {
	ItemsRestarted []string `json:"items_restarted"`
	ItemsErrored   []string `json:"items_errored"`
}

// BuildFromService builds a model from the service layer
func (ab *APIBanner) BuildFromService(h interface{}) error {
	switch v := h.(type) {
	case APIBanner:
		ab.Text = v.Text
		ab.Theme = v.Theme
	default:
		return errors.Errorf("%T is not a supported admin banner type", h)
	}
	return nil
}

// ToService is not yet implemented
func (ab *APIBanner) ToService() (interface{}, error) {
	return ab, nil
}

// BuildFromService builds a model from the service layer
func (as *APIServiceFlags) BuildFromService(h interface{}) error {
	switch v := h.(type) {
	case evergreen.ServiceFlags:
		as.TaskDispatchDisabled = v.TaskDispatchDisabled
		as.HostInitDisabled = v.HostInitDisabled
		as.MonitorDisabled = v.MonitorDisabled
		as.AlertsDisabled = v.AlertsDisabled
		as.AgentStartDisabled = v.AgentStartDisabled
		as.RepotrackerDisabled = v.RepotrackerDisabled
		as.SchedulerDisabled = v.SchedulerDisabled
		as.GithubPRTestingDisabled = v.GithubPRTestingDisabled
		as.CLIUpdatesDisabled = v.CLIUpdatesDisabled
		as.EventProcessingDisabled = v.EventProcessingDisabled
		as.JIRANotificationsDisabled = v.JIRANotificationsDisabled
		as.SlackNotificationsDisabled = v.SlackNotificationsDisabled
		as.EmailNotificationsDisabled = v.EmailNotificationsDisabled
		as.WebhookNotificationsDisabled = v.WebhookNotificationsDisabled
		as.GithubStatusAPIDisabled = v.GithubStatusAPIDisabled
		as.BackgroundStatsDisabled = v.BackgroundStatsDisabled
		as.TaskLoggingDisabled = v.TaskLoggingDisabled
		as.CacheStatsJobDisabled = v.CacheStatsJobDisabled
		as.CacheStatsEndpointDisabled = v.CacheStatsEndpointDisabled
		as.CacheStatsOldTasksDisabled = v.CacheStatsOldTasksDisabled
		as.TaskReliabilityDisabled = v.TaskReliabilityDisabled
		as.CommitQueueDisabled = v.CommitQueueDisabled
		as.PlannerDisabled = v.PlannerDisabled
		as.HostAllocatorDisabled = v.HostAllocatorDisabled
		as.DRBackupDisabled = v.DRBackupDisabled
	default:
		return errors.Errorf("%T is not a supported service flags type", h)
	}
	return nil
}

// ToService returns a service model from an API model
func (as *APIServiceFlags) ToService() (interface{}, error) {
	return evergreen.ServiceFlags{
		TaskDispatchDisabled:         as.TaskDispatchDisabled,
		HostInitDisabled:             as.HostInitDisabled,
		MonitorDisabled:              as.MonitorDisabled,
		AlertsDisabled:               as.AlertsDisabled,
		AgentStartDisabled:           as.AgentStartDisabled,
		RepotrackerDisabled:          as.RepotrackerDisabled,
		SchedulerDisabled:            as.SchedulerDisabled,
		GithubPRTestingDisabled:      as.GithubPRTestingDisabled,
		CLIUpdatesDisabled:           as.CLIUpdatesDisabled,
		EventProcessingDisabled:      as.EventProcessingDisabled,
		JIRANotificationsDisabled:    as.JIRANotificationsDisabled,
		SlackNotificationsDisabled:   as.SlackNotificationsDisabled,
		EmailNotificationsDisabled:   as.EmailNotificationsDisabled,
		WebhookNotificationsDisabled: as.WebhookNotificationsDisabled,
		GithubStatusAPIDisabled:      as.GithubStatusAPIDisabled,
		BackgroundStatsDisabled:      as.BackgroundStatsDisabled,
		TaskLoggingDisabled:          as.TaskLoggingDisabled,
		CacheStatsJobDisabled:        as.CacheStatsJobDisabled,
		CacheStatsEndpointDisabled:   as.CacheStatsEndpointDisabled,
		CacheStatsOldTasksDisabled:   as.CacheStatsOldTasksDisabled,
		TaskReliabilityDisabled:      as.TaskReliabilityDisabled,
		CommitQueueDisabled:          as.CommitQueueDisabled,
		PlannerDisabled:              as.PlannerDisabled,
		HostAllocatorDisabled:        as.HostAllocatorDisabled,
		DRBackupDisabled:             as.DRBackupDisabled,
	}, nil
}

// BuildFromService builds a model from the service layer
func (rtr *RestartResponse) BuildFromService(h interface{}) error {
	switch v := h.(type) {
	case *RestartResponse:
		rtr.ItemsRestarted = v.ItemsRestarted
		rtr.ItemsErrored = v.ItemsErrored
	default:
		return errors.Errorf("%T is the incorrect type for a restart task response", h)
	}
	return nil
}

// ToService is not implemented for /admin/restart
func (rtr *RestartResponse) ToService() (interface{}, error) {
	return nil, errors.New("ToService not implemented for RestartTasksResponse")
}

func AdminDbToRestModel(in evergreen.ConfigSection) (Model, error) {
	id := in.SectionId()
	var out Model
	if id == evergreen.ConfigDocID {
		out = &APIAdminSettings{}
		err := out.BuildFromService(reflect.ValueOf(in).Interface())
		if err != nil {
			return nil, err
		}
	} else {
		structVal := reflect.ValueOf(*NewConfigModel())
		for i := 0; i < structVal.NumField(); i++ {
			// this assumes that the json tag is the same as the section ID
			tag := strings.Split(structVal.Type().Field(i).Tag.Get("json"), ",")[0]
			if tag != id {
				continue
			}

			propName := structVal.Type().Field(i).Name
			propVal := structVal.FieldByName(propName)
			propInterface := propVal.Interface()
			apiModel, ok := propInterface.(Model)
			if !ok {
				return nil, fmt.Errorf("unable to convert section %s to a Model interface", id)
			}
			out = apiModel
		}
		if out == nil {
			return nil, fmt.Errorf("section %s is not defined in the APIAdminSettings struct", id)
		}
		err := out.BuildFromService(reflect.Indirect(reflect.ValueOf(in)).Interface())
		if err != nil {
			return nil, err
		}
	}

	return out, nil
}

type APIJIRANotificationsConfig struct {
	CustomFields map[string]APIJIRANotificationsProject `json:"custom_fields,omitempty"`
}

type APIJIRANotificationsProject struct {
	Fields     map[string]string `json:"fields,omitempty"`
	Components []string          `json:"components,omitempty"`
	Labels     []string          `json:"labels,omitempty"`
}

func (j *APIJIRANotificationsConfig) BuildFromService(h interface{}) error {
	var config *evergreen.JIRANotificationsConfig
	switch v := h.(type) {
	case *evergreen.JIRANotificationsConfig:
		config = v
	case evergreen.JIRANotificationsConfig:
		config = &v
	default:
		return errors.Errorf("expected *evergreen.JIRANotificationsConfig, but got %T instead", h)
	}

	j.CustomFields = make(map[string]APIJIRANotificationsProject)
	for _, project := range config.CustomFields {
		apiProject := APIJIRANotificationsProject{}
		if err := apiProject.BuildFromService(project); err != nil {
			return errors.Wrapf(err, "can't build project '%s' from service", project.Project)
		}

		j.CustomFields[project.Project] = apiProject
	}

	return nil
}

func (j *APIJIRANotificationsConfig) ToService() (interface{}, error) {
	service := evergreen.JIRANotificationsConfig{}
	if j.CustomFields == nil || len(j.CustomFields) == 0 {
		return service, nil
	}

	for projectName, fields := range j.CustomFields {
		projectIface, err := fields.ToService()
		if err != nil {
			return nil, errors.Errorf("can't convert project '%s' to service", projectName)
		}
		project := projectIface.(evergreen.JIRANotificationsProject)

		project.Project = projectName
		service.CustomFields = append(service.CustomFields, project)
	}

	return service, nil
}

func (j *APIJIRANotificationsProject) BuildFromService(h interface{}) error {
	serviceProject, ok := h.(evergreen.JIRANotificationsProject)
	if !ok {
		return errors.Errorf("Expecting JIRANotificationsProject but got %T", h)
	}

	apiFields := make(map[string]string)
	for _, field := range serviceProject.Fields {
		apiFields[field.Field] = field.Template
	}
	j.Fields = apiFields
	j.Components = serviceProject.Components
	j.Labels = serviceProject.Labels

	return nil
}

func (j *APIJIRANotificationsProject) ToService() (interface{}, error) {
	service := evergreen.JIRANotificationsProject{}
	for field, template := range j.Fields {
		service.Fields = append(service.Fields, evergreen.JIRANotificationsCustomField{Field: field, Template: template})
	}
	service.Components = j.Components
	service.Labels = j.Labels

	return service, nil
}

type APITriggerConfig struct {
	GenerateTaskDistro *string `json:"generate_distro"`
}

func (c *APITriggerConfig) BuildFromService(h interface{}) error {
	switch v := h.(type) {
	case evergreen.TriggerConfig:
		c.GenerateTaskDistro = ToStringPtr(v.GenerateTaskDistro)
	default:
		return errors.Errorf("%T is not a supported type", h)
	}
	return nil
}
func (c *APITriggerConfig) ToService() (interface{}, error) {
	return evergreen.TriggerConfig{
		GenerateTaskDistro: FromStringPtr(c.GenerateTaskDistro),
	}, nil
}

type APIHostJasperConfig struct {
	BinaryName       *string `json:"binary_name,omitempty"`
	DownloadFileName *string `json:"download_file_name,omitempty"`
	Port             int     `json:"port,omitempty"`
	URL              *string `json:"url,omitempty"`
	Version          *string `json:"version,omitempty"`
}

func (c *APIHostJasperConfig) BuildFromService(h interface{}) error {
	switch v := h.(type) {
	case evergreen.HostJasperConfig:
		c.BinaryName = ToStringPtr(v.BinaryName)
		c.DownloadFileName = ToStringPtr(v.DownloadFileName)
		c.Port = v.Port
		c.URL = ToStringPtr(v.URL)
		c.Version = ToStringPtr(v.Version)
	default:
		return errors.Errorf("expected evergreen.HostJasperConfig but got %T instead", h)
	}
	return nil
}

func (c *APIHostJasperConfig) ToService() (interface{}, error) {
	return evergreen.HostJasperConfig{
		BinaryName:       FromStringPtr(c.BinaryName),
		DownloadFileName: FromStringPtr(c.DownloadFileName),
		Port:             c.Port,
		URL:              FromStringPtr(c.URL),
		Version:          FromStringPtr(c.Version),
	}, nil
}<|MERGE_RESOLUTION|>--- conflicted
+++ resolved
@@ -1256,20 +1256,6 @@
 }
 
 type APISchedulerConfig struct {
-<<<<<<< HEAD
-	TaskFinder                    APIString `json:"task_finder"`
-	HostAllocator                 APIString `json:"host_allocator"`
-	FreeHostFraction              float64   `json:"free_host_fraction"`
-	CacheDurationSeconds          int       `json:"cache_duration_seconds"`
-	Planner                       APIString `json:"planner"`
-	TargetTimeSeconds             int       `json:"target_time_seconds"`
-	AcceptableHostIdleTimeSeconds int       `json:"acceptable_host_idle_time_seconds"`
-	GroupVersions                 bool      `json:"group_versions"`
-	PatchFactor                   int64     `json:"patch_factor"`
-	PatchTimeInQueueFactor        int64     `json:"patch_time_in_queue_factor"`
-	MainlineTimeInQueueFactor     int64     `json:"mainline_time_in_queue_factor"`
-	ExpectedRuntimeFactor         int64     `json:"expected_runtime_factor"`
-=======
 	TaskFinder                    *string `json:"task_finder"`
 	HostAllocator                 *string `json:"host_allocator"`
 	FreeHostFraction              float64 `json:"free_host_fraction"`
@@ -1279,9 +1265,9 @@
 	AcceptableHostIdleTimeSeconds int     `json:"acceptable_host_idle_time_seconds"`
 	GroupVersions                 bool    `json:"group_versions"`
 	PatchFactor                   int64   `json:"patch_factor"`
-	TimeInQueueFactor             int64   `json:"time_in_queue_factor"`
+	PatchTimeInQueueFactor        int64   `json:"patch_time_in_queue_factor"`
+	MainlineTimeInQueueFactor     int64   `json:"mainline_time_in_queue_factor"`
 	ExpectedRuntimeFactor         int64   `json:"expected_runtime_factor"`
->>>>>>> da472687
 }
 
 func (a *APISchedulerConfig) BuildFromService(h interface{}) error {
