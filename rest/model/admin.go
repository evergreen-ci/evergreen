--- conflicted
+++ resolved
@@ -2817,15 +2817,10 @@
 }
 
 type APITaskLimitsConfig struct {
-<<<<<<< HEAD
 	MaxTasksPerVersion    *int `json:"max_tasks_per_version"`
 	MaxIncludesPerVersion *int `json:"max_includes_per_version"`
 	MaxHourlyPatchTasks   *int `json:"max_hourly_patch_tasks"`
-=======
-	MaxTasksPerVersion       *int `json:"max_tasks_per_version"`
-	MaxIncludesPerVersion    *int `json:"max_includes_per_version"`
 	MaxPendingGeneratedTasks *int `json:"max_pending_generated_tasks"`
->>>>>>> e9f0122e
 }
 
 func (c *APITaskLimitsConfig) BuildFromService(h interface{}) error {
@@ -2833,11 +2828,8 @@
 	case evergreen.TaskLimitsConfig:
 		c.MaxTasksPerVersion = utility.ToIntPtr(v.MaxTasksPerVersion)
 		c.MaxIncludesPerVersion = utility.ToIntPtr(v.MaxIncludesPerVersion)
-<<<<<<< HEAD
+		c.MaxPendingGeneratedTasks = utility.ToIntPtr(v.MaxPendingGeneratedTasks)
 		c.MaxHourlyPatchTasks = utility.ToIntPtr(v.MaxHourlyPatchTasks)
-=======
-		c.MaxPendingGeneratedTasks = utility.ToIntPtr(v.MaxPendingGeneratedTasks)
->>>>>>> e9f0122e
 		return nil
 	default:
 		return errors.Errorf("programmatic error: expected task limits config but got type %T", h)
@@ -2846,14 +2838,9 @@
 
 func (c *APITaskLimitsConfig) ToService() (interface{}, error) {
 	return evergreen.TaskLimitsConfig{
-<<<<<<< HEAD
 		MaxTasksPerVersion:    utility.FromIntPtr(c.MaxTasksPerVersion),
 		MaxIncludesPerVersion: utility.FromIntPtr(c.MaxIncludesPerVersion),
 		MaxHourlyPatchTasks:   utility.FromIntPtr(c.MaxHourlyPatchTasks),
-=======
-		MaxTasksPerVersion:       utility.FromIntPtr(c.MaxTasksPerVersion),
-		MaxIncludesPerVersion:    utility.FromIntPtr(c.MaxIncludesPerVersion),
 		MaxPendingGeneratedTasks: utility.FromIntPtr(c.MaxPendingGeneratedTasks),
->>>>>>> e9f0122e
 	}, nil
 }