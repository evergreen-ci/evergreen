--- conflicted
+++ resolved
@@ -1948,31 +1948,6 @@
 
 // APIServiceFlags is a public structure representing the admin service flags
 type APIServiceFlags struct {
-<<<<<<< HEAD
-	TaskDispatchDisabled       bool `json:"task_dispatch_disabled"`
-	HostInitDisabled           bool `json:"host_init_disabled"`
-	PodInitDisabled            bool `json:"pod_init_disabled"`
-	S3BinaryDownloadsDisabled  bool `json:"s3_binary_downloads_disabled"`
-	MonitorDisabled            bool `json:"monitor_disabled"`
-	AlertsDisabled             bool `json:"alerts_disabled"`
-	AgentStartDisabled         bool `json:"agent_start_disabled"`
-	RepotrackerDisabled        bool `json:"repotracker_disabled"`
-	SchedulerDisabled          bool `json:"scheduler_disabled"`
-	CheckBlockedTasksDisabled  bool `json:"check_blocked_tasks_disabled"`
-	GithubPRTestingDisabled    bool `json:"github_pr_testing_disabled"`
-	CLIUpdatesDisabled         bool `json:"cli_updates_disabled"`
-	BackgroundStatsDisabled    bool `json:"background_stats_disabled"`
-	TaskLoggingDisabled        bool `json:"task_logging_disabled"`
-	CacheStatsJobDisabled      bool `json:"cache_stats_job_disabled"`
-	CacheStatsEndpointDisabled bool `json:"cache_stats_endpoint_disabled"`
-	TaskReliabilityDisabled    bool `json:"task_reliability_disabled"`
-	CommitQueueDisabled        bool `json:"commit_queue_disabled"`
-	HostAllocatorDisabled      bool `json:"host_allocator_disabled"`
-	PodAllocatorDisabled       bool `json:"pod_allocator_disabled"`
-	BackgroundReauthDisabled   bool `json:"background_reauth_disabled"`
-	BackgroundCleanupDisabled  bool `json:"background_cleanup_disabled"`
-	CloudCleanupDisabled       bool `json:"cloud_cleanup_disabled"`
-=======
 	TaskDispatchDisabled            bool `json:"task_dispatch_disabled"`
 	HostInitDisabled                bool `json:"host_init_disabled"`
 	PodInitDisabled                 bool `json:"pod_init_disabled"`
@@ -1995,8 +1970,8 @@
 	PodAllocatorDisabled            bool `json:"pod_allocator_disabled"`
 	BackgroundReauthDisabled        bool `json:"background_reauth_disabled"`
 	BackgroundCleanupDisabled       bool `json:"background_cleanup_disabled"`
+	CloudCleanupDisabled            bool `json:"cloud_cleanup_disabled"`
 	GenerateTasksExperimentDisabled bool `json:"generate_tasks_experiment_disabled"`
->>>>>>> cfdf647d
 
 	// Notifications Flags
 	EventProcessingDisabled      bool `json:"event_processing_disabled"`
@@ -2261,11 +2236,8 @@
 		as.PodAllocatorDisabled = v.PodAllocatorDisabled
 		as.BackgroundCleanupDisabled = v.BackgroundCleanupDisabled
 		as.BackgroundReauthDisabled = v.BackgroundReauthDisabled
-<<<<<<< HEAD
 		as.CloudCleanupDisabled = v.CloudCleanupDisabled
-=======
 		as.GenerateTasksExperimentDisabled = v.GenerateTasksExperimentDisabled
->>>>>>> cfdf647d
 	default:
 		return errors.Errorf("%T is not a supported service flags type", h)
 	}
@@ -2275,37 +2247,6 @@
 // ToService returns a service model from an API model
 func (as *APIServiceFlags) ToService() (interface{}, error) {
 	return evergreen.ServiceFlags{
-<<<<<<< HEAD
-		TaskDispatchDisabled:         as.TaskDispatchDisabled,
-		HostInitDisabled:             as.HostInitDisabled,
-		PodInitDisabled:              as.PodInitDisabled,
-		S3BinaryDownloadsDisabled:    as.S3BinaryDownloadsDisabled,
-		MonitorDisabled:              as.MonitorDisabled,
-		AlertsDisabled:               as.AlertsDisabled,
-		AgentStartDisabled:           as.AgentStartDisabled,
-		RepotrackerDisabled:          as.RepotrackerDisabled,
-		SchedulerDisabled:            as.SchedulerDisabled,
-		CheckBlockedTasksDisabled:    as.CheckBlockedTasksDisabled,
-		GithubPRTestingDisabled:      as.GithubPRTestingDisabled,
-		CLIUpdatesDisabled:           as.CLIUpdatesDisabled,
-		EventProcessingDisabled:      as.EventProcessingDisabled,
-		JIRANotificationsDisabled:    as.JIRANotificationsDisabled,
-		SlackNotificationsDisabled:   as.SlackNotificationsDisabled,
-		EmailNotificationsDisabled:   as.EmailNotificationsDisabled,
-		WebhookNotificationsDisabled: as.WebhookNotificationsDisabled,
-		GithubStatusAPIDisabled:      as.GithubStatusAPIDisabled,
-		BackgroundStatsDisabled:      as.BackgroundStatsDisabled,
-		TaskLoggingDisabled:          as.TaskLoggingDisabled,
-		CacheStatsJobDisabled:        as.CacheStatsJobDisabled,
-		CacheStatsEndpointDisabled:   as.CacheStatsEndpointDisabled,
-		TaskReliabilityDisabled:      as.TaskReliabilityDisabled,
-		CommitQueueDisabled:          as.CommitQueueDisabled,
-		HostAllocatorDisabled:        as.HostAllocatorDisabled,
-		PodAllocatorDisabled:         as.PodAllocatorDisabled,
-		BackgroundCleanupDisabled:    as.BackgroundCleanupDisabled,
-		BackgroundReauthDisabled:     as.BackgroundReauthDisabled,
-		CloudCleanupDisabled:         as.CloudCleanupDisabled,
-=======
 		TaskDispatchDisabled:            as.TaskDispatchDisabled,
 		HostInitDisabled:                as.HostInitDisabled,
 		PodInitDisabled:                 as.PodInitDisabled,
@@ -2334,8 +2275,8 @@
 		PodAllocatorDisabled:            as.PodAllocatorDisabled,
 		BackgroundCleanupDisabled:       as.BackgroundCleanupDisabled,
 		BackgroundReauthDisabled:        as.BackgroundReauthDisabled,
+		CloudCleanupDisabled:            as.CloudCleanupDisabled,
 		GenerateTasksExperimentDisabled: as.GenerateTasksExperimentDisabled,
->>>>>>> cfdf647d
 	}, nil
 }
 
