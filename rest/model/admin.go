--- conflicted
+++ resolved
@@ -979,7 +979,7 @@
 	GithubPRTestingDisabled      bool `json:"github_pr_testing_disabled"`
 	RepotrackerPushEventDisabled bool `json:"repotracker_push_event_disabled"`
 	CLIUpdatesDisabled           bool `json:"cli_updates_disabled"`
-<<<<<<< HEAD
+	BackgroundStatsDisabled      bool `bson:"background_stats_disabled" json:"background_stats_disabled"`
 
 	// Notifications Flags
 	EventProcessingDisabled      bool `json:"event_processing_disabled"`
@@ -988,10 +988,6 @@
 	EmailNotificationsDisabled   bool `json:"email_notifications_disabled"`
 	WebhookNotificationsDisabled bool `json:"webhook_notifications_disabled"`
 	GithubStatusAPIDisabled      bool `json:"github_status_api_disabled"`
-=======
-	GithubStatusAPIDisabled      bool `bson:"github_status_api_disabled" json:"github_status_api_disabled"`
-	BackgroundStatsDisabled      bool `bson:"background_stats_disabled" json:"background_stats_disabled"`
->>>>>>> ddf48e04
 }
 
 type APISlackConfig struct {
