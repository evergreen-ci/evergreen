--- conflicted
+++ resolved
@@ -105,17 +105,12 @@
 			continue
 		}
 		fields := ""
-<<<<<<< HEAD
-		var fieldData string
-		for _, field := range gqlType.Fields {
-			fieldData, err = output(fieldTemplate, getFieldInfo(field))
-=======
 		extractedFields := extractedFields{}
 		for _, field := range gqlType.Fields {
 			fieldInfo := getFieldInfo(field)
 			extractedFields[field.Name] = fieldInfo
-			fieldData, err := output(fieldTemplate, fieldInfo)
->>>>>>> 04854761
+			var fieldData string
+			fieldData, err = output(fieldTemplate, fieldInfo)
 			if err != nil {
 				catcher.Add(err)
 				continue
