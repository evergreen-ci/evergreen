--- conflicted
+++ resolved
@@ -30,10 +30,7 @@
 	LastCommunicationTime time.Time   `json:"last_communication"`
 	TotalIdleTime         APIDuration `json:"total_idle_time"`
 	CreationTime          *time.Time  `json:"creation_time"`
-<<<<<<< HEAD
-=======
 	Expiration            *time.Time  `json:"expiration_time"`
->>>>>>> a458dd9a
 }
 
 // HostPostRequest is a struct that holds the format of a POST request to /hosts
@@ -132,10 +129,7 @@
 	apiHost.TotalIdleTime = NewAPIDuration(v.TotalIdleTime)
 	apiHost.CreationTime = ToTimePtr(v.CreationTime)
 	apiHost.LastCommunicationTime = v.LastCommunicationTime
-<<<<<<< HEAD
-=======
 	apiHost.Expiration = ToTimePtr(v.ExpirationTime)
->>>>>>> a458dd9a
 	imageId, err := v.Distro.GetImageID()
 	if err != nil {
 		// report error but do not fail function because of a bad imageId
