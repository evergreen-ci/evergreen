package model

import (
	"time"

	"github.com/evergreen-ci/evergreen/model/host"
	"github.com/evergreen-ci/evergreen/model/task"
	"github.com/pkg/errors"
)

// APIHost is the model to be returned by the API whenever hosts are fetched.
type APIHost struct {
	Id               *string    `json:"host_id"`
	HostURL          *string    `json:"host_url"`
	Distro           DistroInfo `json:"distro"`
	Provisioned      bool       `json:"provisioned"`
	StartedBy        *string    `json:"started_by"`
	Provider         *string    `json:"host_type"`
	User             *string    `json:"user"`
	Status           *string    `json:"status"`
	RunningTask      taskInfo   `json:"running_task"`
	UserHost         bool       `json:"user_host"`
	InstanceTags     []host.Tag `json:"instance_tags"`
	InstanceType     *string    `json:"instance_type"`
	AvailabilityZone *string    `json:"zone"`
	DisplayName      *string    `json:"display_name"`
	HomeVolumeID     *string    `json:"home_volume_id"`
}

// HostPostRequest is a struct that holds the format of a POST request to /hosts
type HostRequestOptions struct {
	DistroID             string     `json:"distro"`
	TaskID               string     `json:"task"`
	TaskSync             bool       `json:"task_sync"`
	Region               string     `json:"region"`
	KeyName              string     `json:"keyname"`
	UserData             string     `json:"userdata"`
	InstanceTags         []host.Tag `json:"instance_tags"`
	InstanceType         string     `json:"instance_type"`
	NoExpiration         bool       `json:"no_expiration"`
	IsVirtualWorkstation bool       `json:"is_virtual_workstation"`
	HomeVolumeSize       int        `json:"home_volume_size"`
	HomeVolumeID         string     `json:"home_volume_id"`
}

type DistroInfo struct {
	Id       *string `json:"distro_id"`
	Provider *string `json:"provider"`
	ImageId  *string `json:"image_id"`
}

type taskInfo struct {
	Id           *string    `json:"task_id"`
	Name         *string    `json:"name"`
	DispatchTime *time.Time `json:"dispatch_time"`
	VersionId    *string    `json:"version_id"`
	BuildId      *string    `json:"build_id"`
}

// BuildFromService converts from service level structs to an APIHost. It can
// be called multiple times with different data types, a service layer host and
// a service layer task, which are each loaded into the data structure.
func (apiHost *APIHost) BuildFromService(h interface{}) error {
	switch v := h.(type) {
	case host.Host, *host.Host:
		return apiHost.buildFromHostStruct(h)
	case *task.Task:
		apiHost.RunningTask = getTaskInfo(v)
	case task.Task:
		apiHost.RunningTask = getTaskInfo(&v)
	default:
		return errors.New("incorrect type when fetching converting host type")
	}
	return nil
}

func getTaskInfo(t *task.Task) taskInfo {
	return taskInfo{
		Id:           ToStringPtr(t.Id),
		Name:         ToStringPtr(t.DisplayName),
		DispatchTime: ToTimePtr(t.DispatchTime),
		VersionId:    ToStringPtr(t.Version),
		BuildId:      ToStringPtr(t.BuildId),
	}
}

func (apiHost *APIHost) buildFromHostStruct(h interface{}) error {
	var v *host.Host
	switch h.(type) {
	case host.Host:
		t := h.(host.Host)
		v = &t
	case *host.Host:
		v = h.(*host.Host)
	default:
		return errors.New("incorrect type when fetching converting host type")
	}
	apiHost.Id = ToStringPtr(v.Id)
	apiHost.HostURL = ToStringPtr(v.Host)
	apiHost.Provisioned = v.Provisioned
	apiHost.StartedBy = ToStringPtr(v.StartedBy)
	apiHost.Provider = ToStringPtr(v.Provider)
	apiHost.User = ToStringPtr(v.User)
	apiHost.Status = ToStringPtr(v.Status)
	apiHost.UserHost = v.UserHost
	apiHost.InstanceTags = v.InstanceTags
	apiHost.InstanceType = ToStringPtr(v.InstanceType)
	apiHost.AvailabilityZone = ToStringPtr(v.Zone)
	apiHost.DisplayName = ToStringPtr(v.DisplayName)
	apiHost.HomeVolumeID = ToStringPtr(v.HomeVolumeID)

	imageId, err := v.Distro.GetImageID()
	if err != nil {
		return errors.Wrap(err, "problem getting image ID")
	}
	di := DistroInfo{
		Id:       ToStringPtr(v.Distro.Id),
		Provider: ToStringPtr(v.Distro.Provider),
		ImageId:  ToStringPtr(imageId),
	}
	apiHost.Distro = di
	return nil
}

// ToService returns a service layer host using the data from the APIHost.
func (apiHost *APIHost) ToService() (interface{}, error) {
	h := host.Host{
		Id:           FromStringPtr(apiHost.Id),
		Provisioned:  apiHost.Provisioned,
		StartedBy:    FromStringPtr(apiHost.StartedBy),
		Provider:     FromStringPtr(apiHost.Provider),
		InstanceType: FromStringPtr(apiHost.InstanceType),
		User:         FromStringPtr(apiHost.User),
		Status:       FromStringPtr(apiHost.Status),
		Zone:         FromStringPtr(apiHost.AvailabilityZone),
		DisplayName:  FromStringPtr(apiHost.DisplayName),
		HomeVolumeID: FromStringPtr(apiHost.HomeVolumeID),
	}
	return interface{}(h), nil
}

type APIVolume struct {
	ID               *string    `json:"volume_id"`
	DisplayName      *string    `json:"display_name"`
	CreatedBy        *string    `json:"created_by"`
	Type             *string    `json:"type"`
	AvailabilityZone *string    `json:"zone"`
	Size             int        `json:"size"`
	Expiration       *time.Time `json:"expiration"`
	DeviceName       *string    `json:"device_name"`
	HostID           *string    `json:"host_id"`
}

type VolumePostRequest struct {
	Type             string `json:"type"`
	Size             int    `json:"size"`
	AvailabilityZone string `json:"zone"`
}

type VolumeModifyOptions struct {
	NewName string `json:"new_name"`
}

func (apiVolume *APIVolume) BuildFromService(volume interface{}) error {
	switch volume.(type) {
	case host.Volume, *host.Volume:
		return apiVolume.buildFromVolumeStruct(volume)
	default:
		return errors.Errorf("%T is not a supported type", volume)
	}
}

func (apiVolume *APIVolume) buildFromVolumeStruct(volume interface{}) error {
	var v *host.Volume
	switch volume.(type) {
	case host.Volume:
		t := volume.(host.Volume)
		v = &t
	case *host.Volume:
		v = volume.(*host.Volume)
	default:
		return errors.New("incorrect type when converting volume type")
	}
	apiVolume.ID = ToStringPtr(v.ID)
	apiVolume.DisplayName = ToStringPtr(v.DisplayName)
	apiVolume.CreatedBy = ToStringPtr(v.CreatedBy)
	apiVolume.Type = ToStringPtr(v.Type)
	apiVolume.AvailabilityZone = ToStringPtr(v.AvailabilityZone)
	apiVolume.Size = v.Size
<<<<<<< HEAD
	apiVolume.HostID = ToStringPtr(v.Host)
=======
	apiVolume.Expiration = ToTimePtr(v.Expiration)
>>>>>>> 9bfcb1ac
	return nil
}

func (apiVolume *APIVolume) ToService() (interface{}, error) {
	expiration, err := FromTimePtr(apiVolume.Expiration)
	if err != nil {
		return nil, errors.Wrap(err, "can't get expiration time")
	}

	return host.Volume{
		ID:               FromStringPtr(apiVolume.ID),
		DisplayName:      FromStringPtr(apiVolume.DisplayName),
		CreatedBy:        FromStringPtr(apiVolume.CreatedBy),
		Type:             FromStringPtr(apiVolume.Type),
		AvailabilityZone: FromStringPtr(apiVolume.AvailabilityZone),
		Expiration:       expiration,
		Size:             apiVolume.Size,
	}, nil
}

type APISpawnHostModify struct {
	Action       *string    `json:"action"`
	HostID       *string    `json:"host_id"`
	VolumeID     *string    `json:"volume_id"`
	RDPPwd       *string    `json:"rdp_pwd"`
	AddHours     *string    `json:"add_hours"`
	Expiration   *time.Time `json:"expiration"`
	InstanceType *string    `json:"instance_type"`
	AddTags      []*string  `json:"tags_to_add"`
	DeleteTags   []*string  `json:"tags_to_delete"`
	NewName      *string    `json:"new_name"`
}

type APIVolumeModify struct {
	Action     *string    `json:"action"`
	HostID     *string    `json:"host_id"`
	Expiration *time.Time `json:"expiration"`
	NewName    *string    `json:"new_name"`
}

type APIHostScript struct {
	Hosts  []string `json:"hosts"`
	Script string   `json:"script"`
}

type APIHostProcess struct {
	HostID   string `json:"host_id"`
	ProcID   string `json:"proc_id"`
	Complete bool   `json:"complete"`
	Output   string `json:"output"`
}

type APIHostParams struct {
	CreatedBefore time.Time `json:"created_before"`
	CreatedAfter  time.Time `json:"created_after"`
	Distro        string    `json:"distro"`
	Status        string    `json:"status"`
	Region        string    `json:"region"`
	UserSpawned   bool      `json:"user_spawned"`
	Mine          bool      `json:"mine"`
}<|MERGE_RESOLUTION|>--- conflicted
+++ resolved
@@ -187,11 +187,8 @@
 	apiVolume.Type = ToStringPtr(v.Type)
 	apiVolume.AvailabilityZone = ToStringPtr(v.AvailabilityZone)
 	apiVolume.Size = v.Size
-<<<<<<< HEAD
 	apiVolume.HostID = ToStringPtr(v.Host)
-=======
 	apiVolume.Expiration = ToTimePtr(v.Expiration)
->>>>>>> 9bfcb1ac
 	return nil
 }
 
