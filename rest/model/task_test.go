--- conflicted
+++ resolved
@@ -30,15 +30,9 @@
 					ScheduledTime: NewTime(scTime),
 					StartTime:     NewTime(sTime),
 					FinishTime:    NewTime(fTime),
-<<<<<<< HEAD
 					Version:       ToAPIString("testVersion"),
-					Branch:        ToAPIString("testProject"),
 					Revision:      ToAPIString("testRevision"),
-=======
-					Version:       APIString("testVersion"),
-					ProjectId:     APIString("testProject"),
-					Revision:      APIString("testRevision"),
->>>>>>> e307acf0
+					ProjectId:     ToAPIString("testProject"),
 					Priority:      100,
 					Execution:     2,
 					Activated:     true,
