package data

import (
	"context"
	"fmt"
	"net/http"
	"time"

	"github.com/evergreen-ci/evergreen"
	"github.com/evergreen-ci/evergreen/cloud"
	"github.com/evergreen-ci/evergreen/model/event"
	"github.com/evergreen-ci/evergreen/model/host"
	"github.com/evergreen-ci/evergreen/model/user"
	restmodel "github.com/evergreen-ci/evergreen/rest/model"
	"github.com/evergreen-ci/evergreen/units"
	"github.com/evergreen-ci/gimlet"
	"github.com/evergreen-ci/utility"
	"github.com/mongodb/amboy"
	"github.com/mongodb/grip"
	"github.com/mongodb/grip/message"
	"github.com/pkg/errors"
)

func FindHostsInRange(ctx context.Context, apiParams restmodel.APIHostParams, username string) ([]host.Host, error) {
	params := host.HostsInRangeParams{
		CreatedBefore: apiParams.CreatedBefore,
		CreatedAfter:  apiParams.CreatedAfter,
		Distro:        apiParams.Distro,
		UserSpawned:   apiParams.UserSpawned,
		Status:        apiParams.Status,
		Region:        apiParams.Region,
		User:          username,
	}

	hostRes, err := host.FindHostsInRange(ctx, params)
	if err != nil {
		return nil, err
	}

	return hostRes, nil
}

// NewIntentHost is a method to insert an intent host given a distro and a public key
// The public key can be the name of a saved key or the actual key string
func NewIntentHost(ctx context.Context, options *restmodel.HostRequestOptions, user *user.DBUser,
	env evergreen.Environment) (*host.Host, error) {
	spawnOptions, err := makeSpawnOptions(options, user)
	if err != nil {
		return nil, err
	}

	intentHost, err := cloud.CreateSpawnHost(ctx, *spawnOptions, env.Settings())
	if err != nil {
		return nil, errors.Wrap(err, "creating spawn host")
	}

	if err := intentHost.Insert(ctx); err != nil {
		return nil, err
	}
	event.LogHostCreated(intentHost.Id)
	grip.Info(message.Fields{
		"message":  "inserted intent host",
		"host_id":  intentHost.Id,
		"host_tag": intentHost.Tag,
		"distro":   intentHost.Distro.Id,
		"user":     user.Username(),
	})

	if err := units.EnqueueHostCreateJobs(ctx, env, []host.Host{*intentHost}); err != nil {
		return nil, errors.Wrapf(err, "enqueueing host create job for '%s'", intentHost.Id)
	}

	return intentHost, nil
}

// GenerateHostProvisioningScript generates and returns the script to
// provision the host given by host ID.
func GenerateHostProvisioningScript(ctx context.Context, env evergreen.Environment, hostID string) (string, error) {
	if hostID == "" {
		return "", gimlet.ErrorResponse{
			StatusCode: http.StatusBadRequest,
			Message:    "cannot generate host provisioning script without a host ID",
		}
	}
	h, err := host.FindOneByIdOrTag(ctx, hostID)
	if err != nil {
		return "", gimlet.ErrorResponse{
			StatusCode: http.StatusInternalServerError,
			Message:    errors.Wrapf(err, "finding host '%s'", hostID).Error(),
		}
	}
	if h == nil {
		return "", gimlet.ErrorResponse{
			StatusCode: http.StatusNotFound,
			Message:    fmt.Sprintf("host with id '%s' not found", hostID),
		}
	}

	creds, err := h.GenerateJasperCredentials(ctx, env)
	if err != nil {
		return "", gimlet.ErrorResponse{
			StatusCode: http.StatusInternalServerError,
			Message:    errors.Wrap(err, "generating Jasper credentials").Error(),
		}
	}
	var githubAppToken string
	var moduleTokens []string
	if h.ProvisionOptions != nil && h.ProvisionOptions.TaskId != "" {
		// Do not error when trying to populate github tokens because if the repo is not private, cloning the repo will still work.
		// Additionally, we should still spin up the host even if we can't fetch the data.
		githubAppToken, moduleTokens, err = units.GetGithubTokensForTask(ctx, h.ProvisionOptions.TaskId)
		grip.Warning(message.WrapError(err, message.Fields{
			"message": "error getting GitHub tokens for fetching data for task",
			"task":    h.ProvisionOptions.TaskId,
		}))
	}
	script, err := h.GenerateUserDataProvisioningScript(ctx, env.Settings(), creds, githubAppToken, moduleTokens)
	if err != nil {
		return "", gimlet.ErrorResponse{
			StatusCode: http.StatusInternalServerError,
			Message:    errors.Wrap(err, "generating host provisioning script").Error(),
		}
	}
	if err := h.SaveJasperCredentials(ctx, env, creds); err != nil {
		return "", gimlet.ErrorResponse{
			StatusCode: http.StatusInternalServerError,
			Message:    errors.Wrap(err, "saving Jasper credentials").Error(),
		}
	}
	return script, nil
}

// FindHostByIdWithOwner finds a host with given host ID that was
// started by the given user. If the given user is a super-user,
// the host will also be returned regardless of who the host was
// started by
func FindHostByIdWithOwner(ctx context.Context, hostID string, user gimlet.User) (*host.Host, error) {
	hostById, err := host.FindOneId(ctx, hostID)
	if err != nil {
		return nil, gimlet.ErrorResponse{
			StatusCode: http.StatusInternalServerError,
			Message:    "fetching host information",
		}
	}
	if hostById == nil {
		return nil, gimlet.ErrorResponse{
			StatusCode: http.StatusNotFound,
			Message:    fmt.Sprintf("host '%s' not found", hostID),
		}
	}

	if user.Username() != hostById.StartedBy {
		if !user.HasPermission(gimlet.PermissionOpts{
			Resource:      hostById.Distro.Id,
			ResourceType:  evergreen.DistroResourceType,
			Permission:    evergreen.PermissionHosts,
			RequiredLevel: evergreen.HostsEdit.Value,
		}) {
			return nil, gimlet.ErrorResponse{
				StatusCode: http.StatusUnauthorized,
				Message:    "not authorized to modify host",
			}
		}
	}

	return hostById, nil
}

var errHostStatusChangeConflict = errors.New("conflicting host status modification is in progress")

// TerminateSpawnHost enqueues a job to terminate a spawn host.
func TerminateSpawnHost(ctx context.Context, env evergreen.Environment, u *user.DBUser, h *host.Host) (int, error) {
	if h.Status == evergreen.HostTerminated {
		return http.StatusBadRequest, errors.Errorf("host '%s' is already terminated", h.Id)
	}

	ts := utility.RoundPartOfMinute(1).Format(units.TSFormat)
	terminateJob := units.NewSpawnHostTerminationJob(h, u.Id, ts)
	if err := units.EnqueueSpawnHostModificationJob(ctx, env, terminateJob); err != nil {
		if amboy.IsDuplicateJobScopeError(err) {
			err = errHostStatusChangeConflict
		}
		return http.StatusInternalServerError, err
	}

	return http.StatusOK, nil
}

// StopSpawnHost enqueues a job to stop a running spawn host.
func StopSpawnHost(ctx context.Context, env evergreen.Environment, u *user.DBUser, h *host.Host, shouldKeepOff bool) (int, error) {
	if !utility.StringSliceContains(evergreen.StoppableHostStatuses, h.Status) {
		return http.StatusBadRequest, errors.Errorf("host '%s' cannot be stopped because because its status ('%s') is not a stoppable state", h.Id, h.Status)
	}

	ts := utility.RoundPartOfMinute(1).Format(units.TSFormat)
	stopJob := units.NewSpawnhostStopJob(units.SpawnHostModifyJobOptions{
		Host:      h,
		Source:    evergreen.ModifySpawnHostManual,
		User:      u.Id,
		Timestamp: ts,
	}, shouldKeepOff)
	if err := units.EnqueueSpawnHostModificationJob(ctx, env, stopJob); err != nil {
		if amboy.IsDuplicateJobScopeError(err) {
			err = errHostStatusChangeConflict
		}
		return http.StatusInternalServerError, err
	}
	return http.StatusOK, nil

}

// StartSpawnHost enqueues a job to start a stopped spawn host.
func StartSpawnHost(ctx context.Context, env evergreen.Environment, u *user.DBUser, h *host.Host) (int, error) {
	if !utility.StringSliceContains(evergreen.StartableHostStatuses, h.Status) {
		return http.StatusBadRequest, errors.Errorf("host '%s' cannot be started because because its status ('%s') is not a startable state", h.Id, h.Status)
	}

	ts := utility.RoundPartOfMinute(1).Format(units.TSFormat)
	startJob := units.NewSpawnhostStartJob(units.SpawnHostModifyJobOptions{
		Host:      h,
		Source:    evergreen.ModifySpawnHostManual,
		User:      u.Id,
		Timestamp: ts,
	})
	if err := units.EnqueueSpawnHostModificationJob(ctx, env, startJob); err != nil {
		if amboy.IsDuplicateJobScopeError(err) {
			err = errHostStatusChangeConflict
		}
		return http.StatusInternalServerError, err
	}
	return http.StatusOK, nil
}

// StartSpawnHost enqueues a job to modify a spawn host.
func ModifySpawnHost(ctx context.Context, env evergreen.Environment, u *user.DBUser, h *host.Host, opts host.HostModifyOptions) (int, error) {
	ts := utility.RoundPartOfMinute(1).Format(units.TSFormat)
	modifyJob := units.NewSpawnhostModifyJob(h, opts, ts)
	if err := units.EnqueueSpawnHostModificationJob(ctx, env, modifyJob); err != nil {
		if amboy.IsDuplicateJobScopeError(err) {
			err = errHostStatusChangeConflict
		}
		return http.StatusInternalServerError, err
	}
	return http.StatusOK, nil
}

// makeSpawnOptions is a utility for validating and converting a HostRequestOptions
// struct into a SpawnOptions struct.
func makeSpawnOptions(options *restmodel.HostRequestOptions, user *user.DBUser) (*cloud.SpawnOptions, error) {
	// Get key value if PublicKey is a name
	keyVal, err := user.GetPublicKey(options.KeyName)
	if err != nil {
		// if the keyname is populated but isn't a valid name, it may be the key value itself
		if options.KeyName == "" {
			return nil, errors.Wrap(err, "key name is empty")
		}
		keyVal = options.KeyName
	}
	if keyVal == "" {
		return nil, errors.Errorf("public key '%s' cannot have an empty value", options.KeyName)
	}

	if options.NoExpiration {
		options.SleepScheduleOptions.SetDefaultSchedule()
		options.SetDefaultTimeZone(user.Settings.Timezone)
	}

	spawnOptions := cloud.SpawnOptions{
		DistroId:              options.DistroID,
		Userdata:              options.UserData,
		UserName:              user.Username(),
		PublicKey:             keyVal,
		InstanceTags:          options.InstanceTags,
		InstanceType:          options.InstanceType,
		NoExpiration:          options.NoExpiration,
		IsVirtualWorkstation:  options.IsVirtualWorkstation,
		IsCluster:             options.IsCluster,
		HomeVolumeSize:        options.HomeVolumeSize,
		HomeVolumeID:          options.HomeVolumeID,
		Region:                options.Region,
		Expiration:            options.Expiration,
		SleepScheduleOptions:  options.SleepScheduleOptions,
		UseProjectSetupScript: options.UseProjectSetupScript,
		ProvisionOptions: &host.ProvisionOptions{
			TaskId:      options.TaskID,
			TaskSync:    options.TaskSync,
			SetupScript: options.SetupScript,
			OwnerId:     user.Id,
		},
	}
	return &spawnOptions, nil
}

// PostHostIsUp indicates to the app server that a host is up.
func PostHostIsUp(ctx context.Context, env evergreen.Environment, params restmodel.APIHostIsUpOptions) (*restmodel.APIHost, error) {
	h, err := host.FindOneByIdOrTag(ctx, params.HostID)
	if err != nil {
		return nil, gimlet.ErrorResponse{
			StatusCode: http.StatusInternalServerError,
			Message:    errors.Wrapf(err, "finding host '%s'", params.HostID).Error(),
		}
	}
	if h == nil {
		return nil, gimlet.ErrorResponse{
			StatusCode: http.StatusNotFound,
			Message:    fmt.Sprintf("host '%s' not found", params.HostID),
		}
	}

	if err := fixProvisioningIntentHost(ctx, h, params.EC2InstanceID); err != nil {
		return nil, gimlet.ErrorResponse{
			StatusCode: http.StatusInternalServerError,
			Message:    errors.Wrap(err, "fixing intent host").Error(),
		}
	}

<<<<<<< HEAD
	if err := setReadyForReprovisioning(ctx, env, h); err != nil {
		// It's okay to continue even if this errors because if the host needs
		// to reprovision, the agent monitor will eventually shut itself down or
		// stop communicating with the app server. At that point, the host will
		// be ready to reprovision.
		grip.Warning(message.WrapError(err, message.Fields{
			"message": "could not mark host as needing new agent monitor for reprovisioning",
			"host_id": h.Id,
			"distro":  h.Distro.Id,
			"status":  h.Status,
		}))
	}

	var apiHost model.APIHost
=======
	var apiHost restmodel.APIHost
>>>>>>> 061f0fbb
	apiHost.BuildFromService(h, nil)
	return &apiHost, nil
}

// fixProvisioningIntentHost fixes a special case in which Evergreen believes a
// host is still an intent host but the host is already running and trying to
// provision in preparation to run tasks.
func fixProvisioningIntentHost(ctx context.Context, h *host.Host, instanceID string) error {
	if !evergreen.IsEc2Provider(h.Distro.Provider) {
		// Intent host issues only affect ephemeral (i.e. EC2) hosts.
		return nil
	}
	if cloud.IsEC2InstanceID(h.Id) {
		// If the host already has an instance ID, it's not an intent host, so
		// the host does not need to be fixed.
		return nil
	}
	if instanceID == "" {
		// If the host is an intent host but the agent does not send the EC2
		// instance ID, there's nothing that can be done to fix it here.

		msg := "intent host is up, but it did not provide an EC2 instance ID, which is required"
		grip.Warning(message.Fields{
			"message":     msg,
			"host_id":     h.Id,
			"host_status": h.Status,
			"provider":    h.Distro.Provider,
			"distro":      h.Distro.Id,
		})
		return errors.New(msg)
	}

	env := evergreen.GetEnvironment()
	switch h.Status {
	case evergreen.HostBuilding:
		return errors.Wrap(transitionIntentHostToStarting(ctx, env, h, instanceID), "starting intent host that actually succeeded")
	case evergreen.HostBuildingFailed, evergreen.HostDecommissioned, evergreen.HostTerminated:
		return errors.Wrap(transitionIntentHostToDecommissioned(ctx, env, h, instanceID), "decommissioning intent host")
	default:
		return errors.Errorf("logical error: intent host is in state '%s', which should be impossible when host is up and provisioning", h.Status)
	}
}

// transitionIntentHostToStarting converts an intent host to a real host because
// it's up and running. It is marked as starting to indicate that the host has
// started and can run tasks.
func transitionIntentHostToStarting(ctx context.Context, env evergreen.Environment, hostToStart *host.Host, instanceID string) error {
	grip.Notice(message.Fields{
		"message":     "DB-EC2 state mismatch - EC2 instance started but Evergreen still has it stored as an intent host, fixing now",
		"old_host_id": hostToStart.Id,
		"new_host_id": instanceID,
		"host_tag":    hostToStart.Tag,
		"distro":      hostToStart.Distro.Id,
		"host_status": hostToStart.Status,
	})

	intentHostID := hostToStart.Id
	hostToStart.Id = instanceID
	hostToStart.Status = evergreen.HostStarting
	hostToStart.StartTime = time.Now()
	if err := host.UnsafeReplace(ctx, env, intentHostID, hostToStart); err != nil {
		return errors.Wrap(err, "replacing intent host with real host")
	}

	event.LogHostStartSucceeded(hostToStart.Id, evergreen.User)

	return nil
}

// transitionIntentHostToDecommissioned converts an intent host to a real
// host because it's up and running. It is marked as decommissioned to
// indicate that the host is not valid anymore and should be terminated.
func transitionIntentHostToDecommissioned(ctx context.Context, env evergreen.Environment, hostToDecommission *host.Host, instanceID string) error {
	grip.Notice(message.Fields{
		"message":     "DB-EC2 state mismatch - EC2 instance started but Evergreen already gave up on this host, fixing now",
		"host_id":     hostToDecommission.Id,
		"instance_id": instanceID,
		"host_status": hostToDecommission.Status,
	})

	intentHostID := hostToDecommission.Id
	hostToDecommission.Id = instanceID
	oldStatus := hostToDecommission.Status
	hostToDecommission.Status = evergreen.HostDecommissioned
	if err := host.UnsafeReplace(ctx, env, intentHostID, hostToDecommission); err != nil {
		return errors.Wrap(err, "replacing intent host with real host")
	}

	event.LogHostStatusChanged(hostToDecommission.Id, oldStatus, hostToDecommission.Status, evergreen.User, "host started agent but intent host is already considered a failure")
	grip.Info(message.Fields{
		"message":    "intent host decommissioned",
		"host_id":    hostToDecommission.Id,
		"host_tag":   hostToDecommission.Tag,
		"distro":     hostToDecommission.Distro.Id,
		"old_status": oldStatus,
	})

	return nil
}

// setReadyForReprovisioning marks the host as ready to reprovision. This does
// not modify quarantined hosts, because quarantined hosts cannot be
// reprovisioned (and are therefore not ready to reprovision). If a quarantined
// host needs to reprovision, it will automatically do so when it's brought out
// of quarantine.
func setReadyForReprovisioning(ctx context.Context, env evergreen.Environment, h *host.Host) error {
	if h.NeedsReprovision == host.ReprovisionNone {
		return nil
	}

	if utility.StringSliceContains([]string{evergreen.HostProvisioning, evergreen.HostRunning}, h.Status) {
		if err := h.MarkAsReprovisioning(ctx); err != nil {
			return errors.Wrap(err, "marking host as needing reprovisioning and needing a new agent monitor")
		}

		return errors.Wrap(units.EnqueueHostReprovisioningJob(ctx, env, h), "enqueueing job to reprovision host")
	}

	return nil
}<|MERGE_RESOLUTION|>--- conflicted
+++ resolved
@@ -314,7 +314,6 @@
 		}
 	}
 
-<<<<<<< HEAD
 	if err := setReadyForReprovisioning(ctx, env, h); err != nil {
 		// It's okay to continue even if this errors because if the host needs
 		// to reprovision, the agent monitor will eventually shut itself down or
@@ -328,10 +327,7 @@
 		}))
 	}
 
-	var apiHost model.APIHost
-=======
 	var apiHost restmodel.APIHost
->>>>>>> 061f0fbb
 	apiHost.BuildFromService(h, nil)
 	return &apiHost, nil
 }
