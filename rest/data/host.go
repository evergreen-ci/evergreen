package data

import (
	"context"
	"encoding/base64"
	"fmt"
	"net/http"
	"strings"
	"time"

	"github.com/evergreen-ci/evergreen"
	"github.com/evergreen-ci/evergreen/cloud"
	"github.com/evergreen-ci/evergreen/db"
	"github.com/evergreen-ci/evergreen/model"
	"github.com/evergreen-ci/evergreen/model/host"
	"github.com/evergreen-ci/evergreen/model/user"
	restmodel "github.com/evergreen-ci/evergreen/rest/model"
	"github.com/evergreen-ci/gimlet"
	"github.com/evergreen-ci/utility"
	"github.com/pkg/errors"
)

// DBHostConnector is a struct that implements the Host related methods
// from the Connector through interactions with the backing database.
type DBHostConnector struct{}

// FindHostsById uses the service layer's host type to query the backing database for
// the hosts.
func (hc *DBHostConnector) FindHostsById(id, status, user string, limit int) ([]host.Host, error) {
	hostRes, err := host.GetHostsByFromIDWithStatus(id, status, user, limit)
	if err != nil {
		return nil, err
	}
	if len(hostRes) == 0 {
		return nil, gimlet.ErrorResponse{
			StatusCode: http.StatusNotFound,
			Message:    "no hosts found",
		}
	}
	return hostRes, nil
}

func (hc *DBHostConnector) FindHostsInRange(apiParams restmodel.APIHostParams, username string) ([]host.Host, error) {
	params := host.HostsInRangeParams{
		CreatedBefore: apiParams.CreatedBefore,
		CreatedAfter:  apiParams.CreatedAfter,
		Distro:        apiParams.Distro,
		UserSpawned:   apiParams.UserSpawned,
		Status:        apiParams.Status,
		Region:        apiParams.Region,
		User:          username,
	}

	hostRes, err := host.FindHostsInRange(params)
	if err != nil {
		return nil, err
	}

	return hostRes, nil
}

// FindHostById queries the database for the host with id matching the hostId
func (hc *DBHostConnector) FindHostById(id string) (*host.Host, error) {
	h, err := host.FindOne(host.ById(id))
	if err != nil {
		return nil, err
	}

	return h, nil
}

func (dbc *DBConnector) FindHostByIdWithOwner(hostID string, user gimlet.User) (*host.Host, error) {
	return findHostByIdWithOwner(dbc, hostID, user)
}

func (hc *DBHostConnector) FindHostsByDistro(distro string) ([]host.Host, error) {
	return host.Find(db.Query(host.ByDistroIDsOrAliasesRunning(distro)))
}

func (hc *DBConnector) GetPaginatedRunningHosts(hostID, distroID, currentTaskID string, statuses []string, startedBy string, sortBy string, sortDir, page, limit int) ([]host.Host, *int, int, error) {
	hosts, filterdHostsCount, totalHostsCount, err := host.GetPaginatedRunningHosts(hostID, distroID, currentTaskID, statuses, startedBy, sortBy, sortDir, page, limit)
	if err != nil {
		return nil, nil, 0, err
	}
	return hosts, filterdHostsCount, totalHostsCount, nil
}

func (hc *DBConnector) GetHostByIdWithTask(hostID string) (*host.Host, error) {
	host, err := host.GetHostByIdWithTask(hostID)
	if err != nil {
		return nil, err
	}
	return host, nil
}

// NewIntentHost is a method to insert an intent host given a distro and a public key
// The public key can be the name of a saved key or the actual key string
func (hc *DBHostConnector) NewIntentHost(ctx context.Context, options *restmodel.HostRequestOptions, user *user.DBUser,
	settings *evergreen.Settings) (*host.Host, error) {

	// Get key value if PublicKey is a name
	keyVal, err := user.GetPublicKey(options.KeyName)
	if err != nil {
		keyVal = options.KeyName
	}
	if keyVal == "" {
		return nil, errors.New("invalid key")
	}
	spawnOptions := cloud.SpawnOptions{
		DistroId:             options.DistroID,
		Userdata:             options.UserData,
		UserName:             user.Username(),
		PublicKey:            keyVal,
		InstanceTags:         options.InstanceTags,
		InstanceType:         options.InstanceType,
		NoExpiration:         options.NoExpiration,
		IsVirtualWorkstation: options.IsVirtualWorkstation,
		IsCluster:            options.IsCluster,
		HomeVolumeSize:       options.HomeVolumeSize,
		HomeVolumeID:         options.HomeVolumeID,
		Region:               options.Region,
<<<<<<< HEAD
=======
		Expiration:           &options.Expiration,
>>>>>>> a458dd9a
		ProvisionOptions: &host.ProvisionOptions{
			TaskId:      options.TaskID,
			TaskSync:    options.TaskSync,
			SetupScript: options.SetupScript,
			OwnerId:     user.Id,
		},
	}
	intentHost, err := cloud.CreateSpawnHost(ctx, spawnOptions, settings)
	if err != nil {
		return nil, errors.Wrap(err, "error creating spawn host")
	}

	if err := intentHost.Insert(); err != nil {
		return nil, err
	}
	return intentHost, nil
}

func (hc *DBHostConnector) SetHostStatus(host *host.Host, status, user string) error {
	return host.SetStatus(status, user, fmt.Sprintf("changed by %s from API", user))
}

func (hc *DBHostConnector) SetHostExpirationTime(host *host.Host, newExp time.Time) error {
	if err := host.SetExpirationTime(newExp); err != nil {
		return errors.Wrap(err, "Error extending host expiration time")
	}

	return nil
}

func (hc *DBHostConnector) TerminateHost(ctx context.Context, host *host.Host, user string) error {
	return errors.WithStack(cloud.TerminateSpawnHost(ctx, evergreen.GetEnvironment(), host, user, "terminated via REST API"))
}

func (hc *DBHostConnector) CheckHostSecret(hostID string, r *http.Request) (int, error) {
	_, code, err := model.ValidateHost(hostID, r)
	return code, errors.WithStack(err)
}

func (hc *DBHostConnector) FindVolumeById(volumeID string) (*host.Volume, error) {
	return host.FindVolumeByID(volumeID)
}

func (hc *DBHostConnector) FindVolumesByUser(user string) ([]host.Volume, error) {
	return host.FindVolumesByUser(user)
}

func (hc *DBHostConnector) SetVolumeName(v *host.Volume, name string) error {
	return v.SetDisplayName(name)
}

func (hc *DBHostConnector) FindHostWithVolume(volumeID string) (*host.Host, error) {
	return host.FindHostWithVolume(volumeID)
}

func (hc *DBHostConnector) AggregateSpawnhostData() (*host.SpawnHostUsage, error) {
	data, err := host.AggregateSpawnhostData()
	if err != nil {
		return nil, errors.Wrap(err, "error getting spawn host data")
	}
	return data, nil
}

// MockHostConnector is a struct that implements the Host related methods
// from the Connector through interactions with the backing database.
type MockHostConnector struct {
	CachedHosts   []host.Host
	CachedVolumes []host.Volume
}

// FindHostsById searches the mock hosts slice for hosts and returns them
func (hc *MockHostConnector) FindHostsById(id, status, user string, limit int) ([]host.Host, error) {
	if id != "" && user == "" && status == "" {
		return hc.FindHostsByIdOnly(id, status, user, limit)
	}

	var hostsToReturn []host.Host
	for ix := range hc.CachedHosts {
		h := hc.CachedHosts[ix]
		if id != "" {
			continue
		}
		if user != "" && h.StartedBy != user {
			continue
		}
		if status != "" {
			if h.Status != status {
				continue
			}
		} else {
			statusFound := false
			for _, status := range evergreen.UpHostStatus {
				if h.Status == status {
					statusFound = true
				}
			}
			if !statusFound {
				continue
			}
		}

		hostsToReturn = append(hostsToReturn, h)
		if len(hostsToReturn) >= limit {
			return hostsToReturn, nil
		}
	}
	return hostsToReturn, nil
}

// FindHostsInRange searches the mock hosts slice for hosts and returns them
func (hc *MockHostConnector) FindHostsInRange(params restmodel.APIHostParams, username string) ([]host.Host, error) {
	var hostsToReturn []host.Host
	for ix := range hc.CachedHosts {
		h := hc.CachedHosts[ix]
		if username != "" && h.StartedBy != username {
			continue
		}
		if params.Status != "" {
			if h.Status != params.Status {
				continue
			}
		} else {
			if !utility.StringSliceContains(evergreen.UpHostStatus, h.Status) {
				continue
			}
		}

		if params.Distro != "" && h.Distro.Id != params.Distro {
			continue
		}

		if params.Region != "" {
			if len(h.Distro.ProviderSettingsList) < 1 {
				continue
			}
			region, ok := h.Distro.ProviderSettingsList[0].Lookup("region").StringValueOK()
			if !ok || region != params.Region {
				continue
			}
		}

		if params.UserSpawned && !h.UserHost {
			continue
		}

		if h.CreationTime.Before(params.CreatedAfter) {
			continue
		}

		if !utility.IsZeroTime(params.CreatedBefore) && h.CreationTime.After(params.CreatedBefore) {
			continue
		}

		hostsToReturn = append(hostsToReturn, h)
	}
	return hostsToReturn, nil
}

func (hc *MockHostConnector) FindHostsByIdOnly(id, status, user string, limit int) ([]host.Host, error) {
	for ix, h := range hc.CachedHosts {
		if h.Id == id {
			// We've found the host
			var hostsToReturn []host.Host
			if ix+limit > len(hc.CachedHosts) {
				hostsToReturn = hc.CachedHosts[ix:]
			} else {
				hostsToReturn = hc.CachedHosts[ix : ix+limit]
			}
			return hostsToReturn, nil
		}
	}
	return nil, nil
}

func (hc *MockHostConnector) FindHostById(id string) (*host.Host, error) {
	for _, h := range hc.CachedHosts {
		if h.Id == id {
			return &h, nil
		}
	}
	return nil, nil
}

func (hc *MockHostConnector) FindHostsByDistro(distro string) ([]host.Host, error) {
	hosts := []host.Host{}
	for _, h := range hc.CachedHosts {
		if h.Status == evergreen.HostRunning && (h.Distro.Id == distro || utility.StringSliceContains(h.Distro.Aliases, distro)) {
			hosts = append(hosts, h)
		}
	}
	return hosts, nil
}

// NewIntentHost is a method to mock "insert" an intent host given a distro and a public key
// The public key can be the name of a saved key or the actual key string
func (hc *MockHostConnector) NewIntentHost(ctx context.Context, options *restmodel.HostRequestOptions, user *user.DBUser, settings *evergreen.Settings) (*host.Host, error) {
	keyVal := strings.Join([]string{"ssh-rsa", base64.StdEncoding.EncodeToString([]byte("foo"))}, " ")

	spawnOptions := cloud.SpawnOptions{
		DistroId:     options.DistroID,
		Userdata:     options.UserData,
		UserName:     user.Username(),
		PublicKey:    keyVal,
		InstanceTags: options.InstanceTags,
		InstanceType: options.InstanceType,
		ProvisionOptions: &host.ProvisionOptions{
			TaskId:      options.TaskID,
			TaskSync:    options.TaskSync,
			SetupScript: options.SetupScript,
			OwnerId:     user.Id,
		},
	}

	intentHost, err := cloud.CreateSpawnHost(ctx, spawnOptions, settings)
	if err != nil {
		return nil, err
	}

	hc.CachedHosts = append(hc.CachedHosts, *intentHost)

	return intentHost, nil
}

func (hc *MockHostConnector) SetHostStatus(host *host.Host, status, user string) error {
	for i, _ := range hc.CachedHosts {
		if hc.CachedHosts[i].Id == host.Id {
			hc.CachedHosts[i].Status = status
			host.Status = status
			return nil
		}
	}

	return errors.New("can't find host")
}

func (hc *MockHostConnector) SetHostExpirationTime(host *host.Host, newExp time.Time) error {
	for i, h := range hc.CachedHosts {
		if h.Id == host.Id {
			hc.CachedHosts[i].ExpirationTime = newExp
			host.ExpirationTime = newExp
			return nil
		}
	}

	return errors.New("can't find host")
}

func (hc *MockHostConnector) TerminateHost(ctx context.Context, host *host.Host, user string) error {
	for _, h := range hc.CachedHosts {
		if h.Id == host.Id {
			return nil
		}
	}

	return errors.New("can't find host")
}

func (hc *MockHostConnector) CheckHostSecret(hostID string, r *http.Request) (int, error) {
	if hostID != "" {
		return http.StatusOK, nil
	}
	if r.Header.Get(evergreen.HostSecretHeader) == "" {
		return http.StatusBadRequest, errors.New("Bad request")
	}
	return http.StatusOK, nil
}

func (dbc *MockConnector) FindHostByIdWithOwner(hostID string, user gimlet.User) (*host.Host, error) {
	return findHostByIdWithOwner(dbc, hostID, user)
}

func (hc *MockConnector) FindVolumeById(volumeID string) (*host.Volume, error) {
	for _, v := range hc.CachedVolumes {
		if v.ID == volumeID {
			return &v, nil
		}
	}
	return nil, nil
}

func (hc *MockConnector) FindVolumesByUser(user string) ([]host.Volume, error) {
	vols := []host.Volume{}
	for _, v := range hc.CachedVolumes {
		if v.CreatedBy == user {
			vols = append(vols, v)
		}
	}
	return vols, nil
}

func (hc *MockConnector) FindHostWithVolume(volumeID string) (*host.Host, error) {
	for _, h := range hc.CachedHosts {
		for _, v := range h.Volumes {
			if v.VolumeID == volumeID {
				return &h, nil
			}
		}
	}
	return nil, nil
}

func (hc *MockConnector) SetVolumeName(volume *host.Volume, name string) error {
	for i := range hc.CachedVolumes {
		if hc.CachedVolumes[i].ID == volume.ID {
			hc.CachedVolumes[i].DisplayName = name
		}
	}
	return nil
}

func (hc *MockConnector) GetPaginatedRunningHosts(hostID, distroID, currentTaskID string, statuses []string, startedBy string, sortBy string, sortDir, page, limit int) ([]host.Host, *int, int, error) {
	return nil, nil, 0, nil
}

func (hc *MockConnector) GetHostByIdWithTask(hostID string) (*host.Host, error) {
	return nil, nil
}

func (hc *MockConnector) AggregateSpawnhostData() (*host.SpawnHostUsage, error) {
	data := host.SpawnHostUsage{}
	usersWithHosts := map[string]bool{} // set for existing users
	data.InstanceTypes = map[string]int{}
	totalComputeCost := 0.0
	for _, h := range hc.CachedHosts {
		if !h.UserHost {
			continue
		}
		data.TotalHosts += 1
		if h.Status == evergreen.HostStopped {
			data.TotalStoppedHosts += 1
		}
		if h.NoExpiration {
			data.TotalUnexpirableHosts += 1
		}
		data.InstanceTypes[h.InstanceType] += 1
		usersWithHosts[h.StartedBy] = true
		totalComputeCost += h.ComputeCostPerHour
	}
	data.AverageComputeCostPerHour = totalComputeCost / float64(data.TotalHosts)
	data.NumUsersWithHosts = len(usersWithHosts)

	usersWithVolumes := map[string]bool{}
	for _, v := range hc.CachedVolumes {
		data.TotalVolumes += 1
		data.TotalVolumeSize += v.Size
		usersWithVolumes[v.CreatedBy] = true
	}
	data.NumUsersWithVolumes = len(usersWithVolumes)
	if data.TotalVolumes == 0 && data.TotalHosts == 0 {
		return nil, errors.New("no host/volume results found")
	}
	return &data, nil
}

func findHostByIdWithOwner(c Connector, hostID string, user gimlet.User) (*host.Host, error) {
	host, err := c.FindHostById(hostID)
	if err != nil {
		return nil, gimlet.ErrorResponse{
			StatusCode: http.StatusInternalServerError,
			Message:    "error fetching host information",
		}
	}
	if host == nil {
		return nil, gimlet.ErrorResponse{
			StatusCode: http.StatusNotFound,
			Message:    fmt.Sprintf("host with id '%s' not found", hostID),
		}
	}

	if user.Username() != host.StartedBy {
		if !user.HasPermission(gimlet.PermissionOpts{
			Resource:      host.Distro.Id,
			ResourceType:  evergreen.DistroResourceType,
			Permission:    evergreen.PermissionHosts,
			RequiredLevel: evergreen.HostsEdit.Value,
		}) {
			return nil, gimlet.ErrorResponse{
				StatusCode: http.StatusUnauthorized,
				Message:    "not authorized to modify host",
			}
		}
	}

	return host, nil
}<|MERGE_RESOLUTION|>--- conflicted
+++ resolved
@@ -119,10 +119,7 @@
 		HomeVolumeSize:       options.HomeVolumeSize,
 		HomeVolumeID:         options.HomeVolumeID,
 		Region:               options.Region,
-<<<<<<< HEAD
-=======
 		Expiration:           &options.Expiration,
->>>>>>> a458dd9a
 		ProvisionOptions: &host.ProvisionOptions{
 			TaskId:      options.TaskID,
 			TaskSync:    options.TaskSync,
