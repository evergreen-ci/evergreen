--- conflicted
+++ resolved
@@ -8,12 +8,9 @@
 
 	"github.com/evergreen-ci/evergreen"
 	"github.com/evergreen-ci/evergreen/db"
-<<<<<<< HEAD
 	mgobson "github.com/evergreen-ci/evergreen/db/mgo/bson"
-=======
 	"github.com/evergreen-ci/evergreen/db/mgo/bson"
 	"github.com/evergreen-ci/evergreen/model"
->>>>>>> 7ee6aad6
 	"github.com/evergreen-ci/evergreen/model/stats"
 	"github.com/evergreen-ci/evergreen/testutil"
 	"github.com/evergreen-ci/utility"
@@ -82,7 +79,6 @@
 			return err
 		}
 	}
-<<<<<<< HEAD
 	*filter = stats.StatsFilter{
 		Limit:        limit,
 		Project:      "project",
@@ -130,7 +126,6 @@
 		AfterDate:    utility.GetUTCDay(time.Now().Add(-dayInHours)),
 	}
 	return nil
-=======
 }
 
 func TestGetTaskStats(t *testing.T) {
@@ -206,5 +201,4 @@
 	})
 	assert.NoError(t, err)
 	require.Len(t, stats, 1)
->>>>>>> 7ee6aad6
 }