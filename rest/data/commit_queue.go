package data

import (
	"context"
	"fmt"
	"net/http"
	"strings"
	"time"

	"github.com/evergreen-ci/evergreen"
	"github.com/evergreen-ci/evergreen/db"
	"github.com/evergreen-ci/evergreen/model"
	"github.com/evergreen-ci/evergreen/model/commitqueue"
	"github.com/evergreen-ci/evergreen/model/event"
	"github.com/evergreen-ci/evergreen/model/patch"
	restModel "github.com/evergreen-ci/evergreen/rest/model"
	"github.com/evergreen-ci/evergreen/thirdparty"
	"github.com/evergreen-ci/evergreen/units"
	"github.com/evergreen-ci/evergreen/validator"
	"github.com/evergreen-ci/gimlet"
	"github.com/evergreen-ci/utility"
	"github.com/google/go-github/v34/github"
	"github.com/mongodb/grip"
	"github.com/mongodb/grip/message"
	"github.com/pkg/errors"
)

type DBCommitQueueConnector struct{}

// GetGitHubPR takes the owner, repo, and PR number.
func (pc *DBCommitQueueConnector) GetGitHubPR(ctx context.Context, owner, repo string, PRNum int) (*github.PullRequest, error) {
	conf, err := evergreen.GetConfig()
	if err != nil {
		return nil, errors.Wrap(err, "getting admin settings")
	}
	ghToken, err := conf.GetGithubOauthToken()
	if err != nil {
		return nil, errors.Wrap(err, "getting GitHub OAuth token from admin settings")
	}

	ctxWithCancel, cancel := context.WithTimeout(ctx, 10*time.Second)
	defer cancel()
	pr, err := thirdparty.GetGithubPullRequest(ctxWithCancel, ghToken, owner, repo, PRNum)
	if err != nil {
		return nil, errors.Wrap(err, "getting GitHub PR from GitHub API")
	}

	return pr, nil
}

func (pc *DBCommitQueueConnector) AddPatchForPr(ctx context.Context, projectRef model.ProjectRef, prNum int, modules []restModel.APIModule, messageOverride string) (string, error) {
	settings, err := evergreen.GetConfig()
	if err != nil {
		return "", errors.Wrap(err, "getting admin settings")
	}
	githubToken, err := settings.GetGithubOauthToken()
	if err != nil {
		return "", errors.Wrap(err, "getting GitHub OAuth token from admin settings")
	}
	pr, err := thirdparty.GetMergeablePullRequest(ctx, prNum, githubToken, projectRef.Owner, projectRef.Repo)
	if err != nil {
		return "", err
	}

	title := fmt.Sprintf("%s (#%d)", pr.GetTitle(), prNum)
	patchDoc, err := patch.MakeNewMergePatch(pr, projectRef.Id, evergreen.CommitQueueAlias, title, messageOverride)
	if err != nil {
		return "", errors.Wrap(err, "making commit queue patch")
	}

	p, patchSummaries, proj, err := getPatchInfo(ctx, githubToken, patchDoc)
	if err != nil {
		return "", err
	}

	errs := validator.CheckProjectErrors(proj, false)
	isConfigDefined := len(patchDoc.PatchedProjectConfig) > 0
	errs = append(errs, validator.CheckProjectSettings(proj, &projectRef, isConfigDefined)...)
	errs = append(errs, validator.CheckPatchedProjectConfigErrors(patchDoc.PatchedProjectConfig)...)
	catcher := grip.NewBasicCatcher()
	for _, validationErr := range errs.AtLevel(validator.Error) {
		catcher.Add(validationErr)
	}
	if catcher.HasErrors() {
		update := units.NewGithubStatusUpdateJobForProcessingError(
			commitqueue.GithubContext,
			pr.Base.User.GetLogin(),
			pr.Base.Repo.GetName(),
			pr.Head.GetRef(),
			units.InvalidConfig,
		)
		update.Run(ctx)
		grip.Error(message.WrapError(update.Error(), message.Fields{
			"message":    "error updating pull request with merge",
			"project":    projectRef.Identifier,
			"pr":         prNum,
			"merge_errs": catcher.Resolve(),
		}))

		return "", errors.Wrap(catcher.Resolve(), "invalid project configuration file")
	}

	if err = writePatchInfo(patchDoc, patchSummaries, p); err != nil {
		return "", err
	}

	serviceModules := []commitqueue.Module{}
	for _, module := range modules {
		serviceModules = append(serviceModules, *restModel.APIModuleToService(module))
	}
<<<<<<< HEAD
	modulePRs, modulePatches, err := model.GetModulesFromPR(ctx, githubToken, prNum, serviceModules, proj)
=======
	modulePRs, modulePatches, err := model.GetModulesFromPR(ctx, githubToken, serviceModules, projectConfig)
>>>>>>> 701442e0
	if err != nil {
		return "", err
	}
	patchDoc.Patches = append(patchDoc.Patches, modulePatches...)

	// populate tasks/variants matching the commitqueue alias
	proj.BuildProjectTVPairs(patchDoc, patchDoc.Alias)

	if err = units.AddMergeTaskAndVariant(patchDoc, proj, &projectRef, commitqueue.SourcePullRequest); err != nil {
		return "", err
	}

	if err = patchDoc.Insert(); err != nil {
		return "", errors.Wrap(err, "inserting patch")
	}

	catcher = grip.NewBasicCatcher()
	for _, modulePR := range modulePRs {
		catcher.Add(thirdparty.SendCommitQueueGithubStatus(evergreen.GetEnvironment(), modulePR, message.GithubStatePending, "added to queue", patchDoc.Id.Hex()))
	}

	return patchDoc.Id.Hex(), catcher.Resolve()
}

func getPatchInfo(ctx context.Context, githubToken string, patchDoc *patch.Patch) (string, []thirdparty.Summary, *model.Project, error) {
	patchContent, summaries, err := thirdparty.GetGithubPullRequestDiff(ctx, githubToken, patchDoc.GithubPatchData)
	if err != nil {
		return "", nil, nil, errors.Wrap(err, "getting GitHub PR diff")
	}

	// fetch the latest config file
	config, patchConfig, err := model.GetPatchedProject(ctx, patchDoc, githubToken)
	if err != nil {
		return "", nil, nil, errors.Wrap(err, "getting remote config file")
	}

	patchDoc.PatchedParserProject = patchConfig.PatchedParserProject
	patchDoc.PatchedProjectConfig = patchConfig.PatchedProjectConfig
	return patchContent, summaries, config, nil
}

func writePatchInfo(patchDoc *patch.Patch, patchSummaries []thirdparty.Summary, patchContent string) error {
	patchFileID := fmt.Sprintf("%s_%s", patchDoc.Id.Hex(), patchDoc.Githash)
	if err := db.WriteGridFile(patch.GridFSPrefix, patchFileID, strings.NewReader(patchContent)); err != nil {
		return errors.Wrap(err, "writing patch file to DB")
	}

	// no name for the main patch
	patchDoc.Patches = append(patchDoc.Patches, patch.ModulePatch{
		Githash: patchDoc.Githash,
		PatchSet: patch.PatchSet{
			PatchFileId: patchFileID,
			Summary:     patchSummaries,
		},
	})

	return nil
}

// EnqueueItem will enqueue an item to a project's commit queue.
// If enqueueNext is true, move the commit queue item to be processed next.
func EnqueueItem(projectID string, item restModel.APICommitQueueItem, enqueueNext bool) (int, error) {
	q, err := commitqueue.FindOneId(projectID)
	if err != nil {
		return 0, errors.Wrapf(err, "finding commit queue for project '%s'", projectID)
	}
	if q == nil {
		return 0, errors.Errorf("commit queue not found for project '%s'", projectID)
	}

	itemService := item.ToService()
	if enqueueNext {
		var position int
		position, err = q.EnqueueAtFront(itemService)
		if err != nil {
			return 0, errors.Wrapf(err, "force enqueueing item into commit queue for project '%s'", projectID)
		}
		return position, nil
	}

	position, err := q.Enqueue(itemService)
	if err != nil {
		return 0, errors.Wrapf(err, "enqueueing item to commit queue for project '%s'", projectID)
	}

	return position, nil
}

func FindCommitQueueForProject(name string) (*restModel.APICommitQueue, error) {
	id, err := model.GetIdForProject(name)
	if err != nil {
		return nil, errors.WithStack(err)
	}
	cqService, err := commitqueue.FindOneId(id)
	if err != nil {
		return nil, errors.Wrapf(err, "finding commit queue for project '%s'", id)
	}
	if cqService == nil {
		return nil, errors.Errorf("commit queue not found for project '%s'", id)
	}

	apiCommitQueue := &restModel.APICommitQueue{}
	apiCommitQueue.BuildFromService(*cqService)
	return apiCommitQueue, nil
}

func CommitQueueRemoveItem(identifier, issue, user string) (*restModel.APICommitQueueItem, error) {
	id, err := model.GetIdForProject(identifier)
	if err != nil {
		return nil, errors.Wrapf(err, "finding project ref '%s'", identifier)
	}
	cq, err := commitqueue.FindOneId(id)
	if err != nil {
		return nil, errors.Wrapf(err, "getting commit queue for project '%s'", identifier)
	}
	if cq == nil {
		return nil, errors.Errorf("commit queue not found for project '%s'", identifier)
	}
	version, err := model.GetVersionForCommitQueueItem(cq, issue)
	if err != nil {
		return nil, errors.Wrapf(err, "verifying if version exists for issue '%s'", issue)
	}
	removed, err := cq.RemoveItemAndPreventMerge(issue, version != nil, user)
	if err != nil {
		return nil, errors.Wrapf(err, "removing item and preventing merge for commit queue item '%s'", issue)
	}
	if removed == nil {
		return nil, errors.Errorf("item '%s' not found in commit queue", issue)
	}
	apiRemovedItem := restModel.APICommitQueueItem{}
	apiRemovedItem.BuildFromService(*removed)
	return &apiRemovedItem, nil
}

type UserRepoInfo struct {
	Username string
	Owner    string
	Repo     string
}

func (pc *DBCommitQueueConnector) IsAuthorizedToPatchAndMerge(ctx context.Context, settings *evergreen.Settings, args UserRepoInfo) (bool, error) {
	// In the org
	token, err := settings.GetGithubOauthToken()
	if err != nil {
		return false, errors.Wrap(err, "getting GitHub OAuth token from admin settings")
	}

	requiredOrganization := settings.GithubPRCreatorOrg
	if requiredOrganization == "" {
		return false, errors.New("no GitHub PR creator organization configured")
	}

	ctxWithCancel, cancel := context.WithTimeout(ctx, 10*time.Second)
	defer cancel()
	inOrg, err := thirdparty.GithubUserInOrganization(ctxWithCancel, token, requiredOrganization, args.Username)
	if err != nil {
		return false, errors.Wrap(err, "checking if user is in required GitHub organization")
	}
	if !inOrg {
		return false, nil
	}

	// Has repository merge permission
	// See: https://help.github.com/articles/repository-permission-levels-for-an-organization/
	ctxWithCancel, cancel = context.WithTimeout(ctx, 10*time.Second)
	defer cancel()
	permission, err := thirdparty.GitHubUserPermissionLevel(ctxWithCancel, token, args.Owner, args.Repo, args.Username)
	if err != nil {
		return false, errors.Wrap(err, "getting GitHub user permissions")
	}
	mergePermissions := []string{"admin", "write"}
	hasPermission := utility.StringSliceContains(mergePermissions, permission)

	return hasPermission, nil
}

func CreatePatchForMerge(ctx context.Context, existingPatchID, commitMessage string) (*restModel.APIPatch, error) {
	existingPatch, err := patch.FindOneId(existingPatchID)
	if err != nil {
		return nil, errors.Wrap(err, "finding patch")
	}
	if existingPatch == nil {
		return nil, errors.Errorf("patch '%s' not found", existingPatchID)
	}

	newPatch, err := model.MakeMergePatchFromExisting(ctx, existingPatch, commitMessage)
	if err != nil {
		return nil, errors.Wrapf(err, "creating new patch from existing patch '%s'", existingPatchID)
	}

	apiPatch := &restModel.APIPatch{}
	if err = apiPatch.BuildFromService(*newPatch, nil); err != nil {
		return nil, errors.Wrap(err, "converting patch to API model")
	}
	return apiPatch, nil
}

func ConcludeMerge(patchID, status string) error {
	event.LogCommitQueueConcludeTest(patchID, status)
	p, err := patch.FindOneId(patchID)
	if err != nil {
		return errors.Wrap(err, "finding patch")
	}
	if p == nil {
		return errors.Errorf("patch '%s' not found", patchID)
	}
	cq, err := commitqueue.FindOneId(p.Project)
	if err != nil {
		return errors.Wrapf(err, "finding commit queue for project '%s'", p.Project)
	}
	if cq == nil {
		return errors.Errorf("commit queue for project '%s' not found", p.Project)
	}
	item := ""
	for _, entry := range cq.Queue {
		if entry.Version == patchID {
			item = entry.Issue
			break
		}
	}
	if item == "" {
		return errors.Errorf("commit queue item for patch '%s' not found", patchID)
	}
	found, err := cq.Remove(item)
	if err != nil {
		return errors.Wrapf(err, "dequeueing item '%s' from commit queue", item)
	}
	if found == nil {
		return errors.Errorf("item '%s' not found in commit queue", item)
	}
	githubStatus := message.GithubStateFailure
	description := "merge test failed"
	if status == evergreen.MergeTestSucceeded {
		githubStatus = message.GithubStateSuccess
		description = "merge test succeeded"
	}
	err = model.SendCommitQueueResult(p, githubStatus, description)
	grip.Error(message.WrapError(err, message.Fields{
		"message": "unable to send github status",
		"patch":   patchID,
	}))
	return nil
}

func GetAdditionalPatches(patchId string) ([]string, error) {
	p, err := patch.FindOneId(patchId)
	if err != nil {
		return nil, gimlet.ErrorResponse{
			StatusCode: http.StatusInternalServerError,
			Message:    errors.Wrap(err, "finding patch").Error(),
		}
	}
	if p == nil {
		return nil, gimlet.ErrorResponse{
			StatusCode: http.StatusNotFound,
			Message:    errors.Errorf("patch '%s' not found", patchId).Error(),
		}
	}
	cq, err := commitqueue.FindOneId(p.Project)
	if err != nil {
		return nil, gimlet.ErrorResponse{
			StatusCode: http.StatusInternalServerError,
			Message:    errors.Wrapf(err, "finding commit queue for project '%s'", p.Project).Error(),
		}
	}
	if cq == nil {
		return nil, gimlet.ErrorResponse{
			StatusCode: http.StatusNotFound,
			Message:    errors.Errorf("commit queue for project '%s' not found", p.Project).Error(),
		}
	}
	additionalPatches := []string{}
	for _, item := range cq.Queue {
		if item.Version == patchId {
			return additionalPatches, nil
		} else if item.Version != "" {
			additionalPatches = append(additionalPatches, item.Version)
		}
	}
	return nil, gimlet.ErrorResponse{
		StatusCode: http.StatusNotFound,
		Message:    errors.Errorf("patch '%s' not found in commit queue", patchId).Error(),
	}
}<|MERGE_RESOLUTION|>--- conflicted
+++ resolved
@@ -108,11 +108,7 @@
 	for _, module := range modules {
 		serviceModules = append(serviceModules, *restModel.APIModuleToService(module))
 	}
-<<<<<<< HEAD
-	modulePRs, modulePatches, err := model.GetModulesFromPR(ctx, githubToken, prNum, serviceModules, proj)
-=======
-	modulePRs, modulePatches, err := model.GetModulesFromPR(ctx, githubToken, serviceModules, projectConfig)
->>>>>>> 701442e0
+	modulePRs, modulePatches, err := model.GetModulesFromPR(ctx, githubToken, serviceModules, proj)
 	if err != nil {
 		return "", err
 	}
