--- conflicted
+++ resolved
@@ -138,20 +138,9 @@
 	return pod.UpdateOneStatus(id, *current, *updated, utility.BSONTime(time.Now()))
 }
 
-<<<<<<< HEAD
 // translatePod translates a pod creation request into its data model.
 func translatePod(p model.APICreatePod) (*pod.Pod, error) {
 	i, err := p.ToService()
-=======
-// MockPodConnector implements the pod-related methods from the connector via an
-// in-memory cache of pods.
-type MockPodConnector struct {
-	CachedPods []pod.Pod
-}
-
-func (c *MockPodConnector) CreatePod(apiPod model.APICreatePod) (*model.APICreatePodResponse, error) {
-	dbPod, err := apiPod.ToService()
->>>>>>> 7ee6aad6
 	if err != nil {
 		return nil, gimlet.ErrorResponse{
 			StatusCode: http.StatusInternalServerError,
@@ -159,7 +148,6 @@
 		}
 	}
 
-<<<<<<< HEAD
 	dbPod, ok := i.(pod.Pod)
 	if !ok {
 		return nil, gimlet.ErrorResponse{
@@ -196,104 +184,4 @@
 		p.TaskContainerCreationOpts.EnvVars = map[string]string{}
 	}
 	p.TaskContainerCreationOpts.EnvVars[podIDEnvVar] = p.ID
-=======
-	c.CachedPods = append(c.CachedPods, *dbPod)
-
-	return &model.APICreatePodResponse{ID: dbPod.ID}, nil
-}
-
-// CheckPodSecret checks the cache for a matching pod by ID and verifies that
-// the secret matches.
-func (c *MockPodConnector) CheckPodSecret(id, secret string) error {
-	for _, p := range c.CachedPods {
-		if id != p.ID {
-			continue
-		}
-		s, err := p.GetSecret()
-		if err != nil {
-			return err
-		}
-		if secret != s.Value {
-			return errors.New("incorrect pod secret")
-		}
-	}
-	return errors.New("pod does not exist")
-}
-
-// FindPodByID finds a matching pod by ID in the cache.
-func (c *MockPodConnector) FindPodByID(id string) (*model.APIPod, error) {
-	p, err := c.findPodByID(id)
-	if err != nil {
-		return nil, errors.Wrap(err, "finding pod")
-	}
-	if p == nil {
-		return nil, nil
-	}
-
-	var apiPod model.APIPod
-	if err := apiPod.BuildFromService(p); err != nil {
-		return nil, errors.Wrap(err, "building pod from service model")
-	}
-
-	return &apiPod, nil
-}
-
-// findPodByID finds a cached pod by ID and returns a pointer to it.
-func (c *MockPodConnector) findPodByID(id string) (*pod.Pod, error) {
-	for i, p := range c.CachedPods {
-		if id == p.ID {
-			return &c.CachedPods[i], nil
-		}
-	}
-	return nil, nil
-}
-
-// FindPodByExternalID finds a matching pod by its external identifier in the
-// cache.
-func (c *MockPodConnector) FindPodByExternalID(id string) (*model.APIPod, error) {
-	for _, p := range c.CachedPods {
-		if id == p.Resources.ExternalID {
-			var apiPod model.APIPod
-			if err := apiPod.BuildFromService(&p); err != nil {
-				return nil, errors.Wrap(err, "building pod from service model")
-			}
-			return &apiPod, nil
-		}
-	}
-	return nil, nil
-}
-
-// UpdatePodStatus finds a matching pod by ID in the cache and updates its
-// status, along with any relevant metadata information.
-func (c *MockPodConnector) UpdatePodStatus(id string, apiCurrent, apiUpdated model.APIPodStatus) error {
-	p, err := c.findPodByID(id)
-	if err != nil {
-		return errors.Wrap(err, "finding pod")
-	}
-
-	current, err := apiCurrent.ToService()
-	if err != nil {
-		return errors.Wrap(err, "converting current status to service model")
-	}
-
-	if p.Status != *current {
-		return errors.New("current pod status does not match stored status")
-	}
-
-	updated, err := apiUpdated.ToService()
-	if err != nil {
-		return errors.Wrap(err, "converting updated status to service model")
-	}
-
-	p.Status = *updated
-
-	switch *updated {
-	case pod.StatusInitializing:
-		p.TimeInfo.Initializing = utility.BSONTime(time.Now())
-	case pod.StatusStarting:
-		p.TimeInfo.Starting = utility.BSONTime(time.Now())
-	}
-
-	return nil
->>>>>>> 7ee6aad6
 }