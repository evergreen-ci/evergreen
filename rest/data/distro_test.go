package data

import (
	"context"
	"testing"

	"github.com/evergreen-ci/evergreen"
	"github.com/evergreen-ci/evergreen/db"
	"github.com/evergreen-ci/evergreen/model"
	"github.com/evergreen-ci/evergreen/model/distro"
	"github.com/evergreen-ci/evergreen/model/event"
	"github.com/evergreen-ci/evergreen/model/host"
	"github.com/evergreen-ci/evergreen/model/user"
	"github.com/evergreen-ci/utility"
	"github.com/stretchr/testify/assert"
)

func TestDeleteDistroById(t *testing.T) {
	ctx, cancel := context.WithCancel(context.Background())
	defer cancel()

	for tName, tCase := range map[string]func(t *testing.T, ctx context.Context, u user.DBUser){
		"Successfully deletes distro and clears task queue": func(t *testing.T, ctx context.Context, u user.DBUser) {
			assert.NoError(t, DeleteDistroById(ctx, &u, "distro"))

			dbDistro, err := distro.FindOneId(ctx, "distro")
			assert.NoError(t, err)
			assert.Nil(t, dbDistro)

			dbHost, err := host.FindOneId(ctx, "host")
			assert.NoError(t, err)
			assert.Equal(t, dbHost.Status, evergreen.HostTerminated)

			dbQueue, err := model.LoadTaskQueue("distro")
			assert.NoError(t, err)
			assert.Empty(t, dbQueue.Queue)

			events, err := event.FindLatestPrimaryDistroEvents("distro", 10, utility.ZeroTime)
			assert.NoError(t, err)
			assert.Equal(t, len(events), 1)
		},
		"Succeeds even if task queue for distro does not exist": func(t *testing.T, ctx context.Context, u user.DBUser) {
			err := DeleteDistroById(ctx, &u, "distro-no-task-queue")
			assert.NoError(t, err)

			events, err := event.FindLatestPrimaryDistroEvents("distro-no-task-queue", 10)
			assert.NoError(t, err)
			assert.Equal(t, len(events), 1)
		},
		"Fails when distro does not exist": func(t *testing.T, ctx context.Context, u user.DBUser) {
			err := DeleteDistroById(ctx, &u, "nonexistent")
			assert.Error(t, err)
			assert.Equal(t, err.Error(), "400 (Bad Request): distro 'nonexistent' not found")

			events, err := event.FindLatestPrimaryDistroEvents("nonexistent", 10, utility.ZeroTime)
			assert.NoError(t, err)
			assert.Equal(t, len(events), 0)
		},
<<<<<<< HEAD
=======
		"Fails when task queue for distro does not exist": func(t *testing.T, ctx context.Context, u user.DBUser) {
			err := DeleteDistroById(ctx, &u, "distro-no-task-queue")
			assert.Error(t, err)
			assert.Contains(t, err.Error(), "500 (Internal Server Error): clearing task queue for distro 'distro-no-task-queue'")

			events, err := event.FindLatestPrimaryDistroEvents("distro-no-task-queue", 10, utility.ZeroTime)
			assert.NoError(t, err)
			assert.Equal(t, len(events), 0)
		},
>>>>>>> 21b1a369
	} {
		t.Run(tName, func(t *testing.T) {
			tctx, tcancel := context.WithCancel(ctx)
			defer tcancel()
			assert.NoError(t, db.ClearCollections(distro.Collection, event.EventCollection, user.Collection, model.TaskQueuesCollection, host.Collection))

			d := distro.Distro{
				Id: "distro",
			}
			assert.NoError(t, d.Insert(tctx))

			host := host.Host{
				Id:     "host",
				Status: evergreen.HostRunning,
				Distro: distro.Distro{
					Id: d.Id,
				},
				Provider: evergreen.HostTypeStatic,
			}
			assert.NoError(t, host.Insert(tctx))

			queue := model.TaskQueue{
				Distro: d.Id,
				Queue:  []model.TaskQueueItem{{Id: "task"}},
			}
			assert.NoError(t, queue.Save())

			d.Id = "distro-no-task-queue"
			assert.NoError(t, d.Insert(tctx))

			adminUser := user.DBUser{
				Id: "admin",
			}
			assert.NoError(t, adminUser.Insert())

			tCase(t, tctx, adminUser)
		})
	}
}

func TestCopyDistro(t *testing.T) {
	ctx, cancel := context.WithCancel(context.Background())
	defer cancel()

	config, err := evergreen.GetConfig(ctx)
	assert.NoError(t, err)
	config.Keys = map[string]string{"abc": "123"}
	assert.NoError(t, config.Set(ctx))
	defer func() {
		config.Keys = map[string]string{}
		assert.NoError(t, config.Set(ctx))
	}()

	for tName, tCase := range map[string]func(t *testing.T, ctx context.Context, u user.DBUser){
		"Successfully copies distro": func(t *testing.T, ctx context.Context, u user.DBUser) {

			opts := CopyDistroOpts{
				DistroIdToCopy: "distro",
				NewDistroId:    "new-distro",
			}
			assert.NoError(t, CopyDistro(ctx, &u, opts))

			newDistro, err := distro.FindOneId(ctx, "new-distro")
			assert.NoError(t, err)
			assert.NotNil(t, newDistro)

			events, err := event.FindLatestPrimaryDistroEvents("new-distro", 10, utility.ZeroTime)
			assert.NoError(t, err)
			assert.Equal(t, len(events), 1)
		},
		"Fails when the validator encounters an error": func(t *testing.T, ctx context.Context, u user.DBUser) {
			opts := CopyDistroOpts{
				DistroIdToCopy: "distro",
				NewDistroId:    "distro2",
			}

			err := CopyDistro(ctx, &u, opts)
			assert.Error(t, err)
			assert.Equal(t, err.Error(), "validator encountered errors: 'ERROR: distro 'distro2' uses an existing identifier'")

			events, err := event.FindLatestPrimaryDistroEvents("distro", 10, utility.ZeroTime)
			assert.NoError(t, err)
			assert.Equal(t, len(events), 0)
		},
		"Fails with 400 when providing the same ID for original and output": func(t *testing.T, ctx context.Context, u user.DBUser) {
			opts := CopyDistroOpts{
				DistroIdToCopy: "distro",
				NewDistroId:    "distro",
			}
			err := CopyDistro(ctx, &u, opts)
			assert.Error(t, err)
			assert.Equal(t, err.Error(), "400 (Bad Request): new and existing distro IDs are identical")

			events, err := event.FindLatestPrimaryDistroEvents("distro", 10, utility.ZeroTime)
			assert.NoError(t, err)
			assert.Equal(t, len(events), 0)
		},
		"Fails when distro to copy does not exist": func(t *testing.T, ctx context.Context, u user.DBUser) {

			opts := CopyDistroOpts{
				DistroIdToCopy: "my-distro",
				NewDistroId:    "new-distro",
			}
			err := CopyDistro(ctx, &u, opts)
			assert.Error(t, err)
			assert.Equal(t, err.Error(), "404 (Not Found): distro 'my-distro' not found")

			events, err := event.FindLatestPrimaryDistroEvents("new-distro", 10, utility.ZeroTime)
			assert.NoError(t, err)
			assert.Equal(t, len(events), 0)
		},
	} {
		t.Run(tName, func(t *testing.T) {

			tctx, tcancel := context.WithCancel(ctx)
			defer tcancel()

			assert.NoError(t, db.ClearCollections(distro.Collection, event.EventCollection, user.Collection))

			d := distro.Distro{
				Id:                 "distro",
				Arch:               "linux_amd64",
				AuthorizedKeysFile: "keys.txt",
				BootstrapSettings: distro.BootstrapSettings{
					Method: distro.BootstrapMethodNone,
				},
				CloneMethod: evergreen.CloneMethodLegacySSH,
				DispatcherSettings: distro.DispatcherSettings{
					Version: evergreen.DispatcherVersionRevised,
				},
				FinderSettings: distro.FinderSettings{
					Version: evergreen.FinderVersionParallel,
				},
				HostAllocatorSettings: distro.HostAllocatorSettings{
					Version: evergreen.HostAllocatorUtilization,
				},
				PlannerSettings: distro.PlannerSettings{
					Version: evergreen.PlannerVersionTunable,
				},
				Provider: evergreen.ProviderNameStatic,
				SSHKey:   "abc",
				WorkDir:  "/tmp",
				User:     "admin",
			}
			assert.NoError(t, d.Insert(tctx))

			d.Id = "distro2"
			assert.NoError(t, d.Insert(tctx))

			adminUser := user.DBUser{
				Id: "admin",
			}
			assert.NoError(t, adminUser.Insert())

			tCase(t, tctx, adminUser)
		})
	}
}

func TestCreateDistro(t *testing.T) {
	ctx, cancel := context.WithCancel(context.Background())
	defer cancel()

	config, err := evergreen.GetConfig(ctx)
	assert.NoError(t, err)
	config.Keys = map[string]string{"abc": "123"}
	assert.NoError(t, config.Set(ctx))
	defer func() {
		config.Keys = map[string]string{}
		assert.NoError(t, config.Set(ctx))
	}()

	for tName, tCase := range map[string]func(t *testing.T, ctx context.Context, u user.DBUser){
		"Successfully creates distro": func(t *testing.T, ctx context.Context, u user.DBUser) {
			assert.NoError(t, CreateDistro(ctx, &u, "new-distro"))

			newDistro, err := distro.FindOneId(ctx, "new-distro")
			assert.NoError(t, err)
			assert.NotNil(t, newDistro)

			events, err := event.FindLatestPrimaryDistroEvents("new-distro", 10, utility.ZeroTime)
			assert.NoError(t, err)
			assert.Equal(t, len(events), 1)
		},
		"Fails when the validator encounters an error": func(t *testing.T, ctx context.Context, u user.DBUser) {
			err := CreateDistro(ctx, &u, "distro")
			assert.Error(t, err)
			assert.Equal(t, err.Error(), "validator encountered errors: 'ERROR: distro 'distro' uses an existing identifier'")

			events, err := event.FindLatestPrimaryDistroEvents("distro", 10, utility.ZeroTime)
			assert.NoError(t, err)
			assert.Equal(t, len(events), 0)
		},
	} {
		t.Run(tName, func(t *testing.T) {

			tctx, tcancel := context.WithCancel(ctx)
			defer tcancel()

			assert.NoError(t, db.ClearCollections(distro.Collection, event.EventCollection, user.Collection))

			adminUser := user.DBUser{
				Id: "admin",
			}
			assert.NoError(t, adminUser.Insert())

			d := distro.Distro{
				Id:                 "distro",
				Arch:               "linux_amd64",
				AuthorizedKeysFile: "keys.txt",
				BootstrapSettings: distro.BootstrapSettings{
					Method: distro.BootstrapMethodNone,
				},
				CloneMethod: evergreen.CloneMethodLegacySSH,
				DispatcherSettings: distro.DispatcherSettings{
					Version: evergreen.DispatcherVersionRevised,
				},
				FinderSettings: distro.FinderSettings{
					Version: evergreen.FinderVersionParallel,
				},
				HostAllocatorSettings: distro.HostAllocatorSettings{
					Version: evergreen.HostAllocatorUtilization,
				},
				PlannerSettings: distro.PlannerSettings{
					Version: evergreen.PlannerVersionTunable,
				},
				Provider: evergreen.ProviderNameStatic,
				SSHKey:   "abc",
				WorkDir:  "/tmp",
				User:     "admin",
			}
			assert.NoError(t, d.Insert(tctx))

			tCase(t, tctx, adminUser)
		})
	}
}<|MERGE_RESOLUTION|>--- conflicted
+++ resolved
@@ -43,7 +43,7 @@
 			err := DeleteDistroById(ctx, &u, "distro-no-task-queue")
 			assert.NoError(t, err)
 
-			events, err := event.FindLatestPrimaryDistroEvents("distro-no-task-queue", 10)
+			events, err := event.FindLatestPrimaryDistroEvents("distro-no-task-queue", 10, utility.ZeroTime)
 			assert.NoError(t, err)
 			assert.Equal(t, len(events), 1)
 		},
@@ -56,18 +56,6 @@
 			assert.NoError(t, err)
 			assert.Equal(t, len(events), 0)
 		},
-<<<<<<< HEAD
-=======
-		"Fails when task queue for distro does not exist": func(t *testing.T, ctx context.Context, u user.DBUser) {
-			err := DeleteDistroById(ctx, &u, "distro-no-task-queue")
-			assert.Error(t, err)
-			assert.Contains(t, err.Error(), "500 (Internal Server Error): clearing task queue for distro 'distro-no-task-queue'")
-
-			events, err := event.FindLatestPrimaryDistroEvents("distro-no-task-queue", 10, utility.ZeroTime)
-			assert.NoError(t, err)
-			assert.Equal(t, len(events), 0)
-		},
->>>>>>> 21b1a369
 	} {
 		t.Run(tName, func(t *testing.T) {
 			tctx, tcancel := context.WithCancel(ctx)
