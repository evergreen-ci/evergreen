package data

import (
	"context"
	"fmt"
	"net/http"
	"strings"

	"github.com/evergreen-ci/cocoa"
	"github.com/evergreen-ci/evergreen"
	"github.com/evergreen-ci/evergreen/model"
	"github.com/evergreen-ci/evergreen/model/commitqueue"
	"github.com/evergreen-ci/evergreen/model/event"
	"github.com/evergreen-ci/evergreen/model/pod"
	"github.com/evergreen-ci/evergreen/model/user"
	restModel "github.com/evergreen-ci/evergreen/rest/model"
	"github.com/evergreen-ci/gimlet"
	"github.com/evergreen-ci/utility"
	"github.com/mongodb/grip"
	"github.com/pkg/errors"
)

// This file is used to combine operations across data connectors, to avoid
// duplicated connector usage across the codebase.

type CopyProjectOpts struct {
	ProjectIdToCopy      string
	NewProjectIdentifier string
	NewProjectId         string
}

// CopyProject copies the passed in project with the given project identifier, and returns the new project.
func CopyProject(ctx context.Context, env evergreen.Environment, opts CopyProjectOpts) (*restModel.APIProjectRef, error) {
	projectToCopy, err := FindProjectById(opts.ProjectIdToCopy, false, false)
	if err != nil {
		return nil, errors.Wrapf(err, "finding project '%s'", opts.ProjectIdToCopy)
	}
	if projectToCopy == nil {
		return nil, gimlet.ErrorResponse{
			StatusCode: http.StatusNotFound,
			Message:    fmt.Sprintf("project '%s' not found", opts.ProjectIdToCopy),
		}
	}

	oldId := projectToCopy.Id
	// Project ID will be validated or generated during CreateProject
	if opts.NewProjectId != "" {
		projectToCopy.Id = opts.NewProjectId
	} else {
		projectToCopy.Id = ""
	}

	// Copy project and disable necessary settings.
	oldIdentifier := projectToCopy.Identifier
	projectToCopy.Identifier = opts.NewProjectIdentifier
	disableStartingSettings(projectToCopy)

	u := gimlet.GetUser(ctx).(*user.DBUser)
	if err := CreateProject(ctx, env, projectToCopy, u); err != nil {
		return nil, err
	}
	apiProjectRef := &restModel.APIProjectRef{}
	if err := apiProjectRef.BuildFromService(*projectToCopy); err != nil {
		return nil, errors.Wrap(err, "converting project to API model")
	}

	// Copy variables, aliases, and subscriptions
	catcher := grip.NewBasicCatcher()
	if err := model.CopyProjectVars(oldId, projectToCopy.Id); err != nil {
		catcher.Wrapf(err, "copying project vars from project '%s'", oldIdentifier)
	}
	if err := model.CopyProjectAliases(oldId, projectToCopy.Id); err != nil {
		catcher.Wrapf(err, "copying aliases from project '%s'", oldIdentifier)
	}
	if err := event.CopyProjectSubscriptions(oldId, projectToCopy.Id); err != nil {
		catcher.Wrapf(err, "copying subscriptions from project '%s'", oldIdentifier)
	}
	// Set the same admin roles from the old project on the newly copied project.
	if err := model.UpdateAdminRoles(projectToCopy, projectToCopy.Admins, nil); err != nil {
		catcher.Wrapf(err, "updating admins for project '%s'", opts.NewProjectIdentifier)
	}

	// Since this is a new project we want to log all settings that were copied,
	// so we pass in an empty ProjectSettings struct for the original project state.
	if err := model.GetAndLogProjectModified(projectToCopy.Id, u.Id, false, &model.ProjectSettings{}); err != nil {
		catcher.Wrapf(err, "logging project modified")
	}
	// Since the errors above are nonfatal and still permit copying the project, return both the new project and any errors that were encountered.
	return apiProjectRef, catcher.Resolve()
}

func disableStartingSettings(p *model.ProjectRef) {
	p.Enabled = utility.FalsePtr()
	p.PRTestingEnabled = utility.FalsePtr()
	p.ManualPRTestingEnabled = utility.FalsePtr()
	p.GithubChecksEnabled = utility.FalsePtr()
	p.CommitQueue.Enabled = utility.FalsePtr()
}

// SaveProjectSettingsForSection saves the given UI page section and logs it for the given user. If isRepo is true, uses
// RepoRef related functions and collection instead of ProjectRef.
func SaveProjectSettingsForSection(ctx context.Context, projectId string, changes *restModel.APIProjectSettings,
	section model.ProjectPageSection, isRepo bool, userId string) (*restModel.APIProjectSettings, error) {
	before, err := model.GetProjectSettingsById(projectId, isRepo)
	if err != nil {
		return nil, errors.Wrap(err, "getting before project settings event")
	}

	newProjectRef, err := changes.ProjectRef.ToService()
	if err != nil {
		return nil, errors.Wrap(err, "converting project ref changes to service model")
	}

	// Changes sent to the resolver will not include the RepoRefId for some pages.
	// Fall back on the existing value if none is provided in order to properly merge refs.
	if newProjectRef.RepoRefId == "" {
		newProjectRef.RepoRefId = before.ProjectRef.RepoRefId
	}

	// If the project ref doesn't use the repo, or we're using a repo ref, then this will just be the same as the passed in ref.
	// Used to verify that if something is set to nil, we properly validate using the merged project ref.
	mergedSection, err := model.GetProjectRefMergedWithRepo(*newProjectRef)
	if err != nil {
		return nil, errors.Wrapf(err, "getting merged project ref")
	}
	mergedBeforeRef, err := model.GetProjectRefMergedWithRepo(before.ProjectRef)
	if err != nil {
		return nil, errors.Wrap(err, "getting the original merged project ref")
	}

	catcher := grip.NewBasicCatcher()
	modified := false
	switch section {
	case model.ProjectPageGeneralSection:
		if mergedSection.Identifier != mergedBeforeRef.Identifier {
			if err = handleIdentifierConflict(mergedSection); err != nil {
				return nil, err
			}
		}

		// Only need to check Github conflicts once so we use else if statements to handle this.
		// Handle conflicts using the ref from the DB, since only general section settings are passed in from the UI.
		if mergedSection.Owner != mergedBeforeRef.Owner || mergedSection.Repo != mergedBeforeRef.Repo {
			if err = handleGithubConflicts(mergedBeforeRef, "Changing owner/repo"); err != nil {
				return nil, err
			}
			// Check if webhook is enabled if the owner/repo has changed
			_, err = model.EnableWebhooks(ctx, mergedSection)
			if err != nil {
				return nil, errors.Wrapf(err, "enabling webhooks for project '%s'", projectId)
			}
			modified = true
		} else if mergedSection.IsEnabled() && !mergedBeforeRef.IsEnabled() {
			if err = handleGithubConflicts(mergedBeforeRef, "Enabling project"); err != nil {
				return nil, err
			}
		} else if mergedSection.Branch != mergedBeforeRef.Branch {
			if err = handleGithubConflicts(mergedBeforeRef, "Changing branch"); err != nil {
				return nil, err
			}
		}

	case model.ProjectPageAccessSection:
		// For any admins that are only in the original settings, remove access.
		// For any admins that are only in the updated settings, give them access.
		adminsToDelete, adminsToAdd := utility.StringSliceSymmetricDifference(mergedBeforeRef.Admins, mergedSection.Admins)
		makeRestricted := !mergedBeforeRef.IsRestricted() && mergedSection.IsRestricted()
		makeUnrestricted := mergedBeforeRef.IsRestricted() && !mergedSection.IsRestricted()
		if isRepo {
			modified = true
			// For repos, we need to use the repo ref functions, as they update different scopes/roles.
			repoRef := &model.RepoRef{ProjectRef: *newProjectRef}
			if err = repoRef.UpdateAdminRoles(adminsToAdd, adminsToDelete); err != nil {
				catcher.Wrap(err, "updating repo admin roles")
			}
			newProjectRef.Admins = repoRef.Admins
			branchProjects, err := model.FindMergedProjectRefsForRepo(repoRef)
			if err != nil {
				return nil, errors.Wrapf(err, "finding branch projects for repo")
			}
			if makeRestricted {
				catcher.Wrap(repoRef.MakeRestricted(branchProjects), "making repo restricted")
			}
			if makeUnrestricted {
				catcher.Wrap(repoRef.MakeUnrestricted(branchProjects), "making repo unrestricted")
			}
		} else {
			if modified, err = newProjectRef.UpdateAdminRoles(adminsToAdd, adminsToDelete); err != nil {
				catcher.Wrap(err, "error updating project admin roles")
				if !modified { // return before we save any admin updates to the project ref collection
					return nil, catcher.Resolve()
				}
			}
			if makeRestricted {
				catcher.Wrap(mergedBeforeRef.MakeRestricted(), "making branch restricted")
				modified = true
			}
			if makeUnrestricted {
				catcher.Wrap(mergedBeforeRef.MakeUnrestricted(), "making branch unrestricted")
				modified = true
			}
		}
	case model.ProjectPageVariablesSection:
		for key, value := range before.Vars.Vars {
			// Private variables are redacted in the UI, so re-set to the real value
			// before updating (assuming the value isn't deleted/re-configured).
			if before.Vars.PrivateVars[key] && changes.Vars.IsPrivate(key) && changes.Vars.Vars[key] == "" {
				changes.Vars.Vars[key] = value
			}
		}
		if err = UpdateProjectVars(projectId, &changes.Vars, true); err != nil { // destructively modifies vars
			return nil, errors.Wrapf(err, "updating project variables for project '%s'", projectId)
		}
		modified = true
	case model.ProjectPageGithubAndCQSection:
		mergedSection.Owner = mergedBeforeRef.Owner
		mergedSection.Repo = mergedBeforeRef.Repo
		mergedSection.Branch = mergedBeforeRef.Branch
		if err = handleGithubConflicts(mergedSection, "Toggling GitHub features"); err != nil {
			return nil, err
		}
<<<<<<< HEAD
		// At project creation we now insert a commit queue, however older projects still may not have one
		// so we need to validate that this exists if the feature is being toggled on.
		if mergedBeforeRef.CommitQueue.IsEnabled() && mergedSection.CommitQueue.IsEnabled() {
			if err = commitqueue.EnsureCommitQueueExistsForProject(mergedSection.Id); err != nil {
=======

		if !mergedBeforeRef.CommitQueue.IsEnabled() && mergedProjectRef.CommitQueue.IsEnabled() {
			if err = commitqueue.EnsureCommitQueueExistsForProject(mergedProjectRef.Id); err != nil {
>>>>>>> 5de4f53f
				return nil, err
			}
		}
		if err = validateFeaturesHaveAliases(mergedBeforeRef, mergedSection, changes.Aliases); err != nil {
			return nil, err
		}
		modified, err = updateAliasesForSection(projectId, changes.Aliases, before.Aliases, section)
		catcher.Add(err)
	case model.ProjectPagePatchAliasSection:
		for i := range mergedSection.PatchTriggerAliases {
			mergedSection.PatchTriggerAliases[i], err = model.ValidateTriggerDefinition(mergedSection.PatchTriggerAliases[i], projectId)
			catcher.Add(err)
		}
		if catcher.HasErrors() {
			return nil, errors.Wrap(catcher.Resolve(), "invalid patch trigger aliases")
		}
		modified, err = updateAliasesForSection(projectId, changes.Aliases, before.Aliases, section)
		catcher.Add(err)
	case model.ProjectPageNotificationsSection:
		if err = SaveSubscriptions(projectId, changes.Subscriptions, true); err != nil {
			return nil, errors.Wrapf(err, "saving subscriptions for project '%s'", projectId)
		}
		modified = true
		subscriptionsToKeep := []string{}
		for _, s := range changes.Subscriptions {
			subscriptionsToKeep = append(subscriptionsToKeep, utility.FromStringPtr(s.ID))
		}
		// Remove any subscriptions that only existed in the original state.
		toDelete := []string{}
		for _, originalSub := range before.Subscriptions {
			if !utility.StringSliceContains(subscriptionsToKeep, originalSub.ID) {
				modified = true
				toDelete = append(toDelete, originalSub.ID)
			}
		}
		catcher.Wrapf(DeleteSubscriptions(projectId, toDelete), "deleting subscriptions")
	case model.ProjectPageContainerSection:
		for i := range mergedSection.ContainerSizeDefinitions {
			err = mergedSection.ContainerSizeDefinitions[i].Validate(evergreen.GetEnvironment().Settings().Providers.AWS.Pod.ECS)
			catcher.Add(err)
		}
		if catcher.HasErrors() {
			return nil, errors.Wrap(catcher.Resolve(), "invalid container size definition")
		}
	case model.ProjectPagePeriodicBuildsSection:
		for i := range mergedSection.PeriodicBuilds {
			err = mergedSection.PeriodicBuilds[i].Validate()
			catcher.Add(err)
		}
		if catcher.HasErrors() {
			return nil, errors.Wrap(catcher.Resolve(), "invalid periodic build definition")
		}
	case model.ProjectPageTriggersSection:
		for i := range mergedSection.Triggers {
			err = mergedSection.Triggers[i].Validate(projectId)
			catcher.Add(err)
		}
		if catcher.HasErrors() {
			return nil, errors.Wrap(catcher.Resolve(), "invalid project trigger")
		}
	}
	modifiedProjectRef, err := model.SaveProjectPageForSection(projectId, newProjectRef, section, isRepo)
	if err != nil {
		return nil, errors.Wrapf(err, "defaulting project ref to repo for section '%s'", section)
	}
	res := restModel.APIProjectSettings{}
	if modified || modifiedProjectRef {
		after, err := model.GetProjectSettingsById(projectId, isRepo)
		if err != nil {
			catcher.Wrapf(err, "getting after project settings event")
		} else {
			catcher.Add(model.LogProjectModified(projectId, userId, before, after))
			after.Vars = *after.Vars.RedactPrivateVars() // ensure that we're not returning private variables back to the UI
			res, err = restModel.DbProjectSettingsToRestModel(*after)
			if err != nil {
				catcher.Wrapf(err, "converting project settings")
			}
		}
	}
	return &res, errors.Wrapf(catcher.Resolve(), "saving section '%s'", section)
}

func handleIdentifierConflict(pRef *model.ProjectRef) error {
	conflictingRef, err := model.FindBranchProjectRef(pRef.Identifier)
	if err != nil {
		return errors.Wrapf(err, "checking for conflicting project ref")
	}
	if conflictingRef != nil && conflictingRef.Id != pRef.Id {
		return errors.Errorf("identifier '%s' is already being used for another project", conflictingRef.Id)
	}
	return nil
}

// handleGithubConflicts returns an error containing any potential Github project conflicts.
func handleGithubConflicts(pRef *model.ProjectRef, reason string) error {
	if !pRef.IsPRTestingEnabled() && !pRef.CommitQueue.IsEnabled() && !pRef.IsGithubChecksEnabled() {
		return nil // if nothing is toggled on, then there's no reason to look for conflicts
	}
	conflictMsgs := []string{}
	conflicts, err := pRef.GetGithubProjectConflicts()
	if err != nil {
		return errors.Wrapf(err, "getting GitHub project conflicts")
	}
	if pRef.IsPRTestingEnabled() && len(conflicts.PRTestingIdentifiers) > 0 {
		conflictMsgs = append(conflictMsgs, "PR testing")
	}
	if pRef.CommitQueue.IsEnabled() && len(conflicts.CommitQueueIdentifiers) > 0 {
		conflictMsgs = append(conflictMsgs, "the commit queue")
	}
	if pRef.IsGithubChecksEnabled() && len(conflicts.CommitCheckIdentifiers) > 0 {
		conflictMsgs = append(conflictMsgs, "commit checks")
	}

	if len(conflictMsgs) > 0 {
		return errors.Errorf("%s would create conflicts for %s. Please turn off these settings or address conflicts and try again.",
			reason, strings.Join(conflictMsgs, " and "))
	}
	return nil
}

// DeleteContainerSecrets deletes existing container secrets in the project ref
// from the secrets storage service. This returns the remaining secrets after
// deletion.
func DeleteContainerSecrets(ctx context.Context, v cocoa.Vault, pRef *model.ProjectRef, namesToDelete []string) ([]model.ContainerSecret, error) {
	catcher := grip.NewBasicCatcher()
	var remaining []model.ContainerSecret
	for _, secret := range pRef.ContainerSecrets {
		if !utility.StringSliceContains(namesToDelete, secret.Name) {
			remaining = append(remaining, secret)
			continue
		}

		if secret.ExternalID != "" {
			catcher.Wrapf(v.DeleteSecret(ctx, secret.ExternalID), "deleting container secret '%s' with external ID '%s'", secret.Name, secret.ExternalID)
		}
	}

	if catcher.HasErrors() {
		return nil, catcher.Resolve()
	}

	return remaining, catcher.Resolve()
}

// getCopiedContainerSecrets gets a copy of an existing set of container
// secrets. It returns the new secrets to create.
func getCopiedContainerSecrets(ctx context.Context, settings *evergreen.Settings, v cocoa.Vault, projectID string, toCopy []model.ContainerSecret) ([]model.ContainerSecret, error) {
	if projectID == "" {
		return nil, errors.New("cannot copy container secrets without a project ID")
	}

	var copied []model.ContainerSecret
	catcher := grip.NewBasicCatcher()

	for _, original := range toCopy {
		if original.ExternalID == "" {
			// It's not possible to replicate a project secret without an
			// external ID to get its value.
			continue
		}
		if original.Type == model.ContainerSecretPodSecret {
			// Generate a new pod secret rather than copy the existing one.
			// Since users don't rely on this directly, it's preferable to have
			// different pod secrets between projects.
			continue
		}

		val, err := v.GetValue(ctx, original.ExternalID)
		if err != nil {
			catcher.Wrapf(err, "getting value for container secret '%s'", original.Name)
			continue
		}

		// Make a new secret that will be stored as a copy of the original.
		updated := original
		updated.Value = val

		copied = append(copied, updated)
	}

	if catcher.HasErrors() {
		return nil, errors.Wrap(catcher.Resolve(), "copying container secrets")
	}

	copied = append(copied, newPodSecret())

	validated, err := model.ValidateContainerSecrets(settings, projectID, nil, copied)
	if err != nil {
		return nil, errors.Wrap(err, "validating new container secrets")
	}

	return validated, nil
}

// newPodSecret returns a new default pod secret with a random value to be
// stored.
func newPodSecret() model.ContainerSecret {
	return model.ContainerSecret{
		Name:  pod.PodSecretEnvVar,
		Type:  model.ContainerSecretPodSecret,
		Value: utility.RandomString(),
	}
}

// UpsertContainerSecrets adds new secrets or updates the value of existing
// container secrets in the secrets storage service for a project. Each
// container secret to upsert must already be stored in the project ref.
func UpsertContainerSecrets(ctx context.Context, v cocoa.Vault, updatedSecrets []model.ContainerSecret) error {
	catcher := grip.NewBasicCatcher()
	for _, updatedSecret := range updatedSecrets {
		if updatedSecret.ExternalID == "" {
			// The secret is not yet stored externally, so create it.
			newSecret := cocoa.NewNamedSecret().
				SetName(updatedSecret.ExternalName).
				SetValue(updatedSecret.Value)
			if _, err := v.CreateSecret(ctx, *newSecret); err != nil {
				catcher.Wrapf(err, "adding new container secret '%s'", updatedSecret.Name)
			}

			continue
		}

		if updatedSecret.Value != "" {
			// The secret already exists but needs to be given a new value, so
			// update the existing secret.
			updatedValue := cocoa.NewNamedSecret().
				SetName(updatedSecret.ExternalID).
				SetValue(updatedSecret.Value)
			catcher.Wrapf(v.UpdateValue(ctx, *updatedValue), "updating value for existing container secret '%s'", updatedSecret.Name)
		}
	}

	return catcher.Resolve()
}<|MERGE_RESOLUTION|>--- conflicted
+++ resolved
@@ -219,16 +219,10 @@
 		if err = handleGithubConflicts(mergedSection, "Toggling GitHub features"); err != nil {
 			return nil, err
 		}
-<<<<<<< HEAD
 		// At project creation we now insert a commit queue, however older projects still may not have one
 		// so we need to validate that this exists if the feature is being toggled on.
 		if mergedBeforeRef.CommitQueue.IsEnabled() && mergedSection.CommitQueue.IsEnabled() {
 			if err = commitqueue.EnsureCommitQueueExistsForProject(mergedSection.Id); err != nil {
-=======
-
-		if !mergedBeforeRef.CommitQueue.IsEnabled() && mergedProjectRef.CommitQueue.IsEnabled() {
-			if err = commitqueue.EnsureCommitQueueExistsForProject(mergedProjectRef.Id); err != nil {
->>>>>>> 5de4f53f
 				return nil, err
 			}
 		}
