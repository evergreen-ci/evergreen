package data

import (
	"context"
	"fmt"
	"net/http"
	"strings"

	"github.com/evergreen-ci/evergreen/model"
	"github.com/evergreen-ci/evergreen/model/user"
	restModel "github.com/evergreen-ci/evergreen/rest/model"
	"github.com/evergreen-ci/gimlet"
	"github.com/evergreen-ci/utility"
	"github.com/mongodb/grip"
	"github.com/pkg/errors"
)

// This file is used to combine operations across data connectors, to avoid
// duplicated connector usage across the codebase.

type CopyProjectOpts struct {
	ProjectIdToCopy      string
	NewProjectIdentifier string
	NewProjectId         string
}

func CopyProject(ctx context.Context, opts CopyProjectOpts) (*restModel.APIProjectRef, error) {
	projectToCopy, err := FindProjectById(opts.ProjectIdToCopy, false, false)
	if err != nil {
		return nil, errors.Wrapf(err, "Database error finding project '%s'", opts.ProjectIdToCopy)
	}
	if projectToCopy == nil {
		return nil, gimlet.ErrorResponse{
			StatusCode: http.StatusNotFound,
			Message:    fmt.Sprintf("project '%s' doesn't exist", opts.ProjectIdToCopy),
		}
	}

	oldId := projectToCopy.Id
	// project ID will be validated or generated during CreateProject
	if opts.NewProjectId != "" {
		projectToCopy.Id = opts.NewProjectId
	} else {
		projectToCopy.Id = ""
	}

	// copy project, disable necessary settings
	oldIdentifier := projectToCopy.Identifier
	projectToCopy.Identifier = opts.NewProjectIdentifier
	projectToCopy.Enabled = utility.FalsePtr()
	projectToCopy.PRTestingEnabled = utility.FalsePtr()
	projectToCopy.ManualPRTestingEnabled = utility.FalsePtr()
	projectToCopy.CommitQueue.Enabled = nil
	u := gimlet.GetUser(ctx).(*user.DBUser)
	if err := CreateProject(projectToCopy, u); err != nil {
		return nil, err
	}
	apiProjectRef := &restModel.APIProjectRef{}
	if err := apiProjectRef.BuildFromService(*projectToCopy); err != nil {
		return nil, errors.Wrap(err, "error building API project from service")
	}

	// copy variables, aliases, and subscriptions
	if err := CopyProjectVars(oldId, projectToCopy.Id); err != nil {
		return nil, errors.Wrapf(err, "error copying project vars from project '%s'", oldIdentifier)
	}
	if err := CopyProjectAliases(oldId, projectToCopy.Id); err != nil {
		return nil, errors.Wrapf(err, "error copying aliases from project '%s'", oldIdentifier)
	}
	if err := CopyProjectSubscriptions(oldId, projectToCopy.Id); err != nil {
		return nil, errors.Wrapf(err, "error copying subscriptions from project '%s'", oldIdentifier)
	}
	// set the same admin roles from the old project on the newly copied project.
	if err := UpdateAdminRoles(projectToCopy, projectToCopy.Admins, nil); err != nil {
		return nil, errors.Wrapf(err, "Database error updating admins for project '%s'", opts.NewProjectIdentifier)
	}
	return apiProjectRef, nil
}

func SaveProjectSettingsForSection(ctx context.Context, projectId string, changes *restModel.APIProjectSettings,
	section model.ProjectPageSection, isRepo bool, userId string) (*restModel.APIProjectSettings, error) {
	// TODO: this function should only be called after project setting changes have been validated in the resolver or by the front end
	before, err := model.GetProjectSettingsById(projectId, isRepo)
	if err != nil {
		return nil, errors.Wrap(err, "error getting before project settings event")
	}

	v, err := changes.ProjectRef.ToService()
	if err != nil {
		return nil, errors.Wrap(err, "error converting project ref")
	}
	newProjectRef := v.(*model.ProjectRef)

	// If the project ref doesn't use the repo, or we're using a repo ref, then this will just be the same as the passed in ref.
	// Used to verify that if something is set to nil, we properly validate using the merged project ref.
	mergedProjectRef, err := model.GetProjectRefMergedWithRepo(*newProjectRef)
	if err != nil {
		return nil, errors.Wrapf(err, "error merging project ref")
	}
	mergedBeforeRef, err := model.GetProjectRefMergedWithRepo(before.ProjectRef)
	if err != nil {
		return nil, errors.Wrap(err, "error getting the original merged project ref")
	}

	catcher := grip.NewBasicCatcher()
	modified := false
	switch section {
	case model.ProjectPageGeneralSection:
		// only need to check Github conflicts once so we use else if statements to handle this
		if mergedProjectRef.Owner != mergedBeforeRef.Owner || mergedProjectRef.Repo != mergedBeforeRef.Repo {
			if err = handleGithubConflicts(mergedProjectRef, "Changing owner/repo"); err != nil {
				return nil, err
			}
			// check if webhook is enabled if the owner/repo has changed
			_, err = EnableWebhooks(ctx, mergedProjectRef)
			if err != nil {
				return nil, errors.Wrapf(err, "Error enabling webhooks for project '%s'", projectId)
			}
			modified = true
		} else if mergedProjectRef.IsEnabled() && !mergedBeforeRef.IsEnabled() {
			if err = handleGithubConflicts(mergedProjectRef, "Enabling project"); err != nil {
				return nil, err
			}
		} else if mergedProjectRef.Branch != mergedBeforeRef.Branch {
			if err = handleGithubConflicts(mergedProjectRef, "Changing branch"); err != nil {
				return nil, err
			}
		}

	case model.ProjectPageAccessSection:
		// For any admins that are only in the original settings, remove access.
		// For any admins that are only in the updated settings, give them access.
		adminsToDelete, adminsToAdd := utility.StringSliceSymmetricDifference(mergedBeforeRef.Admins, mergedProjectRef.Admins)
		makeRestricted := !mergedBeforeRef.IsRestricted() && mergedProjectRef.IsRestricted()
		makeUnrestricted := mergedBeforeRef.IsRestricted() && !mergedProjectRef.IsRestricted()
		if isRepo {
			modified = true
			// For repos, we need to use the repo ref functions, as they update different scopes/roles.
			repoRef := &model.RepoRef{ProjectRef: *newProjectRef}
			if err = repoRef.UpdateAdminRoles(adminsToAdd, adminsToDelete); err != nil {
				catcher.Wrap(err, "error updating repo admin roles")
			}
			newProjectRef.Admins = repoRef.Admins
			branchProjects, err := model.FindMergedProjectRefsForRepo(repoRef)
			if err != nil {
				return nil, errors.Wrapf(err, "error finding branch projects for repo")
			}
			if makeRestricted {
				catcher.Wrap(repoRef.MakeRestricted(branchProjects), "error making repo restricted")
			}
			if makeUnrestricted {
				catcher.Wrap(repoRef.MakeUnrestricted(branchProjects), "error making repo unrestricted")
			}
		} else {
			if modified, err = newProjectRef.UpdateAdminRoles(adminsToAdd, adminsToDelete); err != nil {
				catcher.Wrap(err, "error updating project admin roles")
				if !modified { // return before we save any admin updates to the project ref collection
					return nil, catcher.Resolve()
				}
			}
			if makeRestricted {
				catcher.Wrap(mergedBeforeRef.MakeRestricted(), "error making branch restricted")
				modified = true
			}
			if makeUnrestricted {
				catcher.Wrap(mergedBeforeRef.MakeUnrestricted(), "error making branch unrestricted")
				modified = true
			}
		}
	case model.ProjectPageVariablesSection:
		for key, value := range before.Vars.Vars {
			// Private variables are redacted in the UI, so re-set to the real value
			// before updating (assuming the value isn't deleted).
			if before.Vars.PrivateVars[key] && changes.Vars.PrivateVars[key] {
				changes.Vars.Vars[key] = value
			}
		}
		if err = UpdateProjectVars(projectId, &changes.Vars, true); err != nil { // destructively modifies vars
			return nil, errors.Wrapf(err, "Database error updating variables for project '%s'", projectId)
		}
		modified = true
	case model.ProjectPageGithubAndCQSection:
		if err = handleGithubConflicts(mergedProjectRef, "Toggling GitHub features"); err != nil {
			return nil, err
		}

		modified, err = UpdateAliasesForSection(projectId, changes.Aliases, before.Aliases, section)
		catcher.Add(err)
	case model.ProjectPagePatchAliasSection:
<<<<<<< HEAD
		modified, err = UpdateAliasesForSection(projectId, changes.Aliases, before.Aliases, section)
=======
		for i := range mergedProjectRef.PatchTriggerAliases {
			mergedProjectRef.PatchTriggerAliases[i], err = model.ValidateTriggerDefinition(mergedProjectRef.PatchTriggerAliases[i], projectId)
			catcher.Add(err)
		}
		if catcher.HasErrors() {
			return nil, errors.Wrap(catcher.Resolve(), "error validating patch trigger aliases")
		}
		modified, err = sc.UpdateAliasesForSection(projectId, changes.Aliases, before.Aliases, section)
>>>>>>> 4ea9219f
		catcher.Add(err)
	case model.ProjectPageNotificationsSection:
		if err = SaveSubscriptions(projectId, changes.Subscriptions, true); err != nil {
			return nil, errors.Wrapf(err, "Database error saving subscriptions for project '%s'", projectId)
		}
		modified = true
		subscriptionsToKeep := []string{}
		for _, s := range changes.Subscriptions {
			subscriptionsToKeep = append(subscriptionsToKeep, utility.FromStringPtr(s.ID))
		}
		// Remove any subscriptions that only existed in the original state.
		toDelete := []string{}
		for _, originalSub := range before.Subscriptions {
			if !utility.StringSliceContains(subscriptionsToKeep, originalSub.ID) {
				modified = true
				toDelete = append(toDelete, originalSub.ID)
			}
		}
		catcher.Wrapf(DeleteSubscriptions(projectId, toDelete), "Database error deleting subscriptions")
	}
	fmt.Println("GETTING TO SAVE FOR SECTION")
	modifiedProjectRef, err := model.SaveProjectPageForSection(projectId, newProjectRef, section, isRepo)
	if err != nil {
		return nil, errors.Wrapf(err, "error defaulting project ref to repo for section '%s'", section)
	}
	res := restModel.APIProjectSettings{}
	if modified || modifiedProjectRef {
		after, err := model.GetProjectSettingsById(projectId, isRepo)
		if err != nil {
			catcher.Wrapf(err, "error getting after project settings event")
		} else {
			catcher.Add(model.LogProjectModified(projectId, userId, before, after))
			after.Vars = *after.Vars.RedactPrivateVars() // ensure that we're not returning private variables back to the UI
			res, err = restModel.DbProjectSettingsToRestModel(*after)
			if err != nil {
				catcher.Wrapf(err, "error converting project settings")
			}
		}
	}
	return &res, errors.Wrapf(catcher.Resolve(), "error saving section '%s'", section)
}

func handleGithubConflicts(pRef *model.ProjectRef, reason string) error {
	if !pRef.IsPRTestingEnabled() && !pRef.CommitQueue.IsEnabled() && !pRef.IsGithubChecksEnabled() {
		return nil // if nothing is toggled on, then there's no reason to look for conflicts
	}
	conflictMsgs := []string{}
	conflicts, err := pRef.GetGithubProjectConflicts()
	if err != nil {
		return errors.Wrapf(err, "error getting github project conflicts")
	}

	if pRef.IsPRTestingEnabled() && len(conflicts.PRTestingIdentifiers) > 0 {
		conflictMsgs = append(conflictMsgs, "PR testing")
	}
	if pRef.CommitQueue.IsEnabled() && len(conflicts.CommitQueueIdentifiers) > 0 {
		conflictMsgs = append(conflictMsgs, "the commit queue")
	}
	if pRef.IsGithubChecksEnabled() && len(conflicts.CommitCheckIdentifiers) > 0 {
		conflictMsgs = append(conflictMsgs, "commit checks")
	}

	if len(conflictMsgs) > 0 {
		return errors.Errorf("%s would create conflicts for %s. Please turn off these settings or address conflicts and try again.",
			reason, strings.Join(conflictMsgs, " and "))
	}
	return nil
}<|MERGE_RESOLUTION|>--- conflicted
+++ resolved
@@ -187,9 +187,6 @@
 		modified, err = UpdateAliasesForSection(projectId, changes.Aliases, before.Aliases, section)
 		catcher.Add(err)
 	case model.ProjectPagePatchAliasSection:
-<<<<<<< HEAD
-		modified, err = UpdateAliasesForSection(projectId, changes.Aliases, before.Aliases, section)
-=======
 		for i := range mergedProjectRef.PatchTriggerAliases {
 			mergedProjectRef.PatchTriggerAliases[i], err = model.ValidateTriggerDefinition(mergedProjectRef.PatchTriggerAliases[i], projectId)
 			catcher.Add(err)
@@ -197,8 +194,7 @@
 		if catcher.HasErrors() {
 			return nil, errors.Wrap(catcher.Resolve(), "error validating patch trigger aliases")
 		}
-		modified, err = sc.UpdateAliasesForSection(projectId, changes.Aliases, before.Aliases, section)
->>>>>>> 4ea9219f
+		modified, err = UpdateAliasesForSection(projectId, changes.Aliases, before.Aliases, section)
 		catcher.Add(err)
 	case model.ProjectPageNotificationsSection:
 		if err = SaveSubscriptions(projectId, changes.Subscriptions, true); err != nil {
