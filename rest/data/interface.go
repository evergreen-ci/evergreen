package data

import (
	"context"
	"encoding/json"
	"time"

	"github.com/evergreen-ci/evergreen"
	"github.com/evergreen-ci/evergreen/auth"
	"github.com/evergreen-ci/evergreen/model"
	"github.com/evergreen-ci/evergreen/model/build"
	"github.com/evergreen-ci/evergreen/model/distro"
	"github.com/evergreen-ci/evergreen/model/event"
	"github.com/evergreen-ci/evergreen/model/host"
	"github.com/evergreen-ci/evergreen/model/patch"
	"github.com/evergreen-ci/evergreen/model/task"
	"github.com/evergreen-ci/evergreen/model/testresult"
	"github.com/evergreen-ci/evergreen/model/user"
	"github.com/evergreen-ci/evergreen/model/version"
	restModel "github.com/evergreen-ci/evergreen/rest/model"
	"github.com/google/go-github/github"
	"github.com/mongodb/amboy"
	"github.com/mongodb/grip/message"
)

// Connector is an interface that contains all of the methods which
// connect to the service layer of evergreen. These methods abstract the link
// between the service and the API layers, allowing for changes in the
// service architecture without forcing changes to the API.
type Connector interface {
	// Get and Set SuperUsers provide access to the list of API super users.
	GetSuperUsers() []string
	SetSuperUsers([]string)

	// Get and Set URL provide access to the main url string of the API.
	GetURL() string
	SetURL(string)

	// Get and Set Prefix provide access to the prefix that prepends all of the
	// URL paths.
	GetPrefix() string
	SetPrefix(string)

	// FindTaskById is a method to find a specific task given its ID.
	FindTaskById(string) (*task.Task, error)
	FindOldTasksByID(string) ([]task.Task, error)
	FindTasksByIds([]string) ([]task.Task, error)
	SetTaskPriority(*task.Task, string, int64) error
	SetTaskActivated(string, string, bool) error
	ResetTask(string, string) error
	AbortTask(string, string) error

	// FindTasksByBuildId is a method to find a set of tasks which all have the same
	// BuildId. It takes the buildId being queried for as its first parameter,
	// as well as a taskId and limit for paginating through the results.
	// It returns a list of tasks which match.
	FindTasksByBuildId(string, string, string, int, int) ([]task.Task, error)

	// FindBuildById is a method to find the build matching the same BuildId.
	FindBuildById(string) (*build.Build, error)
	// SetBuildPriority and SetBuildActivated change the status of the input build
	SetBuildPriority(string, int64) error
	SetBuildActivated(string, string, bool) error

	// AbortBuild is a method to abort the build matching the same BuildId.
	AbortBuild(string, string) error
	// RestartBuild is a method to restart the build matching the same BuildId.
	RestartBuild(string, string) error

	// FindProjects is a method to find projects as ordered by name
	FindProjects(string, int, int, bool) ([]model.ProjectRef, error)
	// FindProjectVars is a method to fetch the vars for a given project
	FindProjectVars(string) (*model.ProjectVars, error)
	// FindProjectByBranch is a method to find the projectref given a branch name.
	FindProjectByBranch(string) (*model.ProjectRef, error)
	// GetVersionsAndVariants returns recent versions for a project
	GetVersionsAndVariants(int, int, *model.Project) (*restModel.VersionVariantData, error)

	// FindByProjectAndCommit is a method to find a set of tasks which ran as part of
	// certain version in a project. It takes the projectId, commit hash, and a taskId
	// for paginating through the results.
	FindTasksByProjectAndCommit(string, string, string, string, int, int) ([]task.Task, error)

	// FindTestsByTaskId is a method to find a set of tests that correspond to
	// a given task. It takes a taskId, testName to start from, test status to filter,
	// limit, and sort to provide additional control over the results.
	FindTestsByTaskId(string, string, string, int, int, int) ([]testresult.TestResult, error)

	// FindUserById is a method to find a specific user given its ID.
	FindUserById(string) (auth.APIUser, error)

	// FindHostsById is a method to find a sorted list of hosts given an ID to
	// start from.
	FindHostsById(string, string, string, int, int) ([]host.Host, error)
	FindHostById(string) (*host.Host, error)

	// FindHostByIdWithOwner finds a host with given host ID that was
	// started by the given user. If the given user is a super-user,
	// the host will also be returned regardless of who the host was
	// started by
	FindHostByIdWithOwner(string, auth.User) (*host.Host, error)

	// NewIntentHost is a method to insert an intent host given a distro and the name of a saved public key
	NewIntentHost(string, string, string, *user.DBUser) (*host.Host, error)

	// FetchContext is a method to fetch a context given a series of identifiers.
	FetchContext(string, string, string, string, string) (model.Context, error)

	// FindAllDistros is a method to find a sorted list of all distros.
	FindAllDistros() ([]distro.Distro, error)

	// FindTaskSystemMetrics and FindTaskProcessMetrics provide
	// access to the metrics data collected by agents during task execution
	FindTaskSystemMetrics(string, time.Time, int, int) ([]*message.SystemInfo, error)
	FindTaskProcessMetrics(string, time.Time, int, int) ([][]*message.ProcessInfo, error)

	// FindCostByVersionId returns cost data of a version given its ID.
	FindCostByVersionId(string) (*task.VersionCost, error)

	// FindCostByDistroId returns cost data of a distro given its ID and a time range.
	// Interested time range is given as a start time and duration.
	FindCostByDistroId(string, time.Time, time.Duration) (*task.DistroCost, error)

	// FindVersionById returns version given its ID.
	FindVersionById(string) (*version.Version, error)

	// FindPatchesByProject provides access to the patches corresponding to the input project ID
	// as ordered by creation time.
	FindPatchesByProject(string, time.Time, int, bool) ([]patch.Patch, error)
	// FindPatchByUser finds patches for the input user as ordered by creation time
	FindPatchesByUser(string, time.Time, int, bool) ([]patch.Patch, error)

	// FindPatchById fetches the patch corresponding to the input patch ID.
	FindPatchById(string) (*patch.Patch, error)

	// AbortVersion aborts all tasks of a version given its ID.
	AbortVersion(string) error

	// AbortPatch aborts the patch corresponding to the input patch ID and deletes if not finalized.
	AbortPatch(string, string) error
	// AbortPatchesFromPullRequest aborts patches with the same PR Number,
	// in the same repository, at the pull request's close time
	AbortPatchesFromPullRequest(*github.PullRequestEvent) error

	// RestartVersion restarts all completed tasks of a version given its ID and the caller.
	RestartVersion(string, string) error
	// SetPatchPriority and SetPatchActivated change the status of the input patch
	SetPatchPriority(string, int64) error
	SetPatchActivated(string, string, bool) error

	// GetEvergreenSettings/SetEvergreenSettings retrieves/sets the system-wide settings document
	GetEvergreenSettings() (*evergreen.Settings, error)
	GetBanner() (string, string, error)
	SetEvergreenSettings(*restModel.APIAdminSettings, *evergreen.Settings, *user.DBUser, bool) (*evergreen.Settings, error)
	// SetAdminBanner sets set the banner in the system-wide settings document
	SetAdminBanner(string, *user.DBUser) error
	// SetBannerTheme sets set the banner theme in the system-wide settings document
	SetBannerTheme(string, *user.DBUser) error
	// SetAdminBanner sets set the service flags in the system-wide settings document
	SetServiceFlags(evergreen.ServiceFlags, *user.DBUser) error
	RestartFailedTasks(amboy.Queue, model.RestartTaskOptions) (*restModel.RestartTasksResponse, error)
	RevertConfigTo(string, string) error
	GetAdminEventLog(time.Time, int) ([]restModel.APIAdminEvent, error)

	FindCostTaskByProject(string, string, time.Time, time.Time, int, int) ([]task.Task, error)

	// FindRecentTasks finds tasks that have recently finished.
	FindRecentTasks(int) ([]task.Task, *task.ResultCounts, error)
	// GetHostStatsByDistro returns host stats broken down by distro
	GetHostStatsByDistro() ([]host.StatsByDistro, error)

	AddPublicKey(*user.DBUser, string, string) error
	DeletePublicKey(*user.DBUser, string) error

	AddPatchIntent(patch.Intent, amboy.Queue) error

	SetHostStatus(*host.Host, string, string) error
	SetHostExpirationTime(*host.Host, time.Time) error

	// TerminateHost terminates the given host via the cloud provider's API
	TerminateHost(context.Context, *host.Host, string) error

	// FindProjectAliases queries the database to find all aliases.
	FindProjectAliases(string) ([]model.ProjectAlias, error)

	// TriggerRepotracker creates an amboy job to get the commits from a
	// Github Push Event
	TriggerRepotracker(amboy.Queue, string, *github.PushEvent) error

	// GetCLIUpdate fetches the current cli version and the urls to download
	GetCLIUpdate() (*restModel.APICLIUpdate, error)

	// GenerateTasks parses JSON files for `generate.tasks` and creates the new builds and tasks.
	GenerateTasks(string, []json.RawMessage) error

<<<<<<< HEAD
	// SaveSubscriptions saves a set of notification subscriptions
	SaveSubscriptions([]event.Subscription) error
=======
	// Notifications
	GetNotificationsStats() (*restModel.APIEventStats, error)
>>>>>>> ac1dd07b
}<|MERGE_RESOLUTION|>--- conflicted
+++ resolved
@@ -193,11 +193,8 @@
 	// GenerateTasks parses JSON files for `generate.tasks` and creates the new builds and tasks.
 	GenerateTasks(string, []json.RawMessage) error
 
-<<<<<<< HEAD
 	// SaveSubscriptions saves a set of notification subscriptions
 	SaveSubscriptions([]event.Subscription) error
-=======
 	// Notifications
 	GetNotificationsStats() (*restModel.APIEventStats, error)
->>>>>>> ac1dd07b
 }