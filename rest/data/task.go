--- conflicted
+++ resolved
@@ -391,13 +391,13 @@
 	return nil
 }
 
-<<<<<<< HEAD
 func (tc *MockTaskConnector) CheckTaskSecret(taskID string, r *http.Request) (int, error) {
 	if r.Header.Get(evergreen.TaskSecretHeader) == "" {
 		return http.StatusUnauthorized, errors.New("Not authorized")
 	}
 	return http.StatusOK, nil
-=======
+}
+
 func (tc *MockTaskConnector) GetManifestByTask(taskId string) (*manifest.Manifest, error) {
 	for _, t := range tc.CachedTasks {
 		if t.Id == taskId {
@@ -410,5 +410,4 @@
 		}
 	}
 	return nil, errors.Errorf("task '%s' not found", taskId)
->>>>>>> 2f88cda5
 }