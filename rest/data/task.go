--- conflicted
+++ resolved
@@ -93,53 +93,7 @@
 	return res, nil
 }
 
-<<<<<<< HEAD
-// SetTaskPriority changes the priority value of a task using a call to the
-// service layer function.
-func (tc *DBTaskConnector) SetTaskPriority(t *task.Task, user string, priority int64) error {
-	if t == nil {
-		return errors.New("task cannot be nil")
-	}
-	return model.SetTaskPriority(*t, priority, user)
-}
-
-// SetTaskPriority changes the priority value of a task using a call to the
-// service layer function.
-func (tc *DBTaskConnector) SetTaskActivated(taskId, user string, activated bool) error {
-	t, err := task.FindOneId(taskId)
-	if err != nil {
-		return errors.Wrapf(err, "problem finding task '%s'", t)
-	}
-	if t == nil {
-		return errors.Errorf("task '%s' not found", t.Id)
-	}
-
-	return errors.Wrap(serviceModel.SetActiveState(user, activated, t),
-		"Erorr setting task active")
-}
-
-// ResetTask sets the task to be in an unexecuted state and prepares it to be run again.
-// If given an execution task, marks the display task for reset.
-func (tc *DBTaskConnector) ResetTask(taskId, username string) error {
-	t, err := task.FindOneId(taskId)
-	if err != nil {
-		return errors.Wrapf(err, "problem finding task '%s'", t)
-	}
-	if t == nil {
-		return errors.Errorf("task '%s' not found", t.Id)
-	}
-	return errors.Wrap(serviceModel.ResetTaskOrDisplayTask(t, username, evergreen.RESTV2Package, nil),
-		"Reset task error")
-}
-
-func (tc *DBTaskConnector) AbortTask(taskId string, user string) error {
-	return serviceModel.AbortTask(taskId, user)
-}
-
-func (tc *DBTaskConnector) CheckTaskSecret(taskID string, r *http.Request) (int, error) {
-=======
 func CheckTaskSecret(taskID string, r *http.Request) (int, error) {
->>>>>>> 74e6be38
 	_, code, err := serviceModel.ValidateTask(taskID, true, r)
 	if code == http.StatusConflict {
 		return http.StatusUnauthorized, errors.New("Not authorized")
