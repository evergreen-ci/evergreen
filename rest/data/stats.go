package data

import (
<<<<<<< HEAD
	"github.com/evergreen-ci/evergreen/model/stats"
	"github.com/evergreen-ci/evergreen/rest/model"
=======
	"fmt"
	"time"

	"github.com/evergreen-ci/evergreen/model"
	"github.com/evergreen-ci/evergreen/model/stats"
	restModel "github.com/evergreen-ci/evergreen/rest/model"
	"github.com/evergreen-ci/utility"
>>>>>>> 7ee6aad6
	"github.com/pkg/errors"
)

type StatsConnector struct{}

// GetTestStats queries the service backend to retrieve the test stats that match the given filter.
func (sc *StatsConnector) GetTestStats(filter stats.StatsFilter) ([]restModel.APITestStats, error) {
	if filter.Project != "" {
		projectID, err := model.GetIdForProject(filter.Project)
		if err != nil {
			return nil, errors.Wrapf(err, "getting project id for '%s'", filter.Project)
		}
		filter.Project = projectID
	}

	serviceStatsResult, err := stats.GetTestStats(filter)
	if err != nil {
		return nil, errors.Wrap(err, "Failed to get test stats from service API")
	}

	apiStatsResult := make([]restModel.APITestStats, len(serviceStatsResult))
	for i, serviceStats := range serviceStatsResult {
		ats := restModel.APITestStats{}
		err = ats.BuildFromService(&serviceStats)
		if err != nil {
			return nil, errors.Wrap(err, "Model error")
		}
		apiStatsResult[i] = ats
	}
	return apiStatsResult, nil
}

// GetTaskStats queries the service backend to retrieve the task stats that match the given filter.
func (sc *StatsConnector) GetTaskStats(filter stats.StatsFilter) ([]restModel.APITaskStats, error) {
	if filter.Project != "" {
		projectID, err := model.GetIdForProject(filter.Project)
		if err != nil {
			return nil, errors.Wrapf(err, "getting project id for '%s'", filter.Project)
		}
		filter.Project = projectID
	}

	serviceStatsResult, err := stats.GetTaskStats(filter)
	if err != nil {
		return nil, errors.Wrap(err, "Failed to get task stats from service API")
	}

	apiStatsResult := make([]restModel.APITaskStats, len(serviceStatsResult))
	for i, serviceStats := range serviceStatsResult {
		ats := restModel.APITaskStats{}
		err = ats.BuildFromService(&serviceStats)
		if err != nil {
			return nil, errors.Wrap(err, "Model error")
		}
		apiStatsResult[i] = ats
	}
	return apiStatsResult, nil
<<<<<<< HEAD
=======
}

type MockStatsConnector struct {
	CachedTestStats []restModel.APITestStats
	CachedTaskStats []restModel.APITaskStats
}

// GetTestStats returns the cached test stats, only enforcing the Limit field of the filter.
func (msc *MockStatsConnector) GetTestStats(filter stats.StatsFilter) ([]restModel.APITestStats, error) {
	if filter.Limit > len(msc.CachedTestStats) {
		return msc.CachedTestStats, nil
	} else {
		return msc.CachedTestStats[:filter.Limit], nil
	}
}

// GetTaskStats returns the cached task stats, only enforcing the Limit field of the filter.
func (msc *MockStatsConnector) GetTaskStats(filter stats.StatsFilter) ([]restModel.APITaskStats, error) {
	if filter.Limit > len(msc.CachedTaskStats) {
		return msc.CachedTaskStats, nil
	} else {
		return msc.CachedTaskStats[:filter.Limit], nil
	}
}

// SetTestStats sets the cached test stats by generating 'numStats' stats.
func (msc *MockStatsConnector) SetTestStats(baseTestName string, numStats int) {
	msc.CachedTestStats = make([]restModel.APITestStats, numStats)
	day := utility.GetUTCDay(time.Now()).Format("2006-01-02")
	for i := 0; i < numStats; i++ {
		msc.CachedTestStats[i] = restModel.APITestStats{
			TestFile:     utility.ToStringPtr(fmt.Sprintf("%v%v", baseTestName, i)),
			TaskName:     utility.ToStringPtr("task"),
			BuildVariant: utility.ToStringPtr("variant"),
			Distro:       utility.ToStringPtr("distro"),
			Date:         utility.ToStringPtr(day),
		}
	}
}

// SetTaskStats sets the cached task stats by generating 'numStats' stats.
func (msc *MockStatsConnector) SetTaskStats(baseTaskName string, numStats int) {
	msc.CachedTaskStats = make([]restModel.APITaskStats, numStats)
	day := utility.GetUTCDay(time.Now()).Format("2006-01-02")
	for i := 0; i < numStats; i++ {
		msc.CachedTaskStats[i] = restModel.APITaskStats{
			TaskName:     utility.ToStringPtr(fmt.Sprintf("%v%v", baseTaskName, i)),
			BuildVariant: utility.ToStringPtr("variant"),
			Distro:       utility.ToStringPtr("distro"),
			Date:         utility.ToStringPtr(day),
		}
	}
>>>>>>> 7ee6aad6
}<|MERGE_RESOLUTION|>--- conflicted
+++ resolved
@@ -1,18 +1,9 @@
 package data
 
 import (
-<<<<<<< HEAD
 	"github.com/evergreen-ci/evergreen/model/stats"
-	"github.com/evergreen-ci/evergreen/rest/model"
-=======
-	"fmt"
-	"time"
-
 	"github.com/evergreen-ci/evergreen/model"
-	"github.com/evergreen-ci/evergreen/model/stats"
 	restModel "github.com/evergreen-ci/evergreen/rest/model"
-	"github.com/evergreen-ci/utility"
->>>>>>> 7ee6aad6
 	"github.com/pkg/errors"
 )
 
@@ -70,59 +61,4 @@
 		apiStatsResult[i] = ats
 	}
 	return apiStatsResult, nil
-<<<<<<< HEAD
-=======
-}
-
-type MockStatsConnector struct {
-	CachedTestStats []restModel.APITestStats
-	CachedTaskStats []restModel.APITaskStats
-}
-
-// GetTestStats returns the cached test stats, only enforcing the Limit field of the filter.
-func (msc *MockStatsConnector) GetTestStats(filter stats.StatsFilter) ([]restModel.APITestStats, error) {
-	if filter.Limit > len(msc.CachedTestStats) {
-		return msc.CachedTestStats, nil
-	} else {
-		return msc.CachedTestStats[:filter.Limit], nil
-	}
-}
-
-// GetTaskStats returns the cached task stats, only enforcing the Limit field of the filter.
-func (msc *MockStatsConnector) GetTaskStats(filter stats.StatsFilter) ([]restModel.APITaskStats, error) {
-	if filter.Limit > len(msc.CachedTaskStats) {
-		return msc.CachedTaskStats, nil
-	} else {
-		return msc.CachedTaskStats[:filter.Limit], nil
-	}
-}
-
-// SetTestStats sets the cached test stats by generating 'numStats' stats.
-func (msc *MockStatsConnector) SetTestStats(baseTestName string, numStats int) {
-	msc.CachedTestStats = make([]restModel.APITestStats, numStats)
-	day := utility.GetUTCDay(time.Now()).Format("2006-01-02")
-	for i := 0; i < numStats; i++ {
-		msc.CachedTestStats[i] = restModel.APITestStats{
-			TestFile:     utility.ToStringPtr(fmt.Sprintf("%v%v", baseTestName, i)),
-			TaskName:     utility.ToStringPtr("task"),
-			BuildVariant: utility.ToStringPtr("variant"),
-			Distro:       utility.ToStringPtr("distro"),
-			Date:         utility.ToStringPtr(day),
-		}
-	}
-}
-
-// SetTaskStats sets the cached task stats by generating 'numStats' stats.
-func (msc *MockStatsConnector) SetTaskStats(baseTaskName string, numStats int) {
-	msc.CachedTaskStats = make([]restModel.APITaskStats, numStats)
-	day := utility.GetUTCDay(time.Now()).Format("2006-01-02")
-	for i := 0; i < numStats; i++ {
-		msc.CachedTaskStats[i] = restModel.APITaskStats{
-			TaskName:     utility.ToStringPtr(fmt.Sprintf("%v%v", baseTaskName, i)),
-			BuildVariant: utility.ToStringPtr("variant"),
-			Distro:       utility.ToStringPtr("distro"),
-			Date:         utility.ToStringPtr(day),
-		}
-	}
->>>>>>> 7ee6aad6
 }