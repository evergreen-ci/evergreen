package data

import (
	"context"
	"fmt"
	"net/http"
	"time"

	"github.com/evergreen-ci/evergreen"
	"github.com/evergreen-ci/evergreen/model"
	"github.com/evergreen-ci/evergreen/model/patch"
	"github.com/evergreen-ci/evergreen/model/user"
	restModel "github.com/evergreen-ci/evergreen/rest/model"
	"github.com/evergreen-ci/gimlet"
	"github.com/mongodb/grip"
	"github.com/mongodb/grip/message"
	"github.com/pkg/errors"
)

const EventLogLimit = 10

// DBProjectConnector is a struct that implements the Project related methods
// from the Connector through interactions with the backing database.
type DBProjectConnector struct{}

// FindProjectById queries the database for the project matching the projectRef.Id.
func FindProjectById(id string, includeRepo bool, includeParserProject bool) (*model.ProjectRef, error) {
	var p *model.ProjectRef
	var err error
	if includeRepo && includeParserProject {
		p, err = model.FindMergedProjectRef(id, "", true)
	} else if includeRepo {
		p, err = model.FindMergedProjectRef(id, "", false)
	} else {
		p, err = model.FindBranchProjectRef(id)
	}
	if err != nil {
		return nil, err
	}
	if p == nil {
		return nil, gimlet.ErrorResponse{
			StatusCode: http.StatusNotFound,
			Message:    fmt.Sprintf("project with id '%s' not found", id),
		}
	}
	return p, nil
}

// CreateProject inserts the given model.ProjectRef.
func CreateProject(projectRef *model.ProjectRef, u *user.DBUser) error {
	if projectRef.Identifier != "" {
		if err := VerifyUniqueProject(projectRef.Identifier); err != nil {
			return err
		}
	}
	if projectRef.Id != "" {
		if err := VerifyUniqueProject(projectRef.Id); err != nil {
			return err
		}
	}
	err := projectRef.Add(u)
	if err != nil {
		return gimlet.ErrorResponse{
			StatusCode: http.StatusInternalServerError,
			Message:    errors.Wrapf(err, "inserting project '%s'", projectRef.Identifier).Error(),
		}
	}

	newProjectVars := model.ProjectVars{
		Id: projectRef.Id,
	}

	err = newProjectVars.Insert()
	if err != nil {
		return gimlet.ErrorResponse{
			StatusCode: http.StatusInternalServerError,
			Message:    errors.Wrapf(err, "initializing project variables for '%s'", projectRef.Identifier).Error(),
		}
	}
	err = model.LogProjectAdded(projectRef.Id, u.DisplayName())
	grip.Error(message.WrapError(err, message.Fields{
		"message":            "problem logging project added",
		"project_id":         projectRef.Id,
		"project_identifier": projectRef.Identifier,
		"user":               u.DisplayName(),
	}))
	return nil
}

// VerifyUniqueProject returns a bad request error if the project ID / identifier is already in use.
func VerifyUniqueProject(name string) error {
	_, err := FindProjectById(name, false, false)
	if err == nil {
		return gimlet.ErrorResponse{
			StatusCode: http.StatusBadRequest,
			Message:    fmt.Sprintf("cannot reuse '%s' for project", name),
		}
	}
	apiErr, ok := err.(gimlet.ErrorResponse)
	if !ok {
		return errors.Errorf("Type assertion failed: type %T does not hold an error", err)
	}
	if apiErr.StatusCode != http.StatusNotFound {
		return errors.Wrapf(err, "Database error verifying project '%s' doesn't already exist", name)
	}
	return nil
}

// FindProjectVarsById returns the variables associated with the project and repo (if given).
func FindProjectVarsById(id string, repoId string, redact bool) (*restModel.APIProjectVars, error) {
	var repoVars *model.ProjectVars
	var err error
	if repoId != "" {
		repoVars, err = model.FindOneProjectVars(repoId)
		if err != nil {
			return nil, errors.Wrapf(err, "problem fetching variables for repo '%s'", repoId)
		}
		if repoVars == nil {
			return nil, gimlet.ErrorResponse{
				StatusCode: http.StatusNotFound,
				Message:    fmt.Sprintf("variables for repo '%s' not found", repoId),
			}
		}
	}
	var vars *model.ProjectVars
	if id != "" {
		vars, err = model.FindOneProjectVars(id)
		if err != nil {
			return nil, errors.Wrapf(err, "problem fetching variables for project '%s'", id)
		}
		if vars == nil {
			return nil, gimlet.ErrorResponse{
				StatusCode: http.StatusNotFound,
				Message:    fmt.Sprintf("variables for project '%s' not found", id),
			}
		}
		vars.MergeWithRepoVars(repoVars)
	} else {
		vars = repoVars
	}

	if redact {
		vars = vars.RedactPrivateVars()
	}

	varsModel := restModel.APIProjectVars{}
	if err := varsModel.BuildFromService(vars); err != nil {
		return nil, errors.Wrap(err, "error building project variables from service")
	}
	return &varsModel, nil
}

// UpdateProjectVars adds new variables, overwrites variables, and deletes variables for the given project.
func UpdateProjectVars(projectId string, varsModel *restModel.APIProjectVars, overwrite bool) error {
	if varsModel == nil {
		return nil
	}
	v, err := varsModel.ToService()
	if err != nil {
		return errors.Wrap(err, "problem converting to project variable model")
	}
	vars := v.(*model.ProjectVars)
	vars.Id = projectId

	if overwrite {
		if _, err = vars.Upsert(); err != nil {
			return errors.Wrapf(err, "problem overwriting variables for project '%s'", vars.Id)
		}
	} else {
		_, err = vars.FindAndModify(varsModel.VarsToDelete)
		if err != nil {
			return errors.Wrapf(err, "problem updating variables for project '%s'", vars.Id)
		}
	}

	vars = vars.RedactPrivateVars()
	varsModel.Vars = vars.Vars
	varsModel.PrivateVars = vars.PrivateVars
	varsModel.AdminOnlyVars = vars.AdminOnlyVars
	varsModel.VarsToDelete = []string{}
	return nil
}

<<<<<<< HEAD
func GetProjectEventLog(project string, before time.Time, n int) ([]restModel.APIProjectEvent, error) {
=======
func (pc *DBProjectConnector) UpdateProjectVarsByValue(toReplace, replacement, username string, dryRun bool) (map[string][]string, error) {
	catcher := grip.NewBasicCatcher()
	matchingProjects, err := model.GetVarsByValue(toReplace)
	if err != nil {
		catcher.Wrap(err, "failed to fetch projects with matching value")
	}
	if matchingProjects == nil {
		catcher.New("no projects with matching value found")
	}
	changes := map[string][]string{}
	for _, project := range matchingProjects {
		for key, val := range project.Vars {
			if val == toReplace {
				if !dryRun {
					originalVars := make(map[string]string)
					for k, v := range project.Vars {
						originalVars[k] = v
					}
					before := model.ProjectSettings{
						Vars: model.ProjectVars{
							Id:   project.Id,
							Vars: originalVars,
						},
					}

					project.Vars[key] = replacement
					_, err = project.Upsert()
					if err != nil {
						catcher.Wrapf(err, "problem overwriting variables for project '%s'", project.Id)
					}

					after := model.ProjectSettings{
						Vars: model.ProjectVars{
							Id:   project.Id,
							Vars: project.Vars,
						},
					}

					if err = model.LogProjectModified(project.Id, username, &before, &after); err != nil {
						catcher.Wrapf(err, "Error logging project modification for project '%s'", project.Id)
					}
				}
				changes[project.Id] = append(changes[project.Id], key)
			}
		}
	}
	return changes, catcher.Resolve()
}

func (pc *DBProjectConnector) CopyProjectVars(oldProjectId, newProjectId string) error {
	vars, err := model.FindOneProjectVars(oldProjectId)
	if err != nil {
		return errors.Wrapf(err, "error finding variables for project '%s'", oldProjectId)
	}
	vars.Id = newProjectId
	_, err = vars.Upsert()
	return errors.Wrapf(err, "error inserting variables for project '%s", newProjectId)
}

func (ac *DBProjectConnector) GetProjectEventLog(project string, before time.Time, n int) ([]restModel.APIProjectEvent, error) {
>>>>>>> 36050740
	id, err := model.GetIdForProject(project)
	if err != nil {
		grip.Debug(message.WrapError(err, message.Fields{
			"func":    "GetProjectEventLog",
			"message": "error getting id for project",
			"project": project,
		}))
		// don't return an error here to preserve existing behavior
		return nil, nil
	}
	return GetEventsById(id, before, n)
}

func GetEventsById(id string, before time.Time, n int) ([]restModel.APIProjectEvent, error) {
	if n == 0 {
		n = EventLogLimit
	}
	events, err := model.ProjectEventsBefore(id, before, n)
	if err != nil {
		return nil, err
	}
	events.RedactPrivateVars()

	out := []restModel.APIProjectEvent{}
	catcher := grip.NewBasicCatcher()
	for _, evt := range events {
		apiEvent := restModel.APIProjectEvent{}
		err = apiEvent.BuildFromService(evt)
		if err != nil {
			catcher.Add(err)
			continue
		}
		out = append(out, apiEvent)
	}
	return out, catcher.Resolve()
}

func GetProjectAliasResults(p *model.Project, alias string, includeDeps bool) ([]restModel.APIVariantTasks, error) {
	projectAliases, err := model.FindAliasInProjectRepoOrConfig(p.Identifier, alias)
	if err != nil {
		return nil, gimlet.ErrorResponse{
			StatusCode: http.StatusNotFound,
			Message:    fmt.Sprintf("no alias named '%s' for project '%s'", alias, p.Identifier),
		}
	}
	matches := []restModel.APIVariantTasks{}
	for _, projectAlias := range projectAliases {
		requester := getRequesterFromAlias(projectAlias.Alias)
		_, _, variantTasks := p.ResolvePatchVTs(&patch.Patch{}, requester, projectAlias.Alias, includeDeps)
		for _, variantTask := range variantTasks {
			matches = append(matches, restModel.APIVariantTasksBuildFromService(variantTask))
		}
	}

	return matches, nil
}

func getRequesterFromAlias(alias string) string {
	if alias == evergreen.GithubPRAlias {
		return evergreen.GithubPRRequester
	}
	if alias == evergreen.GitTagAlias {
		return evergreen.GitTagRequester
	}
	if alias == evergreen.CommitQueueAlias {
		return evergreen.MergeTestRequester
	}
	return evergreen.PatchVersionRequester
}

func (pc *DBProjectConnector) GetProjectFromFile(ctx context.Context, pRef model.ProjectRef, file string, token string) (model.ProjectInfo, error) {
	opts := model.GetProjectOpts{
		Ref:        &pRef,
		Revision:   pRef.Branch,
		RemotePath: file,
		Token:      token,
	}
	return model.GetProjectFromFile(ctx, opts)
}<|MERGE_RESOLUTION|>--- conflicted
+++ resolved
@@ -181,70 +181,7 @@
 	return nil
 }
 
-<<<<<<< HEAD
 func GetProjectEventLog(project string, before time.Time, n int) ([]restModel.APIProjectEvent, error) {
-=======
-func (pc *DBProjectConnector) UpdateProjectVarsByValue(toReplace, replacement, username string, dryRun bool) (map[string][]string, error) {
-	catcher := grip.NewBasicCatcher()
-	matchingProjects, err := model.GetVarsByValue(toReplace)
-	if err != nil {
-		catcher.Wrap(err, "failed to fetch projects with matching value")
-	}
-	if matchingProjects == nil {
-		catcher.New("no projects with matching value found")
-	}
-	changes := map[string][]string{}
-	for _, project := range matchingProjects {
-		for key, val := range project.Vars {
-			if val == toReplace {
-				if !dryRun {
-					originalVars := make(map[string]string)
-					for k, v := range project.Vars {
-						originalVars[k] = v
-					}
-					before := model.ProjectSettings{
-						Vars: model.ProjectVars{
-							Id:   project.Id,
-							Vars: originalVars,
-						},
-					}
-
-					project.Vars[key] = replacement
-					_, err = project.Upsert()
-					if err != nil {
-						catcher.Wrapf(err, "problem overwriting variables for project '%s'", project.Id)
-					}
-
-					after := model.ProjectSettings{
-						Vars: model.ProjectVars{
-							Id:   project.Id,
-							Vars: project.Vars,
-						},
-					}
-
-					if err = model.LogProjectModified(project.Id, username, &before, &after); err != nil {
-						catcher.Wrapf(err, "Error logging project modification for project '%s'", project.Id)
-					}
-				}
-				changes[project.Id] = append(changes[project.Id], key)
-			}
-		}
-	}
-	return changes, catcher.Resolve()
-}
-
-func (pc *DBProjectConnector) CopyProjectVars(oldProjectId, newProjectId string) error {
-	vars, err := model.FindOneProjectVars(oldProjectId)
-	if err != nil {
-		return errors.Wrapf(err, "error finding variables for project '%s'", oldProjectId)
-	}
-	vars.Id = newProjectId
-	_, err = vars.Upsert()
-	return errors.Wrapf(err, "error inserting variables for project '%s", newProjectId)
-}
-
-func (ac *DBProjectConnector) GetProjectEventLog(project string, before time.Time, n int) ([]restModel.APIProjectEvent, error) {
->>>>>>> 36050740
 	id, err := model.GetIdForProject(project)
 	if err != nil {
 		grip.Debug(message.WrapError(err, message.Fields{
