package data

import (
	"context"
	"testing"
	"time"

	"github.com/evergreen-ci/birch"
	"github.com/evergreen-ci/evergreen"
	"github.com/evergreen-ci/evergreen/cloud"
	"github.com/evergreen-ci/evergreen/db"
	"github.com/evergreen-ci/evergreen/db/mgo/bson"
	"github.com/evergreen-ci/evergreen/mock"
	"github.com/evergreen-ci/evergreen/model"
	"github.com/evergreen-ci/evergreen/model/build"
	"github.com/evergreen-ci/evergreen/model/distro"
	"github.com/evergreen-ci/evergreen/model/host"
	"github.com/evergreen-ci/evergreen/model/task"
	"github.com/evergreen-ci/evergreen/model/user"
	"github.com/evergreen-ci/evergreen/util"
	"github.com/mongodb/amboy"
	"github.com/mongodb/amboy/queue"
	"github.com/stretchr/testify/assert"
	"github.com/stretchr/testify/require"
)

func TestListHostsForTask(t *testing.T) {
	assert := assert.New(t)
	require := require.New(t)
	require.NoError(db.ClearCollections(host.Collection, build.Collection, task.Collection))
	hosts := []*host.Host{
		{
			Id:     "1",
			Host:   "1.com",
			IP:     "abcd:1234:459c:2d00:cfe4:843b:1d60:8e47",
			IPv4:   "12.34.56.78",
			Status: evergreen.HostRunning,
			SpawnOptions: host.SpawnOptions{
				TaskID: "task_1",
			},
		},
		{
			Id:     "2",
			Host:   "2.com",
			Status: evergreen.HostRunning,
		},
		{
			Id:     "3",
			Host:   "3.com",
			Status: evergreen.HostRunning,
		},
		{
			Id:     "4",
			Host:   "4.com",
			Status: evergreen.HostRunning,
			SpawnOptions: host.SpawnOptions{
				BuildID: "build_1",
			},
		},
		{
			Id:     "5",
			Host:   "5.com",
			Status: evergreen.HostDecommissioned,
			SpawnOptions: host.SpawnOptions{
				TaskID: "task_1",
			},
		},
		{
			Id:     "6",
			Host:   "6.com",
			Status: evergreen.HostTerminated,
			SpawnOptions: host.SpawnOptions{
				BuildID: "build_1",
			},
		},
		{
			Id:     "7",
			Status: evergreen.HostRunning,
			SpawnOptions: host.SpawnOptions{
				TaskID: "task_1",
			},
		},
	}
	for i := range hosts {
		require.NoError(hosts[i].Insert())
	}
	require.NoError((&task.Task{Id: "task_1", BuildId: "build_1"}).Insert())
	require.NoError((&build.Build{Id: "build_1"}).Insert())

	found, err := ListHostsForTask(context.Background(), "task_1")
	assert.NoError(err)
	require.Len(found, 3)
	assert.Equal("4.com", found[0].Host)
	assert.Equal("1.com", found[1].Host)
	assert.Equal("abcd:1234:459c:2d00:cfe4:843b:1d60:8e47", found[1].IP)
	assert.Equal("12.34.56.78", found[1].IPv4)
}

func TestCreateHostsFromTask(t *testing.T) {
	ctx, cancel := context.WithCancel(context.Background())
	defer cancel()
	assert.NoError(t, db.ClearCollections(task.Collection, model.VersionCollection, distro.Collection, model.ProjectRefCollection, model.ProjectVarsCollection, host.Collection, model.ParserProjectCollection))
	settingsList := []*birch.Document{birch.NewDocument(
		birch.EC.String("region", "us-east-1"),
		birch.EC.String("ami", "ami-123456"),
		birch.EC.String("vpc_name", "my_vpc"),
		birch.EC.String("key_name", "myKey"),
		birch.EC.String("instance_type", "t1.micro"),
		birch.EC.SliceString("security_group_ids", []string{"sg-distro"}),
		birch.EC.String("subnet_id", "subnet-123456"),
	)}

	d := distro.Distro{
		Id:                   "distro",
		ProviderSettingsList: settingsList,
	}
	assert.NoError(t, d.Insert())
	p := model.ProjectRef{
		Id: "p",
	}
	assert.NoError(t, p.Insert())
	pvars := model.ProjectVars{
		Id: "p",
	}
	assert.NoError(t, pvars.Insert())

	env := &mock.Environment{}
	assert.NoError(t, env.Configure(ctx))
	env.EvergreenSettings.Credentials = map[string]string{"github": "token globalGitHubOauthToken"}
	var err error
	env.RemoteGroup, err = queue.NewLocalQueueGroup(ctx, queue.LocalQueueGroupOptions{
		DefaultQueue: queue.LocalQueueOptions{Constructor: func(context.Context) (amboy.Queue, error) {
			return queue.NewLocalLimitedSize(2, 1048), nil
		}}})
	assert.NoError(t, err)

	// Run tests
	t.Run("Classic", func(t *testing.T) {
		versionYaml := `
tasks:
- name: t1
  commands:
  - command: host.create
    params:
      distro: distro
      scope: task
      num_hosts: 3
      security_group_ids: [sg-provided]
buildvariants:
- name: "bv"
  tasks:
  - name: t1
`
		v1 := model.Version{
			Id:         "v1",
			Identifier: "p",
		}
		assert.NoError(t, v1.Insert())
		t1 := task.Task{
			Id:           "t1",
			DisplayName:  "t1",
			Version:      "v1",
			DistroId:     "distro",
			Project:      "p",
			BuildVariant: "bv",
			HostId:       "h1",
		}
		assert.NoError(t, t1.Insert())
		h1 := host.Host{
			Id:          "h1",
			RunningTask: t1.Id,
		}
		assert.NoError(t, h1.Insert())
		pp := &model.ParserProject{}
		err := util.UnmarshalYAMLWithFallback([]byte(versionYaml), &pp)
		assert.NoError(t, err)
		pp.Id = "v1"
		assert.NoError(t, pp.Insert())

		assert.NoError(t, CreateHostsFromTask(ctx, env, &t1, user.DBUser{Id: "me"}, ""))
		createdHosts, err := host.Find(db.Query(bson.M{host.StartedByKey: "me"}))
		assert.NoError(t, err)
		assert.Len(t, createdHosts, 3)
		for _, h := range createdHosts {
			assert.Equal(t, "me", h.StartedBy)
			assert.True(t, h.UserHost)
			assert.Equal(t, t1.Id, h.ProvisionOptions.TaskId)
			assert.Len(t, h.Distro.ProviderSettingsList, 1)
			ec2Settings := &cloud.EC2ProviderSettings{}
			assert.NoError(t, ec2Settings.FromDistroSettings(h.Distro, ""))
			assert.NotEmpty(t, ec2Settings.KeyName)
			assert.InDelta(t, time.Now().Add(evergreen.DefaultSpawnHostExpiration).Unix(), h.ExpirationTime.Unix(), float64(1*time.Millisecond))
			require.Len(t, ec2Settings.SecurityGroupIDs, 1)
			assert.Equal(t, "sg-provided", ec2Settings.SecurityGroupIDs[0])
			assert.Equal(t, distro.BootstrapMethodNone, h.Distro.BootstrapSettings.Method, "host provisioning should be set to none by default")
			assert.Equal(t, h.Distro.Id, "distro")
		}
	})

	t.Run("InsideFunctionWithExpansions", func(t *testing.T) {
		assert.NoError(t, db.ClearCollections(host.Collection))
		versionYaml := `
functions:
  make-host:
    command: host.create
    params:
      distro: ${distro}
      scope: task
      num_hosts: 2
      security_group_ids: [sg-provided]
tasks:
- name: t2
  commands:
  - func: "make-host"
buildvariants:
- name: "bv"
  expansions:
    distro: distro
  tasks:
  - name: t2
`
		v2 := model.Version{
			Id:         "v2",
			Identifier: "p",
		}
		assert.NoError(t, v2.Insert())
		t2 := task.Task{
			Id:           "t2",
			DisplayName:  "t2",
			Version:      "v2",
			DistroId:     "distro",
			Project:      "p",
			BuildVariant: "bv",
			HostId:       "h2",
		}
		assert.NoError(t, t2.Insert())
		h2 := host.Host{
			Id:          "h2",
			RunningTask: t2.Id,
		}
		assert.NoError(t, h2.Insert())
		pp := &model.ParserProject{}
		err := util.UnmarshalYAMLWithFallback([]byte(versionYaml), &pp)
		assert.NoError(t, err)
		pp.Id = "v2"
		assert.NoError(t, pp.Insert())

		err = CreateHostsFromTask(ctx, env, &t2, user.DBUser{Id: "me"}, "")
		assert.NoError(t, err)
		createdHosts, err := host.Find(db.Query(bson.M{host.StartedByKey: "me"}))
		assert.NoError(t, err)
		assert.Len(t, createdHosts, 2)
		for _, h := range createdHosts {
			assert.Equal(t, "me", h.StartedBy)
			assert.True(t, h.UserHost)
			assert.Equal(t, t2.Id, h.ProvisionOptions.TaskId)
			assert.Len(t, h.Distro.ProviderSettingsList, 1)
			ec2Settings := &cloud.EC2ProviderSettings{}
			assert.NoError(t, ec2Settings.FromDistroSettings(h.Distro, ""))
			assert.NotEmpty(t, ec2Settings.KeyName)
			assert.InDelta(t, time.Now().Add(evergreen.DefaultSpawnHostExpiration).Unix(), h.ExpirationTime.Unix(), float64(1*time.Millisecond))
			require.Len(t, ec2Settings.SecurityGroupIDs, 1)
			assert.Equal(t, "sg-provided", ec2Settings.SecurityGroupIDs[0])
			assert.Equal(t, distro.BootstrapMethodNone, h.Distro.BootstrapSettings.Method, "host provisioning should be set to none by default")
			assert.Equal(t, h.Distro.Id, "distro")
		}
	})

	t.Run("WithCommandVars", func(t *testing.T) {
		assert.NoError(t, db.ClearCollections(host.Collection))
		versionYaml := `
functions:
  make-host:
    command: host.create
    params:
      distro: ${distro}
      scope: task
      num_hosts: 2
      security_group_ids: [sg-provided]
tasks:
- name: t3
  commands:
  - func: "make-host"
    vars:
      distro: distro
buildvariants:
- name: "bv"
  tasks:
  - name: t3
`
		v3 := model.Version{
			Id:         "v3",
			Identifier: "p",
		}
		assert.NoError(t, v3.Insert())
		t3 := task.Task{
			Id:           "t3",
			DisplayName:  "t3",
			Version:      "v3",
			DistroId:     "distro",
			Project:      "p",
			BuildVariant: "bv",
			HostId:       "h3",
		}
		assert.NoError(t, t3.Insert())
		h3 := host.Host{
			Id:          "h3",
			RunningTask: t3.Id,
		}
		assert.NoError(t, h3.Insert())
		pp := &model.ParserProject{}
		err := util.UnmarshalYAMLWithFallback([]byte(versionYaml), &pp)
		assert.NoError(t, err)
		pp.Id = "v3"
		assert.NoError(t, pp.Insert())

		settings := &evergreen.Settings{
			Credentials: map[string]string{"github": "token globalGitHubOauthToken"},
		}
		assert.NoError(t, evergreen.UpdateConfig(settings))

<<<<<<< HEAD
		assert.NoError(t, CreateHostsFromTask(ctx, env, &t3, user.DBUser{Id: "me"}, ""))
		createdHosts, err := host.Find(db.Query(bson.M{host.StartedByKey: "me"}))
=======
		err = CreateHostsFromTask(ctx, settings, &t3, user.DBUser{Id: "me"}, "")
		assert.NoError(t, err)
		createdHosts, err := host.Find(host.IsUninitialized)
>>>>>>> 9dd3937b
		assert.NoError(t, err)
		assert.Len(t, createdHosts, 2)
		for _, h := range createdHosts {
			assert.Equal(t, "me", h.StartedBy)
			assert.True(t, h.UserHost)
			assert.Equal(t, t3.Id, h.ProvisionOptions.TaskId)
			assert.Len(t, h.Distro.ProviderSettingsList, 1)
			ec2Settings := &cloud.EC2ProviderSettings{}
			assert.NoError(t, ec2Settings.FromDistroSettings(h.Distro, ""))
			assert.NotEmpty(t, ec2Settings.KeyName)
			assert.InDelta(t, time.Now().Add(evergreen.DefaultSpawnHostExpiration).Unix(), h.ExpirationTime.Unix(), float64(1*time.Millisecond))
			require.Len(t, ec2Settings.SecurityGroupIDs, 1)
			assert.Equal(t, "sg-provided", ec2Settings.SecurityGroupIDs[0])
			assert.Equal(t, distro.BootstrapMethodNone, h.Distro.BootstrapSettings.Method, "host provisioning should be set to none by default")
			assert.Equal(t, h.Distro.Id, "distro")
		}
	})

	t.Run("SecurityGroupNotProvided", func(t *testing.T) {
		assert.NoError(t, db.ClearCollections(host.Collection))
		versionYaml := `
tasks:
- name: t4
  commands:
  - command: host.create
    params:
      distro: distro
      scope: task
      num_hosts: 3
buildvariants:
- name: "bv"
  tasks:
  - name: t4
`
		v4 := model.Version{
			Id:         "v4",
			Identifier: "p",
		}
		assert.NoError(t, v4.Insert())
		t4 := task.Task{
			Id:           "t4",
			DisplayName:  "t4",
			Version:      "v4",
			DistroId:     "distro",
			Project:      "p",
			BuildVariant: "bv",
			HostId:       "h4",
		}
		assert.NoError(t, t4.Insert())
		h4 := host.Host{
			Id:          "h4",
			RunningTask: t4.Id,
		}
		assert.NoError(t, h4.Insert())

		pp := &model.ParserProject{}
		err := util.UnmarshalYAMLWithFallback([]byte(versionYaml), &pp)
		assert.NoError(t, err)
		pp.Id = "v4"
		assert.NoError(t, pp.Insert())

		settings := &evergreen.Settings{
			Credentials: map[string]string{"github": "token globalGitHubOauthToken"},
		}
		assert.NoError(t, evergreen.UpdateConfig(settings))

		assert.NoError(t, CreateHostsFromTask(ctx, settings, &t4, user.DBUser{Id: "me"}, ""))
		createdHosts, err := host.Find(host.IsUninitialized)
		assert.NoError(t, err)
		assert.Len(t, createdHosts, 3)
		for _, h := range createdHosts {
			assert.Equal(t, "me", h.StartedBy)
			assert.True(t, h.UserHost)
			assert.Equal(t, t4.Id, h.ProvisionOptions.TaskId)
			assert.Len(t, h.Distro.ProviderSettingsList, 1)
			ec2Settings := &cloud.EC2ProviderSettings{}
			assert.NoError(t, ec2Settings.FromDistroSettings(h.Distro, ""))
			assert.NotEmpty(t, ec2Settings.KeyName)
			assert.InDelta(t, time.Now().Add(evergreen.DefaultSpawnHostExpiration).Unix(), h.ExpirationTime.Unix(), float64(1*time.Millisecond))
			require.Len(t, ec2Settings.SecurityGroupIDs, 2)
			assert.Equal(t, "sg-distro", ec2Settings.SecurityGroupIDs[0]) // if not overridden, stick with ec2 security group
			assert.Equal(t, distro.BootstrapMethodNone, h.Distro.BootstrapSettings.Method, "host provisioning should be set to none by default")
			assert.Equal(t, h.Distro.Id, "distro")
		}
	})
}

func TestCreateContainerFromTask(t *testing.T) {
	ctx, cancel := context.WithCancel(context.Background())
	defer cancel()
	assert := assert.New(t)
	require := require.New(t)
	assert.NoError(db.ClearCollections(task.Collection, model.VersionCollection, distro.Collection, model.ProjectRefCollection,
		model.ProjectVarsCollection, host.Collection, model.ParserProjectCollection))

	t1 := task.Task{
		Id:           "t1",
		DisplayName:  "t1",
		Version:      "v1",
		DistroId:     "distro",
		Project:      "p",
		BuildVariant: "bv",
		HostId:       "h1",
	}
	assert.NoError(t1.Insert())
	versionYaml := `
tasks:
- name: t1
  commands:
  - command: host.create
    params:
      image: docker.io/library/hello-world
      distro: distro
      command: echo hi
      provider: docker
      num_hosts: 1
      background: false
      environment_vars:
          apple: red
          banana: yellow

buildvariants:
- name: "bv"
  tasks:
  - name: t1
`

	v1 := model.Version{
		Id:         "v1",
		Identifier: "p",
	}
	assert.NoError(v1.Insert())
	h1 := host.Host{
		Id:          "h1",
		RunningTask: t1.Id,
	}
	assert.NoError(h1.Insert())
	pp := model.ParserProject{}
	err := util.UnmarshalYAMLWithFallback([]byte(versionYaml), &pp)
	require.NoError(err)
	pp.Id = "v1"
	require.NoError(pp.Insert())

	parent := distro.Distro{
		Id:       "parent-distro",
		Provider: evergreen.ProviderNameDockerMock,
		HostAllocatorSettings: distro.HostAllocatorSettings{
			MaximumHosts: 3,
		},
	}
	require.NoError(parent.Insert())

	pool := evergreen.ContainerPool{Distro: "parent-distro", Id: "test-pool", MaxContainers: 2}

	env := &mock.Environment{}
	assert.NoError(env.Configure(ctx))
	env.EvergreenSettings.ContainerPools = evergreen.ContainerPoolsConfig{Pools: []evergreen.ContainerPool{pool}}
	env.EvergreenSettings.Credentials = map[string]string{"github": "token globalGitHubOauthToken"}
	env.RemoteGroup, err = queue.NewLocalQueueGroup(ctx, queue.LocalQueueGroupOptions{
		DefaultQueue: queue.LocalQueueOptions{Constructor: func(context.Context) (amboy.Queue, error) {
			return queue.NewLocalLimitedSize(2, 1048), nil
		}}})
	assert.NoError(err)

	parentHost := &host.Host{
		Id:                    "host1",
		Host:                  "host",
		User:                  "user",
		Distro:                distro.Distro{Id: "parent-distro"},
		Status:                evergreen.HostRunning,
		HasContainers:         true,
		ContainerPoolSettings: &pool,
	}
	require.NoError(parentHost.Insert())

	d := distro.Distro{
		Id:            "distro",
		Provider:      evergreen.ProviderNameDockerMock,
		ContainerPool: pool.Id,
	}
	require.NoError(d.Insert())

	p := model.ProjectRef{
		Id: "p",
	}
	assert.NoError(p.Insert())
	pvars := model.ProjectVars{
		Id: "p",
	}
	assert.NoError(pvars.Insert())

	assert.NoError(CreateHostsFromTask(ctx, env, &t1, user.DBUser{Id: "me"}, ""))

	createdHosts, err := host.Find(db.Query(bson.M{host.StartedByKey: "me"}))
	assert.NoError(err)
	require.Len(createdHosts, 1)
	h := createdHosts[0]
	assert.Equal("me", h.StartedBy)
	assert.Equal("docker.io/library/hello-world", h.DockerOptions.Image)
	assert.Equal("echo hi", h.DockerOptions.Command)
	assert.Equal(distro.DockerImageBuildTypePull, h.DockerOptions.Method)
	assert.Len(h.DockerOptions.EnvironmentVars, 2)

	foundApple := false
	foundBanana := false
	for _, envVar := range h.DockerOptions.EnvironmentVars {
		if envVar == "banana=yellow" {
			foundBanana = true
		} else if envVar == "apple=red" {
			foundApple = true
		}
	}
	assert.True(foundApple)
	assert.True(foundBanana)
}<|MERGE_RESOLUTION|>--- conflicted
+++ resolved
@@ -319,14 +319,8 @@
 		}
 		assert.NoError(t, evergreen.UpdateConfig(settings))
 
-<<<<<<< HEAD
 		assert.NoError(t, CreateHostsFromTask(ctx, env, &t3, user.DBUser{Id: "me"}, ""))
 		createdHosts, err := host.Find(db.Query(bson.M{host.StartedByKey: "me"}))
-=======
-		err = CreateHostsFromTask(ctx, settings, &t3, user.DBUser{Id: "me"}, "")
-		assert.NoError(t, err)
-		createdHosts, err := host.Find(host.IsUninitialized)
->>>>>>> 9dd3937b
 		assert.NoError(t, err)
 		assert.Len(t, createdHosts, 2)
 		for _, h := range createdHosts {
@@ -393,8 +387,8 @@
 		}
 		assert.NoError(t, evergreen.UpdateConfig(settings))
 
-		assert.NoError(t, CreateHostsFromTask(ctx, settings, &t4, user.DBUser{Id: "me"}, ""))
-		createdHosts, err := host.Find(host.IsUninitialized)
+		assert.NoError(t, CreateHostsFromTask(ctx, env, &t4, user.DBUser{Id: "me"}, ""))
+		createdHosts, err := host.Find(db.Query(bson.M{host.StartedByKey: "me"}))
 		assert.NoError(t, err)
 		assert.Len(t, createdHosts, 3)
 		for _, h := range createdHosts {
