--- conflicted
+++ resolved
@@ -11,9 +11,7 @@
 	"github.com/evergreen-ci/evergreen/model/user"
 	"github.com/evergreen-ci/evergreen/rest"
 	"github.com/evergreen-ci/gimlet"
-	"github.com/k0kubun/pp"
 	"github.com/pkg/errors"
-	"gopkg.in/mgo.v2/bson"
 )
 
 // DBUserConnector is a struct that implements the User related interface
@@ -47,7 +45,8 @@
 	}
 	settings.SlackUsername = strings.TrimPrefix(settings.SlackUsername, "@")
 	settings.Notifications.PatchFinishID = dbUser.Settings.Notifications.PatchFinishID
-	settings.Notifications.SpawnHostID = dbUser.Settings.Notifications.SpawnHostID
+	settings.Notifications.SpawnHostOutcomeID = dbUser.Settings.Notifications.SpawnHostOutcomeID
+	settings.Notifications.SpawnHostExpirationID = dbUser.Settings.Notifications.SpawnHostExpirationID
 
 	var patchSubscriber event.Subscriber
 	switch settings.Notifications.PatchFinish {
@@ -56,64 +55,6 @@
 	case user.PreferenceEmail:
 		patchSubscriber = event.NewEmailSubscriber(dbUser.Email())
 	}
-<<<<<<< HEAD
-
-	var err error
-	settings.Notifications.PatchFinishID, err = updateSubscription(dbUser.Id, dbUser.Settings.Notifications.PatchFinishID, subscriber, event.NewPatchOutcomeSubscriptionByOwner)
-	if err != nil {
-		return err
-	}
-
-	switch settings.Notifications.SpawnHost {
-	case user.PreferenceSlack:
-		subscriber = event.NewSlackSubscriber(fmt.Sprintf("@%s", settings.SlackUsername))
-
-	case user.PreferenceEmail:
-		subscriber = event.NewEmailSubscriber(dbUser.Email())
-
-	default:
-		subscriber = event.Subscriber{}
-	}
-
-	settings.Notifications.SpawnHostID, err = updateSubscription(dbUser.Id, dbUser.Settings.Notifications.SpawnHostID, subscriber, event.NewSpawnHostOutcomeByOwner)
-	if err != nil {
-		return err
-	}
-
-	return model.SaveUserSettings(dbUser.Id, settings)
-}
-
-func updateSubscription(user string, id bson.ObjectId, sub event.Subscriber, f func(string, event.Subscriber) event.Subscription) (bson.ObjectId, error) {
-	var subscription *event.Subscription
-	outID := id
-	if id.Valid() {
-		var err error
-		subscription, err = event.FindSubscriptionByID(id)
-		if err != nil {
-			return id, err
-		}
-		// in the event the database has bad data, we proceed as if
-		// a new subscription is being created.
-	}
-
-	if sub.Validate() == nil {
-		if subscription == nil {
-			temp := f(user, sub)
-			subscription = &temp
-			outID = subscription.ID
-
-		} else {
-			subscription.Subscriber = sub
-		}
-
-		subscription.OwnerType = event.OwnerTypePerson
-		subscription.Owner = user
-
-		if err := subscription.Upsert(); err != nil {
-			return outID, errors.Wrap(err, "failed to update subscription")
-		}
-		outID = subscription.ID
-=======
 	patchSubscription, err := event.CreateOrUpdateImplicitSubscription(event.ImplicitSubscriptionPatchOutcome,
 		dbUser.Settings.Notifications.PatchFinishID, patchSubscriber, dbUser.Id)
 	if err != nil {
@@ -142,7 +83,6 @@
 	} else {
 		settings.Notifications.BuildBreakID = ""
 	}
->>>>>>> 3a5e16b0
 
 	var spawnhostSubscriber event.Subscriber
 	switch settings.Notifications.SpawnHostExpiration {
@@ -159,20 +99,28 @@
 	if spawnhostSubscription != nil {
 		settings.Notifications.SpawnHostExpirationID = spawnhostSubscription.ID
 	} else {
-<<<<<<< HEAD
-		pp.Println("try out", outID.Hex(), id.Hex())
-		if id.Valid() {
-			if err := event.RemoveSubscription(outID); err != nil {
-				return outID, err
-			}
-			outID = ""
-		}
-=======
 		settings.Notifications.SpawnHostExpirationID = ""
->>>>>>> 3a5e16b0
 	}
 
-	return outID, nil
+	var spawnHostOutcomeSubscriber event.Subscriber
+	switch settings.Notifications.SpawnHostOutcome {
+	case user.PreferenceSlack:
+		spawnHostOutcomeSubscriber = event.NewSlackSubscriber(fmt.Sprintf("@%s", settings.SlackUsername))
+	case user.PreferenceEmail:
+		spawnHostOutcomeSubscriber = event.NewEmailSubscriber(dbUser.Email())
+	}
+	spawnHostOutcomeSubscription, err := event.CreateOrUpdateImplicitSubscription(event.ImplicitSubscriptionSpawnHostOutcome,
+		dbUser.Settings.Notifications.SpawnHostOutcomeID, spawnHostOutcomeSubscriber, dbUser.Id)
+	if err != nil {
+		return err
+	}
+	if spawnHostOutcomeSubscription != nil {
+		settings.Notifications.SpawnHostOutcomeID = spawnHostOutcomeSubscription.ID
+	} else {
+		settings.Notifications.SpawnHostOutcomeID = ""
+	}
+
+	return model.SaveUserSettings(dbUser.Id, settings)
 }
 
 // MockUserConnector stores a cached set of users that are queried against by the
