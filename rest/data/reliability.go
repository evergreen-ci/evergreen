--- conflicted
+++ resolved
@@ -1,18 +1,9 @@
 package data
 
 import (
-<<<<<<< HEAD
-	"github.com/evergreen-ci/evergreen/model/reliability"
-	"github.com/evergreen-ci/evergreen/rest/model"
-=======
-	"fmt"
-	"time"
-
-	"github.com/evergreen-ci/evergreen/model"
 	"github.com/evergreen-ci/evergreen/model/reliability"
 	restModel "github.com/evergreen-ci/evergreen/rest/model"
-	"github.com/evergreen-ci/utility"
->>>>>>> 7ee6aad6
+	"github.com/evergreen-ci/evergreen/model"
 	"github.com/pkg/errors"
 )
 
@@ -43,34 +34,4 @@
 		apiStatsResult[i] = ats
 	}
 	return apiStatsResult, nil
-<<<<<<< HEAD
-=======
-}
-
-type MockTaskReliabilityConnector struct {
-	CachedTaskReliability []restModel.APITaskReliability
-}
-
-// GetTaskReliabilityScores returns the cached task stats, only enforcing the Limit field of the filter.
-func (msc *MockTaskReliabilityConnector) GetTaskReliabilityScores(filter reliability.TaskReliabilityFilter) ([]restModel.APITaskReliability, error) {
-	if filter.Limit > len(msc.CachedTaskReliability) {
-		return msc.CachedTaskReliability, nil
-	} else {
-		return msc.CachedTaskReliability[:filter.Limit], nil
-	}
-}
-
-// SetTaskReliabilityScores sets the cached task stats by generating 'numStats' stats.
-func (msc *MockTaskReliabilityConnector) SetTaskReliabilityScores(baseTaskName string, numStats int) {
-	msc.CachedTaskReliability = make([]restModel.APITaskReliability, numStats)
-	day := utility.GetUTCDay(time.Now()).Format("2006-01-02")
-	for i := 0; i < numStats; i++ {
-		msc.CachedTaskReliability[i] = restModel.APITaskReliability{
-			TaskName:     utility.ToStringPtr(fmt.Sprintf("%v%v", baseTaskName, i)),
-			BuildVariant: utility.ToStringPtr("variant"),
-			Distro:       utility.ToStringPtr("distro"),
-			Date:         utility.ToStringPtr(day),
-		}
-	}
->>>>>>> 7ee6aad6
 }