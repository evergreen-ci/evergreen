--- conflicted
+++ resolved
@@ -233,16 +233,11 @@
 		}
 
 		grip.Error(sender.SetFormatter(send.MakeDefaultFormatter()))
-		senders = append(senders, makeTimeoutLogSender(sender, c))
-	}
-
-<<<<<<< HEAD
+		if prefix == apimodels.TaskLogPrefix {
+			sender = makeTimeoutLogSender(sender, c)
+		}
+		senders = append(senders, sender)
+	}
+
 	return send.NewConfiguredMultiSender(senders...)
-=======
-	grip.Error(sender.SetFormatter(send.MakeDefaultFormatter()))
-	if prefix == apimodels.TaskLogPrefix {
-		sender = makeTimeoutLogSender(sender, c)
-	}
-	return sender
->>>>>>> f36cfcd1
 }