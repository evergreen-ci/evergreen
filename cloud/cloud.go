--- conflicted
+++ resolved
@@ -55,7 +55,6 @@
 	// GetDNSName returns the DNS name of a host.
 	GetDNSName(context.Context, *host.Host) (string, error)
 
-<<<<<<< HEAD
 	// AttachVolume attaches a volume to a host.
 	AttachVolume(context.Context, *host.Host, *host.VolumeAttachment) error
 
@@ -68,12 +67,6 @@
 	// DeleteVolume deletes a volume.
 	DeleteVolume(context.Context, *host.Volume) error
 
-	// GetSSHOptions generates the command line args to be passed to ssh to
-	// allow connection to the machine
-	GetSSHOptions(*host.Host, string) ([]string, error)
-
-=======
->>>>>>> 4b2a852c
 	// TimeTilNextPayment returns how long there is until the next payment
 	// is due for a particular host
 	TimeTilNextPayment(*host.Host) time.Duration
