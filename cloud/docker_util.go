--- conflicted
+++ resolved
@@ -8,10 +8,7 @@
 	"github.com/docker/docker/api/types"
 	"github.com/docker/docker/api/types/container"
 	"github.com/docker/go-connections/nat"
-<<<<<<< HEAD
-=======
 	"github.com/evergreen-ci/evergreen"
->>>>>>> 75bd0bf0
 	"github.com/mongodb/grip"
 	"github.com/pkg/errors"
 )
@@ -27,11 +24,7 @@
 // to an open port on the host machine. An open port must be in the port range specified
 // by the provider settings, but must not a port already being used by existing containers.
 // If no ports are available on the host machine, makeHostConfig errors.
-<<<<<<< HEAD
-func makeHostConfig(s *dockerSettings, containers []types.Container) (*container.HostConfig, error) {
-=======
 func makeHostConfig(poolID string, settings *evergreen.Settings, containers []types.Container) (*container.HostConfig, error) {
->>>>>>> 75bd0bf0
 	hostConfig := &container.HostConfig{}
 	pool := settings.ContainerPools.GetContainerPool(poolID)
 
