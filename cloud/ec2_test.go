package cloud

import (
	"context"
	"encoding/base64"
	"strings"
	"testing"
	"time"

	"github.com/aws/aws-sdk-go/aws"
	"github.com/aws/aws-sdk-go/service/ec2"
	"github.com/evergreen-ci/evergreen"
	"github.com/evergreen-ci/evergreen/db"
	"github.com/evergreen-ci/evergreen/model"
	"github.com/evergreen-ci/evergreen/model/distro"
	"github.com/evergreen-ci/evergreen/model/host"
	"github.com/evergreen-ci/evergreen/model/task"
	"github.com/evergreen-ci/evergreen/model/user"
	"github.com/evergreen-ci/evergreen/testutil"
	"github.com/stretchr/testify/suite"
)

var (
	someUserData         = "some user data"
	base64OfSomeUserData = base64.StdEncoding.EncodeToString([]byte(someUserData))
)

type EC2Suite struct {
	suite.Suite
	onDemandOpts              *EC2ManagerOptions
	onDemandManager           Manager
	onDemandWithRegionOpts    *EC2ManagerOptions
	onDemandWithRegionManager Manager
	spotOpts                  *EC2ManagerOptions
	spotManager               Manager
	autoOpts                  *EC2ManagerOptions
	autoManager               Manager
	impl                      *ec2Manager
	mock                      *awsClientMock
	h                         *host.Host
	distro                    distro.Distro
<<<<<<< HEAD

	env evergreen.Environment
	ctx context.Context
=======
	volume                    *host.Volume
>>>>>>> 45a5789f
}

func TestEC2Suite(t *testing.T) {
	ctx, cancel := context.WithCancel(context.Background())
	defer cancel()

	s := &EC2Suite{
		env: testutil.NewEnvironment(ctx, t),
		ctx: ctx,
	}
	suite.Run(t, s)
}

func (s *EC2Suite) SetupTest() {
	s.Require().NoError(db.ClearCollections(host.Collection, host.VolumesCollection, task.Collection, model.ProjectVarsCollection))
	s.onDemandOpts = &EC2ManagerOptions{
		client:   &awsClientMock{},
		provider: onDemandProvider,
	}
	s.onDemandManager = &ec2Manager{env: s.env, EC2ManagerOptions: s.onDemandOpts}
	_ = s.onDemandManager.Configure(s.ctx, &evergreen.Settings{
		Expansions: map[string]string{"test": "expand"},
		Providers: evergreen.CloudProviders{
			AWS: evergreen.AWSConfig{
				DefaultSecurityGroup: "sg-default",
			},
		},
	})
	s.onDemandWithRegionOpts = &EC2ManagerOptions{
		client:   &awsClientMock{},
		provider: onDemandProvider,
		region:   "test-region",
	}
	s.onDemandWithRegionManager = &ec2Manager{env: s.env, EC2ManagerOptions: s.onDemandWithRegionOpts}
	_ = s.onDemandManager.Configure(s.ctx, &evergreen.Settings{
		Expansions: map[string]string{"test": "expand"},
	})
	s.spotOpts = &EC2ManagerOptions{
		client:   &awsClientMock{},
		provider: spotProvider,
	}
	s.spotManager = &ec2Manager{env: s.env, EC2ManagerOptions: s.spotOpts}
	_ = s.spotManager.Configure(s.ctx, &evergreen.Settings{
		Expansions: map[string]string{"test": "expand"},
	})
	s.autoOpts = &EC2ManagerOptions{
		client:   &awsClientMock{},
		provider: autoProvider,
	}
	s.autoManager = &ec2Manager{env: s.env, EC2ManagerOptions: s.autoOpts}
	_ = s.autoManager.Configure(s.ctx, &evergreen.Settings{
		Expansions: map[string]string{"test": "expand"},
	})
	var ok bool
	s.impl, ok = s.onDemandManager.(*ec2Manager)
	s.Require().True(ok)

	// Clear mock
	s.mock, ok = s.impl.client.(*awsClientMock)
	s.Require().True(ok)
	s.mock.Instance = nil

	s.distro = distro.Distro{
		ProviderSettings: &map[string]interface{}{
			"key_name":           "key",
			"aws_access_key_id":  "key_id",
			"ami":                "ami",
			"instance_type":      "instance",
			"security_group_ids": []string{"abcdef"},
			"bid_price":          float64(0.001),
		},
		Provider: evergreen.ProviderNameEc2OnDemand,
	}

	s.h = &host.Host{
		Id:     "h1",
		Distro: s.distro,
		InstanceTags: []host.Tag{
			host.Tag{
				Key:           "key-1",
				Value:         "val-1",
				CanBeModified: true,
			},
		},
	}

	s.volume = &host.Volume{
		ID:        "test-volume",
		CreatedBy: "test-user",
		Type:      "standard",
		Size:      32,
	}
}

func (s *EC2Suite) TestConstructor() {
	s.Implements((*Manager)(nil), &ec2Manager{env: s.env, EC2ManagerOptions: s.onDemandOpts})
	s.Implements((*BatchManager)(nil), &ec2Manager{env: s.env, EC2ManagerOptions: s.onDemandOpts})
}

func (s *EC2Suite) TestValidateProviderSettings() {
	p := &EC2ProviderSettings{
		AMI:              "ami",
		InstanceType:     "type",
		SecurityGroupIDs: []string{"sg-123456"},
		KeyName:          "keyName",
	}
	s.NoError(p.Validate())
	p.AMI = ""
	s.Error(p.Validate())
	p.AMI = "ami"

	s.NoError(p.Validate())
	p.InstanceType = ""
	s.Error(p.Validate())
	p.InstanceType = "type"

	s.NoError(p.Validate())
	p.SecurityGroupIDs = nil
	s.Error(p.Validate())
	p.SecurityGroupIDs = []string{"sg-123456"}

	s.NoError(p.Validate())
	p.BidPrice = -1
	s.Error(p.Validate())
	p.BidPrice = 1
	s.NoError(p.Validate())

	p.IsVpc = true
	s.Error(p.Validate())
	p.SubnetId = "subnet-123456"
	s.NoError(p.Validate())
}

func (s *EC2Suite) TestMakeDeviceMappings() {
	validMount := MountPoint{
		DeviceName:  "device",
		VirtualName: "virtual",
	}

	m := []MountPoint{}
	b, err := makeBlockDeviceMappings(m)
	s.NoError(err)
	s.Len(b, 0)

	noDeviceName := validMount
	noDeviceName.DeviceName = ""
	m = []MountPoint{validMount, noDeviceName}
	b, err = makeBlockDeviceMappings(m)
	s.Nil(b)
	s.Error(err)

	noVirtualName := validMount
	noVirtualName.VirtualName = ""
	m = []MountPoint{validMount, noVirtualName}
	b, err = makeBlockDeviceMappings(m)
	s.Nil(b)
	s.Error(err)

	anotherMount := validMount
	anotherMount.DeviceName = "anotherDeviceName"
	anotherMount.VirtualName = "anotherVirtualName"
	m = []MountPoint{validMount, anotherMount}
	b, err = makeBlockDeviceMappings(m)
	s.Len(b, 2)
	s.Equal("device", *b[0].DeviceName)
	s.Equal("virtual", *b[0].VirtualName)
	s.Equal("anotherDeviceName", *b[1].DeviceName)
	s.Equal("anotherVirtualName", *b[1].VirtualName)
	s.NoError(err)

	ebsMount := MountPoint{
		DeviceName: "device",
		Size:       10,
		Iops:       100,
		SnapshotID: "snapshot-1",
	}
	b, err = makeBlockDeviceMappings([]MountPoint{ebsMount})
	s.NoError(err)
	s.Len(b, 1)
	s.Equal("device", *b[0].DeviceName)
	s.Equal(int64(10), *b[0].Ebs.VolumeSize)
	s.Equal(int64(100), *b[0].Ebs.Iops)
	s.Equal("snapshot-1", *b[0].Ebs.SnapshotId)
}

func (s *EC2Suite) TestMakeDeviceMappingsTemplate() {
	validMount := MountPoint{
		DeviceName:  "device",
		VirtualName: "virtual",
	}

	m := []MountPoint{}
	b, err := makeBlockDeviceMappingsTemplate(m)
	s.NoError(err)
	s.Len(b, 0)

	noDeviceName := validMount
	noDeviceName.DeviceName = ""
	m = []MountPoint{validMount, noDeviceName}
	b, err = makeBlockDeviceMappingsTemplate(m)
	s.Nil(b)
	s.Error(err)

	noVirtualName := validMount
	noVirtualName.VirtualName = ""
	m = []MountPoint{validMount, noVirtualName}
	b, err = makeBlockDeviceMappingsTemplate(m)
	s.Nil(b)
	s.Error(err)

	anotherMount := validMount
	anotherMount.DeviceName = "anotherDeviceName"
	anotherMount.VirtualName = "anotherVirtualName"
	m = []MountPoint{validMount, anotherMount}
	b, err = makeBlockDeviceMappingsTemplate(m)
	s.Len(b, 2)
	s.Equal("device", *b[0].DeviceName)
	s.Equal("virtual", *b[0].VirtualName)
	s.Equal("anotherDeviceName", *b[1].DeviceName)
	s.Equal("anotherVirtualName", *b[1].VirtualName)
	s.NoError(err)

	ebsMount := MountPoint{
		DeviceName: "device",
		Size:       10,
		Iops:       100,
		SnapshotID: "snapshot-1",
	}
	b, err = makeBlockDeviceMappingsTemplate([]MountPoint{ebsMount})
	s.NoError(err)
	s.Len(b, 1)
	s.Equal("device", *b[0].DeviceName)
	s.Equal(int64(10), *b[0].Ebs.VolumeSize)
	s.Equal(int64(100), *b[0].Ebs.Iops)
	s.Equal("snapshot-1", *b[0].Ebs.SnapshotId)
}

func (s *EC2Suite) TestGetSettings() {
	s.Equal(&EC2ProviderSettings{}, s.onDemandManager.GetSettings())
}

func (s *EC2Suite) TestConfigure() {
	settings := &evergreen.Settings{}
	ctx, cancel := context.WithCancel(s.ctx)
	defer cancel()

	err := s.onDemandManager.Configure(ctx, settings)
	s.Error(err)

	// No region specified
	settings.Providers.AWS.EC2Keys = []evergreen.EC2Key{
		{Region: evergreen.DefaultEC2Region, Key: "default-key", Secret: "default-secret"},
	}
	err = s.onDemandManager.Configure(ctx, settings)
	s.NoError(err)
	ec2m, ok := s.onDemandManager.(*ec2Manager)
	s.True(ok)
	creds, err := ec2m.credentials.Get()
	s.NoError(err)
	s.Equal("default-key", creds.AccessKeyID)
	s.Equal("default-secret", creds.SecretAccessKey)

	// Region specified, does not exist in config
	err = s.onDemandWithRegionManager.Configure(ctx, settings)
	s.Error(err)

	// Region specified, config missing key or secret
	settings.Providers.AWS.EC2Keys = []evergreen.EC2Key{
		{Region: evergreen.DefaultEC2Region, Key: "default-key", Secret: "default-secret"},
		{Region: "test-region", Key: "test-key", Secret: ""},
	}
	err = s.onDemandWithRegionManager.Configure(ctx, settings)
	s.Error(err)

	// Region specified, key and secret in config
	settings.Providers.AWS.EC2Keys = []evergreen.EC2Key{
		{Region: evergreen.DefaultEC2Region, Key: "default-key", Secret: "default-secret"},
		{Region: "test-region", Key: "test-key", Secret: "test-secret"},
	}
	err = s.onDemandWithRegionManager.Configure(ctx, settings)
	s.NoError(err)
	ec2m, ok = s.onDemandWithRegionManager.(*ec2Manager)
	s.True(ok)
	creds, err = ec2m.credentials.Get()
	s.NoError(err)
	s.Equal("test-key", creds.AccessKeyID)
	s.Equal("test-secret", creds.SecretAccessKey)

	// LEGACY (delete when Evergreen only uses region-based EC2Keys struct)
	settings.Providers.AWS.EC2Keys = nil
	settings.Providers.AWS.EC2Key = "legacy-key"
	err = s.onDemandManager.Configure(ctx, settings)
	s.Error(err)

	settings.Providers.AWS.EC2Key = ""
	settings.Providers.AWS.EC2Secret = "legacy-secret"
	err = s.onDemandManager.Configure(ctx, settings)
	s.Error(err)

	settings.Providers.AWS.EC2Key = "legacy-key"
	err = s.onDemandManager.Configure(ctx, settings)
	s.NoError(err)
	ec2m, ok = s.onDemandManager.(*ec2Manager)
	s.True(ok)
	creds, err = ec2m.credentials.Get()
	s.NoError(err)
	s.Equal("legacy-key", creds.AccessKeyID)
	s.Equal("legacy-secret", creds.SecretAccessKey)
	// END LEGACY

}

func (s *EC2Suite) TestSpawnHostInvalidInput() {
	h := &host.Host{
		Distro: distro.Distro{
			Provider: "foo",
			Id:       "id",
		},
	}

	ctx, cancel := context.WithCancel(s.ctx)
	defer cancel()

	spawned, err := s.onDemandManager.SpawnHost(ctx, h)
	s.Nil(spawned)
	s.Error(err)
	s.EqualError(err, "Can't spawn instance for distro id: provider is foo")
}

func (s *EC2Suite) TestSpawnHostClassicOnDemand() {
	pkgCachingPriceFetcher.ec2Prices = map[odInfo]float64{
		odInfo{"Linux", "instanceType", "US East (N. Virginia)"}: .1,
	}
	s.h.Distro.Id = "distro_id"
	s.h.Distro.Provider = evergreen.ProviderNameEc2OnDemand
	s.h.Distro.ProviderSettings = &map[string]interface{}{
		"ami":           "ami",
		"instance_type": "instanceType",
		"key_name":      "keyName",
		"mount_points": []map[string]string{
			map[string]string{"device_name": "device", "virtual_name": "virtual"},
		},
		"security_group_ids": []string{"sg-123456"},
		"subnet_id":          "subnet-123456",
		"user_data":          someUserData,
	}
	s.Require().NoError(s.h.Insert())

	ctx, cancel := context.WithCancel(s.ctx)
	defer cancel()

	_, err := s.onDemandManager.SpawnHost(ctx, s.h)
	s.NoError(err)

	manager, ok := s.onDemandManager.(*ec2Manager)
	s.True(ok)
	mock, ok := manager.client.(*awsClientMock)
	s.True(ok)

	runInput := *mock.RunInstancesInput
	s.Equal("ami", *runInput.ImageId)
	s.Equal("instanceType", *runInput.InstanceType)
	s.Equal("keyName", *runInput.KeyName)
	s.Equal("virtual", *runInput.BlockDeviceMappings[0].VirtualName)
	s.Equal("device", *runInput.BlockDeviceMappings[0].DeviceName)
	s.Equal("sg-123456", *runInput.SecurityGroups[0])
	s.Nil(runInput.SecurityGroupIds)
	s.Nil(runInput.SubnetId)
	s.Equal(base64OfSomeUserData, *runInput.UserData)

	// Compute cost is cached in the host
	s.Equal(.1, s.h.ComputeCostPerHour)
}

func (s *EC2Suite) TestSpawnHostVPCOnDemand() {
	pkgCachingPriceFetcher.ec2Prices = map[odInfo]float64{
		odInfo{"Linux", "instanceType", "US East (N. Virginia)"}: .1,
	}
	h := &host.Host{}
	h.Distro.Id = "distro_id"
	h.Distro.Provider = evergreen.ProviderNameEc2OnDemand
	h.Distro.ProviderSettings = &map[string]interface{}{
		"ami":           "ami",
		"instance_type": "instanceType",
		"key_name":      "keyName",
		"mount_points": []map[string]string{
			map[string]string{"device_name": "device", "virtual_name": "virtual"},
		},
		"security_group_ids": []string{"sg-123456"},
		"subnet_id":          "subnet-123456",
		"is_vpc":             true,
		"user_data":          someUserData,
	}
	s.Require().NoError(h.Insert())

	ctx, cancel := context.WithCancel(s.ctx)
	defer cancel()

	_, err := s.onDemandManager.SpawnHost(ctx, h)
	s.NoError(err)

	manager, ok := s.onDemandManager.(*ec2Manager)
	s.True(ok)
	mock, ok := manager.client.(*awsClientMock)
	s.True(ok)

	runInput := *mock.RunInstancesInput
	s.Equal("ami", *runInput.ImageId)
	s.Equal("instanceType", *runInput.InstanceType)
	s.Equal("keyName", *runInput.KeyName)
	s.Equal("virtual", *runInput.BlockDeviceMappings[0].VirtualName)
	s.Equal("device", *runInput.BlockDeviceMappings[0].DeviceName)
	s.Nil(runInput.SecurityGroupIds)
	s.Nil(runInput.SecurityGroups)
	s.Nil(runInput.SubnetId)
	s.Equal(base64OfSomeUserData, *runInput.UserData)

	// Compute cost is cached in the host
	s.Equal(.1, h.ComputeCostPerHour)
}

func (s *EC2Suite) TestSpawnHostClassicSpot() {
	h := &host.Host{}
	h.Distro.Id = "distro_id"
	h.Distro.Provider = evergreen.ProviderNameEc2Spot
	h.Distro.ProviderSettings = &map[string]interface{}{
		"ami":           "ami",
		"instance_type": "instanceType",
		"key_name":      "keyName",
		"mount_points": []map[string]string{
			map[string]string{"device_name": "device", "virtual_name": "virtual"},
		},
		"security_group_ids": []string{"sg-123456"},
		"subnet_id":          "subnet-123456",
		"user_data":          someUserData,
	}
	s.Require().NoError(h.Insert())

	ctx, cancel := context.WithCancel(s.ctx)
	defer cancel()

	_, err := s.spotManager.SpawnHost(ctx, h)
	s.NoError(err)

	manager, ok := s.spotManager.(*ec2Manager)
	s.True(ok)
	mock, ok := manager.client.(*awsClientMock)
	s.True(ok)

	requestInput := *mock.RequestSpotInstancesInput
	s.Equal("ami", *requestInput.LaunchSpecification.ImageId)
	s.Equal("instanceType", *requestInput.LaunchSpecification.InstanceType)
	s.Equal("keyName", *requestInput.LaunchSpecification.KeyName)
	s.Equal("virtual", *requestInput.LaunchSpecification.BlockDeviceMappings[0].VirtualName)
	s.Equal("device", *requestInput.LaunchSpecification.BlockDeviceMappings[0].DeviceName)
	s.Equal("sg-123456", *requestInput.LaunchSpecification.SecurityGroups[0])
	s.Nil(requestInput.LaunchSpecification.SecurityGroupIds)
	s.Nil(requestInput.LaunchSpecification.SubnetId)
	s.Equal(base64OfSomeUserData, *requestInput.LaunchSpecification.UserData)

	// Compute cost is cached
	s.Equal(1.0, h.ComputeCostPerHour)
}

func (s *EC2Suite) TestSpawnHostVPCSpot() {
	h := &host.Host{}
	h.Distro.Id = "distro_id"
	h.Distro.Provider = evergreen.ProviderNameEc2Spot
	h.Distro.ProviderSettings = &map[string]interface{}{
		"ami":           "ami",
		"instance_type": "instanceType",
		"key_name":      "keyName",
		"mount_points": []map[string]string{
			map[string]string{"device_name": "device", "virtual_name": "virtual"},
		},
		"security_group_ids": []string{"sg-123456"},
		"subnet_id":          "subnet-123456",
		"is_vpc":             true,
		"user_data":          someUserData,
	}
	s.Require().NoError(h.Insert())

	ctx, cancel := context.WithCancel(s.ctx)
	defer cancel()
	_, err := s.spotManager.SpawnHost(ctx, h)
	s.NoError(err)

	manager, ok := s.spotManager.(*ec2Manager)
	s.True(ok)
	mock, ok := manager.client.(*awsClientMock)
	s.True(ok)

	requestInput := *mock.RequestSpotInstancesInput
	s.Equal("ami", *requestInput.LaunchSpecification.ImageId)
	s.Equal("instanceType", *requestInput.LaunchSpecification.InstanceType)
	s.Equal("keyName", *requestInput.LaunchSpecification.KeyName)
	s.Equal("virtual", *requestInput.LaunchSpecification.BlockDeviceMappings[0].VirtualName)
	s.Equal("device", *requestInput.LaunchSpecification.BlockDeviceMappings[0].DeviceName)
	s.Nil(requestInput.LaunchSpecification.SecurityGroupIds)
	s.Nil(requestInput.LaunchSpecification.SecurityGroups)
	s.Nil(requestInput.LaunchSpecification.SubnetId)
	s.Equal(base64OfSomeUserData, *requestInput.LaunchSpecification.UserData)

	// Compute cost is cached
	s.Equal(1.0, h.ComputeCostPerHour)
}

func (s *EC2Suite) TestNoKeyAndNotSpawnHostForTaskShouldFail() {
	h := &host.Host{}
	h.Distro.Id = "distro_id"
	h.Distro.Provider = evergreen.ProviderNameEc2OnDemand
	h.Distro.ProviderSettings = &map[string]interface{}{
		"ami":           "ami",
		"instance_type": "instanceType",
		"key_name":      "",
		"mount_points": []map[string]string{
			map[string]string{"device_name": "device", "virtual_name": "virtual"},
		},
		"security_group_ids": []string{"sg-123456"},
		"subnet_id":          "subnet-123456",
		"is_vpc":             true,
		"user_data":          someUserData,
	}
	s.Require().NoError(h.Insert())

	ctx, cancel := context.WithCancel(s.ctx)
	defer cancel()

	_, err := s.onDemandManager.SpawnHost(ctx, h)
	s.Error(err)
}

func (s *EC2Suite) TestSpawnHostForTask() {
	h := &host.Host{}
	h.Distro.Id = "distro_id"
	h.Distro.Provider = evergreen.ProviderNameEc2OnDemand
	h.Distro.ProviderSettings = &map[string]interface{}{
		"ami":           "ami",
		"instance_type": "instanceType",
		"key_name":      "",
		"mount_points": []map[string]string{
			map[string]string{"device_name": "device", "virtual_name": "virtual"},
		},
		"security_group_ids": []string{"sg-123456"},
		"subnet_id":          "subnet-123456",
		"is_vpc":             true,
		"user_data":          someUserData,
	}

	project := "example_project"
	t := &task.Task{
		Id:      "task_1",
		Project: project,
	}
	h.SpawnOptions.TaskID = "task_1"
	h.StartedBy = "task_1"
	h.SpawnOptions.SpawnedByTask = true
	s.Require().NoError(h.Insert())
	s.Require().NoError(t.Insert())
	newVars := &model.ProjectVars{
		Id: project,
		Vars: map[string]string{
			model.ProjectAWSSSHKeyName:  "evg_auto_example_project",
			model.ProjectAWSSSHKeyValue: "key_material",
		},
	}
	s.Require().NoError(newVars.Insert())

	ctx, cancel := context.WithCancel(s.ctx)
	defer cancel()

	_, err := s.onDemandManager.SpawnHost(ctx, h)
	s.NoError(err)

	manager, ok := s.onDemandManager.(*ec2Manager)
	s.True(ok)
	mock, ok := manager.client.(*awsClientMock)
	s.True(ok)

	runInput := *mock.RunInstancesInput
	s.Equal("ami", *runInput.ImageId)
	s.Equal("instanceType", *runInput.InstanceType)
	s.Equal("evg_auto_evergreen", *runInput.KeyName)
	s.Equal("virtual", *runInput.BlockDeviceMappings[0].VirtualName)
	s.Equal("device", *runInput.BlockDeviceMappings[0].DeviceName)
	s.Nil(runInput.SecurityGroupIds)
	s.Nil(runInput.SecurityGroups)
	s.Nil(runInput.SubnetId)
	s.Equal(base64OfSomeUserData, *runInput.UserData)
}

func (s *EC2Suite) TestModifyHost() {
	changes := host.HostModifyOptions{
		AddInstanceTags: []host.Tag{
			host.Tag{
				Key:           "key-2",
				Value:         "val-2",
				CanBeModified: true,
			},
		},
		DeleteInstanceTags: []string{"key-1"},
		InstanceType:       "instance-type-2",
	}

	ctx, cancel := context.WithCancel(s.ctx)
	defer cancel()

	s.h.Status = evergreen.HostRunning
	s.Require().NoError(s.h.Insert())
	s.Error(s.onDemandManager.ModifyHost(ctx, s.h, changes))
	s.Require().NoError(s.h.Remove())

	s.h.Status = evergreen.HostStopped
	s.Require().NoError(s.h.Insert())
	s.NoError(s.onDemandManager.ModifyHost(ctx, s.h, changes))
	found, err := host.FindOne(host.ById(s.h.Id))
	s.NoError(err)
	s.Equal([]host.Tag{host.Tag{Key: "key-2", Value: "val-2", CanBeModified: true}}, found.InstanceTags)
	s.Equal(changes.InstanceType, found.InstanceType)
}

func (s *EC2Suite) TestGetInstanceStatus() {
	ctx, cancel := context.WithCancel(s.ctx)
	defer cancel()
	s.Require().NoError(s.h.Insert())

	s.h.Distro.Provider = evergreen.ProviderNameEc2OnDemand
	status, err := s.onDemandManager.GetInstanceStatus(ctx, s.h)
	s.NoError(err)
	s.Equal(StatusRunning, status)

	// instance information is cached in the host
	s.Equal("us-east-1a", s.h.Zone)
	s.True(s.h.StartTime.Equal(time.Date(2009, time.November, 10, 23, 0, 0, 0, time.UTC)))
	s.Equal("public_dns_name", s.h.Host)
	s.Equal([]string{"volume_id"}, s.h.VolumeIDs)

	manager, ok := s.onDemandManager.(*ec2Manager)
	s.True(ok)
	mock, ok := manager.client.(*awsClientMock)
	s.True(ok)
	volumesInput := *mock.DescribeVolumesInput
	s.Len(volumesInput.VolumeIds, 1)
	s.Equal("volume_id", *volumesInput.VolumeIds[0])

	s.h.Distro.Provider = evergreen.ProviderNameEc2Spot
	s.h.Id = "instance_id"
	status, err = s.onDemandManager.GetInstanceStatus(ctx, s.h)
	s.NoError(err)
	s.Equal(StatusRunning, status)

	s.Equal("instance_id", s.h.ExternalIdentifier)
}

func (s *EC2Suite) TestTerminateInstance() {
	ctx, cancel := context.WithCancel(s.ctx)
	defer cancel()

	s.NoError(s.h.Insert())
	s.NoError(s.onDemandManager.TerminateInstance(ctx, s.h, evergreen.User, ""))
	found, err := host.FindOne(host.ById("h1"))
	s.Equal(evergreen.HostTerminated, found.Status)
	s.NoError(err)
}

func (s *EC2Suite) TestTerminateInstanceWithUserDataBootstrappedHost() {
	ctx, cancel := context.WithCancel(s.ctx)
	defer cancel()

	s.Require().NoError(db.ClearCollections(host.Collection, user.Collection))
	defer func() {
		s.NoError(db.ClearCollections(host.Collection, user.Collection))
	}()

	s.h.Distro.BootstrapSettings.Method = distro.BootstrapMethodUserData
	s.NoError(s.h.Insert())

	creds, err := s.h.GenerateJasperCredentials(ctx, s.env)
	s.Require().NoError(err)
	s.Require().NoError(s.h.SaveJasperCredentials(ctx, s.env, creds))

	_, err = s.h.JasperCredentials(ctx, s.env)
	s.Require().NoError(err)

	s.NoError(s.onDemandManager.TerminateInstance(ctx, s.h, evergreen.User, ""))

	_, err = s.h.JasperCredentials(ctx, s.env)
	s.Error(err)
}

func (s *EC2Suite) TestStopInstance() {
	ctx, cancel := context.WithCancel(s.ctx)
	defer cancel()

	hosts := []*host.Host{
		&host.Host{
			Id:     "host-stopped",
			Status: evergreen.HostStopped,
		},
		&host.Host{
			Id:     "host-provisioning",
			Status: evergreen.HostProvisioning,
		},
		&host.Host{
			Id:     "host-running",
			Status: evergreen.HostRunning,
		},
	}
	for _, h := range hosts {
		h.Distro = s.distro
		s.NoError(h.Insert())
	}

	s.Error(s.onDemandManager.StopInstance(ctx, hosts[0], evergreen.User))
	s.Error(s.onDemandManager.StopInstance(ctx, hosts[1], evergreen.User))
	s.NoError(s.onDemandManager.StopInstance(ctx, hosts[2], evergreen.User))
	found, err := host.FindOne(host.ById("host-running"))
	s.NoError(err)
	s.Equal(evergreen.HostStopped, found.Status)
}

func (s *EC2Suite) TestStartInstance() {
	ctx, cancel := context.WithCancel(s.ctx)
	defer cancel()

	hosts := []*host.Host{
		&host.Host{
			Id:     "host-running",
			Status: evergreen.HostRunning,
		},
		&host.Host{
			Id:     "host-stopped",
			Status: evergreen.HostStopped,
		},
	}
	for _, h := range hosts {
		h.Distro = s.distro
		s.NoError(h.Insert())
	}

	s.Error(s.onDemandManager.StartInstance(ctx, hosts[0], evergreen.User))
	s.NoError(s.onDemandManager.StartInstance(ctx, hosts[1], evergreen.User))
	found, err := host.FindOne(host.ById("host-stopped"))
	s.NoError(err)
	s.Equal(evergreen.HostRunning, found.Status)
}

func (s *EC2Suite) TestIsUp() {
	ctx, cancel := context.WithCancel(s.ctx)
	defer cancel()

	s.h.Distro.Provider = evergreen.ProviderNameEc2OnDemand
	up, err := s.onDemandManager.IsUp(ctx, s.h)
	s.True(up)
	s.NoError(err)

	s.h.Distro.Provider = evergreen.ProviderNameEc2Spot
	up, err = s.onDemandManager.IsUp(ctx, s.h)
	s.True(up)
	s.NoError(err)
}

func (s *EC2Suite) TestOnUp() {
	s.NoError(s.h.Insert())

	s.NoError(s.onDemandManager.OnUp(s.ctx, s.h))
	manager, ok := s.onDemandManager.(*ec2Manager)
	s.True(ok)
	mock, ok := manager.client.(*awsClientMock)
	s.True(ok)
	s.Nil(mock.DescribeVolumesInput)

	s.Len(mock.CreateTagsInput.Resources, 2)
	s.Equal(s.h.Id, *mock.CreateTagsInput.Resources[0])
	s.Equal("volume_id", *mock.CreateTagsInput.Resources[1])

	foundHost, err := host.FindOneId(s.h.Id)
	s.NoError(err)
	s.NotNil(foundHost)
	s.Equal([]host.VolumeAttachment{
		{
			VolumeID:   "volume_id",
			DeviceName: "device_name",
		},
	}, foundHost.Volumes)
}

func (s *EC2Suite) TestGetDNSName() {
	s.h.Host = "public_dns_name"
	dns, err := s.onDemandManager.GetDNSName(s.ctx, s.h)
	s.Equal("public_dns_name", dns)
	s.NoError(err)

	manager, ok := s.onDemandManager.(*ec2Manager)
	s.True(ok)
	mock, ok := manager.client.(*awsClientMock)
	s.True(ok)
	s.Nil(mock.DescribeInstancesInput)
}

func (s *EC2Suite) TestTimeTilNextPaymentLinux() {
	h := &host.Host{
		Distro: distro.Distro{
			Arch: "linux",
		},
	}
	s.Equal(time.Second, s.onDemandManager.TimeTilNextPayment(h))
}

func (s *EC2Suite) TestTimeTilNextPaymentWindows() {
	now := time.Now()
	thirtyMinutesAgo := now.Add(-30 * time.Minute)
	h := &host.Host{
		Distro: distro.Distro{
			Arch: "windows",
		},
		CreationTime: thirtyMinutesAgo,
		StartTime:    thirtyMinutesAgo.Add(time.Minute),
	}
	s.InDelta(31*time.Minute, s.onDemandManager.TimeTilNextPayment(h), float64(time.Millisecond))
}

func (s *EC2Suite) TestGetInstanceName() {
	d := distro.Distro{Id: "foo"}
	id := d.GenerateName()
	s.True(strings.HasPrefix(id, "evg-foo-"))
}

func (s *EC2Suite) TestGetProvider() {
	s.h.Distro.Arch = "Linux/Unix"
	pkgCachingPriceFetcher.ec2Prices = map[odInfo]float64{
		odInfo{
			os:       "Linux",
			instance: "instance",
			region:   "US East (N. Virginia)",
		}: 23.2,
	}
	ec2Settings := &EC2ProviderSettings{
		InstanceType: "instance",
		IsVpc:        true,
		SubnetId:     "subnet-123456",
		VpcName:      "vpc_name",
	}

	ctx, cancel := context.WithCancel(s.ctx)
	defer cancel()

	manager, ok := s.autoManager.(*ec2Manager)
	s.True(ok)
	provider, err := manager.getProvider(ctx, s.h, ec2Settings)
	s.NoError(err)
	s.Equal(spotProvider, provider)
	// subnet should be set based on vpc name
	s.Equal("subnet-654321", ec2Settings.SubnetId)
	s.Equal(s.h.Distro.Provider, evergreen.ProviderNameEc2Spot)

	s.h.UserHost = true
	provider, err = manager.getProvider(ctx, s.h, ec2Settings)
	s.NoError(err)
	s.Equal(onDemandProvider, provider)
}

func (s *EC2Suite) TestPersistInstanceId() {
	s.h.Id = "instance_id"
	s.h.Distro.Provider = evergreen.ProviderNameEc2Spot
	s.Require().NoError(s.h.Insert())
	manager, ok := s.onDemandManager.(*ec2Manager)
	s.True(ok)
	instanceID, err := manager.client.GetSpotInstanceId(s.ctx, s.h)
	s.Equal("instance_id", instanceID)
	s.NoError(err)
	s.Equal("instance_id", s.h.ExternalIdentifier)
}

func (s *EC2Suite) TestGetInstanceStatuses() {
	hosts := []host.Host{
		{
			Id: "sir-1",
			Distro: distro.Distro{
				Provider: evergreen.ProviderNameEc2Spot,
			},
		},
		{
			Id: "i-2",
			Distro: distro.Distro{
				Provider: evergreen.ProviderNameEc2OnDemand,
			},
		},
		{
			Id: "sir-3",
			Distro: distro.Distro{
				Provider: evergreen.ProviderNameEc2Spot,
			},
		},
		{
			Id: "i-4",
			Distro: distro.Distro{
				Provider: evergreen.ProviderNameEc2OnDemand,
			},
		},
		{
			Id: "i-5",
			Distro: distro.Distro{
				Provider: evergreen.ProviderNameEc2OnDemand,
			},
		},
		{
			Id: "i-6",
			Distro: distro.Distro{
				Provider: evergreen.ProviderNameEc2OnDemand,
			},
		},
	}
	ctx, cancel := context.WithCancel(s.ctx)
	defer cancel()
	manager, ok := s.onDemandManager.(*ec2Manager)
	s.True(ok)
	mock, ok := manager.client.(*awsClientMock)

	// spot IDs returned doesn't match spot IDs submitted
	mock.DescribeSpotInstanceRequestsOutput = &ec2.DescribeSpotInstanceRequestsOutput{
		SpotInstanceRequests: []*ec2.SpotInstanceRequest{
			&ec2.SpotInstanceRequest{
				InstanceId:            aws.String("sir-1"),
				State:                 aws.String(SpotStatusActive),
				SpotInstanceRequestId: aws.String("1"),
			},
		},
	}
	s.True(ok)
	batchManager, ok := s.onDemandManager.(BatchManager)
	s.True(ok)
	s.NotNil(batchManager)
	_, err := batchManager.GetInstanceStatuses(ctx, hosts)
	s.Error(err, "return an error if the number of spot IDs returned is different from submitted")

	mock.DescribeSpotInstanceRequestsOutput = &ec2.DescribeSpotInstanceRequestsOutput{
		SpotInstanceRequests: []*ec2.SpotInstanceRequest{
			// This host returns with no id
			&ec2.SpotInstanceRequest{
				InstanceId:            aws.String("i-3"),
				State:                 aws.String(SpotStatusActive),
				SpotInstanceRequestId: aws.String("sir-3"),
			},
			&ec2.SpotInstanceRequest{
				SpotInstanceRequestId: aws.String("sir-1"),
				State:                 aws.String(ec2.SpotInstanceStateFailed),
			},
		},
	}
	mock.DescribeInstancesOutput = &ec2.DescribeInstancesOutput{
		Reservations: []*ec2.Reservation{
			{
				Instances: []*ec2.Instance{
					{
						InstanceId: aws.String("i-3"),
						State: &ec2.InstanceState{
							Name: aws.String(ec2.InstanceStateNameRunning),
						},
						PublicDnsName: aws.String("public_dns_name_2"),
						Placement: &ec2.Placement{
							AvailabilityZone: aws.String("us-east-1a"),
						},
						LaunchTime: aws.Time(time.Date(2009, time.November, 10, 23, 0, 0, 0, time.UTC)),
						BlockDeviceMappings: []*ec2.InstanceBlockDeviceMapping{
							&ec2.InstanceBlockDeviceMapping{
								Ebs: &ec2.EbsInstanceBlockDevice{
									VolumeId: aws.String("volume_id"),
								},
							},
						},
					},
				},
			},
			{
				Instances: []*ec2.Instance{
					{
						InstanceId: aws.String("i-2"),
						State: &ec2.InstanceState{
							Name: aws.String(ec2.InstanceStateNameRunning),
						},
						PublicDnsName: aws.String("public_dns_name_1"),
						Placement: &ec2.Placement{
							AvailabilityZone: aws.String("us-east-1a"),
						},
						LaunchTime: aws.Time(time.Date(2009, time.November, 10, 23, 0, 0, 0, time.UTC)),
						BlockDeviceMappings: []*ec2.InstanceBlockDeviceMapping{
							&ec2.InstanceBlockDeviceMapping{
								Ebs: &ec2.EbsInstanceBlockDevice{
									VolumeId: aws.String("volume_id"),
								},
							},
						},
					},
				},
			},
			{
				Instances: []*ec2.Instance{
					{
						InstanceId: aws.String("i-6"),
						State: &ec2.InstanceState{
							Name: aws.String(ec2.InstanceStateNameShuttingDown),
						},
					},
				},
			},
			{
				Instances: []*ec2.Instance{
					{
						InstanceId: aws.String("i-4"),
						State: &ec2.InstanceState{
							Name: aws.String(ec2.InstanceStateNameRunning),
						},
						PublicDnsName: aws.String("public_dns_name_3"),
						Placement: &ec2.Placement{
							AvailabilityZone: aws.String("us-east-1a"),
						},
						LaunchTime: aws.Time(time.Date(2009, time.November, 10, 23, 0, 0, 0, time.UTC)),
						BlockDeviceMappings: []*ec2.InstanceBlockDeviceMapping{
							&ec2.InstanceBlockDeviceMapping{
								Ebs: &ec2.EbsInstanceBlockDevice{
									VolumeId: aws.String("volume_id"),
								},
							},
						},
					},
				},
			},
			{
				Instances: []*ec2.Instance{
					{
						InstanceId: aws.String("i-5"),
						State: &ec2.InstanceState{
							Name: aws.String(ec2.InstanceStateNameTerminated),
						},
					},
				},
			},
		},
	}
	statuses, err := batchManager.GetInstanceStatuses(ctx, hosts)
	s.NoError(err)
	s.Len(mock.DescribeSpotInstanceRequestsInput.SpotInstanceRequestIds, 2)
	s.Len(mock.DescribeInstancesInput.InstanceIds, 5)
	s.Equal("i-2", *mock.DescribeInstancesInput.InstanceIds[0])
	s.Equal("i-4", *mock.DescribeInstancesInput.InstanceIds[1])
	s.Equal("i-5", *mock.DescribeInstancesInput.InstanceIds[2])
	s.Equal("i-6", *mock.DescribeInstancesInput.InstanceIds[3])
	s.Equal("i-3", *mock.DescribeInstancesInput.InstanceIds[4])
	s.Len(statuses, 6)
	s.Equal(statuses, []CloudStatus{
		StatusFailed,
		StatusRunning,
		StatusRunning,
		StatusRunning,
		StatusTerminated,
		StatusTerminated,
	})

	s.Equal("public_dns_name_1", hosts[1].Host)
	s.Equal("public_dns_name_2", hosts[2].Host)
	s.Equal("public_dns_name_3", hosts[3].Host)

	s.Equal("i-3", hosts[2].ExternalIdentifier)
}

func (s *EC2Suite) TestGetRegion() {
	ec2Settings := &EC2ProviderSettings{}
	r := ec2Settings.getRegion()
	s.Equal(defaultRegion, r)

	(*s.h.Distro.ProviderSettings)["region"] = defaultRegion
	s.NoError(ec2Settings.fromDistroSettings(s.h.Distro))
	r = ec2Settings.getRegion()
	s.Equal(defaultRegion, r)

	(*s.h.Distro.ProviderSettings)["region"] = "us-west-2"
	s.NoError(ec2Settings.fromDistroSettings(s.h.Distro))
	r = ec2Settings.getRegion()
	s.Equal("us-west-2", r)
}

func (s *EC2Suite) TestUserDataExpand() {
	expanded, err := expandUserData("${test} a thing", s.autoManager.(*ec2Manager).settings.Expansions)
	s.NoError(err)
	s.Equal("expand a thing", expanded)
}

func (s *EC2Suite) TestGetSecurityGroups() {
	settings := EC2ProviderSettings{
		SecurityGroupIDs: []string{"sg-1"},
	}
	s.Equal([]*string{aws.String("sg-1")}, settings.getSecurityGroups())
	settings = EC2ProviderSettings{
		SecurityGroupIDs: []string{"sg-1"},
	}
	s.Equal([]*string{aws.String("sg-1")}, settings.getSecurityGroups())
	settings = EC2ProviderSettings{
		SecurityGroupIDs: []string{"sg-1", "sg-2"},
	}
	s.Equal([]*string{aws.String("sg-1"), aws.String("sg-2")}, settings.getSecurityGroups())
}

func (s *EC2Suite) TestCacheHostData() {
	ec2m := s.onDemandManager.(*ec2Manager)

	h := &host.Host{
		Id: "h1",
	}
	s.Require().NoError(h.Insert())

	instance := &ec2.Instance{Placement: &ec2.Placement{}}
	instance.Placement.AvailabilityZone = aws.String("us-east-1a")
	instance.LaunchTime = aws.Time(time.Date(2009, time.November, 10, 23, 0, 0, 0, time.UTC))
	instance.NetworkInterfaces = []*ec2.InstanceNetworkInterface{
		&ec2.InstanceNetworkInterface{
			Ipv6Addresses: []*ec2.InstanceIpv6Address{
				{
					Ipv6Address: aws.String("2001:0db8:85a3:0000:0000:8a2e:0370:7334"),
				},
			},
		},
	}
	instance.BlockDeviceMappings = []*ec2.InstanceBlockDeviceMapping{
		&ec2.InstanceBlockDeviceMapping{
			DeviceName: aws.String("device_name"),
			Ebs: &ec2.EbsInstanceBlockDevice{
				VolumeId: aws.String("volume_id"),
			},
		},
	}
	instance.PublicDnsName = aws.String("public_dns_name")

	s.NoError(cacheHostData(s.ctx, h, instance, ec2m.client))

	s.Equal(*instance.Placement.AvailabilityZone, h.Zone)
	s.True(instance.LaunchTime.Equal(h.StartTime))
	s.Equal("2001:0db8:85a3:0000:0000:8a2e:0370:7334", h.IP)
	s.Equal([]host.VolumeAttachment{
		{
			VolumeID:   "volume_id",
			DeviceName: "device_name",
		},
	}, h.Volumes)
	s.Equal(int64(10), h.VolumeTotalSize)

	h, err := host.FindOneId("h1")
	s.Require().NoError(err)
	s.Require().NotNil(h)
	s.Equal(*instance.Placement.AvailabilityZone, h.Zone)
	s.True(instance.LaunchTime.Equal(h.StartTime))
	s.Equal("2001:0db8:85a3:0000:0000:8a2e:0370:7334", h.IP)
	s.Equal([]host.VolumeAttachment{
		{
			VolumeID:   "volume_id",
			DeviceName: "device_name",
		},
	}, h.Volumes)
	s.Equal(int64(10), h.VolumeTotalSize)
}

func (s *EC2Suite) TestFromDistroSettings() {
	d := distro.Distro{
		ProviderSettings: &map[string]interface{}{
			"key_name":           "key",
			"aws_access_key_id":  "key_id",
			"ami":                "ami",
			"instance_type":      "instance",
			"security_group_ids": []string{"abcdef"},
			"bid_price":          float64(0.001),
		},
	}

	ec2Settings := &EC2ProviderSettings{}
	s.NoError(ec2Settings.fromDistroSettings(d))
	s.Equal("key", ec2Settings.KeyName)
	s.Equal("ami", ec2Settings.AMI)
	s.Equal("instance", ec2Settings.InstanceType)
	s.Len(ec2Settings.SecurityGroupIDs, 1)
	s.Equal("abcdef", ec2Settings.SecurityGroupIDs[0])
	s.Equal(float64(0.001), ec2Settings.BidPrice)
}

func (s *EC2Suite) TestGetEC2Region() {
	d1 := distro.Distro{
		ProviderSettings: &map[string]interface{}{
			"region": "test-region",
		},
	}

	d2 := distro.Distro{
		ProviderSettings: &map[string]interface{}{},
	}

	s.Equal("test-region", getEC2Region(d1.ProviderSettings))
	s.Equal(evergreen.DefaultEC2Region, getEC2Region(d2.ProviderSettings))
}

func (s *EC2Suite) TestGetEC2Key() {
	settings := &evergreen.Settings{
		Providers: evergreen.CloudProviders{
			AWS: evergreen.AWSConfig{},
		},
	}
	key, secret, err := GetEC2Key("test-region", settings)
	s.Empty(key)
	s.Empty(secret)
	s.EqualError(err, "Unable to find region 'test-region' in config")

	// LEGACY (delete block when Evergreen only uses region-based EC2Keys struct)
	settings.Providers.AWS.EC2Key = "legacy-key"
	settings.Providers.AWS.EC2Secret = "legacy-secret"
	key, secret, err = GetEC2Key("", settings)
	s.Equal("legacy-key", key)
	s.Equal("legacy-secret", secret)
	s.NoError(err)

	settings.Providers.AWS.EC2Keys = []evergreen.EC2Key{
		{Region: "bogus-region", Key: "bogus-key", Secret: "bogus-secret"},
		{Region: "test-region", Key: "test-key", Secret: "test-secret"},
	}
	key, secret, err = GetEC2Key("test-region", settings)
	s.Equal("test-key", key)
	s.Equal("test-secret", secret)
	s.NoError(err)

}

func (s *EC2Suite) TestCreateVolume() {
	ctx, cancel := context.WithCancel(context.Background())
	defer cancel()

	volume, err := s.onDemandManager.CreateVolume(ctx, s.volume)
	s.NoError(err)

	manager, ok := s.onDemandManager.(*ec2Manager)
	s.True(ok)
	mock, ok := manager.client.(*awsClientMock)
	s.True(ok)

	input := *mock.CreateVolumeInput
	s.Equal("standard", *input.VolumeType)

	foundVolume, err := host.FindVolumeByID(volume.ID)
	s.NotNil(foundVolume)
	s.NoError(err)
}

func (s *EC2Suite) TestDeleteVolume() {
	ctx, cancel := context.WithCancel(context.Background())
	defer cancel()

	s.NoError(s.volume.Insert())
	s.NoError(s.onDemandManager.DeleteVolume(ctx, s.volume))

	manager, ok := s.onDemandManager.(*ec2Manager)
	s.True(ok)
	mock, ok := manager.client.(*awsClientMock)
	s.True(ok)

	input := *mock.DeleteVolumeInput
	s.Equal("test-volume", *input.VolumeId)

	foundVolume, err := host.FindVolumeByID(s.volume.ID)
	s.Nil(foundVolume)
	s.NoError(err)
}

func (s *EC2Suite) TestAttachVolume() {
	ctx, cancel := context.WithCancel(context.Background())
	defer cancel()

	s.Require().NoError(s.h.Insert())
	newAttachment := host.VolumeAttachment{
		VolumeID:   "test-volume",
		DeviceName: "test-device-name",
	}
	s.NoError(s.onDemandManager.AttachVolume(ctx, s.h, newAttachment))

	manager, ok := s.onDemandManager.(*ec2Manager)
	s.True(ok)
	mock, ok := manager.client.(*awsClientMock)
	s.True(ok)

	input := *mock.AttachVolumeInput
	s.Equal("h1", *input.InstanceId)
	s.Equal("test-volume", *input.VolumeId)
	s.Equal("test-device-name", *input.Device)

	host, err := host.FindOneId(s.h.Id)
	s.NotNil(host)
	s.NoError(err)
	s.Contains(host.Volumes, newAttachment)
}

func (s *EC2Suite) TestDetachVolume() {
	ctx, cancel := context.WithCancel(context.Background())
	defer cancel()

	oldAttachment := host.VolumeAttachment{
		VolumeID:   "test-volume",
		DeviceName: "test-device-name",
	}
	s.h.Volumes = []host.VolumeAttachment{oldAttachment}
	s.Require().NoError(s.h.Insert())
	s.NoError(s.onDemandManager.DetachVolume(ctx, s.h, "test-volume"))

	manager, ok := s.onDemandManager.(*ec2Manager)
	s.True(ok)
	mock, ok := manager.client.(*awsClientMock)
	s.True(ok)

	input := *mock.DetachVolumeInput
	s.Equal("h1", *input.InstanceId)
	s.Equal("test-volume", *input.VolumeId)

	host, err := host.FindOneId(s.h.Id)
	s.NotNil(host)
	s.NoError(err)
	s.NotContains(host.Volumes, oldAttachment)
}<|MERGE_RESOLUTION|>--- conflicted
+++ resolved
@@ -39,13 +39,10 @@
 	mock                      *awsClientMock
 	h                         *host.Host
 	distro                    distro.Distro
-<<<<<<< HEAD
+	volume                    *host.Volume
 
 	env evergreen.Environment
 	ctx context.Context
-=======
-	volume                    *host.Volume
->>>>>>> 45a5789f
 }
 
 func TestEC2Suite(t *testing.T) {
