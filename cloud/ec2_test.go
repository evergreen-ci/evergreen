--- conflicted
+++ resolved
@@ -701,7 +701,6 @@
 	ctx, cancel := context.WithCancel(s.ctx)
 	defer cancel()
 
-<<<<<<< HEAD
 	manager, ok := s.onDemandManager.(*ec2Manager)
 	s.Require().True(ok)
 	mock, ok := manager.client.(*awsClientMock)
@@ -723,9 +722,6 @@
 	}
 
 	startableHosts := []*host.Host{
-=======
-	hosts := []*host.Host{
->>>>>>> b20104ba
 		{
 			Id:     "host-running",
 			Status: evergreen.HostRunning,
