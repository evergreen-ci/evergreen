package cloud

import (
	"context"
	"encoding/base64"
	"fmt"
	"time"

	"github.com/aws/aws-sdk-go-v2/aws"
	"github.com/aws/aws-sdk-go-v2/service/ec2"
	"github.com/aws/aws-sdk-go-v2/service/ec2/types"
	"github.com/evergreen-ci/birch"
	"github.com/evergreen-ci/evergreen"
	"github.com/evergreen-ci/evergreen/model/distro"
	"github.com/evergreen-ci/evergreen/model/host"
	"github.com/evergreen-ci/evergreen/model/task"
	"github.com/evergreen-ci/evergreen/rest/model"
	"github.com/evergreen-ci/utility"
	"github.com/mongodb/grip"
	"github.com/mongodb/grip/message"
	"github.com/pkg/errors"
	"go.mongodb.org/mongo-driver/bson"
)

// EC2ProviderSettings describes properties of managed instances.
type EC2ProviderSettings struct {
	// Region is the EC2 region in which the instance will start. Empty is equivalent to the Evergreen default region.
	// This should remain one of the first fields to speed up the birch document iterator.
	Region string `mapstructure:"region" json:"region" bson:"region,omitempty"`

	// AMI is the AMI ID.
	AMI string `mapstructure:"ami" json:"ami,omitempty" bson:"ami,omitempty"`

	// InstanceType is the EC2 instance type.
	InstanceType string `mapstructure:"instance_type" json:"instance_type,omitempty" bson:"instance_type,omitempty"`

	// IPv6 is set to true if the instance should have only an IPv6 address.
	IPv6 bool `mapstructure:"ipv6" json:"ipv6,omitempty" bson:"ipv6,omitempty"`

	// KeyName is the AWS SSH key name.
	KeyName string `mapstructure:"key_name" json:"key_name,omitempty" bson:"key_name,omitempty"`

	// MountPoints are the disk mount points for EBS volumes.
	MountPoints []MountPoint `mapstructure:"mount_points" json:"mount_points,omitempty" bson:"mount_points,omitempty"`

	// SecurityGroupIDs is a list of security group IDs.
	SecurityGroupIDs []string `mapstructure:"security_group_ids" json:"security_group_ids,omitempty" bson:"security_group_ids,omitempty"`

	// IAMInstanceProfileARN is the Amazon Resource Name (ARN) of the instance profile.
	IAMInstanceProfileARN string `mapstructure:"iam_instance_profile_arn,omitempty" json:"iam_instance_profile_arn,omitempty"  bson:"iam_instance_profile_arn,omitempty"`

	// SubnetId is only set in a VPC. Either subnet id or vpc name must set.
	SubnetId string `mapstructure:"subnet_id" json:"subnet_id,omitempty" bson:"subnet_id,omitempty"`

	// Tenancy, if set, determines how EC2 instances are distributed across
	// physical hardware.
	Tenancy evergreen.EC2Tenancy `mapstructure:"tenancy" json:"tenancy,omitempty" bson:"tenancy,omitempty"`

	// VpcName is used to get the subnet ID automatically. Either subnet id or vpc name must set.
	VpcName string `mapstructure:"vpc_name" json:"vpc_name,omitempty" bson:"vpc_name,omitempty"`

	// IsVpc is set to true if the security group is part of a VPC.
	IsVpc bool `mapstructure:"is_vpc" json:"is_vpc,omitempty" bson:"is_vpc,omitempty"`

	// UserData specifies configuration that runs after the instance starts.
	UserData string `mapstructure:"user_data" json:"user_data,omitempty" bson:"user_data,omitempty"`

	// MergeUserDataParts specifies whether multiple user data parts should be
	// merged into a single user data part.
	// EVG-7760: This is primarily a workaround for a problem with Windows not
	// allowing multiple scripts of the same type as part of a multipart user
	// data upload.
	MergeUserDataParts bool `mapstructure:"merge_user_data_parts" json:"merge_user_data_parts,omitempty" bson:"merge_user_data_parts,omitempty"`

	// FleetOptions specifies options for creating host with Fleet. It is ignored by other managers.
	FleetOptions FleetConfig `mapstructure:"fleet_options" json:"fleet_options,omitempty" bson:"fleet_options,omitempty"`
}

// Validate that essential EC2ProviderSettings fields are not empty.
func (s *EC2ProviderSettings) Validate() error {
	catcher := grip.NewBasicCatcher()

	if s.AMI == "" {
		catcher.New("AMI must not be empty")
	}

	if s.InstanceType == "" {
		catcher.New("instance type must not be empty")
	}

	if len(s.SecurityGroupIDs) == 0 {
		catcher.New("Security groups must not be empty")
	}

	if s.IsVpc && s.SubnetId == "" {
		catcher.New("must set a default subnet for a VPC")
	}

	if s.Tenancy != "" {
		catcher.ErrorfWhen(!evergreen.IsValidEC2Tenancy(s.Tenancy), "invalid tenancy '%s', allowed values are: %s", s.Tenancy, evergreen.ValidEC2Tenancies)
	}

	_, err := makeBlockDeviceMappings(s.MountPoints)
	catcher.Wrap(err, "block device mappings invalid")

	if s.UserData != "" {
		_, err = parseUserData(s.UserData)
		catcher.Wrap(err, "user data is malformed")
	}

	catcher.Wrap(s.FleetOptions.validate(), "invalid fleet options")

	return catcher.Resolve()
}

// region is only provided if we want to filter by region
func (s *EC2ProviderSettings) FromDistroSettings(d distro.Distro, region string) error {
	if len(d.ProviderSettingsList) != 0 {
		settingsDoc, err := d.GetProviderSettingByRegion(region)
		if err != nil {
			return errors.Wrapf(err, "providers list doesn't contain region '%s'", region)
		}
		return s.FromDocument(settingsDoc)
	}
	return nil
}

func (s *EC2ProviderSettings) ToDocument() (*birch.Document, error) {
	s.Region = s.getRegion()
	bytes, err := bson.Marshal(s)
	if err != nil {
		return nil, errors.Wrap(err, "marshalling provider setting into BSON")
	}
	doc := birch.Document{}
	if err = doc.UnmarshalBSON(bytes); err != nil {
		return nil, errors.Wrap(err, "umarshalling settings bytes into document")
	}
	return &doc, nil
}

func (s *EC2ProviderSettings) FromDocument(doc *birch.Document) error {
	bytes, err := doc.MarshalBSON()
	if err != nil {
		return errors.Wrap(err, "marshalling provider setting into BSON")
	}
	if err := bson.Unmarshal(bytes, s); err != nil {
		return errors.Wrap(err, "unmarshalling BSON into EC2 provider settings")
	}
	return nil
}

func (s *EC2ProviderSettings) getRegion() string {
	if s.Region != "" {
		return s.Region
	}
	return evergreen.DefaultEC2Region
}

// FleetConfig specifies how the EC2 Fleet manager should spawn hosts.
type FleetConfig struct {
	// UseOnDemand will cause Fleet to use on-demand instances to instantiate hosts. Defaults to spot instances.
	UseOnDemand bool `mapstructure:"use_on_demand" json:"use_on_demand,omitempty" bson:"use_on_demand,omitempty"`

	// UseCapacityOptimized will cause Fleet to use the capacity-optimized allocation strategy for spawning hosts. Defaults to the AWS default (lowest-cost).
	// See https://docs.aws.amazon.com/AWSEC2/latest/UserGuide/ec2-fleet-allocation-strategy.html for more information about Fleet allocation strategies.
	UseCapacityOptimized bool `mapstructure:"use_capacity_optimized" json:"use_capacity_optimized,omitempty" bson:"use_capacity_optimized,omitempty"`
}

func (f *FleetConfig) awsTargetCapacityType() types.DefaultTargetCapacityType {
	if f.UseOnDemand {
		return types.DefaultTargetCapacityTypeOnDemand
	}

	return types.DefaultTargetCapacityTypeSpot
}

func (f *FleetConfig) awsAllocationStrategy() types.SpotAllocationStrategy {
	if !f.UseOnDemand && f.UseCapacityOptimized {
		return types.SpotAllocationStrategyCapacityOptimized
	}

	return ""
}

func (f *FleetConfig) validate() error {
	if f.UseOnDemand && f.UseCapacityOptimized {
		return errors.New("on-demand instances can't use the capacity-optimized allocation strategy")
	}

	return nil
}

const (
	defaultIops = 3000
)

const (
	checkSuccessAttempts   = 12
	checkSuccessInitPeriod = 2 * time.Second
	checkSuccessMaxDelay   = 2 * time.Minute
)

const (
	VolumeTypeStandard = "standard"
	VolumeTypeIo1      = "io1"
	VolumeTypeGp3      = "gp3"
	VolumeTypeGp2      = "gp2"
	VolumeTypeSc1      = "sc1"
	VolumeTypeSt1      = "st1"
)

var (
	ValidVolumeTypes = []string{
		VolumeTypeStandard,
		VolumeTypeIo1,
		VolumeTypeGp3,
		VolumeTypeGp2,
		VolumeTypeSc1,
		VolumeTypeSt1,
	}
)

// EC2ManagerOptions are used to construct a new ec2Manager.
type EC2ManagerOptions struct {
	// client is the client library for communicating with AWS.
	client AWSClient

	// region is the AWS region specified by distro
	region string

	// providerKey is the AWS credential key
	providerKey string

	// providerSecret is the AWS credential secret
	providerSecret string
}

// ec2Manager starts and configures instances in EC2.
type ec2Manager struct {
	*EC2ManagerOptions
	env      evergreen.Environment
	settings *evergreen.Settings
}

// Configure loads settings from the config file.
func (m *ec2Manager) Configure(ctx context.Context, settings *evergreen.Settings) error {
	m.settings = settings

	if m.region == "" {
		m.region = evergreen.DefaultEC2Region
	}

	return nil
}

func (m *ec2Manager) spawnOnDemandHost(ctx context.Context, h *host.Host, ec2Settings *EC2ProviderSettings, blockDevices []types.BlockDeviceMapping) error {
	input := &ec2.RunInstancesInput{
		MinCount:            aws.Int32(1),
		MaxCount:            aws.Int32(1),
		ImageId:             &ec2Settings.AMI,
		KeyName:             &ec2Settings.KeyName,
		InstanceType:        types.InstanceType(ec2Settings.InstanceType),
		BlockDeviceMappings: blockDevices,
		TagSpecifications:   makeTagSpecifications(makeTags(h)),
	}

	if ec2Settings.IAMInstanceProfileARN != "" {
		input.IamInstanceProfile = &types.IamInstanceProfileSpecification{Arn: aws.String(ec2Settings.IAMInstanceProfileARN)}
	}

	if ec2Settings.IsVpc {
		input.NetworkInterfaces = []types.InstanceNetworkInterfaceSpecification{
			{
				AssociatePublicIpAddress: aws.Bool(true),
				DeviceIndex:              aws.Int32(0),
				Groups:                   ec2Settings.SecurityGroupIDs,
				SubnetId:                 &ec2Settings.SubnetId,
			},
		}
		if ec2Settings.IPv6 {
			input.NetworkInterfaces[0].Ipv6AddressCount = aws.Int32(1)
			input.NetworkInterfaces[0].AssociatePublicIpAddress = aws.Bool(false)
		}
	} else {
		input.SecurityGroups = ec2Settings.SecurityGroupIDs
	}
	if ec2Settings.Tenancy != "" {
		input.Placement = &types.Placement{Tenancy: types.Tenancy(ec2Settings.Tenancy)}
	}

	if ec2Settings.UserData != "" {
		expanded, err := expandUserData(ec2Settings.UserData, m.settings.Expansions)
		if err != nil {
			return errors.Wrap(err, "expanding user data")
		}
		ec2Settings.UserData = expanded
	}

	userData, err := makeUserData(ctx, m.env, h, ec2Settings.UserData, ec2Settings.MergeUserDataParts)
	if err != nil {
		return errors.Wrap(err, "making user data")
	}
	ec2Settings.UserData = userData

	if ec2Settings.UserData != "" {
		if err = validateUserDataSize(ec2Settings.UserData, h.Distro.Id); err != nil {
			return errors.WithStack(err)
		}
		userData := base64.StdEncoding.EncodeToString([]byte(ec2Settings.UserData))
		input.UserData = &userData
	}

	reservation, err := m.client.RunInstances(ctx, input)
	if err != nil || reservation == nil {
		if err == EC2InsufficientCapacityError {
			previousSubnet := h.GetSubnetID()
			// try again in another AZ
			if subnetErr := m.setNextSubnet(ctx, h); subnetErr == nil {
				newSubnet := h.GetSubnetID()
				msg := "got EC2InsufficientCapacityError, will try next available subnet"
				grip.Info(message.Fields{
					"message":         msg,
					"action":          "retrying",
					"host_id":         h.Id,
					"host_provider":   h.Distro.Provider,
					"distro":          h.Distro.Id,
					"previous_subnet": previousSubnet,
					"next_subnet":     newSubnet,
				})
				return errors.Wrap(err, msg)
			} else {
				grip.Error(message.WrapError(subnetErr, message.Fields{
					"message":         "couldn't increment subnet",
					"host_id":         h.Id,
					"host_provider":   h.Distro.Provider,
					"distro":          h.Distro.Id,
					"previous_subnet": previousSubnet,
				}))
			}
		}

		if h.Distro.BootstrapSettings.Method == distro.BootstrapMethodUserData {
			grip.Error(message.WrapError(h.DeleteJasperCredentials(ctx, m.env), message.Fields{
				"message": "problem cleaning up user data credentials",
				"host_id": h.Id,
				"distro":  h.Distro.Id,
			}))
		}

		if h.SpawnOptions.SpawnedByTask {
			detailErr := task.AddHostCreateDetails(h.StartedBy, h.Id, h.SpawnOptions.TaskExecutionNumber, err)
			grip.Error(message.WrapError(detailErr, message.Fields{
				"message":       "error adding host create error details",
				"host_id":       h.Id,
				"host_provider": h.Distro.Provider,
				"distro":        h.Distro.Id,
			}))
		}

		if err != nil {
			return errors.Wrap(err, "RunInstances API call returned an error")
		}

		msg := "reservation was nil"
		grip.Error(message.Fields{
			"message":       msg,
			"host_id":       h.Id,
			"host_provider": h.Distro.Provider,
			"distro":        h.Distro.Id,
		})
		return errors.New(msg)
	}

	if len(reservation.Instances) < 1 {
		if h.Distro.BootstrapSettings.Method == distro.BootstrapMethodUserData {
			grip.Error(message.WrapError(h.DeleteJasperCredentials(ctx, m.env), message.Fields{
				"message": "problem cleaning up user data credentials",
				"host_id": h.Id,
				"distro":  h.Distro.Id,
			}))
		}
		return errors.New("reservation has no instances")
	}

	instance := reservation.Instances[0]
	h.Id = *instance.InstanceId

	return nil
}

// setNextSubnet sets the subnet in the host's cached distro to the next one that supports this instance type.
// If the current subnet doesn't support this instance type it's set to the first that does.
func (m *ec2Manager) setNextSubnet(ctx context.Context, h *host.Host) error {
	ec2Settings := &EC2ProviderSettings{}
	if err := ec2Settings.FromDistroSettings(h.Distro, m.region); err != nil {
		return errors.Wrap(err, "getting provider settings")
	}

	supportingSubnets, err := typeCache.subnetsWithInstanceType(ctx, m.settings, m.client, instanceRegionPair{instanceType: h.InstanceType, region: ec2Settings.getRegion()})
	if err != nil {
		return errors.Wrapf(err, "getting supported subnets for instance type '%s'", h.InstanceType)
	}
	if len(supportingSubnets) == 0 {
		return errors.Errorf("instance type '%s' is not supported by any configured subnet for region '%s'", h.InstanceType, ec2Settings.getRegion())
	}

	if len(supportingSubnets) == 1 && supportingSubnets[0].SubnetID == ec2Settings.SubnetId {
		return errors.Errorf("no other subnets support '%s'", h.InstanceType)
	}

	nextSubnetIndex := 0
	for i, subnet := range supportingSubnets {
		if subnet.SubnetID == ec2Settings.SubnetId {
			nextSubnetIndex = i + 1
			break
		}
	}

	ec2Settings.SubnetId = supportingSubnets[nextSubnetIndex%len(supportingSubnets)].SubnetID
	newSettingsDocument, err := ec2Settings.ToDocument()
	if err != nil {
		return errors.Wrap(err, "convert provider settings to document")
	}

	return h.UpdateCachedDistroProviderSettings(ctx, []*birch.Document{newSettingsDocument})
}

// SpawnHost spawns a new host.
func (m *ec2Manager) SpawnHost(ctx context.Context, h *host.Host) (*host.Host, error) {
	if h.Distro.Provider != evergreen.ProviderNameEc2OnDemand {
		return nil, errors.Errorf("can't spawn EC2 instance for distro '%s': distro provider is '%s'",
			h.Distro.Id, h.Distro.Provider)
	}

	if err := m.client.Create(ctx, m.region); err != nil {
		return nil, errors.Wrap(err, "creating client")
	}
	defer m.client.Close()

	ec2Settings := &EC2ProviderSettings{}
	err := ec2Settings.FromDistroSettings(h.Distro, m.region)
	if err != nil {
		return nil, errors.Wrap(err, "getting EC2 settings")
	}
	if err = ec2Settings.Validate(); err != nil {
		return nil, errors.Wrapf(err, "invalid EC2 settings in distro %s: %+v", h.Distro.Id, ec2Settings)
	}
	if ec2Settings.KeyName == "" && !h.UserHost {
		if !h.SpawnOptions.SpawnedByTask {
			return nil, errors.New("key name must not be empty")
		}
		var k string
		k, err = m.client.GetKey(ctx, h)
		if err != nil {
			return nil, errors.Wrap(err, "getting key name")
		}
		ec2Settings.KeyName = k
	}

	blockDevices, err := makeBlockDeviceMappings(ec2Settings.MountPoints)
	if err != nil {
		return nil, errors.Wrap(err, "making block device mappings")
	}

	if h.InstanceType != "" {
		ec2Settings.InstanceType = h.InstanceType
	} else {
		h.InstanceType = ec2Settings.InstanceType
	}

	if err = m.spawnOnDemandHost(ctx, h, ec2Settings, blockDevices); err != nil {
		msg := "error spawning on-demand host"
		grip.Error(message.WrapError(err, message.Fields{
			"message":       msg,
			"host_id":       h.Id,
			"host_provider": h.Distro.Provider,
			"distro":        h.Distro.Id,
		}))
		return nil, errors.Wrap(err, msg)
	}
	grip.Debug(message.Fields{
		"message":       "spawned on-demand host",
		"host_id":       h.Id,
		"host_provider": h.Distro.Provider,
		"distro":        h.Distro.Id,
	})

	return h, nil
}

// getResources returns a slice of the AWS resources for the given host
func (m *ec2Manager) getResources(ctx context.Context, h *host.Host) ([]string, error) {
	volumeIDs, err := m.client.GetVolumeIDs(ctx, h)
	if err != nil {
		return nil, errors.Wrapf(err, "getting volume IDs for host '%s'", h.Id)
	}

	resources := []string{h.Id}
	resources = append(resources, volumeIDs...)
	return resources, nil
}

// addTags adds or updates the specified tags in the client and db
func (m *ec2Manager) addTags(ctx context.Context, h *host.Host, tags []host.Tag) error {
	resources, err := m.getResources(ctx, h)
	if err != nil {
		return errors.Wrap(err, "getting host resources")
	}
	_, err = m.client.CreateTags(ctx, &ec2.CreateTagsInput{
		Resources: resources,
		Tags:      hostToEC2Tags(tags),
	})
	if err != nil {
		return errors.Wrapf(err, "creating tags using client for host '%s'", h.Id)
	}
	h.AddTags(tags)

	return errors.Wrapf(h.SetTags(ctx), "creating tags in DB for host '%s'", h.Id)
}

// deleteTags removes the specified tags by their keys in the client and db
func (m *ec2Manager) deleteTags(ctx context.Context, h *host.Host, keys []string) error {
	resources, err := m.getResources(ctx, h)
	if err != nil {
		return errors.Wrap(err, "getting host resources")
	}
	deleteTagSlice := make([]types.Tag, len(keys))
	for i := range keys {
		deleteTagSlice[i] = types.Tag{Key: &keys[i]}
	}
	_, err = m.client.DeleteTags(ctx, &ec2.DeleteTagsInput{
		Resources: resources,
		Tags:      deleteTagSlice,
	})
	if err != nil {
		return errors.Wrapf(err, "deleting tags using client for host '%s'", h.Id)
	}
	h.DeleteTags(keys)

	return errors.Wrapf(h.SetTags(ctx), "deleting tags in DB for host '%s'", h.Id)
}

// setInstanceType changes the instance type in the client and db
func (m *ec2Manager) setInstanceType(ctx context.Context, h *host.Host, instanceType string) error {
	_, err := m.client.ModifyInstanceAttribute(ctx, &ec2.ModifyInstanceAttributeInput{
		InstanceId: aws.String(h.Id),
		InstanceType: &types.AttributeValue{
			Value: aws.String(instanceType),
		},
	})
	if err != nil {
		return errors.Wrapf(err, "changing instance type using client for host '%s'", h.Id)
	}

	return errors.Wrapf(h.SetInstanceType(ctx, instanceType), "changing instance type in DB for host '%s'", h.Id)
}

func (m *ec2Manager) CheckInstanceType(ctx context.Context, instanceType string) error {
	if err := m.client.Create(ctx, m.region); err != nil {
		return errors.Wrap(err, "creating client")
	}
	defer m.client.Close()
	output, err := m.client.DescribeInstanceTypeOfferings(ctx, &ec2.DescribeInstanceTypeOfferingsInput{})
	if err != nil {
		return errors.Wrapf(err, "describing instance types offered for region '%s'", m.region)
	}
	for _, availableType := range output.InstanceTypeOfferings {
		if availableType.InstanceType == types.InstanceType(instanceType) {
			return nil
		}
	}
	return errors.Errorf("instance type '%s' is unavailable in region '%s'", instanceType, m.region)
}

// setNoExpiration changes whether a host should expire
func (m *ec2Manager) setNoExpiration(ctx context.Context, h *host.Host, noExpiration bool) error {
	expireOnValue := expireInDays(evergreen.SpawnHostExpireDays)
	if !host.IsIntentHostId(h.Id) {
		resources, err := m.getResources(ctx, h)
		if err != nil {
			return errors.Wrap(err, "getting host resources")
		}
		_, err = m.client.CreateTags(ctx, &ec2.CreateTagsInput{
			Resources: resources,
			Tags: []types.Tag{
				{
					Key:   aws.String(evergreen.TagExpireOn),
					Value: aws.String(expireOnValue),
				},
			},
		})
		if err != nil {
			return errors.Wrapf(err, "changing expire-on tag using client for host '%s", h.Id)
		}
	}

	if noExpiration {
		instance, err := m.client.GetInstanceInfo(ctx, h.Id)
		grip.Error(message.WrapError(err, message.Fields{
			"message":    "could not get instance info for assigning persistent DNS name",
			"dashboard":  "evergreen sleep schedule health",
			"host_id":    h.Id,
			"started_by": h.StartedBy,
		}))
		if instance != nil {
			grip.Error(message.WrapError(setHostPersistentDNSName(ctx, m.env, h, utility.FromStringPtr(instance.PublicIpAddress), m.client), message.Fields{
				"message":         "could not update host's persistent DNS name",
				"op":              "upsert",
				"dashboard":       "evergreen sleep schedule health",
				"host_id":         h.Id,
				"started_by":      h.StartedBy,
				"instance_status": ec2StatusToEvergreenStatus(instance.State.Name),
			}))
		}

		return errors.Wrapf(h.MarkShouldNotExpire(ctx, expireOnValue), "marking host should not expire in DB for host '%s'", h.Id)
	}

	grip.Error(message.WrapError(deleteHostPersistentDNSName(ctx, m.env, h, m.client), message.Fields{
		"message":    "could not delete host's persistent DNS name",
		"op":         "delete",
		"dashboard":  "evergreen sleep schedule health",
		"host_id":    h.Id,
		"started_by": h.StartedBy,
	}))

	return errors.Wrapf(h.MarkShouldExpire(ctx, expireOnValue), "marking host should in DB for host '%s'", h.Id)
}

// extendExpiration extends a host's expiration time by the number of hours specified
func (m *ec2Manager) extendExpiration(ctx context.Context, h *host.Host, extension time.Duration) error {
	return errors.Wrapf(h.SetExpirationTime(ctx, h.ExpirationTime.Add(extension)), "extending expiration time in DB for host '%s'", h.Id)
}

// ModifyHost modifies a spawn host according to the changes specified by a HostModifyOptions struct.
func (m *ec2Manager) ModifyHost(ctx context.Context, h *host.Host, opts host.HostModifyOptions) error {
	if err := m.client.Create(ctx, m.region); err != nil {
		return errors.Wrap(err, "creating client")
	}
	defer m.client.Close()

	// Validate modify options for user errors that should prevent all modifications
	if err := validateEC2HostModifyOptions(h, opts); err != nil {
		return errors.Wrap(err, "validating EC2 host modify options")
	}

	// Attempt all requested modifications and catch errors from client or db
	catcher := grip.NewBasicCatcher()
	if opts.InstanceType != "" {
		catcher.Add(m.setInstanceType(ctx, h, opts.InstanceType))
	}
	if len(opts.DeleteInstanceTags) > 0 {
		catcher.Add(m.deleteTags(ctx, h, opts.DeleteInstanceTags))
	}
	if len(opts.AddInstanceTags) > 0 {
		catcher.Add(m.addTags(ctx, h, opts.AddInstanceTags))
	}
	if opts.NoExpiration != nil {
		catcher.Add(m.setNoExpiration(ctx, h, *opts.NoExpiration))
	}
	if opts.AddHours != 0 {
		if err := h.ValidateExpirationExtension(opts.AddHours); err != nil {
			catcher.Add(err)
		} else {
			catcher.Add(m.extendExpiration(ctx, h, opts.AddHours))
		}
	}
	if opts.NewName != "" {
		catcher.Add(h.SetDisplayName(ctx, opts.NewName))
	}
	if opts.AttachVolume != "" {
		volume, err := host.ValidateVolumeCanBeAttached(ctx, opts.AttachVolume)
		if err != nil {
			catcher.Add(err)
			return catcher.Resolve()
		}
		if volume.AvailabilityZone != h.Zone {
			catcher.Errorf("cannot attach volume in zone '%s' to host in zone '%s'", volume.AvailabilityZone, h.Zone)
			return catcher.Resolve()
		}
		attachment := host.VolumeAttachment{VolumeID: opts.AttachVolume, IsHome: false}
		if err = m.AttachVolume(ctx, h, &attachment); err != nil {
			catcher.Wrapf(err, "attaching volume '%s' to host '%s'", volume.ID, h.Id)
		}
	}

	if opts.AddKey != "" {
		if err := addPublicKey(ctx, h, opts.AddKey); err != nil {
			catcher.Wrapf(err, "adding public key to host '%s'", h.Id)
		}
	}

	return catcher.Resolve()
}

// addPublicKey adds a public key to the authorized keys for SSH.
func addPublicKey(ctx context.Context, h *host.Host, key string) error {
	if logs, err := h.RunSSHCommand(ctx, h.AddPublicKeyScript(key)); err != nil {
		return errors.Wrap(err, logs)
	}
	return nil
}

// GetInstanceStatuses returns the current status of a slice of EC2 instances.
func (m *ec2Manager) GetInstanceStatuses(ctx context.Context, hosts []host.Host) (map[string]CloudStatus, error) {
	if err := m.client.Create(ctx, m.region); err != nil {
		return nil, errors.Wrap(err, "creating client")
	}
	defer m.client.Close()

	instanceIdToHostMap := map[string]*host.Host{}
	hostsToCheck := []string{}

	for i := range hosts {
		instanceIdToHostMap[hosts[i].Id] = &hosts[i]
		hostsToCheck = append(hostsToCheck, hosts[i].Id)
	}

	if len(hostsToCheck) == 0 {
		return map[string]CloudStatus{}, nil
	}

	out, err := m.client.DescribeInstances(ctx, &ec2.DescribeInstancesInput{
		InstanceIds: hostsToCheck,
	})
	if err != nil {
		return nil, errors.Wrap(err, "describing instances")
	}
	if err = validateEc2DescribeInstancesOutput(out); err != nil {
		return nil, errors.Wrap(err, "invalid describe instances response")
	}

	reservationsMap := map[string]types.Instance{}
	for i := range out.Reservations {
		reservationsMap[*out.Reservations[i].Instances[0].InstanceId] = out.Reservations[i].Instances[0]
	}

	hostsToCache := make([]hostInstancePair, 0, len(hostsToCheck))
	hostIDsToCache := make([]string, 0, len(hostsToCheck))
	hostToStatusMap := make(map[string]CloudStatus, len(hostsToCheck))
	for i := range hostsToCheck {
		hostID := hostsToCheck[i]
		instance, ok := reservationsMap[hostID]
		if !ok {
			hostToStatusMap[hostID] = StatusNonExistent
			continue
		}
		status := ec2StatusToEvergreenStatus(instance.State.Name)
		if status == StatusRunning {
			hostsToCache = append(hostsToCache, hostInstancePair{
				host:     instanceIdToHostMap[hostID],
				instance: &instance,
			})
			hostIDsToCache = append(hostIDsToCache, hostID)
		}
		hostToStatusMap[hostID] = status
	}

	// Cache instance information so we can make fewer calls to AWS's API.
	grip.Error(message.WrapError(cacheAllHostData(ctx, m.env, m.client, hostsToCache...), message.Fields{
		"message":   "error bulk updating cached host data",
		"num_hosts": len(hostIDsToCache),
		"host_ids":  hostIDsToCache,
	}))

	return hostToStatusMap, nil
}

// GetInstanceStatus returns the current status of an EC2 instance.
func (m *ec2Manager) GetInstanceStatus(ctx context.Context, h *host.Host) (CloudStatus, error) {
	status := StatusUnknown

	if err := m.client.Create(ctx, m.region); err != nil {
		return status, errors.Wrap(err, "creating client")
	}
	defer m.client.Close()

	instance, err := m.client.GetInstanceInfo(ctx, h.Id)
	if err != nil {
		if isEC2InstanceNotFound(err) {
			return StatusNonExistent, nil
		}
		grip.Error(message.WrapError(err, message.Fields{
			"message":       "error getting instance info",
			"host_id":       h.Id,
			"host_provider": h.Distro.Provider,
			"distro":        h.Distro.Id,
		}))
		return status, err
	}
	status = ec2StatusToEvergreenStatus(instance.State.Name)

	if status == StatusRunning {
		// Cache instance information so we can make fewer calls to AWS's API.
		pair := hostInstancePair{
			host:     h,
			instance: instance,
		}
		if err = cacheAllHostData(ctx, m.env, m.client, pair); err != nil {
			return status, errors.Wrapf(err, "caching EC2 host data for host '%s'", h.Id)
		}
	}

	return status, nil
}

func (m *ec2Manager) SetPortMappings(context.Context, *host.Host, *host.Host) error {
	return errors.New("can't set port mappings with EC2 provider")
}

// TerminateInstance terminates the EC2 instance.
func (m *ec2Manager) TerminateInstance(ctx context.Context, h *host.Host, user, reason string) error {
	// terminate the instance
	if h.Status == evergreen.HostTerminated {
		return errors.Errorf("cannot terminate host '%s' because it's already marked as terminated", h.Id)
	}

	if h.Distro.BootstrapSettings.Method == distro.BootstrapMethodUserData {
		grip.Error(message.WrapError(h.DeleteJasperCredentials(ctx, m.env), message.Fields{
			"message": "problem deleting Jasper credentials during host termination",
			"host_id": h.Id,
			"distro":  h.Distro.Id,
		}))
	}

	if err := m.client.Create(ctx, m.region); err != nil {
		return errors.Wrap(err, "creating client")
	}
	defer m.client.Close()

	if !IsEC2InstanceID(h.Id) {
		return errors.Wrap(h.Terminate(ctx, user, fmt.Sprintf("detected invalid instance ID '%s'", h.Id)), "terminating instance in DB")
	}

	if h.NoExpiration {
		// Clean up remaining DNS records for unexpirable hosts.
		grip.Error(message.WrapError(deleteHostPersistentDNSName(ctx, m.env, h, m.client), message.Fields{
			"message":    "could not delete host's persistent DNS name",
			"op":         "delete",
			"dashboard":  "evergreen sleep schedule health",
			"host_id":    h.Id,
			"started_by": h.StartedBy,
		}))
	}

	resp, err := m.client.TerminateInstances(ctx, &ec2.TerminateInstancesInput{
		InstanceIds: []string{h.Id},
	})
	if err != nil {
		grip.Error(message.WrapError(err, message.Fields{
			"message":       "error terminating instance",
			"user":          user,
			"host_id":       h.Id,
			"host_provider": h.Distro.Provider,
			"distro":        h.Distro.Id,
		}))
		return err
	}

	for _, stateChange := range resp.TerminatingInstances {
		grip.Info(message.Fields{
			"message":       "terminated instance",
			"user":          user,
			"host_provider": h.Distro.Provider,
			"instance_id":   *stateChange.InstanceId,
			"host_id":       h.Id,
			"distro":        h.Distro.Id,
		})
	}

	for _, vol := range h.Volumes {
		volDB, err := host.FindVolumeByID(vol.VolumeID)
		if err != nil {
			return errors.Wrap(err, "finding volumes for host")
		}
		if volDB == nil {
			continue
		}

		if volDB.Expiration.Before(time.Now().Add(evergreen.UnattachedVolumeExpiration)) {
			if err = m.modifyVolumeExpiration(ctx, volDB, time.Now().Add(evergreen.UnattachedVolumeExpiration)); err != nil {
				grip.Error(message.WrapError(err, message.Fields{
					"message": "error updating volume expiration",
					"user":    user,
					"host_id": h.Id,
					"volume":  volDB.ID,
				}))
				return errors.Wrapf(err, "updating expiration for volume '%s'", volDB.ID)
			}
		}

		if err = host.UnsetVolumeHost(volDB.ID); err != nil {
			grip.Error(message.WrapError(err, message.Fields{
				"host_id":   h.Id,
				"volume_id": volDB.ID,
				"op":        "terminating host",
				"message":   "problem un-setting host info on volume records",
			}))
		}
	}

	return errors.Wrap(h.Terminate(ctx, user, reason), "terminating host in DB")
}

// StopInstance stops a running EC2 instance.
func (m *ec2Manager) StopInstance(ctx context.Context, h *host.Host, user string) error {
	if !utility.StringSliceContains(evergreen.StoppableHostStatuses, h.Status) {
		return errors.Errorf("host cannot be stopped because its status ('%s') is not a stoppable state", h.Status)
	}

	if err := m.client.Create(ctx, m.region); err != nil {
		return errors.Wrap(err, "creating client")
	}
	defer m.client.Close()

	out, err := m.client.StopInstances(ctx, &ec2.StopInstancesInput{
		InstanceIds: []string{h.Id},
	})
	if err != nil {
		return errors.Wrapf(err, "stopping EC2 instance '%s'", h.Id)
	}

	if len(out.StoppingInstances) == 1 {
		// Stopping a host can be quite fast, so sometimes EC2 will say the host
		// is stopping or already stopped in its response.
		instance := out.StoppingInstances[0]
		status := ec2StatusToEvergreenStatus(instance.CurrentState.Name)
		switch status {
		case StatusStopping:
			grip.Error(message.WrapError(h.SetStopping(ctx, user), message.Fields{
				"message": "could not mark host as stopping, continuing to poll instance status anyways",
				"host_id": h.Id,
				"user":    user,
			}))
		case StatusStopped:
			grip.Info(message.Fields{
				"message":       "stopped instance",
				"user":          user,
				"host_provider": h.Distro.Provider,
				"host_id":       h.Id,
				"distro":        h.Distro.Id,
			})
			return errors.Wrap(h.SetStopped(ctx, user), "marking DB host as stopped")
		default:
			return errors.Errorf("instance is in unexpected state '%s'", status)
		}
	}
	grip.WarningWhen(len(out.StoppingInstances) != 1, message.Fields{
		"message":                "StopInstances should have returned exactly one instance in the success response",
		"num_stopping_instances": len(out.StoppingInstances),
		"user":                   user,
		"host_id":                h.Id,
		"host_provider":          h.Distro.Provider,
	})

	// Instances stop asynchronously, so before we can say the host is stopped,
	// we have to poll the status until it's actually stopped.
	err = utility.Retry(
		ctx,
		func() (bool, error) {
			status, err := m.GetInstanceStatus(ctx, h)
			if err != nil {
				return false, errors.Wrap(err, "getting instance status")
			}
			if status == StatusStopped {
				return false, nil
			}
			return true, errors.Errorf("host is not stopped, current status is '%s'", status)
		}, utility.RetryOptions{
			MaxAttempts: checkSuccessAttempts,
			MinDelay:    checkSuccessInitPeriod,
			MaxDelay:    checkSuccessMaxDelay,
		})
	if err != nil {
		return errors.Wrap(err, "checking if spawn host stopped")
	}

	grip.Info(message.Fields{
		"message":       "stopped instance",
		"user":          user,
		"host_provider": h.Distro.Provider,
		"host_id":       h.Id,
		"distro":        h.Distro.Id,
	})

	return errors.Wrap(h.SetStopped(ctx, user), "marking DB host as stopped")
}

// StartInstance starts a stopped EC2 instance.
func (m *ec2Manager) StartInstance(ctx context.Context, h *host.Host, user string) error {
	if !utility.StringSliceContains(evergreen.StartableHostStatuses, h.Status) {
		return errors.Errorf("host cannot be started because its status ('%s') is not a startable state", h.Status)
	}

	if err := m.client.Create(ctx, m.region); err != nil {
		return errors.Wrap(err, "creating client")
	}
	defer m.client.Close()

	_, err := m.client.StartInstances(ctx, &ec2.StartInstancesInput{
		InstanceIds: []string{h.Id},
	})
	if err != nil {
		return errors.Wrapf(err, "starting EC2 instance '%s'", h.Id)
	}

	// Instances start asynchronously, so before we can say the host is running,
	// we have to poll the status until it's actually running.
	err = utility.Retry(
		ctx,
		func() (bool, error) {
			status, err := m.GetInstanceStatus(ctx, h)
			if err != nil {
				return false, errors.Wrap(err, "getting instance status")
			}
			if status == StatusRunning {
				return false, nil
			}
			return true, errors.New("host is not started")
		}, utility.RetryOptions{
			MaxAttempts: checkSuccessAttempts,
			MinDelay:    checkSuccessInitPeriod,
		})

	if err != nil {
		return errors.Wrap(err, "checking if spawn host started")
	}

<<<<<<< HEAD
=======
	pair := hostInstancePair{
		host:     h,
		instance: instance,
	}
	if err = cacheAllHostData(ctx, m.env, m.client, pair); err != nil {
		return errors.Wrapf(err, "cache EC2 host data for host '%s'", h.Id)
	}

>>>>>>> b20104ba
	grip.Info(message.Fields{
		"message":       "started instance",
		"user":          user,
		"host_provider": h.Distro.Provider,
		"host_id":       h.Id,
		"distro":        h.Distro.Id,
	})

	return errors.Wrap(h.SetRunning(ctx, user), "marking host as running")
}

func (m *ec2Manager) AttachVolume(ctx context.Context, h *host.Host, attachment *host.VolumeAttachment) error {
	if err := m.client.Create(ctx, m.region); err != nil {
		return errors.Wrap(err, "creating client")
	}
	defer m.client.Close()

	opts := generateDeviceNameOptions{
		isWindows:           h.Distro.IsWindows(),
		existingDeviceNames: h.HostVolumeDeviceNames(),
	}
	// if no device name is provided, generate a unique device name
	if attachment.DeviceName == "" {
		deviceName, err := generateDeviceNameForVolume(opts)
		if err != nil {
			return errors.Wrap(err, "generating initial device name")
		}
		attachment.DeviceName = deviceName
	}

	volume, err := m.client.AttachVolume(ctx, &ec2.AttachVolumeInput{
		InstanceId: aws.String(h.Id),
		Device:     aws.String(attachment.DeviceName),
		VolumeId:   aws.String(attachment.VolumeID),
	}, opts)
	if err != nil {
		return errors.Wrapf(err, "attaching volume '%s' to host '%s'", attachment.VolumeID, h.Id)
	}
	if volume != nil && volume.Device != nil {
		attachment.DeviceName = *volume.Device
	}
	return errors.Wrapf(h.AddVolumeToHost(ctx, attachment), "attaching volume '%s' to host '%s' in DB", attachment.VolumeID, h.Id)
}

func (m *ec2Manager) DetachVolume(ctx context.Context, h *host.Host, volumeID string) error {
	v, err := host.FindVolumeByID(volumeID)
	if err != nil {
		return errors.Wrapf(err, "getting volume '%s'", volumeID)
	}
	if v == nil {
		return errors.Errorf("volume '%s' not found", volumeID)
	}

	if err = m.client.Create(ctx, m.region); err != nil {
		return errors.Wrap(err, "creating client")
	}
	defer m.client.Close()

	_, err = m.client.DetachVolume(ctx, &ec2.DetachVolumeInput{
		InstanceId: aws.String(h.Id),
		VolumeId:   aws.String(volumeID),
	})
	if err != nil {
		return errors.Wrapf(err, "detaching volume '%s' from host '%s' in client", volumeID, h.Id)
	}

	if v.Expiration.Before(time.Now().Add(evergreen.DefaultSpawnHostExpiration)) {
		if err = m.modifyVolumeExpiration(ctx, v, time.Now().Add(evergreen.DefaultSpawnHostExpiration)); err != nil {
			return errors.Wrapf(err, "updating expiration for volume '%s'", volumeID)
		}
	}

	return errors.Wrapf(h.RemoveVolumeFromHost(ctx, volumeID), "detaching volume '%s' from host '%s' in DB", volumeID, h.Id)
}

func (m *ec2Manager) CreateVolume(ctx context.Context, volume *host.Volume) (*host.Volume, error) {
	if err := m.client.Create(ctx, m.region); err != nil {
		return nil, errors.Wrap(err, "creating client")
	}
	defer m.client.Close()

	volume.Expiration = time.Now().Add(evergreen.DefaultSpawnHostExpiration)
	volumeTags := []types.Tag{
		{Key: aws.String(evergreen.TagOwner), Value: aws.String(volume.CreatedBy)},
		{Key: aws.String(evergreen.TagExpireOn), Value: aws.String(expireInDays(evergreen.SpawnHostExpireDays))},
	}
	input := &ec2.CreateVolumeInput{
		AvailabilityZone: aws.String(volume.AvailabilityZone),
		VolumeType:       types.VolumeType(volume.Type),
		Size:             aws.Int32(volume.Size),
		TagSpecifications: []types.TagSpecification{
			{ResourceType: types.ResourceTypeVolume, Tags: volumeTags},
		},
	}

	if volume.Throughput > 0 {
		input.Throughput = aws.Int32(volume.Throughput)
	}

	if volume.IOPS > 0 {
		input.Iops = aws.Int32(volume.IOPS)
	} else if volume.Type == VolumeTypeIo1 { // Iops is required for io1.
		input.Iops = aws.Int32(defaultIops)
	}

	resp, err := m.client.CreateVolume(ctx, input)

	if err != nil {
		return nil, errors.Wrap(err, "creating volume in client")
	}
	if resp.VolumeId == nil {
		return nil, errors.New("new volume returned by EC2 does not have an ID")
	}

	volume.ID = *resp.VolumeId
	if err = volume.Insert(); err != nil {
		return nil, errors.Wrap(err, "creating volume in DB")
	}

	return volume, nil
}

func (m *ec2Manager) DeleteVolume(ctx context.Context, volume *host.Volume) error {
	if err := m.client.Create(ctx, m.region); err != nil {
		return errors.Wrap(err, "creating client")
	}
	defer m.client.Close()

	_, err := m.client.DeleteVolume(ctx, &ec2.DeleteVolumeInput{
		VolumeId: aws.String(volume.ID),
	})
	if err != nil {
		return errors.Wrapf(err, "deleting volume '%s' in client", volume.ID)
	}

	return errors.Wrapf(volume.Remove(), "deleting volume '%s' in DB", volume.ID)
}

func (m *ec2Manager) GetVolumeAttachment(ctx context.Context, volumeID string) (*VolumeAttachment, error) {
	if err := m.client.Create(ctx, m.region); err != nil {
		return nil, errors.Wrap(err, "creating client")
	}
	defer m.client.Close()

	volumeInfo, err := m.client.DescribeVolumes(ctx, &ec2.DescribeVolumesInput{
		VolumeIds: []string{volumeID},
	})
	if err != nil {
		return nil, errors.Wrapf(err, "describing volume '%s'", volumeID)
	}

	if volumeInfo == nil || len(volumeInfo.Volumes) == 0 {
		return nil, errors.Errorf("no volume '%s' found in EC2", volumeID)
	}

	// no attachments found
	if len(volumeInfo.Volumes[0].Attachments) == 0 {
		return nil, nil
	}

	ec2Attachment := volumeInfo.Volumes[0].Attachments[0]
	if ec2Attachment.VolumeId == nil ||
		ec2Attachment.Device == nil ||
		ec2Attachment.InstanceId == nil {
		return nil, errors.Errorf("AWS returned an invalid volume attachment %+v", ec2Attachment)
	}

	attachment := &VolumeAttachment{
		VolumeID:   *ec2Attachment.VolumeId,
		DeviceName: *ec2Attachment.Device,
		HostID:     *ec2Attachment.InstanceId,
	}

	return attachment, nil
}

func (m *ec2Manager) modifyVolumeExpiration(ctx context.Context, volume *host.Volume, newExpiration time.Time) error {
	if err := volume.SetExpiration(newExpiration); err != nil {
		return errors.Wrapf(err, "updating expiration for volume '%s'", volume.ID)
	}

	_, err := m.client.CreateTags(ctx, &ec2.CreateTagsInput{
		Resources: []string{volume.ID},
		Tags: []types.Tag{{
			Key:   aws.String(evergreen.TagExpireOn),
			Value: aws.String(newExpiration.Add(time.Hour * 24 * evergreen.SpawnHostExpireDays).Format(evergreen.ExpireOnFormat))}},
	})
	if err != nil {
		return errors.Wrapf(err, "updating expire-on tag for volume '%s'", volume.ID)
	}

	return nil
}

func (m *ec2Manager) ModifyVolume(ctx context.Context, volume *host.Volume, opts *model.VolumeModifyOptions) error {
	if err := m.client.Create(ctx, m.region); err != nil {
		return errors.Wrap(err, "creating client")
	}
	defer m.client.Close()

	if !utility.IsZeroTime(opts.Expiration) {
		if err := m.modifyVolumeExpiration(ctx, volume, opts.Expiration); err != nil {
			return errors.Wrapf(err, "modifying volume '%s' expiration", volume.ID)
		}
		if err := volume.SetNoExpiration(false); err != nil {
			return errors.Wrapf(err, "clearing volume '%s' no-expiration in DB", volume.ID)
		}
	}

	if opts.NoExpiration && opts.HasExpiration {
		return errors.New("can't set both no expiration and has expiration")
	}

	if opts.NoExpiration {
		if err := m.modifyVolumeExpiration(ctx, volume, time.Now().Add(evergreen.SpawnHostNoExpirationDuration)); err != nil {
			return errors.Wrapf(err, "modifying volume '%s' background expiration", volume.ID)
		}
		if err := volume.SetNoExpiration(true); err != nil {
			return errors.Wrapf(err, "setting volume '%s' no-expiration in DB", volume.ID)
		}
	}

	if opts.HasExpiration {
		if err := volume.SetNoExpiration(false); err != nil {
			return errors.Wrapf(err, "clearing volume '%s' no-expiration in DB", volume.ID)
		}
	}

	if opts.Size > 0 {
		_, err := m.client.ModifyVolume(ctx, &ec2.ModifyVolumeInput{
			VolumeId: aws.String(volume.ID),
			Size:     aws.Int32(opts.Size),
		})
		if err != nil {
			return errors.Wrapf(err, "modifying volume '%s' size in client", volume.ID)
		}
		if err = volume.SetSize(opts.Size); err != nil {
			return errors.Wrapf(err, "modifying volume '%s' size in DB", volume.ID)
		}
	}

	if opts.NewName != "" {
		if err := volume.SetDisplayName(opts.NewName); err != nil {
			return errors.Wrapf(err, "modifying volume '%s' name in DB", volume.ID)
		}
	}
	return nil
}

// GetDNSName returns the DNS name for the host.
func (m *ec2Manager) GetDNSName(ctx context.Context, h *host.Host) (string, error) {
	if err := m.client.Create(ctx, m.region); err != nil {
		return "", errors.Wrap(err, "creating client")
	}
	defer m.client.Close()

	return m.client.GetPublicDNSName(ctx, h)
}

// TimeTilNextPayment returns how long until the next payment is due for a host.
func (m *ec2Manager) TimeTilNextPayment(host *host.Host) time.Duration {
	return timeTilNextEC2Payment(host)
}

// Cleanup is a noop for the EC2 provider.
func (m *ec2Manager) Cleanup(context.Context) error {
	return nil
}

func (m *ec2Manager) AddSSHKey(ctx context.Context, pair evergreen.SSHKeyPair) error {
	if err := m.client.Create(ctx, m.region); err != nil {
		return errors.Wrap(err, "creating client")
	}
	defer m.client.Close()

	return errors.Wrap(addSSHKey(ctx, m.client, pair), "adding public SSH key")
}<|MERGE_RESOLUTION|>--- conflicted
+++ resolved
@@ -1026,17 +1026,6 @@
 		return errors.Wrap(err, "checking if spawn host started")
 	}
 
-<<<<<<< HEAD
-=======
-	pair := hostInstancePair{
-		host:     h,
-		instance: instance,
-	}
-	if err = cacheAllHostData(ctx, m.env, m.client, pair); err != nil {
-		return errors.Wrapf(err, "cache EC2 host data for host '%s'", h.Id)
-	}
-
->>>>>>> b20104ba
 	grip.Info(message.Fields{
 		"message":       "started instance",
 		"user":          user,
