--- conflicted
+++ resolved
@@ -33,13 +33,6 @@
 func (s *DockerSuite) SetupSuite() {
 	db.SetGlobalSessionProvider(testutil.TestConfig().SessionFactory())
 	s.NoError(db.Clear(host.Collection))
-
-	parent := &host.Host{
-		Id:            "parent",
-		Host:          "127.0.0.1",
-		HasContainers: true,
-	}
-	s.NoError(parent.Insert())
 }
 
 func (s *DockerSuite) SetupTest() {
@@ -53,27 +46,20 @@
 		Id:       "d",
 		Provider: "docker",
 		ProviderSettings: &map[string]interface{}{
-<<<<<<< HEAD
-			"image_name":  "docker_image",
-			"client_port": 4243,
-			"port_range": map[string]interface{}{
-				"min_port": 5000,
-				"max_port": 5010,
-			},
-=======
 			"image_name": "docker_image",
 			"pool_id":    "pool_id",
->>>>>>> 75bd0bf0
-		},
+		},
+	}
+	s.parentHost = host.Host{
+		Id:            "parent",
+		Host:          "host",
+		HasContainers: true,
 	}
 	s.hostOpts = HostOptions{
 		ParentID: "parent",
 	}
-<<<<<<< HEAD
-=======
 	s.NoError(s.parentHost.Insert())
 	s.NoError(s.distro.Insert())
->>>>>>> 75bd0bf0
 }
 
 func (s *DockerSuite) TearDownTest() {
@@ -385,11 +371,8 @@
 			},
 		},
 	}
-<<<<<<< HEAD
-	conf, err := makeHostConfig(settingsNoOpenPorts, containers)
-=======
+
 	conf, err := makeHostConfig("test_pool", settingsNoOpenPorts, containers)
->>>>>>> 75bd0bf0
 	s.Error(err)
 	s.Nil(conf)
 
@@ -404,11 +387,8 @@
 			},
 		},
 	}
-<<<<<<< HEAD
-	conf, err = makeHostConfig(settingsOpenPorts, containers)
-=======
+
 	conf, err = makeHostConfig("pool_id", settingsOpenPorts, containers)
->>>>>>> 75bd0bf0
 	s.NoError(err)
 	s.NotNil(conf)
 }
