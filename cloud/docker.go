package cloud

import (
	"context"
	"strings"
	"time"

	"github.com/mongodb/anser/bsonutil"

	"github.com/evergreen-ci/evergreen"
	"github.com/evergreen-ci/evergreen/model/event"
	"github.com/evergreen-ci/evergreen/model/host"
	"github.com/mongodb/grip"
	"github.com/mongodb/grip/message"
	"github.com/pkg/errors"
)

// dockerManager implements the Manager interface for Docker.
type dockerManager struct {
	client DockerClient
	env    evergreen.Environment
}

// ProviderSettings specifies the settings used to configure a host instance.
type dockerSettings struct {
	// ImageURL is the url of the Docker image to use when building the container.
	ImageURL string `mapstructure:"image_url" json:"image_url" bson:"image_url"`
}

// nolint
var (
	// bson fields for the ProviderSettings struct
	imageURLKey = bsonutil.MustHaveTag(dockerSettings{}, "ImageURL")
)

// Validate checks that the settings from the config file are sane.
func (settings *dockerSettings) Validate() error {
	if settings.ImageURL == "" {
		return errors.New("Image must not be empty")
	}

	return nil
}

// GetSettings returns an empty ProviderSettings struct.
func (*dockerManager) GetSettings() ProviderSettings {
	return &dockerSettings{}
}

// SpawnHost creates and starts a new Docker container
func (m *dockerManager) SpawnHost(ctx context.Context, h *host.Host) (*host.Host, error) {
	if h.Distro.Provider != evergreen.ProviderNameDocker {
		return nil, errors.Errorf("Can't spawn instance of %s for distro %s: provider is %s",
			evergreen.ProviderNameDocker, h.Distro.Id, h.Distro.Provider)
	}

	if h.DockerOptions.Image == "" {
		return nil, errors.Errorf("Docker image empty for host '%s'", h.Id)
	}

	// get parent of host
	parentHost, err := h.GetParent()
	if err != nil {
		return nil, errors.Wrapf(err, "Error finding parent of host '%s'", h.Id)
	}
	hostIP := parentHost.Host
	if hostIP == "" {
		return nil, errors.Wrapf(err, "Error getting host IP for parent host %s", parentHost.Id)
	}

	settings := dockerSettings{ImageURL: h.DockerOptions.Image}
	if err = settings.Validate(); err != nil {
		return nil, errors.Wrapf(err, "Invalid Docker settings for host '%s'", h.Id)
	}

	// Create container
	if err = m.client.CreateContainer(ctx, parentHost, h); err != nil {
		err = errors.Wrapf(err, "Failed to create container for host '%s'", h.Id)
		grip.Info(message.WrapError(err, message.Fields{
			"message": "spawn container host failed",
			"host":    h.Id,
		}))
		return nil, err
	}

	if err = h.SetAgentRevision(evergreen.BuildRevision); err != nil {
		return nil, errors.Wrapf(err, "error setting agent revision on host %s", h.Id)
	}

	// The setup was successful. Update the container host accordingly in the database.
	if err := h.MarkAsProvisioned(); err != nil {
		return nil, errors.Wrapf(err, "error marking host %s as provisioned", h.Id)
	}

	// Start container
	if err := m.client.StartContainer(ctx, parentHost, h.Id); err != nil {
		err = errors.Wrapf(err, "Docker start container API call failed for host '%s'", hostIP)
		// Clean up
		if err2 := m.client.RemoveContainer(ctx, parentHost, h.Id); err2 != nil {
			err = errors.Wrapf(err, "Unable to cleanup: %+v", err2)
		}
		grip.Info(message.WrapError(err, message.Fields{
			"message": "start container host failed",
			"host":    h.Id,
		}))
		return nil, err
	}

	grip.Info(message.Fields{
		"message": "created and started Docker container",
		"host":    h.Id,
	})
	event.LogHostStarted(h.Id)

	return h, nil
}

func (m *dockerManager) ModifyHost(context.Context, *host.Host, host.HostModifyOptions) error {
	return errors.New("can't modify instances with docker provider")
}

// GetInstanceStatus returns a universal status code representing the state
// of a container.
func (m *dockerManager) GetInstanceStatus(ctx context.Context, h *host.Host) (CloudStatus, error) {
	// get parent of container host
	parent, err := h.GetParent()
	if err != nil {
		return StatusUnknown, errors.Wrapf(err, "Error retrieving parent of host '%s'", h.Id)
	}

	container, err := m.client.GetContainer(ctx, parent, h.Id)
	if err != nil {
		return StatusUnknown, errors.Wrapf(err, "Failed to get container information for host '%v'", h.Id)
	}

	return toEvgStatus(container.State), nil
}

// GetDNSName does nothing, returning an empty string and no error.
func (m *dockerManager) GetDNSName(ctx context.Context, h *host.Host) (string, error) {
	return "", nil
}

//TerminateInstance destroys a container.
func (m *dockerManager) TerminateInstance(ctx context.Context, h *host.Host, user, reason string) error {
	if h.Status == evergreen.HostTerminated {
		err := errors.Errorf("Can not terminate %s - already marked as terminated!", h.Id)
		grip.Error(err)
		return err
	}

	// get parent of container host
	parent, err := h.GetParent()
	if err != nil {
		return errors.Wrapf(err, "Error retrieving parent for host '%s'", h.Id)
	}

	if err := m.client.RemoveContainer(ctx, parent, h.Id); err != nil {
		return errors.Wrap(err, "API call to remove container failed")
	}

	grip.Info(message.Fields{
		"message":   "terminated Docker container",
		"container": h.Id,
	})

	// Set the host status as terminated and update its termination time
	return h.Terminate(user, reason)
}

func (m *dockerManager) StopInstance(ctx context.Context, host *host.Host, user string) error {
	return errors.New("StopInstance is not supported for docker provider")
}

func (m *dockerManager) StartInstance(ctx context.Context, host *host.Host, user string) error {
	return errors.New("StartInstance is not supported for docker provider")
}

//Configure populates a dockerManager by reading relevant settings from the
//config object.
func (m *dockerManager) Configure(ctx context.Context, s *evergreen.Settings) error {
	config := s.Providers.Docker

	if m.client == nil {
		m.client = GetDockerClient(s)
	}

	if err := m.client.Init(config.APIVersion); err != nil {
		return errors.Wrap(err, "Failed to initialize client connection")
	}

	if m.env == nil {
		return errors.New("docker manager requires access to the evergreen environment")
	}

	return nil
}

//IsUp checks the container's state by querying the Docker API and
//returns true if the host should be available to connect with SSH.
func (m *dockerManager) IsUp(ctx context.Context, h *host.Host) (bool, error) {
	cloudStatus, err := m.GetInstanceStatus(ctx, h)
	if err != nil {
		return false, err
	}
	return cloudStatus == StatusRunning, nil
}

// OnUp does nothing.
func (m *dockerManager) OnUp(context.Context, *host.Host) error {
	return nil
}

<<<<<<< HEAD
func (m *dockerManager) AttachVolume(context.Context, *host.Host, *host.VolumeAttachment) error {
	return errors.New("can't attach volume with docker provider")
}

func (m *dockerManager) DetachVolume(context.Context, *host.Host, string) error {
	return errors.New("can't detach volume with docker provider")
}

func (m *dockerManager) CreateVolume(context.Context, *host.Volume) (*host.Volume, error) {
	return nil, errors.New("can't create volume with docker provider")
}

func (m *dockerManager) DeleteVolume(context.Context, *host.Volume) error {
	return errors.New("can't delete volume with docker provider")
}

//GetSSHOptions returns an array of default SSH options for connecting to a
//container.
func (m *dockerManager) GetSSHOptions(h *host.Host, keyPath string) ([]string, error) {
	if keyPath == "" {
		return []string{}, errors.New("No key specified for Docker host")
	}

	opts := []string{"-i", keyPath}
	for _, opt := range h.Distro.SSHOptions {
		opts = append(opts, "-o", opt)
	}
	return opts, nil
}

=======
>>>>>>> 4b2a852c
// TimeTilNextPayment returns the amount of time until the next payment is due
// for the host. For Docker this is not relevant.
func (m *dockerManager) TimeTilNextPayment(_ *host.Host) time.Duration {
	return time.Duration(0)
}

func (m *dockerManager) GetContainers(ctx context.Context, h *host.Host) ([]string, error) {
	containers, err := m.client.ListContainers(ctx, h)
	if err != nil {
		return nil, errors.Wrap(err, "error listing containers")
	}

	ids := []string{}
	for _, container := range containers {
		name := container.Names[0]
		// names in Docker have leading slashes -- https://github.com/moby/moby/issues/6705
		if !strings.HasPrefix(name, "/") {
			return nil, errors.New("error reading container name")
		}
		name = name[1:]
		ids = append(ids, name)
	}

	return ids, nil
}

// canImageBeRemoved returns true if there are no containers running the image
func (m *dockerManager) canImageBeRemoved(ctx context.Context, h *host.Host, imageID string) (bool, error) {
	containers, err := m.client.ListContainers(ctx, h)
	if err != nil {
		return false, errors.Wrap(err, "error listing containers")
	}

	for _, container := range containers {
		if container.ImageID == imageID {
			return false, nil
		}
	}
	return true, nil
}

// RemoveOldestImage finds the oldest image without running containers and forcibly removes it
func (m *dockerManager) RemoveOldestImage(ctx context.Context, h *host.Host) error {
	// list images in order of most to least recently created
	images, err := m.client.ListImages(ctx, h)
	if err != nil {
		return errors.Wrap(err, "Error listing images")
	}

	for i := len(images) - 1; i >= 0; i-- {
		id := images[i].ID
		canBeRemoved, err := m.canImageBeRemoved(ctx, h, id)
		if err != nil {
			return errors.Wrapf(err, "Error checking whether containers are running on image '%s'", id)
		}
		// remove image based on ID only if there are no containers running the image
		if canBeRemoved {
			err = m.client.RemoveImage(ctx, h, id)
			if err != nil {
				return errors.Wrapf(err, "Error removing image '%s'", id)
			}
			return nil
		}
	}
	return nil
}

// CalculateImageSpaceUsage returns the amount of bytes that images take up on disk
func (m *dockerManager) CalculateImageSpaceUsage(ctx context.Context, h *host.Host) (int64, error) {
	images, err := m.client.ListImages(ctx, h)
	if err != nil {
		return 0, errors.Wrap(err, "Error listing images")
	}

	spaceBytes := int64(0)
	for _, image := range images {
		spaceBytes += image.Size
	}
	return spaceBytes, nil
}

// CostForDuration estimates the cost for a span of time on the given container
// host. The method divides the cost of that span on the parent host by an
// estimate of the number of containers running during the same interval.
func (m *dockerManager) CostForDuration(ctx context.Context, h *host.Host, start, end time.Time) (float64, error) {
	parent, err := h.GetParent()
	if err != nil {
		return 0, errors.Wrapf(err, "Error retrieving parent for host '%s'", h.Id)
	}

	numContainers, err := parent.EstimateNumContainersForDuration(start, end)
	if err != nil {
		return 0, errors.Wrap(err, "Errors estimating number of containers running over interval")
	}

	// prevent division by zero error
	if numContainers == 0 {
		return 0, nil
	}

	// get cloud manager for parent
	mgrOpts := ManagerOpts{
		Provider: parent.Provider,
		Region:   GetRegion(parent.Distro),
	}
	parentMgr, err := GetManager(ctx, m.env, mgrOpts)
	if err != nil {
		return 0, errors.Wrapf(err, "Error loading provider for parent host '%s'", parent.Id)
	}

	// get parent cost for time interval
	calc, ok := parentMgr.(CostCalculator)
	if !ok {
		return 0, errors.Errorf("Type assertion failed: type %T does not hold a CostCaluclator", parentMgr)
	}
	cost, err := calc.CostForDuration(ctx, parent, start, end)
	if err != nil {
		return 0, errors.Wrapf(err, "Error calculating cost for parent host '%s'", parent.Id)
	}

	return cost / numContainers, nil
}

// GetContainerImage downloads a container image onto given parent, using given Image. If specified, build image with evergreen agent.
func (m *dockerManager) GetContainerImage(ctx context.Context, parent *host.Host, options host.DockerOptions) error {
	start := time.Now()
	if !parent.HasContainers {
		return errors.Errorf("Error provisioning image: '%s' is not a parent", parent.Id)
	}

	// Import correct base image if not already on host.
	image, err := m.client.EnsureImageDownloaded(ctx, parent, options)
	if err != nil {
		return errors.Wrapf(err, "Unable to ensure that image '%s' is on host '%s'", options.Image, parent.Id)
	}
	grip.Info(message.Fields{
		"operation": "EnsureImageDownloaded",
		"details":   "total",
		"image":     image,
		"duration":  time.Since(start),
		"span":      time.Since(start).String(),
	})

	if options.SkipImageBuild {
		return nil
	}

	// Build image containing Evergreen executable.
	_, err = m.client.BuildImageWithAgent(ctx, parent, image)
	if err != nil {
		return errors.Wrapf(err, "Failed to build image '%s' with agent on host '%s'", options.Image, parent.Id)
	}
	grip.Info(message.Fields{
		"operation": "BuildImageWithAgent",
		"details":   "total",
		"duration":  time.Since(start),
		"span":      time.Since(start).String(),
	})

	return nil
}<|MERGE_RESOLUTION|>--- conflicted
+++ resolved
@@ -211,7 +211,6 @@
 	return nil
 }
 
-<<<<<<< HEAD
 func (m *dockerManager) AttachVolume(context.Context, *host.Host, *host.VolumeAttachment) error {
 	return errors.New("can't attach volume with docker provider")
 }
@@ -228,22 +227,6 @@
 	return errors.New("can't delete volume with docker provider")
 }
 
-//GetSSHOptions returns an array of default SSH options for connecting to a
-//container.
-func (m *dockerManager) GetSSHOptions(h *host.Host, keyPath string) ([]string, error) {
-	if keyPath == "" {
-		return []string{}, errors.New("No key specified for Docker host")
-	}
-
-	opts := []string{"-i", keyPath}
-	for _, opt := range h.Distro.SSHOptions {
-		opts = append(opts, "-o", opt)
-	}
-	return opts, nil
-}
-
-=======
->>>>>>> 4b2a852c
 // TimeTilNextPayment returns the amount of time until the next payment is due
 // for the host. For Docker this is not relevant.
 func (m *dockerManager) TimeTilNextPayment(_ *host.Host) time.Duration {
