--- conflicted
+++ resolved
@@ -77,7 +77,6 @@
 	if hostIP == "" {
 		return nil, errors.Wrapf(err, "Error getting host IP for parent host %s", parent.Id)
 	}
-	settings.HostIP = hostIP
 
 	if err := settings.Validate(); err != nil {
 		return nil, errors.Wrapf(err, "Invalid Docker settings for host '%s'", h.Id)
@@ -91,11 +90,7 @@
 	})
 
 	// Create container
-<<<<<<< HEAD
 	if err := m.client.CreateContainer(ctx, parent, h.Id, settings); err != nil {
-=======
-	if err := m.client.CreateContainer(ctx, h.Id, h.Distro, parent, settings); err != nil {
->>>>>>> 75bd0bf0
 		err = errors.Wrapf(err, "Failed to create container for host '%s'", hostIP)
 		grip.Error(err)
 		return nil, err
@@ -147,19 +142,12 @@
 // GetInstanceStatus returns a universal status code representing the state
 // of a container.
 func (m *dockerManager) GetInstanceStatus(ctx context.Context, h *host.Host) (CloudStatus, error) {
-<<<<<<< HEAD
 	// get parent of container host
 	parent, err := h.GetParent()
 	if err != nil {
 		return StatusUnknown, errors.Wrapf(err, "Error retrieving parent of host '%s'", h.Id)
 	}
 
-=======
-	parent, err := host.FindOne(host.ById(h.ParentID))
-	if err != nil {
-		return StatusUnknown, errors.Wrapf(err, "Error finding parent of host %s", h.Id)
-	}
->>>>>>> 75bd0bf0
 	container, err := m.client.GetContainer(ctx, parent, h.Id)
 	if err != nil {
 		return StatusUnknown, errors.Wrapf(err, "Failed to get container information for host '%v'", h.Id)
@@ -179,26 +167,18 @@
 
 //TerminateInstance destroys a container.
 func (m *dockerManager) TerminateInstance(ctx context.Context, h *host.Host, user string) error {
+	if h.Status == evergreen.HostTerminated {
+		err := errors.Errorf("Can not terminate %s - already marked as terminated!", h.Id)
+		grip.Error(err)
+		return err
+	}
+
 	// get parent of container host
 	parent, err := h.GetParent()
 	if err != nil {
 		return errors.Wrapf(err, "Error retrieving parent for host '%s'", h.Id)
 	}
 
-	if h.Status == evergreen.HostTerminated {
-		err := errors.Errorf("Can not terminate %s - already marked as terminated!", h.Id)
-		grip.Error(err)
-		return err
-	}
-
-<<<<<<< HEAD
-=======
-	parent, err := host.FindOne(host.ById(h.ParentID))
-	if err != nil {
-		return errors.Wrapf(err, "Error finding parent of host %s", h.Id)
-	}
-
->>>>>>> 75bd0bf0
 	if err := m.client.RemoveContainer(ctx, parent, h.Id); err != nil {
 		return errors.Wrap(err, "API call to remove container failed")
 	}
