package cloud

import (
	"context"
	"time"

	"github.com/evergreen-ci/evergreen"
	"github.com/evergreen-ci/evergreen/model/event"
	"github.com/evergreen-ci/evergreen/model/host"
	"github.com/gophercloud/gophercloud"
	"github.com/mitchellh/mapstructure"
	"github.com/mongodb/grip"
	"github.com/mongodb/grip/message"
	"github.com/pkg/errors"
)

// openStackManager implements the Manager interface for OpenStack.
type openStackManager struct {
	authOptions  *gophercloud.AuthOptions
	endpointOpts *gophercloud.EndpointOpts
	client       openStackClient
}

// ProviderSettings specifies the settings used to configure a host instance.
type openStackSettings struct {
	ImageName     string `mapstructure:"image_name"`
	FlavorName    string `mapstructure:"flavor_name"`
	KeyName       string `mapstructure:"key_name"`
	SecurityGroup string `mapstructure:"security_group"`
}

// Validate verifies a set of ProviderSettings.
func (opts *openStackSettings) Validate() error {
	if opts.ImageName == "" {
		return errors.New("Image name must not be blank")
	}

	if opts.FlavorName == "" {
		return errors.New("Flavor name must not be blank")
	}

	if opts.KeyName == "" {
		return errors.New("Key name must not be blank")
	}

	if opts.SecurityGroup == "" {
		return errors.New("Security group must not be blank")
	}

	return nil
}

// GetSettings returns an empty ProviderSettings struct since settings are configured on
// instance creation.
func (m *openStackManager) GetSettings() ProviderSettings {
	return &openStackSettings{}
}

// Configure loads the necessary credentials from the global config object.
func (m *openStackManager) Configure(ctx context.Context, s *evergreen.Settings) error {
	config := s.Providers.OpenStack

	m.authOptions = &gophercloud.AuthOptions{
		IdentityEndpoint: config.IdentityEndpoint,
		Username:         config.Username,
		Password:         config.Password,
		DomainName:       config.DomainName,
		TenantName:       config.ProjectName,
		TenantID:         config.ProjectID,
	}

	m.endpointOpts = &gophercloud.EndpointOpts{
		Region: config.Region,
	}

	if m.client == nil {
		m.client = &openStackClientImpl{}
	}

	if err := m.client.Init(*m.authOptions, *m.endpointOpts); err != nil {
		return errors.Wrap(err, "Failed to initialize client connection")
	}

	return nil
}

// SpawnHost attempts to create a new host by requesting one from the OpenStack API.
// Information about the intended (and eventually created) host is recorded in a DB document.
//
// ProviderSettings in the distro should have the following settings:
//     - ImageName:     image name
//     - FlavorName:    like an AWS instance type i.e. m1.large
//     - KeyName:       (optional) keypair name associated with the account
//     - SecurityGroup: (optional) security group name
func (m *openStackManager) SpawnHost(ctx context.Context, h *host.Host) (*host.Host, error) {
	if h.Distro.Provider != evergreen.ProviderNameOpenstack {
		return nil, errors.Errorf("Can't spawn instance of %s for distro %s: provider is %s",
			evergreen.ProviderNameOpenstack, h.Distro.Id, h.Distro.Provider)
	}

	settings := &openStackSettings{}
	if h.Distro.ProviderSettings != nil {
		if err := mapstructure.Decode(h.Distro.ProviderSettings, settings); err != nil {
			return nil, errors.Wrapf(err, "Error decoding params for distro %s", h.Distro.Id)
		}
	}

	if err := settings.Validate(); err != nil {
		return nil, errors.Wrapf(err, "Invalid settings in distro %s", h.Distro.Id)
	}

	// Start the instance, and remove the intent host document if unsuccessful.
	opts := getSpawnOptions(h, settings)
	server, err := m.client.CreateInstance(opts, settings.KeyName)
	if err != nil {
		grip.Error(err)
		if rmErr := h.Remove(); rmErr != nil {
			grip.Errorf("Could not remove intent host: %s", message.Fields{
				"host":  h.Id,
				"error": rmErr,
			})
		}
		return nil, errors.Wrapf(err, "Could not start new instance for distro '%s'", h.Distro.Id)
	}

	// Update the ID of the host with the real one
	h.Id = server.ID

	grip.Debug(message.Fields{"message": "new openstack host", "instance": h.Id, "object": h})
	event.LogHostStarted(h.Id)

	return h, nil
}

func (m *openStackManager) ModifyHost(context.Context, *host.Host, host.HostModifyOptions) error {
	return errors.New("can't modify instances with openstack provider")
}

// GetInstanceStatus gets the current operational status of the provisioned host,
func (m *openStackManager) GetInstanceStatus(ctx context.Context, host *host.Host) (CloudStatus, error) {
	server, err := m.client.GetInstance(host.Id)
	if err != nil {
		return StatusUnknown, err
	}

	return osStatusToEvgStatus(server.Status), nil
}

// TerminateInstance requests a server previously provisioned to be removed.
func (m *openStackManager) TerminateInstance(ctx context.Context, host *host.Host, user, reason string) error {
	if host.Status == evergreen.HostTerminated {
		err := errors.Errorf("Can not terminate %s - already marked as terminated!", host.Id)
		grip.Error(err)
		return err
	}

	if err := m.client.DeleteInstance(host.Id); err != nil {
		return errors.Wrap(err, "API call to delete instance failed")
	}

	// Set the host status as terminated and update its termination time
	return errors.WithStack(host.Terminate(user, reason))
}

func (m *openStackManager) StopInstance(ctx context.Context, host *host.Host, user string) error {
	return errors.New("StopInstance is not supported for openstack provider")
}

func (m *openStackManager) StartInstance(ctx context.Context, host *host.Host, user string) error {
	return errors.New("StartInstance is not supported for openstack provider")
}

// IsUp checks whether the provisioned host is running.
func (m *openStackManager) IsUp(ctx context.Context, host *host.Host) (bool, error) {
	status, err := m.GetInstanceStatus(ctx, host)
	if err != nil {
		return false, err
	}

	return status == StatusRunning, nil
}

// OnUp does nothing since tags are attached in SpawnInstance.
func (m *openStackManager) OnUp(ctx context.Context, host *host.Host) error {
	return nil
}

// GetDNSName returns the private IP address of the host.
func (m *openStackManager) GetDNSName(ctx context.Context, host *host.Host) (string, error) {
	server, err := m.client.GetInstance(host.Id)
	if err != nil {
		return "", err
	}

	for _, subnet := range server.Addresses {
		addresses, ok := subnet.([]interface{})
		if !ok {
			return "", errors.Errorf(
				"type conversion of %+v to []interface{} for host %s", subnet, host.Id)
		}

		for _, address := range addresses {
			keyvalues, ok := address.(map[string]interface{})
			if !ok {
				return "", errors.Errorf(
					"type conversion of %+v to map[string]interface{} for host %s", address, host.Id)
			}

			if ip := keyvalues["addr"]; ip != nil {
				ip, ok = ip.(string)
				if !ok {
					return "", errors.Errorf(
						"type conversion of %+v to string for host %s", ip, host.Id)
				}
				return ip.(string), nil
			}
		}
	}

	return "", errors.Errorf("could not find IP for host %s", host.Id)
}

<<<<<<< HEAD
func (m *openStackManager) AttachVolume(context.Context, *host.Host, *host.VolumeAttachment) error {
	return errors.New("can't attach volume with openstack provider")
}

func (m *openStackManager) DetachVolume(context.Context, *host.Host, string) error {
	return errors.New("can't detach volume with openstack provider")
}

func (m *openStackManager) CreateVolume(context.Context, *host.Volume) (*host.Volume, error) {
	return nil, errors.New("can't create volumes with openstack provider")
}

func (m *openStackManager) DeleteVolume(context.Context, *host.Volume) error {
	return errors.New("can't delete volumes with openstack provider")
}

// GetSSHOptions generates the command line args to be passed to SSH to allow connection
// to the machine.
func (m *openStackManager) GetSSHOptions(host *host.Host, keyPath string) ([]string, error) {
	if keyPath == "" {
		return []string{}, errors.New("No key specified for host")
	}

	opts := []string{"-i", keyPath}
	for _, opt := range host.Distro.SSHOptions {
		opts = append(opts, "-o", opt)
	}

	return opts, nil
}

=======
>>>>>>> 4b2a852c
// TimeTilNextPayment always returns 0. The OpenStack dashboard requires third-party
// plugins for billing, monitoring, and other management tools.
func (m *openStackManager) TimeTilNextPayment(host *host.Host) time.Duration {
	return time.Duration(0)
}<|MERGE_RESOLUTION|>--- conflicted
+++ resolved
@@ -220,7 +220,6 @@
 	return "", errors.Errorf("could not find IP for host %s", host.Id)
 }
 
-<<<<<<< HEAD
 func (m *openStackManager) AttachVolume(context.Context, *host.Host, *host.VolumeAttachment) error {
 	return errors.New("can't attach volume with openstack provider")
 }
@@ -237,23 +236,6 @@
 	return errors.New("can't delete volumes with openstack provider")
 }
 
-// GetSSHOptions generates the command line args to be passed to SSH to allow connection
-// to the machine.
-func (m *openStackManager) GetSSHOptions(host *host.Host, keyPath string) ([]string, error) {
-	if keyPath == "" {
-		return []string{}, errors.New("No key specified for host")
-	}
-
-	opts := []string{"-i", keyPath}
-	for _, opt := range host.Distro.SSHOptions {
-		opts = append(opts, "-o", opt)
-	}
-
-	return opts, nil
-}
-
-=======
->>>>>>> 4b2a852c
 // TimeTilNextPayment always returns 0. The OpenStack dashboard requires third-party
 // plugins for billing, monitoring, and other management tools.
 func (m *openStackManager) TimeTilNextPayment(host *host.Host) time.Duration {
