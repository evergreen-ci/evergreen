--- conflicted
+++ resolved
@@ -12,11 +12,7 @@
 	"github.com/docker/docker/api/types/network"
 	docker "github.com/docker/docker/client"
 	"github.com/docker/go-connections/nat"
-<<<<<<< HEAD
-=======
 	"github.com/evergreen-ci/evergreen"
-	"github.com/evergreen-ci/evergreen/model/distro"
->>>>>>> 75bd0bf0
 	"github.com/evergreen-ci/evergreen/model/host"
 	"github.com/evergreen-ci/evergreen/util"
 	"github.com/mongodb/grip"
@@ -24,22 +20,12 @@
 	"github.com/pkg/errors"
 )
 
-// Temporary port used for all connections to the Docker daemon. To be moved to
-// ContainerPoolsConfig section of Evergreen settings after EVG-3598
-const ClientPort = 3389
-
 // The dockerClient interface wraps the Docker dockerClient interaction.
 type dockerClient interface {
 	Init(string) error
-<<<<<<< HEAD
 	CreateContainer(context.Context, *host.Host, string, *dockerSettings) error
 	GetContainer(context.Context, *host.Host, string) (*types.ContainerJSON, error)
 	ListContainers(context.Context, *host.Host) ([]types.Container, error)
-=======
-	CreateContainer(context.Context, string, distro.Distro, *host.Host, *dockerSettings) error
-	GetContainer(context.Context, *host.Host, string) (*types.ContainerJSON, error)
-	ListContainers(context.Context, distro.Distro, *host.Host) ([]types.Container, error)
->>>>>>> 75bd0bf0
 	RemoveContainer(context.Context, *host.Host, string) error
 	StartContainer(context.Context, *host.Host, string) error
 }
@@ -52,25 +38,12 @@
 	client     *docker.Client
 }
 
-<<<<<<< HEAD
 // generateClient generates a Docker client that can talk to the specified host
 // machine. The Docker client must be exposed and available for requests at the
 // client port 3369 on the host machine.
 func (c *dockerClientImpl) generateClient(h *host.Host) (*docker.Client, error) {
 	if h.Host == "" {
 		return nil, errors.New("HostIP must not be blank")
-=======
-// generateClient generates a Docker client that can talk to the host machine
-// specified in the distro. The Docker client must be exposed and available for
-// requests at the distro-specified client port on the host machine.
-func (c *dockerClientImpl) generateClient(d distro.Distro, h *host.Host) (*docker.Client, error) {
-	// Populate and validate settings
-	settings := &dockerSettings{} // Instantiate global settings
-	if d.ProviderSettings != nil {
-		if err := mapstructure.Decode(d.ProviderSettings, settings); err != nil {
-			return nil, errors.Wrapf(err, "Error decoding params for distro '%s'", d.Id)
-		}
->>>>>>> 75bd0bf0
 	}
 
 	// cache the *docker.Client in dockerClientImpl
@@ -78,22 +51,11 @@
 		return c.client, nil
 	}
 
-	s, err := evergreen.GetConfig()
-	if err != nil {
-		return nil, errors.Wrap(err, "Error getting evergreen settings")
-	}
-	pool := s.ContainerPools.GetContainerPool(settings.PoolID)
 	// Create a Docker client to wrap Docker API calls. The Docker TCP endpoint must
 	// be exposed and available for requests at the client port on the host machine.
-<<<<<<< HEAD
-	endpoint := fmt.Sprintf("tcp://%s:%d", h.Host, ClientPort)
-
 	var err error
+	endpoint := fmt.Sprintf("tcp://%s:%v", h.Host, h.ContainerPoolSettings.Port)
 	c.client, err = docker.NewClient(endpoint, c.apiVersion, c.httpClient, nil)
-=======
-	endpoint := fmt.Sprintf("tcp://%s:%v", h.Host, pool.Port)
-	client, err := docker.NewClient(endpoint, c.apiVersion, c.httpClient, nil)
->>>>>>> 75bd0bf0
 	if err != nil {
 		grip.Error(message.Fields{
 			"message":     "Docker initialize client API call failed",
@@ -129,23 +91,14 @@
 //     3. The image must have the same ~/.ssh/authorized_keys file as the host machine
 //        in order to allow users with SSH access to the host machine to have SSH access
 //        to the container.
-<<<<<<< HEAD
 func (c *dockerClientImpl) CreateContainer(ctx context.Context, h *host.Host, name string, s *dockerSettings) error {
 	dockerClient, err := c.generateClient(h)
-=======
-func (c *dockerClientImpl) CreateContainer(ctx context.Context, id string, d distro.Distro, h *host.Host, s *dockerSettings) error {
-	dockerClient, err := c.generateClient(d, h)
->>>>>>> 75bd0bf0
 	if err != nil {
 		return errors.Wrap(err, "Failed to generate docker client")
 	}
 
 	// List all containers to find ports that are already taken.
-<<<<<<< HEAD
 	containers, err := c.ListContainers(ctx, h)
-=======
-	containers, err := c.ListContainers(ctx, d, h)
->>>>>>> 75bd0bf0
 	if err != nil {
 		return errors.Wrapf(err, "Failed to list containers on host '%s'", h.Id)
 	}
@@ -155,11 +108,7 @@
 		return errors.Wrap(err, "Error getting evergreen settings")
 	}
 	// Create a host config to bind the SSH port to another open port.
-<<<<<<< HEAD
-	hostConf, err := makeHostConfig(s, containers)
-=======
 	hostConf, err := makeHostConfig(s.PoolID, settings, containers)
->>>>>>> 75bd0bf0
 	if err != nil {
 		err = errors.Wrapf(err, "Unable to populate docker host config for host '%s'", h.Host)
 		grip.Error(err)
@@ -194,16 +143,10 @@
 	return nil
 }
 
-<<<<<<< HEAD
 // GetContainer returns low-level information on the Docker container with the
 // specified ID running on the specified host machine.
 func (c *dockerClientImpl) GetContainer(ctx context.Context, h *host.Host, containerID string) (*types.ContainerJSON, error) {
 	dockerClient, err := c.generateClient(h)
-=======
-// GetContainer returns low-level information on the Docker container.
-func (c *dockerClientImpl) GetContainer(ctx context.Context, h *host.Host, id string) (*types.ContainerJSON, error) {
-	dockerClient, err := c.generateClient(h.Distro, h)
->>>>>>> 75bd0bf0
 	if err != nil {
 		return nil, errors.Wrap(err, "Failed to generate docker client")
 	}
@@ -216,15 +159,9 @@
 	return &container, nil
 }
 
-<<<<<<< HEAD
 // ListContainers lists all containers running on the specified host machine.
 func (c *dockerClientImpl) ListContainers(ctx context.Context, h *host.Host) ([]types.Container, error) {
 	dockerClient, err := c.generateClient(h)
-=======
-// ListContainers lists all containers running on the distro-specified host machine.
-func (c *dockerClientImpl) ListContainers(ctx context.Context, d distro.Distro, h *host.Host) ([]types.Container, error) {
-	dockerClient, err := c.generateClient(d, h)
->>>>>>> 75bd0bf0
 	if err != nil {
 		return nil, errors.Wrap(err, "Failed to generate docker client")
 	}
@@ -241,15 +178,9 @@
 	return containers, nil
 }
 
-<<<<<<< HEAD
 // RemoveContainer forcibly removes a running or stopped container by ID from its host machine.
 func (c *dockerClientImpl) RemoveContainer(ctx context.Context, h *host.Host, containerID string) error {
 	dockerClient, err := c.generateClient(h)
-=======
-// RemoveContainer forcibly removes a running or stopped container from its host machine.
-func (c *dockerClientImpl) RemoveContainer(ctx context.Context, h *host.Host, id string) error {
-	dockerClient, err := c.generateClient(h.Distro, h)
->>>>>>> 75bd0bf0
 	if err != nil {
 		return errors.Wrap(err, "Failed to generate docker client")
 	}
@@ -264,15 +195,9 @@
 	return nil
 }
 
-<<<<<<< HEAD
 // StartContainer starts a stopped or new container by ID on the host machine.
 func (c *dockerClientImpl) StartContainer(ctx context.Context, h *host.Host, containerID string) error {
 	dockerClient, err := c.generateClient(h)
-=======
-// StartContainer starts a stopped or new container on the host machine.
-func (c *dockerClientImpl) StartContainer(ctx context.Context, h *host.Host, id string) error {
-	dockerClient, err := c.generateClient(h.Distro, h)
->>>>>>> 75bd0bf0
 	if err != nil {
 		return errors.Wrap(err, "Failed to generate docker client")
 	}
