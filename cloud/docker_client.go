// +build go1.7

package cloud

import (
	"context"
	"fmt"
	"io/ioutil"
	"net/http"
	"path"
	"path/filepath"
	"strings"
	"time"

	"github.com/docker/docker/api/types"
	"github.com/docker/docker/api/types/container"
	"github.com/docker/docker/api/types/network"
	docker "github.com/docker/docker/client"
	"github.com/evergreen-ci/evergreen"
	"github.com/evergreen-ci/evergreen/model/host"
	"github.com/evergreen-ci/evergreen/util"
	"github.com/mongodb/grip"
	"github.com/mongodb/grip/message"
	"github.com/pkg/errors"
)

// The dockerClient interface wraps the Docker dockerClient interaction.
type dockerClient interface {
	Init(string) error

	Create(*host.Host) error
	Close()

	EnsureImageDownloaded(context.Context, string) (string, error)
	BuildImageWithAgent(context.Context, *host.Host, string) (string, error)
	CreateContainer(context.Context, *host.Host, *dockerSettings) error
	GetContainer(context.Context, string) (*types.ContainerJSON, error)
	ListContainers(context.Context) ([]types.Container, error)
	RemoveImage(context.Context, string) error
	RemoveContainer(context.Context, string) error
	StartContainer(context.Context, string) error
	ListImages(context.Context) ([]types.ImageSummary, error)
}

type dockerClientImpl struct {
	// apiVersion specifies the version of the Docker API.
	apiVersion string
	// httpDockerClient for making HTTP requests within the Docker dockerClient wrapper.
	daemonHost        *host.Host
	httpClient        *http.Client
	client            *docker.Client
	evergreenSettings *evergreen.Settings
}

// template string for new images with agent
const (
	provisionedImageTag = "%s:provisioned"
	imageImportTimeout  = 10 * time.Minute
)

// Init sets the Docker API version to use for API calls to the Docker client.
func (c *dockerClientImpl) Init(apiVersion string) error {
	if apiVersion == "" {
		return errors.Errorf("Docker API version '%s' is invalid", apiVersion)
	}
	c.apiVersion = apiVersion

	return nil
}

// Create generates a Docker client that can talk to the specified host
// machine.
func (c *dockerClientImpl) Create(h *host.Host) error {
	// Do nothing if httpClient and dockerClient already generated
	if c.client != nil && c.httpClient != nil {
		return nil
	}

	// Validate Docker daemon host
	if h.Host == "" {
		return errors.New("HostIP must not be blank")
	}
	c.daemonHost = h

	// Get new httpClient if dockerClient has none
	if c.httpClient == nil {
		err := c.generateHTTPClient()
		if err != nil {
			return errors.Wrap(err, "Error getting new HTTP client")
		}
	}

	// Get new docker.Client
	err := c.generateDockerClient()
	if err != nil {
		return errors.Wrap(err, "Error getting new Docker client")
	}

	return nil
}

// Close puts any HTTP client associated with the Docker client back in the pool.
func (c *dockerClientImpl) Close() {
	if c.httpClient != nil {
		util.PutHTTPClient(c.httpClient)
		c.httpClient = nil
	}
	return
}

// changeTimeout changes the timeout of dockerClient's internal httpClient and
// generates a new docker.Client with the updated timeout.
func (c *dockerClientImpl) changeTimeout(newTimeout time.Duration) error {
	if c.httpClient == nil {
		return errors.New("Error changing timeout: httpClient cannot be nil")
	}

	c.httpClient.Timeout = newTimeout
	err := c.generateDockerClient()
	if err != nil {
		return errors.Wrap(err, "Failed to generate docker client")
	}

	return nil
}

// generateHTTPClient gets a new HTTP client from the pool capable of communicating
// over TLS with a remote Docker daemon
func (c *dockerClientImpl) generateHTTPClient() error {
	// Create HTTP client
	c.httpClient = util.GetHTTPClient()

	// Allow connections to Docker daemon with self-signed certificates
	transport, ok := c.httpClient.Transport.(*http.Transport)
	if !ok {
		return errors.Errorf("Type assertion failed: type %T does not hold a *http.Transport", c.httpClient.Transport)
	}
	transport.TLSClientConfig.InsecureSkipVerify = true

	return nil
}

// generateDockerClient generates a Docker client to wrap Docker API calls. The
// Docker TCP endpoint must be exposed and available for requests at the client
// port on the Docker daemon host machine.
func (c *dockerClientImpl) generateDockerClient() error {
	var err error
	endpoint := fmt.Sprintf("tcp://%s:%v", c.daemonHost.Host, c.daemonHost.ContainerPoolSettings.Port)
	c.client, err = docker.NewClient(endpoint, c.apiVersion, c.httpClient, nil)
	if err != nil {
		grip.Error(message.Fields{
			"message":     "Docker initialize client API call failed",
			"error":       err,
			"endpoint":    endpoint,
			"api_version": c.apiVersion,
		})
		return errors.Wrapf(err, "Docker initialize client API call failed at endpoint '%s'", endpoint)
	}

	return nil
}

// EnsureImageDownloaded checks if the image in s3 specified by the URL already exists,
// and if not, creates a new image from the remote tarball.
func (c *dockerClientImpl) EnsureImageDownloaded(ctx context.Context, url string) (string, error) {
	// Extract image name from url
	baseName := path.Base(url)
	imageName := strings.TrimSuffix(baseName, filepath.Ext(baseName))

	// Check if image already exists on host
	_, _, err := c.client.ImageInspectWithRaw(ctx, imageName)
	if err == nil {
		// Image already exists
		return imageName, nil
	} else if strings.Contains(err.Error(), "No such image") {

		// Extend http client timeout for ImageImport
		normalTimeout := c.httpClient.Timeout
		err = c.changeTimeout(imageImportTimeout)
		if err != nil {
			return "", errors.Wrap(err, "Error changing http client timeout")
		}

		// Image does not exist, import from remote tarball
		source := types.ImageImportSource{SourceName: url}
		msg := makeDockerLogMessage("ImageImport", c.daemonHost.Id, message.Fields{
			"source":     source,
			"image_name": imageName,
			"image_url":  url,
		})
		resp, err := c.client.ImageImport(ctx, source, imageName, types.ImageImportOptions{})
		if err != nil {
			return "", errors.Wrapf(err, "Error importing image from %s", url)
		}
		grip.Info(msg)

		// Wait until ImageImport finishes
		_, err = ioutil.ReadAll(resp)
		if err != nil {
			return "", errors.Wrap(err, "Error reading ImageImport response")
		}

		// Reset http client timeout
		err = c.changeTimeout(normalTimeout)
		if err != nil {
			return "", errors.Wrap(err, "Error changing http client timeout")
		}

		return imageName, nil
	} else {
		return "", errors.Wrapf(err, "Error inspecting image %s", imageName)
	}
}

// BuildImageWithAgent takes a base image and builds a new image on the specified
// host from a Dockfile in the root directory, which adds the Evergreen binary
func (c *dockerClientImpl) BuildImageWithAgent(ctx context.Context, containerHost *host.Host, baseImage string) (string, error) {
	const dockerfileRoute = "dockerfile"

	// modify tag for new image
	provisionedImage := fmt.Sprintf(provisionedImageTag, baseImage)

	executableSubPath := containerHost.Distro.ExecutableSubPath()
	binaryName := containerHost.Distro.BinaryName()

	// build dockerfile route
	dockerfileUrl := strings.Join([]string{
		c.evergreenSettings.ApiUrl,
		evergreen.APIRoutePrefix,
		dockerfileRoute,
	}, "/")

	options := types.ImageBuildOptions{
		BuildArgs: map[string]*string{
			"BASE_IMAGE":          &baseImage,
			"EXECUTABLE_SUB_PATH": &executableSubPath,
			"BINARY_NAME":         &binaryName,
			"URL":                 &c.evergreenSettings.Ui.Url,
		},
		Remove:        true,
		RemoteContext: dockerfileUrl,
		Tags:          []string{provisionedImage},
	}

	msg := makeDockerLogMessage("ImageBuild", c.daemonHost.Id, message.Fields{
		"base_image":     options.BuildArgs["BASE_IMAGE"],
		"dockerfile_url": options.RemoteContext,
	})

	// build the image
	resp, err := c.client.ImageBuild(ctx, nil, options)
	if err != nil {
		return "", errors.Wrapf(err, "Error building Docker image from base image %s", baseImage)
	}
	grip.Info(msg)

	// wait for ImageBuild to complete -- success response otherwise returned
	// before building from Dockerfile is over, and next ContainerCreate will fail
	_, err = ioutil.ReadAll(resp.Body)
	if err != nil {
		return "", errors.Wrap(err, "Error reading ImageBuild response")
	}

	return provisionedImage, nil
}

<<<<<<< HEAD
// CreateContainer creates a new Docker container with Evergreen agent.
func (c *dockerClientImpl) CreateContainer(ctx context.Context, parentHost, containerHost *host.Host, settings *dockerSettings) error {
	dockerClient, err := c.generateClient(parentHost)
	if err != nil {
		return errors.Wrap(err, "Failed to generate docker client")
	}

	// Extract image name from url
	baseName := path.Base(settings.ImageURL)
	provisionedImage := fmt.Sprintf(provisionedImageTag, strings.TrimSuffix(baseName, filepath.Ext(baseName)))
=======
// CreateContainer creates a new Docker container that runs an SSH daemon, and binds the
// container's SSH port to another port on the host machine. The preloaded Docker image
// must satisfy the following constraints:
//     1. The image must have the sshd binary in order to start the SSH daemon. On Ubuntu
//        14.04, you can get it with `apt-get update && apt-get install -y openssh-server`.
//     2. The image must execute the SSH daemon without detaching on startup. On Ubuntu
//        14.04, this command is `/usr/sbin/sshd -D`.
//     3. The image must have the same ~/.ssh/authorized_keys file as the host machine
//        in order to allow users with SSH access to the host machine to have SSH access
//        to the container.
func (c *dockerClientImpl) CreateContainer(ctx context.Context, containerHost *host.Host, settings *dockerSettings) error {
	// Import correct base image if not already on host.
	image, err := c.EnsureImageDownloaded(ctx, settings.ImageURL)
	if err != nil {
		return errors.Wrapf(err, "Unable to ensure that image '%s' is on host '%s'", settings.ImageURL, c.daemonHost.Id)
	}

	// Build image containing Evergreen executable.
	provisionedImage, err := c.BuildImageWithAgent(ctx, containerHost, image)
	if err != nil {
		return errors.Wrapf(err, "Failed to build image %s with agent on host '%s'", image, c.daemonHost.Id)
	}
>>>>>>> 6c0bbbd4

	// Build path to Evergreen executable.
	pathToExecutable := filepath.Join("root", "evergreen")
	if containerHost.Distro.IsWindows() {
		pathToExecutable += ".exe"
	}

	// Generate the host secret for container if none exists.
	if containerHost.Secret == "" {
		if err = containerHost.CreateSecret(); err != nil {
			return errors.Wrapf(err, "creating secret for %s", containerHost.Id)
		}
	}

	// Build Evergreen agent command.
	agentCmdParts := []string{
		pathToExecutable,
		"agent",
		fmt.Sprintf("--api_server=%s", c.evergreenSettings.ApiUrl),
		fmt.Sprintf("--host_id=%s", containerHost.Id),
		fmt.Sprintf("--host_secret=%s", containerHost.Secret),
		fmt.Sprintf("--log_prefix=%s", filepath.Join(containerHost.Distro.WorkDir, "agent")),
		fmt.Sprintf("--working_directory=%s", containerHost.Distro.WorkDir),
		"--cleanup",
	}

	// Populate container settings with command and new image.
	containerConf := &container.Config{
		Cmd:   agentCmdParts,
		Image: provisionedImage,
		User:  containerHost.Distro.User,
	}
	networkConf := &network.NetworkingConfig{}
	hostConf := &container.HostConfig{}

	msg := makeDockerLogMessage("ContainerCreate", c.daemonHost.Id, message.Fields{
		"image": containerConf.Image,
	})

	// Build container
	if _, err := c.client.ContainerCreate(ctx, containerConf, hostConf, networkConf, containerHost.Id); err != nil {
		err = errors.Wrapf(err, "Docker create API call failed for container '%s'", containerHost.Id)
		grip.Error(err)
		return err
	}
	grip.Info(msg)

	return nil
}

// GetContainer returns low-level information on the Docker container with the
// specified ID running on the specified host machine.
func (c *dockerClientImpl) GetContainer(ctx context.Context, containerID string) (*types.ContainerJSON, error) {
	container, err := c.client.ContainerInspect(ctx, containerID)
	if err != nil {
		return nil, errors.Wrapf(err, "Docker inspect API call failed for container '%s'", containerID)
	}

	return &container, nil
}

// ListContainers lists all containers running on the specified host machine.
func (c *dockerClientImpl) ListContainers(ctx context.Context) ([]types.Container, error) {
	// Get all running containers
	opts := types.ContainerListOptions{All: false}
	containers, err := c.client.ContainerList(ctx, opts)
	if err != nil {
		err = errors.Wrap(err, "Docker list API call failed")
		grip.Error(err)
		return nil, err
	}

	return containers, nil
}

// ListImages lists all images on the specified host machine.
func (c *dockerClientImpl) ListImages(ctx context.Context) ([]types.ImageSummary, error) {
	// Get all container images
	opts := types.ImageListOptions{All: false}
	images, err := c.client.ImageList(ctx, opts)
	if err != nil {
		err = errors.Wrap(err, "Docker list API call failed")
		return nil, err
	}

	return images, nil
}

// RemoveImage forcibly removes an image from its host machine
func (c *dockerClientImpl) RemoveImage(ctx context.Context, imageID string) error {
	// Check that Docker client is properly configured
	err := c.Create(c.daemonHost)
	if err != nil {
		return errors.Wrap(err, "Error generating Docker client")
	}

	opts := types.ImageRemoveOptions{Force: true}
	removed, err := c.client.ImageRemove(ctx, imageID, opts)
	if err != nil {
		err = errors.Wrapf(err, "Failed to remove image '%s'", imageID)
		return err
	}
	// check to make sure an image was removed
	if len(removed) <= 0 {
		return errors.Errorf("Failed to remove image '%s'", imageID)
	}
	return nil
}

// RemoveContainer forcibly removes a running or stopped container by ID from its host machine.
func (c *dockerClientImpl) RemoveContainer(ctx context.Context, containerID string) error {
	opts := types.ContainerRemoveOptions{Force: true}
	if err := c.client.ContainerRemove(ctx, containerID, opts); err != nil {
		err = errors.Wrapf(err, "Failed to remove container '%s'", containerID)
		grip.Error(err)
		return err
	}

	return nil
}

// StartContainer starts a stopped or new container by ID on the host machine.
func (c *dockerClientImpl) StartContainer(ctx context.Context, containerID string) error {
	opts := types.ContainerStartOptions{}
	if err := c.client.ContainerStart(ctx, containerID, opts); err != nil {
		return errors.Wrapf(err, "Failed to start container %s", containerID)
	}

	return nil
}

func makeDockerLogMessage(name, parent string, data interface{}) message.Fields {
	return message.Fields{
		"message":  "Docker API call",
		"api_name": name,
		"parent":   parent,
		"data":     data,
	}
}<|MERGE_RESOLUTION|>--- conflicted
+++ resolved
@@ -264,41 +264,11 @@
 	return provisionedImage, nil
 }
 
-<<<<<<< HEAD
 // CreateContainer creates a new Docker container with Evergreen agent.
-func (c *dockerClientImpl) CreateContainer(ctx context.Context, parentHost, containerHost *host.Host, settings *dockerSettings) error {
-	dockerClient, err := c.generateClient(parentHost)
-	if err != nil {
-		return errors.Wrap(err, "Failed to generate docker client")
-	}
-
+func (c *dockerClientImpl) CreateContainer(ctx context.Context, containerHost *host.Host, settings *dockerSettings) error {
 	// Extract image name from url
 	baseName := path.Base(settings.ImageURL)
 	provisionedImage := fmt.Sprintf(provisionedImageTag, strings.TrimSuffix(baseName, filepath.Ext(baseName)))
-=======
-// CreateContainer creates a new Docker container that runs an SSH daemon, and binds the
-// container's SSH port to another port on the host machine. The preloaded Docker image
-// must satisfy the following constraints:
-//     1. The image must have the sshd binary in order to start the SSH daemon. On Ubuntu
-//        14.04, you can get it with `apt-get update && apt-get install -y openssh-server`.
-//     2. The image must execute the SSH daemon without detaching on startup. On Ubuntu
-//        14.04, this command is `/usr/sbin/sshd -D`.
-//     3. The image must have the same ~/.ssh/authorized_keys file as the host machine
-//        in order to allow users with SSH access to the host machine to have SSH access
-//        to the container.
-func (c *dockerClientImpl) CreateContainer(ctx context.Context, containerHost *host.Host, settings *dockerSettings) error {
-	// Import correct base image if not already on host.
-	image, err := c.EnsureImageDownloaded(ctx, settings.ImageURL)
-	if err != nil {
-		return errors.Wrapf(err, "Unable to ensure that image '%s' is on host '%s'", settings.ImageURL, c.daemonHost.Id)
-	}
-
-	// Build image containing Evergreen executable.
-	provisionedImage, err := c.BuildImageWithAgent(ctx, containerHost, image)
-	if err != nil {
-		return errors.Wrapf(err, "Failed to build image %s with agent on host '%s'", image, c.daemonHost.Id)
-	}
->>>>>>> 6c0bbbd4
 
 	// Build path to Evergreen executable.
 	pathToExecutable := filepath.Join("root", "evergreen")
@@ -308,7 +278,7 @@
 
 	// Generate the host secret for container if none exists.
 	if containerHost.Secret == "" {
-		if err = containerHost.CreateSecret(); err != nil {
+		if err := containerHost.CreateSecret(); err != nil {
 			return errors.Wrapf(err, "creating secret for %s", containerHost.Id)
 		}
 	}
