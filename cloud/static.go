package cloud

import (
	"context"
	"time"

	"github.com/evergreen-ci/evergreen"
	"github.com/evergreen-ci/evergreen/model/event"
	"github.com/evergreen-ci/evergreen/model/host"
	"github.com/mongodb/anser/bsonutil"
	"github.com/mongodb/grip"
	"github.com/pkg/errors"
)

type staticManager struct{}

type StaticSettings struct {
	Hosts []StaticHost `mapstructure:"hosts" json:"hosts" bson:"hosts"`
}

type StaticHost struct {
	Name string `mapstructure:"name" json:"name" bson:"name"`
}

var (
	// bson fields for the StaticSettings struct
	HostsKey = bsonutil.MustHaveTag(StaticSettings{}, "Hosts")

	// bson fields for the Host struct
	NameKey = bsonutil.MustHaveTag(StaticHost{}, "Name")
)

// Validate checks that the settings from the configuration are valid.
func (s *StaticSettings) Validate() error {
	for _, h := range s.Hosts {
		if h.Name == "" {
			return errors.New("host 'name' field can not be blank")
		}
	}
	return nil
}

func (staticMgr *staticManager) SpawnHost(context.Context, *host.Host) (*host.Host, error) {
	return nil, errors.New("cannot start new instances with static provider")
}

func (staticMgr *staticManager) ModifyHost(context.Context, *host.Host, host.HostModifyOptions) error {
	return errors.New("cannot modify instances with static provider")
}

// get the status of an instance
func (staticMgr *staticManager) GetInstanceStatus(ctx context.Context, host *host.Host) (CloudStatus, error) {
	return StatusRunning, nil
}

// get instance DNS
func (staticMgr *staticManager) GetDNSName(ctx context.Context, host *host.Host) (string, error) {
	return host.Id, nil
}

// terminate an instance
func (staticMgr *staticManager) TerminateInstance(ctx context.Context, host *host.Host, user, reason string) error {
	// a decommissioned static host will be removed from the database
	if host.Status == evergreen.HostDecommissioned {
		event.LogHostStatusChanged(host.Id, host.Status, evergreen.HostDecommissioned, evergreen.User, reason)
		grip.Debugf("Removing decommissioned %s static host (%s)", host.Distro, host.Host)
		if err := host.Remove(); err != nil {
			grip.Errorf("Error removing decommissioned %s static host (%s): %+v",
				host.Distro, host.Host, err)
		}
	}

	grip.Debugf("Not terminating static '%s' host: %s", host.Distro.Id, host.Host)
	return nil
}

func (staticMgr *staticManager) StopInstance(ctx context.Context, host *host.Host, user string) error {
	return errors.New("StopInstance is not supported for static provider")
}

func (staticMgr *staticManager) StartInstance(ctx context.Context, host *host.Host, user string) error {
	return errors.New("StartInstance is not supported for static provider")
}

func (staticMgr *staticManager) GetSettings() ProviderSettings {
	return &StaticSettings{}
}

func (staticMgr *staticManager) Configure(ctx context.Context, settings *evergreen.Settings) error {
	//no-op. maybe will need to load something from settings in the future.
	return nil
}

func (staticMgr *staticManager) IsUp(context.Context, *host.Host) (bool, error) {
	return true, nil
}

func (staticMgr *staticManager) OnUp(context.Context, *host.Host) error {
	return nil
}

<<<<<<< HEAD
func (staticMgr *staticManager) AttachVolume(context.Context, *host.Host, *host.VolumeAttachment) error {
	return errors.New("can't attach volume with static provider")
}

func (staticMgr *staticManager) DetachVolume(context.Context, *host.Host, string) error {
	return errors.New("can't detach volume with static provider")
}

func (staticMgr *staticManager) CreateVolume(context.Context, *host.Volume) (*host.Volume, error) {
	return nil, errors.New("can't create volume with static provider")
}

func (staticMgr *staticManager) DeleteVolume(context.Context, *host.Volume) error {
	return errors.New("can't delete volume with static provider")
}

func (staticMgr *staticManager) GetSSHOptions(h *host.Host, keyPath string) (opts []string, err error) {
	if keyPath != "" {
		opts = append(opts, "-i", keyPath)
	}
	for _, opt := range h.Distro.SSHOptions {
		opts = append(opts, "-o", opt)
	}
	return opts, nil
}

=======
>>>>>>> 4b2a852c
// determine how long until a payment is due for the host. static hosts always
// return 0 for this number
func (staticMgr *staticManager) TimeTilNextPayment(host *host.Host) time.Duration {
	return time.Duration(0)
}<|MERGE_RESOLUTION|>--- conflicted
+++ resolved
@@ -99,7 +99,6 @@
 	return nil
 }
 
-<<<<<<< HEAD
 func (staticMgr *staticManager) AttachVolume(context.Context, *host.Host, *host.VolumeAttachment) error {
 	return errors.New("can't attach volume with static provider")
 }
@@ -116,18 +115,6 @@
 	return errors.New("can't delete volume with static provider")
 }
 
-func (staticMgr *staticManager) GetSSHOptions(h *host.Host, keyPath string) (opts []string, err error) {
-	if keyPath != "" {
-		opts = append(opts, "-i", keyPath)
-	}
-	for _, opt := range h.Distro.SSHOptions {
-		opts = append(opts, "-o", opt)
-	}
-	return opts, nil
-}
-
-=======
->>>>>>> 4b2a852c
 // determine how long until a payment is due for the host. static hosts always
 // return 0 for this number
 func (staticMgr *staticManager) TimeTilNextPayment(host *host.Host) time.Duration {
