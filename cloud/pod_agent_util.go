--- conflicted
+++ resolved
@@ -84,15 +84,9 @@
 	retryArgs := curlRetryArgs(curlDefaultNumRetries, curlDefaultMaxSecs)
 
 	var curlCmd string
-<<<<<<< HEAD
 	if !settings.ServiceFlags.S3BinaryDownloadsDisabled && settings.PodInit.S3BaseURL != "" {
 		// Attempt to download the agent from S3, but fall back to downloading from
 		// the app server if it fails.
-=======
-	if !flags.S3BinaryDownloadsDisabled && settings.PodInit.S3BaseURL != "" {
-		// Attempt to download the agent from S3, but fall back to downloading
-		// from the app server if it fails.
->>>>>>> 77c5521d
 		curlCmd = fmt.Sprintf("(curl -LO '%s' %s || curl -LO '%s' %s)", s3ClientURL(settings, p), retryArgs, clientURL(settings, p), retryArgs)
 	} else {
 		curlCmd = fmt.Sprintf("curl -LO '%s' %s", clientURL(settings, p), retryArgs)
