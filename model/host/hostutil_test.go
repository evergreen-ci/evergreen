package host

import (
	"context"
	"encoding/json"
	"fmt"
	"net"
	"os/exec"
	"runtime"
	"strings"
	"syscall"
	"testing"
	"time"

	"github.com/evergreen-ci/evergreen"
	"github.com/evergreen-ci/evergreen/db"
	"github.com/evergreen-ci/evergreen/mock"
	"github.com/evergreen-ci/evergreen/model/credentials"
	"github.com/evergreen-ci/evergreen/model/distro"
	"github.com/evergreen-ci/evergreen/model/user"
	"github.com/evergreen-ci/evergreen/service/testutil"
	"github.com/mongodb/grip"
	"github.com/mongodb/grip/send"
	"github.com/mongodb/jasper"
	"github.com/mongodb/jasper/rpc"
	"github.com/pkg/errors"
	"github.com/stretchr/testify/assert"
	"github.com/stretchr/testify/require"
)

func TestCurlCommand(t *testing.T) {
	assert := assert.New(t)
	h := &Host{Distro: distro.Distro{Arch: distro.ArchWindowsAmd64}}
	settings := &evergreen.Settings{
		Ui:                evergreen.UIConfig{Url: "www.example.com"},
		ClientBinariesDir: "clients",
	}
	expected := "cd ~ && curl -LO 'www.example.com/clients/windows_amd64/evergreen.exe' && chmod +x evergreen.exe"
	assert.Equal(expected, h.CurlCommand(settings))

	h = &Host{Distro: distro.Distro{Arch: distro.ArchLinuxAmd64}}
	expected = "cd ~ && curl -LO 'www.example.com/clients/linux_amd64/evergreen' && chmod +x evergreen"
	assert.Equal(expected, h.CurlCommand(settings))
}

func TestCurlCommandWithRetry(t *testing.T) {
	h := &Host{Distro: distro.Distro{Arch: distro.ArchWindowsAmd64}}
	settings := &evergreen.Settings{
		Ui:                evergreen.UIConfig{Url: "www.example.com"},
		ClientBinariesDir: "clients",
	}
	expected := "cd ~ && curl -LO 'www.example.com/clients/windows_amd64/evergreen.exe' --retry=5 --retry-max-time=10 && chmod +x evergreen.exe"
	assert.Equal(t, expected, h.CurlCommandWithRetry(settings, 5, 10))

	h = &Host{Distro: distro.Distro{Arch: distro.ArchLinuxAmd64}}
	expected = "cd ~ && curl -LO 'www.example.com/clients/linux_amd64/evergreen' --retry=5 --retry-max-time=10 && chmod +x evergreen"
	assert.Equal(t, expected, h.CurlCommandWithRetry(settings, 5, 10))
}

func TestClientURL(t *testing.T) {
	h := &Host{Distro: distro.Distro{Arch: distro.ArchWindowsAmd64}}
	settings := &evergreen.Settings{
		Ui:                evergreen.UIConfig{Url: "www.example.com"},
		ClientBinariesDir: "clients",
	}

	expected := "www.example.com/clients/windows_amd64/evergreen.exe"
	assert.Equal(t, expected, h.ClientURL(settings))

	h.Distro.Arch = distro.ArchLinuxAmd64
	expected = "www.example.com/clients/linux_amd64/evergreen"
	assert.Equal(t, expected, h.ClientURL(settings))
}

func TestJasperCommands(t *testing.T) {
	for opName, opCase := range map[string]func(t *testing.T, h *Host, config evergreen.HostJasperConfig){
		"VerifyBaseFetchCommands": func(t *testing.T, h *Host, config evergreen.HostJasperConfig) {
			expectedCmds := []string{
				"cd \"/foo\"",
				fmt.Sprintf("curl -LO 'www.example.com/download_file-linux-amd64-abc123.tar.gz' --retry=%d --retry-max-time=%d", CurlDefaultNumRetries, CurlDefaultMaxSecs),
				"tar xzf 'download_file-linux-amd64-abc123.tar.gz'",
				"chmod +x 'jasper_cli'",
				"rm -f 'download_file-linux-amd64-abc123.tar.gz'",
			}
			cmds := h.fetchJasperCommands(config)
			require.Len(t, cmds, len(expectedCmds))
			for i := range expectedCmds {
				assert.Equal(t, expectedCmds[i], cmds[i])
			}
		},
		"FetchJasperCommand": func(t *testing.T, h *Host, config evergreen.HostJasperConfig) {
			expectedCmds := h.fetchJasperCommands(config)
			cmds := h.FetchJasperCommand(config)
			for _, expectedCmd := range expectedCmds {
				assert.Contains(t, cmds, expectedCmd)
			}
		},
		"FetchJasperCommandWithPath": func(t *testing.T, h *Host, config evergreen.HostJasperConfig) {
			path := "/bar"
			expectedCmds := h.fetchJasperCommands(config)
			for i := range expectedCmds {
				expectedCmds[i] = fmt.Sprintf("PATH=%s ", path) + expectedCmds[i]
			}
			cmds := h.FetchJasperCommandWithPath(config, path)
			for _, expectedCmd := range expectedCmds {
				assert.Contains(t, cmds, expectedCmd)
			}
		},
		"BootstrapScript": func(t *testing.T, h *Host, config evergreen.HostJasperConfig) {
			expectedCmds := []string{h.FetchJasperCommand(config), h.ForceReinstallJasperCommand(config)}
			expectedPreCmds := []string{"foo", "bar"}
			expectedPostCmds := []string{"bat", "baz"}

			creds, err := newMockCredentials()
			require.NoError(t, err)

			script, err := h.BootstrapScript(config, creds, expectedPreCmds, expectedPostCmds)
			require.NoError(t, err)

			assert.True(t, strings.HasPrefix(script, "#!/bin/bash"))

			currPos := 0
			for _, expectedCmd := range expectedPreCmds {
				offset := strings.Index(script[currPos:], expectedCmd)
				require.NotEqual(t, offset, -1)
				currPos += offset + len(expectedCmd)
			}

			for _, expectedCmd := range expectedCmds {
				offset := strings.Index(script[currPos:], expectedCmd)
				require.NotEqual(t, -1, offset)
				currPos += offset + len(expectedCmd)
			}

			for _, expectedCmd := range expectedPostCmds {
				offset := strings.Index(script[currPos:], expectedCmd)
				require.NotEqual(t, -1, offset)
				currPos += offset + len(expectedCmd)
			}
		},
		"ForceReinstallJasperCommand": func(t *testing.T, h *Host, config evergreen.HostJasperConfig) {
			cmd := h.ForceReinstallJasperCommand(config)
			assert.Equal(t, "sudo /foo/jasper_cli jasper service force-reinstall rpc --port=12345 --creds_path=/bar", cmd)
		},
		// "": func(t *testing.T, h *Host, config evergreen.JasperConfig) {},
	} {
		t.Run(opName, func(t *testing.T) {
			h := &Host{Distro: distro.Distro{
				Arch:                  distro.ArchLinuxAmd64,
				CuratorDir:            "/foo",
				JasperCredentialsPath: "/bar",
			}}
			config := evergreen.HostJasperConfig{
				BinaryName:       "jasper_cli",
				DownloadFileName: "download_file",
				URL:              "www.example.com",
				Version:          "abc123",
				Port:             12345,
			}
			opCase(t, h, config)
		})
	}
}

func TestJasperCommandsWindows(t *testing.T) {
	for opName, opCase := range map[string]func(t *testing.T, h *Host, config evergreen.HostJasperConfig){
		"VerifyBaseFetchCommands": func(t *testing.T, h *Host, config evergreen.HostJasperConfig) {
			expectedCmds := []string{
				"cd \"/foo\"",
				fmt.Sprintf("curl -LO 'www.example.com/download_file-windows-amd64-abc123.tar.gz' --retry=%d --retry-max-time=%d", CurlDefaultNumRetries, CurlDefaultMaxSecs),
				"tar xzf 'download_file-windows-amd64-abc123.tar.gz'",
				"chmod +x 'jasper_cli.exe'",
				"rm -f 'download_file-windows-amd64-abc123.tar.gz'",
			}
			cmds := h.fetchJasperCommands(config)
			require.Len(t, cmds, len(expectedCmds))
			for i := range expectedCmds {
				assert.Equal(t, expectedCmds[i], cmds[i])
			}
		},
		"FetchJasperCommand": func(t *testing.T, h *Host, config evergreen.HostJasperConfig) {
			expectedCmds := h.fetchJasperCommands(config)
			cmds := h.FetchJasperCommand(config)
			for _, expectedCmd := range expectedCmds {
				assert.Contains(t, cmds, expectedCmd)
			}
		},
		"FetchJasperCommandWithPath": func(t *testing.T, h *Host, config evergreen.HostJasperConfig) {
			path := "/bar"
			expectedCmds := h.fetchJasperCommands(config)
			for i := range expectedCmds {
				expectedCmds[i] = fmt.Sprintf("PATH=%s ", path) + expectedCmds[i]
			}
			cmds := h.FetchJasperCommandWithPath(config, path)
			for _, expectedCmd := range expectedCmds {
				assert.Contains(t, cmds, expectedCmd)
			}
		},
		"BootstrapScript": func(t *testing.T, h *Host, config evergreen.HostJasperConfig) {
			expectedCmds := h.fetchJasperCommands(config)
			expectedPreCmds := []string{"foo", "bar"}
			expectedPostCmds := []string{"bat", "baz"}
			path := "/bin"

			for i := range expectedCmds {
				expectedCmds[i] = fmt.Sprintf("PATH=%s %s", path, expectedCmds[i])
			}

			creds, err := newMockCredentials()
			require.NoError(t, err)
			writeCredentialsCmd, err := h.WriteJasperCredentialsFileCommand(creds)
			require.NoError(t, err)

			expectedCmds = append(expectedCmds, writeCredentialsCmd, h.ForceReinstallJasperCommand(config))

			script, err := h.BootstrapScript(config, creds, expectedPreCmds, expectedPostCmds)
			require.NoError(t, err)

			assert.True(t, strings.HasPrefix(script, "<powershell>"))
			assert.True(t, strings.HasSuffix(script, "</powershell>"))

			currPos := 0
			for _, expectedCmd := range expectedPreCmds {
				offset := strings.Index(script[currPos:], expectedCmd)
				require.NotEqual(t, -1, offset)
				currPos += offset + len(expectedCmd)
			}

			for _, expectedCmd := range expectedCmds {
				offset := strings.Index(script[currPos:], expectedCmd)
				require.NotEqual(t, -1, offset)
				currPos += offset + len(expectedCmd)
			}

			for _, expectedCmd := range expectedPostCmds {
				offset := strings.Index(script[currPos:], expectedCmd)
				require.NotEqual(t, -1, offset)
				currPos += offset + len(expectedCmd)
			}
		},
		"ForceReinstallJasperCommand": func(t *testing.T, h *Host, config evergreen.HostJasperConfig) {
			cmd := h.ForceReinstallJasperCommand(config)
			assert.Equal(t, "/foo/jasper_cli.exe jasper service force-reinstall rpc --port=12345 --creds_path=/bar", cmd)
		},
		"WriteJasperCredentialsFileCommand": func(t *testing.T, h *Host, config evergreen.HostJasperConfig) {
			creds, err := newMockCredentials()
			require.NoError(t, err)

			for testName, testCase := range map[string]func(t *testing.T){
				"WithoutJasperCredentialsPath": func(t *testing.T) {
					h.Distro.JasperCredentialsPath = ""
					_, err := h.WriteJasperCredentialsFileCommand(creds)
					assert.Error(t, err)
				},
				"WithJasperCredentialsPath": func(t *testing.T) {
					h.Distro.JasperCredentialsPath = "/bar"
					cmd, err := h.WriteJasperCredentialsFileCommand(creds)
					require.NoError(t, err)

					expectedCreds, err := creds.Export()
					require.NoError(t, err)
					assert.Equal(t, fmt.Sprintf("cat > '/bar' <<EOF\n%s\nEOF", expectedCreds), cmd)
				},
			} {
				t.Run(testName, func(t *testing.T) {
					require.NoError(t, db.ClearCollections(credentials.Collection))
					defer func() {
						assert.NoError(t, db.ClearCollections(credentials.Collection))
					}()
					testCase(t)
				})
			}
		},
		"WriteJasperCredentialsFileCommandNoDistroPath": func(t *testing.T, h *Host, config evergreen.HostJasperConfig) {
			creds, err := newMockCredentials()
			require.NoError(t, err)

			h.Distro.JasperCredentialsPath = ""
			_, err = h.WriteJasperCredentialsFileCommand(creds)
			assert.Error(t, err)
		},
	} {
		t.Run(opName, func(t *testing.T) {
			h := &Host{Distro: distro.Distro{
				Arch:                  distro.ArchWindowsAmd64,
				CuratorDir:            "/foo",
				JasperCredentialsPath: "/bar",
			}}
			config := evergreen.HostJasperConfig{
				BinaryName:       "jasper_cli",
				DownloadFileName: "download_file",
				URL:              "www.example.com",
				Version:          "abc123",
				Port:             12345,
			}
			opCase(t, h, config)
		})
	}
}

<<<<<<< HEAD
// setupCredentials is used to bootstrap the credentials collection for testing.
func setupCredentials(ctx context.Context, env *mock.Environment) error {
	env.Settings().DomainName = "test-service"

	if err := db.ClearCollections(credentials.Collection, Collection); err != nil {
		return errors.WithStack(err)
	}

	return errors.WithStack(credentials.Bootstrap(env))
}

// setupJasperService creates a Jasper service with credentials for testing.
func setupJasperService(ctx context.Context, env *mock.Environment, h *Host) (jasper.CloseFunc, error) {
	if _, err := h.Upsert(); err != nil {
		return nil, errors.WithStack(err)
	}
	manager := &jasper.MockManager{}
	port := testutil.NextPort()
	addr, err := net.ResolveTCPAddr("tcp", fmt.Sprintf("localhost:%d", port))
	if err != nil {
		return nil, errors.WithStack(err)
	}
	env.Settings().HostJasper.Port = port

	creds, err := h.GenerateJasperCredentials(ctx, env)
	if err != nil {
		return nil, errors.WithStack(err)
	}

	closeService, err := rpc.StartService(ctx, manager, addr, creds)
	if err != nil {
		return nil, errors.WithStack(err)
	}
	return closeService, errors.WithStack(h.SaveJasperCredentials(ctx, env, creds))
}

// teardownJasperService is used to clean up a test Jasper service and clean up
// the host and credentials collection.
func teardownJasperService(closeService jasper.CloseFunc) error {
	catcher := grip.NewBasicCatcher()
	catcher.Add(db.ClearCollections(credentials.Collection, Collection))
	if closeService != nil {
		catcher.Add(closeService())
	}
	return catcher.Resolve()
}

=======
>>>>>>> ec128a5f
func TestJasperClient(t *testing.T) {
	ctx, cancel := context.WithCancel(context.Background())
	defer cancel()

	sshKeyName := "foo"
	sshKeyValue := "bar"
	for testName, testCase := range map[string]struct {
		withSetupAndTeardown func(ctx context.Context, env *mock.Environment, manager *jasper.MockManager, h *Host, fn func()) error
		h                    *Host
		expectError          bool
	}{
		"LegacyHostErrors": {
			h: &Host{
				Id: "test-host",
				Distro: distro.Distro{
					CommunicationMethod: distro.CommunicationMethodLegacySSH,
					BootstrapMethod:     distro.BootstrapMethodLegacySSH,
					SSHKey:              sshKeyName,
				},
			},
			expectError: true,
		},
		"PassesWithSSHCommunicationAndSSHInfo": {
			h: &Host{
				Id: "test-host",
				Distro: distro.Distro{
					BootstrapMethod:     distro.BootstrapMethodSSH,
					CommunicationMethod: distro.CommunicationMethodSSH,
					SSHKey:              sshKeyName,
				},
				User: "foo",
				Host: "bar",
			},
			expectError: false,
		},
		"FailsWithSSHCommunicationButNoSSHKey": {
			h: &Host{
				Id: "test-host",
				Distro: distro.Distro{
					BootstrapMethod:     distro.BootstrapMethodSSH,
					CommunicationMethod: distro.CommunicationMethodSSH,
				},
				User: "foo",
				Host: "bar",
			},
			expectError: true,
		},
		"FailsWithSSHCommunicationButNoSSHInfo": {
			h: &Host{
				Id: "test-host",
				Distro: distro.Distro{
					BootstrapMethod:     distro.BootstrapMethodSSH,
					CommunicationMethod: distro.CommunicationMethodSSH,
					SSHKey:              sshKeyName,
				},
			},
			expectError: true,
		},
		"FailsWithRPCCommunicationButNoNetworkAddress": {
<<<<<<< HEAD
			withSetupAndTeardown: func(ctx context.Context, env *mock.Environment, h *Host, fn func(ctx context.Context)) error {
				catcher := grip.NewBasicCatcher()
				if !catcher.HasErrors() {
					catcher.Add(errors.WithStack(setupCredentials(ctx, env)))
				}
				var closeService jasper.CloseFunc
				var err error
				if !catcher.HasErrors() {
					closeService, err = setupJasperService(ctx, env, h)
					catcher.Add(errors.WithStack(err))
				}

				if !catcher.HasErrors() {
					fn(ctx)
				}

				catcher.Add(errors.WithStack(teardownJasperService(closeService)))
				return catcher.Resolve()
			},
=======
			withSetupAndTeardown: withJasperServiceSetupAndTeardown,
>>>>>>> ec128a5f
			h: &Host{
				Id: "test-host",
				Distro: distro.Distro{
					BootstrapMethod:     distro.BootstrapMethodSSH,
					CommunicationMethod: distro.CommunicationMethodRPC,
				},
			},
			expectError: true,
		},
		"FailsWithRPCCommunicationButNoJasperService": {
			withSetupAndTeardown: func(ctx context.Context, env *mock.Environment, manager *jasper.MockManager, h *Host, fn func()) error {
				catcher := grip.NewBasicCatcher()
<<<<<<< HEAD
				catcher.Add(errors.WithStack(setupCredentials(ctx, env)))
=======
				catcher.Add(errors.WithStack(setupCredentialsCollection(ctx, env)))
>>>>>>> ec128a5f

				if !catcher.HasErrors() {
					fn()
				}

				return errors.WithStack(teardownJasperService(nil))
			},
			h: &Host{
				Id: "test-host",
				Distro: distro.Distro{
					BootstrapMethod:     distro.BootstrapMethodSSH,
					CommunicationMethod: distro.CommunicationMethodRPC,
				},
				Host: "localhost",
			},
			expectError: true,
		},
		"PassesWithRPCCommunicationAndHostRunningJasperService": {
<<<<<<< HEAD
			withSetupAndTeardown: func(ctx context.Context, env *mock.Environment, h *Host, fn func(ctx context.Context)) error {
				catcher := grip.NewBasicCatcher()
				catcher.Add(errors.WithStack(setupCredentials(ctx, env)))
				var closeService jasper.CloseFunc
				var err error
				if !catcher.HasErrors() {
					closeService, err = setupJasperService(ctx, env, h)
					catcher.Add(errors.WithStack(err))
				}

				if !catcher.HasErrors() {
					fn(ctx)
				}

				catcher.Add(errors.WithStack(teardownJasperService(closeService)))
				return catcher.Resolve()
			},
=======
			withSetupAndTeardown: withJasperServiceSetupAndTeardown,
>>>>>>> ec128a5f
			h: &Host{
				Id: "test-host",
				Distro: distro.Distro{
					BootstrapMethod:     distro.BootstrapMethodSSH,
					CommunicationMethod: distro.CommunicationMethodRPC,
				},
				Host: "localhost",
			},
			expectError: false,
		},
	} {
		t.Run(testName, func(t *testing.T) {
			tctx, cancel := context.WithTimeout(ctx, 5*time.Second)
			defer cancel()

			env := &mock.Environment{}
			require.NoError(t, env.Configure(tctx, "", nil))
			env.Settings().HostJasper.BinaryName = "binary"
			env.Settings().Keys = map[string]string{sshKeyName: sshKeyValue}

			doTest := func() {
				client, err := testCase.h.JasperClient(tctx, env)
				if testCase.expectError {
					assert.Error(t, err)
					assert.Nil(t, client)
				} else {
					assert.NoError(t, err)
					assert.NotNil(t, client)
				}
			}

			if testCase.withSetupAndTeardown != nil {
				assert.NoError(t, testCase.withSetupAndTeardown(tctx, env, &jasper.MockManager{}, testCase.h, doTest))
			} else {
				doTest()
			}
		})
	}
}

func TestJasperProcess(t *testing.T) {
	ctx, cancel := context.WithCancel(context.Background())
	defer cancel()

<<<<<<< HEAD
	withSetupAndTeardown := func(ctx context.Context, env *mock.Environment, h *Host, fn func(context.Context)) error {
		catcher := grip.NewBasicCatcher()
		if !catcher.HasErrors() {
			catcher.Add(errors.WithStack(setupCredentials(ctx, env)))
		}
		var closeService jasper.CloseFunc
		var err error
		if !catcher.HasErrors() {
			closeService, err = setupJasperService(ctx, env, h)
			catcher.Add(errors.WithStack(err))
		}

		if !catcher.HasErrors() {
			fn(ctx)
		}

		catcher.Add(errors.WithStack(teardownJasperService(closeService)))
		return catcher.Resolve()
	}
	for testName, testCase := range map[string]func(ctx context.Context, t *testing.T, env *mock.Environment, h *Host, opts *jasper.CreateOptions){
		"RunJasperProcessErrorsWithoutJasperClient": func(ctx context.Context, t *testing.T, env *mock.Environment, h *Host, opts *jasper.CreateOptions) {
			assert.Error(t, h.StartJasperProcess(ctx, env, opts))
=======
	for testName, testCase := range map[string]func(ctx context.Context, t *testing.T, env *mock.Environment, h *Host){
		"RunJasperProcessErrorsWithoutJasperClient": func(ctx context.Context, t *testing.T, env *mock.Environment, h *Host) {
			assert.Error(t, h.StartJasperProcess(ctx, env, &jasper.CreateOptions{Args: []string{"echo", "hello", "world"}}))
>>>>>>> ec128a5f
		},
		"StartJasperProcessErrorsWithoutJasperClient": func(ctx context.Context, t *testing.T, env *mock.Environment, h *Host, opts *jasper.CreateOptions) {
			assert.Error(t, h.StartJasperProcess(ctx, env, opts))
		},
<<<<<<< HEAD
		"RunJasperProcessPassesWithJasperClient": func(ctx context.Context, t *testing.T, env *mock.Environment, h *Host, opts *jasper.CreateOptions) {
			assert.NoError(t, withSetupAndTeardown(ctx, env, h, func(ctx context.Context) {
				_, err := h.RunJasperProcess(ctx, env, opts)
				assert.NoError(t, err)
			}))
		},
		"StartJasperProcessPassesWithJasperClient": func(ctx context.Context, t *testing.T, env *mock.Environment, h *Host, opts *jasper.CreateOptions) {
			assert.NoError(t, withSetupAndTeardown(ctx, env, h, func(ctx context.Context) {
				assert.NoError(t, h.StartJasperProcess(ctx, env, opts))
=======
		"RunJasperProcessPassesWithJasperClient": func(ctx context.Context, t *testing.T, env *mock.Environment, h *Host) {
			assert.NoError(t, withJasperServiceSetupAndTeardown(ctx, env, &jasper.MockManager{}, h, func() {
				_, err := h.RunJasperProcess(ctx, env, "echo hello world")
				assert.NoError(t, err)
			}))
		},
		"StartJasperProcessPassesWithJasperClient": func(ctx context.Context, t *testing.T, env *mock.Environment, h *Host) {
			assert.NoError(t, withJasperServiceSetupAndTeardown(ctx, env, &jasper.MockManager{}, h, func() {
				assert.NoError(t, h.StartJasperProcess(ctx, env, &jasper.CreateOptions{Args: []string{"echo", "hello", "world"}}))
>>>>>>> ec128a5f
			}))
		},
	} {
		t.Run(testName, func(t *testing.T) {
			tctx, cancel := context.WithTimeout(ctx, 5*time.Second)
			defer cancel()

			env := &mock.Environment{}
			require.NoError(t, env.Configure(tctx, "", nil))
			env.EnvContext = tctx
			env.Settings().HostJasper.BinaryName = "binary"

			opts := &jasper.CreateOptions{Args: []string{"echo", "hello", "world"}}

			testCase(tctx, t, env, &Host{
				Id: "test",
				Distro: distro.Distro{
					CommunicationMethod: distro.CommunicationMethodRPC,
					BootstrapMethod:     distro.BootstrapMethodUserData,
				},
				Host: "localhost",
			}, opts)
		})
	}
}

func TestTeardownCommandOverSSH(t *testing.T) {
	cmd := TearDownCommandOverSSH()
	assert.Equal(t, "chmod +x teardown.sh && sh teardown.sh", cmd)
}

func TestInitSystemCommand(t *testing.T) {
	if runtime.GOOS != "linux" {
		t.Skip("init system test is relevant to Linux only")
	}

	ctx, cancel := context.WithCancel(context.Background())
	defer cancel()

	cmd := exec.CommandContext(ctx, "/bin/sh", "-c", initSystemCommand())
	res, err := cmd.Output()
	require.NoError(t, err)
	initSystem := strings.TrimSpace(string(res))
	assert.Contains(t, []string{InitSystemSystemd, InitSystemSysV, InitSystemUpstart}, initSystem)
}

func TestBuildLocalJasperClientRequest(t *testing.T) {
	h := &Host{
		Distro: distro.Distro{
			CuratorDir:            "/curator",
			JasperCredentialsPath: "/jasper/credentials",
		},
	}

	config := evergreen.HostJasperConfig{Port: 12345, BinaryName: "binary"}
	input := struct {
		Field string `json:"field"`
	}{Field: "foo"}
	subCmd := "sub"

	config.BinaryName = "binary"
	binaryName := h.jasperBinaryFilePath(config)

	cmd, err := h.buildLocalJasperClientRequest(config, subCmd, input)
	require.NoError(t, err)

	index := strings.Index(cmd, binaryName)
	require.NotEqual(t, -1, index)
	index += len(binaryName)

	expectedSubCmd := "jasper client sub"
	offset := strings.Index(cmd[index:], expectedSubCmd)
	require.NotEqual(t, -1, offset)
	index += offset + len(expectedSubCmd)

	assert.Contains(t, cmd[index:], "--service=rpc")
	assert.Contains(t, cmd[index:], "--port=12345")
	assert.Contains(t, cmd[index:], "--creds_path=/jasper/credentials")
}

func TestSetupScriptCommands(t *testing.T) {
	for testName, testCase := range map[string]func(t *testing.T, h *Host, settings *evergreen.Settings){
		"ReturnsEmptyWithoutSetup": func(t *testing.T, h *Host, settings *evergreen.Settings) {
			cmds, err := h.SetupScriptCommands(settings)
			require.NoError(t, err)
			assert.Empty(t, cmds)
		},
		"ReturnsEmptyIfSpawnedByTask": func(t *testing.T, h *Host, settings *evergreen.Settings) {
			h.SpawnOptions.SpawnedByTask = true
			cmds, err := h.SetupScriptCommands(settings)
			require.NoError(t, err)
			assert.Empty(t, cmds)
		},
		"ReturnsUnmodifiedWithoutExpansions": func(t *testing.T, h *Host, settings *evergreen.Settings) {
			h.Distro.Setup = "foo"
			cmds, err := h.SetupScriptCommands(settings)
			require.NoError(t, err)
			assert.Equal(t, h.Distro.Setup, cmds)
		},
		"ReturnsExpandedWithValidExpansions": func(t *testing.T, h *Host, settings *evergreen.Settings) {
			key := "foo"
			h.Distro.Setup = fmt.Sprintf("${%s}", key)
			settings.Expansions = map[string]string{
				key: "bar",
			}
			cmds, err := h.SetupScriptCommands(settings)
			require.NoError(t, err)
			assert.Equal(t, settings.Expansions[key], cmds)
		},
		"FailsWithInvalidSetup": func(t *testing.T, h *Host, settings *evergreen.Settings) {
			key := "foo"
			h.Distro.Setup = "${" + key
			settings.Expansions = map[string]string{
				key: "bar",
			}
			_, err := h.SetupScriptCommands(settings)
			assert.Error(t, err)
		},
	} {
		t.Run(testName, func(t *testing.T) {
			testCase(t, &Host{Id: "test"}, &evergreen.Settings{})
		})
	}
}

func TestStartAgentMonitorRequest(t *testing.T) {
	require.NoError(t, db.ClearCollections(Collection))
	defer func() {
		assert.NoError(t, db.ClearCollections(Collection))
	}()

	h := &Host{Id: "id", Distro: distro.Distro{WorkDir: "/foo"}}
	require.NoError(t, h.Insert())

	settings := &evergreen.Settings{
		ApiUrl:            "www.example0.com",
		ClientBinariesDir: "dir",
		LoggerConfig: evergreen.LoggerConfig{
			LogkeeperURL: "www.example1.com",
		},
		Ui: evergreen.UIConfig{
			Url: "www.example2.com",
		},
		Providers: evergreen.CloudProviders{
			AWS: evergreen.AWSConfig{
				S3Key:    "key",
				S3Secret: "secret",
				Bucket:   "bucket",
			},
		},
		Splunk: send.SplunkConnectionInfo{
			ServerURL: "www.example3.com",
			Token:     "token",
		},
	}

	cmd, err := h.StartAgentMonitorRequest(settings)
	require.NoError(t, err)

	assert.NotEmpty(t, h.Secret)
	dbHost, err := FindOneId(h.Id)
	require.NoError(t, err)
	assert.Equal(t, h.Secret, dbHost.Secret)

	expectedCmd, err := json.Marshal(h.agentMonitorCommand(settings))
	require.NoError(t, err)
	assert.Contains(t, cmd, string(expectedCmd))

	expectedEnv, err := json.Marshal(buildAgentEnv(settings))
	require.NoError(t, err)
	assert.Contains(t, cmd, string(expectedEnv))
	assert.Contains(t, cmd, evergreen.AgentMonitorTag)
}

func TestStopAgentMonitor(t *testing.T) {
	ctx, cancel := context.WithCancel(context.Background())
	defer cancel()

	for testName, testCase := range map[string]func(ctx context.Context, t *testing.T, env evergreen.Environment, manager *jasper.MockManager, h *Host){
		"SendsKillToTaggedRunningProcesses": func(ctx context.Context, t *testing.T, env evergreen.Environment, manager *jasper.MockManager, h *Host) {
			proc, err := manager.CreateProcess(ctx, &jasper.CreateOptions{
				Args: []string{"agent", "monitor", "command"},
			})
			require.NoError(t, err)
			proc.Tag(evergreen.AgentMonitorTag)

			mockProc, ok := proc.(*jasper.MockProcess)
			require.True(t, ok)
			mockProc.ProcInfo.IsRunning = true

			require.NoError(t, h.StopAgentMonitor(ctx, env))

			require.Len(t, mockProc.Signals, 1)
			assert.Equal(t, syscall.SIGTERM, mockProc.Signals[0])

		},
		"DoesNotKillProcessesWithoutCorrectTag": func(ctx context.Context, t *testing.T, env evergreen.Environment, manager *jasper.MockManager, h *Host) {
			proc, err := manager.CreateProcess(ctx, &jasper.CreateOptions{
				Args: []string{"some", "other", "command"}},
			)
			require.NoError(t, err)

			mockProc, ok := proc.(*jasper.MockProcess)
			require.True(t, ok)
			mockProc.ProcInfo.IsRunning = true

			require.NoError(t, h.StopAgentMonitor(ctx, env))

			assert.Empty(t, mockProc.Signals)
		},
		"DoesNotKillFinishedAgentMonitors": func(ctx context.Context, t *testing.T, env evergreen.Environment, manager *jasper.MockManager, h *Host) {
			proc, err := manager.CreateProcess(ctx, &jasper.CreateOptions{
				Args: []string{"agent", "monitor", "command"},
			})
			require.NoError(t, err)
			proc.Tag(evergreen.AgentMonitorTag)

			require.NoError(t, h.StopAgentMonitor(ctx, env))

			mockProc, ok := proc.(*jasper.MockProcess)
			require.True(t, ok)
			assert.Empty(t, mockProc.Signals)
		},
		"NoopsOnLegacyHost": func(ctx context.Context, t *testing.T, env evergreen.Environment, manager *jasper.MockManager, h *Host) {
			h.Distro = distro.Distro{
				BootstrapMethod:     distro.BootstrapMethodLegacySSH,
				CommunicationMethod: distro.CommunicationMethodLegacySSH,
			}

			proc, err := manager.CreateProcess(ctx, &jasper.CreateOptions{
				Args: []string{"agent", "monitor", "command"},
			})
			require.NoError(t, err)
			proc.Tag(evergreen.AgentMonitorTag)

			mockProc, ok := proc.(*jasper.MockProcess)
			require.True(t, ok)
			mockProc.ProcInfo.IsRunning = true

			require.NoError(t, h.StopAgentMonitor(ctx, env))

			assert.Empty(t, mockProc.Signals)
		},
	} {
		t.Run(testName, func(t *testing.T) {
			tctx, tcancel := context.WithTimeout(ctx, 5*time.Second)
			defer tcancel()

			env := &mock.Environment{}
			require.NoError(t, env.Configure(tctx, "", nil))

			manager := &jasper.MockManager{}

			h := &Host{
				Id:   "id",
				Host: "localhost",
				Distro: distro.Distro{
					BootstrapMethod:     distro.BootstrapMethodUserData,
					CommunicationMethod: distro.CommunicationMethodRPC,
				},
			}

			assert.NoError(t, withJasperServiceSetupAndTeardown(tctx, env, manager, h, func() {
				testCase(tctx, t, env, manager, h)
			}))
		})
	}
}

func TestSetupSpawnHostCommand(t *testing.T) {
	require.NoError(t, db.ClearCollections(Collection, user.Collection))
	defer func() {
		assert.NoError(t, db.ClearCollections(Collection, user.Collection))
	}()

	user := user.DBUser{Id: "user", APIKey: "key"}
	require.NoError(t, user.Insert())

	h := &Host{Id: "host",
		Distro: distro.Distro{
			Arch:    distro.ArchLinuxAmd64,
			WorkDir: "/dir",
		},
		ProvisionOptions: &ProvisionOptions{
			OwnerId: user.Id,
		},
	}
	require.NoError(t, h.Insert())

	settings := &evergreen.Settings{
		ApiUrl: "www.example0.com",
		Ui: evergreen.UIConfig{
			Url: "www.example1.com",
		},
	}

	cmd, err := h.SetupSpawnHostCommand(settings)
	require.NoError(t, err)

	expected := `mkdir -m 777 -p ~/cli_bin && echo '{"api_key":"key","api_server_host":"www.example0.com/api","ui_server_host":"www.example1.com","user":"user"}' > ~/cli_bin/.evergreen.yml && cp ~/evergreen ~/cli_bin && (echo 'PATH=${PATH}:~/cli_bin' >> ~/.profile || true; echo 'PATH=${PATH}:~/cli_bin' >> ~/.bash_profile || true)`
	assert.Equal(t, expected, cmd)

	h.ProvisionOptions.TaskId = "task_id"
	cmd, err = h.SetupSpawnHostCommand(settings)
	require.NoError(t, err)
	expected += " && ~/evergreen -c ~/cli_bin/.evergreen.yml fetch -t task_id --source --artifacts --dir='/dir'"
	assert.Equal(t, expected, cmd)
}

func newMockCredentials() (*rpc.Credentials, error) {
	return rpc.NewCredentials([]byte("foo"), []byte("bar"), []byte("bat"))
}

// setupCredentialsCollection sets up the credentials collection in the
// database.
func setupCredentialsCollection(ctx context.Context, env *mock.Environment) error {
	env.Settings().DomainName = "test-service"

	if err := db.ClearCollections(credentials.Collection, Collection); err != nil {
		return errors.WithStack(err)
	}

	return errors.WithStack(credentials.Bootstrap(env))
}

// setupJasperService performs the necessary setup to start a local Jasper
// service associated with this host.
func setupJasperService(ctx context.Context, env *mock.Environment, manager *jasper.MockManager, h *Host) (jasper.CloseFunc, error) {
	if err := h.Insert(); err != nil {
		return nil, errors.WithStack(err)
	}
	port := testutil.NextPort()
	addr, err := net.ResolveTCPAddr("tcp", fmt.Sprintf("localhost:%d", port))
	if err != nil {
		return nil, errors.WithStack(err)
	}
	env.Settings().HostJasper.Port = port

	creds, err := h.GenerateJasperCredentials(ctx, env)
	if err != nil {
		return nil, errors.WithStack(err)
	}

	closeService, err := rpc.StartService(ctx, manager, addr, creds)
	if err != nil {
		return nil, errors.WithStack(err)
	}
	return closeService, errors.WithStack(h.SaveJasperCredentials(ctx, env, creds))
}

// teardownJasperService cleans up after a Jasper service has been set up for a
// host.
func teardownJasperService(ctx context.Context, closeService jasper.CloseFunc) error {
	catcher := grip.NewBasicCatcher()
	catcher.Add(db.ClearCollections(credentials.Collection, Collection))
	if closeService != nil {
		catcher.Add(closeService())
	}
	return catcher.Resolve()
}

// withJasperServiceSetupAndTeardown performs necessary setup to start a
// Jasper RPC service, executes the given test function, and cleans up.
func withJasperServiceSetupAndTeardown(ctx context.Context, env *mock.Environment, manager *jasper.MockManager, h *Host, fn func()) error {
	if err := setupCredentialsCollection(ctx, env); err != nil {
		grip.Error(errors.Wrap(teardownJasperService(ctx, nil), "problem tearing down test"))
		return errors.Wrapf(err, "problem setting up credentials collection")
	}
	var closeService jasper.CloseFunc
	var err error
	if closeService, err = setupJasperService(ctx, env, manager, h); err != nil {
		grip.Error(errors.Wrap(teardownJasperService(ctx, closeService), "problem tearing down test"))
		return err
	}

	fn()

	return errors.Wrap(teardownJasperService(ctx, closeService), "problem tearing down test")
}<|MERGE_RESOLUTION|>--- conflicted
+++ resolved
@@ -298,56 +298,6 @@
 	}
 }
 
-<<<<<<< HEAD
-// setupCredentials is used to bootstrap the credentials collection for testing.
-func setupCredentials(ctx context.Context, env *mock.Environment) error {
-	env.Settings().DomainName = "test-service"
-
-	if err := db.ClearCollections(credentials.Collection, Collection); err != nil {
-		return errors.WithStack(err)
-	}
-
-	return errors.WithStack(credentials.Bootstrap(env))
-}
-
-// setupJasperService creates a Jasper service with credentials for testing.
-func setupJasperService(ctx context.Context, env *mock.Environment, h *Host) (jasper.CloseFunc, error) {
-	if _, err := h.Upsert(); err != nil {
-		return nil, errors.WithStack(err)
-	}
-	manager := &jasper.MockManager{}
-	port := testutil.NextPort()
-	addr, err := net.ResolveTCPAddr("tcp", fmt.Sprintf("localhost:%d", port))
-	if err != nil {
-		return nil, errors.WithStack(err)
-	}
-	env.Settings().HostJasper.Port = port
-
-	creds, err := h.GenerateJasperCredentials(ctx, env)
-	if err != nil {
-		return nil, errors.WithStack(err)
-	}
-
-	closeService, err := rpc.StartService(ctx, manager, addr, creds)
-	if err != nil {
-		return nil, errors.WithStack(err)
-	}
-	return closeService, errors.WithStack(h.SaveJasperCredentials(ctx, env, creds))
-}
-
-// teardownJasperService is used to clean up a test Jasper service and clean up
-// the host and credentials collection.
-func teardownJasperService(closeService jasper.CloseFunc) error {
-	catcher := grip.NewBasicCatcher()
-	catcher.Add(db.ClearCollections(credentials.Collection, Collection))
-	if closeService != nil {
-		catcher.Add(closeService())
-	}
-	return catcher.Resolve()
-}
-
-=======
->>>>>>> ec128a5f
 func TestJasperClient(t *testing.T) {
 	ctx, cancel := context.WithCancel(context.Background())
 	defer cancel()
@@ -407,29 +357,7 @@
 			expectError: true,
 		},
 		"FailsWithRPCCommunicationButNoNetworkAddress": {
-<<<<<<< HEAD
-			withSetupAndTeardown: func(ctx context.Context, env *mock.Environment, h *Host, fn func(ctx context.Context)) error {
-				catcher := grip.NewBasicCatcher()
-				if !catcher.HasErrors() {
-					catcher.Add(errors.WithStack(setupCredentials(ctx, env)))
-				}
-				var closeService jasper.CloseFunc
-				var err error
-				if !catcher.HasErrors() {
-					closeService, err = setupJasperService(ctx, env, h)
-					catcher.Add(errors.WithStack(err))
-				}
-
-				if !catcher.HasErrors() {
-					fn(ctx)
-				}
-
-				catcher.Add(errors.WithStack(teardownJasperService(closeService)))
-				return catcher.Resolve()
-			},
-=======
 			withSetupAndTeardown: withJasperServiceSetupAndTeardown,
->>>>>>> ec128a5f
 			h: &Host{
 				Id: "test-host",
 				Distro: distro.Distro{
@@ -441,18 +369,12 @@
 		},
 		"FailsWithRPCCommunicationButNoJasperService": {
 			withSetupAndTeardown: func(ctx context.Context, env *mock.Environment, manager *jasper.MockManager, h *Host, fn func()) error {
-				catcher := grip.NewBasicCatcher()
-<<<<<<< HEAD
-				catcher.Add(errors.WithStack(setupCredentials(ctx, env)))
-=======
-				catcher.Add(errors.WithStack(setupCredentialsCollection(ctx, env)))
->>>>>>> ec128a5f
-
-				if !catcher.HasErrors() {
-					fn()
+				if err := errors.WithStack(setupCredentialsCollection(ctx, env)); err != nil {
+					grip.Error(errors.WithStack(teardownJasperService(ctx, nil)))
+					return errors.WithStack(err)
 				}
-
-				return errors.WithStack(teardownJasperService(nil))
+				fn()
+				return nil
 			},
 			h: &Host{
 				Id: "test-host",
@@ -465,27 +387,7 @@
 			expectError: true,
 		},
 		"PassesWithRPCCommunicationAndHostRunningJasperService": {
-<<<<<<< HEAD
-			withSetupAndTeardown: func(ctx context.Context, env *mock.Environment, h *Host, fn func(ctx context.Context)) error {
-				catcher := grip.NewBasicCatcher()
-				catcher.Add(errors.WithStack(setupCredentials(ctx, env)))
-				var closeService jasper.CloseFunc
-				var err error
-				if !catcher.HasErrors() {
-					closeService, err = setupJasperService(ctx, env, h)
-					catcher.Add(errors.WithStack(err))
-				}
-
-				if !catcher.HasErrors() {
-					fn(ctx)
-				}
-
-				catcher.Add(errors.WithStack(teardownJasperService(closeService)))
-				return catcher.Resolve()
-			},
-=======
 			withSetupAndTeardown: withJasperServiceSetupAndTeardown,
->>>>>>> ec128a5f
 			h: &Host{
 				Id: "test-host",
 				Distro: distro.Distro{
@@ -530,59 +432,22 @@
 	ctx, cancel := context.WithCancel(context.Background())
 	defer cancel()
 
-<<<<<<< HEAD
-	withSetupAndTeardown := func(ctx context.Context, env *mock.Environment, h *Host, fn func(context.Context)) error {
-		catcher := grip.NewBasicCatcher()
-		if !catcher.HasErrors() {
-			catcher.Add(errors.WithStack(setupCredentials(ctx, env)))
-		}
-		var closeService jasper.CloseFunc
-		var err error
-		if !catcher.HasErrors() {
-			closeService, err = setupJasperService(ctx, env, h)
-			catcher.Add(errors.WithStack(err))
-		}
-
-		if !catcher.HasErrors() {
-			fn(ctx)
-		}
-
-		catcher.Add(errors.WithStack(teardownJasperService(closeService)))
-		return catcher.Resolve()
-	}
-	for testName, testCase := range map[string]func(ctx context.Context, t *testing.T, env *mock.Environment, h *Host, opts *jasper.CreateOptions){
-		"RunJasperProcessErrorsWithoutJasperClient": func(ctx context.Context, t *testing.T, env *mock.Environment, h *Host, opts *jasper.CreateOptions) {
+	for testName, testCase := range map[string]func(ctx context.Context, t *testing.T, env *mock.Environment, manager *jasper.MockManager, h *Host, opts *jasper.CreateOptions){
+		"RunJasperProcessErrorsWithoutJasperClient": func(ctx context.Context, t *testing.T, env *mock.Environment, manager *jasper.MockManager, h *Host, opts *jasper.CreateOptions) {
 			assert.Error(t, h.StartJasperProcess(ctx, env, opts))
-=======
-	for testName, testCase := range map[string]func(ctx context.Context, t *testing.T, env *mock.Environment, h *Host){
-		"RunJasperProcessErrorsWithoutJasperClient": func(ctx context.Context, t *testing.T, env *mock.Environment, h *Host) {
-			assert.Error(t, h.StartJasperProcess(ctx, env, &jasper.CreateOptions{Args: []string{"echo", "hello", "world"}}))
->>>>>>> ec128a5f
-		},
-		"StartJasperProcessErrorsWithoutJasperClient": func(ctx context.Context, t *testing.T, env *mock.Environment, h *Host, opts *jasper.CreateOptions) {
+		},
+		"StartJasperProcessErrorsWithoutJasperClient": func(ctx context.Context, t *testing.T, env *mock.Environment, manager *jasper.MockManager, h *Host, opts *jasper.CreateOptions) {
 			assert.Error(t, h.StartJasperProcess(ctx, env, opts))
 		},
-<<<<<<< HEAD
-		"RunJasperProcessPassesWithJasperClient": func(ctx context.Context, t *testing.T, env *mock.Environment, h *Host, opts *jasper.CreateOptions) {
-			assert.NoError(t, withSetupAndTeardown(ctx, env, h, func(ctx context.Context) {
+		"RunJasperProcessPassesWithJasperClient": func(ctx context.Context, t *testing.T, env *mock.Environment, manager *jasper.MockManager, h *Host, opts *jasper.CreateOptions) {
+			assert.NoError(t, withJasperServiceSetupAndTeardown(ctx, env, manager, h, func() {
 				_, err := h.RunJasperProcess(ctx, env, opts)
 				assert.NoError(t, err)
 			}))
 		},
-		"StartJasperProcessPassesWithJasperClient": func(ctx context.Context, t *testing.T, env *mock.Environment, h *Host, opts *jasper.CreateOptions) {
-			assert.NoError(t, withSetupAndTeardown(ctx, env, h, func(ctx context.Context) {
+		"StartJasperProcessPassesWithJasperClient": func(ctx context.Context, t *testing.T, env *mock.Environment, manager *jasper.MockManager, h *Host, opts *jasper.CreateOptions) {
+			assert.NoError(t, withJasperServiceSetupAndTeardown(ctx, env, manager, h, func() {
 				assert.NoError(t, h.StartJasperProcess(ctx, env, opts))
-=======
-		"RunJasperProcessPassesWithJasperClient": func(ctx context.Context, t *testing.T, env *mock.Environment, h *Host) {
-			assert.NoError(t, withJasperServiceSetupAndTeardown(ctx, env, &jasper.MockManager{}, h, func() {
-				_, err := h.RunJasperProcess(ctx, env, "echo hello world")
-				assert.NoError(t, err)
-			}))
-		},
-		"StartJasperProcessPassesWithJasperClient": func(ctx context.Context, t *testing.T, env *mock.Environment, h *Host) {
-			assert.NoError(t, withJasperServiceSetupAndTeardown(ctx, env, &jasper.MockManager{}, h, func() {
-				assert.NoError(t, h.StartJasperProcess(ctx, env, &jasper.CreateOptions{Args: []string{"echo", "hello", "world"}}))
->>>>>>> ec128a5f
 			}))
 		},
 	} {
@@ -595,9 +460,12 @@
 			env.EnvContext = tctx
 			env.Settings().HostJasper.BinaryName = "binary"
 
+			manager := &jasper.MockManager{}
+			env.JasperProcessManager = manager
+
 			opts := &jasper.CreateOptions{Args: []string{"echo", "hello", "world"}}
 
-			testCase(tctx, t, env, &Host{
+			testCase(tctx, t, env, manager, &Host{
 				Id: "test",
 				Distro: distro.Distro{
 					CommunicationMethod: distro.CommunicationMethodRPC,
