--- conflicted
+++ resolved
@@ -2491,11 +2491,7 @@
 	}
 
 	for i, _ := range hosts {
-<<<<<<< HEAD
-		hosts[i].Insert()
-=======
 		assert.NoError(hosts[i].Insert())
->>>>>>> 8af0b36d
 	}
 
 	err := RemoveStaleInitializing(distro1.Id)
