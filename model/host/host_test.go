package host

import (
	"fmt"
	"testing"
	"time"

	"github.com/evergreen-ci/evergreen"
	"github.com/evergreen-ci/evergreen/db"
	"github.com/evergreen-ci/evergreen/model/build"
	"github.com/evergreen-ci/evergreen/model/distro"
	"github.com/evergreen-ci/evergreen/model/task"
	"github.com/evergreen-ci/evergreen/testutil"
	"github.com/evergreen-ci/evergreen/util"
	. "github.com/smartystreets/goconvey/convey"
	"github.com/stretchr/testify/assert"
	"github.com/stretchr/testify/require"
	"go.mongodb.org/mongo-driver/bson"
)

// IsActive is a query that returns all Evergreen hosts that are working or
// capable of being assigned work to do.
var IsActive = db.Query(
	bson.M{
		StartedByKey: evergreen.User,
		StatusKey: bson.M{
			"$nin": []string{
				evergreen.HostTerminated, evergreen.HostDecommissioned,
			},
		},
	},
)

func hostIdInSlice(hosts []Host, id string) bool {
	for _, host := range hosts {
		if host.Id == id {
			return true
		}
	}
	return false
}

func TestGenericHostFinding(t *testing.T) {

	Convey("When finding hosts", t, func() {
		testutil.HandleTestingErr(db.Clear(Collection), t, "Error clearing"+
			" '%v' collection", Collection)

		Convey("when finding one host", func() {
			Convey("the matching host should be returned", func() {
				matchingHost := &Host{
					Id: "matches",
				}
				So(matchingHost.Insert(), ShouldBeNil)

				nonMatchingHost := &Host{
					Id: "nonMatches",
				}
				So(nonMatchingHost.Insert(), ShouldBeNil)

				found, err := FindOne(ById(matchingHost.Id))
				So(err, ShouldBeNil)
				So(found.Id, ShouldEqual, matchingHost.Id)

			})
		})

		Convey("when finding multiple hosts", func() {
			dId := fmt.Sprintf("%v.%v", DistroKey, distro.IdKey)

			Convey("the hosts matching the query should be returned", func() {
				matchingHostOne := &Host{
					Id:     "matches",
					Distro: distro.Distro{Id: "d1"},
				}
				So(matchingHostOne.Insert(), ShouldBeNil)

				matchingHostTwo := &Host{
					Id:     "matchesAlso",
					Distro: distro.Distro{Id: "d1"},
				}
				So(matchingHostTwo.Insert(), ShouldBeNil)

				nonMatchingHost := &Host{
					Id:     "nonMatches",
					Distro: distro.Distro{Id: "d2"},
				}
				So(nonMatchingHost.Insert(), ShouldBeNil)

				found, err := Find(db.Query(bson.M{dId: "d1"}))
				So(err, ShouldBeNil)
				So(len(found), ShouldEqual, 2)
				So(hostIdInSlice(found, matchingHostOne.Id), ShouldBeTrue)
				So(hostIdInSlice(found, matchingHostTwo.Id), ShouldBeTrue)

			})

			Convey("when querying two hosts for running tasks", func() {
				matchingHost := &Host{Id: "task", Status: evergreen.HostRunning, RunningTask: "t1"}
				So(matchingHost.Insert(), ShouldBeNil)
				nonMatchingHost := &Host{Id: "nope", Status: evergreen.HostRunning}
				So(nonMatchingHost.Insert(), ShouldBeNil)
				Convey("the host with the running task should be returned", func() {
					found, err := Find(IsRunningTask)
					So(err, ShouldBeNil)
					So(len(found), ShouldEqual, 1)
					So(found[0].Id, ShouldEqual, matchingHost.Id)
				})
			})

			Convey("the specified projection, sort, skip, and limit should be used", func() {
				matchingHostOne := &Host{
					Id:     "matches",
					Host:   "hostOne",
					Distro: distro.Distro{Id: "d1"},
					Tag:    "2",
				}
				So(matchingHostOne.Insert(), ShouldBeNil)

				matchingHostTwo := &Host{
					Id:     "matchesAlso",
					Host:   "hostTwo",
					Distro: distro.Distro{Id: "d1"},
					Tag:    "1",
				}
				So(matchingHostTwo.Insert(), ShouldBeNil)

				matchingHostThree := &Host{
					Id:     "stillMatches",
					Host:   "hostThree",
					Distro: distro.Distro{Id: "d1"},
					Tag:    "3",
				}
				So(matchingHostThree.Insert(), ShouldBeNil)

				// find the hosts, removing the host field from the projection,
				// sorting by tag, skipping one, and limiting to one

				found, err := Find(db.Query(bson.M{dId: "d1"}).
					WithoutFields(DNSKey).
					Sort([]string{TagKey}).
					Skip(1).Limit(1))
				So(err, ShouldBeNil)
				So(len(found), ShouldEqual, 1)
				So(found[0].Id, ShouldEqual, matchingHostOne.Id)
				So(found[0].Host, ShouldEqual, "") // filtered out in projection
			})
		})
	})
}

func TestFindingHostsWithRunningTasks(t *testing.T) {
	Convey("With a host with no running task that is not terminated", t, func() {
		testutil.HandleTestingErr(db.Clear(Collection), t, "Error clearing"+
			" '%v' collection", Collection)
		h := Host{
			Id:     "sample_host",
			Status: evergreen.HostRunning,
		}
		So(h.Insert(), ShouldBeNil)
		found, err := Find(IsRunningTask)
		So(err, ShouldBeNil)
		So(len(found), ShouldEqual, 0)
		Convey("with a host that is terminated with no running task", func() {
			testutil.HandleTestingErr(db.Clear(Collection), t, "Error clearing"+
				" '%v' collection", Collection)
			h1 := Host{
				Id:     "another",
				Status: evergreen.HostTerminated,
			}
			So(h1.Insert(), ShouldBeNil)
			found, err = Find(IsRunningTask)
			So(err, ShouldBeNil)
			So(len(found), ShouldEqual, 0)
		})
	})

}

func TestMonitorHosts(t *testing.T) {
	Convey("With a host with no reachability check", t, func() {
		testutil.HandleTestingErr(db.Clear(Collection), t, "Error clearing"+
			" '%v' collection", Collection)
		now := time.Now()
		h := Host{
			Id:        "sample_host",
			Status:    evergreen.HostRunning,
			StartedBy: evergreen.User,
		}
		So(h.Insert(), ShouldBeNil)
		found, err := Find(ByNotMonitoredSince(now))
		So(err, ShouldBeNil)
		So(len(found), ShouldEqual, 1)
		Convey("a host that has a running task and no reachability check should not return", func() {
			testutil.HandleTestingErr(db.Clear(Collection), t, "Error clearing"+
				" '%v' collection", Collection)
			anotherHost := Host{
				Id:          "anotherHost",
				Status:      evergreen.HostRunning,
				StartedBy:   evergreen.User,
				RunningTask: "id",
			}
			So(anotherHost.Insert(), ShouldBeNil)
			found, err := Find(ByNotMonitoredSince(now))
			So(err, ShouldBeNil)
			So(len(found), ShouldEqual, 0)
		})
	})
}

func TestUpdatingHostStatus(t *testing.T) {

	Convey("With a host", t, func() {
		testutil.HandleTestingErr(db.Clear(Collection), t, "Error"+
			" clearing '%v' collection", Collection)

		var err error

		host := &Host{
			Id: "hostOne",
		}

		So(host.Insert(), ShouldBeNil)

		Convey("setting the host's status should update both the in-memory"+
			" and database versions of the host", func() {

			So(host.SetStatus(evergreen.HostRunning, evergreen.User, ""), ShouldBeNil)
			So(host.Status, ShouldEqual, evergreen.HostRunning)

			host, err = FindOne(ById(host.Id))
			So(err, ShouldBeNil)
			So(host.Status, ShouldEqual, evergreen.HostRunning)

		})

		Convey("if the host is terminated, the status update should fail"+
			" with an error", func() {

			So(host.SetStatus(evergreen.HostTerminated, evergreen.User, ""), ShouldBeNil)
			So(host.SetStatus(evergreen.HostRunning, evergreen.User, ""), ShouldNotBeNil)
			So(host.Status, ShouldEqual, evergreen.HostTerminated)

			host, err = FindOne(ById(host.Id))
			So(err, ShouldBeNil)
			So(host.Status, ShouldEqual, evergreen.HostTerminated)

		})

	})

}

func TestSetHostTerminated(t *testing.T) {

	Convey("With a host", t, func() {

		testutil.HandleTestingErr(db.Clear(Collection), t, "Error"+
			" clearing '%v' collection", Collection)

		var err error

		host := &Host{
			Id: "hostOne",
		}

		So(host.Insert(), ShouldBeNil)

		Convey("setting the host as terminated should set the status and the"+
			" termination time in both the in-memory and database copies of"+
			" the host", func() {

			So(host.Terminate(evergreen.User), ShouldBeNil)
			So(host.Status, ShouldEqual, evergreen.HostTerminated)
			So(host.TerminationTime.IsZero(), ShouldBeFalse)

			host, err = FindOne(ById(host.Id))
			So(err, ShouldBeNil)
			So(host.Status, ShouldEqual, evergreen.HostTerminated)
			So(host.TerminationTime.IsZero(), ShouldBeFalse)

		})

	})
}

func TestHostSetDNSName(t *testing.T) {
	var err error

	Convey("With a host", t, func() {

		testutil.HandleTestingErr(db.Clear(Collection), t, "Error"+
			" clearing '%v' collection", Collection)

		host := &Host{
			Id: "hostOne",
		}

		So(host.Insert(), ShouldBeNil)

		Convey("setting the hostname should update both the in-memory and"+
			" database copies of the host", func() {

			So(host.SetDNSName("hostname"), ShouldBeNil)
			So(host.Host, ShouldEqual, "hostname")
			host, err = FindOne(ById(host.Id))
			So(err, ShouldBeNil)
			So(host.Host, ShouldEqual, "hostname")

			// if the host is already updated, no new updates should work
			So(host.SetDNSName("hostname2"), ShouldBeNil)
			So(host.Host, ShouldEqual, "hostname")

			host, err = FindOne(ById(host.Id))
			So(err, ShouldBeNil)
			So(host.Host, ShouldEqual, "hostname")

		})

	})
}

func TestHostSetIPv6Address(t *testing.T) {
	assert := assert.New(t)
	assert.NoError(db.ClearCollections(Collection))

	host := &Host{
		Id: "hostOne",
	}
	assert.NoError(host.Insert())

	ipv6Address := "abcd:1234:459c:2d00:cfe4:843b:1d60:8e47"
	ipv6Address2 := "aaaa:1f18:459c:2d00:cfe4:843b:1d60:9999"

	assert.NoError(host.SetIPv6Address(ipv6Address))
	assert.Equal(host.IP, ipv6Address)
	host, err := FindOne(ById(host.Id))
	assert.NoError(err)
	assert.Equal(host.IP, ipv6Address)

	// if the host is already updated, no new updates should work
	assert.Error(host.SetIPv6Address(ipv6Address2))
	assert.Equal(host.IP, ipv6Address)

	host, err = FindOne(ById(host.Id))
	assert.NoError(err)
	assert.Equal(host.IP, ipv6Address)
}

func TestMarkAsProvisioned(t *testing.T) {

	Convey("With a host", t, func() {

		testutil.HandleTestingErr(db.Clear(Collection), t, "Error"+
			" clearing '%v' collection", Collection)

		var err error

		host := &Host{
			Id: "hostOne",
		}

		host2 := &Host{
			Id:     "hostTwo",
			Status: evergreen.HostTerminated,
		}

		So(host.Insert(), ShouldBeNil)
		So(host2.Insert(), ShouldBeNil)
		Convey("marking a host that isn't down as provisioned should update the status,"+
			" provisioned, and host name fields in both the in-memory and"+
			" database copies of the host", func() {

			So(host.MarkAsProvisioned(), ShouldBeNil)
			So(host.Status, ShouldEqual, evergreen.HostRunning)
			So(host.Provisioned, ShouldEqual, true)

			host, err = FindOne(ById(host.Id))
			So(err, ShouldBeNil)
			So(host.Status, ShouldEqual, evergreen.HostRunning)
			So(host.Provisioned, ShouldEqual, true)

			So(host2.MarkAsProvisioned().Error(), ShouldContainSubstring, "not found")
			So(host2.Status, ShouldEqual, evergreen.HostTerminated)
			So(host2.Provisioned, ShouldEqual, false)
		})

	})
}

func TestHostCreateSecret(t *testing.T) {
	Convey("With a host with no secret", t, func() {

		testutil.HandleTestingErr(db.Clear(Collection), t,
			"Error clearing '%v' collection", Collection)

		host := &Host{Id: "hostOne"}
		So(host.Insert(), ShouldBeNil)

		Convey("creating a secret", func() {
			So(host.Secret, ShouldEqual, "")
			So(host.CreateSecret(), ShouldBeNil)

			Convey("should update the host in memory", func() {
				So(host.Secret, ShouldNotEqual, "")

				Convey("and in the database", func() {
					dbHost, err := FindOne(ById(host.Id))
					So(err, ShouldBeNil)
					So(dbHost.Secret, ShouldEqual, host.Secret)
				})
			})
		})
	})
}

func TestHostSetExpirationTime(t *testing.T) {

	Convey("With a host", t, func() {

		testutil.HandleTestingErr(db.Clear(Collection), t, "Error"+
			" clearing '%v' collection", Collection)

		initialExpirationTime := time.Now()
		notifications := make(map[string]bool)
		notifications["2h"] = true

		memHost := &Host{
			Id:             "hostOne",
			ExpirationTime: initialExpirationTime,
			Notifications:  notifications,
		}
		So(memHost.Insert(), ShouldBeNil)

		Convey("setting the expiration time for the host should change the "+
			" expiration time for both the in-memory and database"+
			" copies of the host and unset the notifications", func() {

			dbHost, err := FindOne(ById(memHost.Id))

			// ensure the db entries are as expected
			So(err, ShouldBeNil)
			So(memHost.ExpirationTime.Round(time.Second).Equal(
				initialExpirationTime.Round(time.Second)), ShouldBeTrue)
			So(dbHost.ExpirationTime.Round(time.Second).Equal(
				initialExpirationTime.Round(time.Second)), ShouldBeTrue)
			So(memHost.Notifications, ShouldResemble, notifications)
			So(dbHost.Notifications, ShouldResemble, notifications)

			// now update the expiration time
			newExpirationTime := time.Now()
			So(memHost.SetExpirationTime(newExpirationTime), ShouldBeNil)

			dbHost, err = FindOne(ById(memHost.Id))

			// ensure the db entries are as expected
			So(err, ShouldBeNil)
			So(memHost.ExpirationTime.Round(time.Second).Equal(
				newExpirationTime.Round(time.Second)), ShouldBeTrue)
			So(dbHost.ExpirationTime.Round(time.Second).Equal(
				newExpirationTime.Round(time.Second)), ShouldBeTrue)
			So(memHost.Notifications, ShouldResemble, make(map[string]bool))
			So(dbHost.Notifications, ShouldEqual, nil)
		})
	})
}

func TestSetExpirationNotification(t *testing.T) {

	Convey("With a host", t, func() {

		testutil.HandleTestingErr(db.Clear(Collection), t, "Error"+
			" clearing '%v' collection", Collection)

		notifications := make(map[string]bool)
		notifications["2h"] = true

		memHost := &Host{
			Id:            "hostOne",
			Notifications: notifications,
		}
		So(memHost.Insert(), ShouldBeNil)

		Convey("setting the expiration notification for the host should change "+
			" the expiration notification for both the in-memory and database"+
			" copies of the host and unset the notifications", func() {

			dbHost, err := FindOne(ById(memHost.Id))

			// ensure the db entries are as expected
			So(err, ShouldBeNil)
			So(memHost.Notifications, ShouldResemble, notifications)
			So(dbHost.Notifications, ShouldResemble, notifications)

			// now update the expiration notification
			notifications["4h"] = true
			So(memHost.SetExpirationNotification("4h"), ShouldBeNil)
			dbHost, err = FindOne(ById(memHost.Id))
			// ensure the db entries are as expected
			So(err, ShouldBeNil)
			So(memHost.Notifications, ShouldResemble, notifications)
			So(dbHost.Notifications, ShouldResemble, notifications)
		})
	})
}

func TestHostClearRunningAndSetLastTask(t *testing.T) {

	Convey("With a host", t, func() {

		testutil.HandleTestingErr(db.Clear(Collection), t, "Error"+
			" clearing '%v' collection", Collection)

		var err error
		var count int

		host := &Host{
			Id:          "hostOne",
			RunningTask: "taskId",
			StartedBy:   evergreen.User,
			Status:      evergreen.HostRunning,
		}

		So(host.Insert(), ShouldBeNil)

		Convey("host statistics should properly count this host as active"+
			" but not idle", func() {
			count, err = Count(IsActive)
			So(err, ShouldBeNil)
			So(count, ShouldEqual, 1)
			count, err = Count(IsIdle)
			So(err, ShouldBeNil)
			So(count, ShouldEqual, 0)
		})

		Convey("clearing the running task should clear the running task, pid,"+
			" and task dispatch time fields from both the in-memory and"+
			" database copies of the host", func() {

			So(host.ClearRunningAndSetLastTask(&task.Task{Id: "prevTask"}), ShouldBeNil)
			So(host.RunningTask, ShouldEqual, "")
			So(host.LastTask, ShouldEqual, "prevTask")

			host, err = FindOne(ById(host.Id))
			So(err, ShouldBeNil)

			So(host.RunningTask, ShouldEqual, "")
			So(host.LastTask, ShouldEqual, "prevTask")

			Convey("the count of idle hosts should go up", func() {
				count, err := Count(IsIdle)
				So(err, ShouldBeNil)
				So(count, ShouldEqual, 1)

				Convey("but the active host count should remain the same", func() {
					count, err = Count(IsActive)
					So(err, ShouldBeNil)
					So(count, ShouldEqual, 1)
				})
			})

		})

	})
}

func TestUpdateHostRunningTask(t *testing.T) {
	Convey("With a host", t, func() {
		testutil.HandleTestingErr(db.Clear(Collection), t, "Error"+
			" clearing '%v' collection", Collection)
		oldTaskId := "oldId"
		newTaskId := "newId"
		h := Host{
			Id:          "test",
			RunningTask: oldTaskId,
			Status:      evergreen.HostRunning,
		}
		So(h.Insert(), ShouldBeNil)
		Convey("updating the running task id should set proper fields", func() {
			_, err := h.UpdateRunningTask(&task.Task{Id: newTaskId})
			So(err, ShouldBeNil)
			found, err := FindOne(ById(h.Id))
			So(err, ShouldBeNil)
			So(found.RunningTask, ShouldEqual, newTaskId)
			runningTaskHosts, err := Find(IsRunningTask)
			So(err, ShouldBeNil)
			So(len(runningTaskHosts), ShouldEqual, 1)
		})
		Convey("updating the running task to an empty string should error out", func() {
			_, err := h.UpdateRunningTask(&task.Task{})
			So(err, ShouldNotBeNil)
		})
	})
}

func TestUpsert(t *testing.T) {

	Convey("With a host", t, func() {

		testutil.HandleTestingErr(db.Clear(Collection), t, "Error"+
			" clearing '%v' collection", Collection)

		host := &Host{
			Id:     "hostOne",
			Host:   "host",
			User:   "user",
			Distro: distro.Distro{Id: "distro"},
			Status: evergreen.HostRunning,
		}

		var err error

		Convey("Performing a host upsert should upsert correctly", func() {
			_, err = host.Upsert()
			So(err, ShouldBeNil)
			So(host.Status, ShouldEqual, evergreen.HostRunning)

			host, err = FindOne(ById(host.Id))
			So(err, ShouldBeNil)
			So(host.Status, ShouldEqual, evergreen.HostRunning)

		})

		Convey("Updating some fields of an already inserted host should cause "+
			"those fields to be updated but should leave status unchanged",
			func() {
				_, err := host.Upsert()
				So(err, ShouldBeNil)
				So(host.Status, ShouldEqual, evergreen.HostRunning)

				host, err = FindOne(ById(host.Id))
				So(err, ShouldBeNil)
				So(host.Status, ShouldEqual, evergreen.HostRunning)
				So(host.Host, ShouldEqual, "host")

				err = UpdateOne(
					bson.M{
						IdKey: host.Id,
					},
					bson.M{
						"$set": bson.M{
							StatusKey: evergreen.HostDecommissioned,
						},
					},
				)
				So(err, ShouldBeNil)

				// update the hostname and status
				host.Host = "host2"
				host.Status = evergreen.HostRunning
				_, err = host.Upsert()
				So(err, ShouldBeNil)

				// host db status should remain unchanged
				host, err = FindOne(ById(host.Id))
				So(err, ShouldBeNil)
				So(host.Status, ShouldEqual, evergreen.HostDecommissioned)
				So(host.Host, ShouldEqual, "host2")

			})

		Convey("Upserting a host with new ID should set priv_atttempts", func() {
			So(host.Insert(), ShouldBeNil)
			So(host.Remove(), ShouldBeNil)
			host.Id = "s-12345"
			_, err := host.Upsert()
			So(err, ShouldBeNil)

			out := bson.M{}
			So(db.FindOneQ(Collection, db.Query(bson.M{}), &out), ShouldBeNil)
			val, ok := out[ProvisionAttemptsKey]
			So(ok, ShouldBeTrue)
			So(val, ShouldEqual, 0)
		})
	})
}

func TestDecommissionHostsWithDistroId(t *testing.T) {

	Convey("With a multiple hosts of different distros", t, func() {

		testutil.HandleTestingErr(db.Clear(Collection), t, "Error"+
			" clearing '%v' collection", Collection)

		distroA := "distro_a"
		distroB := "distro_b"

		// Insert 10 of distro a and 10 of distro b

		for i := 0; i < 10; i++ {
			hostWithDistroA := &Host{
				Id:     fmt.Sprintf("hostA%v", i),
				Host:   "host",
				User:   "user",
				Distro: distro.Distro{Id: distroA},
				Status: evergreen.HostRunning,
			}
			hostWithDistroB := &Host{
				Id:     fmt.Sprintf("hostB%v", i),
				Host:   "host",
				User:   "user",
				Distro: distro.Distro{Id: distroB},
				Status: evergreen.HostRunning,
			}

			testutil.HandleTestingErr(hostWithDistroA.Insert(), t, "Error inserting"+
				"host into database")
			testutil.HandleTestingErr(hostWithDistroB.Insert(), t, "Error inserting"+
				"host into database")
		}

		Convey("When decommissioning hosts of type distro_a", func() {
			err := DecommissionHostsWithDistroId(distroA)
			So(err, ShouldBeNil)

			Convey("Distro should be marked as decommissioned accordingly", func() {
				hostsTypeA, err := Find(ByDistroId(distroA))
				So(err, ShouldBeNil)

				hostsTypeB, err := Find(ByDistroId(distroB))
				So(err, ShouldBeNil)
				for _, host := range hostsTypeA {

					So(host.Status, ShouldEqual, evergreen.HostDecommissioned)
				}

				for _, host := range hostsTypeB {
					So(host.Status, ShouldEqual, evergreen.HostRunning)

				}
			})

		})

	})
}

func TestFindNeedsNewAgent(t *testing.T) {
	Convey("with the a given time for checking and an empty hosts collection", t, func() {
		testutil.HandleTestingErr(db.Clear(Collection), t, "Error"+
			" clearing '%v' collection", Collection)
		now := time.Now()
		Convey("with a host that has no last communication time", func() {
			h := Host{
				Id:        "id",
				Status:    evergreen.HostRunning,
				StartedBy: evergreen.User,
			}
			So(h.Insert(), ShouldBeNil)
			hosts, err := Find(NeedsNewAgent(time.Now()))
			So(err, ShouldBeNil)
			So(len(hosts), ShouldEqual, 1)
			So(hosts[0].Id, ShouldEqual, "id")
			Convey("after unsetting the host's lct", func() {
				err := UpdateOne(bson.M{IdKey: h.Id},
					bson.M{
						"$unset": bson.M{LastCommunicationTimeKey: 0},
					})
				So(err, ShouldBeNil)
				foundHost, err := FindOne(ById(h.Id))
				So(err, ShouldBeNil)
				So(foundHost, ShouldNotBeNil)
				hosts, err := Find(NeedsNewAgent(time.Now()))
				So(err, ShouldBeNil)
				So(len(hosts), ShouldEqual, 1)
				So(hosts[0].Id, ShouldEqual, h.Id)
			})
		})

		Convey("with a host with a last communication time > 10 mins", func() {
			anotherHost := Host{
				Id:                    "anotherID",
				LastCommunicationTime: now.Add(-time.Duration(20) * time.Minute),
				Status:                evergreen.HostRunning,
				StartedBy:             evergreen.User,
			}
			So(anotherHost.Insert(), ShouldBeNil)
			hosts, err := Find(NeedsNewAgent(now))
			So(err, ShouldBeNil)
			So(len(hosts), ShouldEqual, 1)
			So(hosts[0].Id, ShouldEqual, anotherHost.Id)
		})

		Convey("with a host with a normal LCT", func() {
			anotherHost := Host{
				Id:                    "testhost",
				LastCommunicationTime: now.Add(time.Duration(5) * time.Minute),
				Status:                evergreen.HostRunning,
				StartedBy:             evergreen.User,
			}
			So(anotherHost.Insert(), ShouldBeNil)
			hosts, err := Find(NeedsNewAgent(now))
			So(err, ShouldBeNil)
			So(len(hosts), ShouldEqual, 0)
			Convey("after resetting the LCT", func() {
				So(anotherHost.ResetLastCommunicated(), ShouldBeNil)
				So(anotherHost.LastCommunicationTime, ShouldResemble, time.Unix(0, 0))
				h, err := Find(NeedsNewAgent(now))
				So(err, ShouldBeNil)
				So(len(h), ShouldEqual, 1)
				So(h[0].Id, ShouldEqual, "testhost")
			})
		})
		Convey("with a terminated host that has no LCT", func() {
			h := Host{
				Id:        "h",
				Status:    evergreen.HostTerminated,
				StartedBy: evergreen.User,
			}
			So(h.Insert(), ShouldBeNil)
			hosts, err := Find(NeedsNewAgent(now))
			So(err, ShouldBeNil)
			So(len(hosts), ShouldEqual, 0)
		})
		Convey("with a host with that does not have a user", func() {
			h := Host{
				Id:        "h",
				Status:    evergreen.HostRunning,
				StartedBy: "anotherUser",
			}
			So(h.Insert(), ShouldBeNil)
			hosts, err := Find(NeedsNewAgent(now))
			So(err, ShouldBeNil)
			So(len(hosts), ShouldEqual, 0)
		})
		Convey("with a host marked as needing a new agent", func() {
			h := Host{
				Id:            "h",
				Status:        evergreen.HostRunning,
				StartedBy:     evergreen.User,
				NeedsNewAgent: true,
			}
			So(h.Insert(), ShouldBeNil)
			hosts, err := Find(NeedsNewAgent(now))
			So(err, ShouldBeNil)
			So(len(hosts), ShouldEqual, 1)
			So(hosts[0].Id, ShouldEqual, "h")
		})
	})
}

func TestHostElapsedCommTime(t *testing.T) {
	assert := assert.New(t)
	now := time.Now()
	hostThatRanTask := Host{
		Id:                    "hostThatRanTask",
		CreationTime:          now.Add(-30 * time.Minute),
		StartTime:             now.Add(-20 * time.Minute),
		LastCommunicationTime: now.Add(-10 * time.Minute),
	}
	hostThatJustStarted := Host{
		Id:           "hostThatJustStarted",
		CreationTime: now.Add(-5 * time.Minute),
		StartTime:    now.Add(-1 * time.Minute),
	}
	hostWithNoCreateTime := Host{
		Id:                    "hostWithNoCreateTime",
		LastCommunicationTime: now.Add(-15 * time.Minute),
	}
	hostWithOnlyCreateTime := Host{
		Id:           "hostWithOnlyCreateTime",
		CreationTime: now.Add(-7 * time.Minute),
	}

	assert.InDelta(int64(10*time.Minute), int64(hostThatRanTask.GetElapsedCommunicationTime()), float64(1*time.Millisecond))
	assert.InDelta(int64(1*time.Minute), int64(hostThatJustStarted.GetElapsedCommunicationTime()), float64(1*time.Millisecond))
	assert.InDelta(int64(15*time.Minute), int64(hostWithNoCreateTime.GetElapsedCommunicationTime()), float64(1*time.Millisecond))
	assert.InDelta(int64(7*time.Minute), int64(hostWithOnlyCreateTime.GetElapsedCommunicationTime()), float64(1*time.Millisecond))
}

func TestHostUpsert(t *testing.T) {
	assert := assert.New(t)
	const hostID = "upsertTest"
	testHost := &Host{
		Id:             hostID,
		Host:           "dns",
		User:           "user",
		Distro:         distro.Distro{Id: "distro1"},
		Provisioned:    true,
		StartedBy:      "started_by",
		ExpirationTime: time.Now().Round(time.Second),
		Provider:       "provider",
		Tag:            "tag",
		InstanceType:   "instance",
		Zone:           "zone",
		Project:        "project",
		ProvisionOptions: &ProvisionOptions{
			LoadCLI: true,
			TaskId:  "task_id",
		},
		ContainerImages: map[string]bool{},
	}

	// test inserting new host
	_, err := testHost.Upsert()
	assert.NoError(err)
	hostFromDB, err := FindOne(ById(hostID))
	assert.NoError(err)
	assert.NotNil(hostFromDB)
	assert.Equal(testHost, hostFromDB)

	// test updating the same host
	testHost.User = "user2"
	_, err = testHost.Upsert()
	assert.NoError(err)
	hostFromDB, err = FindOne(ById(hostID))
	assert.NoError(err)
	assert.NotNil(hostFromDB)
	assert.Equal(testHost.User, hostFromDB.User)

	// test updating a field that is not upserted
	testHost.Secret = "secret"
	_, err = testHost.Upsert()
	assert.NoError(err)
	hostFromDB, err = FindOne(ById(hostID))
	assert.NoError(err)
	assert.NotNil(hostFromDB)
	assert.NotEqual(testHost.Secret, hostFromDB.Secret)
}

func TestHostStats(t *testing.T) {
	assert := assert.New(t)

	const d1 = "distro1"
	const d2 = "distro2"

	testutil.HandleTestingErr(db.Clear(Collection), t, "error clearing hosts collection")
	host1 := &Host{
		Id:          "host1",
		Distro:      distro.Distro{Id: d1},
		Status:      evergreen.HostRunning,
		RunningTask: "task",
	}
	host2 := &Host{
		Id:     "host2",
		Distro: distro.Distro{Id: d1},
		Status: evergreen.HostStarting,
	}
	host3 := &Host{
		Id:     "host3",
		Distro: distro.Distro{Id: d1},
		Status: evergreen.HostTerminated,
	}
	host4 := &Host{
		Id:          "host4",
		Distro:      distro.Distro{Id: d1},
		Status:      evergreen.HostRunning,
		RunningTask: "task2",
	}
	host5 := &Host{
		Id:     "host5",
		Distro: distro.Distro{Id: d2},
		Status: evergreen.HostProvisioning,
	}
	host6 := &Host{
		Id:     "host6",
		Distro: distro.Distro{Id: d2},
		Status: evergreen.HostProvisioning,
	}
	host7 := &Host{
		Id:          "host7",
		Distro:      distro.Distro{Id: d2},
		Status:      evergreen.HostRunning,
		RunningTask: "task3",
	}
	host8 := &Host{
		Id:     "host8",
		Distro: distro.Distro{Id: d2},
		Status: evergreen.HostRunning,
	}
	assert.NoError(host1.Insert())
	assert.NoError(host2.Insert())
	assert.NoError(host3.Insert())
	assert.NoError(host4.Insert())
	assert.NoError(host5.Insert())
	assert.NoError(host6.Insert())
	assert.NoError(host7.Insert())
	assert.NoError(host8.Insert())

	// test GetStatsByDistro
	stats, err := GetStatsByDistro()
	assert.NoError(err)
	for _, entry := range stats {
		if entry.Distro == d1 {
			if entry.Status == evergreen.HostRunning {
				assert.Equal(2, entry.Count)
				assert.Equal(2, entry.NumTasks)
			} else if entry.Status == evergreen.HostStarting {
				assert.Equal(1, entry.Count)
				assert.Equal(0, entry.NumTasks)
			}
		} else if entry.Distro == d2 {
			if entry.Status == evergreen.HostRunning {
				assert.Equal(2, entry.Count)
				assert.Equal(1, entry.NumTasks)
			} else if entry.Status == evergreen.HostProvisioning {
				assert.Equal(2, entry.Count)
				assert.Equal(0, entry.NumTasks)
			}
		}
	}
}

func TestHostFindingWithTask(t *testing.T) {
	testutil.HandleTestingErr(db.ClearCollections(Collection, task.Collection), t, "error clearing collections")
	assert := assert.New(t)
	task1 := task.Task{
		Id: "task1",
	}
	task2 := task.Task{
		Id: "task2",
	}
	task3 := task.Task{
		Id: "task3",
	}
	host1 := Host{
		Id:          "host1",
		RunningTask: task1.Id,
		Status:      evergreen.HostRunning,
	}
	host2 := Host{
		Id:          "host2",
		RunningTask: task2.Id,
		Status:      evergreen.HostRunning,
	}
	host3 := Host{
		Id:          "host3",
		RunningTask: "",
		Status:      evergreen.HostRunning,
	}
	host4 := Host{
		Id:     "host4",
		Status: evergreen.HostTerminated,
	}
	assert.NoError(task1.Insert())
	assert.NoError(task2.Insert())
	assert.NoError(task3.Insert())
	assert.NoError(host1.Insert())
	assert.NoError(host2.Insert())
	assert.NoError(host3.Insert())
	assert.NoError(host4.Insert())

	hosts, err := FindRunningHosts(true)
	assert.NoError(err)

	assert.Equal(3, len(hosts))
	assert.Equal(task1.Id, hosts[0].RunningTaskFull.Id)
	assert.Equal(task2.Id, hosts[1].RunningTaskFull.Id)
	assert.Nil(hosts[2].RunningTaskFull)
}

func TestInactiveHostCountPipeline(t *testing.T) {
	testutil.HandleTestingErr(db.ClearCollections(Collection), t, "error clearing collections")
	assert := assert.New(t)

	h1 := Host{
		Id:       "h1",
		Status:   evergreen.HostRunning,
		Provider: evergreen.HostTypeStatic,
	}
	assert.NoError(h1.Insert())
	h2 := Host{
		Id:       "h2",
		Status:   evergreen.HostQuarantined,
		Provider: evergreen.HostTypeStatic,
	}
	assert.NoError(h2.Insert())
	h3 := Host{
		Id:       "h3",
		Status:   evergreen.HostDecommissioned,
		Provider: "notstatic",
	}
	assert.NoError(h3.Insert())
	h4 := Host{
		Id:       "h4",
		Status:   evergreen.HostRunning,
		Provider: "notstatic",
	}
	assert.NoError(h4.Insert())
	h5 := Host{
		Id:       "h5",
		Status:   evergreen.HostQuarantined,
		Provider: "notstatic",
	}
	assert.NoError(h5.Insert())

	var out []InactiveHostCounts
	err := db.Aggregate(Collection, inactiveHostCountPipeline(), &out)
	assert.NoError(err)
	assert.Len(out, 2)
	for _, count := range out {
		if count.HostType == evergreen.HostTypeStatic {
			assert.Equal(1, count.Count)
		} else {
			assert.Equal(2, count.Count)
		}
	}
}

func TestFindAllRunningContainers(t *testing.T) {
	assert := assert.New(t)
	assert.NoError(db.ClearCollections(Collection))

	const d1 = "distro1"
	const d2 = "distro2"

	host1 := &Host{
		Id:          "host1",
		Distro:      distro.Distro{Id: d1},
		Status:      evergreen.HostRunning,
		RunningTask: "task",
		ParentID:    "parentId",
	}
	host2 := &Host{
		Id:       "host2",
		Distro:   distro.Distro{Id: d1},
		Status:   evergreen.HostStarting,
		ParentID: "parentId",
	}
	host3 := &Host{
		Id:       "host3",
		Distro:   distro.Distro{Id: d1},
		Status:   evergreen.HostTerminated,
		ParentID: "parentId",
	}
	host4 := &Host{
		Id:          "host4",
		Distro:      distro.Distro{Id: d1},
		Status:      evergreen.HostRunning,
		RunningTask: "task2",
		ParentID:    "parentId",
	}
	host5 := &Host{
		Id:       "host5",
		Distro:   distro.Distro{Id: d2},
		Status:   evergreen.HostProvisioning,
		ParentID: "parentId",
	}
	host6 := &Host{
		Id:     "host6",
		Distro: distro.Distro{Id: d2},
		Status: evergreen.HostProvisioning,
	}
	host7 := &Host{
		Id:          "host7",
		Distro:      distro.Distro{Id: d2},
		Status:      evergreen.HostRunning,
		RunningTask: "task3",
	}
	host8 := &Host{
		Id:     "host8",
		Distro: distro.Distro{Id: d2},
		Status: evergreen.HostRunning,
	}
	assert.NoError(host1.Insert())
	assert.NoError(host2.Insert())
	assert.NoError(host3.Insert())
	assert.NoError(host4.Insert())
	assert.NoError(host5.Insert())
	assert.NoError(host6.Insert())
	assert.NoError(host7.Insert())
	assert.NoError(host8.Insert())

	containers, err := FindAllRunningContainers()
	assert.NoError(err)
	assert.Equal(2, len(containers))
}

func TestFindAllRunningContainersEmpty(t *testing.T) {
	assert := assert.New(t)
	assert.NoError(db.ClearCollections(Collection))

	const d1 = "distro1"
	const d2 = "distro2"

	host1 := &Host{
		Id:          "host1",
		Distro:      distro.Distro{Id: d1},
		Status:      evergreen.HostRunning,
		RunningTask: "task",
	}
	host2 := &Host{
		Id:     "host2",
		Distro: distro.Distro{Id: d1},
		Status: evergreen.HostStarting,
	}
	host3 := &Host{
		Id:     "host3",
		Distro: distro.Distro{Id: d1},
		Status: evergreen.HostTerminated,
	}
	host4 := &Host{
		Id:          "host4",
		Distro:      distro.Distro{Id: d1},
		Status:      evergreen.HostRunning,
		RunningTask: "task2",
	}
	host5 := &Host{
		Id:     "host5",
		Distro: distro.Distro{Id: d2},
		Status: evergreen.HostProvisioning,
	}
	host6 := &Host{
		Id:     "host6",
		Distro: distro.Distro{Id: d2},
		Status: evergreen.HostProvisioning,
	}
	host7 := &Host{
		Id:          "host7",
		Distro:      distro.Distro{Id: d2},
		Status:      evergreen.HostRunning,
		RunningTask: "task3",
	}
	host8 := &Host{
		Id:     "host8",
		Distro: distro.Distro{Id: d2},
		Status: evergreen.HostRunning,
	}
	assert.NoError(host1.Insert())
	assert.NoError(host2.Insert())
	assert.NoError(host3.Insert())
	assert.NoError(host4.Insert())
	assert.NoError(host5.Insert())
	assert.NoError(host6.Insert())
	assert.NoError(host7.Insert())
	assert.NoError(host8.Insert())

	containers, err := FindAllRunningContainers()
	assert.NoError(err)
	assert.Empty(containers)
}

func TestFindAllRunningParents(t *testing.T) {
	assert := assert.New(t)
	assert.NoError(db.ClearCollections(Collection))

	const d1 = "distro1"
	const d2 = "distro2"

	host1 := &Host{
		Id:            "host1",
		Distro:        distro.Distro{Id: d1},
		Status:        evergreen.HostRunning,
		HasContainers: true,
	}
	host2 := &Host{
		Id:     "host2",
		Distro: distro.Distro{Id: d1},
		Status: evergreen.HostStarting,
	}
	host3 := &Host{
		Id:     "host3",
		Distro: distro.Distro{Id: d1},
		Status: evergreen.HostTerminated,
	}
	host4 := &Host{
		Id:            "host4",
		Distro:        distro.Distro{Id: d1},
		Status:        evergreen.HostRunning,
		HasContainers: true,
	}
	host5 := &Host{
		Id:       "host5",
		Distro:   distro.Distro{Id: d2},
		Status:   evergreen.HostProvisioning,
		ParentID: "parentId",
	}
	host6 := &Host{
		Id:     "host6",
		Distro: distro.Distro{Id: d2},
		Status: evergreen.HostProvisioning,
	}
	host7 := &Host{
		Id:            "host7",
		Distro:        distro.Distro{Id: d2},
		Status:        evergreen.HostRunning,
		HasContainers: true,
	}
	host8 := &Host{
		Id:            "host8",
		Distro:        distro.Distro{Id: d2},
		Status:        evergreen.HostTerminated,
		HasContainers: true,
	}
	assert.NoError(host1.Insert())
	assert.NoError(host2.Insert())
	assert.NoError(host3.Insert())
	assert.NoError(host4.Insert())
	assert.NoError(host5.Insert())
	assert.NoError(host6.Insert())
	assert.NoError(host7.Insert())
	assert.NoError(host8.Insert())

	hosts, err := FindAllRunningParents()
	assert.NoError(err)
	assert.Equal(3, len(hosts))

}

func TestFindAllRunningParentsOrdered(t *testing.T) {
	assert := assert.New(t)
	assert.NoError(db.ClearCollections(Collection))

	const d1 = "distro1"
	const d2 = "distro2"

	host1 := &Host{
		Id:                      "host1",
		Distro:                  distro.Distro{Id: d1},
		Status:                  evergreen.HostRunning,
		HasContainers:           true,
		LastContainerFinishTime: time.Now().Add(10 * time.Minute),
	}
	host2 := &Host{
		Id:     "host2",
		Distro: distro.Distro{Id: d1},
		Status: evergreen.HostStarting,
	}
	host3 := &Host{
		Id:     "host3",
		Distro: distro.Distro{Id: d1},
		Status: evergreen.HostTerminated,
	}
	host4 := &Host{
		Id:                      "host4",
		Distro:                  distro.Distro{Id: d1},
		Status:                  evergreen.HostRunning,
		HasContainers:           true,
		LastContainerFinishTime: time.Now().Add(30 * time.Minute),
	}
	host5 := &Host{
		Id:                      "host5",
		Distro:                  distro.Distro{Id: d2},
		Status:                  evergreen.HostRunning,
		HasContainers:           true,
		LastContainerFinishTime: time.Now().Add(5 * time.Minute),
	}
	host6 := &Host{
		Id:     "host6",
		Distro: distro.Distro{Id: d2},
		Status: evergreen.HostProvisioning,
	}
	host7 := &Host{
		Id:                      "host7",
		Distro:                  distro.Distro{Id: d2},
		Status:                  evergreen.HostRunning,
		HasContainers:           true,
		LastContainerFinishTime: time.Now().Add(15 * time.Minute),
	}

	assert.NoError(host1.Insert())
	assert.NoError(host2.Insert())
	assert.NoError(host3.Insert())
	assert.NoError(host4.Insert())
	assert.NoError(host5.Insert())
	assert.NoError(host6.Insert())
	assert.NoError(host7.Insert())

	hosts, err := FindAllRunningParentsOrdered()
	assert.NoError(err)
	assert.Equal(hosts[0].Id, host5.Id)
	assert.Equal(hosts[1].Id, host1.Id)
	assert.Equal(hosts[2].Id, host7.Id)
	assert.Equal(hosts[3].Id, host4.Id)

}

func TestFindAllRunningParentsEmpty(t *testing.T) {
	assert := assert.New(t)
	assert.NoError(db.ClearCollections(Collection))

	const d1 = "distro1"
	const d2 = "distro2"

	host1 := &Host{
		Id:     "host1",
		Distro: distro.Distro{Id: d1},
		Status: evergreen.HostRunning,
	}
	host2 := &Host{
		Id:     "host2",
		Distro: distro.Distro{Id: d2},
		Status: evergreen.HostStarting,
	}
	assert.NoError(host1.Insert())
	assert.NoError(host2.Insert())

	containers, err := FindAllRunningParents()
	assert.NoError(err)
	assert.Empty(containers)
}

func TestGetContainers(t *testing.T) {
	assert := assert.New(t)
	assert.NoError(db.ClearCollections(Collection))

	const d1 = "distro1"
	const d2 = "distro2"

	host1 := &Host{
		Id:            "host1",
		Distro:        distro.Distro{Id: d1},
		Status:        evergreen.HostRunning,
		RunningTask:   "task",
		HasContainers: true,
	}
	host2 := &Host{
		Id:       "host2",
		Distro:   distro.Distro{Id: d1},
		Status:   evergreen.HostStarting,
		ParentID: "parentId1",
	}
	host3 := &Host{
		Id:       "host3",
		Distro:   distro.Distro{Id: d1},
		Status:   evergreen.HostTerminated,
		ParentID: "host1",
	}
	host4 := &Host{
		Id:          "host4",
		Distro:      distro.Distro{Id: d1},
		Status:      evergreen.HostRunning,
		RunningTask: "task2",
		ParentID:    "parentId1",
	}
	host5 := &Host{
		Id:       "host5",
		Distro:   distro.Distro{Id: d2},
		Status:   evergreen.HostProvisioning,
		ParentID: "host1",
	}
	host6 := &Host{
		Id:       "host6",
		Distro:   distro.Distro{Id: d2},
		Status:   evergreen.HostProvisioning,
		ParentID: "host1",
	}
	host7 := &Host{
		Id:          "host7",
		Distro:      distro.Distro{Id: d2},
		Status:      evergreen.HostRunning,
		RunningTask: "task3",
		ParentID:    "host1",
	}
	host8 := &Host{
		Id:       "host8",
		Distro:   distro.Distro{Id: d2},
		Status:   evergreen.HostRunning,
		ParentID: "host1",
	}
	assert.NoError(host1.Insert())
	assert.NoError(host2.Insert())
	assert.NoError(host3.Insert())
	assert.NoError(host4.Insert())
	assert.NoError(host5.Insert())
	assert.NoError(host6.Insert())
	assert.NoError(host7.Insert())
	assert.NoError(host8.Insert())

	containers, err := host1.GetContainers()
	assert.NoError(err)
	assert.Equal(5, len(containers))
}

func TestGetContainersNotParent(t *testing.T) {
	assert := assert.New(t)
	assert.NoError(db.ClearCollections(Collection))

	const d1 = "distro1"
	const d2 = "distro2"

	host1 := &Host{
		Id:          "host1",
		Distro:      distro.Distro{Id: d1},
		Status:      evergreen.HostRunning,
		RunningTask: "task",
	}
	host2 := &Host{
		Id:       "host2",
		Distro:   distro.Distro{Id: d1},
		Status:   evergreen.HostStarting,
		ParentID: "parentId1",
	}
	host3 := &Host{
		Id:       "host3",
		Distro:   distro.Distro{Id: d1},
		Status:   evergreen.HostTerminated,
		ParentID: "parentId",
	}
	host4 := &Host{
		Id:          "host4",
		Distro:      distro.Distro{Id: d1},
		Status:      evergreen.HostRunning,
		RunningTask: "task2",
		ParentID:    "parentId1",
	}
	host5 := &Host{
		Id:       "host5",
		Distro:   distro.Distro{Id: d2},
		Status:   evergreen.HostProvisioning,
		ParentID: "parentId",
	}
	host6 := &Host{
		Id:       "host6",
		Distro:   distro.Distro{Id: d2},
		Status:   evergreen.HostProvisioning,
		ParentID: "parentId",
	}
	host7 := &Host{
		Id:          "host7",
		Distro:      distro.Distro{Id: d2},
		Status:      evergreen.HostRunning,
		RunningTask: "task3",
		ParentID:    "parentId",
	}
	host8 := &Host{
		Id:       "host8",
		Distro:   distro.Distro{Id: d2},
		Status:   evergreen.HostRunning,
		ParentID: "parentId",
	}
	assert.NoError(host1.Insert())
	assert.NoError(host2.Insert())
	assert.NoError(host3.Insert())
	assert.NoError(host4.Insert())
	assert.NoError(host5.Insert())
	assert.NoError(host6.Insert())
	assert.NoError(host7.Insert())
	assert.NoError(host8.Insert())

	containers, err := host1.GetContainers()
	assert.EqualError(err, "Host does not host containers")
	assert.Empty(containers)
}

func TestIsIdleParent(t *testing.T) {
	assert := assert.New(t)
	assert.NoError(db.ClearCollections(Collection))

	provisionTimeRecent := time.Now().Add(-5 * time.Minute)
	provisionTimeOld := time.Now().Add(-1 * time.Hour)

	host1 := &Host{
		Id:            "host1",
		Status:        evergreen.HostRunning,
		ProvisionTime: provisionTimeOld,
	}
	host2 := &Host{
		Id:            "host2",
		Status:        evergreen.HostRunning,
		HasContainers: true,
		ProvisionTime: provisionTimeRecent,
	}
	host3 := &Host{
		Id:            "host3",
		Status:        evergreen.HostRunning,
		HasContainers: true,
		ProvisionTime: provisionTimeOld,
	}
	host4 := &Host{
		Id:            "host4",
		Status:        evergreen.HostRunning,
		HasContainers: true,
		ProvisionTime: provisionTimeOld,
	}
	host5 := &Host{
		Id:       "host5",
		Status:   evergreen.HostTerminated,
		ParentID: "host3",
	}
	host6 := &Host{
		Id:       "host6",
		Status:   evergreen.HostDecommissioned,
		ParentID: "host4",
	}
	assert.NoError(host1.Insert())
	assert.NoError(host2.Insert())
	assert.NoError(host3.Insert())
	assert.NoError(host4.Insert())
	assert.NoError(host5.Insert())
	assert.NoError(host6.Insert())

	// does not have containers --> false
	idle, err := host1.IsIdleParent()
	assert.False(idle)
	assert.NoError(err)

	// recent provision time --> false
	idle, err = host2.IsIdleParent()
	assert.False(idle)
	assert.NoError(err)

	// old provision time --> true
	idle, err = host3.IsIdleParent()
	assert.True(idle)
	assert.NoError(err)

	// has decommissioned container --> false
	idle, err = host4.IsIdleParent()
	assert.False(idle)
	assert.NoError(err)

	// ios a container --> false
	idle, err = host5.IsIdleParent()
	assert.False(idle)
	assert.NoError(err)

}

func TestFindParentOfContainer(t *testing.T) {
	assert := assert.New(t)
	assert.NoError(db.ClearCollections(Collection))

	host1 := &Host{
		Id:       "host1",
		Host:     "host",
		User:     "user",
		Distro:   distro.Distro{Id: "distro"},
		Status:   evergreen.HostRunning,
		ParentID: "parentId",
	}
	host2 := &Host{
		Id:            "parentId",
		Distro:        distro.Distro{Id: "distro"},
		Status:        evergreen.HostRunning,
		HasContainers: true,
	}

	assert.NoError(host1.Insert())
	assert.NoError(host2.Insert())

	parent, err := host1.GetParent()
	assert.NoError(err)
	assert.NotNil(parent)
}

func TestFindParentOfContainerNoParent(t *testing.T) {
	assert := assert.New(t)
	assert.NoError(db.ClearCollections(Collection))

	host := &Host{
		Id:     "hostOne",
		Host:   "host",
		User:   "user",
		Distro: distro.Distro{Id: "distro"},
		Status: evergreen.HostRunning,
	}

	assert.NoError(host.Insert())

	parent, err := host.GetParent()
	assert.EqualError(err, "Host does not have a parent")
	assert.Nil(parent)
}

func TestFindParentOfContainerCannotFindParent(t *testing.T) {
	assert := assert.New(t)
	assert.NoError(db.ClearCollections(Collection))

	host := &Host{
		Id:       "hostOne",
		Host:     "host",
		User:     "user",
		Distro:   distro.Distro{Id: "distro"},
		Status:   evergreen.HostRunning,
		ParentID: "parentId",
	}

	assert.NoError(host.Insert())

	parent, err := host.GetParent()
	require.Error(t, err)
	assert.Contains(err.Error(), "not found")
	assert.Nil(parent)
}

func TestFindParentOfContainerNotParent(t *testing.T) {
	assert := assert.New(t)
	assert.NoError(db.ClearCollections(Collection))

	host1 := &Host{
		Id:       "hostOne",
		Host:     "host",
		User:     "user",
		Distro:   distro.Distro{Id: "distro"},
		Status:   evergreen.HostRunning,
		ParentID: "parentId",
	}

	host2 := &Host{
		Id:     "parentId",
		Distro: distro.Distro{Id: "distro"},
		Status: evergreen.HostRunning,
	}

	assert.NoError(host1.Insert())
	assert.NoError(host2.Insert())

	parent, err := host1.GetParent()
	assert.EqualError(err, "Host found is not a parent")
	assert.Nil(parent)
}

func TestLastContainerFinishTimePipeline(t *testing.T) {

	testutil.HandleTestingErr(db.Clear(Collection), t, "error clearing %v collections", Collection)
	testutil.HandleTestingErr(db.Clear(task.Collection), t, "Error clearing '%v' collection", task.Collection)
	assert := assert.New(t)

	startTimeOne := time.Now()
	startTimeTwo := time.Now().Add(-10 * time.Minute)
	startTimeThree := time.Now().Add(-1 * time.Hour)

	durationOne := 5 * time.Minute
	durationTwo := 30 * time.Minute
	durationThree := 2 * time.Hour

	h1 := Host{
		Id:          "h1",
		Status:      evergreen.HostRunning,
		ParentID:    "p1",
		RunningTask: "t1",
	}
	assert.NoError(h1.Insert())
	h2 := Host{
		Id:          "h2",
		Status:      evergreen.HostRunning,
		ParentID:    "p1",
		RunningTask: "t2",
	}
	assert.NoError(h2.Insert())
	h3 := Host{
		Id:          "h3",
		Status:      evergreen.HostRunning,
		ParentID:    "p1",
		RunningTask: "t3",
	}
	assert.NoError(h3.Insert())
	h4 := Host{
		Id:          "h4",
		Status:      evergreen.HostRunning,
		RunningTask: "t4",
	}
	assert.NoError(h4.Insert())
	h5 := Host{
		Id:          "h5",
		Status:      evergreen.HostRunning,
		ParentID:    "p2",
		RunningTask: "t5",
	}
	assert.NoError(h5.Insert())
	h6 := Host{
		Id:          "h6",
		Status:      evergreen.HostRunning,
		ParentID:    "p2",
		RunningTask: "t6",
	}
	assert.NoError(h6.Insert())
	t1 := task.Task{
		Id: "t1",
		DurationPrediction: util.CachedDurationValue{
			Value: durationOne,
		},
		StartTime: startTimeOne,
	}
	assert.NoError(t1.Insert())
	t2 := task.Task{
		Id: "t2",
		DurationPrediction: util.CachedDurationValue{
			Value: durationTwo,
		},
		StartTime: startTimeTwo,
	}
	assert.NoError(t2.Insert())
	t3 := task.Task{
		Id: "t3",
		DurationPrediction: util.CachedDurationValue{
			Value: durationThree,
		},
		StartTime: startTimeThree,
	}
	assert.NoError(t3.Insert())
	t4 := task.Task{
		Id: "t4",
		DurationPrediction: util.CachedDurationValue{
			Value: durationThree,
		},
		StartTime: startTimeOne,
	}
	assert.NoError(t4.Insert())
	t5 := task.Task{
		Id: "t5",
		DurationPrediction: util.CachedDurationValue{
			Value: durationThree,
		},
		StartTime: startTimeOne,
	}
	assert.NoError(t5.Insert())
	t6 := task.Task{
		Id: "t6",
		DurationPrediction: util.CachedDurationValue{
			Value: durationTwo,
		},
		StartTime: startTimeOne,
	}
	assert.NoError(t6.Insert())

	var out []FinishTime
	var results = make(map[string]time.Time)

	err := db.Aggregate(Collection, lastContainerFinishTimePipeline(), &out)
	assert.NoError(err)

	for _, doc := range out {
		results[doc.Id] = doc.FinishTime
	}

	// checks if last container finish time for each parent is within millisecond of expected
	// necessary because Go uses nanoseconds while MongoDB uses milliseconds
	assert.WithinDuration(results["p1"], startTimeThree.Add(durationThree), time.Millisecond)
	assert.WithinDuration(results["p2"], startTimeOne.Add(durationThree), time.Millisecond)
}

func TestFindHostsSpawnedByTasks(t *testing.T) {
	assert := assert.New(t)
	require := require.New(t)
	require.NoError(db.ClearCollections(Collection))

	hosts := []*Host{
		{
			Id:     "1",
			Status: evergreen.HostRunning,
			SpawnOptions: SpawnOptions{
				TaskID:  "task_1",
				BuildID: "build_1",
			},
		},
		{
			Id:     "2",
			Status: evergreen.HostRunning,
		},
		{
			Id:     "3",
			Status: evergreen.HostRunning,
		},
		{
			Id:     "4",
			Status: evergreen.HostRunning,
			SpawnOptions: SpawnOptions{
				TaskID:  "task_2",
				BuildID: "build_1",
			},
		},
		{
			Id:     "5",
			Status: evergreen.HostDecommissioned,
			SpawnOptions: SpawnOptions{
				TaskID:  "task_1",
				BuildID: "build_1",
			},
		},
		{
			Id:     "6",
			Status: evergreen.HostTerminated,
			SpawnOptions: SpawnOptions{
				TaskID:  "task_2",
				BuildID: "build_1",
			},
		},
	}
	for i := range hosts {
		require.NoError(hosts[i].Insert())
	}
	found, err := FindAllHostsSpawnedByTasks()
	assert.NoError(err)
	assert.Len(found, 2)
	assert.Equal(found[0].Id, "1")
	assert.Equal(found[1].Id, "4")

	found, err = FindHostsSpawnedByTask("task_1")
	assert.NoError(err)
	assert.Len(found, 1)
	assert.Equal(found[0].Id, "1")

	found, err = FindHostsSpawnedByBuild("build_1")
	assert.NoError(err)
	assert.Len(found, 2)
	assert.Equal(found[0].Id, "1")
	assert.Equal(found[1].Id, "4")
}

func TestCountContainersOnParents(t *testing.T) {
	assert := assert.New(t)
	assert.NoError(db.ClearCollections(Collection))

	h1 := Host{
		Id:            "h1",
		Status:        evergreen.HostRunning,
		HasContainers: true,
	}
	h2 := Host{
		Id:            "h2",
		Status:        evergreen.HostRunning,
		HasContainers: true,
	}
	h3 := Host{
		Id:            "h3",
		Status:        evergreen.HostRunning,
		HasContainers: true,
	}
	h4 := Host{
		Id:       "h4",
		Status:   evergreen.HostRunning,
		ParentID: "h1",
	}
	h5 := Host{
		Id:       "h5",
		Status:   evergreen.HostRunning,
		ParentID: "h1",
	}
	h6 := Host{
		Id:       "h6",
		Status:   evergreen.HostRunning,
		ParentID: "h2",
	}
	assert.NoError(h1.Insert())
	assert.NoError(h2.Insert())
	assert.NoError(h3.Insert())
	assert.NoError(h4.Insert())
	assert.NoError(h5.Insert())
	assert.NoError(h6.Insert())

	c1, err := HostGroup{h1, h2}.CountContainersOnParents()
	assert.NoError(err)
	assert.Equal(c1, 3)

	c2, err := HostGroup{h1, h3}.CountContainersOnParents()
	assert.NoError(err)
	assert.Equal(c2, 2)

	c3, err := HostGroup{h2, h3}.CountContainersOnParents()
	assert.NoError(err)
	assert.Equal(c3, 1)

	// Parents have no containers
	c4, err := HostGroup{h3}.CountContainersOnParents()
	assert.NoError(err)
	assert.Equal(c4, 0)

	// Parents are actually containers
	c5, err := HostGroup{h4, h5, h6}.CountContainersOnParents()
	assert.NoError(err)
	assert.Equal(c5, 0)

	// Parents list is empty
	c6, err := HostGroup{}.CountContainersOnParents()
	assert.NoError(err)
	assert.Equal(c6, 0)
}

func TestFindRunningContainersOnParents(t *testing.T) {
	assert := assert.New(t)
	assert.NoError(db.ClearCollections(Collection))

	h1 := Host{
		Id:            "h1",
		Status:        evergreen.HostRunning,
		HasContainers: true,
	}
	h2 := Host{
		Id:            "h2",
		Status:        evergreen.HostTerminated,
		HasContainers: true,
	}
	h3 := Host{
		Id:            "h3",
		Status:        evergreen.HostRunning,
		HasContainers: true,
	}
	h4 := Host{
		Id:       "h4",
		Status:   evergreen.HostRunning,
		ParentID: "h1",
	}
	h5 := Host{
		Id:       "h5",
		Status:   evergreen.HostRunning,
		ParentID: "h1",
	}
	h6 := Host{
		Id:       "h6",
		Status:   evergreen.HostTerminated,
		ParentID: "h2",
	}
	assert.NoError(h1.Insert())
	assert.NoError(h2.Insert())
	assert.NoError(h3.Insert())
	assert.NoError(h4.Insert())
	assert.NoError(h5.Insert())
	assert.NoError(h6.Insert())

	hosts1, err := HostGroup{h1, h2, h3}.FindRunningContainersOnParents()
	assert.NoError(err)
	assert.Equal([]Host{h4, h5}, hosts1)

	// Parents have no containers
	hosts2, err := HostGroup{h3}.FindRunningContainersOnParents()
	assert.NoError(err)
	assert.Empty(hosts2)

	// Parents are actually containers
	hosts3, err := HostGroup{h4, h5, h6}.FindRunningContainersOnParents()
	assert.NoError(err)
	assert.Empty(hosts3)

}

func TestGetHostIds(t *testing.T) {
	assert := assert.New(t)
	hosts := HostGroup{
		Host{
			Id: "h1",
		},
		Host{
			Id: "h2",
		},
		Host{
			Id: "h3",
		},
	}
	ids := hosts.GetHostIds()
	assert.Equal([]string{"h1", "h2", "h3"}, ids)
}

func TestFindAllRunningParentsByDistro(t *testing.T) {
	assert := assert.New(t)
	assert.NoError(db.ClearCollections(Collection))

	const d1 = "distro1"
	const d2 = "distro2"

	host1 := &Host{
		Id:            "host1",
		Distro:        distro.Distro{Id: d1},
		Status:        evergreen.HostRunning,
		HasContainers: true,
	}
	host2 := &Host{
		Id:     "host2",
		Distro: distro.Distro{Id: d1},
		Status: evergreen.HostStarting,
	}
	host3 := &Host{
		Id:     "host3",
		Distro: distro.Distro{Id: d1},
		Status: evergreen.HostTerminated,
	}
	host4 := &Host{
		Id:            "host4",
		Distro:        distro.Distro{Id: d1},
		Status:        evergreen.HostRunning,
		HasContainers: true,
	}
	host5 := &Host{
		Id:       "host5",
		Distro:   distro.Distro{Id: d2},
		Status:   evergreen.HostProvisioning,
		ParentID: "parentId",
	}
	host6 := &Host{
		Id:     "host6",
		Distro: distro.Distro{Id: d2},
		Status: evergreen.HostProvisioning,
	}
	host7 := &Host{
		Id:            "host7",
		Distro:        distro.Distro{Id: d2},
		Status:        evergreen.HostRunning,
		HasContainers: true,
	}
	host8 := &Host{
		Id:            "host8",
		Distro:        distro.Distro{Id: d2},
		Status:        evergreen.HostTerminated,
		HasContainers: true,
	}
	assert.NoError(host1.Insert())
	assert.NoError(host2.Insert())
	assert.NoError(host3.Insert())
	assert.NoError(host4.Insert())
	assert.NoError(host5.Insert())
	assert.NoError(host6.Insert())
	assert.NoError(host7.Insert())
	assert.NoError(host8.Insert())

	parents, err := FindAllRunningParentsByDistro(d1)
	assert.NoError(err)
	assert.Equal(2, len(parents))
}

func TestFindAllRunningParentsByContainerPool(t *testing.T) {
	assert := assert.New(t)
	assert.NoError(db.ClearCollections(Collection))

	host1 := &Host{
		Id:            "host1",
		Status:        evergreen.HostRunning,
		HasContainers: true,
		ContainerPoolSettings: &evergreen.ContainerPool{
			Distro:        "d1",
			Id:            "test-pool",
			MaxContainers: 100,
		},
	}
	host2 := &Host{
		Id:            "host2",
		Status:        evergreen.HostTerminated,
		HasContainers: true,
		ContainerPoolSettings: &evergreen.ContainerPool{
			Distro:        "d1",
			Id:            "test-pool",
			MaxContainers: 10,
		},
	}
	host3 := &Host{
		Id:     "host3",
		Status: evergreen.HostRunning,
	}
	assert.NoError(host1.Insert())
	assert.NoError(host2.Insert())
	assert.NoError(host3.Insert())

	hosts, err := findAllRunningParentsByContainerPool("test-pool")
	assert.NoError(err)
	assert.Equal([]Host{*host1}, hosts)

	hosts, err = findAllRunningParentsByContainerPool("missing-test-pool")
	assert.NoError(err)
	assert.Empty(hosts)

}

func TestHostsSpawnedByTasks(t *testing.T) {
	assert := require.New(t)
	require := require.New(t)
	require.NoError(db.ClearCollections(Collection, task.Collection, build.Collection))
	finishedTask := &task.Task{
		Id:     "running_task",
		Status: evergreen.TaskSucceeded,
	}
	require.NoError(finishedTask.Insert())
	finishedBuild := &build.Build{
		Id:     "running_build",
		Status: evergreen.BuildSucceeded,
	}
	require.NoError(finishedBuild.Insert())
	hosts := []*Host{
		{
			Id:     "running_host_timeout",
			Status: evergreen.HostRunning,
			SpawnOptions: SpawnOptions{
				TimeoutTeardown: time.Now().Add(-time.Minute),
				SpawnedByTask:   true,
			},
		},
		{
			Id:     "running_host_task",
			Status: evergreen.HostRunning,
			SpawnOptions: SpawnOptions{
				TimeoutTeardown: time.Now().Add(time.Minute),
				TaskID:          "running_task",
				SpawnedByTask:   true,
			},
		},
		{
			Id:     "running_host_task_building",
			Status: evergreen.HostBuilding,
			SpawnOptions: SpawnOptions{
				TimeoutTeardown: time.Now().Add(time.Minute),
				TaskID:          "running_task",
				SpawnedByTask:   true,
			},
		},
		{
			Id:     "running_host_build",
			Status: evergreen.HostRunning,
			SpawnOptions: SpawnOptions{
				TimeoutTeardown: time.Now().Add(time.Minute),
				BuildID:         "running_build",
				SpawnedByTask:   true,
			},
		},
		{
			Id:     "running_host_build_starting",
			Status: evergreen.HostStarting,
			SpawnOptions: SpawnOptions{
				TimeoutTeardown: time.Now().Add(time.Minute),
				BuildID:         "running_build",
				SpawnedByTask:   true,
			},
		},
		{
			Id:     "terminated_host_timeout",
			Status: evergreen.HostTerminated,
			SpawnOptions: SpawnOptions{
				TimeoutTeardown: time.Now().Add(-time.Minute),
				SpawnedByTask:   true,
			},
		},
		{
			Id:     "terminated_host_task",
			Status: evergreen.HostTerminated,
			SpawnOptions: SpawnOptions{
				TimeoutTeardown: time.Now().Add(time.Minute),
				TaskID:          "running_task",
				SpawnedByTask:   true,
			},
		},
		{
			Id:     "terminated_host_build",
			Status: evergreen.HostTerminated,
			SpawnOptions: SpawnOptions{
				TimeoutTeardown: time.Now().Add(time.Minute),
				BuildID:         "running_build",
				SpawnedByTask:   true,
			},
		},
		{
			Id:     "host_not_spawned_by_task",
			Status: evergreen.HostRunning,
		},
	}
	for i := range hosts {
		require.NoError(hosts[i].Insert())
	}

	found, err := allHostsSpawnedByTasksTimedOut()
	assert.NoError(err)
	assert.Len(found, 1)
	assert.Equal("running_host_timeout", found[0].Id)

	found, err = allHostsSpawnedByFinishedTasks()
	assert.NoError(err)
	assert.Len(found, 2)
	should := map[string]bool{
		"running_host_task":          false,
		"running_host_task_building": false,
	}
	for _, f := range found {
		should[f.Id] = true
	}
	for k, v := range should {
		assert.True(v, fmt.Sprintf("failed to find host %s", k))
	}

	found, err = allHostsSpawnedByFinishedBuilds()
	assert.NoError(err)
	assert.Len(found, 2)
	should = map[string]bool{
		"running_host_build":          false,
		"running_host_build_starting": false,
	}
	for _, f := range found {
		should[f.Id] = true
	}
	for k, v := range should {
		assert.True(v, fmt.Sprintf("failed to find host %s", k))
	}

	found, err = AllHostsSpawnedByTasksToTerminate()
	assert.NoError(err)
	assert.Len(found, 5)
	should = map[string]bool{
		"running_host_timeout":        false,
		"running_host_task":           false,
		"running_host_task_building":  false,
		"running_host_build":          false,
		"running_host_build_starting": false,
	}
	for _, f := range found {
		should[f.Id] = true
	}
	for k, v := range should {
		assert.True(v, fmt.Sprintf("failed to find host %s", k))
	}
}

func TestFindByFirstProvisioningAttempt(t *testing.T) {
	assert := assert.New(t)
	assert.NoError(db.ClearCollections(Collection))

	hosts := []Host{
		{
			Id:          "host1",
			Status:      evergreen.HostRunning,
			RunningTask: "task",
		},
		{
			Id:     "host2",
			Status: evergreen.HostStarting,
		},
		{
			Id:     "host3",
			Status: evergreen.HostProvisioning,
		},
		{
			Id:                "host4",
			ProvisionAttempts: 3,
			Status:            evergreen.HostProvisioning,
		},
	}
	for i := range hosts {
		assert.NoError(hosts[i].Insert())
	}

	hosts, err := FindByFirstProvisioningAttempt()
	assert.NoError(err)
	assert.Len(hosts, 1)
	assert.Equal("host3", hosts[0].Id)

	assert.NoError(db.ClearCollections(Collection))
	assert.NoError(db.Insert(Collection, bson.M{
		"_id":    "host5",
		"status": evergreen.HostProvisioning,
	}))
	hosts, err = FindByFirstProvisioningAttempt()
	assert.NoError(err)
	assert.Empty(hosts)
}

func TestCountContainersRunningAtTime(t *testing.T) {
	assert := assert.New(t)
	assert.NoError(db.ClearCollections(Collection))

	// time variables
	now := time.Now()
	startTimeBefore := now.Add(-10 * time.Minute)
	terminationTimeBefore := now.Add(-5 * time.Minute)
	startTimeAfter := now.Add(5 * time.Minute)
	terminationTimeAfter := now.Add(10 * time.Minute)

	parent := &Host{
		Id:            "parent",
		HasContainers: true,
	}

	containers := []Host{
		{
			Id:              "container1",
			ParentID:        "parent",
			StartTime:       startTimeBefore,
			TerminationTime: terminationTimeBefore,
		},
		{
			Id:              "container2",
			ParentID:        "parent",
			StartTime:       startTimeBefore,
			TerminationTime: terminationTimeAfter,
		},
		{
			Id:        "container3",
			ParentID:  "parent",
			StartTime: startTimeBefore,
		},
		{
			Id:        "container4",
			ParentID:  "parent",
			StartTime: startTimeAfter,
		},
	}
	for i := range containers {
		assert.NoError(containers[i].Insert())
	}

	count1, err := parent.CountContainersRunningAtTime(now.Add(-15 * time.Minute))
	assert.NoError(err)
	assert.Equal(0, count1)

	count2, err := parent.CountContainersRunningAtTime(now)
	assert.NoError(err)
	assert.Equal(2, count2)

	count3, err := parent.CountContainersRunningAtTime(now.Add(15 * time.Minute))
	assert.NoError(err)
	assert.Equal(2, count3)
}

func TestEstimateNumContainersForDuration(t *testing.T) {
	assert := assert.New(t)
	assert.NoError(db.ClearCollections(Collection))

	// time variables
	now := time.Now()
	startTimeBefore := now.Add(-10 * time.Minute)
	terminationTimeBefore := now.Add(-5 * time.Minute)
	startTimeAfter := now.Add(5 * time.Minute)
	terminationTimeAfter := now.Add(10 * time.Minute)

	parent := &Host{
		Id:            "parent",
		HasContainers: true,
	}

	containers := []Host{
		{
			Id:              "container1",
			ParentID:        "parent",
			StartTime:       startTimeBefore,
			TerminationTime: terminationTimeBefore,
		},
		{
			Id:              "container2",
			ParentID:        "parent",
			StartTime:       startTimeBefore,
			TerminationTime: terminationTimeAfter,
		},
		{
			Id:        "container3",
			ParentID:  "parent",
			StartTime: startTimeBefore,
		},
		{
			Id:        "container4",
			ParentID:  "parent",
			StartTime: startTimeAfter,
		},
	}
	for i := range containers {
		assert.NoError(containers[i].Insert())
	}

	estimate1, err := parent.EstimateNumContainersForDuration(now.Add(-15*time.Minute), now)
	assert.NoError(err)
	assert.Equal(1.0, estimate1)

	estimate2, err := parent.EstimateNumContainersForDuration(now, now.Add(15*time.Minute))
	assert.NoError(err)
	assert.Equal(2.0, estimate2)
}

func TestFindTerminatedHostsRunningTasksQuery(t *testing.T) {
	t.Run("QueryExecutesProperly", func(t *testing.T) {
		hosts, err := FindTerminatedHostsRunningTasks()
		assert.NoError(t, err)
		assert.Len(t, hosts, 0)
	})
	t.Run("QueryFindsResults", func(t *testing.T) {
		h := Host{
			Id:          "bar",
			RunningTask: "foo",
			Status:      evergreen.HostTerminated,
		}
		assert.NoError(t, h.Insert())

		hosts, err := FindTerminatedHostsRunningTasks()
		assert.NoError(t, err)
		if assert.Len(t, hosts, 1) {
			assert.Equal(t, h.Id, hosts[0].Id)
		}
	})
}

func TestCountAndFindUphostParents(t *testing.T) {
	assert := assert.New(t)
	assert.NoError(db.ClearCollections(Collection))

	h1 := Host{
		Id:            "h1",
		Status:        evergreen.HostRunning,
		HasContainers: true,
	}
	h2 := Host{
		Id:            "h2",
		Status:        evergreen.HostUninitialized,
		HasContainers: true,
		ContainerPoolSettings: &evergreen.ContainerPool{
			Distro:        "d1",
			Id:            "test-pool",
			MaxContainers: 100,
		},
	}
	h3 := Host{
		Id:            "h3",
		Status:        evergreen.HostRunning,
		HasContainers: true,
		ContainerPoolSettings: &evergreen.ContainerPool{
			Distro:        "d1",
			Id:            "test-pool",
			MaxContainers: 100,
		},
	}
	h4 := Host{
		Id:            "h4",
		Status:        evergreen.HostUninitialized,
		HasContainers: true,
	}
	h5 := Host{
		Id:       "h5",
		Status:   evergreen.HostUninitialized,
		ParentID: "h1",
	}

	assert.NoError(h1.Insert())
	assert.NoError(h2.Insert())
	assert.NoError(h3.Insert())
	assert.NoError(h4.Insert())
	assert.NoError(h5.Insert())

	numUphostParents, err := countUphostParentsByContainerPool("test-pool")
	assert.NoError(err)
	assert.Equal(2, numUphostParents)

	uphostParents, err := findUphostParentsByContainerPool("test-pool")
	assert.NoError(err)
	assert.Equal(2, len(uphostParents))
}

func TestRemoveStaleInitializing(t *testing.T) {
	assert := assert.New(t)
	assert.NoError(db.Clear(Collection))

	now := time.Now()
	distro1 := distro.Distro{Id: "distro1"}
	distro2 := distro.Distro{Id: "distro2"}

	hosts := []Host{
		{
			Id:           "host1",
			Distro:       distro1,
			Status:       evergreen.HostUninitialized,
			CreationTime: now.Add(-1 * time.Minute),
			UserHost:     false,
			Provider:     evergreen.ProviderNameEc2Auto,
		},
		{
			Id:           "host2",
			Distro:       distro1,
			Status:       evergreen.HostUninitialized,
			CreationTime: now.Add(-5 * time.Minute),
			UserHost:     false,
			Provider:     evergreen.ProviderNameEc2Auto,
		},
		{
			Id:           "host3",
			Distro:       distro1,
			Status:       evergreen.HostUninitialized,
			CreationTime: now.Add(-5 * time.Minute),
			UserHost:     false,
			Provider:     evergreen.ProviderNameStatic,
		},
		{
			Id:           "host4",
			Distro:       distro2,
			Status:       evergreen.HostUninitialized,
			CreationTime: now.Add(-5 * time.Minute),
			UserHost:     false,
			Provider:     evergreen.ProviderNameEc2Auto,
		},
		{
			Id:           "host5",
			Distro:       distro1,
			Status:       evergreen.HostBuilding,
			CreationTime: now.Add(-5 * time.Minute),
			UserHost:     false,
			Provider:     evergreen.ProviderNameEc2Auto,
		},
		{
			Id:           "host6",
			Distro:       distro1,
			Status:       evergreen.HostBuilding,
			CreationTime: now.Add(-30 * time.Minute),
			UserHost:     false,
			Provider:     evergreen.ProviderNameEc2Auto,
		},
		{
			Id:           "host7",
			Distro:       distro2,
			Status:       evergreen.HostRunning,
			CreationTime: now.Add(-30 * time.Minute),
			UserHost:     false,
			Provider:     evergreen.ProviderNameEc2Auto,
		},
	}

	for i, _ := range hosts {
		assert.NoError(hosts[i].Insert())
	}

	err := RemoveStaleInitializing(distro1.Id)
	assert.NoError(err)

	numHosts, err := Count(All)
	assert.NoError(err)
	assert.Equal(5, numHosts)

	err = RemoveStaleInitializing(distro2.Id)
	assert.NoError(err)

	numHosts, err = Count(All)
	assert.NoError(err)
	assert.Equal(4, numHosts)

}

func TestStaleRunningTasks(t *testing.T) {
	assert := assert.New(t)
	assert.NoError(db.ClearCollections(Collection, task.Collection))
	h1 := Host{
		Id:          "h1",
		RunningTask: "t1",
		Status:      evergreen.HostRunning,
	}
	assert.NoError(h1.Insert())
	h2 := Host{
		Id:          "h2",
		RunningTask: "t2",
		Status:      evergreen.HostRunning,
	}
	assert.NoError(h2.Insert())
	h3 := Host{
		Id:          "h3",
		RunningTask: "t3",
		Status:      evergreen.HostRunning,
	}
	assert.NoError(h3.Insert())
	t1 := task.Task{
		Id:            "t1",
		Status:        evergreen.TaskStarted,
		LastHeartbeat: time.Now().Add(-15 * time.Minute),
	}
	assert.NoError(t1.Insert())
	t2 := task.Task{
		Id:            "t2",
		Status:        evergreen.TaskDispatched,
		LastHeartbeat: time.Now().Add(-25 * time.Minute),
	}
	assert.NoError(t2.Insert())
	t3 := task.Task{
		Id:            "t3",
		Status:        evergreen.TaskStarted,
		LastHeartbeat: time.Now().Add(-1 * time.Minute),
	}
	assert.NoError(t3.Insert())

	tasks, err := FindStaleRunningTasks(10 * time.Minute)
	assert.NoError(err)
	assert.Len(tasks, 2)
<<<<<<< HEAD
=======
}

func TestStaleRunningTasksAgg(t *testing.T) {
	assert := assert.New(t)
	assert.NoError(db.ClearCollections(Collection, task.Collection))
	now := time.Now()
	staleness := 5 * time.Minute

	staleTask := task.Task{
		Id:            "stale",
		Status:        evergreen.TaskStarted,
		Execution:     2,
		LastHeartbeat: now.Add(-2 * staleness),
		HostId:        "staleHost",
	}
	assert.NoError(staleTask.Insert())
	staleHost := Host{
		Id:          "staleHost",
		RunningTask: staleTask.Id,
	}
	assert.NoError(staleHost.Insert())
	unstaleTask := task.Task{
		Id:            "unstale",
		Status:        evergreen.TaskStarted,
		LastHeartbeat: now.Add(-1 * time.Second),
		HostId:        "unstaleHost",
	}
	assert.NoError(unstaleTask.Insert())
	unstaleHost := Host{
		Id:          "unstaleHost",
		RunningTask: unstaleTask.Id,
	}
	assert.NoError(unstaleHost.Insert())
	// task assigned to host that is running teardown_group of the previous task
	unrelatedTask := task.Task{
		Id:            "unrelatedTask",
		Status:        evergreen.TaskStarted,
		LastHeartbeat: now.Add(-2 * staleness),
		HostId:        "teardownGroupHost",
	}
	assert.NoError(unrelatedTask.Insert())
	teardownGroupHost := Host{
		Id:          "teardownGroupHost",
		RunningTask: staleTask.Id,
	}
	assert.NoError(teardownGroupHost.Insert())

	tasks, err := StaleRunningTaskIDs(staleness)
	assert.NoError(err)
	assert.Len(tasks, 1)
	assert.Equal(staleTask.Id, tasks[0].Id)
	assert.Equal(staleTask.Execution, tasks[0].Execution)
}

func TestNumNewParentsNeeded(t *testing.T) {
	assert := assert.New(t)
	assert.NoError(db.ClearCollections("hosts", "distro", "tasks"))

	d := distro.Distro{Id: "distro", PoolSize: 3, Provider: evergreen.ProviderNameMock,
		ContainerPool: "test-pool"}
	pool := &evergreen.ContainerPool{Distro: "distro", Id: "test-pool", MaxContainers: 2}
	host1 := &Host{
		Id:                    "host1",
		Host:                  "host",
		User:                  "user",
		Distro:                distro.Distro{Id: "parent-distro"},
		Status:                evergreen.HostRunning,
		HasContainers:         true,
		ContainerPoolSettings: pool,
	}
	host2 := &Host{
		Id:       "host2",
		Distro:   d,
		Status:   evergreen.HostRunning,
		ParentID: "host1",
	}
	host3 := &Host{
		Id:       "host3",
		Distro:   d,
		Status:   evergreen.HostRunning,
		ParentID: "host1",
	}
	host4 := &Host{
		Id:                    "host4",
		Distro:                d,
		Status:                evergreen.HostUninitialized,
		HasContainers:         true,
		ContainerPoolSettings: pool,
	}

	assert.NoError(host1.Insert())
	assert.NoError(host2.Insert())
	assert.NoError(host3.Insert())
	assert.NoError(host4.Insert())

	currentParents, err := findAllRunningParentsByContainerPool(d.ContainerPool)
	assert.NoError(err)
	assert.Len(currentParents, 1)
	numUphostParents, err := countUphostParentsByContainerPool("test-pool")
	assert.NoError(err)
	assert.Equal(2, numUphostParents)
	existingContainers, err := HostGroup(currentParents).FindRunningContainersOnParents()
	assert.NoError(err)
	assert.Len(existingContainers, 2)

	parentsParams := newParentsNeededParams{
		numUphostParents:      numUphostParents,
		numContainersNeeded:   4,
		numExistingContainers: len(existingContainers),
		maxContainers:         pool.MaxContainers,
	}
	num := numNewParentsNeeded(parentsParams)
	assert.Equal(1, num)
}

func TestNumNewParentsNeeded2(t *testing.T) {
	assert := assert.New(t)
	assert.NoError(db.ClearCollections("hosts", "distro", "tasks"))

	d := distro.Distro{Id: "distro", PoolSize: 3, Provider: evergreen.ProviderNameMock,
		ContainerPool: "test-pool"}
	pool := &evergreen.ContainerPool{Distro: "parent-distro", Id: "test-pool", MaxContainers: 3}

	host1 := &Host{
		Id:                    "host1",
		Host:                  "host",
		User:                  "user",
		Distro:                distro.Distro{Id: "parent-distro"},
		Status:                evergreen.HostRunning,
		HasContainers:         true,
		ContainerPoolSettings: pool,
	}
	host2 := &Host{
		Id:       "host2",
		Distro:   d,
		Status:   evergreen.HostRunning,
		ParentID: "host1",
	}
	host3 := &Host{
		Id:       "host3",
		Distro:   d,
		Status:   evergreen.HostTerminated,
		ParentID: "host1",
	}

	assert.NoError(host1.Insert())
	assert.NoError(host2.Insert())
	assert.NoError(host3.Insert())

	currentParents, err := findAllRunningParentsByContainerPool(d.ContainerPool)
	assert.NoError(err)
	numUphostParents, err := countUphostParentsByContainerPool("test-pool")
	assert.NoError(err)
	existingContainers, err := HostGroup(currentParents).FindRunningContainersOnParents()
	assert.NoError(err)

	parentsParams := newParentsNeededParams{
		numUphostParents:      numUphostParents,
		numContainersNeeded:   1,
		numExistingContainers: len(existingContainers),
		maxContainers:         pool.MaxContainers,
	}
	num := numNewParentsNeeded(parentsParams)
	assert.Equal(0, num)
}

func TestFindAvailableParent(t *testing.T) {
	assert := assert.New(t)
	assert.NoError(db.ClearCollections("hosts", "distro", "tasks"))

	d := distro.Distro{Id: "distro", PoolSize: 3, Provider: evergreen.ProviderNameMock,
		ContainerPool: "test-pool"}
	pool := &evergreen.ContainerPool{Distro: "parent-distro", Id: "test-pool", MaxContainers: 2}
	durationOne := 20 * time.Minute
	durationTwo := 30 * time.Minute

	host1 := &Host{
		Id:                    "host1",
		Host:                  "host",
		User:                  "user",
		Distro:                distro.Distro{Id: "parent-distro"},
		Status:                evergreen.HostRunning,
		HasContainers:         true,
		ContainerPoolSettings: pool,
	}
	host2 := &Host{
		Id:                    "host2",
		Distro:                distro.Distro{Id: "parent-distro"},
		Status:                evergreen.HostRunning,
		HasContainers:         true,
		ContainerPoolSettings: pool,
	}
	host3 := &Host{
		Id:          "host3",
		Distro:      d,
		Status:      evergreen.HostRunning,
		ParentID:    "host1",
		RunningTask: "task1",
	}
	host4 := &Host{
		Id:          "host4",
		Distro:      d,
		Status:      evergreen.HostRunning,
		ParentID:    "host2",
		RunningTask: "task2",
	}
	task1 := task.Task{
		Id: "task1",
		DurationPrediction: util.CachedDurationValue{
			Value: durationOne,
		},
		BuildVariant: "bv1",
		StartTime:    time.Now(),
	}
	task2 := task.Task{
		Id: "task2",
		DurationPrediction: util.CachedDurationValue{
			Value: durationTwo,
		},
		BuildVariant: "bv1",
		StartTime:    time.Now(),
	}
	assert.NoError(d.Insert())
	assert.NoError(host1.Insert())
	assert.NoError(host2.Insert())
	assert.NoError(host3.Insert())
	assert.NoError(host4.Insert())
	assert.NoError(task1.Insert())
	assert.NoError(task2.Insert())

	availableParent, err := GetNumContainersOnParents(d)
	assert.NoError(err)

	assert.Equal(2, len(availableParent))
}

func TestFindNoAvailableParent(t *testing.T) {
	assert := assert.New(t)
	assert.NoError(db.ClearCollections("hosts", "distro", "tasks"))

	d := distro.Distro{Id: "distro", PoolSize: 3, Provider: evergreen.ProviderNameMock}
	pool := &evergreen.ContainerPool{Distro: "distro", Id: "test-pool", MaxContainers: 1}
	durationOne := 20 * time.Minute
	durationTwo := 30 * time.Minute

	host1 := &Host{
		Id:                    "host1",
		Host:                  "host",
		User:                  "user",
		Distro:                distro.Distro{Id: "distro"},
		Status:                evergreen.HostRunning,
		HasContainers:         true,
		ContainerPoolSettings: pool,
	}
	host2 := &Host{
		Id:                    "host2",
		Distro:                distro.Distro{Id: "distro"},
		Status:                evergreen.HostRunning,
		HasContainers:         true,
		ContainerPoolSettings: pool,
	}
	host3 := &Host{
		Id:          "host3",
		Distro:      distro.Distro{Id: "distro", ContainerPool: "test-pool"},
		Status:      evergreen.HostRunning,
		ParentID:    "host1",
		RunningTask: "task1",
	}
	host4 := &Host{
		Id:          "host4",
		Distro:      distro.Distro{Id: "distro", ContainerPool: "test-pool"},
		Status:      evergreen.HostRunning,
		ParentID:    "host2",
		RunningTask: "task2",
	}
	task1 := task.Task{
		Id: "task1",
		DurationPrediction: util.CachedDurationValue{
			Value: durationOne,
		}, BuildVariant: "bv1",
		StartTime: time.Now(),
	}
	task2 := task.Task{
		Id: "task2",
		DurationPrediction: util.CachedDurationValue{
			Value: durationTwo,
		}, BuildVariant: "bv1",
		StartTime: time.Now(),
	}
	assert.NoError(d.Insert())
	assert.NoError(host1.Insert())
	assert.NoError(host2.Insert())
	assert.NoError(host3.Insert())
	assert.NoError(host4.Insert())
	assert.NoError(task1.Insert())
	assert.NoError(task2.Insert())

	availableParent, err := GetNumContainersOnParents(d)
	assert.NoError(err)
	assert.Equal(0, len(availableParent))
}

func TestGetNumNewParentsAndHostsToSpawn(t *testing.T) {
	assert := assert.New(t)
	assert.NoError(db.ClearCollections("hosts", "distro", "tasks"))

	d := distro.Distro{Id: "distro", PoolSize: 3, Provider: evergreen.ProviderNameMock}
	pool := &evergreen.ContainerPool{Distro: "distro", Id: "test-pool", MaxContainers: 1}

	host1 := &Host{
		Id:                    "host1",
		Host:                  "host",
		User:                  "user",
		Distro:                distro.Distro{Id: "distro"},
		Status:                evergreen.HostRunning,
		HasContainers:         true,
		ContainerPoolSettings: pool,
	}
	host2 := &Host{
		Id:                    "host2",
		Distro:                distro.Distro{Id: "distro"},
		Status:                evergreen.HostRunning,
		HasContainers:         true,
		ContainerPoolSettings: pool,
	}
	host3 := &Host{
		Id:          "host3",
		Distro:      distro.Distro{Id: "distro", ContainerPool: "test-pool"},
		Status:      evergreen.HostRunning,
		ParentID:    "host1",
		RunningTask: "task1",
	}
	assert.NoError(d.Insert())
	assert.NoError(host1.Insert())
	assert.NoError(host2.Insert())
	assert.NoError(host3.Insert())

	parents, hosts, err := getNumNewParentsAndHostsToSpawn(pool, 3, false)
	assert.NoError(err)
	assert.Equal(1, parents) // need two parents, but can only spawn 1
	assert.Equal(2, hosts)

	parents, hosts, err = getNumNewParentsAndHostsToSpawn(pool, 3, true)
	assert.NoError(err)
	assert.Equal(2, parents)
	assert.Equal(3, hosts)

>>>>>>> 951b9641
}<|MERGE_RESOLUTION|>--- conflicted
+++ resolved
@@ -2645,8 +2645,6 @@
 	tasks, err := FindStaleRunningTasks(10 * time.Minute)
 	assert.NoError(err)
 	assert.Len(tasks, 2)
-<<<<<<< HEAD
-=======
 }
 
 func TestStaleRunningTasksAgg(t *testing.T) {
@@ -2994,5 +2992,4 @@
 	assert.Equal(2, parents)
 	assert.Equal(3, hosts)
 
->>>>>>> 951b9641
 }