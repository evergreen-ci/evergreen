package host

import (
	"fmt"
	"testing"
	"time"

	"github.com/evergreen-ci/evergreen"
	"github.com/evergreen-ci/evergreen/db"
	"github.com/evergreen-ci/evergreen/model/build"
	"github.com/evergreen-ci/evergreen/model/distro"
	"github.com/evergreen-ci/evergreen/model/task"
	"github.com/evergreen-ci/evergreen/testutil"
	"github.com/evergreen-ci/evergreen/util"
	. "github.com/smartystreets/goconvey/convey"
	"github.com/stretchr/testify/assert"
	"github.com/stretchr/testify/require"
	"gopkg.in/mgo.v2/bson"
)

func init() {
	db.SetGlobalSessionProvider(testutil.TestConfig().SessionFactory())
}

// IsActive is a query that returns all Evergreen hosts that are working or
// capable of being assigned work to do.
var IsActive = db.Query(
	bson.M{
		StartedByKey: evergreen.User,
		StatusKey: bson.M{
			"$nin": []string{
				evergreen.HostTerminated, evergreen.HostDecommissioned,
			},
		},
	},
)

func hostIdInSlice(hosts []Host, id string) bool {
	for _, host := range hosts {
		if host.Id == id {
			return true
		}
	}
	return false
}

func TestGenericHostFinding(t *testing.T) {

	Convey("When finding hosts", t, func() {
		testutil.HandleTestingErr(db.Clear(Collection), t, "Error clearing"+
			" '%v' collection", Collection)

		Convey("when finding one host", func() {
			Convey("the matching host should be returned", func() {
				matchingHost := &Host{
					Id: "matches",
				}
				So(matchingHost.Insert(), ShouldBeNil)

				nonMatchingHost := &Host{
					Id: "nonMatches",
				}
				So(nonMatchingHost.Insert(), ShouldBeNil)

				found, err := FindOne(ById(matchingHost.Id))
				So(err, ShouldBeNil)
				So(found.Id, ShouldEqual, matchingHost.Id)

			})
		})

		Convey("when finding multiple hosts", func() {
			dId := fmt.Sprintf("%v.%v", DistroKey, distro.IdKey)

			Convey("the hosts matching the query should be returned", func() {
				matchingHostOne := &Host{
					Id:     "matches",
					Distro: distro.Distro{Id: "d1"},
				}
				So(matchingHostOne.Insert(), ShouldBeNil)

				matchingHostTwo := &Host{
					Id:     "matchesAlso",
					Distro: distro.Distro{Id: "d1"},
				}
				So(matchingHostTwo.Insert(), ShouldBeNil)

				nonMatchingHost := &Host{
					Id:     "nonMatches",
					Distro: distro.Distro{Id: "d2"},
				}
				So(nonMatchingHost.Insert(), ShouldBeNil)

				found, err := Find(db.Query(bson.M{dId: "d1"}))
				So(err, ShouldBeNil)
				So(len(found), ShouldEqual, 2)
				So(hostIdInSlice(found, matchingHostOne.Id), ShouldBeTrue)
				So(hostIdInSlice(found, matchingHostTwo.Id), ShouldBeTrue)

			})

			Convey("when querying two hosts for running tasks", func() {
				matchingHost := &Host{Id: "task", Status: evergreen.HostRunning, RunningTask: "t1"}
				So(matchingHost.Insert(), ShouldBeNil)
				nonMatchingHost := &Host{Id: "nope", Status: evergreen.HostRunning}
				So(nonMatchingHost.Insert(), ShouldBeNil)
				Convey("the host with the running task should be returned", func() {
					found, err := Find(IsRunningTask)
					So(err, ShouldBeNil)
					So(len(found), ShouldEqual, 1)
					So(found[0].Id, ShouldEqual, matchingHost.Id)
				})
			})

			Convey("the specified projection, sort, skip, and limit should be used", func() {
				matchingHostOne := &Host{
					Id:     "matches",
					Host:   "hostOne",
					Distro: distro.Distro{Id: "d1"},
					Tag:    "2",
				}
				So(matchingHostOne.Insert(), ShouldBeNil)

				matchingHostTwo := &Host{
					Id:     "matchesAlso",
					Host:   "hostTwo",
					Distro: distro.Distro{Id: "d1"},
					Tag:    "1",
				}
				So(matchingHostTwo.Insert(), ShouldBeNil)

				matchingHostThree := &Host{
					Id:     "stillMatches",
					Host:   "hostThree",
					Distro: distro.Distro{Id: "d1"},
					Tag:    "3",
				}
				So(matchingHostThree.Insert(), ShouldBeNil)

				// find the hosts, removing the host field from the projection,
				// sorting by tag, skipping one, and limiting to one

				found, err := Find(db.Query(bson.M{dId: "d1"}).
					WithoutFields(DNSKey).
					Sort([]string{TagKey}).
					Skip(1).Limit(1))
				So(err, ShouldBeNil)
				So(len(found), ShouldEqual, 1)
				So(found[0].Id, ShouldEqual, matchingHostOne.Id)
				So(found[0].Host, ShouldEqual, "") // filtered out in projection
			})
		})
	})
}

func TestFindingHostsWithRunningTasks(t *testing.T) {
	Convey("With a host with no running task that is not terminated", t, func() {
		testutil.HandleTestingErr(db.Clear(Collection), t, "Error clearing"+
			" '%v' collection", Collection)
		h := Host{
			Id:     "sample_host",
			Status: evergreen.HostRunning,
		}
		So(h.Insert(), ShouldBeNil)
		found, err := Find(IsRunningTask)
		So(err, ShouldBeNil)
		So(len(found), ShouldEqual, 0)
		Convey("with a host that is terminated with no running task", func() {
			testutil.HandleTestingErr(db.Clear(Collection), t, "Error clearing"+
				" '%v' collection", Collection)
			h1 := Host{
				Id:     "another",
				Status: evergreen.HostTerminated,
			}
			So(h1.Insert(), ShouldBeNil)
			found, err = Find(IsRunningTask)
			So(err, ShouldBeNil)
			So(len(found), ShouldEqual, 0)
		})
	})

}

func TestMonitorHosts(t *testing.T) {
	Convey("With a host with no reachability check", t, func() {
		testutil.HandleTestingErr(db.Clear(Collection), t, "Error clearing"+
			" '%v' collection", Collection)
		now := time.Now()
		h := Host{
			Id:        "sample_host",
			Status:    evergreen.HostRunning,
			StartedBy: evergreen.User,
		}
		So(h.Insert(), ShouldBeNil)
		found, err := Find(ByNotMonitoredSince(now))
		So(err, ShouldBeNil)
		So(len(found), ShouldEqual, 1)
		Convey("a host that has a running task and no reachability check should not return", func() {
			testutil.HandleTestingErr(db.Clear(Collection), t, "Error clearing"+
				" '%v' collection", Collection)
			anotherHost := Host{
				Id:          "anotherHost",
				Status:      evergreen.HostRunning,
				StartedBy:   evergreen.User,
				RunningTask: "id",
			}
			So(anotherHost.Insert(), ShouldBeNil)
			found, err := Find(ByNotMonitoredSince(now))
			So(err, ShouldBeNil)
			So(len(found), ShouldEqual, 0)
		})
	})
}

func TestUpdatingHostStatus(t *testing.T) {

	Convey("With a host", t, func() {
		testutil.HandleTestingErr(db.Clear(Collection), t, "Error"+
			" clearing '%v' collection", Collection)

		var err error

		host := &Host{
			Id: "hostOne",
		}

		So(host.Insert(), ShouldBeNil)

		Convey("setting the host's status should update both the in-memory"+
			" and database versions of the host", func() {

			So(host.SetStatus(evergreen.HostRunning, evergreen.User, ""), ShouldBeNil)
			So(host.Status, ShouldEqual, evergreen.HostRunning)

			host, err = FindOne(ById(host.Id))
			So(err, ShouldBeNil)
			So(host.Status, ShouldEqual, evergreen.HostRunning)

		})

		Convey("if the host is terminated, the status update should fail"+
			" with an error", func() {

			So(host.SetStatus(evergreen.HostTerminated, evergreen.User, ""), ShouldBeNil)
			So(host.SetStatus(evergreen.HostRunning, evergreen.User, ""), ShouldNotBeNil)
			So(host.Status, ShouldEqual, evergreen.HostTerminated)

			host, err = FindOne(ById(host.Id))
			So(err, ShouldBeNil)
			So(host.Status, ShouldEqual, evergreen.HostTerminated)

		})

	})

}

func TestSetHostTerminated(t *testing.T) {

	Convey("With a host", t, func() {

		testutil.HandleTestingErr(db.Clear(Collection), t, "Error"+
			" clearing '%v' collection", Collection)

		var err error

		host := &Host{
			Id: "hostOne",
		}

		So(host.Insert(), ShouldBeNil)

		Convey("setting the host as terminated should set the status and the"+
			" termination time in both the in-memory and database copies of"+
			" the host", func() {

			So(host.Terminate(evergreen.User), ShouldBeNil)
			So(host.Status, ShouldEqual, evergreen.HostTerminated)
			So(host.TerminationTime.IsZero(), ShouldBeFalse)

			host, err = FindOne(ById(host.Id))
			So(err, ShouldBeNil)
			So(host.Status, ShouldEqual, evergreen.HostTerminated)
			So(host.TerminationTime.IsZero(), ShouldBeFalse)

		})

	})
}

func TestHostSetDNSName(t *testing.T) {
	var err error

	Convey("With a host", t, func() {

		testutil.HandleTestingErr(db.Clear(Collection), t, "Error"+
			" clearing '%v' collection", Collection)

		host := &Host{
			Id: "hostOne",
		}

		So(host.Insert(), ShouldBeNil)

		Convey("setting the hostname should update both the in-memory and"+
			" database copies of the host", func() {

			So(host.SetDNSName("hostname"), ShouldBeNil)
			So(host.Host, ShouldEqual, "hostname")
			host, err = FindOne(ById(host.Id))
			So(err, ShouldBeNil)
			So(host.Host, ShouldEqual, "hostname")

			// if the host is already updated, no new updates should work
			So(host.SetDNSName("hostname2"), ShouldBeNil)
			So(host.Host, ShouldEqual, "hostname")

			host, err = FindOne(ById(host.Id))
			So(err, ShouldBeNil)
			So(host.Host, ShouldEqual, "hostname")

		})

	})
}

func TestMarkAsProvisioned(t *testing.T) {

	Convey("With a host", t, func() {

		testutil.HandleTestingErr(db.Clear(Collection), t, "Error"+
			" clearing '%v' collection", Collection)

		var err error

		host := &Host{
			Id: "hostOne",
		}

		So(host.Insert(), ShouldBeNil)

		Convey("marking the host as provisioned should update the status,"+
			" provisioned, and host name fields in both the in-memory and"+
			" database copies of the host", func() {

			So(host.MarkAsProvisioned(), ShouldBeNil)
			So(host.Status, ShouldEqual, evergreen.HostRunning)
			So(host.Provisioned, ShouldEqual, true)

			host, err = FindOne(ById(host.Id))
			So(err, ShouldBeNil)
			So(host.Status, ShouldEqual, evergreen.HostRunning)
			So(host.Provisioned, ShouldEqual, true)

		})

	})
}

func TestHostCreateSecret(t *testing.T) {
	Convey("With a host with no secret", t, func() {

		testutil.HandleTestingErr(db.Clear(Collection), t,
			"Error clearing '%v' collection", Collection)

		host := &Host{Id: "hostOne"}
		So(host.Insert(), ShouldBeNil)

		Convey("creating a secret", func() {
			So(host.Secret, ShouldEqual, "")
			So(host.CreateSecret(), ShouldBeNil)

			Convey("should update the host in memory", func() {
				So(host.Secret, ShouldNotEqual, "")

				Convey("and in the database", func() {
					dbHost, err := FindOne(ById(host.Id))
					So(err, ShouldBeNil)
					So(dbHost.Secret, ShouldEqual, host.Secret)
				})
			})
		})
	})
}

func TestHostSetExpirationTime(t *testing.T) {

	Convey("With a host", t, func() {

		testutil.HandleTestingErr(db.Clear(Collection), t, "Error"+
			" clearing '%v' collection", Collection)

		initialExpirationTime := time.Now()
		notifications := make(map[string]bool)
		notifications["2h"] = true

		memHost := &Host{
			Id:             "hostOne",
			ExpirationTime: initialExpirationTime,
			Notifications:  notifications,
		}
		So(memHost.Insert(), ShouldBeNil)

		Convey("setting the expiration time for the host should change the "+
			" expiration time for both the in-memory and database"+
			" copies of the host and unset the notifications", func() {

			dbHost, err := FindOne(ById(memHost.Id))

			// ensure the db entries are as expected
			So(err, ShouldBeNil)
			So(memHost.ExpirationTime.Round(time.Second).Equal(
				initialExpirationTime.Round(time.Second)), ShouldBeTrue)
			So(dbHost.ExpirationTime.Round(time.Second).Equal(
				initialExpirationTime.Round(time.Second)), ShouldBeTrue)
			So(memHost.Notifications, ShouldResemble, notifications)
			So(dbHost.Notifications, ShouldResemble, notifications)

			// now update the expiration time
			newExpirationTime := time.Now()
			So(memHost.SetExpirationTime(newExpirationTime), ShouldBeNil)

			dbHost, err = FindOne(ById(memHost.Id))

			// ensure the db entries are as expected
			So(err, ShouldBeNil)
			So(memHost.ExpirationTime.Round(time.Second).Equal(
				newExpirationTime.Round(time.Second)), ShouldBeTrue)
			So(dbHost.ExpirationTime.Round(time.Second).Equal(
				newExpirationTime.Round(time.Second)), ShouldBeTrue)
			So(memHost.Notifications, ShouldResemble, make(map[string]bool))
			So(dbHost.Notifications, ShouldEqual, nil)
		})
	})
}

func TestSetExpirationNotification(t *testing.T) {

	Convey("With a host", t, func() {

		testutil.HandleTestingErr(db.Clear(Collection), t, "Error"+
			" clearing '%v' collection", Collection)

		notifications := make(map[string]bool)
		notifications["2h"] = true

		memHost := &Host{
			Id:            "hostOne",
			Notifications: notifications,
		}
		So(memHost.Insert(), ShouldBeNil)

		Convey("setting the expiration notification for the host should change "+
			" the expiration notification for both the in-memory and database"+
			" copies of the host and unset the notifications", func() {

			dbHost, err := FindOne(ById(memHost.Id))

			// ensure the db entries are as expected
			So(err, ShouldBeNil)
			So(memHost.Notifications, ShouldResemble, notifications)
			So(dbHost.Notifications, ShouldResemble, notifications)

			// now update the expiration notification
			notifications["4h"] = true
			So(memHost.SetExpirationNotification("4h"), ShouldBeNil)
			dbHost, err = FindOne(ById(memHost.Id))
			// ensure the db entries are as expected
			So(err, ShouldBeNil)
			So(memHost.Notifications, ShouldResemble, notifications)
			So(dbHost.Notifications, ShouldResemble, notifications)
		})
	})
}

func TestHostClearRunningAndSetLastTask(t *testing.T) {

	Convey("With a host", t, func() {

		testutil.HandleTestingErr(db.Clear(Collection), t, "Error"+
			" clearing '%v' collection", Collection)

		var err error
		var count int

		host := &Host{
			Id:          "hostOne",
			RunningTask: "taskId",
			StartedBy:   evergreen.User,
			Status:      evergreen.HostRunning,
		}

		So(host.Insert(), ShouldBeNil)

		Convey("host statistics should properly count this host as active"+
			" but not idle", func() {
			count, err = Count(IsActive)
			So(err, ShouldBeNil)
			So(count, ShouldEqual, 1)
			count, err = Count(IsIdle)
			So(err, ShouldBeNil)
			So(count, ShouldEqual, 0)
		})

		Convey("clearing the running task should clear the running task, pid,"+
			" and task dispatch time fields from both the in-memory and"+
			" database copies of the host", func() {

			So(host.ClearRunningAndSetLastTask(&task.Task{Id: "prevTask"}), ShouldBeNil)
			So(host.RunningTask, ShouldEqual, "")
			So(host.LastTask, ShouldEqual, "prevTask")

			host, err = FindOne(ById(host.Id))
			So(err, ShouldBeNil)

			So(host.RunningTask, ShouldEqual, "")
			So(host.LastTask, ShouldEqual, "prevTask")

			Convey("the count of idle hosts should go up", func() {
				count, err := Count(IsIdle)
				So(err, ShouldBeNil)
				So(count, ShouldEqual, 1)

				Convey("but the active host count should remain the same", func() {
					count, err = Count(IsActive)
					So(err, ShouldBeNil)
					So(count, ShouldEqual, 1)
				})
			})

		})

	})
}

func TestUpdateHostRunningTask(t *testing.T) {
	Convey("With a host", t, func() {
		testutil.HandleTestingErr(db.Clear(Collection), t, "Error"+
			" clearing '%v' collection", Collection)
		oldTaskId := "oldId"
		newTaskId := "newId"
		h := Host{
			Id:          "test",
			RunningTask: oldTaskId,
			Status:      evergreen.HostRunning,
		}
		So(h.Insert(), ShouldBeNil)
		Convey("updating the running task id should set proper fields", func() {
			_, err := h.UpdateRunningTask(&task.Task{Id: newTaskId})
			So(err, ShouldBeNil)
			found, err := FindOne(ById(h.Id))
			So(err, ShouldBeNil)
			So(found.RunningTask, ShouldEqual, newTaskId)
			runningTaskHosts, err := Find(IsRunningTask)
			So(err, ShouldBeNil)
			So(len(runningTaskHosts), ShouldEqual, 1)
		})
		Convey("updating the running task to an empty string should error out", func() {
			_, err := h.UpdateRunningTask(&task.Task{})
			So(err, ShouldNotBeNil)
		})
	})
}

func TestUpsert(t *testing.T) {

	Convey("With a host", t, func() {

		testutil.HandleTestingErr(db.Clear(Collection), t, "Error"+
			" clearing '%v' collection", Collection)

		host := &Host{
			Id:     "hostOne",
			Host:   "host",
			User:   "user",
			Distro: distro.Distro{Id: "distro"},
			Status: evergreen.HostRunning,
		}

		var err error

		Convey("Performing a host upsert should upsert correctly", func() {
			_, err = host.Upsert()
			So(err, ShouldBeNil)
			So(host.Status, ShouldEqual, evergreen.HostRunning)

			host, err = FindOne(ById(host.Id))
			So(err, ShouldBeNil)
			So(host.Status, ShouldEqual, evergreen.HostRunning)

		})

		Convey("Updating some fields of an already inserted host should cause "+
			"those fields to be updated but should leave status unchanged",
			func() {
				_, err := host.Upsert()
				So(err, ShouldBeNil)
				So(host.Status, ShouldEqual, evergreen.HostRunning)

				host, err = FindOne(ById(host.Id))
				So(err, ShouldBeNil)
				So(host.Status, ShouldEqual, evergreen.HostRunning)
				So(host.Host, ShouldEqual, "host")

				err = UpdateOne(
					bson.M{
						IdKey: host.Id,
					},
					bson.M{
						"$set": bson.M{
							StatusKey: evergreen.HostDecommissioned,
						},
					},
				)
				So(err, ShouldBeNil)

				// update the hostname and status
				host.Host = "host2"
				host.Status = evergreen.HostRunning
				_, err = host.Upsert()
				So(err, ShouldBeNil)

				// host db status should remain unchanged
				host, err = FindOne(ById(host.Id))
				So(err, ShouldBeNil)
				So(host.Status, ShouldEqual, evergreen.HostDecommissioned)
				So(host.Host, ShouldEqual, "host2")

			})

		Convey("Upserting a host with new ID should set priv_atttempts", func() {
			So(host.Insert(), ShouldBeNil)
			So(host.Remove(), ShouldBeNil)
			host.Id = "s-12345"
			_, err := host.Upsert()
			So(err, ShouldBeNil)

			out := bson.M{}
			So(db.FindOneQ(Collection, db.Query(bson.M{}), &out), ShouldBeNil)
			val, ok := out[ProvisionAttemptsKey]
			So(ok, ShouldBeTrue)
			So(val, ShouldEqual, 0)
		})
	})
}

func TestDecommissionHostsWithDistroId(t *testing.T) {

	Convey("With a multiple hosts of different distros", t, func() {

		testutil.HandleTestingErr(db.Clear(Collection), t, "Error"+
			" clearing '%v' collection", Collection)

		distroA := "distro_a"
		distroB := "distro_b"

		// Insert 10 of distro a and 10 of distro b

		for i := 0; i < 10; i++ {
			hostWithDistroA := &Host{
				Id:     fmt.Sprintf("hostA%v", i),
				Host:   "host",
				User:   "user",
				Distro: distro.Distro{Id: distroA},
				Status: evergreen.HostRunning,
			}
			hostWithDistroB := &Host{
				Id:     fmt.Sprintf("hostB%v", i),
				Host:   "host",
				User:   "user",
				Distro: distro.Distro{Id: distroB},
				Status: evergreen.HostRunning,
			}

			testutil.HandleTestingErr(hostWithDistroA.Insert(), t, "Error inserting"+
				"host into database")
			testutil.HandleTestingErr(hostWithDistroB.Insert(), t, "Error inserting"+
				"host into database")
		}

		Convey("When decommissioning hosts of type distro_a", func() {
			err := DecommissionHostsWithDistroId(distroA)
			So(err, ShouldBeNil)

			Convey("Distro should be marked as decommissioned accordingly", func() {
				hostsTypeA, err := Find(ByDistroId(distroA))
				So(err, ShouldBeNil)

				hostsTypeB, err := Find(ByDistroId(distroB))
				So(err, ShouldBeNil)
				for _, host := range hostsTypeA {

					So(host.Status, ShouldEqual, evergreen.HostDecommissioned)
				}

				for _, host := range hostsTypeB {
					So(host.Status, ShouldEqual, evergreen.HostRunning)

				}
			})

		})

	})
}

func TestFindNeedsNewAgent(t *testing.T) {
	Convey("with the a given time for checking and an empty hosts collection", t, func() {
		testutil.HandleTestingErr(db.Clear(Collection), t, "Error"+
			" clearing '%v' collection", Collection)
		now := time.Now()
		Convey("with a host that has no last communication time", func() {
			h := Host{
				Id:        "id",
				Status:    evergreen.HostRunning,
				StartedBy: evergreen.User,
			}
			So(h.Insert(), ShouldBeNil)
			hosts, err := Find(NeedsNewAgent(time.Now()))
			So(err, ShouldBeNil)
			So(len(hosts), ShouldEqual, 1)
			So(hosts[0].Id, ShouldEqual, "id")
			Convey("after unsetting the host's lct", func() {
				err := UpdateOne(bson.M{IdKey: h.Id},
					bson.M{
						"$unset": bson.M{LastCommunicationTimeKey: 0},
					})
				So(err, ShouldBeNil)
				foundHost, err := FindOne(ById(h.Id))
				So(err, ShouldBeNil)
				So(foundHost, ShouldNotBeNil)
				hosts, err := Find(NeedsNewAgent(time.Now()))
				So(err, ShouldBeNil)
				So(len(hosts), ShouldEqual, 1)
				So(hosts[0].Id, ShouldEqual, h.Id)
			})
		})

		Convey("with a host with a last communication time > 10 mins", func() {
			anotherHost := Host{
				Id: "anotherID",
				LastCommunicationTime: now.Add(-time.Duration(20) * time.Minute),
				Status:                evergreen.HostRunning,
				StartedBy:             evergreen.User,
			}
			So(anotherHost.Insert(), ShouldBeNil)
			hosts, err := Find(NeedsNewAgent(now))
			So(err, ShouldBeNil)
			So(len(hosts), ShouldEqual, 1)
			So(hosts[0].Id, ShouldEqual, anotherHost.Id)
		})

		Convey("with a host with a normal LCT", func() {
			anotherHost := Host{
				Id: "testhost",
				LastCommunicationTime: now.Add(time.Duration(5) * time.Minute),
				Status:                evergreen.HostRunning,
				StartedBy:             evergreen.User,
			}
			So(anotherHost.Insert(), ShouldBeNil)
			hosts, err := Find(NeedsNewAgent(now))
			So(err, ShouldBeNil)
			So(len(hosts), ShouldEqual, 0)
			Convey("after resetting the LCT", func() {
				So(anotherHost.ResetLastCommunicated(), ShouldBeNil)
				So(anotherHost.LastCommunicationTime, ShouldResemble, time.Unix(0, 0))
				h, err := Find(NeedsNewAgent(now))
				So(err, ShouldBeNil)
				So(len(h), ShouldEqual, 1)
				So(h[0].Id, ShouldEqual, "testhost")
			})
		})
		Convey("with a terminated host that has no LCT", func() {
			h := Host{
				Id:        "h",
				Status:    evergreen.HostTerminated,
				StartedBy: evergreen.User,
			}
			So(h.Insert(), ShouldBeNil)
			hosts, err := Find(NeedsNewAgent(now))
			So(err, ShouldBeNil)
			So(len(hosts), ShouldEqual, 0)
		})
		Convey("with a host with that does not have a user", func() {
			h := Host{
				Id:        "h",
				Status:    evergreen.HostRunning,
				StartedBy: "anotherUser",
			}
			So(h.Insert(), ShouldBeNil)
			hosts, err := Find(NeedsNewAgent(now))
			So(err, ShouldBeNil)
			So(len(hosts), ShouldEqual, 0)
		})
		Convey("with a host marked as needing a new agent", func() {
			h := Host{
				Id:            "h",
				Status:        evergreen.HostRunning,
				StartedBy:     evergreen.User,
				NeedsNewAgent: true,
			}
			So(h.Insert(), ShouldBeNil)
			hosts, err := Find(NeedsNewAgent(now))
			So(err, ShouldBeNil)
			So(len(hosts), ShouldEqual, 1)
			So(hosts[0].Id, ShouldEqual, "h")
		})
	})
}

func TestHostElapsedCommTime(t *testing.T) {
	assert := assert.New(t)
	now := time.Now()
	hostThatRanTask := Host{
		Id:                    "hostThatRanTask",
		CreationTime:          now.Add(-30 * time.Minute),
		StartTime:             now.Add(-20 * time.Minute),
		LastCommunicationTime: now.Add(-10 * time.Minute),
	}
	hostThatJustStarted := Host{
		Id:           "hostThatJustStarted",
		CreationTime: now.Add(-5 * time.Minute),
		StartTime:    now.Add(-1 * time.Minute),
	}
	hostWithNoCreateTime := Host{
		Id: "hostWithNoCreateTime",
		LastCommunicationTime: now.Add(-15 * time.Minute),
	}
	hostWithOnlyCreateTime := Host{
		Id:           "hostWithOnlyCreateTime",
		CreationTime: now.Add(-7 * time.Minute),
	}

	assert.InDelta(int64(10*time.Minute), int64(hostThatRanTask.GetElapsedCommunicationTime()), float64(1*time.Millisecond))
	assert.InDelta(int64(1*time.Minute), int64(hostThatJustStarted.GetElapsedCommunicationTime()), float64(1*time.Millisecond))
	assert.InDelta(int64(15*time.Minute), int64(hostWithNoCreateTime.GetElapsedCommunicationTime()), float64(1*time.Millisecond))
	assert.InDelta(int64(7*time.Minute), int64(hostWithOnlyCreateTime.GetElapsedCommunicationTime()), float64(1*time.Millisecond))
}

func TestHostUpsert(t *testing.T) {
	assert := assert.New(t)
	const hostID = "upsertTest"
	testHost := &Host{
		Id:             hostID,
		Host:           "dns",
		User:           "user",
		Distro:         distro.Distro{Id: "distro1"},
		Provisioned:    true,
		StartedBy:      "started_by",
		ExpirationTime: time.Now().Round(time.Second),
		Provider:       "provider",
		Tag:            "tag",
		InstanceType:   "instance",
		Zone:           "zone",
		Project:        "project",
		ProvisionOptions: &ProvisionOptions{
			LoadCLI: true,
			TaskId:  "task_id",
		},
	}

	// test inserting new host
	_, err := testHost.Upsert()
	assert.NoError(err)
	hostFromDB, err := FindOne(ById(hostID))
	assert.NoError(err)
	assert.NotNil(hostFromDB)
	assert.Equal(testHost, hostFromDB)

	// test updating the same host
	testHost.User = "user2"
	_, err = testHost.Upsert()
	assert.NoError(err)
	hostFromDB, err = FindOne(ById(hostID))
	assert.NoError(err)
	assert.NotNil(hostFromDB)
	assert.Equal(testHost.User, hostFromDB.User)

	// test updating a field that is not upserted
	testHost.Secret = "secret"
	_, err = testHost.Upsert()
	assert.NoError(err)
	hostFromDB, err = FindOne(ById(hostID))
	assert.NoError(err)
	assert.NotNil(hostFromDB)
	assert.NotEqual(testHost.Secret, hostFromDB.Secret)
}

func TestHostStats(t *testing.T) {
	assert := assert.New(t)

	const d1 = "distro1"
	const d2 = "distro2"

	testutil.HandleTestingErr(db.Clear(Collection), t, "error clearing hosts collection")
	host1 := &Host{
		Id:          "host1",
		Distro:      distro.Distro{Id: d1},
		Status:      evergreen.HostRunning,
		RunningTask: "task",
	}
	host2 := &Host{
		Id:     "host2",
		Distro: distro.Distro{Id: d1},
		Status: evergreen.HostStarting,
	}
	host3 := &Host{
		Id:     "host3",
		Distro: distro.Distro{Id: d1},
		Status: evergreen.HostTerminated,
	}
	host4 := &Host{
		Id:          "host4",
		Distro:      distro.Distro{Id: d1},
		Status:      evergreen.HostRunning,
		RunningTask: "task2",
	}
	host5 := &Host{
		Id:     "host5",
		Distro: distro.Distro{Id: d2},
		Status: evergreen.HostProvisioning,
	}
	host6 := &Host{
		Id:     "host6",
		Distro: distro.Distro{Id: d2},
		Status: evergreen.HostProvisioning,
	}
	host7 := &Host{
		Id:          "host7",
		Distro:      distro.Distro{Id: d2},
		Status:      evergreen.HostRunning,
		RunningTask: "task3",
	}
	host8 := &Host{
		Id:     "host8",
		Distro: distro.Distro{Id: d2},
		Status: evergreen.HostRunning,
	}
	assert.NoError(host1.Insert())
	assert.NoError(host2.Insert())
	assert.NoError(host3.Insert())
	assert.NoError(host4.Insert())
	assert.NoError(host5.Insert())
	assert.NoError(host6.Insert())
	assert.NoError(host7.Insert())
	assert.NoError(host8.Insert())

	// test GetStatsByDistro
	stats, err := GetStatsByDistro()
	assert.NoError(err)
	for _, entry := range stats {
		if entry.Distro == d1 {
			if entry.Status == evergreen.HostRunning {
				assert.Equal(2, entry.Count)
				assert.Equal(2, entry.NumTasks)
			} else if entry.Status == evergreen.HostStarting {
				assert.Equal(1, entry.Count)
				assert.Equal(0, entry.NumTasks)
			}
		} else if entry.Distro == d2 {
			if entry.Status == evergreen.HostRunning {
				assert.Equal(2, entry.Count)
				assert.Equal(1, entry.NumTasks)
			} else if entry.Status == evergreen.HostProvisioning {
				assert.Equal(2, entry.Count)
				assert.Equal(0, entry.NumTasks)
			}
		}
	}
}

func TestHostFindingWithTask(t *testing.T) {
	testutil.HandleTestingErr(db.ClearCollections(Collection, task.Collection), t, "error clearing collections")
	assert := assert.New(t)
	task1 := task.Task{
		Id: "task1",
	}
	task2 := task.Task{
		Id: "task2",
	}
	task3 := task.Task{
		Id: "task3",
	}
	host1 := Host{
		Id:          "host1",
		RunningTask: task1.Id,
		Status:      evergreen.HostRunning,
	}
	host2 := Host{
		Id:          "host2",
		RunningTask: task2.Id,
		Status:      evergreen.HostRunning,
	}
	host3 := Host{
		Id:          "host3",
		RunningTask: "",
		Status:      evergreen.HostRunning,
	}
	host4 := Host{
		Id:     "host4",
		Status: evergreen.HostTerminated,
	}
	assert.NoError(task1.Insert())
	assert.NoError(task2.Insert())
	assert.NoError(task3.Insert())
	assert.NoError(host1.Insert())
	assert.NoError(host2.Insert())
	assert.NoError(host3.Insert())
	assert.NoError(host4.Insert())

	var hosts []Host
	err := db.Aggregate(Collection, QueryWithFullTaskPipeline(
		bson.M{StatusKey: bson.M{"$ne": evergreen.HostTerminated}}),
		&hosts)
	assert.NoError(err)

	assert.Equal(3, len(hosts))
	assert.Equal(task1.Id, hosts[0].RunningTaskFull.Id)
	assert.Equal(task2.Id, hosts[1].RunningTaskFull.Id)
	assert.Nil(hosts[2].RunningTaskFull)
}

func TestInactiveHostCountPipeline(t *testing.T) {
	testutil.HandleTestingErr(db.ClearCollections(Collection), t, "error clearing collections")
	assert := assert.New(t)

	h1 := Host{
		Id:       "h1",
		Status:   evergreen.HostRunning,
		Provider: evergreen.HostTypeStatic,
	}
	assert.NoError(h1.Insert())
	h2 := Host{
		Id:       "h2",
		Status:   evergreen.HostQuarantined,
		Provider: evergreen.HostTypeStatic,
	}
	assert.NoError(h2.Insert())
	h3 := Host{
		Id:       "h3",
		Status:   evergreen.HostDecommissioned,
		Provider: "notstatic",
	}
	assert.NoError(h3.Insert())
	h4 := Host{
		Id:       "h4",
		Status:   evergreen.HostRunning,
		Provider: "notstatic",
	}
	assert.NoError(h4.Insert())
	h5 := Host{
		Id:       "h5",
		Status:   evergreen.HostQuarantined,
		Provider: "notstatic",
	}
	assert.NoError(h5.Insert())

	var out []InactiveHostCounts
	err := db.Aggregate(Collection, inactiveHostCountPipeline(), &out)
	assert.NoError(err)
	assert.Len(out, 2)
	for _, count := range out {
		if count.HostType == evergreen.HostTypeStatic {
			assert.Equal(1, count.Count)
		} else {
			assert.Equal(2, count.Count)
		}
	}
}

func TestFindAllRunningContainers(t *testing.T) {
	assert := assert.New(t)
	assert.NoError(db.ClearCollections(Collection))

	const d1 = "distro1"
	const d2 = "distro2"

	host1 := &Host{
		Id:          "host1",
		Distro:      distro.Distro{Id: d1},
		Status:      evergreen.HostRunning,
		RunningTask: "task",
		ParentID:    "parentId",
	}
	host2 := &Host{
		Id:       "host2",
		Distro:   distro.Distro{Id: d1},
		Status:   evergreen.HostStarting,
		ParentID: "parentId",
	}
	host3 := &Host{
		Id:       "host3",
		Distro:   distro.Distro{Id: d1},
		Status:   evergreen.HostTerminated,
		ParentID: "parentId",
	}
	host4 := &Host{
		Id:          "host4",
		Distro:      distro.Distro{Id: d1},
		Status:      evergreen.HostRunning,
		RunningTask: "task2",
		ParentID:    "parentId",
	}
	host5 := &Host{
		Id:       "host5",
		Distro:   distro.Distro{Id: d2},
		Status:   evergreen.HostProvisioning,
		ParentID: "parentId",
	}
	host6 := &Host{
		Id:     "host6",
		Distro: distro.Distro{Id: d2},
		Status: evergreen.HostProvisioning,
	}
	host7 := &Host{
		Id:          "host7",
		Distro:      distro.Distro{Id: d2},
		Status:      evergreen.HostRunning,
		RunningTask: "task3",
	}
	host8 := &Host{
		Id:     "host8",
		Distro: distro.Distro{Id: d2},
		Status: evergreen.HostRunning,
	}
	assert.NoError(host1.Insert())
	assert.NoError(host2.Insert())
	assert.NoError(host3.Insert())
	assert.NoError(host4.Insert())
	assert.NoError(host5.Insert())
	assert.NoError(host6.Insert())
	assert.NoError(host7.Insert())
	assert.NoError(host8.Insert())

	containers, err := FindAllRunningContainers()
	assert.NoError(err)
	assert.Equal(2, len(containers))
}

func TestFindAllRunningContainersEmpty(t *testing.T) {
	assert := assert.New(t)
	assert.NoError(db.ClearCollections(Collection))

	const d1 = "distro1"
	const d2 = "distro2"

	host1 := &Host{
		Id:          "host1",
		Distro:      distro.Distro{Id: d1},
		Status:      evergreen.HostRunning,
		RunningTask: "task",
	}
	host2 := &Host{
		Id:     "host2",
		Distro: distro.Distro{Id: d1},
		Status: evergreen.HostStarting,
	}
	host3 := &Host{
		Id:     "host3",
		Distro: distro.Distro{Id: d1},
		Status: evergreen.HostTerminated,
	}
	host4 := &Host{
		Id:          "host4",
		Distro:      distro.Distro{Id: d1},
		Status:      evergreen.HostRunning,
		RunningTask: "task2",
	}
	host5 := &Host{
		Id:     "host5",
		Distro: distro.Distro{Id: d2},
		Status: evergreen.HostProvisioning,
	}
	host6 := &Host{
		Id:     "host6",
		Distro: distro.Distro{Id: d2},
		Status: evergreen.HostProvisioning,
	}
	host7 := &Host{
		Id:          "host7",
		Distro:      distro.Distro{Id: d2},
		Status:      evergreen.HostRunning,
		RunningTask: "task3",
	}
	host8 := &Host{
		Id:     "host8",
		Distro: distro.Distro{Id: d2},
		Status: evergreen.HostRunning,
	}
	assert.NoError(host1.Insert())
	assert.NoError(host2.Insert())
	assert.NoError(host3.Insert())
	assert.NoError(host4.Insert())
	assert.NoError(host5.Insert())
	assert.NoError(host6.Insert())
	assert.NoError(host7.Insert())
	assert.NoError(host8.Insert())

	containers, err := FindAllRunningContainers()
	assert.NoError(err)
	assert.Empty(containers)
}

func TestFindAllRunningParents(t *testing.T) {
	assert := assert.New(t)
	assert.NoError(db.ClearCollections(Collection))

	const d1 = "distro1"
	const d2 = "distro2"

	host1 := &Host{
		Id:            "host1",
		Distro:        distro.Distro{Id: d1},
		Status:        evergreen.HostRunning,
		HasContainers: true,
	}
	host2 := &Host{
		Id:     "host2",
		Distro: distro.Distro{Id: d1},
		Status: evergreen.HostStarting,
	}
	host3 := &Host{
		Id:     "host3",
		Distro: distro.Distro{Id: d1},
		Status: evergreen.HostTerminated,
	}
	host4 := &Host{
		Id:            "host4",
		Distro:        distro.Distro{Id: d1},
		Status:        evergreen.HostRunning,
		HasContainers: true,
	}
	host5 := &Host{
		Id:       "host5",
		Distro:   distro.Distro{Id: d2},
		Status:   evergreen.HostProvisioning,
		ParentID: "parentId",
	}
	host6 := &Host{
		Id:     "host6",
		Distro: distro.Distro{Id: d2},
		Status: evergreen.HostProvisioning,
	}
	host7 := &Host{
		Id:            "host7",
		Distro:        distro.Distro{Id: d2},
		Status:        evergreen.HostRunning,
		HasContainers: true,
	}
	host8 := &Host{
		Id:            "host8",
		Distro:        distro.Distro{Id: d2},
		Status:        evergreen.HostTerminated,
		HasContainers: true,
	}
	assert.NoError(host1.Insert())
	assert.NoError(host2.Insert())
	assert.NoError(host3.Insert())
	assert.NoError(host4.Insert())
	assert.NoError(host5.Insert())
	assert.NoError(host6.Insert())
	assert.NoError(host7.Insert())
	assert.NoError(host8.Insert())

	hosts, err := FindAllRunningParents()
	assert.NoError(err)
	assert.Equal(3, len(hosts))

}

func TestFindAllRunningParentsOrdered(t *testing.T) {
	assert := assert.New(t)
	assert.NoError(db.ClearCollections(Collection))

	const d1 = "distro1"
	const d2 = "distro2"

	host1 := &Host{
		Id:                      "host1",
		Distro:                  distro.Distro{Id: d1},
		Status:                  evergreen.HostRunning,
		HasContainers:           true,
		LastContainerFinishTime: time.Now().Add(10 * time.Minute),
	}
	host2 := &Host{
		Id:     "host2",
		Distro: distro.Distro{Id: d1},
		Status: evergreen.HostStarting,
	}
	host3 := &Host{
		Id:     "host3",
		Distro: distro.Distro{Id: d1},
		Status: evergreen.HostTerminated,
	}
	host4 := &Host{
		Id:                      "host4",
		Distro:                  distro.Distro{Id: d1},
		Status:                  evergreen.HostRunning,
		HasContainers:           true,
		LastContainerFinishTime: time.Now().Add(30 * time.Minute),
	}
	host5 := &Host{
		Id:                      "host5",
		Distro:                  distro.Distro{Id: d2},
		Status:                  evergreen.HostRunning,
		HasContainers:           true,
		LastContainerFinishTime: time.Now().Add(5 * time.Minute),
	}
	host6 := &Host{
		Id:     "host6",
		Distro: distro.Distro{Id: d2},
		Status: evergreen.HostProvisioning,
	}
	host7 := &Host{
		Id:                      "host7",
		Distro:                  distro.Distro{Id: d2},
		Status:                  evergreen.HostRunning,
		HasContainers:           true,
		LastContainerFinishTime: time.Now().Add(15 * time.Minute),
	}

	assert.NoError(host1.Insert())
	assert.NoError(host2.Insert())
	assert.NoError(host3.Insert())
	assert.NoError(host4.Insert())
	assert.NoError(host5.Insert())
	assert.NoError(host6.Insert())
	assert.NoError(host7.Insert())

	hosts, err := FindAllRunningParentsOrdered()
	assert.NoError(err)
	assert.Equal(hosts[0].Id, host5.Id)
	assert.Equal(hosts[1].Id, host1.Id)
	assert.Equal(hosts[2].Id, host7.Id)
	assert.Equal(hosts[3].Id, host4.Id)

}

func TestFindAllRunningParentsEmpty(t *testing.T) {
	assert := assert.New(t)
	assert.NoError(db.ClearCollections(Collection))

	const d1 = "distro1"
	const d2 = "distro2"

	host1 := &Host{
		Id:     "host1",
		Distro: distro.Distro{Id: d1},
		Status: evergreen.HostRunning,
	}
	host2 := &Host{
		Id:     "host2",
		Distro: distro.Distro{Id: d2},
		Status: evergreen.HostStarting,
	}
	assert.NoError(host1.Insert())
	assert.NoError(host2.Insert())

	containers, err := FindAllRunningParents()
	assert.NoError(err)
	assert.Empty(containers)
}

func TestGetContainers(t *testing.T) {
	assert := assert.New(t)
	assert.NoError(db.ClearCollections(Collection))

	const d1 = "distro1"
	const d2 = "distro2"

	host1 := &Host{
		Id:            "host1",
		Distro:        distro.Distro{Id: d1},
		Status:        evergreen.HostRunning,
		RunningTask:   "task",
		HasContainers: true,
	}
	host2 := &Host{
		Id:       "host2",
		Distro:   distro.Distro{Id: d1},
		Status:   evergreen.HostStarting,
		ParentID: "parentId1",
	}
	host3 := &Host{
		Id:       "host3",
		Distro:   distro.Distro{Id: d1},
		Status:   evergreen.HostTerminated,
		ParentID: "host1",
	}
	host4 := &Host{
		Id:          "host4",
		Distro:      distro.Distro{Id: d1},
		Status:      evergreen.HostRunning,
		RunningTask: "task2",
		ParentID:    "parentId1",
	}
	host5 := &Host{
		Id:       "host5",
		Distro:   distro.Distro{Id: d2},
		Status:   evergreen.HostProvisioning,
		ParentID: "host1",
	}
	host6 := &Host{
		Id:       "host6",
		Distro:   distro.Distro{Id: d2},
		Status:   evergreen.HostProvisioning,
		ParentID: "host1",
	}
	host7 := &Host{
		Id:          "host7",
		Distro:      distro.Distro{Id: d2},
		Status:      evergreen.HostRunning,
		RunningTask: "task3",
		ParentID:    "host1",
	}
	host8 := &Host{
		Id:       "host8",
		Distro:   distro.Distro{Id: d2},
		Status:   evergreen.HostRunning,
		ParentID: "host1",
	}
	assert.NoError(host1.Insert())
	assert.NoError(host2.Insert())
	assert.NoError(host3.Insert())
	assert.NoError(host4.Insert())
	assert.NoError(host5.Insert())
	assert.NoError(host6.Insert())
	assert.NoError(host7.Insert())
	assert.NoError(host8.Insert())

	containers, err := host1.GetContainers()
	assert.NoError(err)
	assert.Equal(5, len(containers))
}

func TestGetContainersNotParent(t *testing.T) {
	assert := assert.New(t)
	assert.NoError(db.ClearCollections(Collection))

	const d1 = "distro1"
	const d2 = "distro2"

	host1 := &Host{
		Id:          "host1",
		Distro:      distro.Distro{Id: d1},
		Status:      evergreen.HostRunning,
		RunningTask: "task",
	}
	host2 := &Host{
		Id:       "host2",
		Distro:   distro.Distro{Id: d1},
		Status:   evergreen.HostStarting,
		ParentID: "parentId1",
	}
	host3 := &Host{
		Id:       "host3",
		Distro:   distro.Distro{Id: d1},
		Status:   evergreen.HostTerminated,
		ParentID: "parentId",
	}
	host4 := &Host{
		Id:          "host4",
		Distro:      distro.Distro{Id: d1},
		Status:      evergreen.HostRunning,
		RunningTask: "task2",
		ParentID:    "parentId1",
	}
	host5 := &Host{
		Id:       "host5",
		Distro:   distro.Distro{Id: d2},
		Status:   evergreen.HostProvisioning,
		ParentID: "parentId",
	}
	host6 := &Host{
		Id:       "host6",
		Distro:   distro.Distro{Id: d2},
		Status:   evergreen.HostProvisioning,
		ParentID: "parentId",
	}
	host7 := &Host{
		Id:          "host7",
		Distro:      distro.Distro{Id: d2},
		Status:      evergreen.HostRunning,
		RunningTask: "task3",
		ParentID:    "parentId",
	}
	host8 := &Host{
		Id:       "host8",
		Distro:   distro.Distro{Id: d2},
		Status:   evergreen.HostRunning,
		ParentID: "parentId",
	}
	assert.NoError(host1.Insert())
	assert.NoError(host2.Insert())
	assert.NoError(host3.Insert())
	assert.NoError(host4.Insert())
	assert.NoError(host5.Insert())
	assert.NoError(host6.Insert())
	assert.NoError(host7.Insert())
	assert.NoError(host8.Insert())

	containers, err := host1.GetContainers()
	assert.EqualError(err, "Host does not host containers")
	assert.Empty(containers)
}

func TestIsIdleParent(t *testing.T) {
	assert := assert.New(t)
	assert.NoError(db.ClearCollections(Collection))

	provisionTimeRecent := time.Now().Add(-5 * time.Minute)
	provisionTimeOld := time.Now().Add(-1 * time.Hour)

	host1 := &Host{
		Id:            "host1",
		Status:        evergreen.HostRunning,
		ProvisionTime: provisionTimeOld,
	}
	host2 := &Host{
		Id:            "host2",
		Status:        evergreen.HostRunning,
		HasContainers: true,
		ProvisionTime: provisionTimeRecent,
	}
	host3 := &Host{
		Id:            "host3",
		Status:        evergreen.HostRunning,
		HasContainers: true,
		ProvisionTime: provisionTimeOld,
	}
	host4 := &Host{
		Id:            "host4",
		Status:        evergreen.HostRunning,
		HasContainers: true,
		ProvisionTime: provisionTimeOld,
	}
	host5 := &Host{
		Id:       "host5",
		Status:   evergreen.HostTerminated,
		ParentID: "host3",
	}
	host6 := &Host{
		Id:       "host6",
		Status:   evergreen.HostDecommissioned,
		ParentID: "host4",
	}
	assert.NoError(host1.Insert())
	assert.NoError(host2.Insert())
	assert.NoError(host3.Insert())
	assert.NoError(host4.Insert())
	assert.NoError(host5.Insert())
	assert.NoError(host6.Insert())

	// does not have containers --> false
	idle, err := host1.IsIdleParent()
	assert.False(idle)
	assert.NoError(err)

	// recent provision time --> false
	idle, err = host2.IsIdleParent()
	assert.False(idle)
	assert.NoError(err)

	// old provision time --> true
	idle, err = host3.IsIdleParent()
	assert.True(idle)
	assert.NoError(err)

	// has decommissioned container --> false
	idle, err = host4.IsIdleParent()
	assert.False(idle)
	assert.NoError(err)

	// ios a container --> false
	idle, err = host5.IsIdleParent()
	assert.False(idle)
	assert.NoError(err)

}

func TestFindParentOfContainer(t *testing.T) {
	assert := assert.New(t)
	assert.NoError(db.ClearCollections(Collection))

	host1 := &Host{
		Id:       "host1",
		Host:     "host",
		User:     "user",
		Distro:   distro.Distro{Id: "distro"},
		Status:   evergreen.HostRunning,
		ParentID: "parentId",
	}
	host2 := &Host{
		Id:            "parentId",
		Distro:        distro.Distro{Id: "distro"},
		Status:        evergreen.HostRunning,
		HasContainers: true,
	}

	assert.NoError(host1.Insert())
	assert.NoError(host2.Insert())

	parent, err := host1.GetParent()
	assert.NoError(err)
	assert.NotNil(parent)
}

func TestFindParentOfContainerNoParent(t *testing.T) {
	assert := assert.New(t)
	assert.NoError(db.ClearCollections(Collection))

	host := &Host{
		Id:     "hostOne",
		Host:   "host",
		User:   "user",
		Distro: distro.Distro{Id: "distro"},
		Status: evergreen.HostRunning,
	}

	assert.NoError(host.Insert())

	parent, err := host.GetParent()
	assert.EqualError(err, "Host does not have a parent")
	assert.Nil(parent)
}

func TestFindParentOfContainerCannotFindParent(t *testing.T) {
	assert := assert.New(t)
	assert.NoError(db.ClearCollections(Collection))

	host := &Host{
		Id:       "hostOne",
		Host:     "host",
		User:     "user",
		Distro:   distro.Distro{Id: "distro"},
		Status:   evergreen.HostRunning,
		ParentID: "parentId",
	}

	assert.NoError(host.Insert())

	parent, err := host.GetParent()
	assert.EqualError(err, "Parent not found")
	assert.Nil(parent)
}

func TestFindParentOfContainerNotParent(t *testing.T) {
	assert := assert.New(t)
	assert.NoError(db.ClearCollections(Collection))

	host1 := &Host{
		Id:       "hostOne",
		Host:     "host",
		User:     "user",
		Distro:   distro.Distro{Id: "distro"},
		Status:   evergreen.HostRunning,
		ParentID: "parentId",
	}

	host2 := &Host{
		Id:     "parentId",
		Distro: distro.Distro{Id: "distro"},
		Status: evergreen.HostRunning,
	}

	assert.NoError(host1.Insert())
	assert.NoError(host2.Insert())

	parent, err := host1.GetParent()
	assert.EqualError(err, "Host found is not a parent")
	assert.Nil(parent)
}

func TestLastContainerFinishTimePipeline(t *testing.T) {

	testutil.HandleTestingErr(db.Clear(Collection), t, "error clearing %v collections", Collection)
	testutil.HandleTestingErr(db.Clear(task.Collection), t, "Error clearing '%v' collection", task.Collection)
	assert := assert.New(t)

	startTimeOne := time.Now()
	startTimeTwo := time.Now().Add(-10 * time.Minute)
	startTimeThree := time.Now().Add(-1 * time.Hour)

	durationOne := 5 * time.Minute
	durationTwo := 30 * time.Minute
	durationThree := 2 * time.Hour

	h1 := Host{
		Id:          "h1",
		Status:      evergreen.HostRunning,
		ParentID:    "p1",
		RunningTask: "t1",
	}
	assert.NoError(h1.Insert())
	h2 := Host{
		Id:          "h2",
		Status:      evergreen.HostRunning,
		ParentID:    "p1",
		RunningTask: "t2",
	}
	assert.NoError(h2.Insert())
	h3 := Host{
		Id:          "h3",
		Status:      evergreen.HostRunning,
		ParentID:    "p1",
		RunningTask: "t3",
	}
	assert.NoError(h3.Insert())
	h4 := Host{
		Id:          "h4",
		Status:      evergreen.HostRunning,
		RunningTask: "t4",
	}
	assert.NoError(h4.Insert())
	h5 := Host{
		Id:          "h5",
		Status:      evergreen.HostRunning,
		ParentID:    "p2",
		RunningTask: "t5",
	}
	assert.NoError(h5.Insert())
	h6 := Host{
		Id:          "h6",
		Status:      evergreen.HostRunning,
		ParentID:    "p2",
		RunningTask: "t6",
	}
	assert.NoError(h6.Insert())
	t1 := task.Task{
		Id: "t1",
		DurationPrediction: util.CachedDurationValue{
			Value: durationOne,
		},
		StartTime: startTimeOne,
	}
	assert.NoError(t1.Insert())
	t2 := task.Task{
		Id: "t2",
		DurationPrediction: util.CachedDurationValue{
			Value: durationTwo,
		},
		StartTime: startTimeTwo,
	}
	assert.NoError(t2.Insert())
	t3 := task.Task{
		Id: "t3",
		DurationPrediction: util.CachedDurationValue{
			Value: durationThree,
		},
		StartTime: startTimeThree,
	}
	assert.NoError(t3.Insert())
	t4 := task.Task{
		Id: "t4",
		DurationPrediction: util.CachedDurationValue{
			Value: durationThree,
		},
		StartTime: startTimeOne,
	}
	assert.NoError(t4.Insert())
	t5 := task.Task{
		Id: "t5",
		DurationPrediction: util.CachedDurationValue{
			Value: durationThree,
		},
		StartTime: startTimeOne,
	}
	assert.NoError(t5.Insert())
	t6 := task.Task{
		Id: "t6",
		DurationPrediction: util.CachedDurationValue{
			Value: durationTwo,
		},
		StartTime: startTimeOne,
	}
	assert.NoError(t6.Insert())

	var out []FinishTime
	var results = make(map[string]time.Time)

	err := db.Aggregate(Collection, lastContainerFinishTimePipeline(), &out)
	assert.NoError(err)

	for _, doc := range out {
		results[doc.Id] = doc.FinishTime
	}

	// checks if last container finish time for each parent is within millisecond of expected
	// necessary because Go uses nanoseconds while MongoDB uses milliseconds
	assert.WithinDuration(results["p1"], startTimeThree.Add(durationThree), time.Millisecond)
	assert.WithinDuration(results["p2"], startTimeOne.Add(durationThree), time.Millisecond)
}

func TestFindHostsSpawnedByTasks(t *testing.T) {
	assert := assert.New(t)
	require := require.New(t)
	require.NoError(db.ClearCollections(Collection))

	hosts := []*Host{
		{
			Id:     "1",
			Status: evergreen.HostRunning,
			SpawnOptions: SpawnOptions{
				TaskID:  "task_1",
				BuildID: "build_1",
			},
		},
		{
			Id:     "2",
			Status: evergreen.HostRunning,
		},
		{
			Id:     "3",
			Status: evergreen.HostRunning,
		},
		{
			Id:     "4",
			Status: evergreen.HostRunning,
			SpawnOptions: SpawnOptions{
				TaskID:  "task_2",
				BuildID: "build_1",
			},
		},
		{
			Id:     "5",
			Status: evergreen.HostDecommissioned,
			SpawnOptions: SpawnOptions{
				TaskID:  "task_1",
				BuildID: "build_1",
			},
		},
		{
			Id:     "6",
			Status: evergreen.HostTerminated,
			SpawnOptions: SpawnOptions{
				TaskID:  "task_2",
				BuildID: "build_1",
			},
		},
	}
	for i := range hosts {
		require.NoError(hosts[i].Insert())
	}
	found, err := FindAllHostsSpawnedByTasks()
	assert.NoError(err)
	assert.Len(found, 2)
	assert.Equal(found[0].Id, "1")
	assert.Equal(found[1].Id, "4")

	found, err = FindHostsSpawnedByTask("task_1")
	assert.NoError(err)
	assert.Len(found, 1)
	assert.Equal(found[0].Id, "1")

	found, err = FindHostsSpawnedByBuild("build_1")
	assert.NoError(err)
	assert.Len(found, 2)
	assert.Equal(found[0].Id, "1")
	assert.Equal(found[1].Id, "4")
}

func TestCountContainersOnParents(t *testing.T) {
	assert := assert.New(t)
	assert.NoError(db.ClearCollections(Collection))

	h1 := Host{
		Id:            "h1",
		Status:        evergreen.HostRunning,
		HasContainers: true,
	}
	h2 := Host{
		Id:            "h2",
		Status:        evergreen.HostRunning,
		HasContainers: true,
	}
	h3 := Host{
		Id:            "h3",
		Status:        evergreen.HostRunning,
		HasContainers: true,
	}
	h4 := Host{
		Id:       "h4",
		Status:   evergreen.HostRunning,
		ParentID: "h1",
	}
	h5 := Host{
		Id:       "h5",
		Status:   evergreen.HostRunning,
		ParentID: "h1",
	}
	h6 := Host{
		Id:       "h6",
		Status:   evergreen.HostRunning,
		ParentID: "h2",
	}
	assert.NoError(h1.Insert())
	assert.NoError(h2.Insert())
	assert.NoError(h3.Insert())
	assert.NoError(h4.Insert())
	assert.NoError(h5.Insert())
	assert.NoError(h6.Insert())

	c1, err := HostGroup{h1, h2}.CountContainersOnParents()
	assert.NoError(err)
	assert.Equal(c1, 3)

	c2, err := HostGroup{h1, h3}.CountContainersOnParents()
	assert.NoError(err)
	assert.Equal(c2, 2)

	c3, err := HostGroup{h2, h3}.CountContainersOnParents()
	assert.NoError(err)
	assert.Equal(c3, 1)

	// Parents have no containers
	c4, err := HostGroup{h3}.CountContainersOnParents()
	assert.NoError(err)
	assert.Equal(c4, 0)

	// Parents are actually containers
	c5, err := HostGroup{h4, h5, h6}.CountContainersOnParents()
	assert.NoError(err)
	assert.Equal(c5, 0)

	// Parents list is empty
	c6, err := HostGroup{}.CountContainersOnParents()
	assert.NoError(err)
	assert.Equal(c6, 0)
}

func TestFindRunningContainersOnParents(t *testing.T) {
	assert := assert.New(t)
	assert.NoError(db.ClearCollections(Collection))

	h1 := Host{
		Id:            "h1",
		Status:        evergreen.HostRunning,
		HasContainers: true,
	}
	h2 := Host{
		Id:            "h2",
		Status:        evergreen.HostTerminated,
		HasContainers: true,
	}
	h3 := Host{
		Id:            "h3",
		Status:        evergreen.HostRunning,
		HasContainers: true,
	}
	h4 := Host{
		Id:       "h4",
		Status:   evergreen.HostRunning,
		ParentID: "h1",
	}
	h5 := Host{
		Id:       "h5",
		Status:   evergreen.HostRunning,
		ParentID: "h1",
	}
	h6 := Host{
		Id:       "h6",
		Status:   evergreen.HostTerminated,
		ParentID: "h2",
	}
	assert.NoError(h1.Insert())
	assert.NoError(h2.Insert())
	assert.NoError(h3.Insert())
	assert.NoError(h4.Insert())
	assert.NoError(h5.Insert())
	assert.NoError(h6.Insert())

	hosts1, err := HostGroup{h1, h2, h3}.FindRunningContainersOnParents()
	assert.NoError(err)
	assert.Equal([]Host{h4, h5}, hosts1)

	// Parents have no containers
	hosts2, err := HostGroup{h3}.FindRunningContainersOnParents()
	assert.NoError(err)
	assert.Empty(hosts2)

	// Parents are actually containers
	hosts3, err := HostGroup{h4, h5, h6}.FindRunningContainersOnParents()
	assert.NoError(err)
	assert.Empty(hosts3)

}

func TestGetHostIds(t *testing.T) {
	assert := assert.New(t)
	hosts := HostGroup{
		Host{
			Id: "h1",
		},
		Host{
			Id: "h2",
		},
		Host{
			Id: "h3",
		},
	}
	ids := hosts.GetHostIds()
	assert.Equal([]string{"h1", "h2", "h3"}, ids)
}

func TestFindAllRunningParentsByDistro(t *testing.T) {
	assert := assert.New(t)
	assert.NoError(db.ClearCollections(Collection))

	const d1 = "distro1"
	const d2 = "distro2"

	host1 := &Host{
		Id:            "host1",
		Distro:        distro.Distro{Id: d1},
		Status:        evergreen.HostRunning,
		HasContainers: true,
	}
	host2 := &Host{
		Id:     "host2",
		Distro: distro.Distro{Id: d1},
		Status: evergreen.HostStarting,
	}
	host3 := &Host{
		Id:     "host3",
		Distro: distro.Distro{Id: d1},
		Status: evergreen.HostTerminated,
	}
	host4 := &Host{
		Id:            "host4",
		Distro:        distro.Distro{Id: d1},
		Status:        evergreen.HostRunning,
		HasContainers: true,
	}
	host5 := &Host{
		Id:       "host5",
		Distro:   distro.Distro{Id: d2},
		Status:   evergreen.HostProvisioning,
		ParentID: "parentId",
	}
	host6 := &Host{
		Id:     "host6",
		Distro: distro.Distro{Id: d2},
		Status: evergreen.HostProvisioning,
	}
	host7 := &Host{
		Id:            "host7",
		Distro:        distro.Distro{Id: d2},
		Status:        evergreen.HostRunning,
		HasContainers: true,
	}
	host8 := &Host{
		Id:            "host8",
		Distro:        distro.Distro{Id: d2},
		Status:        evergreen.HostTerminated,
		HasContainers: true,
	}
	assert.NoError(host1.Insert())
	assert.NoError(host2.Insert())
	assert.NoError(host3.Insert())
	assert.NoError(host4.Insert())
	assert.NoError(host5.Insert())
	assert.NoError(host6.Insert())
	assert.NoError(host7.Insert())
	assert.NoError(host8.Insert())

	parents, err := FindAllRunningParentsByDistro(d1)
	assert.NoError(err)
	assert.Equal(2, len(parents))
}

func TestFindAllRunningParentsByContainerPool(t *testing.T) {
	assert := assert.New(t)
	assert.NoError(db.ClearCollections(Collection))

	host1 := &Host{
		Id:            "host1",
		Status:        evergreen.HostRunning,
		HasContainers: true,
		ContainerPoolSettings: &evergreen.ContainerPool{
			Distro:        "d1",
			Id:            "test-pool",
			MaxContainers: 100,
		},
	}
	host2 := &Host{
		Id:            "host2",
		Status:        evergreen.HostTerminated,
		HasContainers: true,
		ContainerPoolSettings: &evergreen.ContainerPool{
			Distro:        "d1",
			Id:            "test-pool",
			MaxContainers: 10,
		},
	}
	host3 := &Host{
		Id:     "host3",
		Status: evergreen.HostRunning,
	}
	assert.NoError(host1.Insert())
	assert.NoError(host2.Insert())
	assert.NoError(host3.Insert())

	hosts, err := FindAllRunningParentsByContainerPool("test-pool")
	assert.NoError(err)
	assert.Equal([]Host{*host1}, hosts)

	hosts, err = FindAllRunningParentsByContainerPool("missing-test-pool")
	assert.NoError(err)
	assert.Empty(hosts)

}

func TestHostsSpawnedByTasks(t *testing.T) {
	assert := require.New(t)
	require := require.New(t)
	require.NoError(db.ClearCollections(Collection, task.Collection, build.Collection))
	finishedTask := &task.Task{
		Id:     "running_task",
		Status: evergreen.TaskSucceeded,
	}
	require.NoError(finishedTask.Insert())
	finishedBuild := &build.Build{
		Id:     "running_build",
		Status: evergreen.BuildSucceeded,
	}
	require.NoError(finishedBuild.Insert())
	hosts := []*Host{
		{
			Id:     "running_host_timeout",
			Status: evergreen.HostRunning,
			SpawnOptions: SpawnOptions{
				TimeoutTeardown: time.Now().Add(-time.Minute),
			},
		},
		{
			Id:     "running_host_task",
			Status: evergreen.HostRunning,
			SpawnOptions: SpawnOptions{
				TimeoutTeardown: time.Now().Add(time.Minute),
				TaskID:          "running_task",
			},
		},
		{
			Id:     "running_host_build",
			Status: evergreen.HostRunning,
			SpawnOptions: SpawnOptions{
				TimeoutTeardown: time.Now().Add(time.Minute),
				BuildID:         "running_build",
			},
		},
		{
			Id:     "terminated_host_timeout",
			Status: evergreen.HostTerminated,
			SpawnOptions: SpawnOptions{
				TimeoutTeardown: time.Now().Add(-time.Minute),
			},
		},
		{
			Id:     "terminated_host_task",
			Status: evergreen.HostTerminated,
			SpawnOptions: SpawnOptions{
				TimeoutTeardown: time.Now().Add(time.Minute),
				TaskID:          "running_task",
			},
		},
		{
			Id:     "terminated_host_build",
			Status: evergreen.HostTerminated,
			SpawnOptions: SpawnOptions{
				TimeoutTeardown: time.Now().Add(time.Minute),
				BuildID:         "running_build",
			},
		},
		{
			Id:     "host_not_spawned_by_task",
			Status: evergreen.HostRunning,
		},
	}
	for i := range hosts {
		require.NoError(hosts[i].Insert())
	}

	found, err := allHostsSpawnedByTasksTimedOut()
	assert.NoError(err)
	assert.Len(found, 1)
	assert.Equal("running_host_timeout", found[0].Id)

	found, err = allHostsSpawnedByFinishedTasks()
	assert.NoError(err)
	assert.Len(found, 1)
	assert.Equal("running_host_task", found[0].Id)

	found, err = allHostsSpawnedByFinishedBuilds()
	assert.NoError(err)
	assert.Len(found, 1)
	assert.Equal("running_host_build", found[0].Id)

	found, err = AllHostsSpawnedByTasksToTerminate()
	assert.NoError(err)
	assert.Len(found, 3)
}

func TestFindByFirstProvisioningAttempt(t *testing.T) {
	assert := assert.New(t)
	assert.NoError(db.ClearCollections(Collection))

	hosts := []Host{
		{
			Id:          "host1",
			Status:      evergreen.HostRunning,
			RunningTask: "task",
		},
		{
			Id:     "host2",
			Status: evergreen.HostStarting,
		},
		{
			Id:     "host3",
			Status: evergreen.HostProvisioning,
		},
		{
			Id:                "host4",
			ProvisionAttempts: 3,
			Status:            evergreen.HostProvisioning,
		},
	}
	for i := range hosts {
		assert.NoError(hosts[i].Insert())
	}

	hosts, err := FindByFirstProvisioningAttempt()
	assert.NoError(err)
	assert.Len(hosts, 1)
	assert.Equal("host3", hosts[0].Id)

	assert.NoError(db.ClearCollections(Collection))
	assert.NoError(db.Insert(Collection, bson.M{
		"_id":    "host5",
		"status": evergreen.HostProvisioning,
	}))
	hosts, err = FindByFirstProvisioningAttempt()
	assert.NoError(err)
	assert.Empty(hosts)
}

func TestCountContainersRunningAtTime(t *testing.T) {
	assert := assert.New(t)
	assert.NoError(db.ClearCollections(Collection))

	// time variables
	now := time.Now()
	startTimeBefore := now.Add(-10 * time.Minute)
	terminationTimeBefore := now.Add(-5 * time.Minute)
	startTimeAfter := now.Add(5 * time.Minute)
	terminationTimeAfter := now.Add(10 * time.Minute)

	parent := &Host{
		Id:            "parent",
		HasContainers: true,
	}

	containers := []Host{
		{
			Id:              "container1",
			ParentID:        "parent",
			StartTime:       startTimeBefore,
			TerminationTime: terminationTimeBefore,
		},
		{
			Id:              "container2",
			ParentID:        "parent",
			StartTime:       startTimeBefore,
			TerminationTime: terminationTimeAfter,
		},
		{
			Id:        "container3",
			ParentID:  "parent",
			StartTime: startTimeBefore,
		},
		{
			Id:        "container4",
			ParentID:  "parent",
			StartTime: startTimeAfter,
		},
	}
	for i := range containers {
		assert.NoError(containers[i].Insert())
	}

	count1, err := parent.CountContainersRunningAtTime(now.Add(-15 * time.Minute))
	assert.NoError(err)
	assert.Equal(0, count1)

	count2, err := parent.CountContainersRunningAtTime(now)
	assert.NoError(err)
	assert.Equal(2, count2)

	count3, err := parent.CountContainersRunningAtTime(now.Add(15 * time.Minute))
	assert.NoError(err)
	assert.Equal(2, count3)
}

func TestEstimateNumContainersForDuration(t *testing.T) {
	assert := assert.New(t)
	assert.NoError(db.ClearCollections(Collection))

	// time variables
	now := time.Now()
	startTimeBefore := now.Add(-10 * time.Minute)
	terminationTimeBefore := now.Add(-5 * time.Minute)
	startTimeAfter := now.Add(5 * time.Minute)
	terminationTimeAfter := now.Add(10 * time.Minute)

	parent := &Host{
		Id:            "parent",
		HasContainers: true,
	}

	containers := []Host{
		{
			Id:              "container1",
			ParentID:        "parent",
			StartTime:       startTimeBefore,
			TerminationTime: terminationTimeBefore,
		},
		{
			Id:              "container2",
			ParentID:        "parent",
			StartTime:       startTimeBefore,
			TerminationTime: terminationTimeAfter,
		},
		{
			Id:        "container3",
			ParentID:  "parent",
			StartTime: startTimeBefore,
		},
		{
			Id:        "container4",
			ParentID:  "parent",
			StartTime: startTimeAfter,
		},
	}
	for i := range containers {
		assert.NoError(containers[i].Insert())
	}

	estimate1, err := parent.EstimateNumContainersForDuration(now.Add(-15*time.Minute), now)
	assert.NoError(err)
	assert.Equal(1.0, estimate1)

	estimate2, err := parent.EstimateNumContainersForDuration(now, now.Add(15*time.Minute))
	assert.NoError(err)
	assert.Equal(2.0, estimate2)
}

<<<<<<< HEAD
func TestCountUninitializedParents(t *testing.T) {
	assert := assert.New(t)
	assert.NoError(db.ClearCollections(Collection))

	h1 := Host{
		Id:            "h1",
		Status:        evergreen.HostRunning,
		HasContainers: true,
	}
	h2 := Host{
		Id:            "h2",
		Status:        evergreen.HostUninitialized,
		HasContainers: true,
	}
	h3 := Host{
		Id:            "h3",
		Status:        evergreen.HostRunning,
		HasContainers: true,
	}
	h4 := Host{
		Id:            "h4",
		Status:        evergreen.HostUninitialized,
		HasContainers: true,
	}
	h5 := Host{
		Id:       "h5",
		Status:   evergreen.HostUninitialized,
		ParentID: "h1",
	}

	assert.NoError(h1.Insert())
	assert.NoError(h2.Insert())
	assert.NoError(h3.Insert())
	assert.NoError(h4.Insert())
	assert.NoError(h5.Insert())

	numUninitializedParents, err := CountUninitializedParents()
	assert.NoError(err)
	assert.Equal(2, numUninitializedParents)
=======
func TestFindTerminatedHostsRunningTasksQuery(t *testing.T) {
	t.Run("QueryExecutesProperly", func(t *testing.T) {
		hosts, err := FindTerminatedHostsRunningTasks()
		assert.NoError(t, err)
		assert.Len(t, hosts, 0)
	})
	t.Run("QueryFindsResults", func(t *testing.T) {
		h := Host{
			Id:          "bar",
			RunningTask: "foo",
			Status:      evergreen.HostRunning,
		}
		assert.NoError(t, h.Insert())

		hosts, err := FindTerminatedHostsRunningTasks()
		assert.NoError(t, err)
		assert.Len(t, hosts, 1)
		assert.Equal(t, h.Id, hosts[0].Id)

	})
>>>>>>> d0e6f7f2
}<|MERGE_RESOLUTION|>--- conflicted
+++ resolved
@@ -2353,47 +2353,6 @@
 	assert.Equal(2.0, estimate2)
 }
 
-<<<<<<< HEAD
-func TestCountUninitializedParents(t *testing.T) {
-	assert := assert.New(t)
-	assert.NoError(db.ClearCollections(Collection))
-
-	h1 := Host{
-		Id:            "h1",
-		Status:        evergreen.HostRunning,
-		HasContainers: true,
-	}
-	h2 := Host{
-		Id:            "h2",
-		Status:        evergreen.HostUninitialized,
-		HasContainers: true,
-	}
-	h3 := Host{
-		Id:            "h3",
-		Status:        evergreen.HostRunning,
-		HasContainers: true,
-	}
-	h4 := Host{
-		Id:            "h4",
-		Status:        evergreen.HostUninitialized,
-		HasContainers: true,
-	}
-	h5 := Host{
-		Id:       "h5",
-		Status:   evergreen.HostUninitialized,
-		ParentID: "h1",
-	}
-
-	assert.NoError(h1.Insert())
-	assert.NoError(h2.Insert())
-	assert.NoError(h3.Insert())
-	assert.NoError(h4.Insert())
-	assert.NoError(h5.Insert())
-
-	numUninitializedParents, err := CountUninitializedParents()
-	assert.NoError(err)
-	assert.Equal(2, numUninitializedParents)
-=======
 func TestFindTerminatedHostsRunningTasksQuery(t *testing.T) {
 	t.Run("QueryExecutesProperly", func(t *testing.T) {
 		hosts, err := FindTerminatedHostsRunningTasks()
@@ -2414,5 +2373,45 @@
 		assert.Equal(t, h.Id, hosts[0].Id)
 
 	})
->>>>>>> d0e6f7f2
+}
+
+func TestCountUninitializedParents(t *testing.T) {
+	assert := assert.New(t)
+	assert.NoError(db.ClearCollections(Collection))
+
+	h1 := Host{
+		Id:            "h1",
+		Status:        evergreen.HostRunning,
+		HasContainers: true,
+	}
+	h2 := Host{
+		Id:            "h2",
+		Status:        evergreen.HostUninitialized,
+		HasContainers: true,
+	}
+	h3 := Host{
+		Id:            "h3",
+		Status:        evergreen.HostRunning,
+		HasContainers: true,
+	}
+	h4 := Host{
+		Id:            "h4",
+		Status:        evergreen.HostUninitialized,
+		HasContainers: true,
+	}
+	h5 := Host{
+		Id:       "h5",
+		Status:   evergreen.HostUninitialized,
+		ParentID: "h1",
+	}
+
+	assert.NoError(h1.Insert())
+	assert.NoError(h2.Insert())
+	assert.NoError(h3.Insert())
+	assert.NoError(h4.Insert())
+	assert.NoError(h5.Insert())
+
+	numUninitializedParents, err := CountUninitializedParents()
+	assert.NoError(err)
+	assert.Equal(2, numUninitializedParents)
 }