--- conflicted
+++ resolved
@@ -2678,23 +2678,24 @@
 		RunningTask: unstaleTask.Id,
 	}
 	assert.NoError(unstaleHost.Insert())
-<<<<<<< HEAD
 	// task assigned to host that is running teardown_group of the previous task
 	unrelatedTask := &task.Task{
 		Id:            "unrelatedTask",
-=======
+		Status:        evergreen.TaskStarted,
+		LastHeartbeat: now.Add(-2 * staleness),
+		HostId:        "teardownGroupHost",
+	}
+	assert.NoError(unrelatedTask.Insert())
+
 	// task assigned to host that is running teardown_group of the previous task, but is not timed out
 	task3 := task.Task{
 		Id:            "task3",
->>>>>>> 9d52e2a3
 		Status:        evergreen.TaskStarted,
 		LastHeartbeat: now.Add(-2 * staleness),
 		HostId:        "teardownGroupHost",
 	}
-<<<<<<< HEAD
-	assert.NoError(unrelatedTask.Insert())
-=======
 	assert.NoError(task3.Insert())
+
 	teardownGroupHost := Host{
 		Id:                     "teardownGroupHost",
 		RunningTask:            task3.Id,
@@ -2717,7 +2718,6 @@
 		RunningTeardownSince:   time.Now().Add(-40 * time.Minute),
 	}
 	assert.NoError(teardownGroupHost2.Insert())
->>>>>>> 9d52e2a3
 
 	tasks, err := StaleRunningTaskIDs(staleness)
 	assert.NoError(err)
