--- conflicted
+++ resolved
@@ -102,12 +102,9 @@
 	ParentID string `bson:"parent_id,omitempty" json:"parent_id,omitempty"`
 	// stores last expected finish time among all containers on the host
 	LastContainerFinishTime time.Time `bson:"last_container_finish_time,omitempty" json:"last_container_finish_time,omitempty"`
-<<<<<<< HEAD
-=======
 
 	// SpawnOptions holds data which the monitor uses to determine when to terminate hosts spawned by tasks.
 	SpawnOptions SpawnOptions `bson:"spawn_options,omitempty" json:"spawn_options,omitempty"`
->>>>>>> 10763802
 }
 
 // ProvisionOptions is struct containing options about how a new host should be set up.
@@ -815,8 +812,6 @@
 	return hosts, nil
 }
 
-<<<<<<< HEAD
-=======
 // FindAllRunningParentsOnDistro finds all running hosts of a given distro with child containers
 func FindAllRunningParentsByDistro(distroId string) ([]Host, error) {
 	query := db.Query(bson.M{
@@ -827,7 +822,6 @@
 	return Find(query)
 }
 
->>>>>>> 10763802
 // GetContainers finds all the containers belonging to this host
 // errors if this host is not a parent
 func (h *Host) GetContainers() ([]Host, error) {
@@ -884,8 +878,6 @@
 	}
 
 	return nil
-<<<<<<< HEAD
-=======
 }
 
 // FindAllHostsSpawnedByTasks finds all running hosts spawned by the `createhost` command.
@@ -929,5 +921,4 @@
 		return nil, errors.Wrap(err, "Error finding hosts spawned by builds by build ID")
 	}
 	return hosts, nil
->>>>>>> 10763802
 }