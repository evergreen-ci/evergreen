package host

import (
	"fmt"
	"time"

	"github.com/evergreen-ci/evergreen"
	"github.com/evergreen-ci/evergreen/db"
	"github.com/evergreen-ci/evergreen/model/distro"
	"github.com/evergreen-ci/evergreen/model/event"
	"github.com/evergreen-ci/evergreen/model/task"
	"github.com/evergreen-ci/evergreen/util"
	"github.com/mongodb/grip"
	"github.com/mongodb/grip/message"
	"github.com/pkg/errors"
	"gopkg.in/mgo.v2"
	"gopkg.in/mgo.v2/bson"
)

type Host struct {
	Id       string        `bson:"_id" json:"id"`
	Host     string        `bson:"host_id" json:"host"`
	User     string        `bson:"user" json:"user"`
	Secret   string        `bson:"secret" json:"secret"`
	Tag      string        `bson:"tag" json:"tag"`
	Distro   distro.Distro `bson:"distro" json:"distro"`
	Provider string        `bson:"host_type" json:"host_type"`

	// secondary (external) identifier for the host
	ExternalIdentifier string `bson:"ext_identifier" json:"ext_identifier"`

	// physical location of host
	Project string `bson:"project" json:"project"`
	Zone    string `bson:"zone" json:"zone"`

	// true if the host has been set up properly
	Provisioned       bool      `bson:"provisioned" json:"provisioned"`
	ProvisionAttempts int       `bson:"priv_attempts" json:"provision_attempts"`
	ProvisionTime     time.Time `bson:"prov_time,omitempty" json:"prov_time,omitempty"`

	ProvisionOptions *ProvisionOptions `bson:"provision_options,omitempty" json:"provision_options,omitempty"`

	// the task that is currently running on the host
	RunningTask             string `bson:"running_task,omitempty" json:"running_task,omitempty"`
	RunningTaskGroup        string `bson:"running_task_group,omitempty" json:"running_task_group,omitempty"`
	RunningTaskBuildVariant string `bson:"running_task_bv,omitempty" json:"running_task_bv,omitempty"`
	RunningTaskVersion      string `bson:"running_task_version,omitempty" json:"running_task_version,omitempty"`
	RunningTaskProject      string `bson:"running_task_project,omitempty" json:"running_task_project,omitempty"`

	// the task the most recently finished running on the host
	LastTask         string `bson:"last_task" json:"last_task"`
	LastGroup        string `bson:"last_group,omitempty" json:"last_group,omitempty"`
	LastBuildVariant string `bson:"last_bv,omitempty" json:"last_bv,omitempty"`
	LastVersion      string `bson:"last_version,omitempty" json:"last_version,omitempty"`
	LastProject      string `bson:"last_project,omitempty" json:"last_project,omitempty"`

	// the full task struct that is running on the host (only populated by certain aggregations)
	RunningTaskFull *task.Task `bson:"task_full,omitempty" json:"task_full,omitempty"`

	// duplicate of the DispatchTime field in the above task
	TaskDispatchTime time.Time `bson:"task_dispatch_time" json:"task_dispatch_time"`
	ExpirationTime   time.Time `bson:"expiration_time,omitempty" json:"expiration_time"`

	// creation is when the host document was inserted to the DB, start is when it was started on the cloud provider
	CreationTime    time.Time `bson:"creation_time" json:"creation_time"`
	StartTime       time.Time `bson:"start_time" json:"start_time"`
	TerminationTime time.Time `bson:"termination_time" json:"termination_time"`
	TaskCount       int       `bson:"task_count" json:"task_count"`

	LastTaskCompletedTime time.Time `bson:"last_task_completed_time" json:"last_task_completed_time"`
	LastCommunicationTime time.Time `bson:"last_communication" json:"last_communication"`

	Status    string `bson:"status" json:"status"`
	StartedBy string `bson:"started_by" json:"started_by"`
	// True if this host was created manually by a user (i.e. with spawnhost)
	UserHost      bool   `bson:"user_host" json:"user_host"`
	AgentRevision string `bson:"agent_revision" json:"agent_revision"`
	NeedsNewAgent bool   `bson:"needs_agent" json:"needs_agent"`

	// for ec2 dynamic hosts, the instance type requested
	InstanceType string `bson:"instance_type" json:"instance_type,omitempty"`
	// for ec2 dynamic hosts, the total size of the volumes requested, in GiB
	VolumeTotalSize int64 `bson:"volume_total_size" json:"volume_total_size,omitempty"`

	// stores information on expiration notifications for spawn hosts
	Notifications map[string]bool `bson:"notifications,omitempty" json:"notifications,omitempty"`

	// incremented by task start and end stats collectors and
	// should reflect hosts total costs. Only populated for build-hosts
	// where host providers report costs.
	TotalCost float64 `bson:"total_cost,omitempty" json:"total_cost,omitempty"`

	// accrues the value of idle time.
	TotalIdleTime time.Duration `bson:"total_idle_time,omitempty" json:"total_idle_time,omitempty" yaml:"total_idle_time,omitempty"`

	// managed containers require different information based on host type
	ContainerID string `bson:"container_id,omitempty" json:"container_id,omitempty"`
	// True if this host is a parent of containers
	HasContainers bool `bson:"has_containers,omitempty" json:"has_containers,omitempty"`
	// stores the ID of the host a container is on
	ParentID string `bson:"parent_id,omitempty" json:"parent_id,omitempty"`
<<<<<<< HEAD
	// stores last expected finish time among all containers on the host
	LastContainerFinishTime time.Time `bson:"last_container_finish_time,omitempty" json:"last_container_finish_time,omitempty"`
=======

	// SpawnOptions holds data which the monitor uses to determine when to terminate hosts spawned by tasks.
	SpawnOptions SpawnOptions `bson:"spawn_options,omitempty" json:"spawn_options,omitempty"`
>>>>>>> 1d9dfd00
}

// ProvisionOptions is struct containing options about how a new host should be set up.
type ProvisionOptions struct {
	// LoadCLI indicates (if set) that while provisioning the host, the CLI binary should
	// be placed onto the host after startup.
	LoadCLI bool `bson:"load_cli" json:"load_cli"`

	// TaskId if non-empty will trigger the CLI tool to fetch source and artifacts for the given task.
	// Ignored if LoadCLI is false.
	TaskId string `bson:"task_id" json:"task_id"`

	// Owner is the user associated with the host used to populate any necessary metadata.
	OwnerId string `bson:"owner_id" json:"owner_id"`
}

// SpawnOptions holds data which the monitor uses to determine when to terminate hosts spawned by tasks.
type SpawnOptions struct {
	// TimeoutTeardown is the time that this host should be torn down. In most cases, a host
	// should be torn down due to its task or build. TimeoutTeardown is a backstop to ensure that Evergreen
	// tears down a host if a task hangs or otherwise does not finish within an expected period of time.
	TimeoutTeardown time.Time `bson:"timeout_teardown" json:"timeout_teardown"`

	// TaskID is the task_id of the task to which this host is pinned. When the task finishes,
	// this host should be torn down. Only one of TaskID or BuildID should be set.
	TaskID string `bson:"task_id,omitempty" json:"task_id,omitempty"`

	// BuildID is the build_id of the build to which this host is pinned. When the build finishes,
	// this host should be torn down. Only one of TaskID or BuildID should be set.
	BuildID string `bson:"build_id,omitempty" json:"build_id,omitempty"`
}

const (
	MaxLCTInterval = 5 * time.Minute
)

// IdleTime returns how long has this host been idle
func (h *Host) IdleTime() time.Duration {

	// if the host is currently running a task, it is not idle
	if h.RunningTask != "" {
		return time.Duration(0)
	}

	// if the host has run a task before, then the idle time is just the time
	// passed since the last task finished
	if h.LastTask != "" {
		return time.Since(h.LastTaskCompletedTime)
	}

	// if the host has been provisioned, the idle time is how long it has been provisioned
	if !util.IsZeroTime(h.ProvisionTime) {
		return time.Since(h.ProvisionTime)
	}

	// if the host has not run a task before, the idle time is just
	// how long is has been since the host was created
	return time.Since(h.CreationTime)
}

func (h *Host) IsEphemeral() bool {
	return util.StringSliceContains(evergreen.ProviderSpawnable, h.Provider)
}

func (h *Host) SetStatus(status, user string, logs string) error {
	if h.Status == evergreen.HostTerminated {
		msg := fmt.Sprintf("Refusing to mark host %v as"+
			" %v because it is already terminated", h.Id, status)
		grip.Warning(msg)
		return errors.New(msg)
	}

	event.LogHostStatusChanged(h.Id, h.Status, status, user, logs)

	h.Status = status
	return UpdateOne(
		bson.M{
			IdKey: h.Id,
		},
		bson.M{
			"$set": bson.M{
				StatusKey: status,
			},
		},
	)
}

// SetProvisioning marks the host as initializing. Only allow this
// if the host is uninitialized.
func (h *Host) SetProvisioning() error {
	return UpdateOne(
		bson.M{
			IdKey:     h.Id,
			StatusKey: evergreen.HostStarting,
		},
		bson.M{
			"$set": bson.M{
				StatusKey: evergreen.HostProvisioning,
			},
		},
	)
}

func (h *Host) SetDecommissioned(user string, logs string) error {
	return h.SetStatus(evergreen.HostDecommissioned, user, logs)
}

func (h *Host) SetRunning(user string) error {
	return h.SetStatus(evergreen.HostRunning, user, "")
}

func (h *Host) SetTerminated(user string) error {
	return h.SetStatus(evergreen.HostTerminated, user, "")
}

func (h *Host) SetUnprovisioned() error {
	return UpdateOne(
		bson.M{
			IdKey:     h.Id,
			StatusKey: evergreen.HostProvisioning,
		},
		bson.M{
			"$set": bson.M{
				StatusKey: evergreen.HostProvisionFailed,
			},
		},
	)
}

func (h *Host) SetQuarantined(user string, logs string) error {
	return h.SetStatus(evergreen.HostQuarantined, user, logs)
}

// CreateSecret generates a host secret and updates the host both locally
// and in the database.
func (h *Host) CreateSecret() error {
	secret := util.RandomString()
	err := UpdateOne(
		bson.M{IdKey: h.Id},
		bson.M{"$set": bson.M{SecretKey: secret}},
	)
	if err != nil {
		return err
	}
	h.Secret = secret
	return nil
}

// UpdateLastCommunicated sets the host's last communication time to the current time.
func (h *Host) UpdateLastCommunicated() error {
	now := time.Now()
	err := UpdateOne(
		bson.M{IdKey: h.Id},
		bson.M{"$set": bson.M{
			LastCommunicationTimeKey: now,
		}})

	if err != nil {
		return err
	}
	h.LastCommunicationTime = now
	return nil
}

// ResetLastCommunicated sets the LastCommunicationTime to be zero.
func (h *Host) ResetLastCommunicated() error {
	err := UpdateOne(
		bson.M{IdKey: h.Id},
		bson.M{"$set": bson.M{LastCommunicationTimeKey: time.Unix(0, 0)}})
	if err != nil {
		return err
	}
	h.LastCommunicationTime = time.Unix(0, 0)
	return nil
}

func (h *Host) Terminate(user string) error {
	err := h.SetTerminated(user)
	if err != nil {
		return err
	}
	h.TerminationTime = time.Now()
	return UpdateOne(
		bson.M{
			IdKey: h.Id,
		},
		bson.M{
			"$set": bson.M{
				TerminationTimeKey: h.TerminationTime,
			},
		},
	)
}

// SetDNSName updates the DNS name for a given host once
func (h *Host) SetDNSName(dnsName string) error {
	err := UpdateOne(
		bson.M{
			IdKey:  h.Id,
			DNSKey: "",
		},
		bson.M{
			"$set": bson.M{
				DNSKey: dnsName,
			},
		},
	)
	if err == nil {
		h.Host = dnsName
		event.LogHostDNSNameSet(h.Id, dnsName)
	}
	if err == mgo.ErrNotFound {
		return nil
	}
	return err
}

func (h *Host) MarkAsProvisioned() error {
	event.LogHostProvisioned(h.Id)
	h.Status = evergreen.HostRunning
	h.Provisioned = true
	return UpdateOne(
		bson.M{
			IdKey: h.Id,
		},
		bson.M{
			"$set": bson.M{
				StatusKey:        evergreen.HostRunning,
				ProvisionedKey:   true,
				ProvisionTimeKey: time.Now(),
			},
		},
	)
}

// ClearRunningAndSetLastTask unsets the running task on the host and updates the last task fields.
func (h *Host) ClearRunningAndSetLastTask(t *task.Task) error {
	err := UpdateOne(
		bson.M{
			IdKey:          h.Id,
			RunningTaskKey: h.RunningTask,
		},
		bson.M{
			"$set": bson.M{
				LTCTimeKey:    time.Now(),
				LTCTaskKey:    t.Id,
				LTCGroupKey:   t.TaskGroup,
				LTCBVKey:      t.BuildVariant,
				LTCVersionKey: t.Version,
				LTCProjectKey: t.Project,
			},
			"$unset": bson.M{
				RunningTaskKey:             1,
				RunningTaskGroupKey:        1,
				RunningTaskBuildVariantKey: 1,
				RunningTaskVersionKey:      1,
				RunningTaskProjectKey:      1,
			},
		})

	if err != nil {
		return err
	}

	event.LogHostRunningTaskCleared(h.Id, h.RunningTask)
	h.RunningTask = ""
	h.RunningTaskGroup = ""
	h.RunningTaskBuildVariant = ""
	h.RunningTaskVersion = ""
	h.RunningTaskProject = ""
	h.LastTask = t.Id
	h.LastGroup = t.TaskGroup
	h.LastBuildVariant = t.BuildVariant
	h.LastVersion = t.Version
	h.LastProject = t.Version

	return nil
}

// ClearRunningTask unsets the running task on the host.
func (h *Host) ClearRunningTask() error {
	err := UpdateOne(
		bson.M{
			IdKey: h.Id,
		},
		bson.M{
			"$unset": bson.M{
				RunningTaskKey:             1,
				RunningTaskGroupKey:        1,
				RunningTaskBuildVariantKey: 1,
				RunningTaskVersionKey:      1,
				RunningTaskProjectKey:      1,
			},
		})

	if err != nil {
		return err
	}

	event.LogHostRunningTaskCleared(h.Id, h.RunningTask)
	h.RunningTask = ""
	h.RunningTaskGroup = ""
	h.RunningTaskBuildVariant = ""
	h.RunningTaskVersion = ""
	h.RunningTaskProject = ""

	return nil
}

// UpdateRunningTask updates the running task in the host document, returns
// - true, nil on success
// - false, nil on duplicate key error, task is already assigned to another host
// - false, error on all other errors
func (h *Host) UpdateRunningTask(t *task.Task) (bool, error) {
	if t == nil {
		return false, errors.New("received nil task, cannot update")
	}
	if t.Id == "" {
		return false, errors.New("task has empty task ID, cannot update")
	}

	selector := bson.M{
		IdKey: h.Id,
	}

	update := bson.M{
		"$set": bson.M{
			RunningTaskKey:             t.Id,
			RunningTaskGroupKey:        t.TaskGroup,
			RunningTaskBuildVariantKey: t.BuildVariant,
			RunningTaskVersionKey:      t.Version,
			RunningTaskProjectKey:      t.Project,
		},
	}

	err := UpdateOne(selector, update)
	if err != nil {
		if mgo.IsDup(err) {
			grip.Debug(message.Fields{
				"message": "found duplicate running task",
				"task":    t.Id,
				"host":    h.Id,
			})
			return false, nil
		}
		return false, errors.Wrapf(err, "error updating running task %s for host %s", t.Id, h.Id)
	}
	event.LogHostRunningTaskSet(h.Id, t.Id)

	return true, nil
}

// SetAgentRevision sets the updated agent revision for the host
func (h *Host) SetAgentRevision(agentRevision string) error {
	err := UpdateOne(bson.M{IdKey: h.Id},
		bson.M{"$set": bson.M{AgentRevisionKey: agentRevision}})
	if err != nil {
		return err
	}
	h.AgentRevision = agentRevision
	return nil
}

// IsWaitingForAgent provides a local predicate for the logic in the
// "NeedsNewAgent" query.
func (h *Host) IsWaitingForAgent() bool {
	if h.NeedsNewAgent {
		return true
	}

	if util.IsZeroTime(h.LastCommunicationTime) {
		return true
	}

	if h.LastCommunicationTime.Before(time.Now().Add(-MaxLCTInterval)) {
		return true
	}

	return false
}

// SetNeedsNewAgent sets the "needs new agent" flag on the host
func (h *Host) SetNeedsNewAgent(needsAgent bool) error {
	err := UpdateOne(bson.M{IdKey: h.Id},
		bson.M{"$set": bson.M{NeedsNewAgentKey: needsAgent}})
	if err != nil {
		return err
	}
	h.NeedsNewAgent = true
	return nil
}

// SetExpirationTime updates the expiration time of a spawn host
func (h *Host) SetExpirationTime(expirationTime time.Time) error {
	// update the in-memory host, then the database
	h.ExpirationTime = expirationTime
	h.Notifications = make(map[string]bool)
	return UpdateOne(
		bson.M{
			IdKey: h.Id,
		},
		bson.M{
			"$set": bson.M{
				ExpirationTimeKey: expirationTime,
			},
			"$unset": bson.M{
				NotificationsKey: 1,
			},
		},
	)
}

// SetExpirationNotification updates the notification time for a spawn host
func (h *Host) SetExpirationNotification(thresholdKey string) error {
	// update the in-memory host, then the database
	if h.Notifications == nil {
		h.Notifications = make(map[string]bool)
	}
	h.Notifications[thresholdKey] = true
	return UpdateOne(
		bson.M{
			IdKey: h.Id,
		},
		bson.M{
			"$set": bson.M{
				NotificationsKey: h.Notifications,
			},
		},
	)
}

func (h *Host) MarkReachable() error {
	if h.Status == evergreen.HostRunning {
		return nil
	}

	event.LogHostStatusChanged(h.Id, h.Status, evergreen.HostRunning, evergreen.User, "")

	h.Status = evergreen.HostRunning

	return UpdateOne(
		bson.M{IdKey: h.Id},
		bson.M{"$set": bson.M{StatusKey: evergreen.HostRunning}})
}

func (h *Host) Upsert() (*mgo.ChangeInfo, error) {
	return UpsertOne(
		bson.M{
			IdKey: h.Id,
		},
		bson.M{
			"$set": bson.M{
				// If adding or removing fields here, make sure that all callers will work
				// correctly after the change. Any fields defined here but not set by the
				// caller will insert the zero value into the document
				DNSKey:              h.Host,
				UserKey:             h.User,
				DistroKey:           h.Distro,
				ProvisionedKey:      h.Provisioned,
				StartedByKey:        h.StartedBy,
				ExpirationTimeKey:   h.ExpirationTime,
				ProviderKey:         h.Provider,
				TagKey:              h.Tag,
				InstanceTypeKey:     h.InstanceType,
				ZoneKey:             h.Zone,
				ProjectKey:          h.Project,
				ProvisionOptionsKey: h.ProvisionOptions,
				StartTimeKey:        h.StartTime,
			},
			"$setOnInsert": bson.M{
				StatusKey:     h.Status,
				CreateTimeKey: h.CreationTime,
			},
		},
	)
}

func (h *Host) CacheHostData() error {
	_, err := UpsertOne(
		bson.M{
			IdKey: h.Id,
		},
		bson.M{
			"$set": bson.M{
				ZoneKey:       h.Zone,
				StartTimeKey:  h.StartTime,
				VolumeSizeKey: h.VolumeTotalSize,
			},
		},
	)
	return err
}

func (h *Host) Insert() error {
	event.LogHostCreated(h.Id)
	return db.Insert(Collection, h)
}

func (h *Host) Remove() error {
	return db.Remove(
		Collection,
		bson.M{
			IdKey: h.Id,
		},
	)
}

// GetElapsedCommunicationTime returns how long since this host has communicated with evergreen or vice versa
func (h *Host) GetElapsedCommunicationTime() time.Duration {
	if h.LastCommunicationTime.After(h.CreationTime) {
		return time.Since(h.LastCommunicationTime)
	}
	if h.StartTime.After(h.CreationTime) {
		return time.Since(h.StartTime)
	}
	if !h.LastCommunicationTime.IsZero() {
		return time.Since(h.LastCommunicationTime)
	}
	return time.Since(h.CreationTime)
}

func DecommissionHostsWithDistroId(distroId string) error {
	err := UpdateAll(
		ByDistroIdDoc(distroId),
		bson.M{
			"$set": bson.M{
				StatusKey: evergreen.HostDecommissioned,
			},
		},
	)
	return err
}

// UpdateDocumentID updates the host document corresponding to the current host to have
// a new ID by finding, deleting, and replacing the document with a new one.
func (h *Host) UpdateDocumentID(newID string) (*Host, error) {
	oldID := h.Id

	// Find the host document in the database with the old ID.
	host, err := FindOneId(oldID)
	if host == nil {
		err = errors.Errorf("Could not locate record inserted for host '%s'", oldID)
		grip.Error(err)
		return nil, err
	}

	if err != nil {
		err = errors.Wrapf(err, "Could not locate record inserted for host '%s' due to error", oldID)
		grip.Error(err)
		return nil, err
	}

	// Insert the new document.
	host.Id = newID
	if err := host.Insert(); err != nil {
		err = errors.Wrapf(err, "Could not insert updated host information for '%s' with '%s'",
			h.Id, host.Id)
		grip.Error(err)
		return nil, err
	}

	// Remove the old document.
	if err := h.Remove(); err != nil {
		err = errors.Wrapf(err, "Could not remove insert host '%s' (replaced by '%s')",
			h.Id, host.Id)
		grip.Error(err)
		return nil, err
	}

	return host, nil
}

func (h *Host) DisablePoisonedHost(logs string) error {
	if h.Provider == evergreen.ProviderNameStatic {
		if err := h.SetQuarantined(evergreen.User, logs); err != nil {
			return errors.WithStack(err)
		}

		grip.Error(message.Fields{
			"host":     h.Id,
			"provider": h.Provider,
			"distro":   h.Distro.Id,
			"message":  "host may be poisoned",
			"action":   "investigate recent provisioning and system failures",
		})

		return nil
	}

	return errors.WithStack(h.SetDecommissioned(evergreen.User, logs))
}

func (h *Host) SetExtId() error {
	return UpdateOne(
		bson.M{IdKey: h.Id},
		bson.M{"$set": bson.M{ExtIdKey: h.ExternalIdentifier}},
	)
}

func FindHostsToTerminate() ([]Host, error) {
	const (
		// provisioningCutoff is the threshold to consider as too long for a host to take provisioning
		provisioningCutoff = 25 * time.Minute

		// unreachableCutoff is the threshold to wait for an decommissioned host to become marked
		// as reachable again before giving up and terminating it.
		unreachableCutoff = 5 * time.Minute
	)

	now := time.Now()

	query := bson.M{
		ProviderKey: bson.M{"$in": evergreen.ProviderSpawnable},
		"$or": []bson.M{
			{ // host.ByExpiredSince(time.Now())
				StartedByKey: bson.M{"$ne": evergreen.User},
				StatusKey: bson.M{
					"$nin": []string{evergreen.HostTerminated, evergreen.HostQuarantined},
				},
				ExpirationTimeKey: bson.M{"$lte": now},
			},
			{ // host.IsProvisioningFailure
				StatusKey: evergreen.HostProvisionFailed,
			},
			{ // host.ByUnprovisonedSince
				ProvisionedKey: false,
				CreateTimeKey:  bson.M{"$lte": now.Add(-provisioningCutoff)},
				StatusKey:      bson.M{"$ne": evergreen.HostTerminated},
				StartedByKey:   evergreen.User,
			},
			{ // host.IsDecomissioned
				RunningTaskKey: bson.M{"$exists": false},
				StatusKey:      evergreen.HostDecommissioned,
			},
			{ // decommissioned hosts that have not checked in recently
				StatusKey:                evergreen.HostDecommissioned,
				LastCommunicationTimeKey: bson.M{"$lt": now.Add(-unreachableCutoff)},
			},
		},
	}
	hosts, err := Find(db.Query(query))

	fmt.Println(len(hosts), query)

	if db.ResultsNotFound(err) {
		return []Host{}, nil
	}

	if err != nil {
		return nil, errors.Wrap(err, "database error")
	}

	return hosts, nil
}

func CountInactiveHostsByProvider() ([]InactiveHostCounts, error) {
	var counts []InactiveHostCounts
	err := db.Aggregate(Collection, inactiveHostCountPipeline(), &counts)
	if err != nil {
		return nil, errors.Wrap(err, "error aggregating inactive hosts")
	}
	return counts, nil
}

// FindAllRunningContainers finds all running containers
func FindAllRunningContainers() ([]Host, error) {
	query := db.Query(bson.M{
		StatusKey:      evergreen.HostRunning,
		ContainerIDKey: bson.M{"$exists": true},
	})
	hosts, err := Find(query)
	if err != nil {
		return nil, errors.Wrap(err, "Error finding running containers")
	}

	return hosts, nil
}

// FindAllRunningParents finds all running hosts that have child containers
func FindAllRunningParents() ([]Host, error) {
	query := db.Query(bson.M{
		StatusKey:        evergreen.HostRunning,
		HasContainersKey: true,
	})
	hosts, err := Find(query)
	if err != nil {
		return nil, errors.Wrap(err, "Error finding running parents")
	}

	return hosts, nil
}

// FindAllRunningParentsOrdered finds all running hosts with child containers,
// sorted in order of soonest  to latest LastContainerFinishTime
func FindAllRunningParentsOrdered() ([]Host, error) {
	query := db.Query(bson.M{
		StatusKey:        evergreen.HostRunning,
		HasContainersKey: true,
	}).Sort([]string{LastContainerFinishTimeKey})
	hosts, err := Find(query)
	if err != nil {
		return nil, errors.Wrap(err, "Error finding ordered running parents")
	}

	return hosts, nil
}

// GetContainers finds all the containers belonging to this host
// errors if this host is not a parent
func (h *Host) GetContainers() ([]Host, error) {
	if !h.HasContainers {
		return nil, errors.New("Host does not host containers")
	}
	query := db.Query(bson.M{
		ParentIDKey: h.Id,
	})
	hosts, err := Find(query)
	if err != nil {
		return nil, errors.Wrap(err, "Error finding containers")
	}

	return hosts, nil
}

// GetParent finds the parent of this container
// errors if host is not a container or if parent cannot be found
func (h *Host) GetParent() (*Host, error) {
	if h.ParentID == "" {
		return nil, errors.New("Host does not have a parent")
	}

	host, err := FindOneId(h.ParentID)
	if err != nil {
		return nil, errors.Wrap(err, "Error finding parent")
	}
	if host == nil {
		return nil, errors.New("Parent not found")
	}
	if !host.HasContainers {
		return nil, errors.New("Host found is not a parent")
	}

	return host, nil
}

// UpdateLastContainerFinishTime updates latest finish time for a host with containers
func (h *Host) UpdateLastContainerFinishTime(t time.Time) error {

	selector := bson.M{
		IdKey: h.Id,
	}

	update := bson.M{
		"$set": bson.M{
			LastContainerFinishTimeKey: t,
		},
	}

	if err := UpdateOne(selector, update); err != nil {
		return errors.Wrapf(err, "error updating finish time for host %s", h.Id)
	}

	return nil
}<|MERGE_RESOLUTION|>--- conflicted
+++ resolved
@@ -99,14 +99,11 @@
 	HasContainers bool `bson:"has_containers,omitempty" json:"has_containers,omitempty"`
 	// stores the ID of the host a container is on
 	ParentID string `bson:"parent_id,omitempty" json:"parent_id,omitempty"`
-<<<<<<< HEAD
 	// stores last expected finish time among all containers on the host
 	LastContainerFinishTime time.Time `bson:"last_container_finish_time,omitempty" json:"last_container_finish_time,omitempty"`
-=======
-
+  
 	// SpawnOptions holds data which the monitor uses to determine when to terminate hosts spawned by tasks.
-	SpawnOptions SpawnOptions `bson:"spawn_options,omitempty" json:"spawn_options,omitempty"`
->>>>>>> 1d9dfd00
+  SpawnOptions SpawnOptions `bson:"spawn_options,omitempty" json:"spawn_options,omitempty"`
 }
 
 // ProvisionOptions is struct containing options about how a new host should be set up.
