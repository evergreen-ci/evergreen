--- conflicted
+++ resolved
@@ -3648,7 +3648,6 @@
 	return nil
 }
 
-<<<<<<< HEAD
 // SetSleepScheduleBetaTester enables or disables sleep schedule beta testing
 // for this host.
 func (h *Host) SetSleepScheduleBetaTester(ctx context.Context, isBetaTester bool) error {
@@ -3671,7 +3670,10 @@
 	}
 
 	h.SleepSchedule.IsBetaTester = isBetaTester
-=======
+
+	return nil
+}
+
 const maxTemporaryExemptionDuration = 32 * utility.Day
 
 // SetTemporaryExemption sets a temporary exemption from the host's sleep
@@ -3698,7 +3700,6 @@
 	}
 
 	h.SleepSchedule.TemporarilyExemptUntil = exemptUntil
->>>>>>> c8ce2970
 
 	return nil
 }
