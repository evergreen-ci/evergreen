package host

import (
	"context"
	"fmt"
	"math"
	"strings"
	"time"

	"github.com/evergreen-ci/certdepot"
	"github.com/evergreen-ci/evergreen"
	"github.com/evergreen-ci/evergreen/db"
	"github.com/evergreen-ci/evergreen/model/distro"
	"github.com/evergreen-ci/evergreen/model/event"
	"github.com/evergreen-ci/evergreen/model/task"
	"github.com/evergreen-ci/evergreen/util"
	"github.com/mongodb/anser/bsonutil"
	adb "github.com/mongodb/anser/db"
	"github.com/mongodb/grip"
	"github.com/mongodb/grip/message"
	"github.com/pkg/errors"
	"go.mongodb.org/mongo-driver/bson"
	mgobson "gopkg.in/mgo.v2/bson"
)

type Host struct {
	Id              string        `bson:"_id" json:"id"`
	Host            string        `bson:"host_id" json:"host"`
	User            string        `bson:"user" json:"user"`
	Secret          string        `bson:"secret" json:"secret"`
	ServicePassword string        `bson:"service_password,omitempty" json:"service_password,omitempty" mapstructure:"service_password,omitempty"`
	Tag             string        `bson:"tag" json:"tag"`
	Distro          distro.Distro `bson:"distro" json:"distro"`
	Provider        string        `bson:"host_type" json:"host_type"`
	IP              string        `bson:"ip_address" json:"ip_address"`

	// secondary (external) identifier for the host
	ExternalIdentifier string `bson:"ext_identifier" json:"ext_identifier"`

	// physical location of host
	Project string `bson:"project" json:"project"`
	Zone    string `bson:"zone" json:"zone"`

	// True if the app server has done all necessary host setup work (although
	// the host may need to do additional provisioning before it is running).
	Provisioned       bool      `bson:"provisioned" json:"provisioned"`
	ProvisionAttempts int       `bson:"priv_attempts" json:"provision_attempts"`
	ProvisionTime     time.Time `bson:"prov_time,omitempty" json:"prov_time,omitempty"`

	ProvisionOptions *ProvisionOptions `bson:"provision_options,omitempty" json:"provision_options,omitempty"`

	// the task that is currently running on the host
	RunningTask             string `bson:"running_task,omitempty" json:"running_task,omitempty"`
	RunningTaskGroup        string `bson:"running_task_group,omitempty" json:"running_task_group,omitempty"`
	RunningTaskBuildVariant string `bson:"running_task_bv,omitempty" json:"running_task_bv,omitempty"`
	RunningTaskVersion      string `bson:"running_task_version,omitempty" json:"running_task_version,omitempty"`
	RunningTaskProject      string `bson:"running_task_project,omitempty" json:"running_task_project,omitempty"`

	// the task the most recently finished running on the host
	LastTask               string    `bson:"last_task" json:"last_task"`
	LastGroup              string    `bson:"last_group,omitempty" json:"last_group,omitempty"`
	LastBuildVariant       string    `bson:"last_bv,omitempty" json:"last_bv,omitempty"`
	LastVersion            string    `bson:"last_version,omitempty" json:"last_version,omitempty"`
	LastProject            string    `bson:"last_project,omitempty" json:"last_project,omitempty"`
	RunningTeardownForTask string    `bson:"running_teardown,omitempty" json:"running_teardown,omitempty"`
	RunningTeardownSince   time.Time `bson:"running_teardown_since,omitempty" json:"running_teardown_since,omitempty"`

	// the full task struct that is running on the host (only populated by certain aggregations)
	RunningTaskFull *task.Task `bson:"task_full,omitempty" json:"task_full,omitempty"`

	ExpirationTime time.Time `bson:"expiration_time,omitempty" json:"expiration_time"`
	NoExpiration   bool      `bson:"no_expiration" json:"no_expiration"`

	// creation is when the host document was inserted to the DB, start is when it was started on the cloud provider
	CreationTime time.Time `bson:"creation_time" json:"creation_time"`
	StartTime    time.Time `bson:"start_time" json:"start_time"`
	// AgentStartTime is when the agent first initiates contact with the app
	// server.
	AgentStartTime  time.Time `bson:"agent_start_time" json:"agent_start_time"`
	TerminationTime time.Time `bson:"termination_time" json:"termination_time"`
	TaskCount       int       `bson:"task_count" json:"task_count"`

	LastTaskCompletedTime time.Time `bson:"last_task_completed_time" json:"last_task_completed_time"`
	LastCommunicationTime time.Time `bson:"last_communication" json:"last_communication"`

	Status    string `bson:"status" json:"status"`
	StartedBy string `bson:"started_by" json:"started_by"`
	// True if this host was created manually by a user (i.e. with spawnhost)
	UserHost             bool   `bson:"user_host" json:"user_host"`
	AgentRevision        string `bson:"agent_revision" json:"agent_revision"`
	NeedsNewAgent        bool   `bson:"needs_agent" json:"needs_agent"`
	NeedsNewAgentMonitor bool   `bson:"needs_agent_monitor" json:"needs_agent_monitor"`

	// JasperCredentialsID is used to match hosts to their Jasper credentials
	// for non-legacy hosts.
	JasperCredentialsID string `bson:"jasper_credentials_id" json:"jasper_credentials_id"`

	// JasperDeployAttempts is the current number of times the app server has
	// attempted to deploy a new Jasper service to the host.
	JasperDeployAttempts int `bson:"jasper_deploy_attempts" json:"jasper_deploy_attempts"`

	// for ec2 dynamic hosts, the instance type requested
	InstanceType string `bson:"instance_type" json:"instance_type,omitempty"`
	// for ec2 dynamic hosts, the total size of the volumes requested, in GiB
	VolumeTotalSize int64 `bson:"volume_total_size" json:"volume_total_size,omitempty"`
	// The volumeID and device name for each volume attached to the host
	Volumes []VolumeAttachment `bson:"volumes,omitempty" json:"volumes,omitempty"`

	// stores information on expiration notifications for spawn hosts
	Notifications map[string]bool `bson:"notifications,omitempty" json:"notifications,omitempty"`

	// ComputeCostPerHour is the compute (not storage) cost of one host for one hour. Cloud
	// managers can but are not required to cache this price.
	ComputeCostPerHour float64 `bson:"compute_cost_per_hour,omitempty" json:"compute_cost_per_hour,omitempty"`

	// incremented by task start and end stats collectors and
	// should reflect hosts total costs. Only populated for build-hosts
	// where host providers report costs.
	TotalCost float64 `bson:"total_cost,omitempty" json:"total_cost,omitempty"`

	// accrues the value of idle time.
	TotalIdleTime time.Duration `bson:"total_idle_time,omitempty" json:"total_idle_time,omitempty" yaml:"total_idle_time,omitempty"`

	// managed containers require different information based on host type
	// True if this host is a parent of containers
	HasContainers bool `bson:"has_containers,omitempty" json:"has_containers,omitempty"`
	// stores URLs of container images already downloaded on a parent
	ContainerImages map[string]bool `bson:"container_images,omitempty" json:"container_images,omitempty"`
	// stores the ID of the host a container is on
	ParentID string `bson:"parent_id,omitempty" json:"parent_id,omitempty"`
	// stores last expected finish time among all containers on the host
	LastContainerFinishTime time.Time `bson:"last_container_finish_time,omitempty" json:"last_container_finish_time,omitempty"`
	// ContainerPoolSettings
	ContainerPoolSettings *evergreen.ContainerPool `bson:"container_pool_settings,omitempty" json:"container_pool_settings,omitempty"`
	ContainerBuildAttempt int                      `bson:"container_build_attempt" json:"container_build_attempt"`

	// SpawnOptions holds data which the monitor uses to determine when to terminate hosts spawned by tasks.
	SpawnOptions SpawnOptions `bson:"spawn_options,omitempty" json:"spawn_options,omitempty"`

	// DockerOptions stores information for creating a container with a specific image and command
	DockerOptions DockerOptions `bson:"docker_options,omitempty" json:"docker_options,omitempty"`

	// InstanceTags stores user-specified tags for instances
	InstanceTags []Tag `bson:"instance_tags,omitempty" json:"instance_tags,omitempty"`
}

type Tag struct {
	Key           string `bson:"key" json:"key"`
	Value         string `bson:"value" json:"value"`
	CanBeModified bool   `bson:"can_be_modified" json:"can_be_modified"`
}

func (h *Host) MarshalBSON() ([]byte, error)  { return mgobson.Marshal(h) }
func (h *Host) UnmarshalBSON(in []byte) error { return mgobson.Unmarshal(in, h) }

type IdleHostsByDistroID struct {
	DistroID          string `bson:"distro_id"`
	IdleHosts         []Host `bson:"idle_hosts"`
	RunningHostsCount int    `bson:"running_hosts_count"`
}

func (h *IdleHostsByDistroID) MarshalBSON() ([]byte, error)  { return mgobson.Marshal(h) }
func (h *IdleHostsByDistroID) UnmarshalBSON(in []byte) error { return mgobson.Unmarshal(in, h) }

type HostGroup []Host

type VolumeAttachment struct {
	VolumeID   string `bson:"volume_id" json:"volume_id"`
	DeviceName string `bson:"device_name" json:"device_name"`
}

// DockerOptions contains options for starting a container
type DockerOptions struct {
	// Optional parameters to define a registry name and authentication
	RegistryName     string `mapstructure:"docker_registry_name" bson:"docker_registry_name,omitempty" json:"docker_registry_name,omitempty"`
	RegistryUsername string `mapstructure:"docker_registry_user" bson:"docker_registry_user,omitempty" json:"docker_registry_user,omitempty"`
	RegistryPassword string `mapstructure:"docker_registry_pw" bson:"docker_registry_pw,omitempty" json:"docker_registry_pw,omitempty"`

	// Image is required and specifies the image for the container.
	// This can be a URL or an image base, to be combined with a registry.
	Image string `mapstructure:"image_url" bson:"image_url,omitempty" json:"image_url,omitempty"`
	// Method is either "pull" or "import" and defines how to retrieve the image.
	Method string `mapstructure:"build_type" bson:"build_type,omitempty" json:"build_type,omitempty"`
	// Command is required and is the command to run on the docker.
	Command string `mapstructure:"command" bson:"command,omitempty" json:"command,omitempty"`
	// If the container is created from host create, we want to skip building the image with agent
	SkipImageBuild bool `mapstructure:"skip_build" bson:"skip_build,omitempty" json:"skip_build,omitempty"`
	// list of container environment variables KEY=VALUE
	EnvironmentVars []string `mapstructure:"environment_vars" bson:"environment_vars,omitempty" json:"environment_vars,omitempty"`
}

// ProvisionOptions is struct containing options about how a new host should be set up.
type ProvisionOptions struct {
	// LoadCLI indicates (if set) that while provisioning the host, the CLI binary should
	// be placed onto the host after startup.
	LoadCLI bool `bson:"load_cli" json:"load_cli"`

	// TaskId if non-empty will trigger the CLI tool to fetch source and artifacts for the given task.
	// Ignored if LoadCLI is false.
	TaskId string `bson:"task_id" json:"task_id"`

	// Owner is the user associated with the host used to populate any necessary metadata.
	OwnerId string `bson:"owner_id" json:"owner_id"`
}

// SpawnOptions holds data which the monitor uses to determine when to terminate hosts spawned by tasks.
type SpawnOptions struct {
	// TimeoutTeardown is the time that this host should be torn down. In most cases, a host
	// should be torn down due to its task or build. TimeoutTeardown is a backstop to ensure that Evergreen
	// tears down a host if a task hangs or otherwise does not finish within an expected period of time.
	TimeoutTeardown time.Time `bson:"timeout_teardown" json:"timeout_teardown"`

	// TimeoutTeardown is the time after which Evergreen should give up trying to set up this host.
	TimeoutSetup time.Time `bson:"timeout_setup" json:"timeout_setup"`

	// TaskID is the task_id of the task to which this host is pinned. When the task finishes,
	// this host should be torn down. Only one of TaskID or BuildID should be set.
	TaskID string `bson:"task_id,omitempty" json:"task_id,omitempty"`

	// BuildID is the build_id of the build to which this host is pinned. When the build finishes,
	// this host should be torn down. Only one of TaskID or BuildID should be set.
	BuildID string `bson:"build_id,omitempty" json:"build_id,omitempty"`

	// Retries is the number of times Evergreen should try to spawn this host.
	Retries int `bson:"retries,omitempty" json:"retries,omitempty"`

	// SpawnedByTask indicates that this host has been spawned by a task.
	SpawnedByTask bool `bson:"spawned_by_task,omitempty" json:"spawned_by_task,omitempty"`
}

type newParentsNeededParams struct {
	numExistingParents, numContainersNeeded, numExistingContainers, maxContainers int
}

type ContainersOnParents struct {
	ParentHost    Host
	NumContainers int
}

type HostModifyOptions struct {
	AddInstanceTags    []Tag
	DeleteInstanceTags []string
	InstanceType       string
	NoExpiration       *bool         // whether host should never expire
	AddHours           time.Duration // duration to extend expiration
	AttachVolume       string
	DetachVolume       string
}

const (
	MaxLCTInterval = 5 * time.Minute

	// Potential init systems supported by a Linux host.
	InitSystemSystemd = "systemd"
	InitSystemSysV    = "sysv"
	InitSystemUpstart = "upstart"

	// Max number of spawn hosts with no expiration for user
<<<<<<< HEAD
	DefaultUnexpirableHostsPerUser = 1
	// Max total EBS volume size for user
	DefaultMaxVolumeSizePerUser = 200
=======
	MaxSpawnhostsWithNoExpirationPerUser = 1

	MaxTagKeyLength   = 128
	MaxTagValueLength = 256
>>>>>>> 0f06107e
)

func (h *Host) GetTaskGroupString() string {
	return fmt.Sprintf("%s_%s_%s_%s", h.RunningTaskGroup, h.RunningTaskBuildVariant, h.RunningTaskProject, h.RunningTaskVersion)
}

// IdleTime returns how long has this host been idle
func (h *Host) IdleTime() time.Duration {

	// if the host is currently running a task, it is not idle
	if h.RunningTask != "" {
		return time.Duration(0)
	}

	// if the host has run a task before, then the idle time is just the time
	// passed since the last task finished
	if h.LastTask != "" {
		return time.Since(h.LastTaskCompletedTime)
	}

	// if the host has been provisioned, the idle time is how long it has been provisioned
	if !util.IsZeroTime(h.ProvisionTime) {
		return time.Since(h.ProvisionTime)
	}

	// if the host has not run a task before, the idle time is just
	// how long is has been since the host was created
	return time.Since(h.CreationTime)
}

func (h *Host) IsEphemeral() bool {
	return util.StringSliceContains(evergreen.ProviderSpawnable, h.Provider)
}

func (h *Host) SetStatus(status, user string, logs string) error {
	if h.Status == evergreen.HostTerminated {
		msg := fmt.Sprintf("not changing the status of terminate host %s to %s", h.Id, status)
		grip.Warning(msg)
		return errors.New(msg)
	}

	event.LogHostStatusChanged(h.Id, h.Status, status, user, logs)

	h.Status = status
	return UpdateOne(
		bson.M{
			IdKey: h.Id,
		},
		bson.M{
			"$set": bson.M{
				StatusKey: status,
			},
		},
	)
}

// SetStatusAtomically is the same as SetStatus but only updates the host if its
// status in the database matches currentStatus.
func (h *Host) SetStatusAtomically(newStatus, user string, logs string) error {
	if h.Status == evergreen.HostTerminated {
		msg := fmt.Sprintf("not changing the status of terminate host %s to %s", h.Id, newStatus)
		grip.Warning(msg)
		return errors.New(msg)
	}

	err := UpdateOne(
		bson.M{
			IdKey:     h.Id,
			StatusKey: h.Status,
		},
		bson.M{
			"$set": bson.M{
				StatusKey: newStatus,
			},
		},
	)
	if err != nil {
		return err
	}

	h.Status = newStatus
	event.LogHostStatusChanged(h.Id, h.Status, newStatus, user, logs)

	return nil
}

// SetProvisioning marks the host as initializing. Only allow this
// if the host is uninitialized.
func (h *Host) SetProvisioning() error {
	return UpdateOne(
		bson.M{
			IdKey:     h.Id,
			StatusKey: evergreen.HostStarting,
		},
		bson.M{
			"$set": bson.M{
				StatusKey: evergreen.HostProvisioning,
			},
		},
	)
}

func (h *Host) SetDecommissioned(user string, logs string) error {
	return h.SetStatus(evergreen.HostDecommissioned, user, logs)
}

func (h *Host) SetRunning(user string) error {
	return h.SetStatus(evergreen.HostRunning, user, "")
}

func (h *Host) SetTerminated(user, reason string) error {
	return h.SetStatus(evergreen.HostTerminated, user, reason)
}

func (h *Host) SetStopping(user string) error {
	return h.SetStatus(evergreen.HostStopping, user, "")
}

func (h *Host) SetStopped(user string) error {
	return h.SetStatus(evergreen.HostStopped, user, "")
}

func (h *Host) SetUnprovisioned() error {
	return UpdateOne(
		bson.M{
			IdKey:     h.Id,
			StatusKey: evergreen.HostProvisioning,
		},
		bson.M{
			"$set": bson.M{
				StatusKey: evergreen.HostProvisionFailed,
			},
		},
	)
}

func (h *Host) SetQuarantined(user string, logs string) error {
	return h.SetStatus(evergreen.HostQuarantined, user, logs)
}

// CreateSecret generates a host secret and updates the host both locally
// and in the database.
func (h *Host) CreateSecret() error {
	secret := util.RandomString()
	err := UpdateOne(
		bson.M{IdKey: h.Id},
		bson.M{"$set": bson.M{SecretKey: secret}},
	)
	if err != nil {
		return err
	}
	h.Secret = secret
	return nil
}

func (h *Host) SetAgentStartTime() error {
	now := time.Now()
	if err := UpdateOne(
		bson.M{IdKey: h.Id},
		bson.M{"$set": bson.M{AgentStartTimeKey: now}},
	); err != nil {
		return errors.Wrap(err, "could not set agent start time")
	}
	h.AgentStartTime = now
	return nil
}

// JasperCredentials gets the Jasper credentials for this host's running Jasper
// service from the database. These credentials should not be used to connect to
// the Jasper service - use JasperClientCredentials for this purpose.
func (h *Host) JasperCredentials(ctx context.Context, env evergreen.Environment) (*certdepot.Credentials, error) {
	creds, err := env.CertificateDepot().Find(h.JasperCredentialsID)
	if err != nil {
		return nil, errors.Wrap(err, "problem finding creds in depot")
	}

	return creds, nil
}

// JasperCredentialsExpiration returns the time at which the host's Jasper
// credentials will expire.
func (h *Host) JasperCredentialsExpiration(ctx context.Context, env evergreen.Environment) (time.Time, error) {
	user := &certdepot.User{}
	if err := env.DB().Collection(evergreen.CredentialsCollection).FindOne(ctx, bson.M{"_id": h.JasperCredentialsID}).Decode(user); err != nil {
		return time.Time{}, errors.Wrap(err, "problem finding credentials in the database")
	}

	return user.TTL, nil
}

// JasperClientCredentials gets the Jasper credentials for a client to
// communicate with the host's running Jasper service. These credentials should
// be used only to connect to the host's Jasper service.
func (h *Host) JasperClientCredentials(ctx context.Context, env evergreen.Environment) (*certdepot.Credentials, error) {
	id := env.Settings().DomainName
	creds, err := env.CertificateDepot().Find(id)
	if err != nil {
		return nil, errors.Wrapf(err, "problem finding '%s' for '%s [%s]'", id, h.Id, h.JasperCredentialsID)
	}
	creds.ServerName = h.JasperCredentialsID
	return creds, nil
}

// GenerateJasperCredentials creates the Jasper credentials for the given host
// without saving them to the database. If credentials already exist in the
// database, they are deleted.
func (h *Host) GenerateJasperCredentials(ctx context.Context, env evergreen.Environment) (*certdepot.Credentials, error) {
	if h.JasperCredentialsID == "" {
		if err := h.UpdateJasperCredentialsID(h.Id); err != nil {
			return nil, errors.Wrap(err, "problem setting Jasper credentials ID")
		}
	}
	// We have to delete this host's credentials because GenerateInMemory will
	// fail if credentials already exist in the database.
	if err := h.DeleteJasperCredentials(ctx, env); err != nil {
		return nil, errors.Wrap(err, "problem deleting existing Jasper credentials")
	}

	creds, err := env.CertificateDepot().Generate(h.JasperCredentialsID)
	if err != nil {
		return nil, errors.Wrapf(err, "credential generation issue for host '%s'", h.JasperCredentialsID)
	}

	return creds, nil
}

// SaveJasperCredentials saves the given Jasper credentials in the database for
// the host.
func (h *Host) SaveJasperCredentials(ctx context.Context, env evergreen.Environment, creds *certdepot.Credentials) error {
	if h.JasperCredentialsID == "" {
		return errors.New("Jasper credentials ID is empty")
	}
	return errors.Wrapf(env.CertificateDepot().Save(h.JasperCredentialsID, creds), "problem finding '%s'", h.JasperCredentialsID)
}

// DeleteJasperCredentials deletes the Jasper credentials for the host and
// updates the host both in memory and in the database.
func (h *Host) DeleteJasperCredentials(ctx context.Context, env evergreen.Environment) error {
	_, err := env.DB().Collection(evergreen.CredentialsCollection).DeleteOne(ctx, bson.M{"_id": h.JasperCredentialsID})
	return errors.Wrapf(err, "problem deleting credentials for '%s'", h.JasperCredentialsID)
}

// UpdateJasperCredentialsID sets the ID of the host's Jasper credentials.
func (h *Host) UpdateJasperCredentialsID(id string) error {
	if err := UpdateOne(
		bson.M{IdKey: h.Id},
		bson.M{"$set": bson.M{JasperCredentialsIDKey: id}},
	); err != nil {
		return err
	}
	h.JasperCredentialsID = id
	return nil
}

// UpdateLastCommunicated sets the host's last communication time to the current time.
func (h *Host) UpdateLastCommunicated() error {
	now := time.Now()
	err := UpdateOne(
		bson.M{IdKey: h.Id},
		bson.M{"$set": bson.M{
			LastCommunicationTimeKey: now,
		}})

	if err != nil {
		return err
	}
	h.LastCommunicationTime = now
	return nil
}

// ResetLastCommunicated sets the LastCommunicationTime to be zero.
func (h *Host) ResetLastCommunicated() error {
	err := UpdateOne(
		bson.M{IdKey: h.Id},
		bson.M{"$set": bson.M{LastCommunicationTimeKey: time.Unix(0, 0)}})
	if err != nil {
		return err
	}
	h.LastCommunicationTime = time.Unix(0, 0)
	return nil
}

func (h *Host) Terminate(user, reason string) error {
	err := h.SetTerminated(user, reason)
	if err != nil {
		return err
	}
	h.TerminationTime = time.Now()
	return UpdateOne(
		bson.M{
			IdKey: h.Id,
		},
		bson.M{
			"$set": bson.M{
				TerminationTimeKey: h.TerminationTime,
				VolumesKey:         nil,
			},
		},
	)
}

// SetDNSName updates the DNS name for a given host once
func (h *Host) SetDNSName(dnsName string) error {
	err := UpdateOne(
		bson.M{
			IdKey:  h.Id,
			DNSKey: "",
		},
		bson.M{
			"$set": bson.M{
				DNSKey: dnsName,
			},
		},
	)
	if err == nil {
		h.Host = dnsName
		event.LogHostDNSNameSet(h.Id, dnsName)
	}
	if adb.ResultsNotFound(err) {
		return nil
	}
	return err
}

func (h *Host) SetIPv6Address(ipv6Address string) error {
	err := UpdateOne(
		bson.M{
			IdKey: h.Id,
		},
		bson.M{
			"$set": bson.M{
				IPKey: ipv6Address,
			},
		},
	)

	if err != nil {
		return errors.Wrap(err, "error finding instance")
	}

	h.IP = ipv6Address
	return nil
}

func (h *Host) MarkAsProvisioned() error {
	event.LogHostProvisioned(h.Id)
	now := time.Now()
	err := UpdateOne(
		bson.M{
			IdKey: h.Id,
			StatusKey: bson.M{
				"$nin": evergreen.DownHostStatus,
			},
		},
		bson.M{
			"$set": bson.M{
				StatusKey:        evergreen.HostRunning,
				ProvisionedKey:   true,
				ProvisionTimeKey: now,
			},
		},
	)

	if err != nil {
		return err
	}

	h.Status = evergreen.HostRunning
	h.Provisioned = true
	h.ProvisionTime = now
	return nil
}

// SetProvisionedNotRunning marks the host as having been provisioned by the app
// server but the host is not necessarily running yet.
func (h *Host) SetProvisionedNotRunning() error {
	now := time.Now()
	if err := UpdateOne(
		bson.M{
			IdKey: h.Id,
			StatusKey: bson.M{
				"$nin": evergreen.DownHostStatus,
			},
		},
		bson.M{
			"$set": bson.M{
				ProvisionedKey:   true,
				ProvisionTimeKey: now,
			},
		},
	); err != nil {
		return errors.Wrap(err, "problem setting host as provisioned but not running")
	}

	h.Provisioned = true
	h.ProvisionTime = now
	return nil
}

// UpdateProvisioningToRunning changes the host status from provisioning to
// running, as well as logging that the host has finished provisioning.
func (h *Host) UpdateProvisioningToRunning() error {
	if h.Status != evergreen.HostProvisioning {
		return nil
	}

	if err := UpdateOne(
		bson.M{
			IdKey:          h.Id,
			StatusKey:      evergreen.HostProvisioning,
			ProvisionedKey: true,
		},
		bson.M{"$set": bson.M{StatusKey: evergreen.HostRunning}},
	); err != nil {
		return errors.Wrap(err, "problem changing host status from provisioning to running")
	}

	h.Status = evergreen.HostRunning

	event.LogHostProvisioned(h.Id)

	return nil
}

// ClearRunningAndSetLastTask unsets the running task on the host and updates the last task fields.
func (h *Host) ClearRunningAndSetLastTask(t *task.Task) error {
	now := time.Now()
	err := UpdateOne(
		bson.M{
			IdKey:          h.Id,
			RunningTaskKey: h.RunningTask,
		},
		bson.M{
			"$set": bson.M{
				LTCTimeKey:    now,
				LTCTaskKey:    t.Id,
				LTCGroupKey:   t.TaskGroup,
				LTCBVKey:      t.BuildVariant,
				LTCVersionKey: t.Version,
				LTCProjectKey: t.Project,
			},
			"$unset": bson.M{
				RunningTaskKey:             1,
				RunningTaskGroupKey:        1,
				RunningTaskBuildVariantKey: 1,
				RunningTaskVersionKey:      1,
				RunningTaskProjectKey:      1,
			},
		})

	if err != nil {
		return err
	}

	event.LogHostRunningTaskCleared(h.Id, h.RunningTask)
	h.RunningTask = ""
	h.RunningTaskGroup = ""
	h.RunningTaskBuildVariant = ""
	h.RunningTaskVersion = ""
	h.RunningTaskProject = ""
	h.LastTask = t.Id
	h.LastGroup = t.TaskGroup
	h.LastBuildVariant = t.BuildVariant
	h.LastVersion = t.Version
	h.LastProject = t.Version
	h.LastTaskCompletedTime = now

	return nil
}

// ClearRunningTask unsets the running task on the host.
func (h *Host) ClearRunningTask() error {
	err := UpdateOne(
		bson.M{
			IdKey: h.Id,
		},
		bson.M{
			"$unset": bson.M{
				RunningTaskKey:             1,
				RunningTaskGroupKey:        1,
				RunningTaskBuildVariantKey: 1,
				RunningTaskVersionKey:      1,
				RunningTaskProjectKey:      1,
			},
		})

	if err != nil {
		return err
	}

	event.LogHostRunningTaskCleared(h.Id, h.RunningTask)
	h.RunningTask = ""
	h.RunningTaskGroup = ""
	h.RunningTaskBuildVariant = ""
	h.RunningTaskVersion = ""
	h.RunningTaskProject = ""

	return nil
}

// UpdateRunningTask updates the running task in the host document, returns
// - true, nil on success
// - false, nil on duplicate key error, task is already assigned to another host
// - false, error on all other errors
func (h *Host) UpdateRunningTask(t *task.Task) (bool, error) {
	if t == nil {
		return false, errors.New("received nil task, cannot update")
	}
	if t.Id == "" {
		return false, errors.New("task has empty task ID, cannot update")
	}

	selector := bson.M{
		IdKey:          h.Id,
		StatusKey:      evergreen.HostRunning,
		RunningTaskKey: bson.M{"$exists": false},
	}

	update := bson.M{
		"$set": bson.M{
			RunningTaskKey:             t.Id,
			RunningTaskGroupKey:        t.TaskGroup,
			RunningTaskBuildVariantKey: t.BuildVariant,
			RunningTaskVersionKey:      t.Version,
			RunningTaskProjectKey:      t.Project,
		},
	}

	err := UpdateOne(selector, update)
	if err != nil {
		if db.IsDuplicateKey(err) {
			grip.Debug(message.Fields{
				"message": "found duplicate running task",
				"task":    t.Id,
				"host":    h.Id,
			})
			return false, nil
		}
		return false, errors.Wrapf(err, "error updating running task %s for host %s", t.Id, h.Id)
	}
	event.LogHostRunningTaskSet(h.Id, t.Id)

	return true, nil
}

// SetAgentRevision sets the updated agent revision for the host
func (h *Host) SetAgentRevision(agentRevision string) error {
	err := UpdateOne(bson.M{IdKey: h.Id},
		bson.M{"$set": bson.M{AgentRevisionKey: agentRevision}})
	if err != nil {
		return err
	}
	h.AgentRevision = agentRevision
	return nil
}

// IsWaitingForAgent provides a local predicate for the logic for
// whether the host needs either a new agent or agent monitor.
func (h *Host) IsWaitingForAgent() bool {
	if h.LegacyBootstrap() && h.NeedsNewAgent {
		return true
	}

	if !h.LegacyBootstrap() && h.NeedsNewAgentMonitor {
		return true
	}

	if util.IsZeroTime(h.LastCommunicationTime) {
		return true
	}

	if h.LastCommunicationTime.Before(time.Now().Add(-MaxLCTInterval)) {
		return true
	}

	return false
}

// SetNeedsNewAgent sets the "needs new agent" flag on the host. This is a no-op
// on non-legacy hosts.
func (h *Host) SetNeedsNewAgent(needsAgent bool) error {
	if !h.LegacyBootstrap() {
		return nil
	}

	err := UpdateOne(bson.M{IdKey: h.Id},
		bson.M{"$set": bson.M{NeedsNewAgentKey: needsAgent}})
	if err != nil {
		return err
	}
	h.NeedsNewAgent = needsAgent
	return nil
}

// SetNeedsNewAgentAtomically sets the "needs new agent" flag on the host atomically.
func (h *Host) SetNeedsNewAgentAtomically(needsAgent bool) error {
	err := UpdateOne(bson.M{IdKey: h.Id, NeedsNewAgentKey: !needsAgent},
		bson.M{"$set": bson.M{NeedsNewAgentKey: needsAgent}})
	if err != nil {
		return err
	}
	h.NeedsNewAgent = needsAgent
	return nil
}

// SetNeedsNewAgentMonitor sets the "needs new agent monitor" flag on the host
// to indicate that the host needs to have the agent monitor deployed.
func (h *Host) SetNeedsNewAgentMonitor(needsAgentMonitor bool) error {
	err := UpdateOne(bson.M{IdKey: h.Id},
		bson.M{"$set": bson.M{NeedsNewAgentMonitorKey: needsAgentMonitor}})
	if err != nil {
		return err
	}
	h.NeedsNewAgentMonitor = needsAgentMonitor
	return nil
}

// SetNeedsNewAgentMonitorAtomically is the same as SetNeedsNewAgentMonitor but
// performs an atomic update on the host in the database.
func (h *Host) SetNeedsNewAgentMonitorAtomically(needsAgentMonitor bool) error {
	if err := UpdateOne(bson.M{IdKey: h.Id, NeedsNewAgentMonitorKey: !needsAgentMonitor},
		bson.M{"$set": bson.M{NeedsNewAgentMonitorKey: needsAgentMonitor}}); err != nil {
		return err
	}
	h.NeedsNewAgentMonitor = needsAgentMonitor
	return nil
}

// LegacyBootstrap returns whether the host was bootstrapped using the legacy
// method.
func (h *Host) LegacyBootstrap() bool {
	return h.Distro.BootstrapSettings.Method == "" || h.Distro.BootstrapSettings.Method == distro.BootstrapMethodLegacySSH
}

// LegacyCommunication returns whether the app server is communicating with this
// host using the legacy method.
func (h *Host) LegacyCommunication() bool {
	return h.Distro.BootstrapSettings.Communication == "" || h.Distro.BootstrapSettings.Communication == distro.CommunicationMethodLegacySSH
}

// JasperCommunication returns whether or not the app server is communicating
// with this host's Jasper service.
func (h *Host) JasperCommunication() bool {
	return h.Distro.BootstrapSettings.Communication == distro.CommunicationMethodSSH || h.Distro.BootstrapSettings.Communication == distro.CommunicationMethodRPC
}

// SetNeedsAgentDeploy indicates that the host's agent or agent monitor needs
// to be deployed.
func (h *Host) SetNeedsAgentDeploy(needsDeploy bool) error {
	if h.LegacyBootstrap() {
		return errors.Wrap(h.SetNeedsNewAgent(needsDeploy), "error setting host needs new agent")
	}

	return errors.Wrap(h.SetNeedsNewAgentMonitor(needsDeploy), "error setting host needs new agent monitor")
}

// SetExpirationTime updates the expiration time of a spawn host
func (h *Host) SetExpirationTime(expirationTime time.Time) error {
	// update the in-memory host, then the database
	h.ExpirationTime = expirationTime
	h.NoExpiration = false
	h.Notifications = make(map[string]bool)
	return UpdateOne(
		bson.M{
			IdKey: h.Id,
		},
		bson.M{
			"$set": bson.M{
				ExpirationTimeKey: expirationTime,
				NoExpirationKey:   false,
			},
			"$unset": bson.M{
				NotificationsKey: 1,
			},
		},
	)
}

// SetExpirationNotification updates the notification time for a spawn host
func (h *Host) SetExpirationNotification(thresholdKey string) error {
	// update the in-memory host, then the database
	if h.Notifications == nil {
		h.Notifications = make(map[string]bool)
	}
	h.Notifications[thresholdKey] = true
	return UpdateOne(
		bson.M{
			IdKey: h.Id,
		},
		bson.M{
			"$set": bson.M{
				NotificationsKey: h.Notifications,
			},
		},
	)
}

func (h *Host) MarkReachable() error {
	if h.Status == evergreen.HostRunning {
		return nil
	}

	event.LogHostStatusChanged(h.Id, h.Status, evergreen.HostRunning, evergreen.User, "")

	h.Status = evergreen.HostRunning

	return UpdateOne(
		bson.M{IdKey: h.Id},
		bson.M{"$set": bson.M{StatusKey: evergreen.HostRunning}})
}

func (h *Host) Upsert() (*adb.ChangeInfo, error) {
	return UpsertOne(
		bson.M{
			IdKey: h.Id,
		},
		bson.M{
			"$set": bson.M{
				// If adding or removing fields here, make sure that all callers will work
				// correctly after the change. Any fields defined here but not set by the
				// caller will insert the zero value into the document
				DNSKey:                  h.Host,
				UserKey:                 h.User,
				DistroKey:               h.Distro,
				ProvisionedKey:          h.Provisioned,
				StartedByKey:            h.StartedBy,
				ExpirationTimeKey:       h.ExpirationTime,
				ProviderKey:             h.Provider,
				TagKey:                  h.Tag,
				InstanceTypeKey:         h.InstanceType,
				ZoneKey:                 h.Zone,
				ProjectKey:              h.Project,
				ProvisionAttemptsKey:    h.ProvisionAttempts,
				ProvisionOptionsKey:     h.ProvisionOptions,
				StartTimeKey:            h.StartTime,
				HasContainersKey:        h.HasContainers,
				ContainerImagesKey:      h.ContainerImages,
				NeedsNewAgentMonitorKey: h.NeedsNewAgentMonitor,
				JasperCredentialsIDKey:  h.JasperCredentialsID,
				JasperDeployAttemptsKey: h.JasperDeployAttempts,
			},
			"$setOnInsert": bson.M{
				StatusKey:     h.Status,
				CreateTimeKey: h.CreationTime,
			},
		},
	)
}

func (h *Host) CacheHostData() error {
	_, err := UpsertOne(
		bson.M{
			IdKey: h.Id,
		},
		bson.M{
			"$set": bson.M{
				ZoneKey:            h.Zone,
				StartTimeKey:       h.StartTime,
				VolumeTotalSizeKey: h.VolumeTotalSize,
				VolumesKey:         h.Volumes,
				DNSKey:             h.Host,
			},
		},
	)
	return err
}

func (h *Host) Insert() error {
	event.LogHostCreated(h.Id)
	return db.Insert(Collection, h)
}

func (h *Host) Remove() error {
	return db.Remove(
		Collection,
		bson.M{
			IdKey: h.Id,
		},
	)
}

// GetElapsedCommunicationTime returns how long since this host has communicated with evergreen or vice versa
func (h *Host) GetElapsedCommunicationTime() time.Duration {
	if h.LastCommunicationTime.After(h.CreationTime) {
		return time.Since(h.LastCommunicationTime)
	}
	if h.StartTime.After(h.CreationTime) {
		return time.Since(h.StartTime)
	}
	if !h.LastCommunicationTime.IsZero() {
		return time.Since(h.LastCommunicationTime)
	}
	return time.Since(h.CreationTime)
}

func DecommissionHostsWithDistroId(distroId string) error {
	err := UpdateAll(
		ByDistroIdDoc(distroId),
		bson.M{
			"$set": bson.M{
				StatusKey: evergreen.HostDecommissioned,
			},
		},
	)
	return err
}

func (h *Host) DisablePoisonedHost(logs string) error {
	if h.Provider == evergreen.ProviderNameStatic {
		if err := h.SetQuarantined(evergreen.User, logs); err != nil {
			return errors.WithStack(err)
		}

		grip.Error(message.Fields{
			"host":     h.Id,
			"provider": h.Provider,
			"distro":   h.Distro.Id,
			"message":  "host may be poisoned",
			"action":   "investigate recent provisioning and system failures",
		})

		return nil
	}

	return errors.WithStack(h.SetDecommissioned(evergreen.User, logs))
}

func (h *Host) SetExtId() error {
	return UpdateOne(
		bson.M{IdKey: h.Id},
		bson.M{"$set": bson.M{ExtIdKey: h.ExternalIdentifier}},
	)
}

// SetRunningTeardownGroup marks the host as running teardown_group for a task group, no-oping if it's already set to the same task
func (h *Host) SetRunningTeardownGroup(taskID string) error {
	if h.RunningTeardownForTask == taskID && !util.IsZeroTime(h.RunningTeardownSince) {
		return nil
	}

	return UpdateOne(bson.M{IdKey: h.Id}, bson.M{
		"$set": bson.M{
			RunningTeardownForTaskKey: taskID,
			RunningTeardownSinceKey:   time.Now(),
		},
	})
}

func (h *Host) ClearRunningTeardownGroup() error {
	if h.RunningTeardownForTask == "" {
		return nil
	}
	return UpdateOne(bson.M{IdKey: h.Id}, bson.M{
		"$unset": bson.M{
			RunningTeardownForTaskKey: "",
			RunningTeardownSinceKey:   "",
		},
	})
}

func FindHostsToTerminate() ([]Host, error) {
	const (
		// provisioningCutoff is the threshold to consider as too long for a host to take provisioning
		provisioningCutoff = 25 * time.Minute

		// unreachableCutoff is the threshold to wait for an decommissioned host to become marked
		// as reachable again before giving up and terminating it.
		unreachableCutoff = 5 * time.Minute
	)

	now := time.Now()

	query := bson.M{
		ProviderKey: bson.M{"$in": evergreen.ProviderSpawnable},
		"$or": []bson.M{
			{ // host.ByExpiredSince(time.Now())
				StartedByKey: bson.M{"$ne": evergreen.User},
				StatusKey: bson.M{
					"$nin": []string{evergreen.HostTerminated, evergreen.HostQuarantined},
				},
				ExpirationTimeKey: bson.M{"$lte": now},
			},
			{ // host.IsProvisioningFailure
				StatusKey: evergreen.HostProvisionFailed,
			},
			{ // host.ByUnprovisionedSince
				"$or": []bson.M{
					bson.M{ProvisionedKey: false},
					bson.M{StatusKey: evergreen.HostProvisioning},
				},
				CreateTimeKey: bson.M{"$lte": now.Add(-provisioningCutoff)},
				StatusKey:     bson.M{"$ne": evergreen.HostTerminated},
				StartedByKey:  evergreen.User,
			},
			{ // host.IsDecommissioned
				RunningTaskKey: bson.M{"$exists": false},
				StatusKey:      evergreen.HostDecommissioned,
			},
			{ // decommissioned hosts that have not checked in recently
				StatusKey:                evergreen.HostDecommissioned,
				LastCommunicationTimeKey: bson.M{"$lt": now.Add(-unreachableCutoff)},
			},
		},
	}
	hosts, err := Find(db.Query(query))

	if adb.ResultsNotFound(err) {
		return []Host{}, nil
	}

	if err != nil {
		return nil, errors.Wrap(err, "database error")
	}

	return hosts, nil
}

func CountInactiveHostsByProvider() ([]InactiveHostCounts, error) {
	var counts []InactiveHostCounts
	err := db.Aggregate(Collection, inactiveHostCountPipeline(), &counts)
	if err != nil {
		return nil, errors.Wrap(err, "error aggregating inactive hosts")
	}
	return counts, nil
}

// FindAllRunningContainers finds all the containers that are currently running
func FindAllRunningContainers() ([]Host, error) {
	query := db.Query(bson.M{
		ParentIDKey: bson.M{"$exists": true},
		StatusKey:   evergreen.HostRunning,
	})
	hosts, err := Find(query)
	if err != nil {
		return nil, errors.Wrap(err, "Error finding running containers")
	}

	return hosts, nil
}

// FindAllRunningParents finds all running hosts that have child containers
func FindAllRunningParents() ([]Host, error) {
	query := db.Query(bson.M{
		StatusKey:        evergreen.HostRunning,
		HasContainersKey: true,
	})
	hosts, err := Find(query)
	if err != nil {
		return nil, errors.Wrap(err, "Error finding running parents")
	}

	return hosts, nil
}

// FindAllRunningParentsOrdered finds all running hosts with child containers,
// sorted in order of soonest  to latest LastContainerFinishTime
func FindAllRunningParentsOrdered() ([]Host, error) {
	query := db.Query(bson.M{
		StatusKey:        evergreen.HostRunning,
		HasContainersKey: true,
	}).Sort([]string{LastContainerFinishTimeKey})
	hosts, err := Find(query)
	if err != nil {
		return nil, errors.Wrap(err, "Error finding ordered running parents")
	}

	return hosts, nil
}

// FindAllRunningParentsOnDistro finds all running hosts of a given distro with child containers
func FindAllRunningParentsByDistro(distroId string) ([]Host, error) {
	query := db.Query(bson.M{
		StatusKey:        evergreen.HostRunning,
		HasContainersKey: true,
		bsonutil.GetDottedKeyName(DistroKey, distro.IdKey): distroId,
	}).Sort([]string{LastContainerFinishTimeKey})
	return Find(query)
}

// GetContainers finds all the containers belonging to this host
// errors if this host is not a parent
func (h *Host) GetContainers() ([]Host, error) {
	if !h.HasContainers {
		return nil, errors.New("Host does not host containers")
	}
	query := db.Query(bson.M{"$or": []bson.M{
		{ParentIDKey: h.Id},
		{ParentIDKey: h.Tag},
	}})
	hosts, err := Find(query)
	if err != nil {
		return nil, errors.Wrap(err, "Error finding containers")
	}

	return hosts, nil
}

// GetParent finds the parent of this container
// errors if host is not a container or if parent cannot be found
func (h *Host) GetParent() (*Host, error) {
	if h.ParentID == "" {
		return nil, errors.New("Host does not have a parent")
	}
	host, err := FindOneByIdOrTag(h.ParentID)
	if err != nil {
		return nil, errors.Wrap(err, "Error finding parent")
	}
	if host == nil {
		return nil, errors.New("Parent not found")
	}
	if !host.HasContainers {
		return nil, errors.New("Host found is not a parent")
	}

	return host, nil
}

// IsIdleParent determines whether a host with containers has exclusively
// terminated containers
func (h *Host) IsIdleParent() (bool, error) {
	const idleTimeCutoff = 20 * time.Minute
	if !h.HasContainers {
		return false, nil
	}
	// sanity check so that hosts not immediately decommissioned
	if h.IdleTime() < idleTimeCutoff {
		return false, nil
	}
	query := db.Query(bson.M{
		ParentIDKey: h.Id,
		StatusKey:   bson.M{"$ne": evergreen.HostTerminated},
	})
	num, err := Count(query)
	if err != nil {
		return false, errors.Wrap(err, "Error counting non-terminated containers")
	}

	return num == 0, nil
}

// UpdateLastContainerFinishTime updates latest finish time for a host with containers
func (h *Host) UpdateLastContainerFinishTime(t time.Time) error {
	selector := bson.M{
		IdKey: h.Id,
	}

	update := bson.M{
		"$set": bson.M{
			LastContainerFinishTimeKey: t,
		},
	}

	if err := UpdateOne(selector, update); err != nil {
		return errors.Wrapf(err, "error updating finish time for host %s", h.Id)
	}

	return nil
}

// FindRunningHosts is the underlying query behind the hosts page's table
func FindRunningHosts(includeSpawnHosts bool) ([]Host, error) {
	query := bson.M{StatusKey: bson.M{"$ne": evergreen.HostTerminated}}

	if !includeSpawnHosts {
		query[StartedByKey] = evergreen.User
	}

	pipeline := []bson.M{
		{
			"$match": query,
		},
		{
			"$lookup": bson.M{
				"from":         task.Collection,
				"localField":   RunningTaskKey,
				"foreignField": task.IdKey,
				"as":           "task_full",
			},
		},
		{
			"$unwind": bson.M{
				"path":                       "$task_full",
				"preserveNullAndEmptyArrays": true,
			},
		},
	}

	var dbHosts []Host

	if err := db.Aggregate(Collection, pipeline, &dbHosts); err != nil {
		return nil, errors.WithStack(err)
	}

	return dbHosts, nil
}

// FindAllHostsSpawnedByTasks finds all running hosts spawned by the `createhost` command.
func FindAllHostsSpawnedByTasks() ([]Host, error) {
	query := db.Query(bson.M{
		StatusKey: evergreen.HostRunning,
		SpawnOptionsKey: bson.M{
			"$exists": true,
		},
	})
	hosts, err := Find(query)
	if err != nil {
		return nil, errors.Wrap(err, "Error finding hosts spawned by tasks")
	}
	return hosts, nil
}

// FindHostsSpawnedByTask finds hosts spawned by the `createhost` command scoped to a given task.
func FindHostsSpawnedByTask(taskID string) ([]Host, error) {
	taskIDKey := bsonutil.GetDottedKeyName(SpawnOptionsKey, SpawnOptionsTaskIDKey)
	query := db.Query(bson.M{
		StatusKey: evergreen.HostRunning,
		taskIDKey: taskID,
	})
	hosts, err := Find(query)
	if err != nil {
		return nil, errors.Wrap(err, "Error finding hosts spawned by tasks by task ID")
	}
	return hosts, nil
}

// FindHostsSpawnedByBuild finds hosts spawned by the `createhost` command scoped to a given build.
func FindHostsSpawnedByBuild(buildID string) ([]Host, error) {
	buildIDKey := bsonutil.GetDottedKeyName(SpawnOptionsKey, SpawnOptionsBuildIDKey)
	query := db.Query(bson.M{
		StatusKey:  evergreen.HostRunning,
		buildIDKey: buildID,
	})
	hosts, err := Find(query)
	if err != nil {
		return nil, errors.Wrap(err, "Error finding hosts spawned by builds by build ID")
	}
	return hosts, nil
}

// FindTerminatedHostsRunningTasks finds all hosts that were running tasks when
// they were either terminated or needed to be re-provisioned.
func FindTerminatedHostsRunningTasks() ([]Host, error) {
	hosts, err := Find(db.Query(bson.M{
		StatusKey: evergreen.HostTerminated,
		"$and": []bson.M{
			{RunningTaskKey: bson.M{"$exists": true}},
			{RunningTaskKey: bson.M{"$ne": ""}}},
	}))

	if adb.ResultsNotFound(err) {
		err = nil
	}

	if err != nil {
		return nil, errors.Wrap(err, "problem finding terminated hosts")
	}

	return hosts, nil
}

// CountContainersOnParents counts how many containers are children of the given group of hosts
func (hosts HostGroup) CountContainersOnParents() (int, error) {
	ids := hosts.GetHostIds()
	query := db.Query(mgobson.M{
		StatusKey:   mgobson.M{"$in": evergreen.UpHostStatus},
		ParentIDKey: mgobson.M{"$in": ids},
	})
	return Count(query)
}

// FindUphostContainersOnParents returns the containers that are children of the given hosts
func (hosts HostGroup) FindUphostContainersOnParents() ([]Host, error) {
	ids := hosts.GetHostIds()
	query := db.Query(mgobson.M{
		StatusKey:   mgobson.M{"$in": evergreen.UpHostStatus},
		ParentIDKey: mgobson.M{"$in": ids},
	})
	return Find(query)
}

// GetHostIds returns a slice of host IDs for the given group of hosts
func (hosts HostGroup) GetHostIds() []string {
	var ids []string
	for _, h := range hosts {
		ids = append(ids, h.Id)
	}
	return ids
}

type HostGroupStats struct {
	Quarantined    int `bson:"quarantined" json:"quarantined" yaml:"quarantined"`
	Decommissioned int `bson:"decommissioned" json:"decommissioned" yaml:"decommissioned"`
	Idle           int `bson:"idle" json:"idle" yaml:"idle"`
	Active         int `bson:"active" json:"active" yaml:"active"`
	Provisioning   int `bson:"provisioning" json:"provisioning" yaml:"provisioning"`
	Total          int `bson:"total" json:"total" yaml:"total"`
}

func (hosts HostGroup) Stats() HostGroupStats {
	out := HostGroupStats{}

	for _, h := range hosts {
		out.Total++

		if h.Status == evergreen.HostQuarantined {
			out.Quarantined++
		} else if h.Status == evergreen.HostDecommissioned {
			out.Decommissioned++
		} else if h.Status != evergreen.HostRunning {
			out.Provisioning++
		} else if h.Status == evergreen.HostRunning {
			if h.RunningTask == "" {
				out.Idle++
			} else {
				out.Active++
			}
		}
	}

	return out
}

func (hosts HostGroup) Uphosts() HostGroup {
	out := HostGroup{}

	for _, h := range hosts {
		if util.StringSliceContains(evergreen.UpHostStatus, h.Status) {
			out = append(out, h)
		}
	}
	return out
}

// getNumContainersOnParents returns a slice of uphost parents and their respective
// number of current containers currently running in order of longest expected
// finish time
func GetNumContainersOnParents(d distro.Distro) ([]ContainersOnParents, error) {
	allParents, err := findUphostParentsByContainerPool(d.ContainerPool)
	if err != nil {
		return nil, errors.Wrap(err, "Could not find running parent hosts")
	}

	numContainersOnParents := make([]ContainersOnParents, 0)
	// parents come in sorted order from soonest to latest expected finish time
	for i := len(allParents) - 1; i >= 0; i-- {
		parent := allParents[i]
		currentContainers, err := parent.GetContainers()
		if err != nil && !adb.ResultsNotFound(err) {
			return nil, errors.Wrapf(err, "Problem finding containers for parent %s", parent.Id)
		}
		if len(currentContainers) < parent.ContainerPoolSettings.MaxContainers {
			numContainersOnParents = append(numContainersOnParents,
				ContainersOnParents{
					ParentHost:    parent,
					NumContainers: len(currentContainers),
				})
		}
	}

	return numContainersOnParents, nil
}

func getNumNewParentsAndHostsToSpawn(pool *evergreen.ContainerPool, newHostsNeeded int, ignoreMaxHosts bool) (int, int, error) {
	existingParents, err := findUphostParentsByContainerPool(pool.Id)
	if err != nil {
		return 0, 0, errors.Wrap(err, "could not find running parents")
	}

	// find all child containers running on those parents
	existingContainers, err := HostGroup(existingParents).FindUphostContainersOnParents()
	if err != nil {
		return 0, 0, errors.Wrap(err, "could not find running containers")
	}

	// create numParentsNeededParams struct
	parentsParams := newParentsNeededParams{
		numExistingParents:    len(existingParents),
		numExistingContainers: len(existingContainers),
		numContainersNeeded:   newHostsNeeded,
		maxContainers:         pool.MaxContainers,
	}
	// compute number of parents needed
	numNewParentsToSpawn := numNewParentsNeeded(parentsParams)
	// get parent distro from pool
	parentDistro, err := distro.FindOne(distro.ById(pool.Distro))
	if err != nil {
		return 0, 0, errors.Wrap(err, "error find parent distro")
	}

	if !ignoreMaxHosts { // only want to spawn amount of parents allowed based on pool size
		if numNewParentsToSpawn, err = parentCapacity(parentDistro, numNewParentsToSpawn, len(existingParents), pool); err != nil {
			return 0, 0, errors.Wrap(err, "could not calculate number of parents needed to spawn")
		}
	}

	// only want to spawn amount of containers we can fit on running/uninitialized parents
	newHostsNeeded = containerCapacity(len(existingParents)+numNewParentsToSpawn, len(existingContainers), newHostsNeeded, pool.MaxContainers)
	return numNewParentsToSpawn, newHostsNeeded, nil
}

// numNewParentsNeeded returns the number of additional parents needed to
// accommodate new containers
func numNewParentsNeeded(params newParentsNeededParams) int {
	existingCapacity := params.numExistingParents * params.maxContainers
	newCapacityNeeded := params.numContainersNeeded - (existingCapacity - params.numExistingContainers)

	// if we don't have enough space, calculate new parents
	if newCapacityNeeded > 0 {
		numTotalNewParents := int(math.Ceil(float64(newCapacityNeeded) / float64(params.maxContainers)))
		if numTotalNewParents < 0 {
			return 0
		}
		return numTotalNewParents
	}
	return 0

}

// containerCapacity calculates how many containers to make
// checks to make sure we do not create more containers than can fit currently
func containerCapacity(numParents, numCurrentContainers, numContainersToSpawn, maxContainers int) int {
	if numContainersToSpawn < 0 {
		return 0
	}
	numAvailableContainers := numParents*maxContainers - numCurrentContainers
	if numContainersToSpawn > numAvailableContainers {
		return numAvailableContainers
	}
	return numContainersToSpawn
}

// parentCapacity calculates number of new parents to create
// checks to make sure we do not create more parents than allowed
func parentCapacity(parent distro.Distro, numNewParents, numCurrentParents int, pool *evergreen.ContainerPool) (int, error) {
	if parent.Provider == evergreen.ProviderNameStatic {
		return 0, nil
	}
	// if there are already maximum numbers of parents running, do not spawn
	// any more parents
	if numCurrentParents >= parent.PoolSize {
		numNewParents = 0
	}
	// if adding all new parents results in more parents than allowed, only add
	// enough parents to fill to capacity
	if numNewParents+numCurrentParents > parent.PoolSize {
		numNewParents = parent.PoolSize - numCurrentParents
	}
	return numNewParents, nil
}

// findUphostParents returns the number of initializing parent host intent documents
func findUphostParentsByContainerPool(poolId string) ([]Host, error) {
	hostContainerPoolId := bsonutil.GetDottedKeyName(ContainerPoolSettingsKey, evergreen.ContainerPoolIdKey)
	query := db.Query(bson.M{
		HasContainersKey:    true,
		StatusKey:           bson.M{"$in": evergreen.UpHostStatus},
		hostContainerPoolId: poolId,
	}).Sort([]string{LastContainerFinishTimeKey})
	return Find(query)
}

func InsertMany(hosts []Host) error {
	docs := make([]interface{}, len(hosts))
	for idx := range hosts {
		docs[idx] = &hosts[idx]
	}

	return errors.WithStack(db.InsertMany(Collection, docs...))

}

// CountContainersRunningAtTime counts how many containers were running on the
// given parent host at the specified time, using the host StartTime and
// TerminationTime fields.
func (h *Host) CountContainersRunningAtTime(timestamp time.Time) (int, error) {
	query := db.Query(bson.M{
		ParentIDKey:  h.Id,
		StartTimeKey: bson.M{"$lt": timestamp},
		"$or": []bson.M{
			{TerminationTimeKey: bson.M{"$gt": timestamp}},
			{TerminationTimeKey: time.Time{}},
		},
	})
	return Count(query)
}

// EstimateNumberContainersForDuration estimates how many containers were running
// on a given host during the specified time interval by averaging the counts
// at the start and end. It is more accurate for shorter tasks.
func (h *Host) EstimateNumContainersForDuration(start, end time.Time) (float64, error) {
	containersAtStart, err := h.CountContainersRunningAtTime(start)
	if err != nil {
		return 0, errors.Wrapf(err, "Error counting containers running at %v", start)
	}
	containersAtEnd, err := h.CountContainersRunningAtTime(end)
	if err != nil {
		return 0, errors.Wrapf(err, "Error counting containers running at %v", end)
	}
	return float64(containersAtStart+containersAtEnd) / 2, nil
}

// StaleRunningTaskIDs finds any running tasks whose last heartbeat was at least the specified threshold ago
// and whose host thinks it's still running that task. Projects out everything but the ID and execution
func StaleRunningTaskIDs(staleness time.Duration) ([]task.Task, error) {
	var out []task.Task
	pipeline := []bson.M{
		{"$match": bson.M{
			task.StatusKey:        task.SelectorTaskInProgress,
			task.LastHeartbeatKey: bson.M{"$lte": time.Now().Add(-staleness)},
		}},
		{"$lookup": bson.M{
			"from": Collection,
			"as":   "host",
			"let":  bson.M{"id": "$" + task.IdKey},
			"pipeline": []bson.M{
				{
					"$match": bson.M{
						"$expr": bson.M{
							"$and": []bson.M{
								{"$eq": []string{"$$id", "$" + RunningTaskKey}},
								{"$or": []bson.M{ // this expression checks that the host is not currently running teardown_group of a different task
									{"$not": []bson.M{{"$ifNull": []interface{}{"$" + RunningTeardownForTaskKey, nil}}}},
									{"$eq": []string{"$" + RunningTeardownForTaskKey, ""}},
									{"$and": []bson.M{
										{"$ifNull": []interface{}{"$" + RunningTeardownForTaskKey, nil}},
										{"$lt": []interface{}{"$" + RunningTeardownSinceKey, time.Now().Add(-1*evergreen.MaxTeardownGroupTimeoutSecs*time.Second - 5*time.Minute)}},
									}},
								}},
							},
						},
					},
				},
			},
		}},
		{"$unwind": "$host"},
		{"$project": bson.M{
			task.IdKey:        1,
			task.ExecutionKey: 1,
			"host":            1,
		}},
	}

	err := db.Aggregate(task.Collection, pipeline, &out)
	return out, err
}

func (h *Host) addTag(new Tag, hasPermissions bool) {
	for i, old := range h.InstanceTags {
		if old.Key == new.Key {
			if old.CanBeModified || hasPermissions {
				h.InstanceTags[i] = new
			}
			return
		}
	}
	h.InstanceTags = append(h.InstanceTags, new)
	return
}

func (h *Host) deleteTag(key string, hasPermissions bool) {
	for i, old := range h.InstanceTags {
		if old.Key == key {
			if old.CanBeModified || hasPermissions {
				h.InstanceTags = append(h.InstanceTags[:i], h.InstanceTags[i+1:]...)
			}
			return
		}
	}
	return
}

// AddTags adds the specified tags to the host document, or modifies
// an existing tag if it can be modified. Does not allow changes to
// tags set by Evergreen.
func (h *Host) AddTags(tags []Tag) {
	for _, tag := range tags {
		h.addTag(tag, false)
	}
}

// DeleteTags removes tags specified by their keys, only if those
// keys are allowed to be deleted. Does not allow changes to tags
// set by Evergreen.
func (h *Host) DeleteTags(keys []string) {
	for _, key := range keys {
		h.deleteTag(key, false)
	}
}

// SetTags updates the host's instance tags in the database.
func (h *Host) SetTags() error {
	return UpdateOne(
		bson.M{
			IdKey: h.Id,
		},
		bson.M{
			"$set": bson.M{
				InstanceTagsKey: h.InstanceTags,
			},
		},
	)
}

// MakeHostTags creates and validates a map of supplied instance tags
func MakeHostTags(tagSlice []string) ([]Tag, error) {
	catcher := grip.NewBasicCatcher()
	tagsMap := make(map[string]string)
	for _, tagString := range tagSlice {
		pair := strings.Split(tagString, "=")
		if len(pair) != 2 {
			catcher.Add(errors.Errorf("problem parsing tag '%s'", tagString))
			continue
		}

		key := pair[0]
		value := pair[1]

		// AWS tag key must contain no more than 128 characters
		if len(key) > MaxTagKeyLength {
			catcher.Add(errors.Errorf("key '%s' is longer than 128 characters", key))
		}
		// AWS tag value must contain no more than 256 characters
		if len(value) > MaxTagValueLength {
			catcher.Add(errors.Errorf("value '%s' is longer than 256 characters", value))
		}
		// tag prefix aws: is reserved
		if strings.HasPrefix(key, "aws:") || strings.HasPrefix(value, "aws:") {
			catcher.Add(errors.Errorf("illegal tag prefix 'aws:'"))
		}

		tagsMap[key] = value
	}

	// Make slice of host.Tag structs from map
	tags := []Tag{}
	for key, value := range tagsMap {
		tags = append(tags, Tag{Key: key, Value: value, CanBeModified: true})
	}

	if catcher.HasErrors() {
		return nil, catcher.Resolve()
	}

	return tags, nil
}

// SetInstanceType updates the host's instance type in the database.
func (h *Host) SetInstanceType(instanceType string) error {
	err := UpdateOne(
		bson.M{
			IdKey: h.Id,
		},
		bson.M{
			"$set": bson.M{
				InstanceTypeKey: instanceType,
			},
		},
	)
	if err != nil {
		return err
	}
	h.InstanceType = instanceType
	return nil
}

// CountSpawnhostsWithNoExpirationByUser returns a count of all hosts associated
// with a given users that are considered up and should never expire.
func CountSpawnhostsWithNoExpirationByUser(user string) (int, error) {
	query := db.Query(bson.M{
		StartedByKey:    user,
		NoExpirationKey: true,
		StatusKey:       bson.M{"$in": evergreen.UpHostStatus},
	})
	return Count(query)
}

// FindSpawnhostsWithNoExpirationToExtend returns all hosts that are set to never
// expire but have their expiration time within the next day and are still up.
func FindSpawnhostsWithNoExpirationToExtend() ([]Host, error) {
	query := db.Query(bson.M{
		UserHostKey:       true,
		NoExpirationKey:   true,
		StatusKey:         bson.M{"$in": evergreen.UpHostStatus},
		ExpirationTimeKey: bson.M{"$lte": time.Now().Add(24 * time.Hour)},
	})

	return Find(query)
}

func makeExpireOnTag(expireOnValue string) Tag {
	const expireOnKey = "expire-on"
	return Tag{
		Key:           expireOnKey,
		Value:         expireOnValue,
		CanBeModified: false,
	}
}

// MarkShouldNotExpire marks a host as one that should not expire
// and updates its expiration time to avoid early reaping.
func (h *Host) MarkShouldNotExpire(expireOnValue string) error {
	h.NoExpiration = true
	h.ExpirationTime = time.Now().AddDate(0, 0, 7)
	h.addTag(makeExpireOnTag(expireOnValue), true)
	return UpdateOne(
		bson.M{
			IdKey: h.Id,
		},
		bson.M{
			"$set": bson.M{
				NoExpirationKey:   h.NoExpiration,
				ExpirationTimeKey: h.ExpirationTime,
				InstanceTagsKey:   h.InstanceTags,
			},
		},
	)
}

// MarkShouldExpire resets a host's expiration to expire like
// a normal spawn host, after 24 hours.
func (h *Host) MarkShouldExpire(expireOnValue string) error {
	h.NoExpiration = false
	h.ExpirationTime = time.Now().Add(24 * time.Hour)
	h.addTag(makeExpireOnTag(expireOnValue), true)
	return UpdateOne(bson.M{
		IdKey: h.Id,
	},
		bson.M{
			"$set": bson.M{
				NoExpirationKey:   h.NoExpiration,
				ExpirationTimeKey: h.ExpirationTime,
				InstanceTagsKey:   h.InstanceTags,
			},
		},
	)
}

// FindHostWithVolume finds the host associated with the
// specified volume ID.
func FindHostWithVolume(volumeID string) (*Host, error) {
	q := db.Query(
		bson.M{
			bsonutil.GetDottedKeyName(VolumesKey, VolumeAttachmentIDKey): volumeID,
		},
	)
	return FindOne(q)
}<|MERGE_RESOLUTION|>--- conflicted
+++ resolved
@@ -256,16 +256,12 @@
 	InitSystemUpstart = "upstart"
 
 	// Max number of spawn hosts with no expiration for user
-<<<<<<< HEAD
 	DefaultUnexpirableHostsPerUser = 1
 	// Max total EBS volume size for user
 	DefaultMaxVolumeSizePerUser = 200
-=======
-	MaxSpawnhostsWithNoExpirationPerUser = 1
 
 	MaxTagKeyLength   = 128
 	MaxTagValueLength = 256
->>>>>>> 0f06107e
 )
 
 func (h *Host) GetTaskGroupString() string {
