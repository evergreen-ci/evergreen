--- conflicted
+++ resolved
@@ -67,12 +67,9 @@
 	HasContainersKey           = bsonutil.MustHaveTag(Host{}, "HasContainers")
 	ParentIDKey                = bsonutil.MustHaveTag(Host{}, "ParentID")
 	LastContainerFinishTimeKey = bsonutil.MustHaveTag(Host{}, "LastContainerFinishTime")
-<<<<<<< HEAD
-=======
 	SpawnOptionsKey            = bsonutil.MustHaveTag(Host{}, "SpawnOptions")
 	SpawnOptionsTaskIDKey      = bsonutil.MustHaveTag(SpawnOptions{}, "TaskID")
 	SpawnOptionsBuildIDKey     = bsonutil.MustHaveTag(SpawnOptions{}, "BuildID")
->>>>>>> 10763802
 )
 
 // === Queries ===
