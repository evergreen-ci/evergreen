--- conflicted
+++ resolved
@@ -1080,7 +1080,6 @@
 	return v, err
 }
 
-<<<<<<< HEAD
 func FindDistroForHost(hostID string) (string, error) {
 	h, err := FindOne(ById(hostID))
 	if err != nil {
@@ -1090,7 +1089,8 @@
 		return "", errors.New("host not found")
 	}
 	return h.Distro.Id, nil
-=======
+}
+
 func FindVolumesByUser(userID string) ([]Volume, error) {
 	volumes := []Volume{}
 	query := bson.M{
@@ -1099,5 +1099,4 @@
 	err := db.FindAll(VolumesCollection, query, db.NoProjection, db.NoSort, db.NoSkip, db.NoLimit, &volumes)
 
 	return volumes, err
->>>>>>> 7b89c1d5
 }