--- conflicted
+++ resolved
@@ -1256,22 +1256,11 @@
 	return h.Distro.Id, nil
 }
 
-<<<<<<< HEAD
 func findVolumes(q bson.M) ([]Volume, error) {
 	volumes := []Volume{}
 	err := db.FindAll(VolumesCollection, q, db.NoProjection, db.NoSort, db.NoSkip, db.NoLimit, &volumes)
-=======
-func FindVolumes(query bson.M) ([]Volume, error) {
-	volumes := []Volume{}
-	err := db.FindAll(VolumesCollection, query, db.NoProjection, db.NoSort, db.NoSkip, db.NoLimit, &volumes)
->>>>>>> 8b70262c
 
 	return volumes, err
-}
-
-func FindVolumesByUser(userID string) ([]Volume, error) {
-	query := bson.M{VolumeCreatedByKey: userID}
-	return FindVolumes(query)
 }
 
 type ClientOptions struct {
