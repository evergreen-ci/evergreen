--- conflicted
+++ resolved
@@ -100,7 +100,6 @@
 }
 
 type TaskQueueItem struct {
-<<<<<<< HEAD
 	Id                  string             `bson:"_id" json:"_id"`
 	IsDispatched        bool               `bson:"dispatched" json:"dispatched"`
 	DisplayName         string             `bson:"display_name" json:"display_name"`
@@ -117,27 +116,8 @@
 	Priority            int64              `bson:"priority" json:"priority"`
 	RankValueBreakdown  task.RankBreakdown `bson:"rank_value_breakdown" json:"rank_value_breakdown"`
 	Dependencies        []string           `bson:"dependencies" json:"dependencies"`
+	DependenciesMet     bool               `bson:"dependencies_met" json:"dependencies_met"`
 	ActivatedBy         string             `bson:"activated_by" json:"activated_by"`
-=======
-	Id                  string        `bson:"_id" json:"_id"`
-	IsDispatched        bool          `bson:"dispatched" json:"dispatched"`
-	DisplayName         string        `bson:"display_name" json:"display_name"`
-	Group               string        `bson:"group_name" json:"group_name"`
-	GroupMaxHosts       int           `bson:"group_max_hosts,omitempty" json:"group_max_hosts,omitempty"`
-	GroupIndex          int           `bson:"group_index,omitempty" json:"group_index,omitempty"`
-	Version             string        `bson:"version" json:"version"`
-	BuildVariant        string        `bson:"build_variant" json:"build_variant"`
-	RevisionOrderNumber int           `bson:"order" json:"order"`
-	Requester           string        `bson:"requester" json:"requester"`
-	Revision            string        `bson:"gitspec" json:"gitspec"`
-	Project             string        `bson:"project" json:"project"`
-	ExpectedDuration    time.Duration `bson:"exp_dur" json:"exp_dur"`
-	Priority            int64         `bson:"priority" json:"priority"`
-	PriorityRankValue   int64         `bson:"priority_rank_value" json:"priority_rank_value"`
-	Dependencies        []string      `bson:"dependencies" json:"dependencies"`
-	DependenciesMet     bool          `bson:"dependencies_met" json:"dependencies_met"`
-	ActivatedBy         string        `bson:"activated_by" json:"activated_by"`
->>>>>>> 38f86893
 }
 
 // must not no-lint these values
