package model

import (
	"strings"
	"time"

	"github.com/evergreen-ci/evergreen"
	"github.com/evergreen-ci/evergreen/db"
	"github.com/evergreen-ci/evergreen/model/host"
	"github.com/evergreen-ci/evergreen/model/task"
	"github.com/mongodb/anser/bsonutil"
	"github.com/mongodb/grip"
	"github.com/mongodb/grip/message"
	"github.com/pkg/errors"
	"github.com/tychoish/tarjan"
	mgo "gopkg.in/mgo.v2"
	"gopkg.in/mgo.v2/bson"
)

const (
	TaskQueuesCollection = "task_queues"
)

<<<<<<< HEAD
// describes the state of a TaskGroup
=======
>>>>>>> 2c21ff01
type TaskGroupInfo struct {
	Name                  string        `bson:"name" json:"name"`
	Count                 int           `bson:"count" json:"count"`
	MaxHosts              int           `bson:"max_hosts" json:"max_hosts"`
	ExpectedDuration      time.Duration `bson:"expected_duration" json:"expected_duration"`
	CountOverThreshold    int           `bson:"count_over_threshold" json:"count_over_threshold"`
	DurationOverThreshold time.Duration `bson:"duration_over_threshold" json:"duration_over_threshold"`
}

<<<<<<< HEAD
// describes the TaskGroups comprising a distro queue
=======
>>>>>>> 2c21ff01
type DistroQueueInfo struct {
	Length             int             `bson:"length" json:"length"`
	ExpectedDuration   time.Duration   `bson:"expected_duration" json:"expected_duration"`
	CountOverThreshold int             `bson:"count_over_threshold" json:"count_over_threshold"`
	TaskGroupInfos     []TaskGroupInfo `bson:"task_group_infos" json:"task_group_infos"`
}

// represents the next n tasks to be run on hosts of the distro
type TaskQueue struct {
	Id          bson.ObjectId   `bson:"_id,omitempty" json:"_id"`
	Distro      string          `bson:"distro" json:"distro"`
	GeneratedAt time.Time       `bson:"generated_at" json:"generated_at"`
	Queue       []TaskQueueItem `bson:"queue" json:"queue"`

	useModerDequeueOp bool
}

type TaskDep struct {
	Id          string `bson:"task_id,omitempty" json:"task_id"`
	DisplayName string `bson:"display_name" json:"display_name"`
}
type TaskQueueItem struct {
	Id                  string        `bson:"_id" json:"_id"`
	IsDispatched        bool          `bson:"dispatched" json:"dispatched"`
	DisplayName         string        `bson:"display_name" json:"display_name"`
	Group               string        `bson:"group_name" json:"group_name"`
	GroupMaxHosts       int           `bson:"group_max_hosts,omitempty" json:"group_max_hosts,omitempty"`
	Version             string        `bson:"version" json:"version"`
	BuildVariant        string        `bson:"build_variant" json:"build_variant"`
	RevisionOrderNumber int           `bson:"order" json:"order"`
	Requester           string        `bson:"requester" json:"requester"`
	Revision            string        `bson:"gitspec" json:"gitspec"`
	Project             string        `bson:"project" json:"project"`
	ExpectedDuration    time.Duration `bson:"exp_dur" json:"exp_dur"`
	Priority            int64         `bson:"priority" json:"priority"`
}

// must not no-lint these values
var (
	// bson fields for the task queue struct
	taskQueueIdKey          = bsonutil.MustHaveTag(TaskQueue{}, "Id")
	taskQueueDistroKey      = bsonutil.MustHaveTag(TaskQueue{}, "Distro")
	taskQueueGeneratedAtKey = bsonutil.MustHaveTag(TaskQueue{}, "GeneratedAt")
	taskQueueQueueKey       = bsonutil.MustHaveTag(TaskQueue{}, "Queue")

	// bson fields for the individual task queue items
	taskQueueItemIdKey            = bsonutil.MustHaveTag(TaskQueueItem{}, "Id")
	taskQueueItemIsDispatchedKey  = bsonutil.MustHaveTag(TaskQueueItem{}, "IsDispatched")
	taskQueueItemDisplayNameKey   = bsonutil.MustHaveTag(TaskQueueItem{}, "DisplayName")
	taskQueueItemGroupKey         = bsonutil.MustHaveTag(TaskQueueItem{}, "Group")
	taskQueueItemGroupMaxHostsKey = bsonutil.MustHaveTag(TaskQueueItem{}, "GroupMaxHosts")
	taskQueueItemVersionKey       = bsonutil.MustHaveTag(TaskQueueItem{}, "Version")
	taskQueueItemBuildVariantKey  = bsonutil.MustHaveTag(TaskQueueItem{}, "BuildVariant")
	taskQueueItemConKey           = bsonutil.MustHaveTag(TaskQueueItem{}, "RevisionOrderNumber")
	taskQueueItemRequesterKey     = bsonutil.MustHaveTag(TaskQueueItem{}, "Requester")
	taskQueueItemRevisionKey      = bsonutil.MustHaveTag(TaskQueueItem{}, "Revision")
	taskQueueItemProjectKey       = bsonutil.MustHaveTag(TaskQueueItem{}, "Project")
	taskQueueItemExpDurationKey   = bsonutil.MustHaveTag(TaskQueueItem{}, "ExpectedDuration")
	taskQueueItemPriorityKey      = bsonutil.MustHaveTag(TaskQueueItem{}, "Priority")
)

// TaskSpec is an argument structure to formalize the way that callers
// may query/select a task from an existing task queue to support
// out-of-order task execution for the purpose of task-groups.
type TaskSpec struct {
	Group         string
	BuildVariant  string
	ProjectID     string
	Version       string
	GroupMaxHosts int
}

func NewTaskQueue(distro string, queue []TaskQueueItem) *TaskQueue {
	return &TaskQueue{
		Distro:      distro,
		Queue:       queue,
		GeneratedAt: time.Now(),
	}
}

func LoadTaskQueue(distro string) (*TaskQueue, error) {
	return findTaskQueueForDistro(distro)
}

func (self *TaskQueue) Length() int {
	if self == nil {
		return 0
	}
	return len(self.Queue)
}

func (self *TaskQueue) NextTask() *TaskQueueItem {
	return &self.Queue[0]
}

// shouldRunTaskGroup returns true if the number of hosts running a task is less than the maximum for that task group.
func shouldRunTaskGroup(taskId string, spec TaskSpec) bool {
	// Get number of hosts running this spec.
	numHosts, err := host.NumHostsByTaskSpec(spec.Group, spec.BuildVariant, spec.ProjectID, spec.Version)
	if err != nil {
		grip.Error(message.WrapError(err, message.Fields{
			"message":    "error finding hosts for spec",
			"task_id":    taskId,
			"queue_item": spec,
		}))
		return false
	}
	// If the group is running on 0 hosts, return true early.
	if numHosts == 0 {
		return true
	}
	// If this spec is running on fewer hosts than max_hosts, dispatch this task.
	if numHosts < spec.GroupMaxHosts {
		return true
	}
	return false
}

func ValidateNewGraph(t *task.Task, tasksToBlock []task.Task) error {
	tasksInVersion, err := task.FindAllTasksFromVersionWithDependencies(t.Version)
	if err != nil {
		return errors.Wrap(err, "problem finding version for task")
	}

	// tmap maps tasks to their dependencies
	tmap := map[string][]string{}
	for _, t := range tasksInVersion {
		for _, d := range t.DependsOn {
			tmap[t.Id] = append(tmap[t.Id], d.TaskId)
		}
	}

	// simulate proposed dependencies
	for _, taskToBlock := range tasksToBlock {
		tmap[taskToBlock.Id] = append(tmap[taskToBlock.Id], t.Id)
	}

	catcher := grip.NewBasicCatcher()
	for _, group := range tarjan.Connections(tmap) {
		if len(group) > 1 {
			catcher.Add(errors.Errorf("Cycle detected: %s", strings.Join(group, ", ")))
		}
	}
	return catcher.Resolve()
}

func BlockTaskGroupTasks(taskID string) error {
	catcher := grip.NewBasicCatcher()
	t, err := task.FindOneId(taskID)
	if err != nil {
		return errors.Wrapf(err, "problem finding task %s", taskID)
	}
	if t == nil {
		return errors.Errorf("found nil task %s", taskID)
	}

	p, err := FindProjectFromTask(t)
	if err != nil {
		return errors.Wrapf(err, "problem getting project for task %s", t.Id)
	}
	tg := p.FindTaskGroup(t.TaskGroup)
	if tg == nil {
		return errors.Errorf("unable to find task group '%s' for task '%s'", t.TaskGroup, taskID)
	}

	indexOfTask := -1
	for i, tgTask := range tg.Tasks {
		if t.DisplayName == tgTask {
			indexOfTask = i
			break
		}
	}
	if indexOfTask == -1 {
		return errors.Errorf("Could not find task '%s' in task group", t.DisplayName)
	}
	taskNamesToBlock := []string{}
	for i := indexOfTask + 1; i < len(tg.Tasks); i++ {
		taskNamesToBlock = append(taskNamesToBlock, tg.Tasks[i])
	}
	tasksToBlock, err := task.Find(task.ByVersionsForNameAndVariant([]string{t.Version}, taskNamesToBlock, t.BuildVariant))
	if err != nil {
		catcher.Add(errors.Wrapf(err, "problem finding tasks %s", strings.Join(taskNamesToBlock, ", ")))
	}

	if err := ValidateNewGraph(t, tasksToBlock); err != nil {
		return errors.Wrap(err, "problem validating proposed dependencies")
	}
	for _, taskToBlock := range tasksToBlock {
		catcher.Add(taskToBlock.AddDependency(task.Dependency{TaskId: taskID, Status: evergreen.TaskSucceeded}))
	}
	return catcher.Resolve()
}

func (self *TaskQueue) Save() error {
	if len(self.Queue) > 500 {
		self.Queue = self.Queue[:500]
	}
	return updateTaskQueue(self.Distro, self.Queue)
}

func (self *TaskQueue) FindNextTask(spec TaskSpec) *TaskQueueItem {
	if self.Length() == 0 {
		return nil
	}
	// With a spec, find a matching task.
	if spec.Group != "" && spec.ProjectID != "" && spec.BuildVariant != "" && spec.Version != "" {
		for _, it := range self.Queue {
			if it.Project != spec.ProjectID {
				continue
			}

			if it.Version != spec.Version {
				continue
			}

			if it.BuildVariant != spec.BuildVariant {
				continue
			}

			if it.Group != spec.Group {
				continue
			}
			return &it
		}
	}

	// Otherwise, find the next dispatchable task.
	spec = TaskSpec{}
	for _, it := range self.Queue {
		// Always return a task if the task group is empty.
		if it.Group == "" {
			return &it
		}

		// If we already determined that this task group is not runnable, continue.
		if it.Group == spec.Group &&
			it.BuildVariant == spec.BuildVariant &&
			it.Project == spec.ProjectID &&
			it.Version == spec.Version &&
			it.GroupMaxHosts == spec.GroupMaxHosts {
			continue
		}

		// Otherwise, return the task if it is running on fewer than its task group's max hosts.
		spec = TaskSpec{
			Group:         it.Group,
			BuildVariant:  it.BuildVariant,
			ProjectID:     it.Project,
			Version:       it.Version,
			GroupMaxHosts: it.GroupMaxHosts,
		}
		if shouldRun := shouldRunTaskGroup(it.Id, spec); shouldRun {
			return &it
		}
	}
	return nil
}

func updateTaskQueue(distro string, taskQueue []TaskQueueItem) error {
	_, err := db.Upsert(
		TaskQueuesCollection,
		bson.M{
			taskQueueDistroKey: distro,
		},
		bson.M{
			"$set": bson.M{
				taskQueueQueueKey:       taskQueue,
				taskQueueGeneratedAtKey: time.Now(),
			},
		},
	)
	return errors.WithStack(err)
}

func ClearTaskQueue(distro string) error {
	grip.Info(message.Fields{
		"message": "clearing task queue",
		"distro":  distro,
	})
	_, err := db.Upsert(
		TaskQueuesCollection,
		bson.M{
			taskQueueDistroKey: distro,
		},
		bson.M{
			"$set": bson.M{
				taskQueueQueueKey:       []TaskQueueItem{},
				taskQueueGeneratedAtKey: time.Now(),
			},
		},
	)
	return errors.Wrap(err, "error clearing task queue")
}

func findTaskQueueForDistro(distroId string) (*TaskQueue, error) {
	isDispatchedKey := bsonutil.GetDottedKeyName(taskQueueQueueKey, taskQueueItemIsDispatchedKey)

	pipeline := []bson.M{
		{
			"$match": bson.M{taskQueueDistroKey: distroId},
		},
		{
			"$unwind": bson.M{
				"path":                       "$" + taskQueueQueueKey,
				"preserveNullAndEmptyArrays": true,
			},
		},
		{
			"$match": bson.M{
				"$or": []bson.M{
					{ // queue is empty
						taskQueueQueueKey: bson.M{"$exists": false},
					},
					{ // omitempty/unpopulated is not dispatched
						isDispatchedKey: bson.M{"$exists": false},
					},
					{ // explicitly set to false
						isDispatchedKey: false,
					},
				},
			},
		},
		{
			"$group": bson.M{
				"_id": taskQueueIdKey,
				taskQueueQueueKey: bson.M{
					"$push": bson.M{
						taskQueueItemIdKey:            "$" + bsonutil.GetDottedKeyName(taskQueueQueueKey, taskQueueItemIdKey),
						taskQueueItemIsDispatchedKey:  "$" + bsonutil.GetDottedKeyName(taskQueueQueueKey, taskQueueItemIsDispatchedKey),
						taskQueueItemDisplayNameKey:   "$" + bsonutil.GetDottedKeyName(taskQueueQueueKey, taskQueueItemDisplayNameKey),
						taskQueueItemGroupKey:         "$" + bsonutil.GetDottedKeyName(taskQueueQueueKey, taskQueueItemGroupKey),
						taskQueueItemGroupMaxHostsKey: "$" + bsonutil.GetDottedKeyName(taskQueueQueueKey, taskQueueItemGroupMaxHostsKey),
						taskQueueItemVersionKey:       "$" + bsonutil.GetDottedKeyName(taskQueueQueueKey, taskQueueItemVersionKey),
						taskQueueItemBuildVariantKey:  "$" + bsonutil.GetDottedKeyName(taskQueueQueueKey, taskQueueItemBuildVariantKey),
						taskQueueItemConKey:           "$" + bsonutil.GetDottedKeyName(taskQueueQueueKey, taskQueueItemConKey),
						taskQueueItemRequesterKey:     "$" + bsonutil.GetDottedKeyName(taskQueueQueueKey, taskQueueItemRequesterKey),
						taskQueueItemRevisionKey:      "$" + bsonutil.GetDottedKeyName(taskQueueQueueKey, taskQueueItemRevisionKey),
						taskQueueItemProjectKey:       "$" + bsonutil.GetDottedKeyName(taskQueueQueueKey, taskQueueItemProjectKey),
						taskQueueItemExpDurationKey:   "$" + bsonutil.GetDottedKeyName(taskQueueQueueKey, taskQueueItemExpDurationKey),
						taskQueueItemPriorityKey:      "$" + bsonutil.GetDottedKeyName(taskQueueQueueKey, taskQueueItemPriorityKey),
					},
				},
			},
		},
	}

	out := []TaskQueue{}

	err := db.Aggregate(TaskQueuesCollection, pipeline, &out)
	if err != nil {
		if errors.Cause(err) == mgo.ErrNotFound {
			return nil, nil
		}
		return nil, errors.Wrapf(err, "problem building task queue for '%s'", distroId)
	}
	if len(out) == 0 {
		return nil, nil
	}
	if len(out) > 1 {
		return nil, errors.Errorf("task queue result malformed [num=%d, id=%s], programmer error",
			len(out), distroId)
	}

	val := &out[0]

	if len(val.Queue) == 1 && val.Queue[0].Id == "" {
		val.Queue = nil
	}
	val.Distro = distroId

	return val, nil
}

// FindMinimumQueuePositionForTask finds the position of a task in the many task queues
// where its position is the lowest. It returns an error if the aggregation it runs fails.
func FindMinimumQueuePositionForTask(taskId string) (int, error) {
	var results []struct {
		Index int `bson:"index"`
	}

	queueItemIdKey := bsonutil.GetDottedKeyName(taskQueueQueueKey, taskQueueItemIdKey)
	pipeline := []bson.M{
		{"$match": bson.M{
			queueItemIdKey: taskId}},
		{"$unwind": bson.M{
			"path":              "$" + taskQueueQueueKey,
			"includeArrayIndex": "index"}},
		{"$match": bson.M{
			queueItemIdKey: taskId}},
		{"$sort": bson.M{
			"index": 1}},
		{"$limit": 1},
	}

	err := db.Aggregate(TaskQueuesCollection, pipeline, &results)

	if len(results) == 0 {
		return -1, err
	}

	return (results[0].Index + 1), err
}

func FindAllTaskQueues() ([]TaskQueue, error) {
	taskQueues := []TaskQueue{}
	err := db.FindAll(
		TaskQueuesCollection,
		bson.M{},
		db.NoProjection,
		db.NoSort,
		db.NoSkip,
		db.NoLimit,
		&taskQueues,
	)
	return taskQueues, err
}

func FindTaskQueueGenerationTimes() (map[string]time.Time, error) {
	out := []map[string]time.Time{}

	err := db.Aggregate(TaskQueuesCollection, []bson.M{
		{
			"$group": bson.M{
				"_id": 0,
				"distroQueue": bson.M{"$push": bson.M{
					"k": "$" + taskQueueDistroKey,
					"v": "$" + taskQueueGeneratedAtKey,
				}}},
		},
		{
			"$project": bson.M{
				"root": bson.M{"$arrayToObject": "$distroQueue"},
			},
		},
		{
			"$replaceRoot": bson.M{"newRoot": "$root"},
		},
	}, &out)

	if err != nil {
		return map[string]time.Time{}, errors.WithStack(err)
	}

	if len(out) != 1 {
		return map[string]time.Time{}, errors.New("produced invalid results")
	}

	return out[0], nil
}

// pull out the task with the specified id from both the in-memory and db
// versions of the task queue
func (self *TaskQueue) DequeueTask(taskId string) error {
	// first, remove from the in-memory queue
	found := false
outer:
	for {
		for idx, queueItem := range self.Queue {
			if queueItem.Id == taskId {
				found = true
				self.Queue = append(self.Queue[:idx], self.Queue[idx+1:]...)
				continue outer
			}
		}
		break
	}

	// validate that the task is there
	if !found {
		return errors.Errorf("task id %s was not present in queue for distro %s",
			taskId, self.Distro)
	}

	var err error
	if self.useModerDequeueOp {
		err = self.dequeueUpdate(taskId)
	} else {
		err = self.legacyDequeueUpdate(taskId)
	}

	if errors.Cause(err) == mgo.ErrNotFound {
		return nil
	}

	return errors.WithStack(err)
}

func (self *TaskQueue) dequeueUpdate(taskId string) error {
	itemKey := bsonutil.GetDottedKeyName(taskQueueQueueKey, taskQueueItemIdKey)

	return errors.WithStack(db.Update(
		TaskQueuesCollection,
		bson.M{
			taskQueueDistroKey: self.Distro,
			itemKey:            taskId,
		},
		bson.M{
			"$set": bson.M{
				taskQueueQueueKey + ".$." + taskQueueItemIsDispatchedKey: true,
			},
		},
	))
}

func (self *TaskQueue) legacyDequeueUpdate(taskId string) error {
	return errors.WithStack(db.Update(
		TaskQueuesCollection,
		bson.M{
			taskQueueDistroKey: self.Distro,
		},
		bson.M{
			"$pull": bson.M{
				taskQueueQueueKey: bson.M{
					taskQueueItemIdKey: taskId,
				},
			},
		},
	))
}<|MERGE_RESOLUTION|>--- conflicted
+++ resolved
@@ -21,10 +21,6 @@
 	TaskQueuesCollection = "task_queues"
 )
 
-<<<<<<< HEAD
-// describes the state of a TaskGroup
-=======
->>>>>>> 2c21ff01
 type TaskGroupInfo struct {
 	Name                  string        `bson:"name" json:"name"`
 	Count                 int           `bson:"count" json:"count"`
@@ -34,10 +30,6 @@
 	DurationOverThreshold time.Duration `bson:"duration_over_threshold" json:"duration_over_threshold"`
 }
 
-<<<<<<< HEAD
-// describes the TaskGroups comprising a distro queue
-=======
->>>>>>> 2c21ff01
 type DistroQueueInfo struct {
 	Length             int             `bson:"length" json:"length"`
 	ExpectedDuration   time.Duration   `bson:"expected_duration" json:"expected_duration"`
