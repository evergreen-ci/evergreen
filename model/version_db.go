package model

import (
	"fmt"
	"time"

	"github.com/evergreen-ci/evergreen"
	"github.com/evergreen-ci/evergreen/db"
	"github.com/evergreen-ci/utility"
	"github.com/mongodb/anser/bsonutil"
	adb "github.com/mongodb/anser/db"
	"github.com/pkg/errors"
	"go.mongodb.org/mongo-driver/bson"
)

const (
	VersionCollection = "versions"
)

var (
	// bson fields for the version struct
	VersionIdKey                   = bsonutil.MustHaveTag(Version{}, "Id")
	VersionCreateTimeKey           = bsonutil.MustHaveTag(Version{}, "CreateTime")
	VersionStartTimeKey            = bsonutil.MustHaveTag(Version{}, "StartTime")
	VersionFinishTimeKey           = bsonutil.MustHaveTag(Version{}, "FinishTime")
	VersionRevisionKey             = bsonutil.MustHaveTag(Version{}, "Revision")
	VersionAuthorKey               = bsonutil.MustHaveTag(Version{}, "Author")
	VersionAuthorEmailKey          = bsonutil.MustHaveTag(Version{}, "AuthorEmail")
	VersionMessageKey              = bsonutil.MustHaveTag(Version{}, "Message")
	VersionStatusKey               = bsonutil.MustHaveTag(Version{}, "Status")
	VersionParametersKey           = bsonutil.MustHaveTag(Version{}, "Parameters")
	VersionBuildIdsKey             = bsonutil.MustHaveTag(Version{}, "BuildIds")
	VersionBuildVariantsKey        = bsonutil.MustHaveTag(Version{}, "BuildVariants")
	VersionRevisionOrderNumberKey  = bsonutil.MustHaveTag(Version{}, "RevisionOrderNumber")
	VersionRequesterKey            = bsonutil.MustHaveTag(Version{}, "Requester")
	VersionGitTagsKey              = bsonutil.MustHaveTag(Version{}, "GitTags")
	VersionIgnoredKey              = bsonutil.MustHaveTag(Version{}, "Ignored")
	VersionOwnerNameKey            = bsonutil.MustHaveTag(Version{}, "Owner")
	VersionRepoKey                 = bsonutil.MustHaveTag(Version{}, "Repo")
	VersionBranchKey               = bsonutil.MustHaveTag(Version{}, "Branch")
	VersionErrorsKey               = bsonutil.MustHaveTag(Version{}, "Errors")
	VersionWarningsKey             = bsonutil.MustHaveTag(Version{}, "Warnings")
	VersionIdentifierKey           = bsonutil.MustHaveTag(Version{}, "Identifier")
	VersionRemoteKey               = bsonutil.MustHaveTag(Version{}, "Remote")
	VersionRemoteURLKey            = bsonutil.MustHaveTag(Version{}, "RemotePath")
	VersionTriggerIDKey            = bsonutil.MustHaveTag(Version{}, "TriggerID")
	VersionTriggerTypeKey          = bsonutil.MustHaveTag(Version{}, "TriggerType")
	VersionSatisfiedTriggersKey    = bsonutil.MustHaveTag(Version{}, "SatisfiedTriggers")
	VersionPeriodicBuildIDKey      = bsonutil.MustHaveTag(Version{}, "PeriodicBuildID")
	VersionActivatedKey            = bsonutil.MustHaveTag(Version{}, "Activated")
	VersionAbortedKey              = bsonutil.MustHaveTag(Version{}, "Aborted")
	VersionAuthorIDKey             = bsonutil.MustHaveTag(Version{}, "AuthorID")
	VersionProjectStorageMethodKey = bsonutil.MustHaveTag(Version{}, "ProjectStorageMethod")
)

// ById returns a db.Q object which will filter on {_id : <the id param>}
func VersionById(id string) db.Q {
	return db.Query(bson.M{VersionIdKey: id})
}

// ByIds returns a db.Q object which will find any versions whose _id appears in the given list.
func VersionByIds(ids []string) db.Q {
	return db.Query(bson.M{VersionIdKey: bson.M{"$in": ids}})
}

// All is a query for all versions.
var VersionAll = db.Query(bson.D{})

// FindVersionByLastKnownGoodConfig filters on versions with valid (i.e., have no errors) config for the given project.
func FindVersionByLastKnownGoodConfig(projectId string, revisionOrderNumber int) (*Version, error) {
	const retryLimit = 50
	q := byLatestProjectVersion(projectId)
	if revisionOrderNumber >= 0 {
		q[VersionRevisionOrderNumberKey] = bson.M{"$lt": revisionOrderNumber}
	}
	for i := 0; i < retryLimit; i++ {
		v, err := VersionFindOne(db.Query(q).Sort([]string{"-" + VersionRevisionOrderNumberKey}))
		if err != nil {
			return nil, errors.Wrapf(err, "finding recent valid version for project '%s'", projectId)
		}
		if v == nil || len(v.Errors) == 0 {
			return v, nil
		}
		// Try again with the new revision order number if error exists for version.
		// We don't include this in the query in order to use an index for identifier, requester, and order number.
		q[VersionRevisionOrderNumberKey] = bson.M{"$lt": v.RevisionOrderNumber}
	}
	return nil, errors.Errorf("couldn't finding version with good config in last %d commits", retryLimit)
}

// byLatestProjectVersion finds the latest commit for the given project.
func byLatestProjectVersion(projectId string) bson.M {
	return bson.M{
		VersionIdentifierKey: projectId,
		VersionRequesterKey:  evergreen.RepotrackerVersionRequester,
	}
}

// FindLatestRevisionForProject returns the latest revision for the project, and returns an error if it's not found.
func FindLatestRevisionForProject(projectId string) (string, error) {
	v, err := VersionFindOne(db.Query(byLatestProjectVersion(projectId)).
		Sort([]string{"-" + VersionRevisionOrderNumberKey}).WithFields(VersionRevisionKey))
	if err != nil {
		return "", errors.Wrapf(err, "finding most recent version for project '%s'", projectId)
	}
	if v == nil {
		return "", errors.Errorf("no recent version found for project '%s'", projectId)
	}
	if v.Revision == "" {
		return "", errors.Errorf("latest version '%s' has no revision", v.Id)
	}
	return v.Revision, nil
}

// BaseVersionByProjectIdAndRevision finds a base version for the given project and revision.
func BaseVersionByProjectIdAndRevision(projectId, revision string) db.Q {
	return db.Query(
		bson.M{
			VersionIdentifierKey: projectId,
			VersionRevisionKey:   revision,
			VersionRequesterKey: bson.M{
				"$in": []string{
					evergreen.RepotrackerVersionRequester,
					evergreen.TriggerRequester,
				},
			},
		})
}

func VersionByProjectIdAndRevisionPrefix(projectId, revisionPrefix string) db.Q {
	lengthHash := 40 - len(revisionPrefix)
	return db.Query(
		bson.M{
			VersionIdentifierKey: projectId,
			VersionRevisionKey:   bson.M{"$regex": fmt.Sprintf("^%s[0-9a-f]{%d}$", revisionPrefix, lengthHash)},
			VersionRequesterKey: bson.M{
				"$in": evergreen.SystemVersionRequesterTypes,
			},
		})
}

// ByProjectIdAndOrder finds non-patch versions for the given project with revision
// order numbers less than or equal to revisionOrderNumber.
func VersionByProjectIdAndOrder(projectId string, revisionOrderNumber int) db.Q {
	return db.Query(
		bson.M{
			VersionIdentifierKey:          projectId,
			VersionRevisionOrderNumberKey: bson.M{"$lte": revisionOrderNumber},
			VersionRequesterKey: bson.M{
				"$in": evergreen.SystemVersionRequesterTypes,
			},
		}).Sort([]string{"-" + VersionRevisionOrderNumberKey})
}

// ByLastVariantActivation finds the most recent non-patch, non-ignored
// versions in a project that have a particular variant activated.
func VersionByLastVariantActivation(projectId, variant string) db.Q {
	return db.Query(
		bson.M{
			VersionIdentifierKey: projectId,
			VersionIgnoredKey:    bson.M{"$ne": true},
			VersionRequesterKey: bson.M{
				"$in": evergreen.SystemVersionRequesterTypes,
			},
			VersionBuildVariantsKey: bson.M{
				"$elemMatch": bson.M{
					VersionBuildStatusActivatedKey: true,
					VersionBuildStatusVariantKey:   variant,
				},
			},
		},
	).Sort([]string{"-" + VersionRevisionOrderNumberKey})
}

func VersionByLastTaskActivation(projectId, variant, taskName string) db.Q {
	return db.Query(
		bson.M{
			VersionIdentifierKey: projectId,
			VersionIgnoredKey:    bson.M{"$ne": true},
			VersionRequesterKey: bson.M{
				"$in": evergreen.SystemVersionRequesterTypes,
			},
			VersionBuildVariantsKey: bson.M{
				"$elemMatch": bson.M{
					VersionBuildStatusVariantKey: variant,
					VersionBuildStatusBatchTimeTasksKey: bson.M{
						"$elemMatch": bson.M{
							BatchTimeTaskStatusActivatedKey: true,
							BatchTimeTaskStatusTaskNameKey:  taskName,
						},
					},
				},
			},
		},
	).Sort([]string{"-" + VersionRevisionOrderNumberKey})
}

// ByProjectId finds all non-patch versions within a project.
func VersionByProjectId(projectId string) db.Q {
	return db.Query(
		bson.M{
			VersionIdentifierKey: projectId,
			VersionRequesterKey: bson.M{
				"$in": evergreen.SystemVersionRequesterTypes,
			},
		})
}

func VersionByProjectAndTrigger(projectID string, includeTriggered bool) db.Q {
	q := bson.M{
		VersionIdentifierKey: projectID,
		VersionRequesterKey: bson.M{
			"$in": evergreen.SystemVersionRequesterTypes,
		},
	}
	if !includeTriggered {
		q[VersionTriggerIDKey] = bson.M{
			"$exists": false,
		}
	}
	return db.Query(q)
}

// VersionByMostRecentSystemRequester finds all mainline versions within a project,
// ordered by most recently created to oldest.
func VersionByMostRecentSystemRequester(projectId string) db.Q {
	return db.Query(
		bson.M{
			VersionRequesterKey: bson.M{
				"$in": evergreen.SystemVersionRequesterTypes,
			},
			VersionIdentifierKey: projectId,
		},
	).Sort([]string{"-" + VersionRevisionOrderNumberKey})
}

// if startOrder is specified, only returns older versions (i.e. with a smaller revision number)
func VersionBySystemRequesterOrdered(projectId string, startOrder int) db.Q {
	q := bson.M{
		VersionRequesterKey: bson.M{
			"$in": evergreen.SystemVersionRequesterTypes,
		},
		VersionIdentifierKey: projectId,
	}
	if startOrder > 0 {
		q[VersionRevisionOrderNumberKey] = bson.M{
			"$lt": startOrder,
		}
	}
	return db.Query(q).Sort([]string{"-" + VersionRevisionOrderNumberKey})
}

// VersionByMostRecentNonIgnored finds all non-ignored versions within a project,
// ordered by most recently created to oldest, before a given time.
func VersionByMostRecentNonIgnored(projectId string, ts time.Time) db.Q {
	return db.Query(
		bson.M{
			VersionRequesterKey:  evergreen.RepotrackerVersionRequester,
			VersionIdentifierKey: projectId,
			VersionIgnoredKey:    bson.M{"$ne": true},
			VersionCreateTimeKey: bson.M{"$lte": ts},
		},
	).Sort([]string{"-" + VersionRevisionOrderNumberKey})
}

func VersionBySuccessfulBeforeRevision(project string, beforeRevision int) db.Q {
	return db.Query(
		bson.M{
			VersionRequesterKey: bson.M{
				"$in": evergreen.SystemVersionRequesterTypes,
			},
			VersionIdentifierKey: project,
			VersionStatusKey:     evergreen.VersionSucceeded,
			VersionRevisionOrderNumberKey: bson.M{
				"$lt": beforeRevision,
			},
		},
	)
}

func VersionFindOne(query db.Q) (*Version, error) {
	version := &Version{}
	err := db.FindOneQ(VersionCollection, query, version)
	if adb.ResultsNotFound(err) {
		return nil, nil
	}
	return version, err
}

func VersionFindOneId(id string) (*Version, error) {
	return VersionFindOne(VersionById(id))
}

func VersionFindByIds(ids []string) ([]Version, error) {
	return VersionFind(db.Query(bson.M{
		VersionIdKey: bson.M{
			"$in": ids,
		}}))
}

func VersionFind(query db.Q) ([]Version, error) {
	versions := []Version{}
	err := db.FindAllQ(VersionCollection, query, &versions)
	if adb.ResultsNotFound(err) {
		return nil, nil
	}
	return versions, err
}

// Count returns the number of hosts that satisfy the given query.
func VersionCount(query db.Q) (int, error) {
	return db.CountQ(VersionCollection, query)
}

// UpdateOne updates one version.
func VersionUpdateOne(query interface{}, update interface{}) error {
	return db.Update(
		VersionCollection,
		query,
		update,
	)
}

func ActivateVersions(versionIds []string) error {
	_, err := db.UpdateAll(
		VersionCollection,
		bson.M{
			VersionIdKey: bson.M{"$in": versionIds},
		},
		bson.M{
			"$set": bson.M{
				VersionActivatedKey: true,
			},
		})
	if err != nil {
		return errors.Wrap(err, "activating versions")
	}
	return nil
}

func UpdateVersionMessage(versionId, message string) error {
	return VersionUpdateOne(
		bson.M{VersionIdKey: versionId},
		bson.M{
			"$set": bson.M{
				VersionMessageKey: message,
			},
		},
	)
}

func AddGitTag(versionId string, tag GitTag) error {
	return VersionUpdateOne(
		bson.M{VersionIdKey: versionId},
		bson.M{
			"$push": bson.M{
				VersionGitTagsKey: tag,
			},
		},
	)
}

func AddSatisfiedTrigger(versionID, definitionID string) error {
	return VersionUpdateOne(bson.M{VersionIdKey: versionID},
		bson.M{
			"$push": bson.M{
				VersionSatisfiedTriggersKey: definitionID,
			},
		})
}

func GetVersionAuthorID(versionID string) (string, error) {
	v, err := VersionFindOne(VersionById(versionID).WithFields(VersionAuthorIDKey))
	if err != nil {
		return "", errors.Wrapf(err, "getting version '%s'", versionID)
	}
	if v == nil {
		return "", errors.Errorf("no version found for ID '%s'", versionID)
	}

	return v.AuthorID, nil
}

func FindLastPeriodicBuild(projectID, definitionID string) (*Version, error) {
	versions, err := VersionFind(db.Query(bson.M{
		VersionPeriodicBuildIDKey: definitionID,
		VersionIdentifierKey:      projectID,
	}).Sort([]string{"-" + VersionCreateTimeKey}).Limit(1))
	if err != nil {
		return nil, err
	}
	if len(versions) == 0 {
		return nil, nil
	}

	return &versions[0], nil
}

func FindProjectForVersion(versionID string) (string, error) {
	v, err := VersionFindOne(VersionById(versionID).Project(bson.M{VersionIdentifierKey: 1}))
	if err != nil {
		return "", err
	}
	if v == nil {
		return "", errors.New("version not found")
	}
	return v.Identifier, nil
}

<<<<<<< HEAD
// FindBaseVersionIDForVersion finds the base version ID for a given version ID. If the version is a patch, it will
// return the base version ID. If the version is a mainline commit, it will return the previous version ID for the last run mainline commit.
func FindBaseVersionIDForVersion(versionID string) (string, error) {
	v, err := VersionFindOne(VersionById(versionID))
	if err != nil {
		return "", err
	}
	if v == nil {
		return "", errors.New("version not found")
	}
	baseVersionID := ""
	if evergreen.IsPatchRequester(v.Requester) {
		baseVersion, err := VersionFindOne(BaseVersionByProjectIdAndRevision(v.Identifier, v.Revision))
		if err != nil {
			return "", errors.Wrapf(err, "finding base version with id: '%s'", v.Id)
		}
		if baseVersion != nil {
			baseVersionID = baseVersion.Id
		}
	} else {
		previousVersion, err := VersionFindOne(VersionByProjectIdAndOrder(utility.FromStringPtr(&v.Identifier), v.RevisionOrderNumber-1))
		if err != nil {
			return "", errors.Wrapf(err, "finding base version with id: '%s'", v.Id)
		}
		if previousVersion != nil {
			baseVersionID = previousVersion.Id
		}
	}
	return baseVersionID, nil
=======
// FindBaseVersionForVersion finds the base version  for a given version ID. If the version is a patch, it will
// return the base version. If the version is a mainline commit, it will return the previously run mainline commit.
func FindBaseVersionForVersion(versionID string) (*Version, error) {
	v, err := VersionFindOne(VersionById(versionID))
	if err != nil {
		return nil, err
	}
	if v == nil {
		return nil, errors.New("version not found")
	}
	if evergreen.IsPatchRequester(v.Requester) {
		baseVersion, err := VersionFindOne(BaseVersionByProjectIdAndRevision(v.Identifier, v.Revision))
		if err != nil {
			return nil, errors.Wrapf(err, "finding base version with id: '%s'", v.Id)
		}
		return baseVersion, nil
	} else {
		previousVersion, err := VersionFindOne(VersionByProjectIdAndOrder(utility.FromStringPtr(&v.Identifier), v.RevisionOrderNumber-1))
		if err != nil {
			return nil, errors.Wrapf(err, "finding base version with id: '%s'", v.Id)
		}
		return previousVersion, nil
	}
>>>>>>> c156cb29
}<|MERGE_RESOLUTION|>--- conflicted
+++ resolved
@@ -407,37 +407,6 @@
 	return v.Identifier, nil
 }
 
-<<<<<<< HEAD
-// FindBaseVersionIDForVersion finds the base version ID for a given version ID. If the version is a patch, it will
-// return the base version ID. If the version is a mainline commit, it will return the previous version ID for the last run mainline commit.
-func FindBaseVersionIDForVersion(versionID string) (string, error) {
-	v, err := VersionFindOne(VersionById(versionID))
-	if err != nil {
-		return "", err
-	}
-	if v == nil {
-		return "", errors.New("version not found")
-	}
-	baseVersionID := ""
-	if evergreen.IsPatchRequester(v.Requester) {
-		baseVersion, err := VersionFindOne(BaseVersionByProjectIdAndRevision(v.Identifier, v.Revision))
-		if err != nil {
-			return "", errors.Wrapf(err, "finding base version with id: '%s'", v.Id)
-		}
-		if baseVersion != nil {
-			baseVersionID = baseVersion.Id
-		}
-	} else {
-		previousVersion, err := VersionFindOne(VersionByProjectIdAndOrder(utility.FromStringPtr(&v.Identifier), v.RevisionOrderNumber-1))
-		if err != nil {
-			return "", errors.Wrapf(err, "finding base version with id: '%s'", v.Id)
-		}
-		if previousVersion != nil {
-			baseVersionID = previousVersion.Id
-		}
-	}
-	return baseVersionID, nil
-=======
 // FindBaseVersionForVersion finds the base version  for a given version ID. If the version is a patch, it will
 // return the base version. If the version is a mainline commit, it will return the previously run mainline commit.
 func FindBaseVersionForVersion(versionID string) (*Version, error) {
@@ -461,5 +430,4 @@
 		}
 		return previousVersion, nil
 	}
->>>>>>> c156cb29
 }