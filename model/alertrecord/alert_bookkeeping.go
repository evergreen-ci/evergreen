--- conflicted
+++ resolved
@@ -100,23 +100,13 @@
 // within a given project.
 // This can be used to determine whether or not a newly detected failure transition should trigger
 // an alert. If an alert was already sent for a failed task, which transitioned from a succsesfulwhose commit order number is
-<<<<<<< HEAD
-func ByLastFailureTransition(taskName, variant, projectId string) db.Q {
-	return db.Query(bson.M{
-		TypeKey:      TaskFailTransitionId,
-		TaskNameKey:  taskName,
-		VariantKey:   variant,
-		ProjectIdKey: projectId,
-	}).Sort([]string{"-" + AlertTimeKey, "-" + RevisionOrderNumberKey}).Limit(1)
-=======
 func ByLastFailureTransition(subscriptionID, taskName, variant, projectId string) db.Q {
 	q := subscriptionIDQuery(subscriptionID)
 	q[TypeKey] = TaskFailTransitionId
 	q[TaskNameKey] = taskName
 	q[VariantKey] = variant
 	q[ProjectIdKey] = projectId
-	return db.Query(q).Sort([]string{"-" + RevisionOrderNumberKey}).Limit(1)
->>>>>>> 83a3bc0c
+	return db.Query(q).Sort([]string{"-" + AlertTimeKey, "-" + RevisionOrderNumberKey}).Limit(1)
 }
 
 func ByFirstFailureInVersion(subscriptionID, projectId, versionId string) db.Q {
