--- conflicted
+++ resolved
@@ -84,7 +84,6 @@
 	s.Equal("variant", record.Variant)
 	s.Empty(record.TestName)
 	s.Equal(5, record.RevisionOrderNumber)
-<<<<<<< HEAD
 	s.InDelta(time.Now().UnixNano(), record.AlertTime.UnixNano(), float64(10*time.Millisecond))
 }
 
@@ -109,7 +108,7 @@
 		RevisionOrderNumber: 2,
 	}
 	s.NoError(alert2.Insert())
-	alert, err := FindOne(ByLastFailureTransition("t", "v", "p"))
+	alert, err := FindOne(ByLastFailureTransition("", "t", "v", "p"))
 	s.NoError(err)
 	s.Equal("t2", alert.TaskId)
 
@@ -123,7 +122,7 @@
 		RevisionOrderNumber: 3,
 	}
 	s.NoError(alert3.Insert())
-	alert, err = FindOne(ByLastFailureTransition("t", "v", "p"))
+	alert, err = FindOne(ByLastFailureTransition("", "t", "v", "p"))
 	s.NoError(err)
 	s.Equal("t3", alert.TaskId)
 
@@ -138,7 +137,7 @@
 		AlertTime:           time.Now(),
 	}
 	s.NoError(alert4.Insert())
-	alert, err = FindOne(ByLastFailureTransition("t", "v", "p"))
+	alert, err = FindOne(ByLastFailureTransition("", "t", "v", "p"))
 	s.NoError(err)
 	s.Equal("t4", alert.TaskId)
 
@@ -153,10 +152,9 @@
 		AlertTime:           time.Now().Add(-1 * time.Hour),
 	}
 	s.NoError(alert5.Insert())
-	alert, err = FindOne(ByLastFailureTransition("t", "v", "p"))
+	alert, err = FindOne(ByLastFailureTransition("", "t", "v", "p"))
 	s.NoError(err)
 	s.Equal("t4", alert.TaskId)
-=======
 }
 
 func (s *alertRecordSuite) TestFindOneWithUnsetIDQuery() {
@@ -213,5 +211,4 @@
 	err = db.FindAllQ(Collection, ByLastFailureTransition("legacy-alerts", "task", "variant", "project").Limit(999), &records)
 	s.NoError(err)
 	s.Len(records, 3)
->>>>>>> 83a3bc0c
 }