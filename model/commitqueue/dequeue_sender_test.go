package commitqueue

import (
	"testing"

	"github.com/evergreen-ci/evergreen/db"
	"github.com/evergreen-ci/evergreen/model/event"
	"github.com/mongodb/grip/level"
	"github.com/mongodb/grip/send"
	"github.com/stretchr/testify/assert"
)

func TestCommitQueueDequeueLogger(t *testing.T) {
	assert := assert.New(t)

	assert.NoError(db.ClearCollections(Collection, event.AllLogCollection))
	q := &CommitQueue{
		ProjectID: "mci",
		Queue: []CommitQueueItem{
			CommitQueueItem{
				Issue: "1",
			},
			CommitQueueItem{
				Issue: "2",
			},
		},
	}
	assert.NoError(InsertQueue(q))
	assert.NoError(q.SetProcessing(true))

	msg := NewDequeueItemMessage(level.Notice, DequeueItem{
		ProjectID: "mci",
		Item:      "1",
	})
	sender, err := NewCommitQueueDequeueLogger("dq sender", send.LevelInfo{
		Default:   level.Notice,
		Threshold: level.Notice,
	})
	assert.NoError(err)

	dequeueSender, ok := sender.(*commitQueueDequeueLogger)
	assert.True(ok)
	assert.NoError(dequeueSender.doSend(msg))

	q, err = FindOneId("mci")
	assert.NoError(err)
	assert.False(q.Processing)
<<<<<<< HEAD
	assert.Equal("2", q.Queue[0].Issue)
=======
	assert.Equal("2", q.Next().Issue)
	eventLog, err := event.FindUnprocessedEvents()
	assert.NoError(err)
	assert.Len(eventLog, 1)

	// dequeue a non-existent item
	msg = NewDequeueItemMessage(level.Notice, DequeueItem{
		ProjectID: "mci",
		Item:      "1",
	})
	assert.Error(dequeueSender.doSend(msg))
	// no additional events are logged
	eventLog, err = event.FindUnprocessedEvents()
	assert.NoError(err)
	assert.Len(eventLog, 1)
>>>>>>> cc43b467
}<|MERGE_RESOLUTION|>--- conflicted
+++ resolved
@@ -45,10 +45,7 @@
 	q, err = FindOneId("mci")
 	assert.NoError(err)
 	assert.False(q.Processing)
-<<<<<<< HEAD
 	assert.Equal("2", q.Queue[0].Issue)
-=======
-	assert.Equal("2", q.Next().Issue)
 	eventLog, err := event.FindUnprocessedEvents()
 	assert.NoError(err)
 	assert.Len(eventLog, 1)
@@ -63,5 +60,4 @@
 	eventLog, err = event.FindUnprocessedEvents()
 	assert.NoError(err)
 	assert.Len(eventLog, 1)
->>>>>>> cc43b467
 }