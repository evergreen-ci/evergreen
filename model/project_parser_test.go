--- conflicted
+++ resolved
@@ -1333,45 +1333,28 @@
 }
 
 func checkProjectPersists(yml []byte) error {
-<<<<<<< HEAD
-	pp, err := createIntermediateProject(yml)
-	if err != nil {
-		return errors.Wrapf(err, "error creating project")
-=======
 	pp, errs := createIntermediateProject(yml)
 	catcher := grip.NewBasicCatcher()
-	for _, err := range errs {
-		catcher.Add(err)
-	}
+	catcher.Extend(errs)
 	if catcher.HasErrors() {
 		return catcher.Resolve()
->>>>>>> 17372917
-	}
-
-	pp.Id = "my-project"
-	pp.Identifier = "old-project-identifier"
-	pp.ConfigUpdateNumber = 1
-
+	}
 	yamlToCompare, err := yaml.Marshal(pp)
 	if err != nil {
 		return errors.Wrapf(err, "error marshalling original project")
 	}
 
-<<<<<<< HEAD
-	if _, err = createIntermediateProject([]byte(yamlToCompare)); err != nil {
-		return errors.Wrap(err, "marshalled project cannot be parsed")
-	}
-
-	if err = pp.UpsertWithConfigNumber(1); err != nil {
-		return errors.Wrapf(err, "error inserting parser project")
-=======
+	_, errs = createIntermediateProject([]byte(yamlToCompare))
+	catcher.Extend(errs)
+	if catcher.HasErrors() {
+		return errors.Wrap(catcher.Resolve(), "marshalled project cannot be parsed")
+	}
 	v := Version{
 		Id:            "my-version",
 		ParserProject: pp,
 	}
 	if err = v.Insert(); err != nil {
 		return errors.Wrapf(err, "error inserting version")
->>>>>>> 17372917
 	}
 	newV, err := VersionFindOneId(v.Id)
 	if err != nil {
@@ -1384,32 +1367,5 @@
 	if !bytes.Equal(newYaml, yamlToCompare) {
 		return errors.New("yamls not equal")
 	}
-<<<<<<< HEAD
-
-	// ensure that updating with the re-parsed project doesn't error
-	pp, err = createIntermediateProject([]byte(newYaml))
-	if err != nil {
-		return errors.Wrap(err, "error creating intermediate project from stored config")
-	}
-	pp.Id = "my-project"
-	pp.Identifier = "new-project-identifier"
-
-	if err = pp.UpsertWithConfigNumber(2); err != nil {
-		return errors.Wrap(err, "error updating version's project")
-	}
-
-	newPP, err = ParserProjectFindOneById(pp.Id)
-	if err != nil {
-		return errors.Wrapf(err, "error finding updated project")
-	}
-	if newPP.Identifier != pp.Identifier {
-		return errors.New("version project not updated")
-	}
-	if newPP.ConfigUpdateNumber != 2 {
-		return errors.New("Config update number wrong")
-	}
-
-=======
->>>>>>> 17372917
 	return nil
 }