--- conflicted
+++ resolved
@@ -1388,44 +1388,6 @@
   - name: odd_task_group
 `
 
-<<<<<<< HEAD
-	proj = &Project{}
-	_, err = LoadProjectInto(ctx, []byte(tagYml), nil, "id", proj)
-	assert.NotNil(proj)
-	assert.Nil(err)
-	assert.Len(proj.TaskGroups, 2)
-	assert.Equal("even_task_group", proj.TaskGroups[0].Name)
-	assert.Len(proj.TaskGroups[0].Tasks, 2)
-	for _, t := range proj.TaskGroups[0].Tasks {
-		v, err := strconv.Atoi(t)
-		assert.NoError(err)
-		assert.Equal(0, v%2)
-	}
-
-	validMaxHostYml := `
-tasks:
-- name: example_task_1
-- name: example_task_2
-task_groups:
-- name: example_task_group
-  max_hosts: -1
-  tasks:
-  - example_task_1
-  - example_task_2
-buildvariants:
-- name: bv
-  display_name: "bv_display"
-  tasks:
-  - name: example_task_group
-`
-	proj = &Project{}
-	_, err = LoadProjectInto(ctx, []byte(validMaxHostYml), nil, "id", proj)
-	assert.NotNil(proj)
-	assert.Nil(err)
-	assert.Equal("example_task_group", proj.TaskGroups[0].Name)
-	assert.Len(proj.TaskGroups, 1)
-	assert.Equal(proj.TaskGroups[0].MaxHosts, len(proj.TaskGroups[0].Tasks))
-=======
 		proj := &Project{}
 		_, err := LoadProjectInto(ctx, []byte(tagYml), nil, "id", proj)
 		require.NotNil(t, proj)
@@ -1448,8 +1410,30 @@
 		for _, bvtu := range proj.BuildVariants[0].Tasks {
 			checkIsTaskGroupTaskUnit(t, bvtu)
 		}
+    validMaxHostYml := `
+tasks:
+- name: example_task_1
+- name: example_task_2
+task_groups:
+- name: example_task_group
+  max_hosts: -1
+  tasks:
+  - example_task_1
+  - example_task_2
+buildvariants:
+- name: bv
+  display_name: "bv_display"
+  tasks:
+  - name: example_task_group
+`
+	proj = &Project{}
+	_, err = LoadProjectInto(ctx, []byte(validMaxHostYml), nil, "id", proj)
+	assert.NotNil(proj)
+	assert.Nil(err)
+	assert.Equal("example_task_group", proj.TaskGroups[0].Name)
+	assert.Len(proj.TaskGroups, 1)
+	assert.Equal(proj.TaskGroups[0].MaxHosts, len(proj.TaskGroups[0].Tasks))
 	})
->>>>>>> 4f0849f6
 }
 
 func TestTaskGroupWithDisplayTask(t *testing.T) {
