package model

import (
	"context"
	"testing"
	"time"

	"github.com/evergreen-ci/evergreen"
	"github.com/evergreen-ci/evergreen/db"
	"github.com/evergreen-ci/evergreen/model/build"
	"github.com/evergreen-ci/evergreen/model/patch"
	"github.com/evergreen-ci/evergreen/model/task"
	"github.com/evergreen-ci/utility"
	. "github.com/smartystreets/goconvey/convey"
	"github.com/stretchr/testify/assert"
	"github.com/stretchr/testify/require"
	"go.mongodb.org/mongo-driver/bson"
)

func taskIdInSlice(tasks []task.Task, id string) bool {
	for _, task := range tasks {
		if task.Id == id {
			return true
		}
	}
	return false
}

func TestTaskSetPriority(t *testing.T) {

	Convey("With a task", t, func() {

		require.NoError(t, db.ClearCollections(task.Collection, build.Collection, VersionCollection))

		v := &Version{Id: "abcdef"}
		require.NoError(t, v.Insert())

		tasks := []task.Task{
			{
				Id:             "one",
				DependsOn:      []task.Dependency{{TaskId: "two", Status: ""}, {TaskId: "three", Status: ""}, {TaskId: "four", Status: ""}},
				Activated:      true,
				BuildId:        "b0",
				Version:        v.Id,
				DisplayOnly:    true,
				ExecutionTasks: []string{"six"},
			},
			{
				Id:        "two",
				Priority:  5,
				Activated: true,
				BuildId:   "b0",
				Version:   v.Id,
			},
			{
				Id:        "three",
				DependsOn: []task.Dependency{{TaskId: "five", Status: ""}},
				Activated: true,
				BuildId:   "b0",
				Version:   v.Id,
			},
			{
				Id:        "four",
				DependsOn: []task.Dependency{{TaskId: "five", Status: ""}},
				Activated: true,
				BuildId:   "b0",
				Version:   v.Id,
			},
			{
				Id:        "five",
				Activated: true,
				BuildId:   "b0",
				Version:   v.Id,
			},
			{
				Id:        "six",
				Activated: true,
				BuildId:   "b0",
				Version:   v.Id,
			},
		}

		for _, task := range tasks {
			So(task.Insert(), ShouldBeNil)
		}

		b0 := build.Build{Id: "b0"}
		require.NoError(t, b0.Insert())

		Convey("setting its priority should update it and all dependencies in the database", func() {

			So(SetTaskPriority(tasks[0], 1, "user"), ShouldBeNil)

			t, err := task.FindOne(db.Query(task.ById("one")))
			So(err, ShouldBeNil)
			So(t, ShouldNotBeNil)
			So(t.Priority, ShouldEqual, 1)

			t, err = task.FindOne(db.Query(task.ById("two")))
			So(err, ShouldBeNil)
			So(t, ShouldNotBeNil)
			So(t.Priority, ShouldEqual, 5)

			t, err = task.FindOne(db.Query(task.ById("three")))
			So(err, ShouldBeNil)
			So(t, ShouldNotBeNil)
			So(t.Priority, ShouldEqual, 1)

			t, err = task.FindOne(db.Query(task.ById("four")))
			So(err, ShouldBeNil)
			So(t, ShouldNotBeNil)
			So(t.Id, ShouldEqual, "four")
			So(t.Priority, ShouldEqual, 1)

			t, err = task.FindOne(db.Query(task.ById("five")))
			So(err, ShouldBeNil)
			So(t, ShouldNotBeNil)
			So(t.Id, ShouldEqual, "five")
			So(t.Priority, ShouldEqual, 1)

			t, err = task.FindOne(db.Query(task.ById("six")))
			So(err, ShouldBeNil)
			So(t, ShouldNotBeNil)
			So(t.Id, ShouldEqual, "six")
			So(t.Priority, ShouldEqual, 1)

		})

		Convey("decreasing priority should update the task and its execution tasks but not its dependencies", func() {
			So(SetTaskPriority(tasks[0], 1, "user"), ShouldBeNil)
			So(tasks[0].Activated, ShouldEqual, true)
			So(SetTaskPriority(tasks[0], -1, "user"), ShouldBeNil)

			t, err := task.FindOne(db.Query(task.ById("one")))
			So(err, ShouldBeNil)
			So(t, ShouldNotBeNil)
			So(t.Priority, ShouldEqual, -1)
			So(t.Activated, ShouldEqual, false)

			t, err = task.FindOne(db.Query(task.ById("two")))
			So(err, ShouldBeNil)
			So(t, ShouldNotBeNil)
			So(t.Priority, ShouldEqual, 5)
			So(t.Activated, ShouldEqual, true)

			t, err = task.FindOne(db.Query(task.ById("three")))
			So(err, ShouldBeNil)
			So(t, ShouldNotBeNil)
			So(t.Priority, ShouldEqual, 1)
			So(t.Activated, ShouldEqual, true)

			t, err = task.FindOne(db.Query(task.ById("four")))
			So(err, ShouldBeNil)
			So(t, ShouldNotBeNil)
			So(t.Id, ShouldEqual, "four")
			So(t.Priority, ShouldEqual, 1)
			So(t.Activated, ShouldEqual, true)

			t, err = task.FindOne(db.Query(task.ById("five")))
			So(err, ShouldBeNil)
			So(t, ShouldNotBeNil)
			So(t.Id, ShouldEqual, "five")
			So(t.Priority, ShouldEqual, 1)
			So(t.Activated, ShouldEqual, true)

			t, err = task.FindOne(db.Query(task.ById("six")))
			So(err, ShouldBeNil)
			So(t, ShouldNotBeNil)
			So(t.Id, ShouldEqual, "six")
			So(t.Priority, ShouldEqual, -1)
			So(t.Activated, ShouldEqual, false)
		})
	})
}

func TestBuildSetPriority(t *testing.T) {

	Convey("With a build", t, func() {

		require.NoError(t, db.ClearCollections(build.Collection, task.Collection, VersionCollection))

		b := &build.Build{Id: "build"}
		So(b.Insert(), ShouldBeNil)

		v := &Version{Id: "abcdef"}
		require.NoError(t, v.Insert())

		taskOne := &task.Task{Id: "taskOne", BuildId: b.Id, Version: v.Id}
		So(taskOne.Insert(), ShouldBeNil)

		taskTwo := &task.Task{Id: "taskTwo", BuildId: b.Id, Version: v.Id}
		So(taskTwo.Insert(), ShouldBeNil)

		taskThree := &task.Task{Id: "taskThree", BuildId: b.Id, Version: v.Id}
		So(taskThree.Insert(), ShouldBeNil)

		Convey("setting its priority should update the priority"+
			" of all its tasks in the database", func() {

			So(SetBuildPriority(b.Id, 42, ""), ShouldBeNil)

			tasks, err := task.Find(task.ByBuildId(b.Id))
			So(err, ShouldBeNil)
			So(len(tasks), ShouldEqual, 3)
			So(tasks[0].Priority, ShouldEqual, 42)
			So(tasks[1].Priority, ShouldEqual, 42)
			So(tasks[2].Priority, ShouldEqual, 42)
		})

	})

}

func TestBuildRestart(t *testing.T) {
	defer func() {
		assert.NoError(t, db.ClearCollections(task.Collection, task.OldCollection, VersionCollection, build.Collection))
	}()

	// Running a multi-document transaction requires the collections to exist
	// first before any documents can be inserted.
	require.NoError(t, db.CreateCollections(task.Collection, task.OldCollection, VersionCollection, build.Collection))
	require.NoError(t, db.ClearCollections(task.Collection, task.OldCollection, build.Collection))
	v := &Version{Id: "version"}
	require.NoError(t, v.Insert())
	b := &build.Build{Id: "build", Version: "version"}
	require.NoError(t, b.Insert())
	Convey("Restarting a build", t, func() {
		Convey("with task abort should update the status of"+
			" non in-progress tasks and abort in-progress ones and mark them to be reset", func() {

			taskOne := &task.Task{
				Id:          "task1",
				DisplayName: "task1",
				BuildId:     b.Id,
				Status:      evergreen.TaskSucceeded,
				Activated:   true,
			}
			So(taskOne.Insert(), ShouldBeNil)

			taskTwo := &task.Task{
				Id:          "task2",
				DisplayName: "task2",
				BuildId:     b.Id,
				Status:      evergreen.TaskDispatched,
				Activated:   true,
			}
			So(taskTwo.Insert(), ShouldBeNil)

			So(RestartBuild(b, []string{"task1", "task2"}, true, evergreen.DefaultTaskActivator), ShouldBeNil)
			var err error
			b, err = build.FindOne(build.ById(b.Id))
			So(err, ShouldBeNil)
			So(b.Status, ShouldEqual, evergreen.BuildStarted)
			So(b.Activated, ShouldEqual, true)
			taskOne, err = task.FindOne(db.Query(task.ById("task1")))
			So(err, ShouldBeNil)
			So(taskOne.Status, ShouldEqual, evergreen.TaskUndispatched)
			taskTwo, err = task.FindOne(db.Query(task.ById("task2")))
			So(err, ShouldBeNil)
			So(taskTwo.Aborted, ShouldEqual, true)
			So(taskTwo.ResetWhenFinished, ShouldBeTrue)
		})

		Convey("without task abort should update the status"+
			" of only those build tasks not in-progress", func() {
			taskThree := &task.Task{
				Id:          "task3",
				DisplayName: "task3",
				BuildId:     b.Id,
				Status:      evergreen.TaskSucceeded,
				Activated:   true,
			}
			So(taskThree.Insert(), ShouldBeNil)

			taskFour := &task.Task{
				Id:          "task4",
				DisplayName: "task4",
				BuildId:     b.Id,
				Status:      evergreen.TaskDispatched,
				Activated:   true,
			}
			So(taskFour.Insert(), ShouldBeNil)

			So(RestartBuild(b, []string{"task3", "task4"}, false, evergreen.DefaultTaskActivator), ShouldBeNil)
			var err error
			b, err = build.FindOne(build.ById(b.Id))
			So(err, ShouldBeNil)
			So(b.Status, ShouldEqual, evergreen.BuildStarted)
			taskThree, err = task.FindOne(db.Query(task.ById("task3")))
			So(err, ShouldBeNil)
			So(taskThree.Status, ShouldEqual, evergreen.TaskUndispatched)
			taskFour, err = task.FindOne(db.Query(task.ById("task4")))
			So(err, ShouldBeNil)
			So(taskFour.Aborted, ShouldEqual, false)
			So(taskFour.Status, ShouldEqual, evergreen.TaskDispatched)
		})

		Convey("single host task group tasks be omitted from the immediate restart logic", func() {

			taskFive := &task.Task{
				Id:                "task5",
				DisplayName:       "task5",
				BuildId:           b.Id,
				Status:            evergreen.TaskSucceeded,
				Activated:         true,
				TaskGroup:         "tg",
				TaskGroupMaxHosts: 1,
			}
			So(taskFive.Insert(), ShouldBeNil)

			taskSix := &task.Task{
				Id:                "task6",
				DisplayName:       "task6",
				BuildId:           b.Id,
				Status:            evergreen.TaskDispatched,
				Activated:         true,
				TaskGroup:         "tg",
				TaskGroupMaxHosts: 1,
			}
			So(taskSix.Insert(), ShouldBeNil)

			taskSeven := &task.Task{
				Id:          "task7",
				DisplayName: "task7",
				BuildId:     b.Id,
				Status:      evergreen.TaskSucceeded,
				Activated:   true,
			}
			So(taskSeven.Insert(), ShouldBeNil)

			So(RestartBuild(b, []string{"task5", "task6", "task7"}, false, evergreen.DefaultTaskActivator), ShouldBeNil)
			var err error
			b, err = build.FindOne(build.ById(b.Id))
			So(err, ShouldBeNil)
			So(b.Status, ShouldEqual, evergreen.BuildStarted)
			taskFive, err = task.FindOne(db.Query(task.ById("task5")))
			So(err, ShouldBeNil)
			So(taskFive.Status, ShouldEqual, evergreen.TaskSucceeded)
			So(taskFive.ResetWhenFinished, ShouldBeTrue)
			taskSix, err = task.FindOne(db.Query(task.ById("task6")))
			So(err, ShouldBeNil)
			taskSeven, err = task.FindOne(db.Query(task.ById("task7")))
			So(err, ShouldBeNil)
			So(taskSeven.Status, ShouldEqual, evergreen.TaskUndispatched)
		})

		Convey("a fully completed single host task group should get reset", func() {
			taskEight := &task.Task{
				Id:                "task8",
				DisplayName:       "task8",
				BuildId:           b.Id,
				Version:           v.Id,
				Status:            evergreen.TaskSucceeded,
				Activated:         true,
				TaskGroup:         "tg2",
				TaskGroupMaxHosts: 1,
			}
			So(taskEight.Insert(), ShouldBeNil)

			taskNine := &task.Task{
				Id:                "task9",
				DisplayName:       "task9",
				BuildId:           b.Id,
				Version:           v.Id,
				Status:            evergreen.TaskSucceeded,
				Activated:         true,
				TaskGroup:         "tg2",
				TaskGroupMaxHosts: 1,
			}
			So(taskNine.Insert(), ShouldBeNil)

			So(RestartBuild(b, []string{"task8", "task9"}, false, evergreen.DefaultTaskActivator), ShouldBeNil)
			var err error
			b, err = build.FindOne(build.ById(b.Id))
			So(err, ShouldBeNil)
			So(b.Status, ShouldEqual, evergreen.BuildStarted)
			taskEight, err = task.FindOne(db.Query(task.ById("task8")))
			So(err, ShouldBeNil)
			So(taskEight.Status, ShouldEqual, evergreen.TaskUndispatched)
			taskNine, err = task.FindOne(db.Query(task.ById("task9")))
			So(err, ShouldBeNil)
			So(taskNine.Status, ShouldEqual, evergreen.TaskUndispatched)
		})

	})
}

func TestBuildMarkAborted(t *testing.T) {
	Convey("With a build", t, func() {

		require.NoError(t, db.ClearCollections(build.Collection, task.Collection, VersionCollection))

		v := &Version{
			Id: "v",
			BuildVariants: []VersionBuildStatus{
				{
					BuildVariant:     "bv",
					ActivationStatus: ActivationStatus{Activated: true},
				},
			},
		}

		So(v.Insert(), ShouldBeNil)

		b := &build.Build{
			Id:           "build",
			Activated:    true,
			BuildVariant: "bv",
			Version:      "v",
		}
		So(b.Insert(), ShouldBeNil)

		Convey("when marking it as aborted", func() {

			Convey("it should be deactivated", func() {
				var err error
				So(AbortBuild(b.Id, evergreen.DefaultTaskActivator), ShouldBeNil)
				b, err = build.FindOne(build.ById(b.Id))
				So(err, ShouldBeNil)
				So(b.Activated, ShouldBeFalse)
			})

			Convey("all abortable tasks for it should be aborted", func() {

				// insert two abortable tasks and one non-abortable task
				// for the correct build, and one abortable task for
				// a different build

				abortableOne := &task.Task{
					Id:      "abortableOne",
					BuildId: b.Id,
					Status:  evergreen.TaskStarted,
				}
				So(abortableOne.Insert(), ShouldBeNil)

				abortableTwo := &task.Task{
					Id:      "abortableTwo",
					BuildId: b.Id,
					Status:  evergreen.TaskDispatched,
				}
				So(abortableTwo.Insert(), ShouldBeNil)

				notAbortable := &task.Task{
					Id:      "notAbortable",
					BuildId: b.Id,
					Status:  evergreen.TaskSucceeded,
				}
				So(notAbortable.Insert(), ShouldBeNil)

				wrongBuildId := &task.Task{
					Id:      "wrongBuildId",
					BuildId: "blech",
					Status:  evergreen.TaskStarted,
				}
				So(wrongBuildId.Insert(), ShouldBeNil)

				// aborting the build should mark only the two abortable tasks
				// with the correct build id as aborted

				So(AbortBuild(b.Id, evergreen.DefaultTaskActivator), ShouldBeNil)

				abortedTasks, err := task.Find(task.ByAborted(true))
				So(err, ShouldBeNil)
				So(len(abortedTasks), ShouldEqual, 2)
				So(taskIdInSlice(abortedTasks, abortableOne.Id), ShouldBeTrue)
				So(taskIdInSlice(abortedTasks, abortableTwo.Id), ShouldBeTrue)
			})
		})
	})
}

func TestSetVersionActivation(t *testing.T) {
	require.NoError(t, db.ClearCollections(build.Collection, task.Collection, VersionCollection))

	vID := "abcdef"
	v := &Version{Id: vID, BuildIds: []string{"b0", "b1"}}
	require.NoError(t, v.Insert())

	builds := []build.Build{
		{Id: "b0", Version: vID, Activated: true, Tasks: []build.TaskCache{{Id: "t0"}}, Status: evergreen.BuildCreated},
		{Id: "b1", Version: vID, Activated: true, Tasks: []build.TaskCache{{Id: "t1"}}, Status: evergreen.BuildSucceeded},
	}
	for _, build := range builds {
		require.NoError(t, build.Insert())
	}

	tasks := []task.Task{
		{Id: "t0", BuildId: "b0", Version: vID, Activated: true, Status: evergreen.TaskUndispatched},
		{Id: "t1", BuildId: "b1", Version: vID, Activated: true, Status: evergreen.TaskSucceeded},
	}
	for _, task := range tasks {
		require.NoError(t, task.Insert())
	}

	assert.NoError(t, SetVersionActivation(vID, false, "user"))
	builds, err := build.FindBuildsByVersions([]string{vID})
	require.NoError(t, err)
	require.Len(t, builds, 2)
	for _, b := range builds {
		assert.False(t, b.Activated)
	}

	t0, err := task.FindOneId(tasks[0].Id)
	require.NoError(t, err)
	assert.False(t, t0.Activated)

	t1, err := task.FindOneId(tasks[1].Id)
	require.NoError(t, err)
	assert.True(t, t1.Activated)
}

func TestBuildSetActivated(t *testing.T) {
	Convey("With a build", t, func() {

		require.NoError(t, db.ClearCollections(build.Collection, task.Collection, VersionCollection))

		Convey("when changing the activated status of the build to true", func() {
			Convey("the activated status of the build and all undispatched"+
				" tasks that are part of it should be set", func() {

				user := "differentUser"
				vID := "abcdef"
				v := &Version{Id: vID}
				require.NoError(t, v.Insert())

				b := &build.Build{
					Id:           "build",
					Activated:    true,
					BuildVariant: "bv",
					Version:      vID,
				}
				So(b.Insert(), ShouldBeNil)

				// insert three tasks, with only one of them undispatched and
				// belonging to the correct build

				wrongBuildId := &task.Task{
					Id:        "wrongBuildId",
					BuildId:   "blech",
					Status:    evergreen.TaskUndispatched,
					Activated: true,
				}
				So(wrongBuildId.Insert(), ShouldBeNil)

				wrongStatus := &task.Task{
					Id:        "wrongStatus",
					BuildId:   b.Id,
					Status:    evergreen.TaskDispatched,
					Activated: true,
				}
				So(wrongStatus.Insert(), ShouldBeNil)

				matching := &task.Task{
					Id:        "matching",
					BuildId:   b.Id,
					Status:    evergreen.TaskUndispatched,
					Activated: true,
					DependsOn: []task.Dependency{
						{
							TaskId: "dependency",
							Status: evergreen.TaskSucceeded,
						},
					},
				}

				So(matching.Insert(), ShouldBeNil)

				differentUser := &task.Task{
					Id:          "differentUser",
					BuildId:     b.Id,
					Status:      evergreen.TaskUndispatched,
					Activated:   true,
					ActivatedBy: user,
				}
				So(differentUser.Insert(), ShouldBeNil)

				dependency := &task.Task{
					Id:           "dependency",
					BuildId:      "dependent_build",
					Status:       evergreen.TaskUndispatched,
					Activated:    false,
					DispatchTime: utility.ZeroTime,
				}
				So(dependency.Insert(), ShouldBeNil)

				canary := &task.Task{
					Id:           "canary",
					BuildId:      "dependent_build",
					Status:       evergreen.TaskUndispatched,
					Activated:    false,
					DispatchTime: utility.ZeroTime,
				}
				So(canary.Insert(), ShouldBeNil)

				So(ActivateBuildsAndTasks([]string{b.Id}, false, evergreen.DefaultTaskActivator), ShouldBeNil)
				// the build should have been updated in the db
				b, err := build.FindOne(build.ById(b.Id))
				So(err, ShouldBeNil)
				So(b.Activated, ShouldBeFalse)
				So(b.ActivatedBy, ShouldEqual, evergreen.DefaultTaskActivator)

				// only the matching task should have been updated that has not been set by a user
				deactivatedTasks, err := task.Find(task.ByActivation(false))
				So(err, ShouldBeNil)
				So(len(deactivatedTasks), ShouldEqual, 3)
				So(deactivatedTasks[0].Id, ShouldEqual, matching.Id)

				// task with the different user activating should be activated with that user
				differentUserTask, err := task.FindOne(db.Query(task.ById(differentUser.Id)))
				So(err, ShouldBeNil)
				So(differentUserTask.Activated, ShouldBeTrue)
				So(differentUserTask.ActivatedBy, ShouldEqual, user)

				So(ActivateBuildsAndTasks([]string{b.Id}, true, evergreen.DefaultTaskActivator), ShouldBeNil)
				activatedTasks, err := task.Find(task.ByActivation(true))
				So(err, ShouldBeNil)
				So(len(activatedTasks), ShouldEqual, 5)
			})

			Convey("if a build is activated by a user it should not be able to be deactivated by evergreen", func() {
				user := "differentUser"
				vID := "abcdef"
				v := &Version{
					Id: vID,
					BuildVariants: []VersionBuildStatus{
						{
							BuildVariant:     "bv",
							ActivationStatus: ActivationStatus{Activated: true},
						},
					},
				}
				require.NoError(t, v.Insert())

				b := &build.Build{
					Id:           "anotherBuild",
					Activated:    true,
					BuildVariant: "bv",
					Version:      vID,
				}

				So(b.Insert(), ShouldBeNil)

				matching := &task.Task{
					Id:        "matching",
					BuildId:   b.Id,
					Status:    evergreen.TaskUndispatched,
					Activated: false,
				}
				So(matching.Insert(), ShouldBeNil)

				matching2 := &task.Task{
					Id:        "matching2",
					BuildId:   b.Id,
					Status:    evergreen.TaskUndispatched,
					Activated: false,
				}
				So(matching2.Insert(), ShouldBeNil)

				// have a user set the build activation to true
				So(ActivateBuildsAndTasks([]string{b.Id}, true, user), ShouldBeNil)

				// task with the different user activating should be activated with that user
				task1, err := task.FindOne(db.Query(task.ById(matching.Id)))
				So(err, ShouldBeNil)
				So(task1.Activated, ShouldBeTrue)
				So(task1.ActivatedBy, ShouldEqual, user)

				// task with the different user activating should be activated with that user
				task2, err := task.FindOne(db.Query(task.ById(matching2.Id)))
				So(err, ShouldBeNil)
				So(task2.Activated, ShouldBeTrue)
				So(task2.ActivatedBy, ShouldEqual, user)

				// refresh from the database and check again
				b, err = build.FindOne(build.ById(b.Id))
				So(err, ShouldBeNil)
				So(b.Activated, ShouldBeTrue)
				So(b.ActivatedBy, ShouldEqual, user)

				// deactivate the task from evergreen and nothing should be deactivated.
				So(ActivateBuildsAndTasks([]string{b.Id}, false, evergreen.DefaultTaskActivator), ShouldBeNil)

				// refresh from the database and check again
				b, err = build.FindOne(build.ById(b.Id))
				So(err, ShouldBeNil)
				So(b.Activated, ShouldBeTrue)
				So(b.ActivatedBy, ShouldEqual, user)

				// task with the different user activating should be activated with that user
				task1, err = task.FindOne(db.Query(task.ById(matching.Id)))
				So(err, ShouldBeNil)
				So(task1.Activated, ShouldBeTrue)
				So(task1.ActivatedBy, ShouldEqual, user)

				// task with the different user activating should be activated with that user
				task2, err = task.FindOne(db.Query(task.ById(matching2.Id)))
				So(err, ShouldBeNil)
				So(task2.Activated, ShouldBeTrue)
				So(task2.ActivatedBy, ShouldEqual, user)

			})
		})

	})
}

func TestBuildMarkStarted(t *testing.T) {
	Convey("With a build", t, func() {

		require.NoError(t, db.Clear(build.Collection))

		b := &build.Build{
			Id:     "build",
			Status: evergreen.BuildCreated,
		}
		So(b.Insert(), ShouldBeNil)

		Convey("marking it as started should update the status and"+
			" start time, both in memory and in the database", func() {

			startTime := time.Now()
			So(build.TryMarkStarted(b.Id, startTime), ShouldBeNil)

			// refresh from db and check again
			var err error
			b, err = build.FindOne(build.ById(b.Id))
			So(err, ShouldBeNil)
			So(b.Status, ShouldEqual, evergreen.BuildStarted)
			So(b.StartTime.Round(time.Second).Equal(
				startTime.Round(time.Second)), ShouldBeTrue)
		})
	})
}

func TestBuildMarkFinished(t *testing.T) {

	Convey("With a build", t, func() {

		require.NoError(t, db.Clear(build.Collection))

		startTime := time.Now()
		b := &build.Build{
			Id:            "build",
			StartTime:     startTime,
			ActivatedTime: startTime,
		}
		So(b.Insert(), ShouldBeNil)

		Convey("marking it as finished should update the status,"+
			" finish time, and duration, both in memory and in the"+
			" database", func() {

			finishTime := time.Now()
			So(b.MarkFinished(evergreen.BuildSucceeded, finishTime), ShouldBeNil)
			So(b.Status, ShouldEqual, evergreen.BuildSucceeded)
			So(b.FinishTime.Equal(finishTime), ShouldBeTrue)
			So(b.TimeTaken, ShouldEqual, finishTime.Sub(startTime))

			var err error
			// refresh from db and check again
			b, err = build.FindOne(build.ById(b.Id))
			So(err, ShouldBeNil)
			So(b.Status, ShouldEqual, evergreen.BuildSucceeded)
			So(b.FinishTime.Round(time.Second).Equal(
				finishTime.Round(time.Second)), ShouldBeTrue)
			So(b.TimeTaken, ShouldEqual, finishTime.Sub(startTime))
		})
	})
}

func TestCreateBuildFromVersion(t *testing.T) {

	Convey("When creating a build from a version", t, func() {

		require.NoError(t, db.ClearCollections(ProjectRefCollection, VersionCollection, build.Collection, task.Collection, ProjectAliasCollection))

		// the mock build variant we'll be using. runs all three tasks
		buildVar1 := parserBV{
			Name:        "buildVar",
			DisplayName: "Build Variant",
			RunOn:       []string{"arch"},
			Tasks: parserBVTaskUnits{
				{Name: "taskA"}, {Name: "taskB"}, {Name: "taskC"}, {Name: "taskD"},
			},
			DisplayTasks: []displayTask{
				displayTask{
					Name: "bv1DisplayTask1",
					ExecutionTasks: []string{
						"taskA",
						"taskB",
					},
				},
				displayTask{
					Name: "bv1DisplayTask2",
					ExecutionTasks: []string{
						"taskC",
						"taskD",
					},
				},
			},
		}
		buildVar2 := parserBV{
			Name:        "buildVar2",
			DisplayName: "Build Variant 2",
			RunOn:       []string{"arch"},
			Tasks: parserBVTaskUnits{
				{Name: "taskA"}, {Name: "taskB"}, {Name: "taskC"}, {Name: "taskE"},
			},
		}
		buildVar3 := parserBV{
			Name:        "buildVar3",
			DisplayName: "Build Variant 3",
			RunOn:       []string{"arch"},
			Tasks: parserBVTaskUnits{
				{
					// wait for the first BV's taskA to complete
					Name: "taskA",
					DependsOn: parserDependencies{
						{TaskSelector: taskSelector{Name: "taskA",
							Variant: &variantSelector{StringSelector: "buildVar"}},
						},
					},
				},
			},
		}
		buildVar4 := parserBV{
			Name:        "buildVar4",
			DisplayName: "Build Variant 4",
			RunOn:       []string{"container1"},
			Tasks: parserBVTaskUnits{
				{Name: "taskA"}, {Name: "taskB"}, {Name: "taskC"}, {
					Name:  "taskE",
					RunOn: parserStringSlice{"container2"},
				},
			},
		}

		pref := &ProjectRef{
			Id:         "projectId",
			Identifier: "projectName",
			ContainerSizeDefinitions: []ContainerResources{
				{
					Name:     "small",
					CPU:      256,
					MemoryMB: 128,
				},
				{
					Name:     "large",
					CPU:      512,
					MemoryMB: 256,
				},
			},
		}
		So(pref.Insert(), ShouldBeNil)

		alias := ProjectAlias{ProjectID: pref.Id, TaskTags: []string{"pull-requests"}, Alias: evergreen.GithubPRAlias,
			Variant: ".*"}
		So(alias.Upsert(), ShouldBeNil)
		mustHaveResults := true
		container1 := Container{
			Name:       "container1",
			WorkingDir: "/data",
			Image:      "ubuntu",
			Resources: &ContainerResources{
				MemoryMB: 1024,
				CPU:      512,
			},
			System: ContainerSystem{
				OperatingSystem: evergreen.LinuxOS,
				CPUArchitecture: evergreen.ArchARM64,
			},
			Credential: "repo_creds",
		}
		container2 := Container{
			Name:       "container2",
			WorkingDir: "/dir",
			Image:      "windows",
			Size:       "small",
			System: ContainerSystem{
				OperatingSystem: evergreen.WindowsOS,
				CPUArchitecture: evergreen.ArchAMD64,
				WindowsVersion:  evergreen.Windows2019,
			},
		}
		parserProject := &ParserProject{
			Identifier: utility.ToStringPtr("projectId"),
			Tasks: []parserTask{
				{
					Name:      "taskA",
					Priority:  5,
					Tags:      []string{"tag1", "tag2"},
					DependsOn: nil,
				},
				{
					Name: "taskB",
					Tags: []string{"tag1", "tag2"},
					DependsOn: parserDependencies{
						{TaskSelector: taskSelector{Name: "taskA",
							Variant: &variantSelector{StringSelector: "buildVar"}},
						},
					},
				},
				{
					Name: "taskC",
					Tags: []string{"tag1", "tag2", "pull-requests"},
					DependsOn: parserDependencies{
						{TaskSelector: taskSelector{Name: "taskA"}},
						{TaskSelector: taskSelector{Name: "taskB"}},
					},
				},
				{
					Name: "taskD",
					Tags: []string{"tag1", "tag2"},
					DependsOn: parserDependencies{
						{TaskSelector: taskSelector{Name: AllDependencies}},
					},
					MustHaveResults: &mustHaveResults,
				},
				{
					Name: "taskE",
					Tags: []string{"tag1", "tag2"},
					DependsOn: parserDependencies{
						{TaskSelector: taskSelector{Name: AllDependencies,
							Variant: &variantSelector{StringSelector: AllVariants}},
						},
					},
				},
			},
			Containers:    []Container{container1, container2},
			BuildVariants: []parserBV{buildVar1, buildVar2, buildVar3, buildVar4},
		}

		// the mock version we'll be using
		v := &Version{
			Id:                  "versionId",
			CreateTime:          time.Now(),
			Revision:            "foobar",
			RevisionOrderNumber: 500,
			Requester:           evergreen.RepotrackerVersionRequester,
			BuildVariants: []VersionBuildStatus{
				{
					BuildVariant:     buildVar1.Name,
					ActivationStatus: ActivationStatus{Activated: true},
				},
				{
					BuildVariant:     buildVar2.Name,
					ActivationStatus: ActivationStatus{Activated: true},
				},
				{
					BuildVariant:     buildVar3.Name,
					ActivationStatus: ActivationStatus{Activated: true},
				},
				{
					BuildVariant:     buildVar4.Name,
					ActivationStatus: ActivationStatus{Activated: true},
				},
			},
		}
		So(v.Insert(), ShouldBeNil)

		project, err := TranslateProject(parserProject)
		So(err, ShouldBeNil)
		So(project, ShouldNotBeNil)
		table := NewTaskIdTable(project, v, "", "")
		tt := table.ExecutionTasks
		dt := table.DisplayTasks

		Convey("the task id table should be well-formed", func() {
			So(tt.GetId("buildVar", "taskA"), ShouldNotEqual, "")
			So(tt.GetId("buildVar", "taskB"), ShouldNotEqual, "")
			So(tt.GetId("buildVar", "taskC"), ShouldNotEqual, "")
			So(tt.GetId("buildVar", "taskD"), ShouldNotEqual, "")
			So(tt.GetId("buildVar2", "taskA"), ShouldNotEqual, "")
			So(tt.GetId("buildVar2", "taskB"), ShouldNotEqual, "")
			So(tt.GetId("buildVar2", "taskC"), ShouldNotEqual, "")
			So(tt.GetId("buildVar2", "taskE"), ShouldNotEqual, "")
			So(tt.GetId("buildVar3", "taskA"), ShouldNotEqual, "")
			So(dt.GetId("buildVar", "bv1DisplayTask1"), ShouldNotEqual, "")
			So(dt.GetId("buildVar", "bv1DisplayTask2"), ShouldNotEqual, "")

			Convey(`and incorrect GetId() calls should return ""`, func() {
				So(tt.GetId("buildVar", "taskF"), ShouldEqual, "")
				So(tt.GetId("buildVar2", "taskD"), ShouldEqual, "")
				So(tt.GetId("buildVar7", "taskA"), ShouldEqual, "")
				So(dt.GetId("buildVar7", "displayTask"), ShouldEqual, "")
			})
		})

		Convey("if a non-existent build variant is passed in, an error should be returned", func() {
			creationInfo := TaskCreationInfo{
				Project:          project,
				ProjectRef:       pref,
				Version:          v,
				TaskIDs:          table,
				BuildVariantName: "blecch",
				ActivateBuild:    false,
				TaskNames:        []string{},
			}
			build, tasks, err := CreateBuildFromVersionNoInsert(creationInfo)
			So(err, ShouldNotBeNil)
			So(build, ShouldBeNil)
			So(tasks, ShouldBeNil)
		})

		Convey("if no task names are passed in to be used, all of the default"+
			" tasks for the build variant should be created", func() {
			creationInfo := TaskCreationInfo{
				Project:          project,
				ProjectRef:       pref,
				Version:          v,
				TaskIDs:          table,
				BuildVariantName: buildVar1.Name,
				ActivateBuild:    false,
				TaskNames:        []string{},
			}
			build, tasks, err := CreateBuildFromVersionNoInsert(creationInfo)
			So(err, ShouldBeNil)
			So(build, ShouldNotBeNil)
			So(build.Id, ShouldNotEqual, "")
			So(len(tasks), ShouldEqual, 6)

			creationInfo.BuildVariantName = buildVar2.Name
			build, tasks, err = CreateBuildFromVersionNoInsert(creationInfo)
			So(err, ShouldBeNil)
			So(build, ShouldNotBeNil)
			So(build.Id, ShouldNotEqual, "")
			So(len(tasks), ShouldEqual, 4)
			So(len(tasks[0].Tags), ShouldEqual, 2)
		})

		Convey("if a non-empty list of task names is passed in, only the"+
			" specified tasks should be created", func() {
			creationInfo := TaskCreationInfo{
				Project:          project,
				ProjectRef:       pref,
				Version:          v,
				TaskIDs:          table,
				BuildVariantName: buildVar1.Name,
				ActivateBuild:    true,
				TaskNames:        []string{"taskA", "taskB"},
			}
			build, tasks, err := CreateBuildFromVersionNoInsert(creationInfo)
			So(err, ShouldBeNil)
			So(build.Id, ShouldNotEqual, "")
			So(len(tasks), ShouldEqual, 2)
			for _, t := range tasks {
				So(t.Activated, ShouldBeTrue)
			}
		})

		Convey("if a non-empty list of TasksWithBatchTime is passed in, only the specified tasks should be activated", func() {
			batchTimeTasks := []string{"taskA", "taskB"}
			creationInfo := TaskCreationInfo{
				Project:          project,
				ProjectRef:       pref,
				Version:          v,
				TaskIDs:          table,
				BuildVariantName: buildVar1.Name,
				ActivateBuild:    true,
				TaskNames:        []string{"taskA", "taskB", "taskC", "taskD"}, // excluding display tasks
				ActivationInfo: specificActivationInfo{activationTasks: map[string][]string{
					buildVar1.Name: batchTimeTasks},
				},
			}
			build, tasks, err := CreateBuildFromVersionNoInsert(creationInfo)
			So(err, ShouldBeNil)
			So(build.Id, ShouldNotEqual, "")
			So(len(tasks), ShouldEqual, 4)
			for _, t := range tasks {
				if utility.StringSliceContains(batchTimeTasks, t.DisplayName) {
					So(t.Activated, ShouldBeFalse)
				} else {
					So(t.Activated, ShouldBeTrue)
				}
			}
		})

		Convey("if an alias is passed in, dependencies are also created", func() {
			creationInfo := TaskCreationInfo{
				Project:          project,
				ProjectRef:       pref,
				Version:          v,
				TaskIDs:          table,
				BuildVariantName: buildVar2.Name,
				ActivateBuild:    false,
				Aliases:          []ProjectAlias{alias},
				TaskNames:        []string{"taskA", "taskB", "taskC"},
			}
			build, tasks, err := CreateBuildFromVersionNoInsert(creationInfo)
			So(err, ShouldBeNil)
			So(build.Id, ShouldNotEqual, "")
			So(len(tasks), ShouldEqual, 3)
		})

		Convey("ensure distro is populated to tasks", func() {
			creationInfo := TaskCreationInfo{
				Project:          project,
				ProjectRef:       pref,
				Version:          v,
				TaskIDs:          table,
				BuildVariantName: buildVar1.Name,
				ActivateBuild:    false,
				TaskNames:        []string{"taskA", "taskB"},
			}
			build, tasks, err := CreateBuildFromVersionNoInsert(creationInfo)
			So(err, ShouldBeNil)
			So(build.Id, ShouldNotEqual, "")
			for _, t := range tasks {
				So(t.DistroId, ShouldEqual, "arch")
			}

		})

		Convey("host execution mode should be populated for execution tasks running on a distro", func() {
			creationInfo := TaskCreationInfo{
				Project:          project,
				ProjectRef:       pref,
				Version:          v,
				TaskIDs:          table,
				BuildVariantName: buildVar1.Name,
				ActivateBuild:    false,
			}
			build, tasks, err := CreateBuildFromVersionNoInsert(creationInfo)
			So(err, ShouldBeNil)
			So(build.Id, ShouldNotEqual, "")
			for _, t := range tasks {
				if t.DisplayOnly {
					So(t.Execution, ShouldBeZeroValue)
				} else {
					So(t.ExecutionPlatform, ShouldEqual, task.ExecutionPlatformHost)
				}
			}
		})

		Convey("execution platform should be set to containers and container options should be populated when run_on contains a container name", func() {
			creationInfo := TaskCreationInfo{
				Project:          project,
				ProjectRef:       pref,
				Version:          v,
				TaskIDs:          table,
				BuildVariantName: buildVar4.Name,
				ActivateBuild:    false,
				TaskNames:        []string{},
			}
			build, tasks, err := CreateBuildFromVersionNoInsert(creationInfo)
			So(err, ShouldBeNil)
			So(build.Id, ShouldNotEqual, "")
			So(len(build.Tasks), ShouldEqual, 4)

			bvContainerOpts := task.ContainerOptions{
				CPU:           container1.Resources.CPU,
				MemoryMB:      container1.Resources.MemoryMB,
				WorkingDir:    container1.WorkingDir,
				Image:         container1.Image,
				OS:            container1.System.OperatingSystem,
				Arch:          container1.System.CPUArchitecture,
				RepoCredsName: container1.Credential,
			}
			taskContainerOpts := task.ContainerOptions{
				CPU:        256,
				MemoryMB:   128,
				WorkingDir: container2.WorkingDir,
				Image:      container2.Image,
				OS:         container2.System.OperatingSystem,
				Arch:       container2.System.CPUArchitecture,
			}
			for _, tsk := range tasks[:3] {
				So(tsk.ExecutionPlatform, ShouldEqual, task.ExecutionPlatformContainer)
				if tsk.Id != "taskE" {
					So(tsk.Container, ShouldEqual, container1.Name)
					So(tsk.ContainerOpts, ShouldResemble, bvContainerOpts)
				} else {
					So(tsk.Container, ShouldEqual, container2.Name)
					So(tsk.ContainerOpts, ShouldResemble, taskContainerOpts)
				}
			}
		})

		Convey("the build should contain task caches that correspond exactly"+
			" to the tasks created", func() {
			creationInfo := TaskCreationInfo{
				Project:          project,
				ProjectRef:       pref,
				Version:          v,
				TaskIDs:          table,
				BuildVariantName: buildVar2.Name,
				ActivateBuild:    false,
				TaskNames:        []string{},
			}
			build, tasks, err := CreateBuildFromVersionNoInsert(creationInfo)
			So(err, ShouldBeNil)
			So(build.Id, ShouldNotEqual, "")
			So(len(tasks), ShouldEqual, 4)
			So(len(build.Tasks), ShouldEqual, 4)

			// make sure the task caches are correct.  they should also appear
			// in the same order that they appear in the project file
			So(build.Tasks[0].Id, ShouldContainSubstring, "taskA")
			So(build.Tasks[1].Id, ShouldContainSubstring, "taskB")
			So(build.Tasks[2].Id, ShouldContainSubstring, "taskC")
			So(build.Tasks[3].Id, ShouldContainSubstring, "taskE")
		})

		Convey("a task cache should not contain execution tasks that are part of a display task", func() {
			creationInfo := TaskCreationInfo{
				Project:          project,
				ProjectRef:       pref,
				Version:          v,
				TaskIDs:          table,
				BuildVariantName: buildVar1.Name,
				ActivateBuild:    false,
				TaskNames:        []string{},
			}
			build, tasks, err := CreateBuildFromVersionNoInsert(creationInfo)
			So(err, ShouldBeNil)
			So(build.Id, ShouldNotEqual, "")
			So(len(build.Tasks), ShouldEqual, 2)

			// make sure the task caches are correct
			So(build.Tasks[0].Id, ShouldContainSubstring, buildVar1.DisplayTasks[0].Name)
			So(build.Tasks[1].Id, ShouldContainSubstring, buildVar1.DisplayTasks[1].Name)

			// check the display tasks too
			So(len(tasks), ShouldEqual, 6)
			So(tasks[0].DisplayName, ShouldEqual, buildVar1.DisplayTasks[0].Name)
			So(tasks[0].DisplayOnly, ShouldBeTrue)
			So(len(tasks[0].ExecutionTasks), ShouldEqual, 2)
			So(tasks[1].DisplayName, ShouldEqual, buildVar1.DisplayTasks[1].Name)
			So(tasks[1].DisplayOnly, ShouldBeTrue)
		})
		Convey("all of the tasks created should have the dependencies"+
			"and priorities specified in the project", func() {
			creationInfo := TaskCreationInfo{
				Project:          project,
				ProjectRef:       pref,
				Version:          v,
				TaskIDs:          table,
				BuildVariantName: buildVar1.Name,
				ActivateBuild:    false,
				TaskNames:        []string{},
			}
			build, tasks1, err := CreateBuildFromVersionNoInsert(creationInfo)
			So(err, ShouldBeNil)
			So(build.Id, ShouldNotEqual, "")

			creationInfo.BuildVariantName = buildVar2.Name
			build, tasks2, err := CreateBuildFromVersionNoInsert(creationInfo)
			So(err, ShouldBeNil)
			So(build.Id, ShouldNotEqual, "")
			creationInfo.BuildVariantName = buildVar3.Name
			build, tasks3, err := CreateBuildFromVersionNoInsert(creationInfo)
			So(err, ShouldBeNil)
			So(build.Id, ShouldNotEqual, "")

			// find the tasks, make sure they were all created
			So(tasks1.InsertUnordered(context.Background()), ShouldBeNil)
			So(tasks2.InsertUnordered(context.Background()), ShouldBeNil)
			So(tasks3.InsertUnordered(context.Background()), ShouldBeNil)
			dbTasks, err := task.FindWithSort(bson.M{}, []string{task.DisplayNameKey, task.BuildVariantKey})
			So(err, ShouldBeNil)
			So(len(dbTasks), ShouldEqual, 9)

			// taskA
			So(len(dbTasks[0].DependsOn), ShouldEqual, 0)
			So(len(dbTasks[1].DependsOn), ShouldEqual, 0)
			So(len(dbTasks[2].DependsOn), ShouldEqual, 1)
			So(dbTasks[0].Priority, ShouldEqual, 5)
			So(dbTasks[1].Priority, ShouldEqual, 5)
			So(dbTasks[2].DependsOn, ShouldResemble,
				[]task.Dependency{{TaskId: dbTasks[0].Id, Status: evergreen.TaskSucceeded}})

			// taskB
			So(dbTasks[3].DependsOn, ShouldResemble,
				[]task.Dependency{{TaskId: dbTasks[0].Id, Status: evergreen.TaskSucceeded}})
			So(dbTasks[4].DependsOn, ShouldResemble,
				[]task.Dependency{{TaskId: dbTasks[0].Id, Status: evergreen.TaskSucceeded}}) //cross-variant
			So(dbTasks[3].Priority, ShouldEqual, 0)
			So(dbTasks[4].Priority, ShouldEqual, 0) //default priority

			// taskC
			So(dbTasks[5].DependsOn, ShouldHaveLength, 2)
			So(dbTasks[5].DependsOn, ShouldContain, task.Dependency{TaskId: dbTasks[0].Id, Status: evergreen.TaskSucceeded})
			So(dbTasks[5].DependsOn, ShouldContain, task.Dependency{TaskId: dbTasks[3].Id, Status: evergreen.TaskSucceeded})

			So(dbTasks[6].DependsOn, ShouldHaveLength, 2)
			So(dbTasks[6].DependsOn, ShouldContain, task.Dependency{TaskId: dbTasks[1].Id, Status: evergreen.TaskSucceeded})
			So(dbTasks[6].DependsOn, ShouldContain, task.Dependency{TaskId: dbTasks[4].Id, Status: evergreen.TaskSucceeded})

			So(dbTasks[7].DependsOn, ShouldHaveLength, 3)
			So(dbTasks[7].DependsOn, ShouldContain, task.Dependency{TaskId: dbTasks[0].Id, Status: evergreen.TaskSucceeded})
			So(dbTasks[7].DependsOn, ShouldContain, task.Dependency{TaskId: dbTasks[3].Id, Status: evergreen.TaskSucceeded})
			So(dbTasks[7].DependsOn, ShouldContain, task.Dependency{TaskId: dbTasks[5].Id, Status: evergreen.TaskSucceeded})

			So(dbTasks[8].DisplayName, ShouldEqual, "taskE")
			So(len(dbTasks[8].DependsOn), ShouldEqual, 12)
		})

		Convey("all of the build's essential fields should be set correctly", func() {
			creationInfo := TaskCreationInfo{
				Project:          project,
				ProjectRef:       pref,
				Version:          v,
				TaskIDs:          table,
				BuildVariantName: buildVar1.Name,
				ActivateBuild:    false,
				TaskNames:        []string{},
			}
			build, _, err := CreateBuildFromVersionNoInsert(creationInfo)
			So(err, ShouldBeNil)
			So(build.Id, ShouldNotEqual, "")

			// verify all the fields are set appropriately
			So(len(build.Tasks), ShouldEqual, 2)
			So(build.CreateTime.Truncate(time.Second), ShouldResemble,
				v.CreateTime.Truncate(time.Second))
			So(build.Activated, ShouldBeFalse)
			So(build.ActivatedTime.Equal(utility.ZeroTime), ShouldBeTrue)
			So(build.Project, ShouldEqual, project.Identifier)
			So(build.Revision, ShouldEqual, v.Revision)
			So(build.Status, ShouldEqual, evergreen.BuildCreated)
			So(build.BuildVariant, ShouldEqual, buildVar1.Name)
			So(build.Version, ShouldEqual, v.Id)
			So(build.DisplayName, ShouldEqual, buildVar1.DisplayName)
			So(build.RevisionOrderNumber, ShouldEqual, v.RevisionOrderNumber)
			So(build.Requester, ShouldEqual, v.Requester)
		})

		Convey("all of the tasks' essential fields should be set correctly", func() {
			creationInfo := TaskCreationInfo{
				Project:          project,
				ProjectRef:       pref,
				Version:          v,
				TaskIDs:          table,
				BuildVariantName: buildVar1.Name,
				ActivateBuild:    false,
				TaskNames:        []string{},
				SyncAtEndOpts: patch.SyncAtEndOptions{
					BuildVariants: []string{buildVar1.Name},
					Tasks:         []string{"taskA", "taskB"},
					VariantsTasks: []patch.VariantTasks{
						{
							Variant: buildVar1.Name,
							Tasks:   []string{"taskA", "taskB"},
						},
					},
				},
				TaskCreateTime: time.Date(2009, time.November, 10, 23, 0, 0, 0, time.UTC),
			}
			build, tasks, err := CreateBuildFromVersionNoInsert(creationInfo)
			So(err, ShouldBeNil)
			So(build.Id, ShouldNotEqual, "")

			So(len(tasks), ShouldEqual, 6)
			So(tasks[2].Id, ShouldNotEqual, "")
			So(tasks[2].Secret, ShouldNotEqual, "")
			So(tasks[2].DisplayName, ShouldEqual, "taskA")
			So(tasks[2].BuildId, ShouldEqual, build.Id)
			So(tasks[2].DistroId, ShouldEqual, "arch")
			So(tasks[2].BuildVariant, ShouldEqual, buildVar1.Name)
			So(tasks[2].CreateTime.Equal(creationInfo.TaskCreateTime), ShouldBeTrue)
			So(tasks[2].Status, ShouldEqual, evergreen.TaskUndispatched)
			So(tasks[2].Activated, ShouldBeFalse)
			So(tasks[2].ActivatedTime.Equal(utility.ZeroTime), ShouldBeTrue)
			So(tasks[2].RevisionOrderNumber, ShouldEqual, build.RevisionOrderNumber)
			So(tasks[2].Requester, ShouldEqual, build.Requester)
			So(tasks[2].Version, ShouldEqual, v.Id)
			So(tasks[2].Revision, ShouldEqual, v.Revision)
			So(tasks[2].Project, ShouldEqual, project.Identifier)
			So(tasks[2].CanSync, ShouldBeTrue)

			So(tasks[3].Id, ShouldNotEqual, "")
			So(tasks[3].Secret, ShouldNotEqual, "")
			So(tasks[3].DisplayName, ShouldEqual, "taskB")
			So(tasks[3].BuildId, ShouldEqual, build.Id)
			So(tasks[3].DistroId, ShouldEqual, "arch")
			So(tasks[3].BuildVariant, ShouldEqual, buildVar1.Name)
			So(tasks[3].CreateTime.Equal(creationInfo.TaskCreateTime), ShouldBeTrue)
			So(tasks[3].Status, ShouldEqual, evergreen.TaskUndispatched)
			So(tasks[3].Activated, ShouldBeFalse)
			So(tasks[3].ActivatedTime.Equal(utility.ZeroTime), ShouldBeTrue)
			So(tasks[3].RevisionOrderNumber, ShouldEqual, build.RevisionOrderNumber)
			So(tasks[3].Requester, ShouldEqual, build.Requester)
			So(tasks[3].Version, ShouldEqual, v.Id)
			So(tasks[3].Revision, ShouldEqual, v.Revision)
			So(tasks[3].Project, ShouldEqual, project.Identifier)
			So(tasks[3].CanSync, ShouldBeTrue)

			So(tasks[4].Id, ShouldNotEqual, "")
			So(tasks[4].Secret, ShouldNotEqual, "")
			So(tasks[4].DisplayName, ShouldEqual, "taskC")
			So(tasks[4].BuildId, ShouldEqual, build.Id)
			So(tasks[4].DistroId, ShouldEqual, "arch")
			So(tasks[4].BuildVariant, ShouldEqual, buildVar1.Name)
			So(tasks[4].CreateTime.Equal(creationInfo.TaskCreateTime), ShouldBeTrue)
			So(tasks[4].Status, ShouldEqual, evergreen.TaskUndispatched)
			So(tasks[4].Activated, ShouldBeFalse)
			So(tasks[4].ActivatedTime.Equal(utility.ZeroTime), ShouldBeTrue)
			So(tasks[4].RevisionOrderNumber, ShouldEqual, build.RevisionOrderNumber)
			So(tasks[4].Requester, ShouldEqual, build.Requester)
			So(tasks[4].Version, ShouldEqual, v.Id)
			So(tasks[4].Revision, ShouldEqual, v.Revision)
			So(tasks[4].Project, ShouldEqual, project.Identifier)
			So(tasks[4].CanSync, ShouldBeFalse)

			So(tasks[5].Id, ShouldNotEqual, "")
			So(tasks[5].Secret, ShouldNotEqual, "")
			So(tasks[5].DisplayName, ShouldEqual, "taskD")
			So(tasks[5].BuildId, ShouldEqual, build.Id)
			So(tasks[5].DistroId, ShouldEqual, "arch")
			So(tasks[5].BuildVariant, ShouldEqual, buildVar1.Name)
			So(tasks[5].CreateTime.Equal(creationInfo.TaskCreateTime), ShouldBeTrue)
			So(tasks[5].Status, ShouldEqual, evergreen.TaskUndispatched)
			So(tasks[5].Activated, ShouldBeFalse)
			So(tasks[5].ActivatedTime.Equal(utility.ZeroTime), ShouldBeTrue)
			So(tasks[5].RevisionOrderNumber, ShouldEqual, build.RevisionOrderNumber)
			So(tasks[5].Requester, ShouldEqual, build.Requester)
			So(tasks[5].Version, ShouldEqual, v.Id)
			So(tasks[5].Revision, ShouldEqual, v.Revision)
			So(tasks[5].Project, ShouldEqual, project.Identifier)
			So(tasks[5].CanSync, ShouldBeFalse)
		})

		Convey("if the activated flag is set, the build and all its tasks should be activated",
			func() {
				creationInfo := TaskCreationInfo{
					Project:          project,
					ProjectRef:       pref,
					Version:          v,
					TaskIDs:          table,
					BuildVariantName: buildVar1.Name,
					ActivateBuild:    true,
					TaskNames:        []string{},
					TaskCreateTime:   time.Date(2009, time.November, 10, 23, 0, 0, 0, time.UTC),
				}
				build, tasks, err := CreateBuildFromVersionNoInsert(creationInfo)
				So(err, ShouldBeNil)
				So(build.Id, ShouldNotEqual, "")
				So(build.Activated, ShouldBeTrue)
				So(build.ActivatedTime.Equal(utility.ZeroTime), ShouldBeFalse)

				So(len(tasks), ShouldEqual, 6)
				So(tasks[2].Id, ShouldNotEqual, "")
				So(tasks[2].Secret, ShouldNotEqual, "")
				So(tasks[2].DisplayName, ShouldEqual, "taskA")
				So(tasks[2].BuildId, ShouldEqual, build.Id)
				So(tasks[2].DistroId, ShouldEqual, "arch")
				So(tasks[2].BuildVariant, ShouldEqual, buildVar1.Name)
				So(tasks[2].CreateTime.Equal(creationInfo.TaskCreateTime), ShouldBeTrue)
				So(tasks[2].Status, ShouldEqual, evergreen.TaskUndispatched)
				So(tasks[2].Activated, ShouldBeTrue)
				So(tasks[2].ActivatedTime.Equal(utility.ZeroTime), ShouldBeFalse)
				So(tasks[2].RevisionOrderNumber, ShouldEqual, build.RevisionOrderNumber)
				So(tasks[2].Requester, ShouldEqual, build.Requester)
				So(tasks[2].Version, ShouldEqual, v.Id)
				So(tasks[2].Revision, ShouldEqual, v.Revision)
				So(tasks[2].Project, ShouldEqual, project.Identifier)

				So(tasks[3].Id, ShouldNotEqual, "")
				So(tasks[3].Secret, ShouldNotEqual, "")
				So(tasks[3].DisplayName, ShouldEqual, "taskB")
				So(tasks[3].BuildId, ShouldEqual, build.Id)
				So(tasks[3].DistroId, ShouldEqual, "arch")
				So(tasks[3].BuildVariant, ShouldEqual, buildVar1.Name)
				So(tasks[3].CreateTime.Equal(creationInfo.TaskCreateTime), ShouldBeTrue)
				So(tasks[3].Status, ShouldEqual, evergreen.TaskUndispatched)
				So(tasks[3].Activated, ShouldBeTrue)
				So(tasks[3].ActivatedTime.Equal(utility.ZeroTime), ShouldBeFalse)
				So(tasks[3].RevisionOrderNumber, ShouldEqual, build.RevisionOrderNumber)
				So(tasks[3].Requester, ShouldEqual, build.Requester)
				So(tasks[3].Version, ShouldEqual, v.Id)
				So(tasks[3].Revision, ShouldEqual, v.Revision)
				So(tasks[3].Project, ShouldEqual, project.Identifier)

				So(tasks[4].Id, ShouldNotEqual, "")
				So(tasks[4].Secret, ShouldNotEqual, "")
				So(tasks[4].DisplayName, ShouldEqual, "taskC")
				So(tasks[4].BuildId, ShouldEqual, build.Id)
				So(tasks[4].DistroId, ShouldEqual, "arch")
				So(tasks[4].BuildVariant, ShouldEqual, buildVar1.Name)
				So(tasks[4].CreateTime.Equal(creationInfo.TaskCreateTime), ShouldBeTrue)
				So(tasks[4].Status, ShouldEqual, evergreen.TaskUndispatched)
				So(tasks[4].Activated, ShouldBeTrue)
				So(tasks[4].ActivatedTime.Equal(utility.ZeroTime), ShouldBeFalse)
				So(tasks[4].RevisionOrderNumber, ShouldEqual, build.RevisionOrderNumber)
				So(tasks[4].Requester, ShouldEqual, build.Requester)
				So(tasks[4].Version, ShouldEqual, v.Id)
				So(tasks[4].Revision, ShouldEqual, v.Revision)
				So(tasks[4].Project, ShouldEqual, project.Identifier)

				So(tasks[5].Id, ShouldNotEqual, "")
				So(tasks[5].Secret, ShouldNotEqual, "")
				So(tasks[5].DisplayName, ShouldEqual, "taskD")
				So(tasks[5].BuildId, ShouldEqual, build.Id)
				So(tasks[5].DistroId, ShouldEqual, "arch")
				So(tasks[5].BuildVariant, ShouldEqual, buildVar1.Name)
				So(tasks[5].CreateTime.Equal(creationInfo.TaskCreateTime), ShouldBeTrue)
				So(tasks[5].Status, ShouldEqual, evergreen.TaskUndispatched)
				So(tasks[5].Activated, ShouldBeTrue)
				So(tasks[5].ActivatedTime.Equal(utility.ZeroTime), ShouldBeFalse)
				So(tasks[5].RevisionOrderNumber, ShouldEqual, build.RevisionOrderNumber)
				So(tasks[5].Requester, ShouldEqual, build.Requester)
				So(tasks[5].Version, ShouldEqual, v.Id)
				So(tasks[5].Revision, ShouldEqual, v.Revision)
				So(tasks[5].Project, ShouldEqual, project.Identifier)
			})

		Convey("the 'must have test results' flag should be set", func() {
			creationInfo := TaskCreationInfo{
				Project:          project,
				ProjectRef:       pref,
				Version:          v,
				TaskIDs:          table,
				BuildVariantName: buildVar1.Name,
				ActivateBuild:    true,
				TaskNames:        []string{},
			}
			_, tasks, err := CreateBuildFromVersionNoInsert(creationInfo)
			So(err, ShouldBeNil)
			for _, t := range tasks {
				if t.DisplayName == "taskD" {
					So(t.MustHaveResults, ShouldBeTrue)
				}
			}
		})

	})
}

func TestCreateTaskGroup(t *testing.T) {
	assert := assert.New(t)
	require.NoError(t, db.ClearCollections(build.Collection, task.Collection))
	projYml := `
  tasks:
  - name: example_task_1
  - name: example_task_2
    depends_on:
      - name: "example_task_1"
  - name: example_task_3
    depends_on:
      - name: "example_task_2"
  task_groups:
  - name: example_task_group
    max_hosts: 2
    priority: 50
    setup_group:
    - command: shell.exec
      params:
        script: "echo setup_group"
    teardown_group:
    - command: shell.exec
      params:
        script: "echo teardown_group"
    setup_task:
    - command: shell.exec
      params:
        script: "echo setup_group"
    teardown_task:
    - command: shell.exec
      params:
        script: "echo setup_group"
    tasks:
    - example_task_1
    - example_task_2
  buildvariants:
  - name: "bv"
    run_on:
    - "arch"
    tasks:
    - name: example_task_group
    - name: example_task_3
  `
	proj := &Project{}
	ctx := context.Background()
	const projectIdentifier = "test"
	_, err := LoadProjectInto(ctx, []byte(projYml), nil, projectIdentifier, proj)
	assert.NotNil(proj)
	assert.NoError(err)
	v := &Version{
		Id:                  "versionId",
		CreateTime:          time.Now(),
		Revision:            "foobar",
		RevisionOrderNumber: 500,
		Requester:           evergreen.RepotrackerVersionRequester,
		BuildVariants: []VersionBuildStatus{
			{
				BuildVariant:     "bv",
				ActivationStatus: ActivationStatus{Activated: false},
			},
		},
	}
	pRef := ProjectRef{
		Id:         "projectId",
		Identifier: projectIdentifier,
	}
	table := NewTaskIdTable(proj, v, "", "")

	creationInfo := TaskCreationInfo{
		Project:          proj,
		ProjectRef:       &pRef,
		Version:          v,
		TaskIDs:          table,
		BuildVariantName: "bv",
		ActivateBuild:    true,
	}
	build, tasks, err := CreateBuildFromVersionNoInsert(creationInfo)
	assert.NoError(err)
	assert.Len(build.Tasks, 3)
	assert.Len(tasks, 3)
	assert.Equal("example_task_1", tasks[0].DisplayName)
	assert.Equal("example_task_group", tasks[0].TaskGroup)

	assert.Equal("example_task_2", tasks[1].DisplayName)
	assert.Contains(tasks[1].DependsOn[0].TaskId, "example_task_1")
	assert.Equal("example_task_group", tasks[1].TaskGroup)

	assert.Equal("example_task_3", tasks[2].DisplayName)
	assert.Empty(tasks[2].TaskGroup)
	assert.NotContains(tasks[2].TaskGroup, "example_task_group")
	assert.Contains(tasks[2].DependsOn[0].TaskId, "example_task_2")
}

func TestGetTaskIdTable(t *testing.T) {
	require.NoError(t, db.Clear(task.Collection))

	v := &Version{
		Id:         "v0",
		Revision:   "abcde",
		CreateTime: time.Date(2009, time.November, 10, 23, 0, 0, 0, time.UTC),
	}

	p := &Project{
		Identifier: "p0_id",
		BuildVariants: []BuildVariant{
			{
				Name: "bv0",
				Tasks: []BuildVariantTaskUnit{
					{
						Name: "t0",
					},
					{
						Name: "t1",
					},
				},
			},
		},
	}

	pref := &ProjectRef{
		Identifier: "p0",
	}

	newPairs := TaskVariantPairs{
		ExecTasks: TVPairSet{
			// imagine t1 is a patch_optional task not included in newPairs
			{Variant: "bv0", TaskName: "t0"},
		},
	}
	creationInfo := TaskCreationInfo{
		Project:    p,
		ProjectRef: pref,
		Pairs:      newPairs,
		Version:    v,
	}
	existingTask := task.Task{Id: "t2", DisplayName: "existing_task", BuildVariant: "bv0", Version: v.Id}
	require.NoError(t, existingTask.Insert())

	tables, err := getTaskIdTables(creationInfo)
	assert.NoError(t, err)
	assert.Len(t, tables.ExecutionTasks, 2)
	assert.Equal(t, "p0_bv0_t0_abcde_09_11_10_23_00_00", tables.ExecutionTasks.GetId("bv0", "t0"))
	assert.Equal(t, "t2", tables.ExecutionTasks.GetId("bv0", "existing_task"))
}

func TestMakeDeps(t *testing.T) {
	table := TaskIdTable{
		TVPair{TaskName: "t0", Variant: "bv0"}: "bv0_t0",
		TVPair{TaskName: "t1", Variant: "bv0"}: "bv0_t1",
		TVPair{TaskName: "t0", Variant: "bv1"}: "bv1_t0",
		TVPair{TaskName: "t1", Variant: "bv1"}: "bv1_t1",
	}
	thisTask := &task.Task{
		Id:           "bv1_t1",
		BuildVariant: "bv1",
		DisplayName:  "t1",
	}
	tSpec := BuildVariantTaskUnit{}

	t.Run("All tasks in all variants", func(t *testing.T) {
		tSpec.DependsOn = []TaskUnitDependency{
			{Name: AllDependencies, Variant: AllVariants},
		}

		deps := makeDeps(tSpec, thisTask, table)
		assert.Len(t, deps, 3)
		expectedIDs := []string{"bv0_t0", "bv0_t1", "bv1_t0"}
		for _, dep := range deps {
			assert.Contains(t, expectedIDs, dep.TaskId)
			assert.Equal(t, evergreen.TaskSucceeded, dep.Status)
		}
	})

	t.Run("All tasks in bv0", func(t *testing.T) {
		tSpec.DependsOn = []TaskUnitDependency{
			{Name: AllDependencies, Variant: "bv0"},
		}

		deps := makeDeps(tSpec, thisTask, table)
		assert.Len(t, deps, 2)
		expectedIDs := []string{"bv0_t0", "bv0_t1"}
		for _, dep := range deps {
			assert.Contains(t, expectedIDs, dep.TaskId)
			assert.Equal(t, evergreen.TaskSucceeded, dep.Status)
		}
	})

	t.Run("specific task", func(t *testing.T) {
		tSpec.DependsOn = []TaskUnitDependency{
			{Name: "t0", Variant: "bv0"},
		}

		deps := makeDeps(tSpec, thisTask, table)
		assert.Len(t, deps, 1)
		assert.Equal(t, "bv0_t0", deps[0].TaskId)
		assert.Equal(t, evergreen.TaskSucceeded, deps[0].Status)
	})

	t.Run("no duplicates", func(t *testing.T) {
		tSpec.DependsOn = []TaskUnitDependency{
			{Name: AllDependencies, Variant: AllVariants},
			{Name: "t0", Variant: "bv0"},
		}

		deps := makeDeps(tSpec, thisTask, table)
		assert.Len(t, deps, 3)
	})

	t.Run("non-default status", func(t *testing.T) {
		tSpec.DependsOn = []TaskUnitDependency{
			{Name: "t0", Variant: "bv0", Status: evergreen.TaskFailed},
		}

		deps := makeDeps(tSpec, thisTask, table)
		assert.Len(t, deps, 1)
		assert.Equal(t, "bv0_t0", deps[0].TaskId)
		assert.Equal(t, evergreen.TaskFailed, deps[0].Status)
	})

	t.Run("unspecified variant", func(t *testing.T) {
		tSpec.DependsOn = []TaskUnitDependency{
			{Name: AllDependencies},
		}

		deps := makeDeps(tSpec, thisTask, table)
		assert.Len(t, deps, 1)
		assert.Equal(t, "bv1_t0", deps[0].TaskId)
		assert.Equal(t, evergreen.TaskSucceeded, deps[0].Status)
	})

	t.Run("unspecified name", func(t *testing.T) {
		tSpec.DependsOn = []TaskUnitDependency{
			{Variant: AllVariants},
		}

		deps := makeDeps(tSpec, thisTask, table)
		assert.Len(t, deps, 1)
		assert.Equal(t, "bv0_t1", deps[0].TaskId)
		assert.Equal(t, evergreen.TaskSucceeded, deps[0].Status)
	})
}

func TestDeletingBuild(t *testing.T) {

	Convey("With a build", t, func() {

		require.NoError(t, db.Clear(build.Collection))

		b := &build.Build{
			Id: "build",
		}
		So(b.Insert(), ShouldBeNil)

		Convey("deleting it should remove it and all its associated"+
			" tasks from the database", func() {

			require.NoError(t, db.ClearCollections(task.Collection))

			// insert two tasks that are part of the build, and one that isn't
			matchingTaskOne := &task.Task{
				Id:      "matchingOne",
				BuildId: b.Id,
			}
			So(matchingTaskOne.Insert(), ShouldBeNil)

			matchingTaskTwo := &task.Task{
				Id:      "matchingTwo",
				BuildId: b.Id,
			}
			So(matchingTaskTwo.Insert(), ShouldBeNil)

			nonMatchingTask := &task.Task{
				Id:      "nonMatching",
				BuildId: "blech",
			}
			So(nonMatchingTask.Insert(), ShouldBeNil)
		})
	})
}

func TestSetNumDeps(t *testing.T) {
	Convey("setNumDeps correctly sets NumDependents for each task", t, func() {
		tasks := []*task.Task{
			{Id: "task1"},
			{
				Id:        "task2",
				DependsOn: []task.Dependency{{TaskId: "task1"}},
			},
			{
				Id:        "task3",
				DependsOn: []task.Dependency{{TaskId: "task1"}},
			},
			{
				Id:        "task4",
				DependsOn: []task.Dependency{{TaskId: "task2"}, {TaskId: "task3"}, {TaskId: "not_here"}},
			},
		}
		setNumDeps(tasks)
		So(len(tasks), ShouldEqual, 4)
		So(tasks[0].NumDependents, ShouldEqual, 3)
		So(tasks[1].NumDependents, ShouldEqual, 1)
		So(tasks[2].NumDependents, ShouldEqual, 1)
		So(tasks[3].NumDependents, ShouldEqual, 0)
	})
}

func TestSortTasks(t *testing.T) {
	Convey("sortTasks topologically sorts tasks by dependency", t, func() {
		Convey("for tasks with single dependencies", func() {
			tasks := []task.Task{
				{
					Id:          "idA",
					DisplayName: "A",
					DependsOn: []task.Dependency{
						{TaskId: "idB"},
					},
				},
				{
					Id:          "idB",
					DisplayName: "B",
					DependsOn: []task.Dependency{
						{TaskId: "idC"},
					},
				},
				{
					Id:          "idC",
					DisplayName: "C",
				},
			}

			sortedTasks := sortTasks(tasks)
			So(len(sortedTasks), ShouldEqual, 3)
			So(sortedTasks[0].DisplayName, ShouldEqual, "C")
			So(sortedTasks[1].DisplayName, ShouldEqual, "B")
			So(sortedTasks[2].DisplayName, ShouldEqual, "A")
		})
		Convey("for tasks with multiplie dependencies", func() {
			tasks := []task.Task{
				{
					Id:          "idA",
					DisplayName: "A",
					DependsOn: []task.Dependency{
						{TaskId: "idB"},
						{TaskId: "idC"},
					},
				},
				{
					Id:          "idB",
					DisplayName: "B",
					DependsOn: []task.Dependency{
						{TaskId: "idC"},
					},
				},
				{
					Id:          "idC",
					DisplayName: "C",
				},
			}

			sortedTasks := sortTasks(tasks)
			So(len(sortedTasks), ShouldEqual, 3)
			So(sortedTasks[0].DisplayName, ShouldEqual, "C")
			So(sortedTasks[1].DisplayName, ShouldEqual, "B")
			So(sortedTasks[2].DisplayName, ShouldEqual, "A")
		})
	})

	Convey("grouping tasks by common dependencies and sorting alphabetically within groups", t, func() {
		tasks := []task.Task{
			{
				Id:          "idA",
				DisplayName: "A",
				DependsOn: []task.Dependency{
					{TaskId: "idE"},
				},
			},
			{
				Id:          "idB",
				DisplayName: "B",
				DependsOn: []task.Dependency{
					{TaskId: "idD"},
				},
			},
			{
				Id:          "idC",
				DisplayName: "C",
				DependsOn: []task.Dependency{
					{TaskId: "idD"},
				},
			},
			{
				Id:          "idD",
				DisplayName: "D",
			},
			{
				Id:          "idE",
				DisplayName: "E",
			},
		}

		sortedTasks := sortTasks(tasks)
		So(len(sortedTasks), ShouldEqual, 5)
		So(sortedTasks[0].DisplayName, ShouldEqual, "D")
		So(sortedTasks[1].DisplayName, ShouldEqual, "E")
		So(sortedTasks[2].DisplayName, ShouldEqual, "B")
		So(sortedTasks[3].DisplayName, ShouldEqual, "C")
		So(sortedTasks[4].DisplayName, ShouldEqual, "A")
	})

	Convey("special-casing tasks with cross-variant dependencies to the far right", t, func() {
		tasks := []task.Task{
			{
				Id:          "idA",
				DisplayName: "A",
				DependsOn: []task.Dependency{
					{TaskId: "idB"},
					{TaskId: "idC"},
				},
			},
			{
				Id:          "idB",
				DisplayName: "B",
				DependsOn: []task.Dependency{
					{TaskId: "idC"},
				},
			},
			{
				Id:          "idC",
				DisplayName: "C",
				DependsOn: []task.Dependency{
					{TaskId: "cross-variant"},
				},
			},
			{
				Id:          "idD",
				DisplayName: "D",
			},
		}

		sortedTasks := sortTasks(tasks)
		So(len(sortedTasks), ShouldEqual, 4)
		So(sortedTasks[0].DisplayName, ShouldEqual, "D")
		So(sortedTasks[1].DisplayName, ShouldEqual, "C")
		So(sortedTasks[2].DisplayName, ShouldEqual, "B")
		So(sortedTasks[3].DisplayName, ShouldEqual, "A")

		Convey("when there are cross-variant dependencies on different tasks", func() {

			tasks = append(tasks,
				task.Task{
					Id:          "idE",
					DisplayName: "E",
					DependsOn: []task.Dependency{
						{TaskId: "cross-variant2"},
					}},
				task.Task{
					Id:          "idF",
					DisplayName: "F",
					DependsOn: []task.Dependency{
						{TaskId: "idE"},
					}})
			sortedTasks = sortTasks(tasks)
			So(len(sortedTasks), ShouldEqual, 6)
			So(sortedTasks[0].DisplayName, ShouldEqual, "D")
			So(sortedTasks[1].DisplayName, ShouldEqual, "C")
			So(sortedTasks[2].DisplayName, ShouldEqual, "E")
			So(sortedTasks[3].DisplayName, ShouldEqual, "B")
			So(sortedTasks[4].DisplayName, ShouldEqual, "F")
			So(sortedTasks[5].DisplayName, ShouldEqual, "A")
		})
	})
}

func TestVersionRestart(t *testing.T) {
	assert := assert.New(t)
	require := require.New(t)
	require.NoError(resetTaskData())

	// test that restarting a version restarts its tasks
	taskIds := []string{"task1", "task3", "task4"}
	buildIds := []string{"build1", "build2"}
	assert.NoError(RestartVersion("version", taskIds, false, "test"))
	tasks, err := task.Find(task.ByIds(taskIds))
	assert.NoError(err)
	assert.NotEmpty(tasks)
	builds, err := build.Find(build.ByIds(buildIds))
	assert.NoError(err)
	assert.NotEmpty(builds)
	for _, t := range tasks {
		assert.Equal(evergreen.TaskUndispatched, t.Status)
		assert.True(t.Activated)

		if t.Id == "task3" {
			require.Len(t.DependsOn, 1)
			assert.Equal("task1", t.DependsOn[0].TaskId)
			assert.False(t.DependsOn[0].Finished, "restarting task1 should have marked dependency as unfinished")
		}
	}
	for _, b := range builds {
		assert.False(b.StartTime.IsZero())
	}
	dbTask5, err := task.FindOneId("task5")
	require.NoError(err)
	require.NotZero(dbTask5)
	require.Len(dbTask5.DependsOn, 1)
	assert.Equal("task1", dbTask5.DependsOn[0].TaskId)
	assert.False(dbTask5.DependsOn[0].Finished, "restarting task1 should have marked dependency in execution task as unfinished")

	dbVersion, err := VersionFindOneId("version")
	assert.NoError(err)
	assert.Equal(evergreen.VersionStarted, dbVersion.Status)

	// test that aborting in-progress tasks works correctly
	assert.NoError(resetTaskData())
	taskIds = []string{"task2"}
	assert.NoError(RestartVersion("version", taskIds, true, "test"))
	dbTask, err := task.FindOne(db.Query(task.ById("task2")))
	assert.NoError(err)
	assert.NotNil(dbTask)
	assert.True(dbTask.Aborted)
	assert.Equal("test", dbTask.AbortInfo.User)
	assert.Equal(evergreen.TaskDispatched, dbTask.Status)
	assert.True(dbTask.ResetWhenFinished)
	dbVersion, err = VersionFindOneId("version")
	assert.NoError(err)
<<<<<<< HEAD
=======
	// Version status should not update if only aborting tasks
	assert.Equal("", dbVersion.Status)
>>>>>>> 502403c1

	// test that not aborting in-progress tasks does not reset them
	assert.NoError(resetTaskData())
	taskIds = []string{"task2"}
	assert.NoError(RestartVersion("version", taskIds, false, "test"))
	dbTask, err = task.FindOne(db.Query(task.ById("task2")))
	assert.NoError(err)
	assert.NotNil(dbTask)
	assert.False(dbTask.Aborted)
	assert.Equal(evergreen.TaskDispatched, dbTask.Status)
	dbVersion, err = VersionFindOneId("version")
	assert.NoError(err)
<<<<<<< HEAD
=======
	// Version status should not update if no tasks are being reset.
	assert.Equal("", dbVersion.Status)
>>>>>>> 502403c1
}

func TestDisplayTaskRestart(t *testing.T) {
	assert := assert.New(t)
	displayTasks := []string{"displayTask"}
	allTasks := []string{"displayTask", "task5", "task6"}

	// test restarting a version
	assert.NoError(resetTaskData())
	assert.NoError(RestartVersion("version", displayTasks, false, "test"))
	tasks, err := task.FindAll(db.Query(task.ByIds(allTasks)))
	assert.NoError(err)
	assert.Len(tasks, 3)
	for _, dbTask := range tasks {
		assert.Equal(evergreen.TaskUndispatched, dbTask.Status, dbTask.Id)
		assert.True(dbTask.Activated, dbTask.Id)
	}

	// test restarting a build
	assert.NoError(resetTaskData())
	assert.NoError(RestartBuild(&build.Build{Id: "build3", Version: "version"}, displayTasks, false, "test"))
	tasks, err = task.FindAll(db.Query(task.ByIds(allTasks)))
	assert.NoError(err)
	assert.Len(tasks, 3)
	for _, dbTask := range tasks {
		assert.Equal(evergreen.TaskUndispatched, dbTask.Status, dbTask.Id)
		assert.True(dbTask.Activated, dbTask.Id)
	}

	// test that restarting a task correctly resets the task and archives it
	assert.NoError(resetTaskData())
	assert.NoError(resetTask("displayTask", "caller"))
	archivedTasks, err := task.FindOldWithDisplayTasks(nil)
	assert.NoError(err)
	assert.Len(archivedTasks, 3)
	foundDisplayTask := false
	for _, ot := range archivedTasks {
		if ot.OldTaskId == "displayTask" {
			foundDisplayTask = true
		}
	}
	assert.True(foundDisplayTask)
	tasks, err = task.FindAll(db.Query(task.ByIds(allTasks)))
	assert.NoError(err)
	assert.Len(tasks, 3)
	for _, dbTask := range tasks {
		assert.Equal(evergreen.TaskUndispatched, dbTask.Status, dbTask.Id)
		assert.True(dbTask.Activated, dbTask.Id)
	}

	// Test that restarting a display task with restartFailed correctly resets failed tasks.
	assert.NoError(resetTaskData())
	dt, err := task.FindOneId("displayTask")
	assert.NoError(err)
	assert.NoError(dt.SetResetFailedWhenFinished())
	assert.NoError(resetTask(dt.Id, "caller"))
	tasks, err = task.FindAll(db.Query(task.ByIds(allTasks)))
	assert.NoError(err)
	assert.Len(tasks, 3)
	for _, dbTask := range tasks {
		if dbTask.Activated {
			assert.Equal(evergreen.TaskUndispatched, dbTask.Status, dbTask.Id)
		} else {
			assert.Equal(evergreen.TaskSucceeded, dbTask.Status, dbTask.Id)
		}
	}

	// test that execution tasks cannot be restarted
	assert.NoError(resetTaskData())
	assert.Error(TryResetTask("task5", "", "", nil))

	// trying to restart execution tasks should restart the entire display task, if it's done
	assert.NoError(resetTaskData())
	assert.NoError(RestartVersion("version", allTasks, false, "test"))
	tasks, err = task.FindAll(db.Query(task.ByIds(allTasks)))
	assert.NoError(err)
	assert.Len(tasks, 3)
	for _, dbTask := range tasks {
		assert.Equal(evergreen.TaskUndispatched, dbTask.Status, dbTask.Id)
		assert.True(dbTask.Activated, dbTask.Id)
	}
}

func TestResetTaskOrDisplayTask(t *testing.T) {
	assert.NoError(t, resetTaskData())
	et, err := task.FindOneId("task5")
	assert.NoError(t, err)
	require.NotNil(t, et)

	// restarting execution tasks should restart display task
	assert.NoError(t, ResetTaskOrDisplayTask(et, "me", evergreen.StepbackTaskActivator, false, nil))
	dt, err := task.FindOneId("displayTask")
	assert.NoError(t, err)
	require.NotNil(t, dt)
	assert.Equal(t, dt.Status, evergreen.TaskUndispatched)
	assert.Equal(t, dt.Execution, 1)
	assert.False(t, dt.ResetWhenFinished)

	// restarting display task should mark the display task for restart if it's not complete
	// ResetFailedWhenFinished should be set to true if failedOnly is passed in
	assert.NoError(t, ResetTaskOrDisplayTask(dt, "me", evergreen.StepbackTaskActivator, true, nil))
	dt, err = task.FindOneId("displayTask")
	assert.NoError(t, err)
	require.NotNil(t, dt)
	assert.Equal(t, dt.Status, evergreen.TaskUndispatched)
	assert.Equal(t, dt.Execution, 1)
	assert.True(t, dt.ResetFailedWhenFinished)
}

func resetTaskData() error {
	if err := db.ClearCollections(build.Collection, task.Collection, VersionCollection, task.OldCollection); err != nil {
		return err
	}
	v := &Version{
		Id: "version",
	}
	if err := v.Insert(); err != nil {
		return err
	}
	build1 := &build.Build{
		Id:      "build1",
		Version: v.Id,
	}
	build2 := &build.Build{
		Id:      "build2",
		Version: v.Id,
	}
	build3 := &build.Build{
		Id:      "build3",
		Version: v.Id,
	}
	if err := build1.Insert(); err != nil {
		return err
	}
	if err := build2.Insert(); err != nil {
		return err
	}
	if err := build3.Insert(); err != nil {
		return err
	}
	task1 := &task.Task{
		Id:          "task1",
		DisplayName: "task1",
		BuildId:     build1.Id,
		Version:     v.Id,
		Status:      evergreen.TaskSucceeded,
	}
	if err := task1.Insert(); err != nil {
		return err
	}
	task2 := &task.Task{
		Id:          "task2",
		DisplayName: "task2",
		BuildId:     build1.Id,
		Version:     v.Id,
		Status:      evergreen.TaskDispatched,
	}
	if err := task2.Insert(); err != nil {
		return err
	}
	task3 := &task.Task{
		Id:          "task3",
		DisplayName: "task3",
		BuildId:     build2.Id,
		Version:     v.Id,
		Status:      evergreen.TaskSucceeded,
		DependsOn: []task.Dependency{
			{
				TaskId:   task1.Id,
				Finished: true,
			},
		},
	}
	if err := task3.Insert(); err != nil {
		return err
	}
	task4 := &task.Task{
		Id:          "task4",
		DisplayName: "task4",
		BuildId:     build2.Id,
		Version:     v.Id,
		Status:      evergreen.TaskFailed,
	}
	if err := task4.Insert(); err != nil {
		return err
	}
	task5 := &task.Task{
		Id:           "task5",
		DisplayName:  "task5",
		BuildId:      build3.Id,
		Version:      v.Id,
		Status:       evergreen.TaskSucceeded,
		DispatchTime: time.Now(),
		DependsOn: []task.Dependency{
			{
				TaskId:   task1.Id,
				Finished: true,
			},
		},
	}
	if err := task5.Insert(); err != nil {
		return err
	}
	task6 := &task.Task{
		Id:           "task6",
		DisplayName:  "task6",
		BuildId:      build3.Id,
		Version:      v.Id,
		Status:       evergreen.TaskFailed,
		DispatchTime: time.Now(),
	}
	if err := task6.Insert(); err != nil {
		return err
	}
	displayTask := &task.Task{
		Id:             "displayTask",
		DisplayName:    "displayTask",
		BuildId:        build3.Id,
		Version:        v.Id,
		DisplayOnly:    true,
		ExecutionTasks: []string{task5.Id, task6.Id},
		Status:         evergreen.TaskFailed,
		DispatchTime:   time.Now(),
	}
	if err := displayTask.Insert(); err != nil {
		return err
	}
	if err := UpdateDisplayTaskForTask(task5); err != nil {
		return err
	}
	return nil
}

func TestCreateTasksFromGroup(t *testing.T) {
	assert := assert.New(t)
	in := BuildVariantTaskUnit{
		Name:            "name",
		IsGroup:         true,
		GroupName:       "task_group",
		Priority:        0,
		DependsOn:       []TaskUnitDependency{{Name: "new_dependency"}},
		RunOn:           []string{},
		ExecTimeoutSecs: 0,
	}
	p := &Project{
		Tasks: []ProjectTask{
			{
				Name:      "first_task",
				DependsOn: []TaskUnitDependency{{Name: "dependency"}},
			},
			{
				Name: "second_task",
			},
			{
				Name:      "third_task",
				Patchable: utility.FalsePtr(),
			},
		},
		TaskGroups: []TaskGroup{
			{
				Name:  "name",
				Tasks: []string{"first_task", "second_task", "third_task"},
			},
		},
	}
	bvts := CreateTasksFromGroup(in, p, evergreen.PatchVersionRequester)
	assert.Equal(2, len(bvts))
	assert.Equal("new_dependency", bvts[0].DependsOn[0].Name)
	assert.Equal("new_dependency", bvts[1].DependsOn[0].Name)
}

func TestMarkAsHostDispatched(t *testing.T) {

	var (
		taskId       string
		hostId       string
		agentVersion string
		buildId      string
		distroId     string
		taskDoc      *task.Task
		b            *build.Build
	)

	Convey("With a task", t, func() {

		taskId = "t1"
		hostId = "h1"
		agentVersion = "a1"
		buildId = "b1"
		distroId = "d1"

		taskDoc = &task.Task{
			Id:      taskId,
			BuildId: buildId,
		}

		b = &build.Build{Id: buildId}

		require.NoError(t, db.ClearCollections(task.Collection, build.Collection))

		So(taskDoc.Insert(), ShouldBeNil)
		So(b.Insert(), ShouldBeNil)

		Convey("when marking the task as dispatched, the fields for"+
			" the task, the host it is on, and the build it is a part of"+
			" should be set to reflect this", func() {

			So(taskDoc.MarkAsHostDispatched(hostId, distroId, agentVersion, time.Now()), ShouldBeNil)

			// make sure the task's fields were updated, both in ©memory and
			// in the db
			So(taskDoc.DispatchTime, ShouldNotResemble, time.Unix(0, 0))
			So(taskDoc.Status, ShouldEqual, evergreen.TaskDispatched)
			So(taskDoc.HostId, ShouldEqual, hostId)
			So(taskDoc.AgentVersion, ShouldEqual, agentVersion)
			So(taskDoc.LastHeartbeat, ShouldResemble, taskDoc.DispatchTime)
			taskDoc, err := task.FindOne(db.Query(task.ById(taskId)))
			So(err, ShouldBeNil)
			So(taskDoc.DispatchTime, ShouldNotResemble, time.Unix(0, 0))
			So(taskDoc.Status, ShouldEqual, evergreen.TaskDispatched)
			So(taskDoc.HostId, ShouldEqual, hostId)
			So(taskDoc.AgentVersion, ShouldEqual, agentVersion)
			So(taskDoc.LastHeartbeat, ShouldResemble, taskDoc.DispatchTime)

		})

	})

}

func TestShouldSyncTask(t *testing.T) {
	for testName, testCase := range map[string]struct {
		syncVTs    []patch.VariantTasks
		bv         string
		task       string
		shouldSync bool
	}{
		"MatchesTaskInBV": {
			syncVTs: []patch.VariantTasks{
				{
					Variant: "bv1",
					Tasks:   []string{"t1"},
				},
			},
			bv:         "bv1",
			task:       "t1",
			shouldSync: true,
		},
		"DoesNotMatchDisplayTaskName": {
			syncVTs: []patch.VariantTasks{
				{
					Variant: "bv1",
					DisplayTasks: []patch.DisplayTask{
						{
							Name: "dt1",
						},
					},
				},
			},
			bv:         "bv1",
			task:       "dt1",
			shouldSync: false,
		},
		"MatchesExecutionTaskWithinDisplayTask": {
			syncVTs: []patch.VariantTasks{
				{
					Variant: "bv1",
					DisplayTasks: []patch.DisplayTask{
						{
							Name:      "dt1",
							ExecTasks: []string{"et1"},
						},
					},
				},
			},
			bv:         "bv1",
			task:       "et1",
			shouldSync: true,
		},
		"NoMatchForTask": {
			syncVTs: []patch.VariantTasks{
				{
					Variant: "bv1",
					Tasks:   []string{"t1 ", "et1"},
					DisplayTasks: []patch.DisplayTask{
						{
							Name:      "dt1",
							ExecTasks: []string{"et1"},
						},
					},
				},
			},
			bv:         "bv1",
			task:       "t2",
			shouldSync: false,
		},
		"NoMatchForBuildVariant": {
			syncVTs: []patch.VariantTasks{
				{
					Variant: "bv1",
					Tasks:   []string{"t1 ", "et1"},
					DisplayTasks: []patch.DisplayTask{
						{
							Name:      "dt1",
							ExecTasks: []string{"et1"},
						},
					},
				},
			},
			bv:         "bv1",
			task:       "t2",
			shouldSync: false,
		},
	} {
		t.Run(testName, func(t *testing.T) {
			shouldSync := shouldSyncTask(testCase.syncVTs, testCase.bv, testCase.task)
			assert.Equal(t, testCase.shouldSync, shouldSync)
		})
	}
}

func TestSetTaskActivationForBuildsActivated(t *testing.T) {
	require.NoError(t, db.ClearCollections(build.Collection, task.Collection, VersionCollection))

	vId := "v"
	v := &Version{Id: vId}
	require.NoError(t, v.Insert())

	build := build.Build{Id: "b0", Version: vId}
	require.NoError(t, build.Insert())

	tasks := []task.Task{
		{Id: "t0", BuildId: "b0", Status: evergreen.TaskUndispatched},
		{Id: "t1", BuildId: "b1", Status: evergreen.TaskUndispatched},
		{Id: "t2", BuildId: "b0", DependsOn: []task.Dependency{{TaskId: "t1"}}, Status: evergreen.TaskUndispatched},
		{Id: "t3", BuildId: "b0", DependsOn: []task.Dependency{{TaskId: "t0"}}, Status: evergreen.TaskUndispatched},
	}

	for _, task := range tasks {
		require.NoError(t, task.Insert())
	}

	// t0 should still be activated because it's a dependency of a task that is being activated
	assert.NoError(t, setTaskActivationForBuilds([]string{"b0"}, true, true, []string{"t0"}, ""))

	dbTasks, err := task.FindAll(task.All)
	require.NoError(t, err)
	require.Len(t, dbTasks, 4)
	for _, task := range dbTasks {
		assert.True(t, task.Activated)
	}
}

func TestSetTaskActivationForBuildsWithIgnoreTasks(t *testing.T) {
	require.NoError(t, db.ClearCollections(build.Collection, task.Collection, VersionCollection))

	vId := "v"
	v := &Version{Id: vId}
	require.NoError(t, v.Insert())

	build := build.Build{Id: "b0", Version: vId}
	require.NoError(t, build.Insert())

	tasks := []task.Task{
		{Id: "t0", BuildId: "b0", Status: evergreen.TaskUndispatched},
		{Id: "t1", BuildId: "b1", Status: evergreen.TaskUndispatched},
		{Id: "t2", BuildId: "b0", DependsOn: []task.Dependency{{TaskId: "t1"}}, Status: evergreen.TaskUndispatched},
		{Id: "t3", BuildId: "b0", DependsOn: []task.Dependency{{TaskId: "t0"}}, Status: evergreen.TaskUndispatched},
	}

	for _, task := range tasks {
		require.NoError(t, task.Insert())
	}

	assert.NoError(t, setTaskActivationForBuilds([]string{"b0"}, true, true, []string{"t3"}, ""))

	dbTasks, err := task.FindAll(task.All)
	require.NoError(t, err)
	require.Len(t, dbTasks, 4)
	for _, dbTask := range dbTasks {
		if dbTask.Id == "t3" {
			assert.False(t, dbTask.Activated)
			continue
		}
		assert.True(t, dbTask.Activated)
	}
}

func TestSetTaskActivationForBuildsDeactivated(t *testing.T) {
	require.NoError(t, db.ClearCollections(build.Collection, task.Collection, VersionCollection))

	vId := "v"
	v := &Version{Id: vId}
	require.NoError(t, v.Insert())

	build := build.Build{Id: "b0", Version: vId}
	require.NoError(t, build.Insert())

	tasks := []task.Task{
		{Id: "t0", Activated: true, BuildId: "b0", Status: evergreen.TaskUndispatched},
		{Id: "t1", Activated: true, BuildId: "b1", DependsOn: []task.Dependency{{TaskId: "t2"}}, Status: evergreen.TaskUndispatched},
		{Id: "t2", Activated: true, BuildId: "b0", Status: evergreen.TaskUndispatched},
	}

	for _, task := range tasks {
		require.NoError(t, task.Insert())
	}

	// ignore tasks is ignored for deactivating
	assert.NoError(t, setTaskActivationForBuilds([]string{"b0"}, false, true, []string{"t0", "t1", "t2"}, ""))

	dbTasks, err := task.FindAll(task.All)
	require.NoError(t, err)
	require.Len(t, dbTasks, 3)
	for _, task := range dbTasks {
		assert.False(t, task.Activated)
	}
}

func TestAddNewTasks(t *testing.T) {
	defer func() {
		assert.NoError(t, db.ClearCollections(VersionCollection, build.Collection, task.Collection))
	}()

	require.NoError(t, db.ClearCollections(VersionCollection, build.Collection, task.Collection))
	b := build.Build{
		Id:           "b0",
		BuildVariant: "bv0",
		Activated:    false,
	}

	v := &Version{
		Id:       "v0",
		BuildIds: []string{"b0"},
	}
	assert.NoError(t, v.Insert())

	tasksToAdd := TaskVariantPairs{
		ExecTasks: []TVPair{
			{
				Variant:  "bv0",
				TaskName: "t1",
			},
		},
	}

	project := Project{
		BuildVariants: []BuildVariant{
			{
				Name: "bv0",
				Tasks: []BuildVariantTaskUnit{
					{Name: "t0"},
					{
						Name:      "t1",
						DependsOn: []TaskUnitDependency{{Name: "t0"}},
						RunOn:     []string{"d0"},
					},
				},
			},
		},
		Tasks: []ProjectTask{
			{Name: "t0"},
			{Name: "t1"},
		},
	}

	for name, testCase := range map[string]struct {
		activationInfo specificActivationInfo
		activatedTasks []string
		existingTask   task.Task
		bvActive       bool
	}{
		"ActivatedNewTask": {
			activationInfo: specificActivationInfo{},
			activatedTasks: []string{"t0", "t1"},
			existingTask: task.Task{
				Id:           "t0",
				DisplayName:  "t0",
				BuildId:      "b0",
				BuildVariant: "bv0",
				Version:      "v0",
				Activated:    true,
			},
			bvActive: true,
		},
		"DeactivatedNewTask": {
			activationInfo: specificActivationInfo{activationTasks: map[string][]string{
				b.BuildVariant: {"t1"},
			}},
			activatedTasks: []string{},
			existingTask:   task.Task{},
			bvActive:       false,
		},
		"OnlyDeactivatedTasks": {
			activationInfo: specificActivationInfo{activationTasks: map[string][]string{
				b.BuildVariant: {"t1"},
			}},
			activatedTasks: []string{},
			existingTask: task.Task{
				Id:           "t0",
				DisplayName:  "t0",
				BuildId:      "b0",
				BuildVariant: "bv0",
				Version:      "v0",
				Activated:    false,
			},
			bvActive: false,
		},
	} {
		t.Run(name, func(t *testing.T) {
			require.NoError(t, db.ClearCollections(task.Collection, build.Collection))
			assert.NoError(t, testCase.existingTask.Insert())
			assert.NoError(t, b.Insert())
			creationInfo := TaskCreationInfo{
				Project:        &project,
				ProjectRef:     &ProjectRef{},
				Version:        v,
				Pairs:          tasksToAdd,
				ActivationInfo: testCase.activationInfo,
				SyncAtEndOpts:  patch.SyncAtEndOptions{},
				GeneratedBy:    "",
			}
			_, err := addNewTasks(context.Background(), creationInfo, []build.Build{b})
			assert.NoError(t, err)
			activatedTasks, err := task.FindAll(db.Query(bson.M{task.ActivatedKey: true}))
			assert.NoError(t, err)
			build, err := build.FindOneId("b0")
			assert.NoError(t, err)
			assert.NotNil(t, build)
			assert.Equal(t, len(testCase.activatedTasks), len(activatedTasks))
			for _, task := range activatedTasks {
				assert.Contains(t, testCase.activatedTasks, task.DisplayName)
			}
			assert.Equal(t, testCase.bvActive, build.Activated)
		})
	}
}

func TestRecomputeNumDependents(t *testing.T) {
	assert.NoError(t, db.Clear(task.Collection))
	t1 := task.Task{
		Id: "1",
		DependsOn: []task.Dependency{
			{TaskId: "2"},
		},
		Version: "v1",
	}
	assert.NoError(t, t1.Insert())
	t2 := task.Task{
		Id: "2",
		DependsOn: []task.Dependency{
			{TaskId: "3"},
		},
		Version: "v1",
	}
	assert.NoError(t, t2.Insert())
	t3 := task.Task{
		Id: "3",
		DependsOn: []task.Dependency{
			{TaskId: "4"},
		},
		Version: "v1",
	}
	assert.NoError(t, t3.Insert())
	t4 := task.Task{
		Id: "4",
		DependsOn: []task.Dependency{
			{TaskId: "5"},
		},
		Version: "v1",
	}
	assert.NoError(t, t4.Insert())
	t5 := task.Task{
		Id:      "5",
		Version: "v1",
	}
	assert.NoError(t, t5.Insert())

	assert.NoError(t, RecomputeNumDependents(t3))
	tasks, err := task.Find(task.ByVersion(t1.Version))
	assert.NoError(t, err)
	for i, dbTask := range tasks {
		assert.Equal(t, i, dbTask.NumDependents)
	}

	assert.NoError(t, RecomputeNumDependents(t5))
	tasks, err = task.Find(task.ByVersion(t1.Version))
	assert.NoError(t, err)
	for i, dbTask := range tasks {
		assert.Equal(t, i, dbTask.NumDependents)
	}

	t6 := task.Task{
		Id: "6",
		DependsOn: []task.Dependency{
			{TaskId: "8"},
		},
		Version: "v2",
	}
	assert.NoError(t, t6.Insert())
	t7 := task.Task{
		Id: "7",
		DependsOn: []task.Dependency{
			{TaskId: "8"},
		},
		Version: "v2",
	}
	assert.NoError(t, t7.Insert())
	t8 := task.Task{
		Id: "8",
		DependsOn: []task.Dependency{
			{TaskId: "9"},
		},
		Version: "v2",
	}
	assert.NoError(t, t8.Insert())
	t9 := task.Task{
		Id:      "9",
		Version: "v2",
	}
	assert.NoError(t, t9.Insert())

	assert.NoError(t, RecomputeNumDependents(t8))
	tasks, err = task.Find(task.ByVersion(t6.Version))
	assert.NoError(t, err)
	expected := map[string]int{
		"6": 0,
		"7": 0,
		"8": 2,
		"9": 3,
	}
	for _, dbTask := range tasks {
		assert.Equal(t, expected[dbTask.Id], dbTask.NumDependents)
	}
}<|MERGE_RESOLUTION|>--- conflicted
+++ resolved
@@ -2051,11 +2051,8 @@
 	assert.True(dbTask.ResetWhenFinished)
 	dbVersion, err = VersionFindOneId("version")
 	assert.NoError(err)
-<<<<<<< HEAD
-=======
 	// Version status should not update if only aborting tasks
 	assert.Equal("", dbVersion.Status)
->>>>>>> 502403c1
 
 	// test that not aborting in-progress tasks does not reset them
 	assert.NoError(resetTaskData())
@@ -2068,11 +2065,8 @@
 	assert.Equal(evergreen.TaskDispatched, dbTask.Status)
 	dbVersion, err = VersionFindOneId("version")
 	assert.NoError(err)
-<<<<<<< HEAD
-=======
 	// Version status should not update if no tasks are being reset.
 	assert.Equal("", dbVersion.Status)
->>>>>>> 502403c1
 }
 
 func TestDisplayTaskRestart(t *testing.T) {
