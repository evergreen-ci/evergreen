--- conflicted
+++ resolved
@@ -15,7 +15,6 @@
 )
 
 type Distro struct {
-<<<<<<< HEAD
 	Id                string                  `bson:"_id" json:"_id,omitempty" mapstructure:"_id,omitempty"`
 	Aliases           []string                `bson:"aliases,omitempty" json:"aliases,omitempty" mapstructure:"aliases,omitempty"`
 	Arch              string                  `bson:"arch" json:"arch,omitempty" mapstructure:"arch,omitempty"`
@@ -93,34 +92,6 @@
 	}
 
 	return catcher.Resolve()
-=======
-	Id                    string                  `bson:"_id" json:"_id,omitempty" mapstructure:"_id,omitempty"`
-	Aliases               []string                `bson:"aliases,omitempty" json:"aliases,omitempty" mapstructure:"aliases,omitempty"`
-	Arch                  string                  `bson:"arch" json:"arch,omitempty" mapstructure:"arch,omitempty"`
-	WorkDir               string                  `bson:"work_dir" json:"work_dir,omitempty" mapstructure:"work_dir,omitempty"`
-	PoolSize              int                     `bson:"pool_size,omitempty" json:"pool_size,omitempty" mapstructure:"pool_size,omitempty" yaml:"poolsize"`
-	Provider              string                  `bson:"provider" json:"provider,omitempty" mapstructure:"provider,omitempty"`
-	ProviderSettings      *map[string]interface{} `bson:"settings" json:"settings,omitempty" mapstructure:"settings,omitempty"`
-	SetupAsSudo           bool                    `bson:"setup_as_sudo,omitempty" json:"setup_as_sudo,omitempty" mapstructure:"setup_as_sudo,omitempty"`
-	Setup                 string                  `bson:"setup,omitempty" json:"setup,omitempty" mapstructure:"setup,omitempty"`
-	Teardown              string                  `bson:"teardown,omitempty" json:"teardown,omitempty" mapstructure:"teardown,omitempty"`
-	User                  string                  `bson:"user,omitempty" json:"user,omitempty" mapstructure:"user,omitempty"`
-	CloneMethod           string                  `bson:"clone_method" json:"clone_method,omitempty" mapstructure:"clone_method,omitempty"`
-	BootstrapMethod       string                  `bson:"bootstrap_method,omitempty" json:"bootstrap_method,omitempty" mapstructure:"bootstrap_method,omitempty"`
-	CommunicationMethod   string                  `bson:"communication_method,omitempty" json:"communication_method,omitempty" mapstructure:"communication_method,omitempty"`
-	ShellPath             string                  `bson:"shell_path" json:"shell_path" mapstructure:"shell_path,omitempty"`
-	CuratorDir            string                  `bson:"curator_dir" json:"curator_dir" mapstructure:"curator_dir,omitempty"`
-	ClientDir             string                  `bson:"client_dir" json:"client_dir" mapstructure:"client_dir,omitempty"`
-	JasperCredentialsPath string                  `json:"jasper_credentials_path" bson:"jasper_credentials_path" mapstructure:"jasper_credentials_path,omitempty"`
-	SSHKey                string                  `bson:"ssh_key,omitempty" json:"ssh_key,omitempty" mapstructure:"ssh_key,omitempty"`
-	SSHOptions            []string                `bson:"ssh_options,omitempty" json:"ssh_options,omitempty" mapstructure:"ssh_options,omitempty"`
-	SpawnAllowed          bool                    `bson:"spawn_allowed" json:"spawn_allowed,omitempty" mapstructure:"spawn_allowed,omitempty"`
-	Expansions            []Expansion             `bson:"expansions,omitempty" json:"expansions,omitempty" mapstructure:"expansions,omitempty"`
-	Disabled              bool                    `bson:"disabled,omitempty" json:"disabled,omitempty" mapstructure:"disabled,omitempty"`
-	ContainerPool         string                  `bson:"container_pool,omitempty" json:"container_pool,omitempty" mapstructure:"container_pool,omitempty"`
-	PlannerSettings       PlannerSettings         `bson:"planner_settings" json:"planner_settings,omitempty" mapstructure:"planner_settings,omitempty"`
-	FinderSettings        FinderSettings          `bson:"finder_settings" json:"finder_settings,omitempty" mapstructure:"finder_settings,omitempty"`
->>>>>>> c3257d95
 }
 
 type PlannerSettings struct {
