package distro

import (
	"fmt"
	"math/rand"
	"path/filepath"
	"regexp"
	"strings"
	"time"

	"github.com/evergreen-ci/birch"
	"github.com/evergreen-ci/evergreen"
	"github.com/evergreen-ci/evergreen/model/user"
	"github.com/evergreen-ci/evergreen/util"
	"github.com/evergreen-ci/gimlet"
	"github.com/mongodb/grip"
	"github.com/mongodb/grip/message"
	"github.com/pkg/errors"
	"go.mongodb.org/mongo-driver/bson"
	mgobson "gopkg.in/mgo.v2/bson"
)

type Distro struct {
<<<<<<< HEAD
	Id                    string                `bson:"_id" json:"_id,omitempty" mapstructure:"_id,omitempty"`
	Aliases               []string              `bson:"aliases,omitempty" json:"aliases,omitempty" mapstructure:"aliases,omitempty"`
	Arch                  string                `bson:"arch" json:"arch,omitempty" mapstructure:"arch,omitempty"`
	WorkDir               string                `bson:"work_dir" json:"work_dir,omitempty" mapstructure:"work_dir,omitempty"`
	Provider              string                `bson:"provider" json:"provider,omitempty" mapstructure:"provider,omitempty"`
	ProviderSettingsList  []*birch.Document     `bson:"provider_settings,omitempty" json:"provider_settings,omitempty" mapstructure:"provider_settings,omitempty"`
	SetupAsSudo           bool                  `bson:"setup_as_sudo,omitempty" json:"setup_as_sudo,omitempty" mapstructure:"setup_as_sudo,omitempty"`
	Setup                 string                `bson:"setup,omitempty" json:"setup,omitempty" mapstructure:"setup,omitempty"`
	Teardown              string                `bson:"teardown,omitempty" json:"teardown,omitempty" mapstructure:"teardown,omitempty"`
	User                  string                `bson:"user,omitempty" json:"user,omitempty" mapstructure:"user,omitempty"`
	BootstrapSettings     BootstrapSettings     `bson:"bootstrap_settings" json:"bootstrap_settings" mapstructure:"bootstrap_settings"`
	CloneMethod           string                `bson:"clone_method" json:"clone_method,omitempty" mapstructure:"clone_method,omitempty"`
	SSHKey                string                `bson:"ssh_key,omitempty" json:"ssh_key,omitempty" mapstructure:"ssh_key,omitempty"`
	SSHOptions            []string              `bson:"ssh_options,omitempty" json:"ssh_options,omitempty" mapstructure:"ssh_options,omitempty"`
	AuthorizedKeysFile    string                `bson:"authorized_keys_file,omitempty" json:"authorized_keys_file,omitempty" mapstructure:"authorized_keys_file,omitempty"`
	SpawnAllowed          bool                  `bson:"spawn_allowed" json:"spawn_allowed,omitempty" mapstructure:"spawn_allowed,omitempty"`
	Expansions            []Expansion           `bson:"expansions,omitempty" json:"expansions,omitempty" mapstructure:"expansions,omitempty"`
	Disabled              bool                  `bson:"disabled,omitempty" json:"disabled,omitempty" mapstructure:"disabled,omitempty"`
	ContainerPool         string                `bson:"container_pool,omitempty" json:"container_pool,omitempty" mapstructure:"container_pool,omitempty"`
	FinderSettings        FinderSettings        `bson:"finder_settings" json:"finder_settings" mapstructure:"finder_settings"`
	PlannerSettings       PlannerSettings       `bson:"planner_settings" json:"planner_settings" mapstructure:"planner_settings"`
	DispatcherSettings    DispatcherSettings    `bson:"dispatcher_settings" json:"dispatcher_settings" mapstructure:"dispatcher_settings"`
	HostAllocatorSettings HostAllocatorSettings `bson:"host_allocator_settings" json:"host_allocator_settings" mapstructure:"host_allocator_settings"`
	DisableShallowClone   bool                  `bson:"disable_shallow_clone" json:"disable_shallow_clone" mapstructure:"disable_shallow_clone"`
	UseLegacyAgent        bool                  `bson:"use_legacy_agent" json:"use_legacy_agent" mapstructure:"use_legacy_agent"`
	Note                  string                `bson:"note" json:"note" mapstructure:"note"`
	ValidProjects         []string              `bson:"valid_projects,omitempty" json:"valid_projects,omitempty" mapstructure:"valid_projects,omitempty"`
	IsVirtualWorkstation  bool                  `bson:"is_virtual_workstation" json:"is_virtual_workstation" mapstructure:"is_virtual_workstation"`
	HomeVolumeSettings    HomeVolumeSettings    `bson:"home_volume_settings" json:"home_volume_settings" mapstructure:"home_volume_settings"`
	IcecreamSettings      IcecreamSettings      `bson:"icecream_settings" josn:"icecream_settings" yaml:"icecream_settings"`
=======
	Id                    string                  `bson:"_id" json:"_id,omitempty" mapstructure:"_id,omitempty"`
	Aliases               []string                `bson:"aliases,omitempty" json:"aliases,omitempty" mapstructure:"aliases,omitempty"`
	Arch                  string                  `bson:"arch" json:"arch,omitempty" mapstructure:"arch,omitempty"`
	WorkDir               string                  `bson:"work_dir" json:"work_dir,omitempty" mapstructure:"work_dir,omitempty"`
	Provider              string                  `bson:"provider" json:"provider,omitempty" mapstructure:"provider,omitempty"`
	ProviderSettings      *map[string]interface{} `bson:"settings" json:"settings,omitempty" mapstructure:"settings,omitempty"`
	ProviderSettingsList  []*birch.Document       `bson:"provider_settings,omitempty" json:"provider_settings,omitempty" mapstructure:"provider_settings,omitempty"`
	SetupAsSudo           bool                    `bson:"setup_as_sudo,omitempty" json:"setup_as_sudo,omitempty" mapstructure:"setup_as_sudo,omitempty"`
	Setup                 string                  `bson:"setup,omitempty" json:"setup,omitempty" mapstructure:"setup,omitempty"`
	Teardown              string                  `bson:"teardown,omitempty" json:"teardown,omitempty" mapstructure:"teardown,omitempty"`
	User                  string                  `bson:"user,omitempty" json:"user,omitempty" mapstructure:"user,omitempty"`
	BootstrapSettings     BootstrapSettings       `bson:"bootstrap_settings" json:"bootstrap_settings" mapstructure:"bootstrap_settings"`
	CloneMethod           string                  `bson:"clone_method" json:"clone_method,omitempty" mapstructure:"clone_method,omitempty"`
	SSHKey                string                  `bson:"ssh_key,omitempty" json:"ssh_key,omitempty" mapstructure:"ssh_key,omitempty"`
	SSHOptions            []string                `bson:"ssh_options,omitempty" json:"ssh_options,omitempty" mapstructure:"ssh_options,omitempty"`
	AuthorizedKeysFile    string                  `bson:"authorized_keys_file,omitempty" json:"authorized_keys_file,omitempty" mapstructure:"authorized_keys_file,omitempty"`
	SpawnAllowed          bool                    `bson:"spawn_allowed" json:"spawn_allowed,omitempty" mapstructure:"spawn_allowed,omitempty"`
	Expansions            []Expansion             `bson:"expansions,omitempty" json:"expansions,omitempty" mapstructure:"expansions,omitempty"`
	Disabled              bool                    `bson:"disabled,omitempty" json:"disabled,omitempty" mapstructure:"disabled,omitempty"`
	ContainerPool         string                  `bson:"container_pool,omitempty" json:"container_pool,omitempty" mapstructure:"container_pool,omitempty"`
	FinderSettings        FinderSettings          `bson:"finder_settings" json:"finder_settings" mapstructure:"finder_settings"`
	PlannerSettings       PlannerSettings         `bson:"planner_settings" json:"planner_settings" mapstructure:"planner_settings"`
	DispatcherSettings    DispatcherSettings      `bson:"dispatcher_settings" json:"dispatcher_settings" mapstructure:"dispatcher_settings"`
	HostAllocatorSettings HostAllocatorSettings   `bson:"host_allocator_settings" json:"host_allocator_settings" mapstructure:"host_allocator_settings"`
	DisableShallowClone   bool                    `bson:"disable_shallow_clone" json:"disable_shallow_clone" mapstructure:"disable_shallow_clone"`
	UseLegacyAgent        bool                    `bson:"use_legacy_agent" json:"use_legacy_agent" mapstructure:"use_legacy_agent"`
	Note                  string                  `bson:"note" json:"note" mapstructure:"note"`
	ValidProjects         []string                `bson:"valid_projects,omitempty" json:"valid_projects,omitempty" mapstructure:"valid_projects,omitempty"`
	IsVirtualWorkstation  bool                    `bson:"is_virtual_workstation" json:"is_virtual_workstation" mapstructure:"is_virtual_workstation"`
	HomeVolumeSettings    HomeVolumeSettings      `bson:"home_volume_settings" json:"home_volume_settings" mapstructure:"home_volume_settings"`
	IcecreamSettings      IcecreamSettings        `bson:"icecream_settings" json:"icecream_settings" yaml:"icecream_settings"`
>>>>>>> a714c1d1
}

// BootstrapSettings encapsulates all settings related to bootstrapping hosts.
type BootstrapSettings struct {
	// Required
	Method        string `bson:"method" json:"method" mapstructure:"method"`
	Communication string `bson:"communication,omitempty" json:"communication,omitempty" mapstructure:"communication,omitempty"`

	// Required for new provisioning
	ClientDir             string `bson:"client_dir,omitempty" json:"client_dir,omitempty" mapstructure:"client_dir,omitempty"`
	JasperBinaryDir       string `bson:"jasper_binary_dir,omitempty" json:"jasper_binary_dir,omitempty" mapstructure:"jasper_binary_dir,omitempty"`
	JasperCredentialsPath string `json:"jasper_credentials_path,omitempty" bson:"jasper_credentials_path,omitempty" mapstructure:"jasper_credentials_path,omitempty"`

	// Windows-specific
	ServiceUser string `bson:"service_user,omitempty" json:"service_user,omitempty" mapstructure:"service_user,omitempty"`
	ShellPath   string `bson:"shell_path,omitempty" json:"shell_path,omitempty" mapstructure:"shell_path,omitempty"`
	RootDir     string `bson:"root_dir,omitempty" json:"root_dir,omitempty" mapstructure:"root_dir,omitempty"`

	Env []EnvVar `bson:"env,omitempty" json:"env,omitempty" mapstructure:"env,omitempty"`

	// Linux-specific
	ResourceLimits ResourceLimits `bson:"resource_limits,omitempty" json:"resource_limits,omitempty" mapstructure:"resource_limits,omitempty"`
}

type EnvVar struct {
	Key   string `bson:"key" json:"key"`
	Value string `bson:"value" json:"value"`
}

// ResourceLimits represents resource limits in Linux.
type ResourceLimits struct {
	NumFiles        int `bson:"num_files,omitempty" json:"num_files,omitempty" mapstructure:"num_files,omitempty"`
	NumProcesses    int `bson:"num_processes,omitempty" json:"num_processes,omitempty" mapstructure:"num_processes,omitempty"`
	LockedMemoryKB  int `bson:"locked_memory,omitempty" json:"locked_memory,omitempty" mapstructure:"locked_memory,omitempty"`
	VirtualMemoryKB int `bson:"virtual_memory,omitempty" json:"virtual_memory,omitempty" mapstructure:"virtual_memory,omitempty"`
}

type HomeVolumeSettings struct {
	FormatCommand string `bson:"format_command" json:"format_command" mapstructure:"format_command"`
}

type IcecreamSettings struct {
	SchedulerHost string `bson:"scheduler_host,omitempty" json:"scheduler_host,omitempty" yaml:"scheduler_host,omitempty"`
	ConfigPath    string `bson:"config_path,omitempty" json:"config_path,omitempty" yaml:"config_path,omitempty"`
}

// WriteConfigScript returns the shell script to update the icecream config
// file.
func (s IcecreamSettings) GetUpdateConfigScript() string {
	if !s.Populated() {
		return ""
	}

	return fmt.Sprintf(`#!/usr/bin/env bash
set -o errexit

mkdir -p "%s"
touch "%s"
chmod 644 "%s"
if [[ $(grep 'ICECC_SCHEDULER_HOST=".*"' "%s") ]]; then
	sed -i 's/ICECC_SCHEDULER_HOST=".*"/ICECC_SCHEDULER_HOST="%s"/g' "%s"
else
	echo 'ICECC_SCHEDULER_HOST="%s"' >> "%s"
fi
`,
		filepath.Dir(s.ConfigPath),
		s.ConfigPath,
		s.ConfigPath,
		s.ConfigPath,
		s.SchedulerHost, s.ConfigPath,
		s.SchedulerHost, s.ConfigPath,
	)
}

func (s IcecreamSettings) Populated() bool {
	return s.SchedulerHost != "" && s.ConfigPath != ""
}

func (d *Distro) SetBSON(raw mgobson.Raw) error {
	return bson.Unmarshal(raw.Data, d)
}

// ValidateBootstrapSettings checks if all of the bootstrap settings are valid
// for legacy or non-legacy bootstrapping.
func (d *Distro) ValidateBootstrapSettings() error {
	catcher := grip.NewBasicCatcher()
	if !util.StringSliceContains(validBootstrapMethods, d.BootstrapSettings.Method) {
		catcher.Errorf("'%s' is not a valid bootstrap method", d.BootstrapSettings.Method)
	}

	if d.BootstrapSettings.Method == BootstrapMethodNone {
		return catcher.Resolve()
	}

	if !util.StringSliceContains(validCommunicationMethods, d.BootstrapSettings.Communication) {
		catcher.Errorf("'%s' is not a valid communication method", d.BootstrapSettings.Communication)
	}

	switch d.BootstrapSettings.Method {
	case BootstrapMethodLegacySSH:
		catcher.NewWhen(d.BootstrapSettings.Communication != CommunicationMethodLegacySSH, "bootstrapping hosts using legacy SSH is incompatible with non-legacy host communication")
	default:
		catcher.NewWhen(d.BootstrapSettings.Communication == CommunicationMethodLegacySSH, "communicating with hosts using legacy SSH is incompatible with non-legacy host bootstrapping")
	}

	catcher.NewWhen(d.IsWindows() && d.BootstrapSettings.RootDir == "", "root directory cannot be empty for Windows")

	if d.BootstrapSettings.Method == BootstrapMethodLegacySSH || d.BootstrapSettings.Communication == CommunicationMethodLegacySSH {
		return catcher.Resolve()
	}

	for _, envVar := range d.BootstrapSettings.Env {
		catcher.NewWhen(envVar.Key == "", "environment variable key cannot be empty")
	}

	catcher.NewWhen(d.BootstrapSettings.ClientDir == "", "client directory cannot be empty for non-legacy bootstrapping")
	catcher.NewWhen(d.BootstrapSettings.JasperBinaryDir == "", "Jasper binary directory cannot be empty for non-legacy bootstrapping")
	catcher.NewWhen(d.BootstrapSettings.JasperCredentialsPath == "", "Jasper credentials path cannot be empty for non-legacy bootstrapping")
	catcher.NewWhen(d.BootstrapSettings.ShellPath == "", "shell path cannot be empty for non-legacy Windows bootstrapping")

	catcher.NewWhen(d.IsWindows() && d.BootstrapSettings.ServiceUser == "", "service user cannot be empty for non-legacy Windows bootstrapping")

	catcher.NewWhen(d.IsLinux() && d.BootstrapSettings.ResourceLimits.NumFiles < -1, "max number of files should be a positive number or -1")
	catcher.NewWhen(d.IsLinux() && d.BootstrapSettings.ResourceLimits.NumProcesses < -1, "max number of files should be a positive number or -1")
	catcher.NewWhen(d.IsLinux() && d.BootstrapSettings.ResourceLimits.LockedMemoryKB < -1, "max locked memory should be a positive number or -1")
	catcher.NewWhen(d.IsLinux() && d.BootstrapSettings.ResourceLimits.VirtualMemoryKB < -1, "max virtual memory should be a positive number or -1")

	return catcher.Resolve()
}

// ShellPath returns the native path to the shell binary.
func (d *Distro) ShellBinary() string {
	return d.AbsPathNotCygwinCompatible(d.BootstrapSettings.ShellPath)
}

type HostAllocatorSettings struct {
	Version                string        `bson:"version" json:"version" mapstructure:"version"`
	MinimumHosts           int           `bson:"minimum_hosts" json:"minimum_hosts" mapstructure:"minimum_hosts"`
	MaximumHosts           int           `bson:"maximum_hosts" json:"maximum_hosts" mapstructure:"maximum_hosts"`
	AcceptableHostIdleTime time.Duration `bson:"acceptable_host_idle_time" json:"acceptable_host_idle_time" mapstructure:"acceptable_host_idle_time"`
}

type FinderSettings struct {
	Version string `bson:"version" json:"version" mapstructure:"version"`
}

type PlannerSettings struct {
	Version                   string        `bson:"version" json:"version" mapstructure:"version"`
	TargetTime                time.Duration `bson:"target_time" json:"target_time" mapstructure:"target_time,omitempty"`
	GroupVersions             *bool         `bson:"group_versions" json:"group_versions" mapstructure:"group_versions,omitempty"`
	PatchFactor               int64         `bson:"patch_zipper_factor" json:"patch_factor" mapstructure:"patch_factor"`
	PatchTimeInQueueFactor    int64         `bson:"patch_time_in_queue_factor" json:"patch_time_in_queue_factor" mapstructure:"patch_time_in_queue_factor"`
	CommitQueueFactor         int64         `bson:"commit_queue_factor" json:"commit_queue_factor" mapstructure:"commit_queue_factor"`
	MainlineTimeInQueueFactor int64         `bson:"mainline_time_in_queue_factor" json:"mainline_time_in_queue_factor" mapstructure:"mainline_time_in_queue_factor"`
	ExpectedRuntimeFactor     int64         `bson:"expected_runtime_factor" json:"expected_runtime_factor" mapstructure:"expected_runtime_factor"`

	maxDurationPerHost time.Duration
}

type DispatcherSettings struct {
	Version string `bson:"version" json:"version" mapstructure:"version"`
}

type DistroGroup []Distro

type Expansion struct {
	Key   string `bson:"key,omitempty" json:"key,omitempty"`
	Value string `bson:"value,omitempty" json:"value,omitempty"`
}

const (
	DockerImageBuildTypeImport = "import"
	DockerImageBuildTypePull   = "pull"

	// Recognized architectures, should be in the form ${GOOS}_${GOARCH}.
	ArchDarwinAmd64  = "darwin_amd64"
	ArchLinux386     = "linux_386"
	ArchLinuxPpc64le = "linux_ppc64le"
	ArchLinuxS390x   = "linux_s390x"
	ArchLinuxArm64   = "linux_arm64"
	ArchLinuxAmd64   = "linux_amd64"
	ArchWindows386   = "windows_386"
	ArchWindowsAmd64 = "windows_amd64"

	// Bootstrapping mechanisms
	// BootstrapMethodNone is for internal use only.
	BootstrapMethodNone               = "none"
	BootstrapMethodLegacySSH          = "legacy-ssh"
	BootstrapMethodSSH                = "ssh"
	BootstrapMethodPreconfiguredImage = "preconfigured-image"
	BootstrapMethodUserData           = "user-data"

	// Means of communicating with hosts
	CommunicationMethodLegacySSH = "legacy-ssh"
	CommunicationMethodSSH       = "ssh"
	CommunicationMethodRPC       = "rpc"

	CloneMethodLegacySSH = "legacy-ssh"
	CloneMethodOAuth     = "oauth"
)

// validArches includes all recognized architectures.
var validArches = []string{
	ArchDarwinAmd64,
	ArchLinux386,
	ArchLinuxPpc64le,
	ArchLinuxS390x,
	ArchLinuxArm64,
	ArchLinuxAmd64,
	ArchWindows386,
	ArchWindowsAmd64,
}

// validBootstrapMethods includes all recognized bootstrap methods.
var validBootstrapMethods = []string{
	BootstrapMethodNone,
	BootstrapMethodLegacySSH,
	BootstrapMethodSSH,
	BootstrapMethodPreconfiguredImage,
	BootstrapMethodUserData,
}

// validCommunicationMethods includes all recognized host communication methods.
var validCommunicationMethods = []string{
	CommunicationMethodLegacySSH,
	CommunicationMethodSSH,
	CommunicationMethodRPC,
}

// validCloneMethods includes all recognized clone methods.
var validCloneMethods = []string{
	CloneMethodLegacySSH,
	CloneMethodOAuth,
}

// Seed the random number generator for creating distro names
func init() {
	rand.Seed(time.Now().UnixNano())
}

// GenerateName generates a unique instance name for a distro.
func (d *Distro) GenerateName() string {
	// gceMaxNameLength is the maximum length of an instance name permitted by GCE.
	const gceMaxNameLength = 63

	switch d.Provider {
	case evergreen.ProviderNameStatic:
		return "static"
	case evergreen.ProviderNameDocker:
		return fmt.Sprintf("container-%d", rand.New(rand.NewSource(time.Now().UnixNano())).Int())
	}

	name := fmt.Sprintf("evg-%s-%s-%d", d.Id, time.Now().Format(evergreen.NameTimeFormat), rand.Int())

	if d.Provider == evergreen.ProviderNameGce {
		// Ensure all characters in tags are on the whitelist
		r, _ := regexp.Compile("[^a-z0-9_-]+")
		name = string(r.ReplaceAll([]byte(strings.ToLower(name)), []byte("")))

		// Ensure the new name's is no longer than gceMaxNameLength
		if len(name) > gceMaxNameLength {
			name = name[:gceMaxNameLength]
		}
	}

	return name
}

func (d *Distro) ShouldGroupVersions() bool {
	if d.PlannerSettings.GroupVersions == nil {
		return false
	}

	return *d.PlannerSettings.GroupVersions
}

func (d *Distro) GetPatchFactor() int64 {
	if d.PlannerSettings.PatchFactor <= 0 {
		return 1
	}
	return d.PlannerSettings.PatchFactor
}

func (d *Distro) GetPatchTimeInQueueFactor() int64 {
	if d.PlannerSettings.PatchTimeInQueueFactor <= 0 {
		return 1
	}
	return d.PlannerSettings.PatchTimeInQueueFactor
}

func (d *Distro) GetCommitQueueFactor() int64 {
	if d.PlannerSettings.CommitQueueFactor <= 0 {
		return 1
	}
	return d.PlannerSettings.CommitQueueFactor
}

func (d *Distro) GetMainlineTimeInQueueFactor() int64 {
	if d.PlannerSettings.MainlineTimeInQueueFactor <= 0 {
		return 1
	}
	return d.PlannerSettings.MainlineTimeInQueueFactor
}

func (d *Distro) GetExpectedRuntimeFactor() int64 {
	if d.PlannerSettings.ExpectedRuntimeFactor <= 0 {
		return 1
	}

	return d.PlannerSettings.ExpectedRuntimeFactor
}

func (d *Distro) MaxDurationPerHost() time.Duration {
	if d.PlannerSettings.maxDurationPerHost != 0 {
		return d.PlannerSettings.maxDurationPerHost
	}

	if d.ContainerPool != "" {
		return evergreen.MaxDurationPerDistroHostWithContainers
	}

	return evergreen.MaxDurationPerDistroHost
}

func (d *Distro) GetTargetTime() time.Duration {
	if d.PlannerSettings.TargetTime == 0 {
		return d.MaxDurationPerHost()
	}

	return d.PlannerSettings.TargetTime
}

// IsPowerShellSetup returns whether or not the setup script is a powershell
// script based on the header shebang line.
func (d *Distro) IsPowerShellSetup() bool {
	start := strings.Index(d.Setup, "#!")
	if start == -1 {
		return false
	}
	end := strings.IndexByte(d.Setup[start:], '\n')
	if end == -1 {
		return false
	}
	end += start
	return strings.Contains(d.Setup[start:end], "powershell")
}

func (d *Distro) IsWindows() bool {
	// XXX: if this is-windows check is updated, make sure to also update
	// public/static/js/spawned_hosts.js as well
	return strings.Contains(d.Arch, "windows")
}

func (d *Distro) IsLinux() bool {
	return strings.Contains(d.Arch, "linux")
}

func (d *Distro) Platform() (string, string) {
	osAndArch := strings.Split(d.Arch, "_")
	return osAndArch[0], osAndArch[1]
}

func (d *Distro) IsEphemeral() bool {
	return util.StringSliceContains(evergreen.ProviderSpawnable, d.Provider)
}

func (d *Distro) BinaryName() string {
	name := "evergreen"
	if d.IsWindows() {
		return name + ".exe"
	}
	return name
}

// ExecutableSubPath returns the directory containing the compiled agents.
func (d *Distro) ExecutableSubPath() string {
	arch := d.Arch
	if d.UseLegacyAgent {
		arch += "_legacy"
	}
	return filepath.Join(arch, d.BinaryName())
}

// HomeDir gets the absolute path to the home directory for this distro's user.
// This is compatible with Cygwin (see (*Distro).AbsPathCygwinCompatible for
// details).
func (d *Distro) HomeDir() string {
	if d.User == "root" {
		return filepath.Join("/", d.User)
	}
	if d.Arch == ArchDarwinAmd64 {
		return filepath.Join("/Users", d.User)
	}
	return filepath.Join("/home", d.User)
}

// IsParent returns whether the distro is the parent distro for any container pool
func (d *Distro) IsParent(s *evergreen.Settings) bool {
	if s == nil {
		var err error
		s, err = evergreen.GetConfig()
		if err != nil {
			grip.Critical("error retrieving settings object")
			return false
		}
	}
	for _, p := range s.ContainerPools.Pools {
		if d.Id == p.Distro {
			return true
		}
	}
	return false
}

func (d *Distro) GetImageID() (string, error) {
	key := ""

	switch d.Provider {
	case evergreen.ProviderNameEc2Auto, evergreen.ProviderNameEc2OnDemand, evergreen.ProviderNameEc2Spot, evergreen.ProviderNameEc2Fleet:
		key = "ami"
	case evergreen.ProviderNameDocker, evergreen.ProviderNameDockerMock:
		key = "image_url"
	case evergreen.ProviderNameGce:
		key = "image_name"
	case evergreen.ProviderNameVsphere:
		key = "template"
	case evergreen.ProviderNameMock, evergreen.ProviderNameStatic, evergreen.ProviderNameOpenstack:
		return "", nil
	default:
		return "", errors.New("unknown provider name")
	}

	if len(d.ProviderSettingsList) == 1 {
		res, ok := d.ProviderSettingsList[0].Lookup(key).StringValueOK()
		if !ok {
			return "", errors.Errorf("provider setting key '%s' is empty", key)
		}
		return res, nil
	}
	return "", errors.New("provider settings not configured correctly")
}

func (d *Distro) GetPoolSize() int {
	switch d.Provider {
	case evergreen.ProviderNameStatic:
		if len(d.ProviderSettingsList) > 0 {
			hosts, ok := d.ProviderSettingsList[0].Lookup("hosts").Interface().([]interface{})
			if !ok {
				return 0
			}
			return len(hosts)
		}
		return 0
	default:
		return d.HostAllocatorSettings.MaximumHosts
	}
}

// ValidateContainerPoolDistros ensures that container pools have valid distros
func ValidateContainerPoolDistros(s *evergreen.Settings) error {
	catcher := grip.NewSimpleCatcher()

	for _, pool := range s.ContainerPools.Pools {
		d, err := FindOne(ById(pool.Distro))
		if err != nil {
			catcher.Add(fmt.Errorf("error finding distro for container pool '%s'", pool.Id))
		}
		if d.ContainerPool != "" {
			catcher.Add(fmt.Errorf("container pool '%s' has invalid distro '%s'", pool.Id, d.Id))
		}
	}
	return errors.WithStack(catcher.Resolve())
}

// ValidateArch checks that the architecture is one of the supported
// architectures.
func ValidateArch(arch string) error {
	osAndArch := strings.Split(arch, "_")
	if len(osAndArch) != 2 {
		return errors.Errorf("architecture '%s' is not in the form ${GOOS}_${GOARCH}", arch)
	}

	if !util.StringSliceContains(validArches, arch) {
		return errors.Errorf("'%s' is not a recognized architecture", arch)
	}
	return nil
}

// ValidateCloneMethod checks that the clone mechanism is one of the supported
// methods.
func ValidateCloneMethod(method string) error {
	if !util.StringSliceContains(validCloneMethods, method) {
		return errors.Errorf("'%s' is not a valid clone method", method)
	}
	return nil
}

// GetDistroIds returns a slice of distro IDs for the given group of distros
func (distros DistroGroup) GetDistroIds() []string {
	var ids []string
	for _, d := range distros {
		ids = append(ids, d.Id)
	}
	return ids
}

func (d *Distro) GetProviderSettingByRegion(region string) (*birch.Document, error) {
	// if no region given but there's a provider settings list, we assume the list is accurate
	if region == "" {
		if len(d.ProviderSettingsList) > 1 {
			return nil, errors.Errorf("multiple provider settings available but no region given")
		}
		return d.ProviderSettingsList[0], nil
	}
	for _, s := range d.ProviderSettingsList {
		if val, ok := s.Lookup("region").StringValueOK(); ok {
			if val == region {
				return s, nil
			}
		}
	}
	return nil, errors.Errorf("distro '%s' has no settings for region '%s'", d.Id, region)
}

func (d *Distro) GetRegionsList() []string {
	regions := []string{}
	if len(d.ProviderSettingsList) <= 1 {
		return regions
	}
	for _, doc := range d.ProviderSettingsList {
		region, ok := doc.Lookup("region").StringValueOK()
		if !ok {
			grip.Debug(message.Fields{
				"message":  "provider settings list missing region",
				"distro":   d.Id,
				"settings": doc,
			})
			continue
		}
		regions = append(regions, region)
	}
	return regions
}

func (d *Distro) SetUserdata(userdata, region string) error {
	if len(d.ProviderSettingsList) == 0 {
		return errors.Errorf("distro '%s' has no provider settings", d.Id)
	}
	if region == "" {
		region = evergreen.DefaultEC2Region
	}
	doc, err := d.GetProviderSettingByRegion(region)
	if err != nil {
		return errors.Wrap(err, "error getting provider setting from list")
	}

	d.ProviderSettingsList = []*birch.Document{doc.Set(birch.EC.String("user_data", userdata))}
	return nil
}

// GetResolvedHostAllocatorSettings combines the distro's HostAllocatorSettings fields with the
// SchedulerConfig defaults to resolve and validate a canonical set of HostAllocatorSettings' field values.
func (d *Distro) GetResolvedHostAllocatorSettings(s *evergreen.Settings) (HostAllocatorSettings, error) {
	config := s.Scheduler
	has := d.HostAllocatorSettings
	resolved := HostAllocatorSettings{
		Version:                has.Version,
		MinimumHosts:           has.MinimumHosts,
		MaximumHosts:           has.MaximumHosts,
		AcceptableHostIdleTime: has.AcceptableHostIdleTime,
	}

	catcher := grip.NewBasicCatcher()
	catcher.Add(config.ValidateAndDefault())

	if resolved.Version == "" {
		resolved.Version = config.HostAllocator
	}
	if !util.StringSliceContains(evergreen.ValidHostAllocators, resolved.Version) {
		catcher.Errorf("'%s' is not a valid HostAllocationSettings.Version", resolved.Version)
	}
	if resolved.AcceptableHostIdleTime == 0 {
		resolved.AcceptableHostIdleTime = time.Duration(config.AcceptableHostIdleTimeSeconds) * time.Second
	}
	if catcher.HasErrors() {
		return HostAllocatorSettings{}, errors.Wrapf(catcher.Resolve(), "cannot resolve HostAllocatorSettings for distro '%s'", d.Id)
	}

	d.HostAllocatorSettings = resolved
	return resolved, nil
}

// GetResolvedFinderSettings combines the distro's FinderSettings fields with the
// SchedulerConfig defaults to resolve and validate a canonical set of FinderSettings' field values.
func (d *Distro) GetResolvedFinderSettings(s *evergreen.Settings) (FinderSettings, error) {
	config := s.Scheduler
	fs := d.FinderSettings
	resolved := FinderSettings{
		Version: fs.Version,
	}

	catcher := grip.NewBasicCatcher()
	catcher.Add(config.ValidateAndDefault())
	if catcher.HasErrors() {
		return FinderSettings{}, errors.Wrapf(catcher.Resolve(), "cannot resolve FinderSettings for distro '%s'", d.Id)
	}
	if resolved.Version == "" {
		resolved.Version = config.TaskFinder
	}

	d.FinderSettings = resolved
	return resolved, nil
}

// GetResolvedPlannerSettings combines the distro's PlannerSettings fields with the
// SchedulerConfig defaults to resolve and validate a canonical set of PlannerSettings' field values.
func (d *Distro) GetResolvedPlannerSettings(s *evergreen.Settings) (PlannerSettings, error) {
	config := s.Scheduler
	ps := d.PlannerSettings
	resolved := PlannerSettings{
		Version:                   ps.Version,
		TargetTime:                ps.TargetTime,
		GroupVersions:             ps.GroupVersions,
		PatchFactor:               ps.PatchFactor,
		PatchTimeInQueueFactor:    ps.PatchTimeInQueueFactor,
		CommitQueueFactor:         ps.CommitQueueFactor,
		MainlineTimeInQueueFactor: ps.MainlineTimeInQueueFactor,
		ExpectedRuntimeFactor:     ps.ExpectedRuntimeFactor,
		maxDurationPerHost:        evergreen.MaxDurationPerDistroHost,
	}

	catcher := grip.NewBasicCatcher()
	catcher.Add(config.ValidateAndDefault())

	if d.ContainerPool != "" {
		if s.ContainerPools.GetContainerPool(d.ContainerPool) == nil {
			catcher.Errorf("could not find pool '%s' for distro '%s'", d.ContainerPool, d.Id)
		}
		resolved.maxDurationPerHost = evergreen.MaxDurationPerDistroHostWithContainers
	}

	if resolved.Version == "" {
		resolved.Version = config.Planner
	}
	if !util.StringSliceContains(evergreen.ValidTaskPlannerVersions, resolved.Version) {
		catcher.Errorf("'%s' is not a valid PlannerSettings.Version", resolved.Version)
	}
	if resolved.TargetTime == 0 {
		resolved.TargetTime = time.Duration(config.TargetTimeSeconds) * time.Second
	}
	if resolved.GroupVersions == nil {
		resolved.GroupVersions = &config.GroupVersions
	}
	if resolved.PatchFactor == 0 {
		resolved.PatchFactor = config.PatchFactor
	}
	if resolved.PatchTimeInQueueFactor == 0 {
		resolved.PatchTimeInQueueFactor = config.PatchTimeInQueueFactor
	}
	if resolved.CommitQueueFactor == 0 {
		resolved.CommitQueueFactor = config.CommitQueueFactor
	}
	if resolved.MainlineTimeInQueueFactor == 0 {
		resolved.MainlineTimeInQueueFactor = config.MainlineTimeInQueueFactor
	}
	if resolved.ExpectedRuntimeFactor == 0 {
		resolved.ExpectedRuntimeFactor = config.ExpectedRuntimeFactor
	}
	if catcher.HasErrors() {
		return PlannerSettings{}, errors.Wrapf(catcher.Resolve(), "cannot resolve PlannerSettings for distro '%s'", d.Id)
	}

	d.PlannerSettings = resolved
	return resolved, nil
}

func (d *Distro) Add(creator *user.DBUser) error {
	err := d.Insert()
	if err != nil {
		return errors.Wrap(err, "Error inserting distro")
	}
	return d.AddPermissions(creator)
}

func (d *Distro) AddPermissions(creator *user.DBUser) error {
	rm := evergreen.GetEnvironment().RoleManager()
	if err := rm.AddResourceToScope(evergreen.AllDistrosScope, d.Id); err != nil {
		return errors.Wrapf(err, "error adding distro '%s' to list of all distros", d.Id)
	}
	newScope := gimlet.Scope{
		ID:          fmt.Sprintf("distro_%s", d.Id),
		Resources:   []string{d.Id},
		Name:        d.Id,
		Type:        evergreen.DistroResourceType,
		ParentScope: evergreen.AllDistrosScope,
	}
	if err := rm.AddScope(newScope); err != nil {
		return errors.Wrapf(err, "error adding scope for distro '%s'", d.Id)
	}
	newRole := gimlet.Role{
		ID:     fmt.Sprintf("admin_distro_%s", d.Id),
		Owners: []string{creator.Id},
		Scope:  newScope.ID,
		Permissions: map[string]int{
			evergreen.PermissionDistroSettings: evergreen.DistroSettingsRemove.Value,
			evergreen.PermissionHosts:          evergreen.HostsEdit.Value,
		},
	}
	if err := rm.UpdateRole(newRole); err != nil {
		return errors.Wrapf(err, "error adding admin role for distro '%s'", d.Id)
	}
	if creator != nil {
		if err := creator.AddRole(newRole.ID); err != nil {
			return errors.Wrapf(err, "error adding role '%s' to user '%s'", newRole.ID, creator.Id)
		}
	}
	return nil
}

// LegacyBootstrap returns whether hosts of this distro are bootstrapped using
// the legacy method.
func (d *Distro) LegacyBootstrap() bool {
	return d.BootstrapSettings.Method == "" || d.BootstrapSettings.Method == BootstrapMethodLegacySSH
}

// LegacyCommunication returns whether the app server is communicating with
// hosts of this distro using the legacy method.
func (d *Distro) LegacyCommunication() bool {
	return d.BootstrapSettings.Communication == "" || d.BootstrapSettings.Communication == CommunicationMethodLegacySSH
}

// JasperCommunication returns whether or not the app server is communicating with
// hosts of this distro's Jasper service.
func (d *Distro) JasperCommunication() bool {
	return d.BootstrapSettings.Communication == CommunicationMethodSSH || d.BootstrapSettings.Communication == CommunicationMethodRPC
}

// AbsPathCygwinCompatible creates an absolute path from the given path that is
// compatible with the host's provisioning settings.
//
// For example, in the context of an SSH session with Cygwin, if you invoke the
// "/usr/bin/echo" binary, Cygwin uses the binary located relative to Cygwin's
// filesystem root directory, so it will use the binary at
// "$ROOT_DIR/usr/bin/echo". Similarly, Cygwin binaries like "ls" will resolve
// filepaths as paths relative to the Cygwin root directory, so "ls /usr/bin",
// will correctly list the directory contents of "$ROOT_DIR/usr/bin".
//
// However, in almost all other cases, Windows binaries expect native Windows
// paths for everything. For example, if the evergreen binary accepts a filepath
// given in the command line flags, the Golang standard library uses native
// paths. Therefore, giving a path like "/home/Administrator/my_file" will fail,
// because the library has no awareness of the Cygwin filesystem context. The
// correct path would be to give an absolute native path,
// "$ROOT_DIR/home/Administrator/evergreen".
//
// Documentation for Cygwin paths:
// https://www.cygwin.com/cygwin-ug-net/using-effectively.html
func (d *Distro) AbsPathCygwinCompatible(path ...string) string {
	if d.LegacyBootstrap() {
		return filepath.Join(path...)
	}
	return d.AbsPathNotCygwinCompatible(path...)
}

// AbsPathNotCygwinCompatible creates a Cygwin-incompatible absolute path using
// RootDir to get around the fact that Cygwin binaries use POSIX paths relative
// to the Cygwin filesystem root directory, but most other paths require
// absolute filepaths using native Windows absolute paths. See
// (*Distro).AbsPathCygwinCompatible for more details.
func (d *Distro) AbsPathNotCygwinCompatible(path ...string) string {
	return filepath.Join(append([]string{d.BootstrapSettings.RootDir}, path...)...)
}<|MERGE_RESOLUTION|>--- conflicted
+++ resolved
@@ -21,7 +21,6 @@
 )
 
 type Distro struct {
-<<<<<<< HEAD
 	Id                    string                `bson:"_id" json:"_id,omitempty" mapstructure:"_id,omitempty"`
 	Aliases               []string              `bson:"aliases,omitempty" json:"aliases,omitempty" mapstructure:"aliases,omitempty"`
 	Arch                  string                `bson:"arch" json:"arch,omitempty" mapstructure:"arch,omitempty"`
@@ -51,40 +50,7 @@
 	ValidProjects         []string              `bson:"valid_projects,omitempty" json:"valid_projects,omitempty" mapstructure:"valid_projects,omitempty"`
 	IsVirtualWorkstation  bool                  `bson:"is_virtual_workstation" json:"is_virtual_workstation" mapstructure:"is_virtual_workstation"`
 	HomeVolumeSettings    HomeVolumeSettings    `bson:"home_volume_settings" json:"home_volume_settings" mapstructure:"home_volume_settings"`
-	IcecreamSettings      IcecreamSettings      `bson:"icecream_settings" josn:"icecream_settings" yaml:"icecream_settings"`
-=======
-	Id                    string                  `bson:"_id" json:"_id,omitempty" mapstructure:"_id,omitempty"`
-	Aliases               []string                `bson:"aliases,omitempty" json:"aliases,omitempty" mapstructure:"aliases,omitempty"`
-	Arch                  string                  `bson:"arch" json:"arch,omitempty" mapstructure:"arch,omitempty"`
-	WorkDir               string                  `bson:"work_dir" json:"work_dir,omitempty" mapstructure:"work_dir,omitempty"`
-	Provider              string                  `bson:"provider" json:"provider,omitempty" mapstructure:"provider,omitempty"`
-	ProviderSettings      *map[string]interface{} `bson:"settings" json:"settings,omitempty" mapstructure:"settings,omitempty"`
-	ProviderSettingsList  []*birch.Document       `bson:"provider_settings,omitempty" json:"provider_settings,omitempty" mapstructure:"provider_settings,omitempty"`
-	SetupAsSudo           bool                    `bson:"setup_as_sudo,omitempty" json:"setup_as_sudo,omitempty" mapstructure:"setup_as_sudo,omitempty"`
-	Setup                 string                  `bson:"setup,omitempty" json:"setup,omitempty" mapstructure:"setup,omitempty"`
-	Teardown              string                  `bson:"teardown,omitempty" json:"teardown,omitempty" mapstructure:"teardown,omitempty"`
-	User                  string                  `bson:"user,omitempty" json:"user,omitempty" mapstructure:"user,omitempty"`
-	BootstrapSettings     BootstrapSettings       `bson:"bootstrap_settings" json:"bootstrap_settings" mapstructure:"bootstrap_settings"`
-	CloneMethod           string                  `bson:"clone_method" json:"clone_method,omitempty" mapstructure:"clone_method,omitempty"`
-	SSHKey                string                  `bson:"ssh_key,omitempty" json:"ssh_key,omitempty" mapstructure:"ssh_key,omitempty"`
-	SSHOptions            []string                `bson:"ssh_options,omitempty" json:"ssh_options,omitempty" mapstructure:"ssh_options,omitempty"`
-	AuthorizedKeysFile    string                  `bson:"authorized_keys_file,omitempty" json:"authorized_keys_file,omitempty" mapstructure:"authorized_keys_file,omitempty"`
-	SpawnAllowed          bool                    `bson:"spawn_allowed" json:"spawn_allowed,omitempty" mapstructure:"spawn_allowed,omitempty"`
-	Expansions            []Expansion             `bson:"expansions,omitempty" json:"expansions,omitempty" mapstructure:"expansions,omitempty"`
-	Disabled              bool                    `bson:"disabled,omitempty" json:"disabled,omitempty" mapstructure:"disabled,omitempty"`
-	ContainerPool         string                  `bson:"container_pool,omitempty" json:"container_pool,omitempty" mapstructure:"container_pool,omitempty"`
-	FinderSettings        FinderSettings          `bson:"finder_settings" json:"finder_settings" mapstructure:"finder_settings"`
-	PlannerSettings       PlannerSettings         `bson:"planner_settings" json:"planner_settings" mapstructure:"planner_settings"`
-	DispatcherSettings    DispatcherSettings      `bson:"dispatcher_settings" json:"dispatcher_settings" mapstructure:"dispatcher_settings"`
-	HostAllocatorSettings HostAllocatorSettings   `bson:"host_allocator_settings" json:"host_allocator_settings" mapstructure:"host_allocator_settings"`
-	DisableShallowClone   bool                    `bson:"disable_shallow_clone" json:"disable_shallow_clone" mapstructure:"disable_shallow_clone"`
-	UseLegacyAgent        bool                    `bson:"use_legacy_agent" json:"use_legacy_agent" mapstructure:"use_legacy_agent"`
-	Note                  string                  `bson:"note" json:"note" mapstructure:"note"`
-	ValidProjects         []string                `bson:"valid_projects,omitempty" json:"valid_projects,omitempty" mapstructure:"valid_projects,omitempty"`
-	IsVirtualWorkstation  bool                    `bson:"is_virtual_workstation" json:"is_virtual_workstation" mapstructure:"is_virtual_workstation"`
-	HomeVolumeSettings    HomeVolumeSettings      `bson:"home_volume_settings" json:"home_volume_settings" mapstructure:"home_volume_settings"`
-	IcecreamSettings      IcecreamSettings        `bson:"icecream_settings" json:"icecream_settings" yaml:"icecream_settings"`
->>>>>>> a714c1d1
+	IcecreamSettings      IcecreamSettings      `bson:"icecream_settings" json:"icecream_settings" yaml:"icecream_settings"`
 }
 
 // BootstrapSettings encapsulates all settings related to bootstrapping hosts.
