package distro

import (
	"fmt"
	"math/rand"
	"path/filepath"
	"regexp"
	"strings"
	"time"

	"github.com/evergreen-ci/evergreen"
	"github.com/evergreen-ci/evergreen/util"
	"github.com/mongodb/grip"
	"github.com/pkg/errors"
)

type Distro struct {
<<<<<<< HEAD
	Id                  string                  `bson:"_id" json:"_id,omitempty" mapstructure:"_id,omitempty"`
	Arch                string                  `bson:"arch" json:"arch,omitempty" mapstructure:"arch,omitempty"`
	WorkDir             string                  `bson:"work_dir" json:"work_dir,omitempty" mapstructure:"work_dir,omitempty"`
	PoolSize            int                     `bson:"pool_size,omitempty" json:"pool_size,omitempty" mapstructure:"pool_size,omitempty" yaml:"poolsize"`
	Provider            string                  `bson:"provider" json:"provider,omitempty" mapstructure:"provider,omitempty"`
	ProviderSettings    *map[string]interface{} `bson:"settings" json:"settings,omitempty" mapstructure:"settings,omitempty"`
	SetupAsSudo         bool                    `bson:"setup_as_sudo,omitempty" json:"setup_as_sudo,omitempty" mapstructure:"setup_as_sudo,omitempty"`
	Setup               string                  `bson:"setup,omitempty" json:"setup,omitempty" mapstructure:"setup,omitempty"`
	Teardown            string                  `bson:"teardown,omitempty" json:"teardown,omitempty" mapstructure:"teardown,omitempty"`
	User                string                  `bson:"user,omitempty" json:"user,omitempty" mapstructure:"user,omitempty"`
	BootstrapMethod     string                  `bson:"bootstrap_method,omitempty" json:"bootstrap_method,omitempty" mapstructure:"bootstrap_method,omitempty"`
	CommunicationMethod string                  `bson:"communication_method,omitempty" json:"communication_method,omitempty" mapstructure:"communication_method,omitempty"`
	SSHKey              string                  `bson:"ssh_key,omitempty" json:"ssh_key,omitempty" mapstructure:"ssh_key,omitempty"`
	SSHOptions          []string                `bson:"ssh_options,omitempty" json:"ssh_options,omitempty" mapstructure:"ssh_options,omitempty"`
	SpawnAllowed        bool                    `bson:"spawn_allowed" json:"spawn_allowed,omitempty" mapstructure:"spawn_allowed,omitempty"`
	Expansions          []Expansion             `bson:"expansions,omitempty" json:"expansions,omitempty" mapstructure:"expansions,omitempty"`
	Disabled            bool                    `bson:"disabled,omitempty" json:"disabled,omitempty" mapstructure:"disabled,omitempty"`
	ContainerPool       string                  `bson:"container_pool,omitempty" json:"container_pool,omitempty" mapstructure:"container_pool,omitempty"`
	PlannerSettings     PlannerSettings         `bson:"planner_settings" json:"planner_settings,omitempty" mapstructure:"planner_settings,omitempty"`
=======
	Id               string                  `bson:"_id" json:"_id,omitempty" mapstructure:"_id,omitempty"`
	Arch             string                  `bson:"arch" json:"arch,omitempty" mapstructure:"arch,omitempty"`
	WorkDir          string                  `bson:"work_dir" json:"work_dir,omitempty" mapstructure:"work_dir,omitempty"`
	PoolSize         int                     `bson:"pool_size,omitempty" json:"pool_size,omitempty" mapstructure:"pool_size,omitempty" yaml:"poolsize"`
	Provider         string                  `bson:"provider" json:"provider,omitempty" mapstructure:"provider,omitempty"`
	ProviderSettings *map[string]interface{} `bson:"settings" json:"settings,omitempty" mapstructure:"settings,omitempty"`
	SetupAsSudo      bool                    `bson:"setup_as_sudo,omitempty" json:"setup_as_sudo,omitempty" mapstructure:"setup_as_sudo,omitempty"`
	Setup            string                  `bson:"setup,omitempty" json:"setup,omitempty" mapstructure:"setup,omitempty"`
	Teardown         string                  `bson:"teardown,omitempty" json:"teardown,omitempty" mapstructure:"teardown,omitempty"`
	User             string                  `bson:"user,omitempty" json:"user,omitempty" mapstructure:"user,omitempty"`
	BootstrapMethod  string                  `bson:"bootstrap_method,omitempty" json:"bootstrap_method,omitempty" mapstructure:"bootstrap_method,omitempty"`
	SSHKey           string                  `bson:"ssh_key,omitempty" json:"ssh_key,omitempty" mapstructure:"ssh_key,omitempty"`
	SSHOptions       []string                `bson:"ssh_options,omitempty" json:"ssh_options,omitempty" mapstructure:"ssh_options,omitempty"`
	SpawnAllowed     bool                    `bson:"spawn_allowed" json:"spawn_allowed,omitempty" mapstructure:"spawn_allowed,omitempty"`
	Expansions       []Expansion             `bson:"expansions,omitempty" json:"expansions,omitempty" mapstructure:"expansions,omitempty"`
	Disabled         bool                    `bson:"disabled,omitempty" json:"disabled,omitempty" mapstructure:"disabled,omitempty"`
	ContainerPool    string                  `bson:"container_pool,omitempty" json:"container_pool,omitempty" mapstructure:"container_pool,omitempty"`
	PlannerSettings  PlannerSettings         `bson:"planner_settings" json:"planner_settings,omitempty" mapstructure:"planner_settings,omitempty"`
	FinderSettings   FinderSettings          `bson:"finder_settings" json:"finder_settings,omitempty" mapstructure:"finder_settings,omitempty"`
>>>>>>> c2a86f46
}

type PlannerSettings struct {
	Version                string        `bson:"version" json:"version" mapstructure:"version"`
	MinimumHosts           int           `bson:"minimum_hosts" json:"minimum_hosts,omitempty" mapstructure:"minimum_hosts,omitempty"`
	MaximumHosts           int           `bson:"maximum_hosts" json:"maximum_hosts,omitempty" mapstructure:"maximum_hosts,omitempty"`
	TargetTime             time.Duration `bson:"target_time" json:"target_time,omitempty" mapstructure:"target_time,omitempty"`
	AcceptableHostIdleTime time.Duration `bson:"acceptable_host_idle_time" json:"acceptable_host_idle_time,omitempty" mapstructure:"acceptable_host_idle_time,omitempty"`
	GroupVersions          bool          `bson:"group_versions" json:"group_versions,omitempty" mapstructure:"group_versions,omitempty"`
	PatchZipperFactor      int           `bson:"patch_zipper_factor" json:"patch_zipper_factor,omitempty" mapstructure:"patch_zipper_factor,omitempty"`
	MainlineFirst          bool          `bson:"mainline_first" json:"mainline_first,omitempty" mapstructure:"mainline_first,omitempty"`
	PatchFirst             bool          `bson:"patch_first" json:"patch_first,omitempty" mapstructure:"patch_first,omitempty"`
}

type FinderSettings struct {
	Version string `bson:"version" json:"version" mapstructure:"version"`
}

type DistroGroup []Distro

type Expansion struct {
	Key   string `bson:"key,omitempty" json:"key,omitempty"`
	Value string `bson:"value,omitempty" json:"value,omitempty"`
}

const (
	DockerImageBuildTypeImport = "import"
	DockerImageBuildTypePull   = "pull"

	// Bootstrapping mechanisms
	BootstrapMethodLegacySSH          = "legacy-ssh"
	BootstrapMethodSSH                = "ssh"
	BootstrapMethodPreconfiguredImage = "preconfigured-image"
	BootstrapMethodUserData           = "user-data"

	// Means of communicating with hosts
	CommunicationMethodLegacySSH = "legacy-ssh"
	CommunicationMethodSSH       = "ssh"
	CommunicationMethodRPC       = "rpc"

	// Recognized architectures, should be in the form ${GOOS}_${GOARCH}.
	ArchDarwinAmd64  = "darwin_amd64"
	ArchLinux386     = "linux_386"
	ArchLinuxPpc64le = "linux_ppc64le"
	ArchLinuxS390x   = "linux_s390x"
	ArchLinuxArm64   = "linux_arm64"
	ArchLinuxAmd64   = "linux_amd64"
	ArchWindows386   = "windows_386"
	ArchWindowsAmd64 = "windows_amd64"
)

// ValidArches includes all recognized architectures.
var ValidArches = []string{
	ArchDarwinAmd64,
	ArchLinux386,
	ArchLinuxPpc64le,
	ArchLinuxS390x,
	ArchLinuxArm64,
	ArchLinuxAmd64,
	ArchWindows386,
	ArchWindowsAmd64,
}

// ValidBootstrapMethods includes all recognized bootstrap methods.
var ValidBootstrapMethods = []string{
	BootstrapMethodLegacySSH,
	BootstrapMethodSSH,
	BootstrapMethodPreconfiguredImage,
	BootstrapMethodUserData,
}

// ValidCommunicationMethods includes all recognized host communication methods.
var ValidCommunicationMethods = []string{
	CommunicationMethodLegacySSH,
	CommunicationMethodSSH,
	CommunicationMethodRPC,
}

// Seed the random number generator for creating distro names
func init() {
	rand.Seed(time.Now().UnixNano())
}

// GenerateName generates a unique instance name for a distro.
func (d *Distro) GenerateName() string {
	// gceMaxNameLength is the maximum length of an instance name permitted by GCE.
	const gceMaxNameLength = 63

	switch d.Provider {
	case evergreen.ProviderNameStatic:
		return "static"
	case evergreen.ProviderNameDocker:
		return fmt.Sprintf("container-%d", rand.New(rand.NewSource(time.Now().UnixNano())).Int())
	}

	name := fmt.Sprintf("evg-%s-%s-%d", d.Id, time.Now().Format(evergreen.NameTimeFormat), rand.Int())

	if d.Provider == evergreen.ProviderNameGce {
		// Ensure all characters in tags are on the whitelist
		r, _ := regexp.Compile("[^a-z0-9_-]+")
		name = string(r.ReplaceAll([]byte(strings.ToLower(name)), []byte("")))

		// Ensure the new name's is no longer than gceMaxNameLength
		if len(name) > gceMaxNameLength {
			name = name[:gceMaxNameLength]
		}
	}

	return name
}

func (d *Distro) IsWindows() bool {
	// XXX: if this is-windows check is updated, make sure to also update
	// public/static/js/spawned_hosts.js as well
	return strings.Contains(d.Arch, "windows")
}

func (d *Distro) Platform() (string, string) {
	osAndArch := strings.Split(d.Arch, "_")
	return osAndArch[0], osAndArch[1]
}

func (d *Distro) IsEphemeral() bool {
	return util.StringSliceContains(evergreen.ProviderSpawnable, d.Provider)
}

func (d *Distro) BinaryName() string {
	name := "evergreen"
	if d.IsWindows() {
		return name + ".exe"
	}
	return name
}

// ExecutableSubPath returns the directory containing the compiled agents.
func (d *Distro) ExecutableSubPath() string {
	return filepath.Join(d.Arch, d.BinaryName())
}

// IsParent returns whether the distro is the parent distro for any container pool
func (d *Distro) IsParent(s *evergreen.Settings) bool {
	if s == nil {
		var err error
		s, err = evergreen.GetConfig()
		if err != nil {
			grip.Critical("error retrieving settings object")
			return false
		}
	}
	for _, p := range s.ContainerPools.Pools {
		if d.Id == p.Distro {
			return true
		}
	}
	return false
}

func (d *Distro) GetImageID() (string, error) {
	var i interface{}
	switch d.Provider {
	case evergreen.ProviderNameEc2Auto:
		i = (*d.ProviderSettings)["ami"]
	case evergreen.ProviderNameEc2OnDemand:
		i = (*d.ProviderSettings)["ami"]
	case evergreen.ProviderNameEc2Spot:
		i = (*d.ProviderSettings)["ami"]
	case evergreen.ProviderNameDocker:
		i = (*d.ProviderSettings)["image_url"]
	case evergreen.ProviderNameDockerMock:
		i = (*d.ProviderSettings)["image_url"]
	case evergreen.ProviderNameGce:
		i = (*d.ProviderSettings)["image_name"]
	case evergreen.ProviderNameVsphere:
		i = (*d.ProviderSettings)["template"]
	case evergreen.ProviderNameMock:
		return "", nil
	case evergreen.ProviderNameStatic:
		return "", nil
	case evergreen.ProviderNameOpenstack:
		return "", nil
	default:
		return "", errors.New("unknown provider name")
	}

	s, ok := i.(string)
	if !ok {
		return "", errors.New("cannot extract image ID from provider settings")
	}
	return s, nil
}

// ValidateContainerPoolDistros ensures that container pools have valid distros
func ValidateContainerPoolDistros(s *evergreen.Settings) error {
	catcher := grip.NewSimpleCatcher()

	for _, pool := range s.ContainerPools.Pools {
		d, err := FindOne(ById(pool.Distro))
		if err != nil {
			catcher.Add(fmt.Errorf("error finding distro for container pool %s", pool.Id))
		}
		if d.ContainerPool != "" {
			catcher.Add(fmt.Errorf("container pool %s has invalid distro", pool.Id))
		}
	}
	return errors.WithStack(catcher.Resolve())
}

// ValidateArch checks that the architecture is one of the supported
// architectures.
func ValidateArch(arch string) error {
	osAndArch := strings.Split(arch, "_")
	if len(osAndArch) != 2 {
		return fmt.Errorf("architecture '%s' is not in the form ${GOOS}_${GOARCH}", arch)
	}

	if !util.StringSliceContains(ValidArches, arch) {
		return fmt.Errorf("'%s' is not a recognized architecture", arch)
	}
	return nil
}

// ValidateBootstrapMethod checks that the bootstrap mechanism is one of the
// supported methods.
func ValidateBootstrapMethod(method string) error {
	if !util.StringSliceContains(ValidBootstrapMethods, method) {
		return fmt.Errorf("'%s' is not a valid bootstrap method", method)
	}
	return nil
}

// ValidateCommunicationMethod checks that the communication mechanism is one of
// the supported methods.
func ValidateCommunicationMethod(method string) error {
	if !util.StringSliceContains(ValidCommunicationMethods, method) {
		return fmt.Errorf("'%s' is not a valid communication method", method)
	}
	return nil
}

// ValidateBootstrapAndCommunicationMethods checks that the bootstrap and
// communication mechanisms are recognized, and that the combination of the two
// is allowed.
func ValidateBootstrapAndCommunicationMethods(bootstrap string, communication string) error {
	catcher := grip.NewBasicCatcher()
	catcher.Add(ValidateBootstrapMethod(bootstrap))
	catcher.Add(ValidateCommunicationMethod(communication))
	if bootstrap == BootstrapMethodLegacySSH && communication != CommunicationMethodLegacySSH ||
		communication == CommunicationMethodLegacySSH && bootstrap != BootstrapMethodLegacySSH {
		catcher.Add(fmt.Errorf("'%s' and '%s' is not a valid bootstrap and communication combination - legacy SSH is incompatible with non-legacy functionality", bootstrap, communication))
	}
	return catcher.Resolve()
}

// GetDistroIds returns a slice of distro IDs for the given group of distros
func (distros DistroGroup) GetDistroIds() []string {
	var ids []string
	for _, d := range distros {
		ids = append(ids, d.Id)
	}
	return ids
}<|MERGE_RESOLUTION|>--- conflicted
+++ resolved
@@ -15,7 +15,6 @@
 )
 
 type Distro struct {
-<<<<<<< HEAD
 	Id                  string                  `bson:"_id" json:"_id,omitempty" mapstructure:"_id,omitempty"`
 	Arch                string                  `bson:"arch" json:"arch,omitempty" mapstructure:"arch,omitempty"`
 	WorkDir             string                  `bson:"work_dir" json:"work_dir,omitempty" mapstructure:"work_dir,omitempty"`
@@ -35,27 +34,7 @@
 	Disabled            bool                    `bson:"disabled,omitempty" json:"disabled,omitempty" mapstructure:"disabled,omitempty"`
 	ContainerPool       string                  `bson:"container_pool,omitempty" json:"container_pool,omitempty" mapstructure:"container_pool,omitempty"`
 	PlannerSettings     PlannerSettings         `bson:"planner_settings" json:"planner_settings,omitempty" mapstructure:"planner_settings,omitempty"`
-=======
-	Id               string                  `bson:"_id" json:"_id,omitempty" mapstructure:"_id,omitempty"`
-	Arch             string                  `bson:"arch" json:"arch,omitempty" mapstructure:"arch,omitempty"`
-	WorkDir          string                  `bson:"work_dir" json:"work_dir,omitempty" mapstructure:"work_dir,omitempty"`
-	PoolSize         int                     `bson:"pool_size,omitempty" json:"pool_size,omitempty" mapstructure:"pool_size,omitempty" yaml:"poolsize"`
-	Provider         string                  `bson:"provider" json:"provider,omitempty" mapstructure:"provider,omitempty"`
-	ProviderSettings *map[string]interface{} `bson:"settings" json:"settings,omitempty" mapstructure:"settings,omitempty"`
-	SetupAsSudo      bool                    `bson:"setup_as_sudo,omitempty" json:"setup_as_sudo,omitempty" mapstructure:"setup_as_sudo,omitempty"`
-	Setup            string                  `bson:"setup,omitempty" json:"setup,omitempty" mapstructure:"setup,omitempty"`
-	Teardown         string                  `bson:"teardown,omitempty" json:"teardown,omitempty" mapstructure:"teardown,omitempty"`
-	User             string                  `bson:"user,omitempty" json:"user,omitempty" mapstructure:"user,omitempty"`
-	BootstrapMethod  string                  `bson:"bootstrap_method,omitempty" json:"bootstrap_method,omitempty" mapstructure:"bootstrap_method,omitempty"`
-	SSHKey           string                  `bson:"ssh_key,omitempty" json:"ssh_key,omitempty" mapstructure:"ssh_key,omitempty"`
-	SSHOptions       []string                `bson:"ssh_options,omitempty" json:"ssh_options,omitempty" mapstructure:"ssh_options,omitempty"`
-	SpawnAllowed     bool                    `bson:"spawn_allowed" json:"spawn_allowed,omitempty" mapstructure:"spawn_allowed,omitempty"`
-	Expansions       []Expansion             `bson:"expansions,omitempty" json:"expansions,omitempty" mapstructure:"expansions,omitempty"`
-	Disabled         bool                    `bson:"disabled,omitempty" json:"disabled,omitempty" mapstructure:"disabled,omitempty"`
-	ContainerPool    string                  `bson:"container_pool,omitempty" json:"container_pool,omitempty" mapstructure:"container_pool,omitempty"`
-	PlannerSettings  PlannerSettings         `bson:"planner_settings" json:"planner_settings,omitempty" mapstructure:"planner_settings,omitempty"`
-	FinderSettings   FinderSettings          `bson:"finder_settings" json:"finder_settings,omitempty" mapstructure:"finder_settings,omitempty"`
->>>>>>> c2a86f46
+	FinderSettings      FinderSettings          `bson:"finder_settings" json:"finder_settings,omitempty" mapstructure:"finder_settings,omitempty"`
 }
 
 type PlannerSettings struct {
