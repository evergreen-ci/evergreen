--- conflicted
+++ resolved
@@ -27,11 +27,8 @@
 	User                string                  `bson:"user,omitempty" json:"user,omitempty" mapstructure:"user,omitempty"`
 	BootstrapMethod     string                  `bson:"bootstrap_method,omitempty" json:"bootstrap_method,omitempty" mapstructure:"bootstrap_method,omitempty"`
 	CommunicationMethod string                  `bson:"communication_method,omitempty" json:"communication_method,omitempty" mapstructure:"communication_method,omitempty"`
-<<<<<<< HEAD
+	CloneMethod         string                  `bson:"clone_method" json:"clone_method,omitempty" mapstructure:"clone_method,omitempty"`
 	ShellPath           string                  `bson:"shell_path" json:"shell_path" mapstructure:"shell_path,omitempty"`
-=======
-	CloneMethod         string                  `bson:"clone_method" json:"clone_method,omitempty" mapstructure:"clone_method,omitempty"`
->>>>>>> 5b2e3004
 	SSHKey              string                  `bson:"ssh_key,omitempty" json:"ssh_key,omitempty" mapstructure:"ssh_key,omitempty"`
 	SSHOptions          []string                `bson:"ssh_options,omitempty" json:"ssh_options,omitempty" mapstructure:"ssh_options,omitempty"`
 	SpawnAllowed        bool                    `bson:"spawn_allowed" json:"spawn_allowed,omitempty" mapstructure:"spawn_allowed,omitempty"`
