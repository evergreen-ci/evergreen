package distro

import (
	"regexp"
	"strings"
	"testing"

	"github.com/evergreen-ci/evergreen"
	"github.com/evergreen-ci/evergreen/db"
	"github.com/evergreen-ci/evergreen/testutil"
	"github.com/stretchr/testify/assert"
	"github.com/stretchr/testify/require"
)

func TestGenerateName(t *testing.T) {
	assert := assert.New(t)

	d := Distro{
		Provider: evergreen.ProviderNameStatic,
	}
	assert.Equal("static", d.Provider)

	d.Provider = evergreen.ProviderNameDocker
	match, err := regexp.MatchString("container-[0-9]+", d.GenerateName())
	assert.NoError(err)
	assert.True(match)

	d.Id = "test"
	d.Provider = "somethingcompletelydifferent"
	match, err = regexp.MatchString("evg-test-[0-9]+-[0-9]+", d.GenerateName())
	assert.NoError(err)
	assert.True(match)
}

func TestGenerateGceName(t *testing.T) {
	assert := assert.New(t)

	r, err := regexp.Compile("(?:[a-z](?:[-a-z0-9]{0,61}[a-z0-9])?)")
	assert.NoError(err)
	d := Distro{Id: "name"}

	nameA := d.GenerateName()
	nameB := d.GenerateName()
	assert.True(r.Match([]byte(nameA)))
	assert.True(r.Match([]byte(nameB)))
	assert.NotEqual(nameA, nameB)

	d.Id = "!nv@lid N@m3*"
	invalidChars := d.GenerateName()
	assert.True(r.Match([]byte(invalidChars)))

	d.Id = strings.Repeat("abc", 10)
	tooManyChars := d.GenerateName()
	assert.True(r.Match([]byte(tooManyChars)))
}

func TestFindActive(t *testing.T) {
	assert := assert.New(t)
	require := require.New(t)
	db.SetGlobalSessionProvider(testutil.TestConfig().SessionFactory())
	require.NoError(db.Clear(Collection))

	active, err := FindActive()
	assert.Error(err)
	assert.Len(active, 0)

	d := Distro{
		Id: "foo",
	}
	require.NoError(d.Insert())
	active, err = FindActive()
	assert.NoError(err)
	assert.Len(active, 1)

	d = Distro{
		Id:       "bar",
		Disabled: false,
	}
	require.NoError(d.Insert())
	active, err = FindActive()
	assert.NoError(err)
	assert.Len(active, 2)

	d = Distro{
		Id:       "baz",
		Disabled: true,
	}
	require.NoError(d.Insert())
	active, err = FindActive()
	assert.NoError(err)
	assert.Len(active, 2)

	d = Distro{
		Id:       "qux",
		Disabled: true,
	}
	require.NoError(d.Insert())
	active, err = FindActive()
	assert.NoError(err)
	assert.Len(active, 2)
<<<<<<< HEAD
=======
}

func TestComputeParentsToDecommission(t *testing.T) {
	assert := assert.New(t)

	d1 := &Distro{
		Id:            "d1",
		MaxContainers: 100,
	}

	d2 := &Distro{
		Id:            "d2",
		MaxContainers: 0,
	}

	// No containers --> decommission all parents
	c1, err := d1.ComputeParentsToDecommission(5, 0)
	assert.NoError(err)
	assert.Equal(c1, 5)

	// Max containers --> decommission no parents
	c2, err := d1.ComputeParentsToDecommission(5, 500)
	assert.NoError(err)
	assert.Equal(c2, 0)

	// Some containers --> decommission excess parents
	c3, err := d1.ComputeParentsToDecommission(5, 250)
	assert.NoError(err)
	assert.Equal(c3, 2)

	// MaxContainers is zero --> throw error (cannot divide by 0)
	_, err = d2.ComputeParentsToDecommission(5, 10)
	assert.EqualError(err, "Distro does not support containers")
}

func TestValidateContainerPoolDistros(t *testing.T) {
	assert := assert.New(t)
	db.SetGlobalSessionProvider(testutil.TestConfig().SessionFactory())
	assert.NoError(db.Clear(Collection))

	d1 := &Distro{
		Id: "valid-distro",
	}
	d2 := &Distro{
		Id:            "invalid-distro",
		ContainerPool: "test-pool-1",
	}
	assert.NoError(d1.Insert())
	assert.NoError(d2.Insert())

	testSettings := &evergreen.Settings{
		ContainerPools: evergreen.ContainerPoolsConfig{
			Pools: []evergreen.ContainerPool{
				evergreen.ContainerPool{
					Distro:        "valid-distro",
					Id:            "test-pool-1",
					MaxContainers: 100,
				},
				evergreen.ContainerPool{
					Distro:        "invalid-distro",
					Id:            "test-pool-2",
					MaxContainers: 100,
				},
				evergreen.ContainerPool{
					Distro:        "missing-distro",
					Id:            "test-pool-3",
					MaxContainers: 100,
				},
			},
		},
	}

	err := ValidateContainerPoolDistros(testSettings)
	assert.Contains(err.Error(), "container pool test-pool-2 has invalid distro")
	assert.Contains(err.Error(), "error finding distro for container pool test-pool-3")
>>>>>>> 20f3d9ee
}<|MERGE_RESOLUTION|>--- conflicted
+++ resolved
@@ -98,41 +98,6 @@
 	active, err = FindActive()
 	assert.NoError(err)
 	assert.Len(active, 2)
-<<<<<<< HEAD
-=======
-}
-
-func TestComputeParentsToDecommission(t *testing.T) {
-	assert := assert.New(t)
-
-	d1 := &Distro{
-		Id:            "d1",
-		MaxContainers: 100,
-	}
-
-	d2 := &Distro{
-		Id:            "d2",
-		MaxContainers: 0,
-	}
-
-	// No containers --> decommission all parents
-	c1, err := d1.ComputeParentsToDecommission(5, 0)
-	assert.NoError(err)
-	assert.Equal(c1, 5)
-
-	// Max containers --> decommission no parents
-	c2, err := d1.ComputeParentsToDecommission(5, 500)
-	assert.NoError(err)
-	assert.Equal(c2, 0)
-
-	// Some containers --> decommission excess parents
-	c3, err := d1.ComputeParentsToDecommission(5, 250)
-	assert.NoError(err)
-	assert.Equal(c3, 2)
-
-	// MaxContainers is zero --> throw error (cannot divide by 0)
-	_, err = d2.ComputeParentsToDecommission(5, 10)
-	assert.EqualError(err, "Distro does not support containers")
 }
 
 func TestValidateContainerPoolDistros(t *testing.T) {
@@ -175,5 +140,4 @@
 	err := ValidateContainerPoolDistros(testSettings)
 	assert.Contains(err.Error(), "container pool test-pool-2 has invalid distro")
 	assert.Contains(err.Error(), "error finding distro for container pool test-pool-3")
->>>>>>> 20f3d9ee
 }