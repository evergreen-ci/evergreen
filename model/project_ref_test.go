package model

import (
	"context"
	"fmt"
	"testing"
	"time"

	"github.com/evergreen-ci/evergreen/testutil"

	"github.com/evergreen-ci/evergreen"
	"github.com/evergreen-ci/evergreen/apimodels"
	"github.com/evergreen-ci/evergreen/db"
	"github.com/evergreen-ci/evergreen/model/event"
	"github.com/evergreen-ci/evergreen/model/patch"
	"github.com/evergreen-ci/evergreen/model/user"
	"github.com/evergreen-ci/gimlet"
	"github.com/evergreen-ci/utility"
	"github.com/stretchr/testify/assert"
	"github.com/stretchr/testify/require"
	"go.mongodb.org/mongo-driver/bson"
	mgobson "gopkg.in/mgo.v2/bson"
)

func TestFindOneProjectRef(t *testing.T) {
	evergreen.GetEnvironment().Settings().LoggerConfig.DefaultLogger = "buildlogger"
	assert := assert.New(t)
	require.NoError(t, db.Clear(ProjectRefCollection),
		"Error clearing collection")
	projectRef := &ProjectRef{
		Owner:     "mongodb",
		Repo:      "mci",
		Branch:    "main",
		Enabled:   utility.TruePtr(),
		BatchTime: 10,
		Id:        "ident",
	}
	assert.Nil(projectRef.Insert())

	projectRefFromDB, err := FindBranchProjectRef("ident")
	assert.Nil(err)
	assert.NotNil(projectRefFromDB)

	assert.Equal(projectRefFromDB.Owner, "mongodb")
	assert.Equal(projectRefFromDB.Repo, "mci")
	assert.Equal(projectRefFromDB.Branch, "main")
	assert.True(projectRefFromDB.IsEnabled())
	assert.Equal(projectRefFromDB.BatchTime, 10)
	assert.Equal(projectRefFromDB.Id, "ident")
	assert.Equal(projectRefFromDB.DefaultLogger, "buildlogger")
}

func TestFindMergedProjectRef(t *testing.T) {
	require.NoError(t, db.ClearCollections(ProjectRefCollection, RepoRefCollection, ParserProjectCollection, VersionCollection),
		"Error clearing collection")

	v1 := Version{
		Id:         "ident",
		Identifier: "ident",
		Requester:  evergreen.GitTagRequester,
	}
	assert.NoError(t, v1.Insert())

	parserProject := &ParserProject{
		Id:                 "ident",
		DeactivatePrevious: utility.TruePtr(),
		TaskAnnotationSettings: &evergreen.AnnotationsSettings{
			FileTicketWebHook: evergreen.WebHook{
				Endpoint: "random2",
			},
		},
	}
	assert.NoError(t, parserProject.Insert())

	projectRef := &ProjectRef{
		Owner:                 "mongodb",
		RepoRefId:             "mongodb_mci",
		BatchTime:             10,
		Id:                    "ident",
		Admins:                []string{"john.smith", "john.doe"},
		UseRepoSettings:       true,
		Enabled:               utility.FalsePtr(),
		PatchingDisabled:      utility.FalsePtr(),
		RepotrackerDisabled:   utility.TruePtr(),
		DeactivatePrevious:    utility.FalsePtr(),
		PRTestingEnabled:      nil,
		GitTagVersionsEnabled: nil,
		GitTagAuthorizedTeams: []string{},
		PatchTriggerAliases: []patch.PatchTriggerDefinition{
			{ChildProject: "a different branch"},
		},
		CommitQueue:       CommitQueueParams{Enabled: nil, Message: "using repo commit queue"},
		WorkstationConfig: WorkstationConfig{GitClone: utility.TruePtr()},
		TaskSync:          TaskSyncOptions{ConfigEnabled: utility.FalsePtr()},
	}
	assert.NoError(t, projectRef.Insert())
	repoRef := &RepoRef{ProjectRef{
		Id:                    "mongodb_mci",
		Repo:                  "mci",
		Branch:                "main",
		SpawnHostScriptPath:   "my-path",
		Admins:                []string{"john.liu"},
		Enabled:               utility.TruePtr(),
		PatchingDisabled:      nil,
		GitTagVersionsEnabled: utility.FalsePtr(),
		PRTestingEnabled:      utility.TruePtr(),
		GitTagAuthorizedTeams: []string{"my team"},
		GitTagAuthorizedUsers: []string{"my user"},
		PatchTriggerAliases: []patch.PatchTriggerDefinition{
			{Alias: "global patch trigger"},
		},
		TaskSync:          TaskSyncOptions{ConfigEnabled: utility.TruePtr(), PatchEnabled: utility.TruePtr()},
		CommitQueue:       CommitQueueParams{Enabled: utility.TruePtr()},
		WorkstationConfig: WorkstationConfig{SetupCommands: []WorkstationSetupCommand{{Command: "my-command"}}},
	}}
	assert.NoError(t, repoRef.Upsert())

	mergedProject, err := FindMergedProjectRef("ident", "ident", true)
	assert.NoError(t, err)
	require.NotNil(t, mergedProject)
	assert.Equal(t, "ident", mergedProject.Id)
	require.Len(t, mergedProject.Admins, 2)
	assert.Contains(t, mergedProject.Admins, "john.smith")
	assert.Contains(t, mergedProject.Admins, "john.doe")
	assert.NotContains(t, mergedProject.Admins, "john.liu")
	assert.False(t, *mergedProject.Enabled)
	assert.False(t, mergedProject.IsPatchingDisabled())
	assert.True(t, mergedProject.UseRepoSettings)
	assert.True(t, mergedProject.IsRepotrackerDisabled())
	assert.False(t, mergedProject.IsGitTagVersionsEnabled())
	assert.False(t, mergedProject.IsGithubChecksEnabled())
	assert.True(t, mergedProject.IsPRTestingEnabled())
	assert.Equal(t, "my-path", mergedProject.SpawnHostScriptPath)
	assert.False(t, utility.FromBoolPtr(mergedProject.TaskSync.ConfigEnabled))
	assert.True(t, utility.FromBoolPtr(mergedProject.TaskSync.PatchEnabled))
	assert.Len(t, mergedProject.GitTagAuthorizedTeams, 0) // empty lists take precedent
	assert.Len(t, mergedProject.GitTagAuthorizedUsers, 1)
	require.Len(t, mergedProject.PatchTriggerAliases, 1)
	assert.Empty(t, mergedProject.PatchTriggerAliases[0].Alias)
	assert.Equal(t, "a different branch", mergedProject.PatchTriggerAliases[0].ChildProject)

	assert.True(t, mergedProject.CommitQueue.IsEnabled())
	assert.Equal(t, "using repo commit queue", mergedProject.CommitQueue.Message)

	assert.True(t, mergedProject.WorkstationConfig.ShouldGitClone())
	assert.Len(t, mergedProject.WorkstationConfig.SetupCommands, 1)
	assert.True(t, *mergedProject.DeactivatePrevious)
	assert.Equal(t, "random2", mergedProject.TaskAnnotationSettings.FileTicketWebHook.Endpoint)
}

func TestGetBatchTimeDoesNotExceedMaxBatchTime(t *testing.T) {
	assert := assert.New(t)

	projectRef := &ProjectRef{
		Owner:     "mongodb",
		Repo:      "mci",
		Branch:    "main",
		Enabled:   utility.TruePtr(),
		BatchTime: maxBatchTime + 1,
		Id:        "ident",
	}

	emptyVariant := &BuildVariant{}
	emptyTask := &BuildVariantTaskUnit{}

	assert.Equal(projectRef.getBatchTimeForVariant(emptyVariant), maxBatchTime,
		"ProjectRef.getBatchTimeForVariant() is not capping BatchTime to MaxInt32")

	assert.Equal(projectRef.getBatchTimeForTask(emptyTask), maxBatchTime,
		"ProjectRef.getBatchTimeForTask() is not capping BatchTime to MaxInt32")

	projectRef.BatchTime = 55
	assert.Equal(projectRef.getBatchTimeForVariant(emptyVariant), 55,
		"ProjectRef.getBatchTimeForVariant() is not returning the correct BatchTime")

	assert.Equal(projectRef.getBatchTimeForTask(emptyTask), 55,
		"ProjectRef.getBatchTimeForVariant() is not returning the correct BatchTime")

}

func TestGetActivationTimeForTask(t *testing.T) {
	assert.NoError(t, db.ClearCollections(VersionCollection))
	prevTime := time.Date(2020, time.June, 9, 0, 0, 0, 0, time.UTC) // Tuesday
	batchTime := 60
	projectRef := &ProjectRef{Id: "mci"}
	bvt := &BuildVariantTaskUnit{
		BatchTime: &batchTime,
		Name:      "myTask",
		Variant:   "bv1",
	}

	versionWithoutTask := Version{
		Id:         "v1",
		Identifier: projectRef.Id,
		Requester:  evergreen.RepotrackerVersionRequester,
		BuildVariants: []VersionBuildStatus{
			{
				BuildVariant:     "bv1",
				ActivationStatus: ActivationStatus{Activated: true, ActivateAt: time.Now()},
				BatchTimeTasks: []BatchTimeTaskStatus{
					{
						TaskName:         "a different task",
						ActivationStatus: ActivationStatus{ActivateAt: time.Now(), Activated: true},
					},
				},
			},
		},
	}
	versionWithTask := Version{
		Id:         "v2",
		Identifier: projectRef.Id,
		Requester:  evergreen.RepotrackerVersionRequester,
		BuildVariants: []VersionBuildStatus{
			{
				BuildVariant:     "bv1",
				ActivationStatus: ActivationStatus{Activated: false, ActivateAt: prevTime.Add(-1 * time.Hour)},
				BatchTimeTasks: []BatchTimeTaskStatus{
					{
						TaskName:         "myTask",
						ActivationStatus: ActivationStatus{ActivateAt: prevTime, Activated: true},
					},
					{
						TaskName:         "notMyTask",
						ActivationStatus: ActivationStatus{ActivateAt: time.Now(), Activated: true},
					},
				},
			},
			{
				BuildVariant:     "bv_unrelated",
				ActivationStatus: ActivationStatus{Activated: true, ActivateAt: time.Now()},
			},
		},
	}
	assert.NoError(t, versionWithoutTask.Insert())
	assert.NoError(t, versionWithTask.Insert())

	activationTime, err := projectRef.GetActivationTimeForTask(bvt)
	assert.NoError(t, err)
	assert.True(t, activationTime.Equal(prevTime.Add(time.Hour)))
}

func TestGetActivationTimeWithCron(t *testing.T) {
	prevTime := time.Date(2020, time.June, 9, 0, 0, 0, 0, time.UTC) // Tuesday
	for name, test := range map[string]func(t *testing.T){
		"Empty": func(t *testing.T) {
			_, err := GetActivationTimeWithCron(prevTime, "")
			assert.Error(t, err)
		},
		"InvalidBatchSyntax": func(t *testing.T) {
			batchStr := "* * *"
			_, err := GetActivationTimeWithCron(prevTime, batchStr)
			assert.Error(t, err)
		},
		"EveryHourEveryDay": func(t *testing.T) {
			batchStr := "0 * * * *"
			res, err := GetActivationTimeWithCron(prevTime, batchStr)
			assert.NoError(t, err)
			assert.Equal(t, prevTime.Add(time.Hour), res)
		},
		"SpecifyDOW": func(t *testing.T) {
			batchStr := "0 0 ? * MON,WED,FRI"
			res, err := GetActivationTimeWithCron(prevTime, batchStr)
			assert.NoError(t, err)
			assert.Equal(t, prevTime.Add(time.Hour*24), res) // i.e. Wednesday

			newRes, err := GetActivationTimeWithCron(res, batchStr) // i.e. Friday
			assert.NoError(t, err)
			assert.Equal(t, res.Add(time.Hour*48), newRes)
		},
		"1and15thOfTheMonth": func(t *testing.T) {
			batchStr := "0 0 1,15 *"
			res, err := GetActivationTimeWithCron(prevTime, batchStr)
			assert.NoError(t, err)
			assert.Equal(t, prevTime.Add(time.Hour*24*6), res)
		},
		"Descriptor": func(t *testing.T) {
			batchStr := "@daily"
			res, err := GetActivationTimeWithCron(prevTime, batchStr)
			assert.NoError(t, err)
			assert.Equal(t, prevTime.Add(time.Hour*24), res)
		},
		"Interval": func(t *testing.T) {
			batchStr := "@every 2h"
			_, err := GetActivationTimeWithCron(prevTime, batchStr)
			assert.Error(t, err)
		},
	} {
		t.Run(name, test)
	}
}

func TestChangeOwnerRepo(t *testing.T) {
	require.NoError(t, db.ClearCollections(ProjectRefCollection, RepoRefCollection, evergreen.ScopeCollection,
		evergreen.RoleCollection, user.Collection, evergreen.ConfigCollection))
	env := evergreen.GetEnvironment()
	_ = env.DB().RunCommand(nil, map[string]string{"create": evergreen.ScopeCollection})
	settings := testutil.TestConfig()
	settings.GithubOrgs = []string{"evergreen-ci"}
	settings.GithubOrgs = []string{"newOwner"}
	assert.NoError(t, evergreen.UpdateConfig(settings))

	evergreen.SetEnvironment(env)
	pRef := ProjectRef{
		Id:              "myProject",
		Owner:           "evergreen-ci",
		Repo:            "evergreen",
		Admins:          []string{"me"},
		RepoRefId:       "myRepo",
		UseRepoSettings: true,
	}
	assert.NoError(t, pRef.Insert())
	repoRef := RepoRef{ProjectRef{
		Id: "myRepo",
	}}
	assert.NoError(t, repoRef.Upsert())
	u := &user.DBUser{Id: "me",
		SystemRoles: []string{GetViewRepoRole("myRepo")},
	}
	assert.NoError(t, u.Insert())
	pRef.Owner = "newOwner"
	pRef.Repo = "newRepo"
	assert.NoError(t, pRef.ChangeOwnerRepo(u))

	pRefFromDB, err := FindBranchProjectRef(pRef.Id)
	assert.NoError(t, err)
	assert.NotNil(t, pRefFromDB)
	assert.NotEqual(t, pRefFromDB.RepoRefId, "myRepo")
	assert.Equal(t, pRefFromDB.Owner, "newOwner")
	assert.Equal(t, pRefFromDB.Repo, "newRepo")

	userFromDB, err := user.FindOneById("me")
	assert.NoError(t, err)
	assert.Len(t, userFromDB.SystemRoles, 2)
	assert.Contains(t, userFromDB.SystemRoles, GetRepoAdminRole(pRefFromDB.RepoRefId))
	assert.Contains(t, userFromDB.SystemRoles, GetViewRepoRole(pRefFromDB.RepoRefId))
}

func TestAttachToRepo(t *testing.T) {
	require.NoError(t, db.ClearCollections(ProjectRefCollection, RepoRefCollection, evergreen.ScopeCollection,
		evergreen.RoleCollection, user.Collection))
	env := evergreen.GetEnvironment()
	_ = env.DB().RunCommand(nil, map[string]string{"create": evergreen.ScopeCollection})

	pRef := ProjectRef{
		Id:     "myProject",
		Owner:  "evergreen-ci",
		Repo:   "evergreen",
		Admins: []string{"me"},
	}
	assert.NoError(t, pRef.Insert())

	u := &user.DBUser{Id: "me"}
	assert.NoError(t, u.Insert())
	assert.NoError(t, pRef.AttachToRepo(u))
	assert.True(t, pRef.UseRepoSettings)
	assert.NotEmpty(t, pRef.RepoRefId)

	pRefFromDB, err := FindBranchProjectRef(pRef.Id)
	assert.NoError(t, err)
	assert.NotNil(t, pRefFromDB)
	assert.True(t, pRefFromDB.UseRepoSettings)
	assert.NotEmpty(t, pRefFromDB.RepoRefId)

	u, err = user.FindOneById("me")
	assert.NoError(t, err)
	assert.NotNil(t, u)
	assert.Contains(t, u.Roles(), GetViewRepoRole(pRefFromDB.RepoRefId))
	assert.Contains(t, u.Roles(), GetRepoAdminRole(pRefFromDB.RepoRefId))
}

func TestDetachFromRepo(t *testing.T) {
	for name, test := range map[string]func(t *testing.T, pRef *ProjectRef, dbUser *user.DBUser){
		"project ref is updated correctly": func(t *testing.T, pRef *ProjectRef, dbUser *user.DBUser) {
			assert.NoError(t, pRef.DetachFromRepo(dbUser))

			pRefFromDB, err := FindBranchProjectRef(pRef.Id)
			assert.NoError(t, err)
			assert.NotNil(t, pRefFromDB)
			assert.False(t, pRefFromDB.UseRepoSettings)
			assert.Empty(t, pRefFromDB.RepoRefId)
			assert.NotNil(t, pRefFromDB.PRTestingEnabled)
			assert.False(t, pRefFromDB.IsPRTestingEnabled())
			assert.NotNil(t, pRefFromDB.GitTagVersionsEnabled)
			assert.True(t, pRefFromDB.IsGitTagVersionsEnabled())
			assert.True(t, pRefFromDB.IsGithubChecksEnabled())
			assert.Equal(t, pRefFromDB.GithubTriggerAliases, []string{"my_trigger"}) // why isn't this set to repo :O

			dbUser, err = user.FindOneById("me")
			assert.NoError(t, err)
			assert.NotNil(t, dbUser)
			assert.NotContains(t, dbUser.Roles(), GetViewRepoRole(pRefFromDB.RepoRefId))
		},
		"project variables are updated": func(t *testing.T, pRef *ProjectRef, dbUser *user.DBUser) {
			assert.NoError(t, pRef.DetachFromRepo(dbUser))

			vars, err := FindOneProjectVars(pRef.Id)
			assert.NoError(t, err)
			assert.NotNil(t, vars)
			assert.Equal(t, vars.Vars["project"], "only")
			assert.Equal(t, vars.Vars["in"], "both")    // not modified
			assert.Equal(t, vars.Vars["repo"], "only!") // added from repo
			assert.False(t, vars.PrivateVars["project"])
			assert.True(t, vars.PrivateVars["in"])
			assert.True(t, vars.PrivateVars["repo"]) // added from repo
		},
		"patch aliases": func(t *testing.T, pRef *ProjectRef, dbUser *user.DBUser) {
			// no patch aliases are copied if the project has a patch alias
			projectAlias := ProjectAlias{Alias: "myProjectAlias", ProjectID: pRef.Id}
			assert.NoError(t, projectAlias.Upsert())

			repoAlias := ProjectAlias{Alias: "myRepoAlias", ProjectID: pRef.RepoRefId}
			assert.NoError(t, repoAlias.Upsert())

			assert.NoError(t, pRef.DetachFromRepo(dbUser))
			aliases, err := FindAllAliasesForProject(pRef.Id)
			assert.NoError(t, err)
			assert.Len(t, aliases, 1)
			assert.Equal(t, aliases[0].Alias, projectAlias.Alias)

			// reattach to repo to test without project patch aliases
			assert.NoError(t, pRef.AttachToRepo(dbUser))
			assert.NotEmpty(t, pRef.RepoRefId)
			assert.True(t, pRef.UseRepoSettings)
			assert.NoError(t, RemoveProjectAlias(projectAlias.ID.Hex()))

			assert.NoError(t, pRef.DetachFromRepo(dbUser))
			aliases, err = FindAllAliasesForProject(pRef.Id)
			assert.NoError(t, err)
			assert.Len(t, aliases, 1)
			assert.Equal(t, aliases[0].Alias, repoAlias.Alias)

		},
		"internal aliases": func(t *testing.T, pRef *ProjectRef, dbUser *user.DBUser) {
			projectAliases := []ProjectAlias{
				{Alias: evergreen.GitTagAlias, Variant: "projectVariant"},
				{Alias: evergreen.CommitQueueAlias},
			}
			assert.NoError(t, UpsertAliasesForProject(projectAliases, pRef.Id))
			repoAliases := []ProjectAlias{
				{Alias: evergreen.GitTagAlias, Variant: "repoVariant"},
				{Alias: evergreen.GithubPRAlias},
			}
			assert.NoError(t, UpsertAliasesForProject(repoAliases, pRef.RepoRefId))

			assert.NoError(t, pRef.DetachFromRepo(dbUser))
			aliases, err := FindAllAliasesForProject(pRef.Id)
			assert.NoError(t, err)
			assert.Len(t, aliases, 3)
			gitTagCount := 0
			prCount := 0
			cqCount := 0
			for _, a := range aliases {
				if a.Alias == evergreen.GitTagAlias {
					gitTagCount += 1
					assert.Equal(t, a.Variant, projectAliases[0].Variant) // wasn't overwritten by repo
				}
				if a.Alias == evergreen.GithubPRAlias {
					prCount += 1
				}
				if a.Alias == evergreen.CommitQueueAlias {
					cqCount += 1
				}
			}
			assert.Equal(t, gitTagCount, 1)
			assert.Equal(t, prCount, 1)
			assert.Equal(t, cqCount, 1)
		},
		"subscriptions": func(t *testing.T, pRef *ProjectRef, dbUser *user.DBUser) {
			projectSubscription := event.Subscription{
				Owner:        pRef.Id,
				OwnerType:    event.OwnerTypeProject,
				ResourceType: event.ResourceTypeTask,
				Trigger:      event.TriggerOutcome,
				Selectors: []event.Selector{
					{Type: "id", Data: "1234"},
				},
				Subscriber: event.Subscriber{
					Type:   event.EmailSubscriberType,
					Target: "a@domain.invalid",
				},
			}
			assert.NoError(t, projectSubscription.Upsert())
			repoSubscription := event.Subscription{
				Owner:        pRef.RepoRefId,
				OwnerType:    event.OwnerTypeProject,
				ResourceType: event.ResourceTypeTask,
				Trigger:      event.TriggerFailure,
				Selectors: []event.Selector{
					{Type: "id", Data: "1234"},
				},
				Subscriber: event.Subscriber{
					Type:   event.EmailSubscriberType,
					Target: "a@domain.invalid",
				},
			}
			assert.NoError(t, repoSubscription.Upsert())
			assert.NoError(t, pRef.DetachFromRepo(dbUser))

			subs, err := event.FindSubscriptionsByOwner(pRef.Id, event.OwnerTypeProject)
			assert.NoError(t, err)
			require.Len(t, subs, 1)
			assert.Equal(t, subs[0].Owner, pRef.Id)
			assert.Equal(t, subs[0].Trigger, event.TriggerOutcome)

			// reattach to repo to test without subscription
			assert.NoError(t, pRef.AttachToRepo(dbUser))
			assert.NoError(t, event.RemoveSubscription(projectSubscription.ID))
			assert.NoError(t, pRef.DetachFromRepo(dbUser))

			subs, err = event.FindSubscriptionsByOwner(pRef.Id, event.OwnerTypeProject)
			assert.NoError(t, err)
			assert.Len(t, subs, 1)
			assert.Equal(t, subs[0].Owner, pRef.Id)
			assert.Equal(t, subs[0].Trigger, event.TriggerFailure)
		},
	} {
		t.Run(name, func(t *testing.T) {
			require.NoError(t, db.ClearCollections(ProjectRefCollection, RepoRefCollection, evergreen.ScopeCollection,
				evergreen.RoleCollection, user.Collection, event.SubscriptionsCollection, ProjectAliasCollection))
			env := evergreen.GetEnvironment()
			_ = env.DB().RunCommand(nil, map[string]string{"create": evergreen.ScopeCollection})

			pRef := &ProjectRef{
				Id:              "myProject",
				Owner:           "evergreen-ci",
				Repo:            "evergreen",
				Admins:          []string{"me"},
				UseRepoSettings: true,
				RepoRefId:       "myRepo",

				PeriodicBuilds:        []PeriodicBuildDefinition{}, // also shouldn't be overwritten
				PRTestingEnabled:      utility.FalsePtr(),          // neither of these should be changed when overwriting
				GitTagVersionsEnabled: utility.TruePtr(),
				GithubChecksEnabled:   nil, // for now this is defaulting to repo
				//GithubTriggerAliases:  nil,
			}
			assert.NoError(t, pRef.Insert())

			repoRef := RepoRef{ProjectRef{
				Id:                    pRef.RepoRefId,
				Owner:                 pRef.Owner,
				Repo:                  pRef.Repo,
				PRTestingEnabled:      utility.TruePtr(),
				GitTagVersionsEnabled: utility.FalsePtr(),
				GithubChecksEnabled:   utility.TruePtr(),
				GithubTriggerAliases:  []string{"my_trigger"},
				PeriodicBuilds: []PeriodicBuildDefinition{
					{ID: "my_build"},
				},
			}}
			assert.NoError(t, repoRef.Upsert())

			pVars := &ProjectVars{
				Id: pRef.Id,
				Vars: map[string]string{
					"project": "only",
					"in":      "both",
				},
				PrivateVars: map[string]bool{
					"in": true,
				},
			}
			_, err := pVars.Upsert()
			assert.NoError(t, err)

			repoVars := &ProjectVars{
				Id: repoRef.Id,
				Vars: map[string]string{
					"in":   "also the repo",
					"repo": "only!",
				},
				PrivateVars: map[string]bool{
					"repo": true,
				},
			}
			_, err = repoVars.Upsert()
			assert.NoError(t, err)

			u := &user.DBUser{
				Id:          "me",
				SystemRoles: []string{GetViewRepoRole("myRepo")},
			}
			assert.NoError(t, u.Insert())
			test(t, pRef, u)
		})
	}
}

func TestDefaultRepoBySection(t *testing.T) {
	for name, test := range map[string]func(t *testing.T, id string){
		ProjectPageGeneralSection: func(t *testing.T, id string) {
			assert.NoError(t, DefaultSectionToRepo(id, ProjectPageGeneralSection, "me"))

			pRefFromDb, err := FindBranchProjectRef(id)
			assert.NoError(t, err)
			assert.NotNil(t, pRefFromDb)
			assert.Equal(t, pRefFromDb.BatchTime, 0)
			assert.Nil(t, pRefFromDb.RepotrackerDisabled)
			assert.Nil(t, pRefFromDb.DeactivatePrevious)
			assert.Empty(t, pRefFromDb.RemotePath)
			assert.Nil(t, pRefFromDb.TaskSync.ConfigEnabled)
			assert.Nil(t, pRefFromDb.FilesIgnoredFromCache)
		},
		ProjectPageAccessSection: func(t *testing.T, id string) {
			assert.NoError(t, DefaultSectionToRepo(id, ProjectPageAccessSection, "me"))

			pRefFromDb, err := FindBranchProjectRef(id)
			assert.NoError(t, err)
			assert.NotNil(t, pRefFromDb)
			assert.Nil(t, pRefFromDb.Private)
			assert.Nil(t, pRefFromDb.Restricted)
			assert.Nil(t, pRefFromDb.Admins)
		},
		ProjectPageVariablesSection: func(t *testing.T, id string) {
			assert.NoError(t, DefaultSectionToRepo(id, ProjectPageVariablesSection, "me"))

			varsFromDb, err := FindOneProjectVars(id)
			assert.NoError(t, err)
			assert.NotNil(t, varsFromDb)
			assert.Nil(t, varsFromDb.Vars)
			assert.Nil(t, varsFromDb.PrivateVars)
			assert.Nil(t, varsFromDb.RestrictedVars)
			assert.NotEmpty(t, varsFromDb.Id)
		},
		ProjectPageGithubAndCQSection: func(t *testing.T, id string) {
			aliases, err := FindAllAliasesForProject(id)
			assert.NoError(t, err)
			assert.Len(t, aliases, 5)
			assert.NoError(t, DefaultSectionToRepo(id, ProjectPageGithubAndCQSection, "me"))

			pRefFromDb, err := FindBranchProjectRef(id)
			assert.NoError(t, err)
			assert.NotNil(t, pRefFromDb)
			assert.Nil(t, pRefFromDb.PRTestingEnabled)
			assert.Nil(t, pRefFromDb.GithubChecksEnabled)
			assert.Nil(t, pRefFromDb.GitTagAuthorizedUsers)
			aliases, err = FindAllAliasesForProject(id)
			assert.NoError(t, err)
			assert.Len(t, aliases, 1)
			// assert that only patch aliases are left
			for _, a := range aliases {
				assert.NotContains(t, evergreen.InternalAliases, a.Alias)
			}
		},
		ProjectPageNotificationsSection: func(t *testing.T, id string) {
			assert.NoError(t, DefaultSectionToRepo(id, ProjectPageNotificationsSection, "me"))
			pRefFromDb, err := FindBranchProjectRef(id)
			assert.NoError(t, err)
			assert.NotNil(t, pRefFromDb)
			assert.Nil(t, pRefFromDb.NotifyOnBuildFailure)
		},
		ProjectPagePatchAliasSection: func(t *testing.T, id string) {
			aliases, err := FindAllAliasesForProject(id)
			assert.NoError(t, err)
			assert.Len(t, aliases, 5)

			assert.NoError(t, DefaultSectionToRepo(id, ProjectPagePatchAliasSection, "me"))
			pRefFromDb, err := FindBranchProjectRef(id)
			assert.NoError(t, err)
			assert.NotNil(t, pRefFromDb)
			assert.Nil(t, pRefFromDb.PatchTriggerAliases)

			aliases, err = FindAllAliasesForProject(id)
			assert.NoError(t, err)
			assert.Len(t, aliases, 4)
			// assert that no patch aliases are left
			for _, a := range aliases {
				assert.Contains(t, evergreen.InternalAliases, a.Alias)
			}
		},
		ProjectPageTriggersSection: func(t *testing.T, id string) {
			assert.NoError(t, DefaultSectionToRepo(id, ProjectPageTriggersSection, "me"))
			pRefFromDb, err := FindBranchProjectRef(id)
			assert.NoError(t, err)
			assert.NotNil(t, pRefFromDb)
			assert.Nil(t, pRefFromDb.Triggers)
		},
		ProjectPageWorkstationsSection: func(t *testing.T, id string) {
			assert.NoError(t, DefaultSectionToRepo(id, ProjectPageWorkstationsSection, "me"))
			pRefFromDb, err := FindBranchProjectRef(id)
			assert.NoError(t, err)
			assert.NotNil(t, pRefFromDb)
			assert.Nil(t, pRefFromDb.WorkstationConfig.GitClone)
			assert.Nil(t, pRefFromDb.WorkstationConfig.SetupCommands)
		},
		ProjectPagePluginSection: func(t *testing.T, id string) {
			assert.NoError(t, DefaultSectionToRepo(id, ProjectPagePluginSection, "me"))
			pRefFromDb, err := FindBranchProjectRef(id)
			assert.NoError(t, err)
			assert.NotNil(t, pRefFromDb)
<<<<<<< HEAD
			assert.Equal(t, pRefFromDb.TaskAnnotationSettings.FileTicketWebhook.Endpoint, "")
=======
			assert.Equal(t, pRefFromDb.TaskAnnotationSettings.FileTicketWebHook.Endpoint, "")
>>>>>>> 8b3bcc36
			assert.Equal(t, pRefFromDb.BuildBaronSettings.TicketCreateProject, "")
			assert.Nil(t, pRefFromDb.PerfEnabled)
		},
		ProjectPagePeriodicBuildsSection: func(t *testing.T, id string) {
			assert.NoError(t, DefaultSectionToRepo(id, ProjectPagePeriodicBuildsSection, "me"))
			pRefFromDb, err := FindBranchProjectRef(id)
			assert.NoError(t, err)
			assert.NotNil(t, pRefFromDb)
			assert.Nil(t, pRefFromDb.PeriodicBuilds)
		},
	} {
		t.Run(name, func(t *testing.T) {
			assert.NoError(t, db.ClearCollections(ProjectRefCollection, ProjectVarsCollection, ProjectAliasCollection,
				event.SubscriptionsCollection, event.AllLogCollection))

			pRef := ProjectRef{
				Id:                    "my_project",
				Owner:                 "candy",
				Repo:                  "land",
				BatchTime:             10,
				RepotrackerDisabled:   utility.TruePtr(),
				DeactivatePrevious:    utility.FalsePtr(),
				RemotePath:            "path.yml",
				TaskSync:              TaskSyncOptions{ConfigEnabled: utility.TruePtr()},
				FilesIgnoredFromCache: []string{},
				Private:               utility.TruePtr(),
				Restricted:            utility.FalsePtr(),
				Admins:                []string{"annie"},
				PRTestingEnabled:      utility.TruePtr(),
				GithubChecksEnabled:   utility.FalsePtr(),
				GitTagAuthorizedUsers: []string{"anna"},
				NotifyOnBuildFailure:  utility.FalsePtr(),
				PerfEnabled:           utility.FalsePtr(),
				Triggers: []TriggerDefinition{
					{Project: "your_project"},
				},
				PatchTriggerAliases: []patch.PatchTriggerDefinition{
					{ChildProject: "your_project"},
				},
				WorkstationConfig: WorkstationConfig{
					GitClone: utility.TruePtr(),
					SetupCommands: []WorkstationSetupCommand{
						{Command: "expeliarmus"},
					},
				},
				PeriodicBuilds: []PeriodicBuildDefinition{
					{
						ID:         "so_occasional",
						ConfigFile: "build.yml",
					},
				},
				TaskAnnotationSettings: evergreen.AnnotationsSettings{
<<<<<<< HEAD
					FileTicketWebhook: evergreen.WebHook{
=======
					FileTicketWebHook: evergreen.WebHook{
>>>>>>> 8b3bcc36
						Endpoint: "random1",
					},
				},
				BuildBaronSettings: evergreen.BuildBaronSettings{
					TicketCreateProject:  "BFG",
					TicketSearchProjects: []string{"BF", "BFG"},
				},
			}
			assert.NoError(t, pRef.Insert())

			pVars := ProjectVars{
				Id:             pRef.Id,
				Vars:           map[string]string{"hello": "world"},
				PrivateVars:    map[string]bool{"hello": true},
				RestrictedVars: map[string]bool{"hello": true},
			}
			assert.NoError(t, pVars.Insert())

			aliases := []ProjectAlias{
				{
					ID:        mgobson.NewObjectId(),
					ProjectID: pRef.Id,
					Alias:     evergreen.GithubPRAlias,
					Variant:   "v",
					Task:      "t",
				},
				{
					ID:        mgobson.NewObjectId(),
					ProjectID: pRef.Id,
					Alias:     evergreen.GitTagAlias,
					Variant:   "v",
					Task:      "t",
				},
				{
					ID:        mgobson.NewObjectId(),
					ProjectID: pRef.Id,
					Alias:     evergreen.CommitQueueAlias,
					Variant:   "v",
					Task:      "t",
				},
				{
					ID:        mgobson.NewObjectId(),
					ProjectID: pRef.Id,
					Alias:     evergreen.GithubChecksAlias,
					Variant:   "v",
					Task:      "t",
				},
				{
					ID:        mgobson.NewObjectId(),
					ProjectID: pRef.Id,
					Alias:     "i am a patch alias!",
					Variant:   "v",
					Task:      "t",
				},
			}
			for _, a := range aliases {
				assert.NoError(t, a.Upsert())
			}
			test(t, pRef.Id)
		})
	}
}

func TestGroupProjectsByRepo(t *testing.T) {
	assert := assert.New(t)
	groupedProjects := GroupProjectsByRepo(
		[]ProjectRef{
			{Id: "projectB", RepoRefId: "mongo"},
			{Id: "projectC", RepoRefId: "mongo"},
			{Id: "projectD", RepoRefId: "mongo"},
			{Id: "projectE", RepoRefId: "gimlet"},
			{Id: "projectF", RepoRefId: "gimlet"},
		},
	)

	assert.Equal(2, len(groupedProjects["gimlet"]))
	assert.Equal(3, len(groupedProjects["mongo"]))

	assert.Equal("projectB", groupedProjects["mongo"][0].Id)
	assert.Equal("projectC", groupedProjects["mongo"][1].Id)
	assert.Equal("projectD", groupedProjects["mongo"][2].Id)

	assert.Equal("projectE", groupedProjects["gimlet"][0].Id)
	assert.Equal("projectF", groupedProjects["gimlet"][1].Id)
}

func TestFindProjectRefsByRepoAndBranch(t *testing.T) {
	evergreen.GetEnvironment().Settings().LoggerConfig.DefaultLogger = "buildlogger"
	assert := assert.New(t)
	require := require.New(t)

	assert.NoError(db.ClearCollections(ProjectRefCollection, RepoRefCollection))

	projectRefs, err := FindMergedEnabledProjectRefsByRepoAndBranch("mongodb", "mci", "main")
	assert.NoError(err)
	assert.Empty(projectRefs)

	projectRef := &ProjectRef{
		Owner:            "mongodb",
		Repo:             "mci",
		Branch:           "main",
		Enabled:          utility.FalsePtr(),
		BatchTime:        10,
		Id:               "iden_",
		PRTestingEnabled: utility.TruePtr(),
	}
	assert.NoError(projectRef.Insert())
	projectRefs, err = FindMergedEnabledProjectRefsByRepoAndBranch("mongodb", "mci", "main")
	assert.NoError(err)
	assert.Empty(projectRefs)

	projectRef.Id = "ident"
	projectRef.Enabled = utility.TruePtr()
	assert.NoError(projectRef.Insert())

	projectRefs, err = FindMergedEnabledProjectRefsByRepoAndBranch("mongodb", "mci", "main")
	assert.NoError(err)
	require.Len(projectRefs, 1)
	assert.Equal("ident", projectRefs[0].Id)
	assert.Equal("buildlogger", projectRefs[0].DefaultLogger)

	projectRef.Id = "ident2"
	assert.NoError(projectRef.Insert())
	projectRefs, err = FindMergedEnabledProjectRefsByRepoAndBranch("mongodb", "mci", "main")
	assert.NoError(err)
	assert.Len(projectRefs, 2)

	projectRef.Id = "uses_repo"
	projectRef.Enabled = nil
	projectRef.RepoRefId = "my_repo"
	projectRef.UseRepoSettings = true
	assert.NoError(projectRef.Insert())

	repoRef := RepoRef{ProjectRef{
		Id:      "my_repo",
		Enabled: utility.FalsePtr(),
	}}
	assert.NoError(repoRef.Upsert())

	projectRefs, err = FindMergedEnabledProjectRefsByRepoAndBranch("mongodb", "mci", "main")
	assert.NoError(err)
	assert.Len(projectRefs, 2)

	repoRef.Enabled = utility.TruePtr()
	assert.NoError(repoRef.Upsert())
	projectRefs, err = FindMergedEnabledProjectRefsByRepoAndBranch("mongodb", "mci", "main")
	assert.NoError(err)
	assert.Len(projectRefs, 3)

	projectRef.Enabled = utility.FalsePtr()
	assert.NoError(projectRef.Upsert())
	projectRefs, err = FindMergedEnabledProjectRefsByRepoAndBranch("mongodb", "mci", "main")
	assert.NoError(err)
	assert.Len(projectRefs, 2)
}

func TestCreateNewRepoRef(t *testing.T) {
	assert.NoError(t, db.ClearCollections(ProjectRefCollection, RepoRefCollection, user.Collection,
		evergreen.ScopeCollection, ProjectVarsCollection, ProjectAliasCollection))
	_ = evergreen.GetEnvironment().DB().RunCommand(nil, map[string]string{"create": evergreen.ScopeCollection})
	doc1 := &ProjectRef{
		Id:                    "id1",
		Owner:                 "mongodb",
		Repo:                  "mongo",
		Branch:                "mci",
		Enabled:               utility.TruePtr(),
		FilesIgnoredFromCache: []string{"file1", "file2"},
		Admins:                []string{"bob", "other bob"},
		PRTestingEnabled:      utility.TruePtr(),
		RemotePath:            "evergreen.yml",
		NotifyOnBuildFailure:  utility.TruePtr(),
		CommitQueue:           CommitQueueParams{Message: "my message"},
		TaskSync:              TaskSyncOptions{PatchEnabled: utility.TruePtr()},
	}
	assert.NoError(t, doc1.Insert())
	doc2 := &ProjectRef{
		Id:                    "id2",
		Owner:                 "mongodb",
		Repo:                  "mongo",
		Branch:                "mci2",
		Enabled:               utility.TruePtr(),
		FilesIgnoredFromCache: []string{"file2"},
		Admins:                []string{"bob", "other bob"},
		PRTestingEnabled:      utility.TruePtr(),
		RemotePath:            "evergreen.yml",
		NotifyOnBuildFailure:  utility.FalsePtr(),
		GithubChecksEnabled:   utility.TruePtr(),
		CommitQueue:           CommitQueueParams{Message: "my message"},
		TaskSync:              TaskSyncOptions{PatchEnabled: utility.TruePtr(), ConfigEnabled: utility.TruePtr()},
	}
	assert.NoError(t, doc2.Insert())
	doc3 := &ProjectRef{
		Id:      "id3",
		Owner:   "mongodb",
		Repo:    "mongo",
		Branch:  "mci2",
		Enabled: utility.FalsePtr(),
	}
	assert.NoError(t, doc3.Insert())

	projectVariables := []ProjectVars{
		{
			Id: doc1.Id,
			Vars: map[string]string{
				"hello":        "world",
				"sdc":          "buggy",
				"violets":      "nah",
				"roses":        "red",
				"ever":         "green",
				"also":         "this one",
				"this is only": "in one doc",
			},
			PrivateVars: map[string]bool{
				"sdc": true,
			},
		},
		{
			Id: doc2.Id,
			Vars: map[string]string{
				"hello":   "world",
				"violets": "blue",
				"sdc":     "buggy",
				"ever":    "green",
			},
			RestrictedVars: map[string]bool{
				"ever": true,
			},
		},
		{
			Id: doc3.Id,
			Vars: map[string]string{
				"it's me": "adele",
			},
		},
	}
	for _, vars := range projectVariables {
		assert.NoError(t, vars.Insert())
	}

	projectAliases := ProjectAliases{
		ProjectAlias{
			ProjectID: doc1.Id,
			Task:      ".*",
			Variant:   ".*",
			Alias:     evergreen.GithubPRAlias,
		},
		ProjectAlias{
			ProjectID: doc2.Id,
			Task:      ".*",
			Variant:   ".*",
			Alias:     evergreen.GithubPRAlias,
		},
		ProjectAlias{
			ProjectID: doc1.Id,
			TaskTags:  []string{"t2"},
			Variant:   ".*",
			Alias:     evergreen.GithubChecksAlias,
		},
		ProjectAlias{
			ProjectID: doc2.Id,
			TaskTags:  []string{"t1"},
			Variant:   ".*",
			Alias:     evergreen.GithubChecksAlias,
		},
		ProjectAlias{
			ProjectID:   doc1.Id,
			Task:        ".*",
			VariantTags: []string{"v1"},
			Alias:       evergreen.GitTagAlias,
		},
		ProjectAlias{
			ProjectID:   doc2.Id,
			Task:        ".*",
			VariantTags: []string{"v1"},
			Alias:       evergreen.GitTagAlias,
		},
		ProjectAlias{
			ProjectID:  doc1.Id,
			RemotePath: "random",
			Alias:      "random-alias",
		},
	}
	for _, a := range projectAliases {
		assert.NoError(t, a.Upsert())
	}
	u := user.DBUser{Id: "me"}
	assert.NoError(t, u.Insert())
	// this will create the new repo ref
	assert.NoError(t, doc2.AddToRepoScope(&u))
	assert.NotEmpty(t, doc2.RepoRefId)

	repoRef, err := FindOneRepoRef(doc2.RepoRefId)
	assert.NoError(t, err)
	assert.NotNil(t, repoRef)

	assert.Equal(t, "mongodb", repoRef.Owner)
	assert.Equal(t, "mongo", repoRef.Repo)
	assert.Contains(t, repoRef.Admins, "bob")
	assert.Contains(t, repoRef.Admins, "other bob")
	assert.Contains(t, repoRef.Admins, "me")
	assert.Empty(t, repoRef.FilesIgnoredFromCache)
	assert.True(t, repoRef.IsEnabled())
	assert.True(t, repoRef.IsPRTestingEnabled())
	assert.Equal(t, "evergreen.yml", repoRef.RemotePath)
	assert.Nil(t, repoRef.NotifyOnBuildFailure)
	assert.Nil(t, repoRef.GithubChecksEnabled)
	assert.Equal(t, "my message", repoRef.CommitQueue.Message)
	assert.False(t, repoRef.TaskSync.IsPatchEnabled())

	projectVars, err := FindOneProjectVars(repoRef.Id)
	assert.NoError(t, err)
	assert.Len(t, projectVars.Vars, 3)
	assert.Len(t, projectVars.PrivateVars, 1)
	assert.Len(t, projectVars.RestrictedVars, 1)
	assert.Equal(t, "world", projectVars.Vars["hello"])
	assert.Equal(t, "buggy", projectVars.Vars["sdc"])
	assert.Equal(t, "green", projectVars.Vars["ever"])
	assert.True(t, projectVars.PrivateVars["sdc"])
	assert.True(t, projectVars.RestrictedVars["ever"])

	projectAliases, err = FindAliasesForRepo(repoRef.Id)
	assert.NoError(t, err)
	assert.Len(t, projectAliases, 2)
	for _, a := range projectAliases {
		assert.Empty(t, a.RemotePath)
		assert.Empty(t, a.GitTag)
		assert.Empty(t, a.TaskTags)
		if a.Alias == evergreen.GithubPRAlias {
			assert.Equal(t, ".*", a.Task)
			assert.Equal(t, ".*", a.Variant)
			assert.Empty(t, a.VariantTags)
		} else {
			assert.Equal(t, evergreen.GitTagAlias, a.Alias)
			assert.Equal(t, ".*", a.Task)
			assert.Contains(t, a.VariantTags, "v1")
		}
	}

	// verify that both the project and repo are part of the scope
	rm := evergreen.GetEnvironment().RoleManager()
	scope, err := rm.GetScope(context.TODO(), GetRepoAdminScope(repoRef.Id))
	assert.NoError(t, err)
	assert.NotNil(t, scope)
	assert.Contains(t, scope.Resources, repoRef.Id)
	assert.Contains(t, scope.Resources, doc2.Id)
	assert.NotContains(t, scope.Resources, doc1.Id)
}

func TestFindOneProjectRefByRepoAndBranchWithPRTesting(t *testing.T) {
	evergreen.GetEnvironment().Settings().LoggerConfig.DefaultLogger = "buildlogger"
	assert := assert.New(t)   //nolint
	require := require.New(t) //nolint

	require.NoError(db.ClearCollections(ProjectRefCollection, RepoRefCollection, evergreen.ScopeCollection, evergreen.RoleCollection))
	env := evergreen.GetEnvironment()
	_ = env.DB().RunCommand(nil, map[string]string{"create": evergreen.ScopeCollection})

	projectRef, err := FindOneProjectRefByRepoAndBranchWithPRTesting("mongodb", "mci", "main")
	assert.NoError(err)
	assert.Nil(projectRef)

	doc := &ProjectRef{
		Owner:            "mongodb",
		Repo:             "mci",
		Branch:           "main",
		Enabled:          utility.FalsePtr(),
		BatchTime:        10,
		Id:               "ident0",
		PRTestingEnabled: utility.FalsePtr(),
	}
	require.NoError(doc.Insert())

	// 1 disabled document = no match
	projectRef, err = FindOneProjectRefByRepoAndBranchWithPRTesting("mongodb", "mci", "main")
	assert.NoError(err)
	assert.Nil(projectRef)

	// 2 docs, 1 enabled, but the enabled one has pr testing disabled = no match
	doc.Id = "ident_"
	doc.PRTestingEnabled = utility.FalsePtr()
	doc.Enabled = utility.TruePtr()
	require.NoError(doc.Insert())
	projectRef, err = FindOneProjectRefByRepoAndBranchWithPRTesting("mongodb", "mci", "main")
	assert.NoError(err)
	require.Nil(projectRef)

	// 3 docs, 2 enabled, but only 1 has pr testing enabled = match
	doc.Id = "ident1"
	doc.PRTestingEnabled = utility.TruePtr()
	require.NoError(doc.Insert())
	projectRef, err = FindOneProjectRefByRepoAndBranchWithPRTesting("mongodb", "mci", "main")
	assert.NoError(err)
	require.NotNil(projectRef)
	assert.Equal("ident1", projectRef.Id)
	assert.Equal("buildlogger", projectRef.DefaultLogger)

	// 2 matching documents, we just return one of those projects
	doc.Id = "ident2"
	require.NoError(doc.Insert())
	projectRef, err = FindOneProjectRefByRepoAndBranchWithPRTesting("mongodb", "mci", "main")
	assert.NoError(err)
	assert.NotNil(projectRef)

	repoDoc := RepoRef{ProjectRef{
		Id:    "my_repo",
		Owner: "mongodb",
		Repo:  "mci",
	}}
	assert.NoError(repoDoc.Upsert())
	doc = &ProjectRef{
		Id:              "defaulting_project",
		Owner:           "mongodb",
		Repo:            "mci",
		Branch:          "mine",
		UseRepoSettings: true,
		RepoRefId:       repoDoc.Id,
	}
	assert.NoError(doc.Insert())
	doc2 := &ProjectRef{
		Id:               "hidden_project",
		Owner:            "mongodb",
		Repo:             "mci",
		Branch:           "mine",
		UseRepoSettings:  true,
		RepoRefId:        repoDoc.Id,
		Enabled:          utility.FalsePtr(),
		PRTestingEnabled: utility.FalsePtr(),
		Hidden:           utility.TruePtr(),
	}
	assert.NoError(doc2.Insert())

	// repo doesn't have PR testing enabled, so no project returned
	projectRef, err = FindOneProjectRefByRepoAndBranchWithPRTesting("mongodb", "mci", "mine")
	assert.NoError(err)
	assert.Nil(projectRef)

	repoDoc.Enabled = utility.TruePtr()
	assert.NoError(repoDoc.Upsert())
	projectRef, err = FindOneProjectRefByRepoAndBranchWithPRTesting("mongodb", "mci", "mine")
	assert.NoError(err)
	assert.Nil(projectRef)

	repoDoc.PRTestingEnabled = utility.TruePtr()
	assert.NoError(repoDoc.Upsert())
	projectRef, err = FindOneProjectRefByRepoAndBranchWithPRTesting("mongodb", "mci", "mine")
	assert.NoError(err)
	require.NotNil(projectRef)
	assert.Equal("defaulting_project", projectRef.Id)

	// project PR testing explicitly disabled
	doc.PRTestingEnabled = utility.FalsePtr()
	assert.NoError(doc.Upsert())
	projectRef, err = FindOneProjectRefByRepoAndBranchWithPRTesting("mongodb", "mci", "mine")
	assert.NoError(err)
	assert.Nil(projectRef)

	// project explicitly disabled
	doc.Enabled = utility.FalsePtr()
	doc.PRTestingEnabled = utility.TruePtr()
	assert.NoError(doc.Upsert())
	projectRef, err = FindOneProjectRefByRepoAndBranchWithPRTesting("mongodb", "mci", "mine")
	assert.NoError(err)
	assert.Nil(projectRef)

	// branch with no project doesn't work if repo not configured right
	projectRef, err = FindOneProjectRefByRepoAndBranchWithPRTesting("mongodb", "mci", "yours")
	assert.NoError(err)
	assert.Nil(projectRef)

	repoDoc.RemotePath = "my_path"
	assert.NoError(repoDoc.Upsert())
	projectRef, err = FindOneProjectRefByRepoAndBranchWithPRTesting("mongodb", "mci", "yours")
	assert.NoError(err)
	assert.NotNil(projectRef)
	assert.Equal("yours", projectRef.Branch)
	assert.True(projectRef.IsHidden())
	firstAttemptId := projectRef.Id

	// verify we return the same hidden project
	projectRef, err = FindOneProjectRefByRepoAndBranchWithPRTesting("mongodb", "mci", "yours")
	assert.NoError(err)
	require.NotNil(projectRef)
	assert.Equal(firstAttemptId, projectRef.Id)
}

func TestFindOneProjectRefWithCommitQueueByOwnerRepoAndBranch(t *testing.T) {
	evergreen.GetEnvironment().Settings().LoggerConfig.DefaultLogger = "buildlogger"
	assert := assert.New(t)
	require := require.New(t)

	require.NoError(db.ClearCollections(ProjectRefCollection, RepoRefCollection))

	projectRef, err := FindOneProjectRefWithCommitQueueByOwnerRepoAndBranch("mongodb", "mci", "main")
	assert.NoError(err)
	assert.Nil(projectRef)

	doc := &ProjectRef{
		Owner:   "mongodb",
		Repo:    "mci",
		Branch:  "main",
		Id:      "mci",
		Enabled: utility.TruePtr(),
	}
	require.NoError(doc.Insert())

	projectRef, err = FindOneProjectRefWithCommitQueueByOwnerRepoAndBranch("mongodb", "mci", "main")
	assert.NoError(err)
	assert.Nil(projectRef)

	doc.CommitQueue.Enabled = utility.TruePtr()
	require.NoError(db.Update(ProjectRefCollection, mgobson.M{ProjectRefIdKey: "mci"}, doc))

	projectRef, err = FindOneProjectRefWithCommitQueueByOwnerRepoAndBranch("mongodb", "mci", "main")
	assert.NoError(err)
	assert.NotNil(projectRef)
	assert.Equal("mci", projectRef.Id)
	assert.Equal("buildlogger", projectRef.DefaultLogger)

	// doc defaults to repo, which is not enabled
	doc = &ProjectRef{
		Owner:           "mongodb",
		Repo:            "mci",
		Branch:          "not_main",
		Id:              "mci_main",
		RepoRefId:       "my_repo",
		UseRepoSettings: true,
	}
	repoDoc := &RepoRef{ProjectRef{Id: "my_repo"}}
	assert.NoError(doc.Insert())
	assert.NoError(repoDoc.Upsert())

	projectRef, err = FindOneProjectRefWithCommitQueueByOwnerRepoAndBranch("mongodb", "mci", "not_main")
	assert.NoError(err)
	assert.Nil(projectRef)

	// doc defaults to repo, which is enabled
	repoDoc.Enabled = utility.TruePtr()
	repoDoc.CommitQueue.Enabled = utility.TruePtr()
	assert.NoError(repoDoc.Upsert())

	projectRef, err = FindOneProjectRefWithCommitQueueByOwnerRepoAndBranch("mongodb", "mci", "not_main")
	assert.NoError(err)
	assert.NotNil(projectRef)
	assert.Equal("mci_main", projectRef.Id)
	assert.Equal("buildlogger", projectRef.DefaultLogger)

	// doc doesn't default to repo
	doc.CommitQueue.Enabled = utility.FalsePtr()
	assert.NoError(doc.Update())
	projectRef, err = FindOneProjectRefWithCommitQueueByOwnerRepoAndBranch("mongodb", "mci", "not_main")
	assert.NoError(err)
	assert.Nil(projectRef)
}

func TestCanEnableCommitQueue(t *testing.T) {
	assert := assert.New(t)
	require := require.New(t)

	require.NoError(db.Clear(ProjectRefCollection))
	doc := &ProjectRef{
		Owner:   "mongodb",
		Repo:    "mci",
		Branch:  "main",
		Id:      "mci",
		Enabled: utility.TruePtr(),
		CommitQueue: CommitQueueParams{
			Enabled: utility.TruePtr(),
		},
	}
	require.NoError(doc.Insert())
	ok, err := doc.CanEnableCommitQueue()
	assert.NoError(err)
	assert.True(ok)

	doc2 := &ProjectRef{
		Owner:   "mongodb",
		Repo:    "mci",
		Branch:  "main",
		Id:      "not-mci",
		Enabled: utility.TruePtr(),
		CommitQueue: CommitQueueParams{
			Enabled: utility.FalsePtr(),
		},
	}
	require.NoError(doc2.Insert())
	ok, err = doc2.CanEnableCommitQueue()
	assert.NoError(err)
	assert.False(ok)
}

func TestFindMergedEnabledProjectRefsByOwnerAndRepo(t *testing.T) {
	require.NoError(t, db.ClearCollections(ProjectRefCollection, RepoRefCollection))
	projectRefs, err := FindMergedEnabledProjectRefsByOwnerAndRepo("mongodb", "mci")
	assert.NoError(t, err)
	assert.Empty(t, projectRefs)

	repoRef := RepoRef{ProjectRef{
		Id:      "my_repo",
		Enabled: utility.TruePtr(),
	}}
	assert.NoError(t, repoRef.Upsert())
	doc := &ProjectRef{
		Enabled:         utility.TruePtr(),
		Owner:           "mongodb",
		Repo:            "mci",
		Branch:          "main",
		Identifier:      "mci",
		Id:              "1",
		RepoRefId:       repoRef.Id,
		UseRepoSettings: true,
	}
	assert.NoError(t, doc.Insert())
	doc.Enabled = nil
	doc.Id = "2"
	assert.NoError(t, doc.Insert())

	doc.Enabled = utility.FalsePtr()
	doc.Id = "3"
	assert.NoError(t, doc.Insert())

	doc.Enabled = utility.TruePtr()
	doc.RepoRefId = ""
	doc.UseRepoSettings = false
	doc.Id = "4"
	assert.NoError(t, doc.Insert())

	projectRefs, err = FindMergedEnabledProjectRefsByOwnerAndRepo("mongodb", "mci")
	assert.NoError(t, err)
	require.Len(t, projectRefs, 3)
	assert.NotEqual(t, projectRefs[0].Id, "3")
	assert.NotEqual(t, projectRefs[1].Id, "3")
	assert.NotEqual(t, projectRefs[2].Id, "3")
}

func TestFindProjectRefsWithCommitQueueEnabled(t *testing.T) {
	evergreen.GetEnvironment().Settings().LoggerConfig.DefaultLogger = "buildlogger"
	assert := assert.New(t)
	require := require.New(t)

	require.NoError(db.ClearCollections(ProjectRefCollection, RepoRefCollection))
	projectRefs, err := FindProjectRefsWithCommitQueueEnabled()
	assert.NoError(err)
	assert.Empty(projectRefs)

	repoRef := RepoRef{ProjectRef{
		Id:      "my_repo",
		Enabled: utility.TruePtr(),
		CommitQueue: CommitQueueParams{
			Enabled: utility.TruePtr(),
		},
	}}
	assert.NoError(repoRef.Upsert())
	doc := &ProjectRef{
		Enabled:         utility.TruePtr(),
		Owner:           "mongodb",
		Repo:            "mci",
		Branch:          "main",
		Identifier:      "mci",
		Id:              "1",
		RepoRefId:       repoRef.Id,
		UseRepoSettings: true,
		CommitQueue: CommitQueueParams{
			Enabled: utility.TruePtr(),
		},
	}
	require.NoError(doc.Insert())

	doc.Branch = "fix"
	doc.Id = "2"
	require.NoError(doc.Insert())

	doc.Identifier = "grip"
	doc.Repo = "grip"
	doc.Id = "3"
	doc.CommitQueue.Enabled = utility.FalsePtr()
	require.NoError(doc.Insert())

	projectRefs, err = FindProjectRefsWithCommitQueueEnabled()
	assert.NoError(err)
	require.Len(projectRefs, 2)
	assert.Equal("mci", projectRefs[0].Identifier)
	assert.Equal("buildlogger", projectRefs[0].DefaultLogger)
	assert.Equal("mci", projectRefs[1].Identifier)
	assert.Equal("buildlogger", projectRefs[1].DefaultLogger)

	doc.Id = "both_settings_from_repo"
	doc.Enabled = nil
	doc.CommitQueue.Enabled = nil
	assert.NoError(doc.Insert())
	projectRefs, err = FindProjectRefsWithCommitQueueEnabled()
	assert.NoError(err)
	assert.Len(projectRefs, 3)

	repoRef.CommitQueue.Enabled = utility.FalsePtr()
	assert.NoError(repoRef.Upsert())
	projectRefs, err = FindProjectRefsWithCommitQueueEnabled()
	assert.NoError(err)
	assert.Len(projectRefs, 2)
}

func TestValidatePeriodicBuildDefinition(t *testing.T) {
	assert := assert.New(t)
	testCases := map[PeriodicBuildDefinition]bool{
		PeriodicBuildDefinition{
			IntervalHours: 24,
			ConfigFile:    "foo.yml",
			Alias:         "myAlias",
		}: true,
		PeriodicBuildDefinition{
			IntervalHours: 0,
			ConfigFile:    "foo.yml",
			Alias:         "myAlias",
		}: false,
		PeriodicBuildDefinition{
			IntervalHours: 24,
			ConfigFile:    "",
			Alias:         "myAlias",
		}: false,
		PeriodicBuildDefinition{
			IntervalHours: 24,
			ConfigFile:    "foo.yml",
			Alias:         "",
		}: true,
	}

	for testCase, shouldPass := range testCases {
		if shouldPass {
			assert.NoError(testCase.Validate())
		} else {
			assert.Error(testCase.Validate())
		}
		assert.NotEmpty(testCase.ID)
	}
}

func TestGetPatchTriggerAlias(t *testing.T) {
	projRef := ProjectRef{
		PatchTriggerAliases: []patch.PatchTriggerDefinition{{Alias: "a0"}},
	}

	alias, found := projRef.GetPatchTriggerAlias("a0")
	assert.True(t, found)
	assert.Equal(t, "a0", alias.Alias)

	alias, found = projRef.GetPatchTriggerAlias("a1")
	assert.False(t, found)
}

func TestFindDownstreamProjects(t *testing.T) {
	require.NoError(t, db.ClearCollections(ProjectRefCollection, RepoRefCollection))
	evergreen.GetEnvironment().Settings().LoggerConfig.DefaultLogger = "buildlogger"

	repoRef := RepoRef{ProjectRef{
		Id:      "my_repo",
		Enabled: utility.TruePtr(),
	}}
	assert.NoError(t, repoRef.Upsert())

	proj1 := ProjectRef{
		Id:              "evergreen",
		RepoRefId:       repoRef.Id,
		UseRepoSettings: true,
		Enabled:         utility.TruePtr(),
		Triggers:        []TriggerDefinition{{Project: "grip"}},
	}
	require.NoError(t, proj1.Insert())

	proj2 := ProjectRef{
		Id:              "mci",
		RepoRefId:       repoRef.Id,
		UseRepoSettings: true,
		Enabled:         utility.FalsePtr(),
		Triggers:        []TriggerDefinition{{Project: "grip"}},
	}
	require.NoError(t, proj2.Insert())

	projects, err := FindDownstreamProjects("grip")
	assert.NoError(t, err)
	assert.Len(t, projects, 1)
	proj1.DefaultLogger = "buildlogger"
	assert.Equal(t, proj1, projects[0])

	proj1.Enabled = nil
	assert.NoError(t, proj1.Upsert())
	projects, err = FindDownstreamProjects("grip")
	assert.NoError(t, err)
	assert.Len(t, projects, 1)

	proj2.Enabled = nil
	assert.NoError(t, proj2.Upsert())
	projects, err = FindDownstreamProjects("grip")
	assert.NoError(t, err)
	assert.Len(t, projects, 2)
}

func TestAddPermissions(t *testing.T) {
	assert := assert.New(t)
	assert.NoError(db.ClearCollections(user.Collection, ProjectRefCollection, evergreen.ScopeCollection, evergreen.RoleCollection))
	_ = evergreen.GetEnvironment().DB().RunCommand(nil, map[string]string{"create": evergreen.ScopeCollection})
	u := user.DBUser{
		Id: "me",
	}
	assert.NoError(u.Insert())
	p := ProjectRef{
		Identifier: "myProject",
		Owner:      "mongodb",
		Repo:       "mongo",
		Branch:     "main",
		Hidden:     utility.TruePtr(),
	}
	assert.NoError(p.Add(&u))
	assert.NotEmpty(p.Id)
	assert.True(mgobson.IsObjectIdHex(p.Id))

	rm := evergreen.GetEnvironment().RoleManager()
	scope, err := rm.FindScopeForResources(evergreen.ProjectResourceType, p.Id)
	assert.NoError(err)
	assert.NotNil(scope)
	role, err := rm.FindRoleWithPermissions(evergreen.ProjectResourceType, []string{p.Id}, map[string]int{
		evergreen.PermissionProjectSettings: evergreen.ProjectSettingsEdit.Value,
		evergreen.PermissionTasks:           evergreen.TasksAdmin.Value,
		evergreen.PermissionPatches:         evergreen.PatchSubmit.Value,
		evergreen.PermissionLogs:            evergreen.LogsView.Value,
	})
	assert.NoError(err)
	assert.NotNil(role)
	dbUser, err := user.FindOneById(u.Id)
	assert.NoError(err)
	assert.Contains(dbUser.Roles(), fmt.Sprintf("admin_project_%s", p.Id))
	projectId := p.Id

	// check that an added project uses the hidden project's ID
	u = user.DBUser{Id: "you"}
	assert.NoError(u.Insert())
	p.Identifier = "differentProject"
	p.Id = ""
	assert.NoError(p.Add(&u))
	assert.NotEmpty(p.Id)
	assert.True(mgobson.IsObjectIdHex(p.Id))
	assert.Equal(projectId, p.Id)

	scope, err = rm.FindScopeForResources(evergreen.ProjectResourceType, p.Id)
	assert.NoError(err)
	assert.NotNil(scope)
	role, err = rm.FindRoleWithPermissions(evergreen.ProjectResourceType, []string{p.Id}, map[string]int{
		evergreen.PermissionProjectSettings: evergreen.ProjectSettingsEdit.Value,
		evergreen.PermissionTasks:           evergreen.TasksAdmin.Value,
		evergreen.PermissionPatches:         evergreen.PatchSubmit.Value,
		evergreen.PermissionLogs:            evergreen.LogsView.Value,
	})
	assert.NoError(err)
	assert.NotNil(role)
	dbUser, err = user.FindOneById(u.Id)
	assert.NoError(err)
	assert.Contains(dbUser.Roles(), fmt.Sprintf("admin_project_%s", p.Id))
}

func TestUpdateAdminRoles(t *testing.T) {
	require.NoError(t, db.ClearCollections(ProjectRefCollection, evergreen.ScopeCollection, evergreen.RoleCollection, user.Collection))
	env := evergreen.GetEnvironment()
	_ = env.DB().RunCommand(nil, map[string]string{"create": evergreen.ScopeCollection})
	rm := env.RoleManager()
	adminScope := gimlet.Scope{
		ID:        evergreen.AllProjectsScope,
		Type:      evergreen.ProjectResourceType,
		Resources: []string{"proj"},
	}
	require.NoError(t, rm.AddScope(adminScope))
	adminRole := gimlet.Role{
		ID:          "admin",
		Scope:       evergreen.AllProjectsScope,
		Permissions: adminPermissions,
	}
	require.NoError(t, rm.UpdateRole(adminRole))
	oldAdmin := user.DBUser{
		Id:          "oldAdmin",
		SystemRoles: []string{"admin"},
	}
	require.NoError(t, oldAdmin.Insert())
	newAdmin := user.DBUser{
		Id: "newAdmin",
	}
	require.NoError(t, newAdmin.Insert())
	p := ProjectRef{
		Id: "proj",
	}
	require.NoError(t, p.Insert())

	assert.NoError(t, p.UpdateAdminRoles([]string{newAdmin.Id}, []string{oldAdmin.Id}))
	oldAdminFromDB, err := user.FindOneById(oldAdmin.Id)
	assert.NoError(t, err)
	assert.Len(t, oldAdminFromDB.Roles(), 0)
	newAdminFromDB, err := user.FindOneById(newAdmin.Id)
	assert.NoError(t, err)
	assert.Len(t, newAdminFromDB.Roles(), 1)
}

func TestUpdateAdminRolesError(t *testing.T) {
	require.NoError(t, db.ClearCollections(ProjectRefCollection, evergreen.ScopeCollection, evergreen.RoleCollection, user.Collection))
	env := evergreen.GetEnvironment()
	_ = env.DB().RunCommand(nil, map[string]string{"create": evergreen.ScopeCollection})
	rm := env.RoleManager()
	adminScope := gimlet.Scope{
		ID:        evergreen.AllProjectsScope,
		Type:      evergreen.ProjectResourceType,
		Resources: []string{"proj"},
	}
	require.NoError(t, rm.AddScope(adminScope))
	adminRole := gimlet.Role{
		ID:          "admin",
		Scope:       evergreen.AllProjectsScope,
		Permissions: adminPermissions,
	}
	require.NoError(t, rm.UpdateRole(adminRole))
	oldAdmin := user.DBUser{
		Id:          "oldAdmin",
		SystemRoles: []string{"admin"},
	}
	require.NoError(t, oldAdmin.Insert())
	newAdmin := user.DBUser{
		Id: "newAdmin",
	}
	require.NoError(t, newAdmin.Insert())
	p := ProjectRef{
		Id: "proj",
	}
	require.NoError(t, p.Insert())

	// check that the existing users have been added and removed while returning an error
	assert.Error(t, p.UpdateAdminRoles([]string{"nonexistent-user", newAdmin.Id}, []string{"nonexistent-user", oldAdmin.Id}))
	oldAdminFromDB, err := user.FindOneById(oldAdmin.Id)
	assert.NoError(t, err)
	assert.Len(t, oldAdminFromDB.Roles(), 0)
	newAdminFromDB, err := user.FindOneById(newAdmin.Id)
	assert.NoError(t, err)
	assert.Len(t, newAdminFromDB.Roles(), 1)
}

func TestUpdateNextPeriodicBuild(t *testing.T) {
	assert := assert.New(t)
	assert.NoError(db.Clear(ProjectRefCollection))
	now := time.Now().Truncate(time.Second)
	p := ProjectRef{
		Id: "proj",
		PeriodicBuilds: []PeriodicBuildDefinition{
			{ID: "1", NextRunTime: now},
			{ID: "2", NextRunTime: now.Add(1 * time.Hour)},
		},
	}
	assert.NoError(p.Insert())

	assert.NoError(p.UpdateNextPeriodicBuild("2", now.Add(10*time.Hour)))
	dbProject, err := FindBranchProjectRef(p.Id)
	assert.NoError(err)
	assert.True(now.Equal(dbProject.PeriodicBuilds[0].NextRunTime))
	assert.True(now.Equal(p.PeriodicBuilds[0].NextRunTime))
	assert.True(now.Add(10 * time.Hour).Equal(dbProject.PeriodicBuilds[1].NextRunTime))
	assert.True(now.Add(10 * time.Hour).Equal(p.PeriodicBuilds[1].NextRunTime))
}

func TestGetProjectSetupCommands(t *testing.T) {
	p := ProjectRef{}
	p.WorkstationConfig.SetupCommands = []WorkstationSetupCommand{
		{Command: "c0"},
		{Command: "c1"},
	}

	cmds, err := p.GetProjectSetupCommands(apimodels.WorkstationSetupCommandOptions{})
	assert.NoError(t, err)
	assert.Len(t, cmds, 2)
	assert.Contains(t, cmds[0].String(), "c0")
	assert.Contains(t, cmds[1].String(), "c1")
}

func TestFindPeriodicProjects(t *testing.T) {
	assert.NoError(t, db.ClearCollections(ProjectRefCollection, RepoRefCollection))

	repoRef := RepoRef{ProjectRef{
		Enabled:        utility.TruePtr(),
		Id:             "my_repo",
		PeriodicBuilds: []PeriodicBuildDefinition{{ID: "repo_def"}},
	}}
	assert.NoError(t, repoRef.Upsert())

	pRef := ProjectRef{
		Id:              "p1",
		RepoRefId:       "my_repo",
		UseRepoSettings: true,
		PeriodicBuilds:  []PeriodicBuildDefinition{},
	}
	assert.NoError(t, pRef.Insert())

	pRef.Id = "p2"
	pRef.PeriodicBuilds = []PeriodicBuildDefinition{{ID: "p1"}}
	assert.NoError(t, pRef.Insert())

	pRef.Id = "p3"
	pRef.PeriodicBuilds = nil
	assert.NoError(t, pRef.Insert())

	pRef.Id = "p4"
	pRef.Enabled = utility.FalsePtr()
	pRef.PeriodicBuilds = []PeriodicBuildDefinition{{ID: "p1"}}
	assert.NoError(t, pRef.Insert())

	projects, err := FindPeriodicProjects()
	assert.NoError(t, err)
	assert.Len(t, projects, 2)
}

func TestRemoveAdminFromProjects(t *testing.T) {
	assert.NoError(t, db.ClearCollections(ProjectRefCollection, RepoRefCollection))

	pRef := ProjectRef{
		Id:     "my_project",
		Admins: []string{"me", "villain"},
	}
	pRef2 := ProjectRef{
		Id:     "your_project",
		Admins: []string{"you", "villain"},
	}
	pRef3 := ProjectRef{
		Id: "adminless_project",
	}
	repoRef := RepoRef{ProjectRef{
		Id:     "my_repo",
		Admins: []string{"villain"},
	}}
	repoRef2 := RepoRef{ProjectRef{
		Id:     "your_repo",
		Admins: []string{"villain"},
	}}
	repoRef3 := RepoRef{ProjectRef{
		Id: "adminless_repo",
	}}

	assert.NoError(t, pRef.Upsert())
	assert.NoError(t, pRef2.Upsert())
	assert.NoError(t, pRef3.Upsert())
	assert.NoError(t, repoRef.Upsert())
	assert.NoError(t, repoRef2.Upsert())
	assert.NoError(t, repoRef3.Upsert())

	assert.NoError(t, RemoveAdminFromProjects("villain"))

	// verify that we carry out multiple updates
	pRefFromDB, err := FindBranchProjectRef(pRef.Id)
	assert.NoError(t, err)
	assert.NotNil(t, pRefFromDB)
	assert.NotContains(t, pRefFromDB.Admins, "villain")
	pRefFromDB, err = FindBranchProjectRef(pRef2.Id)
	assert.NoError(t, err)
	assert.NotNil(t, pRefFromDB)
	assert.NotContains(t, pRefFromDB.Admins, "villain")
	pRefFromDB, err = FindBranchProjectRef(pRef3.Id)
	assert.NoError(t, err)
	assert.NotNil(t, pRefFromDB)
	assert.NotContains(t, pRefFromDB.Admins, "villain")

	repoRefFromDB, err := FindOneRepoRef(repoRef.Id)
	assert.NoError(t, err)
	assert.NotNil(t, repoRefFromDB)
	assert.NotContains(t, repoRefFromDB.Admins, "villain")
	repoRefFromDB, err = FindOneRepoRef(repoRef2.Id)
	assert.NoError(t, err)
	assert.NotNil(t, repoRefFromDB)
	assert.NotContains(t, repoRefFromDB.Admins, "villain")
	repoRefFromDB, err = FindOneRepoRef(repoRef3.Id)
	assert.NoError(t, err)
	assert.NotNil(t, repoRefFromDB)
	assert.NotContains(t, repoRefFromDB.Admins, "villain")
}

func TestPointers(t *testing.T) {
	assert.NoError(t, db.ClearCollections(ProjectRefCollection))
	ref := struct {
		MyString string            `bson:"my_str"`
		MyBool   bool              `bson:"my_bool"`
		MyStruct WorkstationConfig `bson:"config"`
	}{
		MyString: "this is a string",
		MyBool:   false,
		MyStruct: WorkstationConfig{GitClone: utility.TruePtr()},
	}

	assert.NoError(t, db.Insert(ProjectRefCollection, ref))

	pointerRef := struct {
		PtrString *string            `bson:"my_str"`
		PtrBool   *bool              `bson:"my_bool"`
		PtrStruct *WorkstationConfig `bson:"config"`
	}{}
	assert.NoError(t, db.FindOneQ(ProjectRefCollection, db.Query(bson.M{}), &pointerRef))
	assert.Equal(t, ref.MyString, *pointerRef.PtrString)
	assert.False(t, utility.FromBoolTPtr(pointerRef.PtrBool))
	assert.NotNil(t, pointerRef.PtrStruct)
	assert.True(t, pointerRef.PtrStruct.ShouldGitClone())
}

func TestMergeWithParserProject(t *testing.T) {
	require.NoError(t, db.ClearCollections(ProjectRefCollection, ParserProjectCollection),
		"Error clearing collection")

	projectRef := &ProjectRef{
		Owner:              "mongodb",
		Id:                 "ident",
		PerfEnabled:        utility.TruePtr(),
		DeactivatePrevious: utility.FalsePtr(),
		TaskAnnotationSettings: evergreen.AnnotationsSettings{
			FileTicketWebhook: evergreen.WebHook{
				Endpoint: "random1",
			},
		},
	}
	parserProject := &ParserProject{
		Id:                 "version1",
		DeactivatePrevious: utility.TruePtr(),
		TaskAnnotationSettings: &evergreen.AnnotationsSettings{
			FileTicketWebhook: evergreen.WebHook{
				Endpoint: "random2",
			},
		},
	}
	assert.NoError(t, projectRef.Insert())
	assert.NoError(t, parserProject.Insert())
	err := projectRef.MergeWithParserProject("version1")
	assert.NoError(t, err)
	require.NotNil(t, projectRef)
	assert.Equal(t, "ident", projectRef.Id)

	assert.True(t, *projectRef.DeactivatePrevious)
	assert.True(t, *projectRef.PerfEnabled)
	assert.Equal(t, "random2", projectRef.TaskAnnotationSettings.FileTicketWebhook.Endpoint)
}<|MERGE_RESOLUTION|>--- conflicted
+++ resolved
@@ -688,11 +688,7 @@
 			pRefFromDb, err := FindBranchProjectRef(id)
 			assert.NoError(t, err)
 			assert.NotNil(t, pRefFromDb)
-<<<<<<< HEAD
 			assert.Equal(t, pRefFromDb.TaskAnnotationSettings.FileTicketWebhook.Endpoint, "")
-=======
-			assert.Equal(t, pRefFromDb.TaskAnnotationSettings.FileTicketWebHook.Endpoint, "")
->>>>>>> 8b3bcc36
 			assert.Equal(t, pRefFromDb.BuildBaronSettings.TicketCreateProject, "")
 			assert.Nil(t, pRefFromDb.PerfEnabled)
 		},
@@ -745,11 +741,7 @@
 					},
 				},
 				TaskAnnotationSettings: evergreen.AnnotationsSettings{
-<<<<<<< HEAD
 					FileTicketWebhook: evergreen.WebHook{
-=======
-					FileTicketWebHook: evergreen.WebHook{
->>>>>>> 8b3bcc36
 						Endpoint: "random1",
 					},
 				},
