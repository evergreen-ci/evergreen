package model

import (
	"context"
	"fmt"
	"testing"
	"time"

	"github.com/evergreen-ci/cocoa"
	"github.com/evergreen-ci/evergreen"
	"github.com/evergreen-ci/evergreen/apimodels"
	"github.com/evergreen-ci/evergreen/db"
	mgobson "github.com/evergreen-ci/evergreen/db/mgo/bson"
	"github.com/evergreen-ci/evergreen/model/commitqueue"
	"github.com/evergreen-ci/evergreen/model/event"
	"github.com/evergreen-ci/evergreen/model/patch"
	"github.com/evergreen-ci/evergreen/model/task"
	"github.com/evergreen-ci/evergreen/model/user"
	"github.com/evergreen-ci/evergreen/testutil"
	"github.com/evergreen-ci/gimlet"
	"github.com/evergreen-ci/utility"
	adb "github.com/mongodb/anser/db"
	"github.com/stretchr/testify/assert"
	"github.com/stretchr/testify/require"
	"go.mongodb.org/mongo-driver/bson"
)

func TestFindOneProjectRef(t *testing.T) {
	evergreen.GetEnvironment().Settings().LoggerConfig.DefaultLogger = "buildlogger"
	assert := assert.New(t)
	require.NoError(t, db.Clear(ProjectRefCollection))
	projectRef := &ProjectRef{
		Owner:     "mongodb",
		Repo:      "mci",
		Branch:    "main",
		Enabled:   utility.TruePtr(),
		BatchTime: 10,
		Id:        "ident",
	}
	assert.Nil(projectRef.Insert())

	projectRefFromDB, err := FindBranchProjectRef("ident")
	assert.Nil(err)
	assert.NotNil(projectRefFromDB)

	assert.Equal(projectRefFromDB.Owner, "mongodb")
	assert.Equal(projectRefFromDB.Repo, "mci")
	assert.Equal(projectRefFromDB.Branch, "main")
	assert.True(projectRefFromDB.IsEnabled())
	assert.Equal(projectRefFromDB.BatchTime, 10)
	assert.Equal(projectRefFromDB.Id, "ident")
	assert.Equal(projectRefFromDB.DefaultLogger, "buildlogger")
}

func TestFindMergedProjectRef(t *testing.T) {
	require.NoError(t, db.ClearCollections(ProjectRefCollection, RepoRefCollection, ParserProjectCollection))

	projectConfig := &ProjectConfig{
		Id: "ident",
		ProjectConfigFields: ProjectConfigFields{
			TaskAnnotationSettings: &evergreen.AnnotationsSettings{
				FileTicketWebhook: evergreen.WebHook{
					Endpoint: "random2",
				},
			},
		},
	}
	assert.NoError(t, projectConfig.Insert())

	projectRef := &ProjectRef{
		Owner:                 "mongodb",
		RepoRefId:             "mongodb_mci",
		BatchTime:             10,
		Id:                    "ident",
		Admins:                []string{"john.smith", "john.doe"},
		Enabled:               utility.FalsePtr(),
		PatchingDisabled:      utility.FalsePtr(),
		RepotrackerDisabled:   utility.TruePtr(),
		DeactivatePrevious:    utility.TruePtr(),
		VersionControlEnabled: utility.TruePtr(),
		PRTestingEnabled:      nil,
		GitTagVersionsEnabled: nil,
		GitTagAuthorizedTeams: []string{},
		PatchTriggerAliases: []patch.PatchTriggerDefinition{
			{ChildProject: "a different branch"},
		},
		CommitQueue:       CommitQueueParams{Enabled: nil, Message: "using repo commit queue"},
		WorkstationConfig: WorkstationConfig{GitClone: utility.TruePtr()},
		TaskSync:          TaskSyncOptions{ConfigEnabled: utility.FalsePtr()},
	}
	assert.NoError(t, projectRef.Insert())
	repoRef := &RepoRef{ProjectRef{
		Id:                    "mongodb_mci",
		Repo:                  "mci",
		Branch:                "main",
		SpawnHostScriptPath:   "my-path",
		Admins:                []string{"john.liu"},
		Enabled:               utility.TruePtr(),
		PatchingDisabled:      nil,
		GitTagVersionsEnabled: utility.FalsePtr(),
		PRTestingEnabled:      utility.TruePtr(),
		GitTagAuthorizedTeams: []string{"my team"},
		GitTagAuthorizedUsers: []string{"my user"},
		PatchTriggerAliases: []patch.PatchTriggerDefinition{
			{Alias: "global patch trigger"},
		},
		TaskSync:          TaskSyncOptions{ConfigEnabled: utility.TruePtr(), PatchEnabled: utility.TruePtr()},
		CommitQueue:       CommitQueueParams{Enabled: utility.TruePtr()},
		WorkstationConfig: WorkstationConfig{SetupCommands: []WorkstationSetupCommand{{Command: "my-command"}}},
	}}
	assert.NoError(t, repoRef.Upsert())

	mergedProject, err := FindMergedProjectRef("ident", "ident", true)
	assert.NoError(t, err)
	require.NotNil(t, mergedProject)
	assert.Equal(t, "ident", mergedProject.Id)
	require.Len(t, mergedProject.Admins, 2)
	assert.Contains(t, mergedProject.Admins, "john.smith")
	assert.Contains(t, mergedProject.Admins, "john.doe")
	assert.NotContains(t, mergedProject.Admins, "john.liu")
	assert.False(t, *mergedProject.Enabled)
	assert.False(t, mergedProject.IsPatchingDisabled())
	assert.True(t, mergedProject.UseRepoSettings())
	assert.True(t, mergedProject.IsRepotrackerDisabled())
	assert.False(t, mergedProject.IsGitTagVersionsEnabled())
	assert.False(t, mergedProject.IsGithubChecksEnabled())
	assert.True(t, mergedProject.IsPRTestingEnabled())
	assert.Equal(t, "my-path", mergedProject.SpawnHostScriptPath)
	assert.False(t, utility.FromBoolPtr(mergedProject.TaskSync.ConfigEnabled))
	assert.True(t, utility.FromBoolPtr(mergedProject.TaskSync.PatchEnabled))
	assert.Len(t, mergedProject.GitTagAuthorizedTeams, 0) // empty lists take precedent
	assert.Len(t, mergedProject.GitTagAuthorizedUsers, 1)
	require.Len(t, mergedProject.PatchTriggerAliases, 1)
	assert.Empty(t, mergedProject.PatchTriggerAliases[0].Alias)
	assert.Equal(t, "a different branch", mergedProject.PatchTriggerAliases[0].ChildProject)

	assert.True(t, mergedProject.CommitQueue.IsEnabled())
	assert.Equal(t, "using repo commit queue", mergedProject.CommitQueue.Message)

	assert.True(t, mergedProject.WorkstationConfig.ShouldGitClone())
	assert.Len(t, mergedProject.WorkstationConfig.SetupCommands, 1)
	assert.Equal(t, "random2", mergedProject.TaskAnnotationSettings.FileTicketWebhook.Endpoint)
}

func TestGetBatchTimeDoesNotExceedMaxBatchTime(t *testing.T) {
	assert := assert.New(t)

	projectRef := &ProjectRef{
		Owner:     "mongodb",
		Repo:      "mci",
		Branch:    "main",
		Enabled:   utility.TruePtr(),
		BatchTime: maxBatchTime + 1,
		Id:        "ident",
	}

	emptyVariant := &BuildVariant{}
	emptyTask := &BuildVariantTaskUnit{}

	assert.Equal(projectRef.getBatchTimeForVariant(emptyVariant), maxBatchTime,
		"ProjectRef.getBatchTimeForVariant() is not capping BatchTime to MaxInt32")

	assert.Equal(projectRef.getBatchTimeForTask(emptyTask), maxBatchTime,
		"ProjectRef.getBatchTimeForTask() is not capping BatchTime to MaxInt32")

	projectRef.BatchTime = 55
	assert.Equal(projectRef.getBatchTimeForVariant(emptyVariant), 55,
		"ProjectRef.getBatchTimeForVariant() is not returning the correct BatchTime")

	assert.Equal(projectRef.getBatchTimeForTask(emptyTask), 55,
		"ProjectRef.getBatchTimeForVariant() is not returning the correct BatchTime")

}

func TestGetActivationTimeForTask(t *testing.T) {
	assert.NoError(t, db.ClearCollections(VersionCollection))
	prevTime := time.Date(2020, time.June, 9, 0, 0, 0, 0, time.UTC) // Tuesday
	batchTime := 60
	projectRef := &ProjectRef{Id: "mci"}
	bvt := &BuildVariantTaskUnit{
		BatchTime: &batchTime,
		Name:      "myTask",
		Variant:   "bv1",
	}

	versionWithoutTask := Version{
		Id:         "v1",
		Identifier: projectRef.Id,
		Requester:  evergreen.RepotrackerVersionRequester,
		BuildVariants: []VersionBuildStatus{
			{
				BuildVariant:     "bv1",
				ActivationStatus: ActivationStatus{Activated: true, ActivateAt: time.Now()},
				BatchTimeTasks: []BatchTimeTaskStatus{
					{
						TaskName:         "a different task",
						ActivationStatus: ActivationStatus{ActivateAt: time.Now(), Activated: true},
					},
				},
			},
		},
	}
	versionWithTask := Version{
		Id:         "v2",
		Identifier: projectRef.Id,
		Requester:  evergreen.RepotrackerVersionRequester,
		BuildVariants: []VersionBuildStatus{
			{
				BuildVariant:     "bv1",
				ActivationStatus: ActivationStatus{Activated: false, ActivateAt: prevTime.Add(-1 * time.Hour)},
				BatchTimeTasks: []BatchTimeTaskStatus{
					{
						TaskName:         "myTask",
						ActivationStatus: ActivationStatus{ActivateAt: prevTime, Activated: true},
					},
					{
						TaskName:         "notMyTask",
						ActivationStatus: ActivationStatus{ActivateAt: time.Now(), Activated: true},
					},
				},
			},
			{
				BuildVariant:     "bv_unrelated",
				ActivationStatus: ActivationStatus{Activated: true, ActivateAt: time.Now()},
			},
		},
	}
	assert.NoError(t, versionWithoutTask.Insert())
	assert.NoError(t, versionWithTask.Insert())

	activationTime, err := projectRef.GetActivationTimeForTask(bvt)
	assert.NoError(t, err)
	assert.True(t, activationTime.Equal(prevTime.Add(time.Hour)))
}

func TestGetActivationTimeWithCron(t *testing.T) {
	prevTime := time.Date(2020, time.June, 9, 0, 0, 0, 0, time.UTC) // Tuesday
	for name, test := range map[string]func(t *testing.T){
		"Empty": func(t *testing.T) {
			_, err := GetActivationTimeWithCron(prevTime, "")
			assert.Error(t, err)
		},
		"InvalidBatchSyntax": func(t *testing.T) {
			batchStr := "* * *"
			_, err := GetActivationTimeWithCron(prevTime, batchStr)
			assert.Error(t, err)
		},
		"EveryHourEveryDay": func(t *testing.T) {
			batchStr := "0 * * * *"
			res, err := GetActivationTimeWithCron(prevTime, batchStr)
			assert.NoError(t, err)
			assert.Equal(t, prevTime.Add(time.Hour), res)
		},
		"SpecifyDOW": func(t *testing.T) {
			batchStr := "0 0 ? * MON,WED,FRI"
			res, err := GetActivationTimeWithCron(prevTime, batchStr)
			assert.NoError(t, err)
			assert.Equal(t, prevTime.Add(time.Hour*24), res) // i.e. Wednesday

			newRes, err := GetActivationTimeWithCron(res, batchStr) // i.e. Friday
			assert.NoError(t, err)
			assert.Equal(t, res.Add(time.Hour*48), newRes)
		},
		"1and15thOfTheMonth": func(t *testing.T) {
			batchStr := "0 0 1,15 *"
			res, err := GetActivationTimeWithCron(prevTime, batchStr)
			assert.NoError(t, err)
			assert.Equal(t, prevTime.Add(time.Hour*24*6), res)
		},
		"Descriptor": func(t *testing.T) {
			batchStr := "@daily"
			res, err := GetActivationTimeWithCron(prevTime, batchStr)
			assert.NoError(t, err)
			assert.Equal(t, prevTime.Add(time.Hour*24), res)
		},
		"Interval": func(t *testing.T) {
			batchStr := "@every 2h"
			_, err := GetActivationTimeWithCron(prevTime, batchStr)
			assert.Error(t, err)
		},
	} {
		t.Run(name, test)
	}
}

func TestAttachToNewRepo(t *testing.T) {
	require.NoError(t, db.ClearCollections(ProjectRefCollection, RepoRefCollection, evergreen.ScopeCollection,
		evergreen.RoleCollection, user.Collection, evergreen.ConfigCollection))
	require.NoError(t, db.CreateCollections(evergreen.ScopeCollection))

	pRef := ProjectRef{
		Id:        "myProject",
		Owner:     "evergreen-ci",
		Repo:      "evergreen",
		Branch:    "main",
		Admins:    []string{"me"},
		RepoRefId: "myRepo",
		Enabled:   utility.TruePtr(),
		CommitQueue: CommitQueueParams{
			Enabled: utility.TruePtr(),
		},
		PRTestingEnabled: utility.TruePtr(),
	}
	assert.NoError(t, pRef.Insert())
	repoRef := RepoRef{ProjectRef{
		Id: "myRepo",
	}}
	assert.NoError(t, repoRef.Upsert())
	u := &user.DBUser{Id: "me",
		SystemRoles: []string{GetViewRepoRole("myRepo")},
	}
	assert.NoError(t, u.Insert())
	pRef.Owner = "newOwner"
	pRef.Repo = "newRepo"
	assert.NoError(t, pRef.AttachToNewRepo(context.Background(), u))

	pRefFromDB, err := FindBranchProjectRef(pRef.Id)
	assert.NoError(t, err)
	assert.NotNil(t, pRefFromDB)
	assert.NotEqual(t, pRefFromDB.RepoRefId, "myRepo")
	assert.Equal(t, pRefFromDB.Owner, "newOwner")
	assert.Equal(t, pRefFromDB.Repo, "newRepo")

	userFromDB, err := user.FindOneById("me")
	assert.NoError(t, err)
	assert.Len(t, userFromDB.SystemRoles, 2)
	assert.Contains(t, userFromDB.SystemRoles, GetRepoAdminRole(pRefFromDB.RepoRefId))
	assert.Contains(t, userFromDB.SystemRoles, GetViewRepoRole(pRefFromDB.RepoRefId))

	// Attaching a different project to this repo will result in Github conflicts being unset.
	pRef = ProjectRef{
		Id:        "mySecondProject",
		Owner:     "evergreen-ci",
		Repo:      "evergreen",
		Branch:    "main",
		Admins:    []string{"me"},
		RepoRefId: "myRepo",
		CommitQueue: CommitQueueParams{
			Enabled: utility.TruePtr(),
		},
		GithubChecksEnabled: utility.TruePtr(),
	}
	assert.NoError(t, pRef.Insert())
	pRef.Owner = "newOwner"
	pRef.Repo = "newRepo"
	assert.NoError(t, pRef.AttachToNewRepo(context.Background(), u))
	assert.True(t, pRef.UseRepoSettings())
	assert.NotEmpty(t, pRef.RepoRefId)

	pRefFromDB, err = FindBranchProjectRef(pRef.Id)
	assert.NoError(t, err)
	assert.NotNil(t, pRefFromDB)
	assert.True(t, pRefFromDB.UseRepoSettings())
	assert.NotEmpty(t, pRefFromDB.RepoRefId)
	// Commit queue and PR testing should be set to false, since they would introduce project conflicts.
	assert.False(t, pRefFromDB.CommitQueue.IsEnabled())
	assert.False(t, pRefFromDB.IsPRTestingEnabled())
	assert.True(t, pRefFromDB.IsGithubChecksEnabled())

}

func TestAttachToRepo(t *testing.T) {
	require.NoError(t, db.ClearCollections(ProjectRefCollection, RepoRefCollection, evergreen.ScopeCollection,
		evergreen.RoleCollection, user.Collection))
	require.NoError(t, db.CreateCollections(evergreen.ScopeCollection))

	pRef := ProjectRef{
		Id:     "myProject",
		Owner:  "evergreen-ci",
		Repo:   "evergreen",
		Branch: "main",
		Admins: []string{"me"},
		CommitQueue: CommitQueueParams{
			Enabled: utility.TruePtr(),
		},
		GithubChecksEnabled: utility.TruePtr(),
		Enabled:             utility.TruePtr(),
	}
	assert.NoError(t, pRef.Insert())

	u := &user.DBUser{Id: "me"}
	assert.NoError(t, u.Insert())
	// No repo exists, but one should be created.
	assert.NoError(t, pRef.AttachToRepo(u))
	assert.True(t, pRef.UseRepoSettings())
	assert.NotEmpty(t, pRef.RepoRefId)

	pRefFromDB, err := FindBranchProjectRef(pRef.Id)
	assert.NoError(t, err)
	assert.NotNil(t, pRefFromDB)
	assert.True(t, pRefFromDB.UseRepoSettings())
	assert.NotEmpty(t, pRefFromDB.RepoRefId)
	assert.True(t, pRefFromDB.IsEnabled())
	assert.True(t, pRefFromDB.CommitQueue.IsEnabled())
	assert.True(t, pRefFromDB.IsGithubChecksEnabled())

	u, err = user.FindOneById("me")
	assert.NoError(t, err)
	assert.NotNil(t, u)
	assert.Contains(t, u.Roles(), GetViewRepoRole(pRefFromDB.RepoRefId))
	assert.Contains(t, u.Roles(), GetRepoAdminRole(pRefFromDB.RepoRefId))

	// Try attaching a new project ref, now that a repo does exist.
	pRef = ProjectRef{
		Id:     "mySecondProject",
		Owner:  "evergreen-ci",
		Repo:   "evergreen",
		Branch: "main",
		Admins: []string{"me"},
		CommitQueue: CommitQueueParams{
			Enabled: utility.TruePtr(),
		},
		PRTestingEnabled: utility.TruePtr(),
	}
	assert.NoError(t, pRef.Insert())
	assert.NoError(t, pRef.AttachToRepo(u))
	assert.True(t, pRef.UseRepoSettings())
	assert.NotEmpty(t, pRef.RepoRefId)

	pRefFromDB, err = FindBranchProjectRef(pRef.Id)
	assert.NoError(t, err)
	assert.NotNil(t, pRefFromDB)
	assert.True(t, pRefFromDB.UseRepoSettings())
	assert.NotEmpty(t, pRefFromDB.RepoRefId)
	// Commit queue and github checks should be set to false, since they would introduce project conflicts.
	assert.False(t, pRefFromDB.CommitQueue.IsEnabled())
	assert.False(t, pRefFromDB.IsGithubChecksEnabled())
	assert.True(t, pRefFromDB.IsPRTestingEnabled())
}

func TestDetachFromRepo(t *testing.T) {
	for name, test := range map[string]func(t *testing.T, pRef *ProjectRef, dbUser *user.DBUser){
		"project ref is updated correctly": func(t *testing.T, pRef *ProjectRef, dbUser *user.DBUser) {
			assert.NoError(t, pRef.DetachFromRepo(dbUser))

			pRefFromDB, err := FindBranchProjectRef(pRef.Id)
			assert.NoError(t, err)
			assert.NotNil(t, pRefFromDB)
			assert.False(t, pRefFromDB.UseRepoSettings())
			assert.Empty(t, pRefFromDB.RepoRefId)
			assert.NotNil(t, pRefFromDB.PRTestingEnabled)
			assert.False(t, pRefFromDB.IsPRTestingEnabled())
			assert.NotNil(t, pRefFromDB.GitTagVersionsEnabled)
			assert.True(t, pRefFromDB.IsGitTagVersionsEnabled())
			assert.True(t, pRefFromDB.IsGithubChecksEnabled())
			assert.Equal(t, pRefFromDB.GithubTriggerAliases, []string{"my_trigger"}) // why isn't this set to repo :O

			dbUser, err = user.FindOneById("me")
			assert.NoError(t, err)
			assert.NotNil(t, dbUser)
			assert.NotContains(t, dbUser.Roles(), GetViewRepoRole(pRefFromDB.RepoRefId))
		},
		"project variables are updated": func(t *testing.T, pRef *ProjectRef, dbUser *user.DBUser) {
			assert.NoError(t, pRef.DetachFromRepo(dbUser))

			vars, err := FindOneProjectVars(pRef.Id)
			assert.NoError(t, err)
			assert.NotNil(t, vars)
			assert.Equal(t, vars.Vars["project"], "only")
			assert.Equal(t, vars.Vars["in"], "both")    // not modified
			assert.Equal(t, vars.Vars["repo"], "only!") // added from repo
			assert.False(t, vars.PrivateVars["project"])
			assert.True(t, vars.PrivateVars["in"])
			assert.True(t, vars.PrivateVars["repo"]) // added from repo
		},
		"patch aliases": func(t *testing.T, pRef *ProjectRef, dbUser *user.DBUser) {
			// no patch aliases are copied if the project has a patch alias
			projectAlias := ProjectAlias{Alias: "myProjectAlias", ProjectID: pRef.Id}
			assert.NoError(t, projectAlias.Upsert())

			repoAlias := ProjectAlias{Alias: "myRepoAlias", ProjectID: pRef.RepoRefId}
			assert.NoError(t, repoAlias.Upsert())

			assert.NoError(t, pRef.DetachFromRepo(dbUser))
			aliases, err := FindAliasesForProjectFromDb(pRef.Id)
			assert.NoError(t, err)
			assert.Len(t, aliases, 1)
			assert.Equal(t, aliases[0].Alias, projectAlias.Alias)

			// reattach to repo to test without project patch aliases
			assert.NoError(t, pRef.AttachToRepo(dbUser))
			assert.NotEmpty(t, pRef.RepoRefId)
			assert.True(t, pRef.UseRepoSettings())
			assert.NoError(t, RemoveProjectAlias(projectAlias.ID.Hex()))

			assert.NoError(t, pRef.DetachFromRepo(dbUser))
			aliases, err = FindAliasesForProjectFromDb(pRef.Id)
			assert.NoError(t, err)
			assert.Len(t, aliases, 1)
			assert.Equal(t, aliases[0].Alias, repoAlias.Alias)

		},
		"internal aliases": func(t *testing.T, pRef *ProjectRef, dbUser *user.DBUser) {
			projectAliases := []ProjectAlias{
				{Alias: evergreen.GitTagAlias, Variant: "projectVariant"},
				{Alias: evergreen.CommitQueueAlias},
			}
			assert.NoError(t, UpsertAliasesForProject(projectAliases, pRef.Id))
			repoAliases := []ProjectAlias{
				{Alias: evergreen.GitTagAlias, Variant: "repoVariant"},
				{Alias: evergreen.GithubPRAlias},
			}
			assert.NoError(t, UpsertAliasesForProject(repoAliases, pRef.RepoRefId))

			assert.NoError(t, pRef.DetachFromRepo(dbUser))
			aliases, err := FindAliasesForProjectFromDb(pRef.Id)
			assert.NoError(t, err)
			assert.Len(t, aliases, 3)
			gitTagCount := 0
			prCount := 0
			cqCount := 0
			for _, a := range aliases {
				if a.Alias == evergreen.GitTagAlias {
					gitTagCount += 1
					assert.Equal(t, a.Variant, projectAliases[0].Variant) // wasn't overwritten by repo
				}
				if a.Alias == evergreen.GithubPRAlias {
					prCount += 1
				}
				if a.Alias == evergreen.CommitQueueAlias {
					cqCount += 1
				}
			}
			assert.Equal(t, gitTagCount, 1)
			assert.Equal(t, prCount, 1)
			assert.Equal(t, cqCount, 1)
		},
		"subscriptions": func(t *testing.T, pRef *ProjectRef, dbUser *user.DBUser) {
			projectSubscription := event.Subscription{
				Owner:        pRef.Id,
				OwnerType:    event.OwnerTypeProject,
				ResourceType: event.ResourceTypeTask,
				Trigger:      event.TriggerOutcome,
				Selectors: []event.Selector{
					{Type: "id", Data: "1234"},
				},
				Subscriber: event.Subscriber{
					Type:   event.EmailSubscriberType,
					Target: "a@domain.invalid",
				},
			}
			assert.NoError(t, projectSubscription.Upsert())
			repoSubscription := event.Subscription{
				Owner:        pRef.RepoRefId,
				OwnerType:    event.OwnerTypeProject,
				ResourceType: event.ResourceTypeTask,
				Trigger:      event.TriggerFailure,
				Selectors: []event.Selector{
					{Type: "id", Data: "1234"},
				},
				Subscriber: event.Subscriber{
					Type:   event.EmailSubscriberType,
					Target: "a@domain.invalid",
				},
			}
			assert.NoError(t, repoSubscription.Upsert())
			assert.NoError(t, pRef.DetachFromRepo(dbUser))

			subs, err := event.FindSubscriptionsByOwner(pRef.Id, event.OwnerTypeProject)
			assert.NoError(t, err)
			require.Len(t, subs, 1)
			assert.Equal(t, subs[0].Owner, pRef.Id)
			assert.Equal(t, subs[0].Trigger, event.TriggerOutcome)

			// reattach to repo to test without subscription
			assert.NoError(t, pRef.AttachToRepo(dbUser))
			assert.NoError(t, event.RemoveSubscription(projectSubscription.ID))
			assert.NoError(t, pRef.DetachFromRepo(dbUser))

			subs, err = event.FindSubscriptionsByOwner(pRef.Id, event.OwnerTypeProject)
			assert.NoError(t, err)
			assert.Len(t, subs, 1)
			assert.Equal(t, subs[0].Owner, pRef.Id)
			assert.Equal(t, subs[0].Trigger, event.TriggerFailure)
		},
	} {
		t.Run(name, func(t *testing.T) {
			require.NoError(t, db.ClearCollections(ProjectRefCollection, RepoRefCollection, evergreen.ScopeCollection,
				evergreen.RoleCollection, user.Collection, event.SubscriptionsCollection, ProjectAliasCollection))
			require.NoError(t, db.CreateCollections(evergreen.ScopeCollection))

			pRef := &ProjectRef{
				Id:        "myProject",
				Owner:     "evergreen-ci",
				Repo:      "evergreen",
				Admins:    []string{"me"},
				RepoRefId: "myRepo",

				PeriodicBuilds:        []PeriodicBuildDefinition{}, // also shouldn't be overwritten
				PRTestingEnabled:      utility.FalsePtr(),          // neither of these should be changed when overwriting
				GitTagVersionsEnabled: utility.TruePtr(),
				GithubChecksEnabled:   nil, // for now this is defaulting to repo
				//GithubTriggerAliases:  nil,
			}
			assert.NoError(t, pRef.Insert())

			repoRef := RepoRef{ProjectRef{
				Id:                    pRef.RepoRefId,
				Owner:                 pRef.Owner,
				Repo:                  pRef.Repo,
				PRTestingEnabled:      utility.TruePtr(),
				GitTagVersionsEnabled: utility.FalsePtr(),
				GithubChecksEnabled:   utility.TruePtr(),
				GithubTriggerAliases:  []string{"my_trigger"},
				PeriodicBuilds: []PeriodicBuildDefinition{
					{ID: "my_build"},
				},
			}}
			assert.NoError(t, repoRef.Upsert())

			pVars := &ProjectVars{
				Id: pRef.Id,
				Vars: map[string]string{
					"project": "only",
					"in":      "both",
				},
				PrivateVars: map[string]bool{
					"in": true,
				},
			}
			_, err := pVars.Upsert()
			assert.NoError(t, err)

			repoVars := &ProjectVars{
				Id: repoRef.Id,
				Vars: map[string]string{
					"in":   "also the repo",
					"repo": "only!",
				},
				PrivateVars: map[string]bool{
					"repo": true,
				},
			}
			_, err = repoVars.Upsert()
			assert.NoError(t, err)

			u := &user.DBUser{
				Id:          "me",
				SystemRoles: []string{GetViewRepoRole("myRepo")},
			}
			assert.NoError(t, u.Insert())
			test(t, pRef, u)
		})
	}
}

func TestDefaultRepoBySection(t *testing.T) {
	for name, test := range map[string]func(t *testing.T, id string){
		ProjectPageGeneralSection: func(t *testing.T, id string) {
			assert.NoError(t, DefaultSectionToRepo(id, ProjectPageGeneralSection, "me"))

			pRefFromDb, err := FindBranchProjectRef(id)
			assert.NoError(t, err)
			assert.NotNil(t, pRefFromDb)
			assert.NotEqual(t, pRefFromDb.Identifier, "")
			assert.Equal(t, pRefFromDb.BatchTime, 0)
			assert.Nil(t, pRefFromDb.RepotrackerDisabled)
			assert.Nil(t, pRefFromDb.DeactivatePrevious)
			assert.Empty(t, pRefFromDb.RemotePath)
			assert.Nil(t, pRefFromDb.TaskSync.ConfigEnabled)
			assert.Nil(t, pRefFromDb.FilesIgnoredFromCache)
		},
		ProjectPageAccessSection: func(t *testing.T, id string) {
			assert.NoError(t, DefaultSectionToRepo(id, ProjectPageAccessSection, "me"))

			pRefFromDb, err := FindBranchProjectRef(id)
			assert.NoError(t, err)
			assert.NotNil(t, pRefFromDb)
			assert.Nil(t, pRefFromDb.Private)
			assert.Nil(t, pRefFromDb.Restricted)
			assert.Nil(t, pRefFromDb.Admins)
		},
		ProjectPageVariablesSection: func(t *testing.T, id string) {
			assert.NoError(t, DefaultSectionToRepo(id, ProjectPageVariablesSection, "me"))

			varsFromDb, err := FindOneProjectVars(id)
			assert.NoError(t, err)
			assert.NotNil(t, varsFromDb)
			assert.Nil(t, varsFromDb.Vars)
			assert.Nil(t, varsFromDb.PrivateVars)
			assert.NotEmpty(t, varsFromDb.Id)
		},
		ProjectPageGithubAndCQSection: func(t *testing.T, id string) {
			aliases, err := FindAliasesForProjectFromDb(id)
			assert.NoError(t, err)
			assert.Len(t, aliases, 5)
			assert.NoError(t, DefaultSectionToRepo(id, ProjectPageGithubAndCQSection, "me"))

			pRefFromDb, err := FindBranchProjectRef(id)
			assert.NoError(t, err)
			assert.NotNil(t, pRefFromDb)
			assert.Nil(t, pRefFromDb.PRTestingEnabled)
			assert.Nil(t, pRefFromDb.GithubChecksEnabled)
			assert.Nil(t, pRefFromDb.GitTagAuthorizedUsers)
			aliases, err = FindAliasesForProjectFromDb(id)
			assert.NoError(t, err)
			assert.Len(t, aliases, 1)
			// assert that only patch aliases are left
			for _, a := range aliases {
				assert.NotContains(t, evergreen.InternalAliases, a.Alias)
			}
		},
		ProjectPageNotificationsSection: func(t *testing.T, id string) {
			assert.NoError(t, DefaultSectionToRepo(id, ProjectPageNotificationsSection, "me"))
			pRefFromDb, err := FindBranchProjectRef(id)
			assert.NoError(t, err)
			assert.NotNil(t, pRefFromDb)
			assert.Nil(t, pRefFromDb.NotifyOnBuildFailure)
		},
		ProjectPagePatchAliasSection: func(t *testing.T, id string) {
			aliases, err := FindAliasesForProjectFromDb(id)
			assert.NoError(t, err)
			assert.Len(t, aliases, 5)

			assert.NoError(t, DefaultSectionToRepo(id, ProjectPagePatchAliasSection, "me"))
			pRefFromDb, err := FindBranchProjectRef(id)
			assert.NoError(t, err)
			assert.NotNil(t, pRefFromDb)
			assert.Nil(t, pRefFromDb.PatchTriggerAliases)

			aliases, err = FindAliasesForProjectFromDb(id)
			assert.NoError(t, err)
			assert.Len(t, aliases, 4)
			// assert that no patch aliases are left
			for _, a := range aliases {
				assert.Contains(t, evergreen.InternalAliases, a.Alias)
			}
		},
		ProjectPageTriggersSection: func(t *testing.T, id string) {
			assert.NoError(t, DefaultSectionToRepo(id, ProjectPageTriggersSection, "me"))
			pRefFromDb, err := FindBranchProjectRef(id)
			assert.NoError(t, err)
			assert.NotNil(t, pRefFromDb)
			assert.Nil(t, pRefFromDb.Triggers)
		},
		ProjectPageWorkstationsSection: func(t *testing.T, id string) {
			assert.NoError(t, DefaultSectionToRepo(id, ProjectPageWorkstationsSection, "me"))
			pRefFromDb, err := FindBranchProjectRef(id)
			assert.NoError(t, err)
			assert.NotNil(t, pRefFromDb)
			assert.Nil(t, pRefFromDb.WorkstationConfig.GitClone)
			assert.Nil(t, pRefFromDb.WorkstationConfig.SetupCommands)
		},
		ProjectPagePluginSection: func(t *testing.T, id string) {
			assert.NoError(t, DefaultSectionToRepo(id, ProjectPagePluginSection, "me"))
			pRefFromDb, err := FindBranchProjectRef(id)
			assert.NoError(t, err)
			assert.NotNil(t, pRefFromDb)
			assert.Equal(t, pRefFromDb.TaskAnnotationSettings.FileTicketWebhook.Endpoint, "")
			assert.Equal(t, pRefFromDb.BuildBaronSettings.TicketCreateProject, "")
			assert.Nil(t, pRefFromDb.PerfEnabled)
		},
		ProjectPagePeriodicBuildsSection: func(t *testing.T, id string) {
			assert.NoError(t, DefaultSectionToRepo(id, ProjectPagePeriodicBuildsSection, "me"))
			pRefFromDb, err := FindBranchProjectRef(id)
			assert.NoError(t, err)
			assert.NotNil(t, pRefFromDb)
			assert.Nil(t, pRefFromDb.PeriodicBuilds)
		},
	} {
		t.Run(name, func(t *testing.T) {
			assert.NoError(t, db.ClearCollections(ProjectRefCollection, ProjectVarsCollection, ProjectAliasCollection,
				event.SubscriptionsCollection, event.LegacyEventLogCollection))

			pRef := ProjectRef{
				Id:                    "my_project",
				Identifier:            "my_identifier",
				Owner:                 "candy",
				Repo:                  "land",
				BatchTime:             10,
				RepotrackerDisabled:   utility.TruePtr(),
				DeactivatePrevious:    utility.FalsePtr(),
				RemotePath:            "path.yml",
				TaskSync:              TaskSyncOptions{ConfigEnabled: utility.TruePtr()},
				FilesIgnoredFromCache: []string{},
				Private:               utility.TruePtr(),
				Restricted:            utility.FalsePtr(),
				Admins:                []string{"annie"},
				PRTestingEnabled:      utility.TruePtr(),
				GithubChecksEnabled:   utility.FalsePtr(),
				GitTagAuthorizedUsers: []string{"anna"},
				NotifyOnBuildFailure:  utility.FalsePtr(),
				PerfEnabled:           utility.FalsePtr(),
				Triggers: []TriggerDefinition{
					{Project: "your_project"},
				},
				PatchTriggerAliases: []patch.PatchTriggerDefinition{
					{ChildProject: "your_project"},
				},
				WorkstationConfig: WorkstationConfig{
					GitClone: utility.TruePtr(),
					SetupCommands: []WorkstationSetupCommand{
						{Command: "expeliarmus"},
					},
				},
				PeriodicBuilds: []PeriodicBuildDefinition{
					{
						ID:         "so_occasional",
						ConfigFile: "build.yml",
					},
				},
				TaskAnnotationSettings: evergreen.AnnotationsSettings{
					FileTicketWebhook: evergreen.WebHook{
						Endpoint: "random1",
					},
				},
				BuildBaronSettings: evergreen.BuildBaronSettings{
					TicketCreateProject:  "BFG",
					TicketSearchProjects: []string{"BF", "BFG"},
				},
			}
			assert.NoError(t, pRef.Insert())

			pVars := ProjectVars{
				Id:          pRef.Id,
				Vars:        map[string]string{"hello": "world"},
				PrivateVars: map[string]bool{"hello": true},
			}
			assert.NoError(t, pVars.Insert())

			aliases := []ProjectAlias{
				{
					ID:        mgobson.NewObjectId(),
					ProjectID: pRef.Id,
					Alias:     evergreen.GithubPRAlias,
					Variant:   "v",
					Task:      "t",
				},
				{
					ID:        mgobson.NewObjectId(),
					ProjectID: pRef.Id,
					Alias:     evergreen.GitTagAlias,
					Variant:   "v",
					Task:      "t",
				},
				{
					ID:        mgobson.NewObjectId(),
					ProjectID: pRef.Id,
					Alias:     evergreen.CommitQueueAlias,
					Variant:   "v",
					Task:      "t",
				},
				{
					ID:        mgobson.NewObjectId(),
					ProjectID: pRef.Id,
					Alias:     evergreen.GithubChecksAlias,
					Variant:   "v",
					Task:      "t",
				},
				{
					ID:        mgobson.NewObjectId(),
					ProjectID: pRef.Id,
					Alias:     "i am a patch alias!",
					Variant:   "v",
					Task:      "t",
				},
			}
			for _, a := range aliases {
				assert.NoError(t, a.Upsert())
			}
			test(t, pRef.Id)
		})
	}
}

func TestFindProjectRefsByRepoAndBranch(t *testing.T) {
	evergreen.GetEnvironment().Settings().LoggerConfig.DefaultLogger = "buildlogger"
	assert := assert.New(t)
	require := require.New(t)

	assert.NoError(db.ClearCollections(ProjectRefCollection, RepoRefCollection))

	projectRefs, err := FindMergedEnabledProjectRefsByRepoAndBranch("mongodb", "mci", "main")
	assert.NoError(err)
	assert.Empty(projectRefs)

	projectRef := &ProjectRef{
		Owner:            "mongodb",
		Repo:             "mci",
		Branch:           "main",
		Enabled:          utility.FalsePtr(),
		BatchTime:        10,
		Id:               "iden_",
		PRTestingEnabled: utility.TruePtr(),
	}
	assert.NoError(projectRef.Insert())
	projectRefs, err = FindMergedEnabledProjectRefsByRepoAndBranch("mongodb", "mci", "main")
	assert.NoError(err)
	assert.Empty(projectRefs)

	projectRef.Id = "ident"
	projectRef.Enabled = utility.TruePtr()
	assert.NoError(projectRef.Insert())

	projectRefs, err = FindMergedEnabledProjectRefsByRepoAndBranch("mongodb", "mci", "main")
	assert.NoError(err)
	require.Len(projectRefs, 1)
	assert.Equal("ident", projectRefs[0].Id)
	assert.Equal("buildlogger", projectRefs[0].DefaultLogger)

	projectRef.Id = "ident2"
	assert.NoError(projectRef.Insert())
	projectRefs, err = FindMergedEnabledProjectRefsByRepoAndBranch("mongodb", "mci", "main")
	assert.NoError(err)
	assert.Len(projectRefs, 2)

	projectRef.Id = "uses_repo"
	projectRef.Enabled = nil
	projectRef.RepoRefId = "my_repo"
	assert.NoError(projectRef.Insert())

	repoRef := RepoRef{ProjectRef{
		Id:      "my_repo",
		Enabled: utility.FalsePtr(),
	}}
	assert.NoError(repoRef.Upsert())

	projectRefs, err = FindMergedEnabledProjectRefsByRepoAndBranch("mongodb", "mci", "main")
	assert.NoError(err)
	assert.Len(projectRefs, 2)

	repoRef.Enabled = utility.TruePtr()
	assert.NoError(repoRef.Upsert())
	projectRefs, err = FindMergedEnabledProjectRefsByRepoAndBranch("mongodb", "mci", "main")
	assert.NoError(err)
	assert.Len(projectRefs, 3)

	projectRef.Enabled = utility.FalsePtr()
	assert.NoError(projectRef.Upsert())
	projectRefs, err = FindMergedEnabledProjectRefsByRepoAndBranch("mongodb", "mci", "main")
	assert.NoError(err)
	assert.Len(projectRefs, 2)
}

func TestCreateNewRepoRef(t *testing.T) {
	assert.NoError(t, db.ClearCollections(ProjectRefCollection, RepoRefCollection, user.Collection,
		evergreen.ScopeCollection, ProjectVarsCollection, ProjectAliasCollection))
	require.NoError(t, db.CreateCollections(evergreen.ScopeCollection))
	evergreen.GetEnvironment().Settings().LoggerConfig.DefaultLogger = "buildlogger"

	ctx, cancel := context.WithCancel(context.Background())
	defer cancel()
	doc1 := &ProjectRef{
		Id:                    "id1",
		Owner:                 "mongodb",
		Repo:                  "mongo",
		Branch:                "mci",
		Enabled:               utility.TruePtr(),
		FilesIgnoredFromCache: []string{"file1", "file2"},
		Admins:                []string{"bob", "other bob"},
		PRTestingEnabled:      utility.TruePtr(),
		RemotePath:            "evergreen.yml",
		NotifyOnBuildFailure:  utility.TruePtr(),
		CommitQueue:           CommitQueueParams{Message: "my message"},
		TaskSync:              TaskSyncOptions{PatchEnabled: utility.TruePtr()},
	}
	assert.NoError(t, doc1.Insert())
	doc2 := &ProjectRef{
		Id:                    "id2",
		Identifier:            "identifier",
		Owner:                 "mongodb",
		Repo:                  "mongo",
		Branch:                "mci2",
		Enabled:               utility.TruePtr(),
		FilesIgnoredFromCache: []string{"file2"},
		Admins:                []string{"bob", "other bob"},
		PRTestingEnabled:      utility.TruePtr(),
		RemotePath:            "evergreen.yml",
		NotifyOnBuildFailure:  utility.FalsePtr(),
		GithubChecksEnabled:   utility.TruePtr(),
		CommitQueue:           CommitQueueParams{Message: "my message"},
		TaskSync:              TaskSyncOptions{PatchEnabled: utility.TruePtr(), ConfigEnabled: utility.TruePtr()},
	}
	assert.NoError(t, doc2.Insert())
	doc3 := &ProjectRef{
		Id:      "id3",
		Owner:   "mongodb",
		Repo:    "mongo",
		Branch:  "mci2",
		Enabled: utility.FalsePtr(),
	}
	assert.NoError(t, doc3.Insert())

	projectVariables := []ProjectVars{
		{
			Id: doc1.Id,
			Vars: map[string]string{
				"hello":        "world",
				"sdc":          "buggy",
				"violets":      "nah",
				"roses":        "red",
				"ever":         "green",
				"also":         "this one",
				"this is only": "in one doc",
			},
			PrivateVars: map[string]bool{
				"sdc": true,
			},
		},
		{
			Id: doc2.Id,
			Vars: map[string]string{
				"hello":   "world",
				"violets": "blue",
				"sdc":     "buggy",
				"ever":    "green",
			},
		},
		{
			Id: doc3.Id,
			Vars: map[string]string{
				"it's me": "adele",
			},
		},
	}
	for _, vars := range projectVariables {
		assert.NoError(t, vars.Insert())
	}

	projectAliases := ProjectAliases{
		ProjectAlias{
			ProjectID: doc1.Id,
			Task:      ".*",
			Variant:   ".*",
			Alias:     evergreen.GithubPRAlias,
		},
		ProjectAlias{
			ProjectID: doc2.Id,
			Task:      ".*",
			Variant:   ".*",
			Alias:     evergreen.GithubPRAlias,
		},
		ProjectAlias{
			ProjectID: doc1.Id,
			TaskTags:  []string{"t2"},
			Variant:   ".*",
			Alias:     evergreen.GithubChecksAlias,
		},
		ProjectAlias{
			ProjectID: doc2.Id,
			TaskTags:  []string{"t1"},
			Variant:   ".*",
			Alias:     evergreen.GithubChecksAlias,
		},
		ProjectAlias{
			ProjectID:   doc1.Id,
			Task:        ".*",
			VariantTags: []string{"v1"},
			Alias:       evergreen.GitTagAlias,
		},
		ProjectAlias{
			ProjectID:   doc2.Id,
			Task:        ".*",
			VariantTags: []string{"v1"},
			Alias:       evergreen.GitTagAlias,
		},
		ProjectAlias{
			ProjectID:  doc1.Id,
			RemotePath: "random",
			Alias:      "random-alias",
		},
	}
	for _, a := range projectAliases {
		assert.NoError(t, a.Upsert())
	}
	u := user.DBUser{Id: "me"}
	assert.NoError(t, u.Insert())
	// this will create the new repo ref
	assert.NoError(t, doc2.AddToRepoScope(&u))
	assert.NotEmpty(t, doc2.RepoRefId)

	repoRef, err := FindOneRepoRef(doc2.RepoRefId)
	assert.NoError(t, err)
	assert.NotNil(t, repoRef)

	assert.Equal(t, "mongodb", repoRef.Owner)
	assert.Equal(t, "mongo", repoRef.Repo)
	assert.Equal(t, "main", repoRef.Branch)
	assert.Equal(t, "buildlogger", repoRef.DefaultLogger)
	assert.Contains(t, repoRef.Admins, "bob")
	assert.Contains(t, repoRef.Admins, "other bob")
	assert.Contains(t, repoRef.Admins, "me")
	assert.Empty(t, repoRef.FilesIgnoredFromCache)
	assert.True(t, repoRef.IsEnabled())
	assert.True(t, repoRef.IsPRTestingEnabled())
	assert.Equal(t, "evergreen.yml", repoRef.RemotePath)
	assert.Equal(t, "", repoRef.Identifier)
	assert.Nil(t, repoRef.NotifyOnBuildFailure)
	assert.Nil(t, repoRef.GithubChecksEnabled)
	assert.Equal(t, "my message", repoRef.CommitQueue.Message)
	assert.False(t, repoRef.TaskSync.IsPatchEnabled())

	projectVars, err := FindOneProjectVars(repoRef.Id)
	assert.NoError(t, err)
	assert.Len(t, projectVars.Vars, 3)
	assert.Len(t, projectVars.PrivateVars, 1)
	assert.Equal(t, "world", projectVars.Vars["hello"])
	assert.Equal(t, "buggy", projectVars.Vars["sdc"])
	assert.Equal(t, "green", projectVars.Vars["ever"])
	assert.True(t, projectVars.PrivateVars["sdc"])

	projectAliases, err = FindAliasesForRepo(repoRef.Id)
	assert.NoError(t, err)
	assert.Len(t, projectAliases, 2)
	for _, a := range projectAliases {
		assert.Empty(t, a.RemotePath)
		assert.Empty(t, a.GitTag)
		assert.Empty(t, a.TaskTags)
		if a.Alias == evergreen.GithubPRAlias {
			assert.Equal(t, ".*", a.Task)
			assert.Equal(t, ".*", a.Variant)
			assert.Empty(t, a.VariantTags)
		} else {
			assert.Equal(t, evergreen.GitTagAlias, a.Alias)
			assert.Equal(t, ".*", a.Task)
			assert.Contains(t, a.VariantTags, "v1")
		}
	}

	env := testutil.NewEnvironment(ctx, t)
	// verify that both the project and repo are part of the scope
	rm := env.RoleManager()
	scope, err := rm.GetScope(context.TODO(), GetRepoAdminScope(repoRef.Id))
	assert.NoError(t, err)
	assert.NotNil(t, scope)
	assert.Contains(t, scope.Resources, repoRef.Id)
	assert.Contains(t, scope.Resources, doc2.Id)
	assert.NotContains(t, scope.Resources, doc1.Id)
}

func TestFindOneProjectRefByRepoAndBranchWithPRTesting(t *testing.T) {
	evergreen.GetEnvironment().Settings().LoggerConfig.DefaultLogger = "buildlogger"
	assert := assert.New(t)   //nolint
	require := require.New(t) //nolint

	require.NoError(db.ClearCollections(ProjectRefCollection, RepoRefCollection, evergreen.ScopeCollection, evergreen.RoleCollection))
	require.NoError(db.CreateCollections(evergreen.ScopeCollection))

	projectRef, err := FindOneProjectRefByRepoAndBranchWithPRTesting("mongodb", "mci", "main", "")
	assert.NoError(err)
	assert.Nil(projectRef)

	doc := &ProjectRef{
		Owner:            "mongodb",
		Repo:             "mci",
		Branch:           "main",
		Enabled:          utility.FalsePtr(),
		BatchTime:        10,
		Id:               "ident0",
		PRTestingEnabled: utility.FalsePtr(),
	}
	require.NoError(doc.Insert())

	// 1 disabled document = no match
	projectRef, err = FindOneProjectRefByRepoAndBranchWithPRTesting("mongodb", "mci", "main", "")
	assert.NoError(err)
	assert.Nil(projectRef)

	// 2 docs, 1 enabled, but the enabled one has pr testing disabled = no match
	doc.Id = "ident_"
	doc.PRTestingEnabled = utility.FalsePtr()
	doc.Enabled = utility.TruePtr()
	require.NoError(doc.Insert())
	projectRef, err = FindOneProjectRefByRepoAndBranchWithPRTesting("mongodb", "mci", "main", "")
	assert.NoError(err)
	require.Nil(projectRef)

	// 3 docs, 2 enabled, but only 1 has pr testing enabled = match
	doc.Id = "ident1"
	doc.PRTestingEnabled = utility.TruePtr()
	require.NoError(doc.Insert())
	projectRef, err = FindOneProjectRefByRepoAndBranchWithPRTesting("mongodb", "mci", "main", "")
	assert.NoError(err)
	require.NotNil(projectRef)
	assert.Equal("ident1", projectRef.Id)
	assert.Equal("buildlogger", projectRef.DefaultLogger)

	// 2 matching documents, we just return one of those projects
	doc.Id = "ident2"
	require.NoError(doc.Insert())
	projectRef, err = FindOneProjectRefByRepoAndBranchWithPRTesting("mongodb", "mci", "main", "")
	assert.NoError(err)
	assert.NotNil(projectRef)

	repoDoc := RepoRef{ProjectRef{
		Id:    "my_repo",
		Owner: "mongodb",
		Repo:  "mci",
	}}
	assert.NoError(repoDoc.Upsert())
	doc = &ProjectRef{
		Id:        "defaulting_project",
		Owner:     "mongodb",
		Repo:      "mci",
		Branch:    "mine",
		RepoRefId: repoDoc.Id,
	}
	assert.NoError(doc.Insert())
	doc2 := &ProjectRef{
		Id:               "hidden_project",
		Owner:            "mongodb",
		Repo:             "mci",
		Branch:           "mine",
		RepoRefId:        repoDoc.Id,
		Enabled:          utility.FalsePtr(),
		PRTestingEnabled: utility.FalsePtr(),
		Hidden:           utility.TruePtr(),
	}
	assert.NoError(doc2.Insert())

	// repo doesn't have PR testing enabled, so no project returned
	projectRef, err = FindOneProjectRefByRepoAndBranchWithPRTesting("mongodb", "mci", "mine", "")
	assert.NoError(err)
	assert.Nil(projectRef)

	repoDoc.Enabled = utility.TruePtr()
	assert.NoError(repoDoc.Upsert())
	projectRef, err = FindOneProjectRefByRepoAndBranchWithPRTesting("mongodb", "mci", "mine", "")
	assert.NoError(err)
	assert.Nil(projectRef)

	repoDoc.PRTestingEnabled = utility.TruePtr()
	assert.NoError(repoDoc.Upsert())
	projectRef, err = FindOneProjectRefByRepoAndBranchWithPRTesting("mongodb", "mci", "mine", "")
	assert.NoError(err)
	require.NotNil(projectRef)
	assert.Equal("defaulting_project", projectRef.Id)

	// project PR testing explicitly disabled
	doc.PRTestingEnabled = utility.FalsePtr()
	doc.ManualPRTestingEnabled = utility.FalsePtr()
	assert.NoError(doc.Upsert())
	projectRef, err = FindOneProjectRefByRepoAndBranchWithPRTesting("mongodb", "mci", "mine", "")
	assert.NoError(err)
	assert.Nil(projectRef)
	projectRef, err = FindOneProjectRefByRepoAndBranchWithPRTesting("mongodb", "mci", "mine", patch.AutomatedCaller)
	assert.NoError(err)
	assert.Nil(projectRef)
	projectRef, err = FindOneProjectRefByRepoAndBranchWithPRTesting("mongodb", "mci", "mine", patch.ManualCaller)
	assert.NoError(err)
	assert.Nil(projectRef)

	// project auto PR testing enabled, manual disabled
	doc.PRTestingEnabled = utility.TruePtr()
	doc.ManualPRTestingEnabled = utility.FalsePtr()
	assert.NoError(doc.Upsert())
	projectRef, err = FindOneProjectRefByRepoAndBranchWithPRTesting("mongodb", "mci", "mine", "")
	assert.NoError(err)
	assert.NotNil(projectRef)
	projectRef, err = FindOneProjectRefByRepoAndBranchWithPRTesting("mongodb", "mci", "mine", patch.AutomatedCaller)
	assert.NoError(err)
	assert.NotNil(projectRef)
	projectRef, err = FindOneProjectRefByRepoAndBranchWithPRTesting("mongodb", "mci", "mine", patch.ManualCaller)
	assert.NoError(err)
	assert.Nil(projectRef)

	// project auto PR testing disabled, manual enabled
	doc.PRTestingEnabled = utility.FalsePtr()
	doc.ManualPRTestingEnabled = utility.TruePtr()
	assert.NoError(doc.Upsert())
	projectRef, err = FindOneProjectRefByRepoAndBranchWithPRTesting("mongodb", "mci", "mine", "")
	assert.NoError(err)
	assert.NotNil(projectRef)
	projectRef, err = FindOneProjectRefByRepoAndBranchWithPRTesting("mongodb", "mci", "mine", patch.AutomatedCaller)
	assert.NoError(err)
	assert.Nil(projectRef)
	projectRef, err = FindOneProjectRefByRepoAndBranchWithPRTesting("mongodb", "mci", "mine", patch.ManualCaller)
	assert.NoError(err)
	assert.NotNil(projectRef)

	// project explicitly disabled
	doc.Enabled = utility.FalsePtr()
	doc.PRTestingEnabled = utility.TruePtr()
	assert.NoError(doc.Upsert())
	projectRef, err = FindOneProjectRefByRepoAndBranchWithPRTesting("mongodb", "mci", "mine", "")
	assert.NoError(err)
	assert.Nil(projectRef)

	// branch with no project doesn't work if repo not configured right
	projectRef, err = FindOneProjectRefByRepoAndBranchWithPRTesting("mongodb", "mci", "yours", "")
	assert.NoError(err)
	assert.Nil(projectRef)

	repoDoc.RemotePath = "my_path"
	assert.NoError(repoDoc.Upsert())
	projectRef, err = FindOneProjectRefByRepoAndBranchWithPRTesting("mongodb", "mci", "yours", "")
	assert.NoError(err)
	assert.NotNil(projectRef)
	assert.Equal("yours", projectRef.Branch)
	assert.True(projectRef.IsHidden())
	firstAttemptId := projectRef.Id

	// verify we return the same hidden project
	projectRef, err = FindOneProjectRefByRepoAndBranchWithPRTesting("mongodb", "mci", "yours", "")
	assert.NoError(err)
	require.NotNil(projectRef)
	assert.Equal(firstAttemptId, projectRef.Id)
}

func TestFindOneProjectRefWithCommitQueueByOwnerRepoAndBranch(t *testing.T) {
	evergreen.GetEnvironment().Settings().LoggerConfig.DefaultLogger = "buildlogger"
	assert := assert.New(t)
	require := require.New(t)

	require.NoError(db.ClearCollections(ProjectRefCollection, RepoRefCollection))

	projectRef, err := FindOneProjectRefWithCommitQueueByOwnerRepoAndBranch("mongodb", "mci", "main")
	assert.NoError(err)
	assert.Nil(projectRef)

	doc := &ProjectRef{
		Owner:   "mongodb",
		Repo:    "mci",
		Branch:  "main",
		Id:      "mci",
		Enabled: utility.TruePtr(),
	}
	require.NoError(doc.Insert())

	projectRef, err = FindOneProjectRefWithCommitQueueByOwnerRepoAndBranch("mongodb", "mci", "main")
	assert.NoError(err)
	assert.Nil(projectRef)

	doc.CommitQueue.Enabled = utility.TruePtr()
	require.NoError(db.Update(ProjectRefCollection, mgobson.M{ProjectRefIdKey: "mci"}, doc))

	projectRef, err = FindOneProjectRefWithCommitQueueByOwnerRepoAndBranch("mongodb", "mci", "main")
	assert.NoError(err)
	assert.NotNil(projectRef)
	assert.Equal("mci", projectRef.Id)
	assert.Equal("buildlogger", projectRef.DefaultLogger)

	// doc defaults to repo, which is not enabled
	doc = &ProjectRef{
		Owner:     "mongodb",
		Repo:      "mci",
		Branch:    "not_main",
		Id:        "mci_main",
		RepoRefId: "my_repo",
	}
	repoDoc := &RepoRef{ProjectRef{Id: "my_repo"}}
	assert.NoError(doc.Insert())
	assert.NoError(repoDoc.Upsert())

	projectRef, err = FindOneProjectRefWithCommitQueueByOwnerRepoAndBranch("mongodb", "mci", "not_main")
	assert.NoError(err)
	assert.Nil(projectRef)

	// doc defaults to repo, which is enabled
	repoDoc.Enabled = utility.TruePtr()
	repoDoc.CommitQueue.Enabled = utility.TruePtr()
	assert.NoError(repoDoc.Upsert())

	projectRef, err = FindOneProjectRefWithCommitQueueByOwnerRepoAndBranch("mongodb", "mci", "not_main")
	assert.NoError(err)
	assert.NotNil(projectRef)
	assert.Equal("mci_main", projectRef.Id)
	assert.Equal("buildlogger", projectRef.DefaultLogger)

	// doc doesn't default to repo
	doc.CommitQueue.Enabled = utility.FalsePtr()
	assert.NoError(doc.Update())
	projectRef, err = FindOneProjectRefWithCommitQueueByOwnerRepoAndBranch("mongodb", "mci", "not_main")
	assert.NoError(err)
	assert.Nil(projectRef)
}

func TestCanEnableCommitQueue(t *testing.T) {
	assert := assert.New(t)
	require := require.New(t)

	require.NoError(db.Clear(ProjectRefCollection))
	doc := &ProjectRef{
		Owner:   "mongodb",
		Repo:    "mci",
		Branch:  "main",
		Id:      "mci",
		Enabled: utility.TruePtr(),
		CommitQueue: CommitQueueParams{
			Enabled: utility.TruePtr(),
		},
	}
	require.NoError(doc.Insert())
	ok, err := doc.CanEnableCommitQueue()
	assert.NoError(err)
	assert.True(ok)

	doc2 := &ProjectRef{
		Owner:   "mongodb",
		Repo:    "mci",
		Branch:  "main",
		Id:      "not-mci",
		Enabled: utility.TruePtr(),
		CommitQueue: CommitQueueParams{
			Enabled: utility.FalsePtr(),
		},
	}
	require.NoError(doc2.Insert())
	ok, err = doc2.CanEnableCommitQueue()
	assert.NoError(err)
	assert.False(ok)
}

func TestFindMergedEnabledProjectRefsByOwnerAndRepo(t *testing.T) {
	require.NoError(t, db.ClearCollections(ProjectRefCollection, RepoRefCollection))
	projectRefs, err := FindMergedEnabledProjectRefsByOwnerAndRepo("mongodb", "mci")
	assert.NoError(t, err)
	assert.Empty(t, projectRefs)

	repoRef := RepoRef{ProjectRef{
		Id:      "my_repo",
		Enabled: utility.TruePtr(),
	}}
	assert.NoError(t, repoRef.Upsert())
	doc := &ProjectRef{
		Enabled:    utility.TruePtr(),
		Owner:      "mongodb",
		Repo:       "mci",
		Branch:     "main",
		Identifier: "mci",
		Id:         "1",
		RepoRefId:  repoRef.Id,
	}
	assert.NoError(t, doc.Insert())
	doc.Enabled = nil
	doc.Id = "2"
	assert.NoError(t, doc.Insert())

	doc.Enabled = utility.FalsePtr()
	doc.Id = "3"
	assert.NoError(t, doc.Insert())

	doc.Enabled = utility.TruePtr()
	doc.RepoRefId = ""
	doc.Id = "4"
	assert.NoError(t, doc.Insert())

	projectRefs, err = FindMergedEnabledProjectRefsByOwnerAndRepo("mongodb", "mci")
	assert.NoError(t, err)
	require.Len(t, projectRefs, 3)
	assert.NotEqual(t, projectRefs[0].Id, "3")
	assert.NotEqual(t, projectRefs[1].Id, "3")
	assert.NotEqual(t, projectRefs[2].Id, "3")
}

func TestFindProjectRefsWithCommitQueueEnabled(t *testing.T) {
	evergreen.GetEnvironment().Settings().LoggerConfig.DefaultLogger = "buildlogger"
	assert := assert.New(t)
	require := require.New(t)

	require.NoError(db.ClearCollections(ProjectRefCollection, RepoRefCollection))
	projectRefs, err := FindProjectRefsWithCommitQueueEnabled()
	assert.NoError(err)
	assert.Empty(projectRefs)

	repoRef := RepoRef{ProjectRef{
		Id:      "my_repo",
		Enabled: utility.TruePtr(),
		CommitQueue: CommitQueueParams{
			Enabled: utility.TruePtr(),
		},
	}}
	assert.NoError(repoRef.Upsert())
	doc := &ProjectRef{
		Enabled:    utility.TruePtr(),
		Owner:      "mongodb",
		Repo:       "mci",
		Branch:     "main",
		Identifier: "mci",
		Id:         "1",
		RepoRefId:  repoRef.Id,
		CommitQueue: CommitQueueParams{
			Enabled: utility.TruePtr(),
		},
	}
	require.NoError(doc.Insert())

	doc.Branch = "fix"
	doc.Id = "2"
	require.NoError(doc.Insert())

	doc.Identifier = "grip"
	doc.Repo = "grip"
	doc.Id = "3"
	doc.CommitQueue.Enabled = utility.FalsePtr()
	require.NoError(doc.Insert())

	projectRefs, err = FindProjectRefsWithCommitQueueEnabled()
	assert.NoError(err)
	require.Len(projectRefs, 2)
	assert.Equal("mci", projectRefs[0].Identifier)
	assert.Equal("buildlogger", projectRefs[0].DefaultLogger)
	assert.Equal("mci", projectRefs[1].Identifier)
	assert.Equal("buildlogger", projectRefs[1].DefaultLogger)

	doc.Id = "both_settings_from_repo"
	doc.Enabled = nil
	doc.CommitQueue.Enabled = nil
	assert.NoError(doc.Insert())
	projectRefs, err = FindProjectRefsWithCommitQueueEnabled()
	assert.NoError(err)
	assert.Len(projectRefs, 3)

	repoRef.CommitQueue.Enabled = utility.FalsePtr()
	assert.NoError(repoRef.Upsert())
	projectRefs, err = FindProjectRefsWithCommitQueueEnabled()
	assert.NoError(err)
	assert.Len(projectRefs, 2)
}

func TestValidatePeriodicBuildDefinition(t *testing.T) {
	assert := assert.New(t)
	testCases := map[PeriodicBuildDefinition]bool{
		PeriodicBuildDefinition{
			IntervalHours: 24,
			ConfigFile:    "foo.yml",
			Alias:         "myAlias",
		}: true,
		PeriodicBuildDefinition{
			IntervalHours: 0,
			ConfigFile:    "foo.yml",
			Alias:         "myAlias",
		}: false,
		PeriodicBuildDefinition{
			IntervalHours: 24,
			ConfigFile:    "",
			Alias:         "myAlias",
		}: false,
		PeriodicBuildDefinition{
			IntervalHours: 24,
			ConfigFile:    "foo.yml",
			Alias:         "",
		}: true,
	}

	for testCase, shouldPass := range testCases {
		if shouldPass {
			assert.NoError(testCase.Validate())
		} else {
			assert.Error(testCase.Validate())
		}
		assert.NotEmpty(testCase.ID)
	}
}

func TestContainerSecretValidate(t *testing.T) {
	t.Run("FailsWithInvalidSecretType", func(t *testing.T) {
		cs := ContainerSecret{
			Name:  "secret_name",
			Type:  "",
			Value: "new_value",
		}
		assert.Error(t, cs.Validate())
	})
	t.Run("FailsWithoutName", func(t *testing.T) {
		cs := ContainerSecret{
			Name:  "secret_name",
			Type:  ContainerSecretPodSecret,
			Value: "",
		}
		assert.Error(t, cs.Validate())
	})
	t.Run("FailsWithoutNewSecretValue", func(t *testing.T) {
		cs := ContainerSecret{
			Name:  "secret_name",
			Type:  ContainerSecretPodSecret,
			Value: "",
		}
		assert.Error(t, cs.Validate())
	})
}

func TestValidateContainerSecrets(t *testing.T) {
	var settings evergreen.Settings
	settings.Providers.AWS.Pod.SecretsManager.SecretPrefix = "secret_prefix"
	const projectID = "project_id"

	t.Run("AddsNewSecretsWithoutAnyExistingSecrets", func(t *testing.T) {
		toUpdate := []ContainerSecret{
			{
				Name:  "apple",
				Value: "new_value0",
				Type:  ContainerSecretRepoCreds,
			},
			{
				Name:  "orange",
				Value: "new_value1",
				Type:  ContainerSecretRepoCreds,
			},
		}
		combined, err := ValidateContainerSecrets(&settings, projectID, nil, toUpdate)
		require.NoError(t, err)

		require.Len(t, combined, len(toUpdate))
		for i := 0; i < len(toUpdate); i++ {
			assert.Equal(t, toUpdate[i].Name, combined[i].Name)
			assert.Equal(t, toUpdate[i].Type, combined[i].Type)
			assert.Equal(t, toUpdate[i].Value, combined[i].Value)
			assert.Zero(t, combined[i].ExternalID)
			assert.NotZero(t, combined[i].ExternalName)
		}
	})
	t.Run("IgnoresUserDefinedExternalFieldsForNewSecrets", func(t *testing.T) {
		toUpdate := []ContainerSecret{
			{
				Name:         "apple",
				ExternalName: "external_name",
				ExternalID:   "external_id",
				Value:        "new_value0",
				Type:         ContainerSecretRepoCreds,
			},
		}
		combined, err := ValidateContainerSecrets(&settings, projectID, nil, toUpdate)
		require.NoError(t, err)

		require.Len(t, combined, 1)
		assert.Equal(t, toUpdate[0].Name, combined[0].Name)
		assert.Equal(t, toUpdate[0].Type, combined[0].Type)
		assert.NotZero(t, combined[0].ExternalName)
		assert.NotEqual(t, toUpdate[0].ExternalName, combined[0].ExternalName, "external name should not be settable by users and should be generated for new secrets")
		assert.Zero(t, combined[0].ExternalID, "external ID should not be settable by users for new secrets")
	})
	t.Run("NoopsWithIdenticalOriginalAndUpdatedSecrets", func(t *testing.T) {
		secrets := []ContainerSecret{
			{
				Name:         "apple",
				ExternalName: "external_name0",
				ExternalID:   "external_id0",
				Type:         ContainerSecretRepoCreds,
			},
			{
				Name:         "orange",
				ExternalName: "external_name1",
				ExternalID:   "external_id1",
				Type:         ContainerSecretRepoCreds,
			},
		}
		combined, err := ValidateContainerSecrets(&settings, projectID, secrets, secrets)
		require.NoError(t, err)

		assert.Equal(t, combined, secrets)
	})
	t.Run("AddsNewContainerSecretsToExistingSecrets", func(t *testing.T) {
		original := []ContainerSecret{
			{
				Name:         "apple",
				ExternalName: "external_name0",
				ExternalID:   "external_id0",
				Type:         ContainerSecretRepoCreds,
			},
		}
		toUpdate := []ContainerSecret{
			{
				Name:  "orange",
				Type:  ContainerSecretRepoCreds,
				Value: "new_value",
			},
		}
		combined, err := ValidateContainerSecrets(&settings, projectID, original, toUpdate)
		require.NoError(t, err)

		require.Len(t, combined, 2)
		assert.Equal(t, original[0], combined[0])
		assert.Equal(t, toUpdate[0].Name, combined[1].Name)
		assert.Equal(t, toUpdate[0].Type, combined[1].Type)
		assert.Equal(t, toUpdate[0].Value, combined[1].Value)
		assert.NotZero(t, combined[1].ExternalName)
		assert.Zero(t, combined[1].ExternalID)
	})
	t.Run("SetsUpdatedValueForExistingSecret", func(t *testing.T) {
		original := []ContainerSecret{
			{
				Name:         "pineapple",
				ExternalName: "a_legit_pizza_topping",
				ExternalID:   "external_id",
				Type:         ContainerSecretPodSecret,
			},
		}
		toUpdate := []ContainerSecret{
			{
				Name:  "pineapple",
				Value: "new_value",
			},
		}
		combined, err := ValidateContainerSecrets(&settings, projectID, original, toUpdate)
		require.NoError(t, err)

		require.Len(t, combined, 1)
		assert.Equal(t, original[0].Name, combined[0].Name)
		assert.Equal(t, original[0].ExternalName, combined[0].ExternalName)
		assert.Equal(t, original[0].ExternalID, combined[0].ExternalID)
		assert.Equal(t, original[0].Type, combined[0].Type)
		assert.Equal(t, toUpdate[0].Value, combined[0].Value)
	})
	t.Run("CombinesExistingSecretsAndUpdatedSecrets", func(t *testing.T) {
		original := []ContainerSecret{
			{
				Name:         "apple",
				ExternalName: "external_name0",
				ExternalID:   "external_id0",
				Type:         ContainerSecretPodSecret,
			},
			{
				Name:         "banana",
				ExternalName: "external_name1",
				ExternalID:   "external_id1",
				Type:         ContainerSecretRepoCreds,
			},
		}
		updated := []ContainerSecret{
			{
				Name:  "cherry",
				Value: "new_value0",
				Type:  ContainerSecretRepoCreds,
			},
			{
				Name:         "banana",
				ExternalName: "external_name1",
				ExternalID:   "external_id1",
				Value:        "new_value1",
				Type:         ContainerSecretRepoCreds,
			},
		}
		combined, err := ValidateContainerSecrets(&settings, projectID, original, updated)
		require.NoError(t, err)

		require.Len(t, combined, 3)
		assert.Equal(t, original[0], combined[0])
		assert.Equal(t, original[1].Name, combined[1].Name)
		assert.Equal(t, original[1].ExternalName, combined[1].ExternalName)
		assert.Equal(t, original[1].ExternalID, combined[1].ExternalID)
		assert.Equal(t, original[1].Type, combined[1].Type)
		assert.Equal(t, updated[1].Value, combined[1].Value)
		assert.Equal(t, updated[0].Name, combined[2].Name)
		assert.NotZero(t, combined[2].ExternalName)
		assert.Zero(t, combined[2].ExternalID)
		assert.Equal(t, updated[0].Type, combined[2].Type)
		assert.Equal(t, updated[0].Value, combined[2].Value)
	})
	t.Run("ReturnsOriginalForNoUpdatedSecrets", func(t *testing.T) {
		original := []ContainerSecret{
			{
				Name:         "apple",
				ExternalName: "external_name0",
				ExternalID:   "external_id0",
				Type:         ContainerSecretPodSecret,
			},
			{
				Name:         "banana",
				ExternalName: "external_name1",
				ExternalID:   "external_id1",
				Type:         ContainerSecretRepoCreds,
			},
		}
		combined, err := ValidateContainerSecrets(&settings, projectID, original, nil)
		assert.NoError(t, err)
		assert.Equal(t, original, combined)
	})
	t.Run("ReturnsEmptyWithoutAnyExistingOrUpdatedSecrets", func(t *testing.T) {
		secrets, err := ValidateContainerSecrets(&settings, projectID, nil, nil)
		assert.NoError(t, err)
		assert.Empty(t, secrets)
	})
	t.Run("FailsWithInvalidSecretType", func(t *testing.T) {
		toUpdate := []ContainerSecret{
			{
				Name: "breadfruit",
				Type: "a type of bread",
			},
		}
		_, err := ValidateContainerSecrets(&settings, projectID, nil, toUpdate)
		assert.Error(t, err)
	})
	t.Run("FailsWithDifferentTypeForExistingSecret", func(t *testing.T) {
		original := []ContainerSecret{
			{
				Name:         "starfruit",
				ExternalName: "external_name",
				ExternalID:   "external_id",
				Type:         ContainerSecretRepoCreds,
			},
		}
		toUpdate := []ContainerSecret{
			{
				Name:         "starfruit",
				ExternalName: "external_name",
				ExternalID:   "external_id",
				Type:         ContainerSecretPodSecret,
			},
		}
		_, err := ValidateContainerSecrets(&settings, projectID, original, toUpdate)
		assert.Error(t, err)
	})
	t.Run("FailsWithDifferentExternalNameForExistingSecret", func(t *testing.T) {
		original := []ContainerSecret{
			{
				Name:         "starfruit",
				ExternalID:   "external_id",
				ExternalName: "a_starfruit",
				Type:         ContainerSecretRepoCreds,
			},
		}
		toUpdate := []ContainerSecret{
			{
				Name:         "starfruit",
				ExternalID:   "external_id",
				ExternalName: "not_a_starfruit_no_more",
				Type:         ContainerSecretRepoCreds,
			},
		}
		_, err := ValidateContainerSecrets(&settings, projectID, original, toUpdate)
		assert.Error(t, err)
	})
	t.Run("FailsWithDifferentExternalIDForExistingSecret", func(t *testing.T) {
		original := []ContainerSecret{
			{
				Name:         "starfruit",
				ExternalID:   "a_starfruit",
				ExternalName: "external_name",
				Type:         ContainerSecretRepoCreds,
			},
		}
		toUpdate := []ContainerSecret{
			{
				Name:         "starfruit",
				ExternalID:   "not_a_starfruit_no_more",
				ExternalName: "external_name",
				Type:         ContainerSecretRepoCreds,
			},
		}
		_, err := ValidateContainerSecrets(&settings, projectID, original, toUpdate)
		assert.Error(t, err)
	})
	t.Run("FailsWithoutName", func(t *testing.T) {
		containerSecrets := []ContainerSecret{
			{
				Type: ContainerSecretPodSecret,
			},
		}
		_, err := ValidateContainerSecrets(&settings, projectID, nil, containerSecrets)
		assert.Error(t, err)
	})
}

func TestContainerSecretCache(t *testing.T) {
	assert.Implements(t, (*cocoa.SecretCache)(nil), ContainerSecretCache{})
	defer func() {
		assert.NoError(t, db.ClearCollections(ProjectRefCollection))
	}()

	for tName, tCase := range map[string]func(ctx context.Context, t *testing.T, pRef ProjectRef, c ContainerSecretCache){
		"PutSucceeds": func(ctx context.Context, t *testing.T, pRef ProjectRef, c ContainerSecretCache) {
			pRef.ContainerSecrets[0].ExternalID = ""
			require.NoError(t, pRef.Insert())
			const externalID = "external_id"
			require.NoError(t, c.Put(ctx, cocoa.SecretCacheItem{
				ID:   externalID,
				Name: pRef.ContainerSecrets[0].ExternalName,
			}))

			dbProjRef, err := FindMergedProjectRef(pRef.Id, "", false)
			require.NoError(t, err)
			require.NotZero(t, dbProjRef)
			require.Len(t, dbProjRef.ContainerSecrets, len(pRef.ContainerSecrets))
			original := pRef.ContainerSecrets[0]
			updated := dbProjRef.ContainerSecrets[0]
			assert.Equal(t, original.ExternalName, updated.ExternalName)
			assert.Equal(t, original.Name, updated.Name)
			assert.Equal(t, original.Type, updated.Type)
			assert.Equal(t, externalID, updated.ExternalID)
			for i := 1; i < len(pRef.ContainerSecrets); i++ {
				assert.Equal(t, pRef.ContainerSecrets[i], dbProjRef.ContainerSecrets[i], "mismatched container secrets at index %d", i)
			}
		},
		"PutFailsWithNonexistentProjectRef": func(ctx context.Context, t *testing.T, pRef ProjectRef, c ContainerSecretCache) {
			assert.Error(t, c.Put(ctx, cocoa.SecretCacheItem{ID: "external_id", Name: pRef.ContainerSecrets[0].ExternalName}))
		},
		"PutFailsWithoutMatchingContainerSecretExternalName": func(ctx context.Context, t *testing.T, pRef ProjectRef, c ContainerSecretCache) {
			require.NoError(t, pRef.Insert())
			assert.Error(t, c.Put(ctx, cocoa.SecretCacheItem{
				ID:   "external_id",
				Name: "nonexistent",
			}))

			dbProjRef, err := FindMergedProjectRef(pRef.Id, "", false)
			require.NoError(t, err)
			require.NotZero(t, dbProjRef)
			require.Len(t, dbProjRef.ContainerSecrets, len(pRef.ContainerSecrets))
			for i := 0; i < len(pRef.ContainerSecrets); i++ {
				assert.Equal(t, pRef.ContainerSecrets[i], dbProjRef.ContainerSecrets[i], "mismatched container secrets at index %d", i)
			}
		},
		"PutSucceedsWithContainerSecretThatAlreadyHasSameExternalIDAlreadySet": func(ctx context.Context, t *testing.T, pRef ProjectRef, c ContainerSecretCache) {
			pRef.ContainerSecrets[0].ExternalID = "external_id"
			require.NoError(t, pRef.Insert())
			require.NoError(t, c.Put(ctx, cocoa.SecretCacheItem{
				ID:   pRef.ContainerSecrets[0].ExternalID,
				Name: pRef.ContainerSecrets[0].ExternalName,
			}))

			dbProjRef, err := FindMergedProjectRef(pRef.Id, "", false)
			require.NoError(t, err)
			require.NotZero(t, dbProjRef)
			require.Len(t, dbProjRef.ContainerSecrets, len(pRef.ContainerSecrets))
			for i := 0; i < len(pRef.ContainerSecrets); i++ {
				assert.Equal(t, pRef.ContainerSecrets[i], dbProjRef.ContainerSecrets[i], "mismatched container secrets at index %d", i)
			}
		},
		"PutFailsWithContainerSecretThatHasDifferentExternalIDAlreadySet": func(ctx context.Context, t *testing.T, pRef ProjectRef, c ContainerSecretCache) {
			const externalID = "external_id"
			pRef.ContainerSecrets[0].ExternalID = "something_else"
			require.NoError(t, pRef.Insert())
			require.Error(t, c.Put(ctx, cocoa.SecretCacheItem{
				ID:   externalID,
				Name: pRef.ContainerSecrets[0].ExternalName,
			}))

			dbProjRef, err := FindMergedProjectRef(pRef.Id, "", false)
			require.NoError(t, err)
			require.NotZero(t, dbProjRef)
			require.Len(t, dbProjRef.ContainerSecrets, len(pRef.ContainerSecrets))
			for i := 0; i < len(pRef.ContainerSecrets); i++ {
				assert.Equal(t, pRef.ContainerSecrets[i], dbProjRef.ContainerSecrets[i], "mismatched container secrets at index %d", i)
			}
		},
		"DeleteSucceeds": func(ctx context.Context, t *testing.T, pRef ProjectRef, c ContainerSecretCache) {
			require.NoError(t, pRef.Insert())
			require.NoError(t, c.Delete(ctx, pRef.ContainerSecrets[1].ExternalID))

			dbProjRef, err := FindMergedProjectRef(pRef.Id, "", false)
			require.NoError(t, err)
			require.NotZero(t, dbProjRef)
			require.Len(t, dbProjRef.ContainerSecrets, len(pRef.ContainerSecrets)-1)
			assert.Equal(t, dbProjRef.ContainerSecrets[0], pRef.ContainerSecrets[0])
		},
		"DeleteNoopsWithNonexistentProjectRef": func(ctx context.Context, t *testing.T, pRef ProjectRef, c ContainerSecretCache) {
			assert.NoError(t, c.Delete(ctx, "external_id"), "should not for nonexistent project ref")
			assert.True(t, adb.ResultsNotFound(db.FindOneQ(ProjectRefCollection, db.Query(bson.M{}), &pRef)))
		},
		"DeleteNoopsWithoutMatchingContainerSecretExternalID": func(ctx context.Context, t *testing.T, pRef ProjectRef, c ContainerSecretCache) {
			require.NoError(t, pRef.Insert())
			assert.NoError(t, c.Delete(ctx, "nonexistent"), "should not error for nonexistent container secret")

			dbProjRef, err := FindMergedProjectRef(pRef.Id, "", false)
			require.NoError(t, err)
			require.NotZero(t, dbProjRef)
			assert.Len(t, dbProjRef.ContainerSecrets, len(pRef.ContainerSecrets))
		},
	} {
		t.Run(tName, func(t *testing.T) {
			ctx, cancel := context.WithCancel(context.Background())
			defer cancel()

			require.NoError(t, db.ClearCollections(ProjectRefCollection))
			pRef := ProjectRef{
				Id:         "project_id",
				Identifier: "identifier",
				ContainerSecrets: []ContainerSecret{
					{
						Name:       "banana",
						Type:       ContainerSecretRepoCreds,
						ExternalID: "external_id0",
					},
					{
						Name:       "cherry",
						Type:       ContainerSecretRepoCreds,
						ExternalID: "external_id1",
					},
					{
						Name:       "banerry",
						Type:       ContainerSecretRepoCreds,
						ExternalID: "external_id2",
					},
				},
			}
			for i := 0; i < len(pRef.ContainerSecrets); i++ {
				pRef.ContainerSecrets[i].ExternalName = makeRepoCredsContainerSecretName(evergreen.SecretsManagerConfig{
					SecretPrefix: "prefix",
				}, pRef.Id, pRef.ContainerSecrets[i].Name)
			}

			tCase(ctx, t, pRef, ContainerSecretCache{})
		})
	}
}

func TestGetPatchTriggerAlias(t *testing.T) {
	projRef := ProjectRef{
		PatchTriggerAliases: []patch.PatchTriggerDefinition{{Alias: "a0"}},
	}

	alias, found := projRef.GetPatchTriggerAlias("a0")
	assert.True(t, found)
	assert.Equal(t, "a0", alias.Alias)

	alias, found = projRef.GetPatchTriggerAlias("a1")
	assert.False(t, found)
}

func TestFindDownstreamProjects(t *testing.T) {
	require.NoError(t, db.ClearCollections(ProjectRefCollection, RepoRefCollection))
	evergreen.GetEnvironment().Settings().LoggerConfig.DefaultLogger = "buildlogger"

	repoRef := RepoRef{ProjectRef{
		Id:      "my_repo",
		Enabled: utility.TruePtr(),
	}}
	assert.NoError(t, repoRef.Upsert())

	proj1 := ProjectRef{
		Id:        "evergreen",
		RepoRefId: repoRef.Id,
		Enabled:   utility.TruePtr(),
		Triggers:  []TriggerDefinition{{Project: "grip"}},
	}
	require.NoError(t, proj1.Insert())

	proj2 := ProjectRef{
		Id:        "mci",
		RepoRefId: repoRef.Id,
		Enabled:   utility.FalsePtr(),
		Triggers:  []TriggerDefinition{{Project: "grip"}},
	}
	require.NoError(t, proj2.Insert())

	projects, err := FindDownstreamProjects("grip")
	assert.NoError(t, err)
	assert.Len(t, projects, 1)
	proj1.DefaultLogger = "buildlogger"
	assert.Equal(t, proj1, projects[0])

	proj1.Enabled = nil
	assert.NoError(t, proj1.Upsert())
	projects, err = FindDownstreamProjects("grip")
	assert.NoError(t, err)
	assert.Len(t, projects, 1)

	proj2.Enabled = nil
	assert.NoError(t, proj2.Upsert())
	projects, err = FindDownstreamProjects("grip")
	assert.NoError(t, err)
	assert.Len(t, projects, 2)
}

func TestAddEmptyBranch(t *testing.T) {
	require.NoError(t, db.ClearCollections(user.Collection, ProjectRefCollection, evergreen.ScopeCollection, evergreen.RoleCollection, commitqueue.Collection))
	u := user.DBUser{
		Id: "me",
	}
	require.NoError(t, u.Insert())
	p := ProjectRef{
		Identifier: "myProject",
		Owner:      "mongodb",
		Repo:       "mongo",
	}
	assert.NoError(t, p.Add(&u))
	assert.NotEmpty(t, p.Id)
	assert.NotEmpty(t, p.Branch)
	assert.Equal(t, "main", p.Branch)

	cq, err := commitqueue.FindOneId(p.Id)
	assert.NoError(t, err)
	assert.NotNil(t, cq)
}

func TestAddPermissions(t *testing.T) {
	ctx, cancel := context.WithCancel(context.Background())
	defer cancel()
	assert := assert.New(t)
	assert.NoError(db.ClearCollections(user.Collection, ProjectRefCollection, evergreen.ScopeCollection, evergreen.RoleCollection, commitqueue.Collection))
	require.NoError(t, db.CreateCollections(evergreen.ScopeCollection))
	env := testutil.NewEnvironment(ctx, t)
	u := user.DBUser{
		Id: "me",
	}
	assert.NoError(u.Insert())
	p := ProjectRef{
		Identifier: "myProject",
		Owner:      "mongodb",
		Repo:       "mongo",
		Branch:     "main",
		Hidden:     utility.TruePtr(),
	}
	assert.NoError(p.Add(&u))
	assert.NotEmpty(p.Id)
	assert.True(mgobson.IsObjectIdHex(p.Id))

	cq, err := commitqueue.FindOneId(p.Id)
	assert.NoError(err)
	assert.NotNil(cq)

	rm := env.RoleManager()
	scope, err := rm.FindScopeForResources(evergreen.ProjectResourceType, p.Id)
	assert.NoError(err)
	assert.NotNil(scope)
	role, err := rm.FindRoleWithPermissions(evergreen.ProjectResourceType, []string{p.Id}, map[string]int{
		evergreen.PermissionProjectSettings: evergreen.ProjectSettingsEdit.Value,
		evergreen.PermissionTasks:           evergreen.TasksAdmin.Value,
		evergreen.PermissionPatches:         evergreen.PatchSubmit.Value,
		evergreen.PermissionLogs:            evergreen.LogsView.Value,
	})
	assert.NoError(err)
	assert.NotNil(role)
	dbUser, err := user.FindOneById(u.Id)
	assert.NoError(err)
	assert.Contains(dbUser.Roles(), fmt.Sprintf("admin_project_%s", p.Id))
	projectId := p.Id

	// check that an added project uses the hidden project's ID
	u = user.DBUser{Id: "you"}
	assert.NoError(u.Insert())
	p.Identifier = "differentProject"
	p.Id = ""
	assert.NoError(p.Add(&u))
	assert.NotEmpty(p.Id)
	assert.True(mgobson.IsObjectIdHex(p.Id))
	assert.Equal(projectId, p.Id)

	cq, err = commitqueue.FindOneId(p.Id)
	assert.NoError(err)
	assert.NotNil(cq)

	scope, err = rm.FindScopeForResources(evergreen.ProjectResourceType, p.Id)
	assert.NoError(err)
	assert.NotNil(scope)
	role, err = rm.FindRoleWithPermissions(evergreen.ProjectResourceType, []string{p.Id}, map[string]int{
		evergreen.PermissionProjectSettings: evergreen.ProjectSettingsEdit.Value,
		evergreen.PermissionTasks:           evergreen.TasksAdmin.Value,
		evergreen.PermissionPatches:         evergreen.PatchSubmit.Value,
		evergreen.PermissionLogs:            evergreen.LogsView.Value,
	})
	assert.NoError(err)
	assert.NotNil(role)
	dbUser, err = user.FindOneById(u.Id)
	assert.NoError(err)
	assert.Contains(dbUser.Roles(), fmt.Sprintf("admin_project_%s", p.Id))
}

func TestUpdateAdminRoles(t *testing.T) {
	ctx, cancel := context.WithCancel(context.Background())
	defer cancel()
	require.NoError(t, db.ClearCollections(ProjectRefCollection, evergreen.ScopeCollection, evergreen.RoleCollection, user.Collection))
	require.NoError(t, db.CreateCollections(evergreen.ScopeCollection))
	env := testutil.NewEnvironment(ctx, t)
	rm := env.RoleManager()
	adminScope := gimlet.Scope{
		ID:        evergreen.AllProjectsScope,
		Type:      evergreen.ProjectResourceType,
		Resources: []string{"proj"},
	}
	require.NoError(t, rm.AddScope(adminScope))
	adminRole := gimlet.Role{
		ID:          "admin",
		Scope:       evergreen.AllProjectsScope,
		Permissions: adminPermissions,
	}
	require.NoError(t, rm.UpdateRole(adminRole))
	oldAdmin := user.DBUser{
		Id:          "oldAdmin",
		SystemRoles: []string{"admin"},
	}
	require.NoError(t, oldAdmin.Insert())
	newAdmin := user.DBUser{
		Id: "newAdmin",
	}
	require.NoError(t, newAdmin.Insert())
	p := ProjectRef{
		Id: "proj",
	}
	require.NoError(t, p.Insert())

	modified, err := p.UpdateAdminRoles([]string{newAdmin.Id}, []string{oldAdmin.Id})
	assert.NoError(t, err)
	assert.True(t, modified)
	oldAdminFromDB, err := user.FindOneById(oldAdmin.Id)
	assert.NoError(t, err)
	assert.Len(t, oldAdminFromDB.Roles(), 0)
	newAdminFromDB, err := user.FindOneById(newAdmin.Id)
	assert.NoError(t, err)
	assert.Len(t, newAdminFromDB.Roles(), 1)
}

func TestUpdateAdminRolesError(t *testing.T) {
	ctx, cancel := context.WithCancel(context.Background())
	defer cancel()
	require.NoError(t, db.ClearCollections(ProjectRefCollection, evergreen.ScopeCollection, evergreen.RoleCollection, user.Collection))
	env := testutil.NewEnvironment(ctx, t)
	require.NoError(t, db.CreateCollections(evergreen.ScopeCollection))
	oldAdmin := user.DBUser{
		Id:          "oldAdmin",
		SystemRoles: []string{"admin"},
	}
	require.NoError(t, oldAdmin.Insert())
	newAdmin := user.DBUser{
		Id: "newAdmin",
	}
	require.NoError(t, newAdmin.Insert())
	p := ProjectRef{
		Id:     "proj",
		Admins: []string{oldAdmin.Id},
	}
	require.NoError(t, p.Insert())

	// check that, without a valid role, the whole update fails
	modified, err := p.UpdateAdminRoles([]string{"nonexistent-user", newAdmin.Id}, []string{"nonexistent-user", oldAdmin.Id})
	assert.Error(t, err)
	assert.False(t, modified)
	assert.Equal(t, p.Admins, []string{oldAdmin.Id})

	rm := env.RoleManager()
	adminScope := gimlet.Scope{
		ID:        evergreen.AllProjectsScope,
		Type:      evergreen.ProjectResourceType,
		Resources: []string{"proj"},
	}
	require.NoError(t, rm.AddScope(adminScope))
	adminRole := gimlet.Role{
		ID:          "admin",
		Scope:       evergreen.AllProjectsScope,
		Permissions: adminPermissions,
	}
	require.NoError(t, rm.UpdateRole(adminRole))

	// check that the existing users have been added and removed while returning an error
	modified, err = p.UpdateAdminRoles([]string{"nonexistent-user", newAdmin.Id}, []string{"nonexistent-user", oldAdmin.Id})
	assert.Error(t, err)
	assert.True(t, modified)
	oldAdminFromDB, err := user.FindOneById(oldAdmin.Id)
	assert.NoError(t, err)
	assert.Len(t, oldAdminFromDB.Roles(), 0)
	newAdminFromDB, err := user.FindOneById(newAdmin.Id)
	assert.NoError(t, err)
	assert.Len(t, newAdminFromDB.Roles(), 1)
}

func TestGetProjectTasksWithOptions(t *testing.T) {
	assert.NoError(t, db.ClearCollections(task.Collection, ProjectRefCollection, RepositoriesCollection))
	p := ProjectRef{
		Id:         "my_project",
		Identifier: "my_ident",
	}
	assert.NoError(t, p.Insert())
	assert.NoError(t, db.Insert(RepositoriesCollection, Repository{
		Project:             "my_project",
		RevisionOrderNumber: 100,
	}))

	// total of 50 tasks eligible to be found
	for i := 0; i < 100; i++ {
		myTask := task.Task{
			Id:                  fmt.Sprintf("t%d", i),
			RevisionOrderNumber: i,
			DisplayName:         "t1",
			Project:             "my_project",
			Status:              evergreen.TaskSucceeded,
		}
		if i%3 == 0 {
			myTask.BuildVariant = "bv1"
		}
		if i%2 == 0 {
			myTask.Status = evergreen.TaskUndispatched
		}
		assert.NoError(t, myTask.Insert())
	}
	opts := GetProjectTasksOpts{}

	tasks, err := GetTasksWithOptions("my_ident", "t1", opts)
	assert.NoError(t, err)
	assert.Len(t, tasks, defaultVersionLimit)

	opts.Limit = 5
	tasks, err = GetTasksWithOptions("my_ident", "t1", opts)
	assert.NoError(t, err)
	assert.Len(t, tasks, 5)
	assert.Equal(t, tasks[0].RevisionOrderNumber, 99)
	assert.Equal(t, tasks[4].RevisionOrderNumber, 91)

	opts.Limit = 10
	opts.StartAt = 20
	tasks, err = GetTasksWithOptions("my_ident", "t1", opts)
	assert.NoError(t, err)
	assert.Len(t, tasks, 10)
	assert.Equal(t, tasks[0].RevisionOrderNumber, 19)
	assert.Equal(t, tasks[9].RevisionOrderNumber, 1)

	opts.Limit = defaultVersionLimit
	opts.StartAt = 90
	// 1 in every 6 tasks should qualify for this
	opts.BuildVariant = "bv1"
	tasks, err = GetTasksWithOptions("my_ident", "t1", opts)
	assert.NoError(t, err)
	assert.Len(t, tasks, 15)
}

func TestUpdateNextPeriodicBuild(t *testing.T) {
	assert := assert.New(t)
	assert.NoError(db.Clear(ProjectRefCollection))
	now := time.Now().Truncate(time.Second)
	p := ProjectRef{
		Id: "proj",
		PeriodicBuilds: []PeriodicBuildDefinition{
			{ID: "1", NextRunTime: now},
			{ID: "2", NextRunTime: now.Add(1 * time.Hour)},
		},
	}
	assert.NoError(p.Insert())

	assert.NoError(p.UpdateNextPeriodicBuild("2", now.Add(10*time.Hour)))
	dbProject, err := FindBranchProjectRef(p.Id)
	assert.NoError(err)
	assert.True(now.Equal(dbProject.PeriodicBuilds[0].NextRunTime))
	assert.True(now.Equal(p.PeriodicBuilds[0].NextRunTime))
	assert.True(now.Add(10 * time.Hour).Equal(dbProject.PeriodicBuilds[1].NextRunTime))
	assert.True(now.Add(10 * time.Hour).Equal(p.PeriodicBuilds[1].NextRunTime))
}

func TestGetProjectSetupCommands(t *testing.T) {
	p := ProjectRef{}
	p.WorkstationConfig.SetupCommands = []WorkstationSetupCommand{
		{Command: "c0"},
		{Command: "c1"},
	}

	cmds, err := p.GetProjectSetupCommands(apimodels.WorkstationSetupCommandOptions{})
	assert.NoError(t, err)
	assert.Len(t, cmds, 2)
	assert.Contains(t, cmds[0].String(), "c0")
	assert.Contains(t, cmds[1].String(), "c1")
}

func TestFindFirstProjectRef(t *testing.T) {
	assert.NoError(t, db.ClearCollections(ProjectRefCollection))

	var err error
	assert.NotPanics(t, func() {
		_, err = FindFirstProjectRef()
	}, "Should not panic if there are no matching projects")
	assert.Error(t, err, "Should return error if there are no matching projects")

	projectRef := ProjectRef{
		Id:        "p1",
		RepoRefId: "my_repo",
		Private:   utility.FalsePtr(),
	}

	assert.NoError(t, projectRef.Insert())

	resultRef, err := FindFirstProjectRef()
	assert.NoError(t, err)
	assert.Equal(t, "p1", resultRef.Id)
}

func TestFindPeriodicProjects(t *testing.T) {
	assert.NoError(t, db.ClearCollections(ProjectRefCollection, RepoRefCollection))

	repoRef := RepoRef{ProjectRef{
		Enabled:        utility.TruePtr(),
		Id:             "my_repo",
		PeriodicBuilds: []PeriodicBuildDefinition{{ID: "repo_def"}},
	}}
	assert.NoError(t, repoRef.Upsert())

	pRef := ProjectRef{
		Id:             "p1",
		RepoRefId:      "my_repo",
		PeriodicBuilds: []PeriodicBuildDefinition{},
	}
	assert.NoError(t, pRef.Insert())

	pRef.Id = "p2"
	pRef.PeriodicBuilds = []PeriodicBuildDefinition{{ID: "p1"}}
	assert.NoError(t, pRef.Insert())

	pRef.Id = "p3"
	pRef.PeriodicBuilds = nil
	assert.NoError(t, pRef.Insert())

	pRef.Id = "p4"
	pRef.Enabled = utility.FalsePtr()
	pRef.PeriodicBuilds = []PeriodicBuildDefinition{{ID: "p1"}}
	assert.NoError(t, pRef.Insert())

	projects, err := FindPeriodicProjects()
	assert.NoError(t, err)
	assert.Len(t, projects, 2)
}

func TestRemoveAdminFromProjects(t *testing.T) {
	assert.NoError(t, db.ClearCollections(ProjectRefCollection, RepoRefCollection))

	pRef := ProjectRef{
		Id:     "my_project",
		Admins: []string{"me", "villain"},
	}
	pRef2 := ProjectRef{
		Id:     "your_project",
		Admins: []string{"you", "villain"},
	}
	pRef3 := ProjectRef{
		Id: "adminless_project",
	}
	repoRef := RepoRef{ProjectRef{
		Id:     "my_repo",
		Admins: []string{"villain"},
	}}
	repoRef2 := RepoRef{ProjectRef{
		Id:     "your_repo",
		Admins: []string{"villain"},
	}}
	repoRef3 := RepoRef{ProjectRef{
		Id: "adminless_repo",
	}}

	assert.NoError(t, pRef.Upsert())
	assert.NoError(t, pRef2.Upsert())
	assert.NoError(t, pRef3.Upsert())
	assert.NoError(t, repoRef.Upsert())
	assert.NoError(t, repoRef2.Upsert())
	assert.NoError(t, repoRef3.Upsert())

	assert.NoError(t, RemoveAdminFromProjects("villain"))

	// verify that we carry out multiple updates
	pRefFromDB, err := FindBranchProjectRef(pRef.Id)
	assert.NoError(t, err)
	assert.NotNil(t, pRefFromDB)
	assert.NotContains(t, pRefFromDB.Admins, "villain")
	pRefFromDB, err = FindBranchProjectRef(pRef2.Id)
	assert.NoError(t, err)
	assert.NotNil(t, pRefFromDB)
	assert.NotContains(t, pRefFromDB.Admins, "villain")
	pRefFromDB, err = FindBranchProjectRef(pRef3.Id)
	assert.NoError(t, err)
	assert.NotNil(t, pRefFromDB)
	assert.NotContains(t, pRefFromDB.Admins, "villain")

	repoRefFromDB, err := FindOneRepoRef(repoRef.Id)
	assert.NoError(t, err)
	assert.NotNil(t, repoRefFromDB)
	assert.NotContains(t, repoRefFromDB.Admins, "villain")
	repoRefFromDB, err = FindOneRepoRef(repoRef2.Id)
	assert.NoError(t, err)
	assert.NotNil(t, repoRefFromDB)
	assert.NotContains(t, repoRefFromDB.Admins, "villain")
	repoRefFromDB, err = FindOneRepoRef(repoRef3.Id)
	assert.NoError(t, err)
	assert.NotNil(t, repoRefFromDB)
	assert.NotContains(t, repoRefFromDB.Admins, "villain")
}

func TestPointers(t *testing.T) {
	assert.NoError(t, db.ClearCollections(ProjectRefCollection))
	ref := struct {
		MyString string            `bson:"my_str"`
		MyBool   bool              `bson:"my_bool"`
		MyStruct WorkstationConfig `bson:"config"`
	}{
		MyString: "this is a string",
		MyBool:   false,
		MyStruct: WorkstationConfig{GitClone: utility.TruePtr()},
	}

	assert.NoError(t, db.Insert(ProjectRefCollection, ref))

	pointerRef := struct {
		PtrString *string            `bson:"my_str"`
		PtrBool   *bool              `bson:"my_bool"`
		PtrStruct *WorkstationConfig `bson:"config"`
	}{}
	assert.NoError(t, db.FindOneQ(ProjectRefCollection, db.Query(bson.M{}), &pointerRef))
	assert.Equal(t, ref.MyString, *pointerRef.PtrString)
	assert.False(t, utility.FromBoolTPtr(pointerRef.PtrBool))
	assert.NotNil(t, pointerRef.PtrStruct)
	assert.True(t, pointerRef.PtrStruct.ShouldGitClone())
}

func TestMergeWithProjectConfig(t *testing.T) {
	require.NoError(t, db.ClearCollections(ProjectRefCollection, ProjectConfigCollection))

	projectRef := &ProjectRef{
		Owner:              "mongodb",
		Id:                 "ident",
		DeactivatePrevious: utility.FalsePtr(),
		TaskAnnotationSettings: evergreen.AnnotationsSettings{
			FileTicketWebhook: evergreen.WebHook{
				Endpoint: "random1",
			},
		},
		WorkstationConfig: WorkstationConfig{
			GitClone: utility.TruePtr(),
			SetupCommands: []WorkstationSetupCommand{
				{Command: "expeliarmus"},
			},
		},
		BuildBaronSettings: evergreen.BuildBaronSettings{
			TicketCreateProject:  "EVG",
			TicketSearchProjects: []string{"BF", "BFG"},
		},
	}
	projectConfig := &ProjectConfig{
		Id: "version1",
		ProjectConfigFields: ProjectConfigFields{
			TaskAnnotationSettings: &evergreen.AnnotationsSettings{
				FileTicketWebhook: evergreen.WebHook{
					Endpoint: "random2",
				},
			},
			WorkstationConfig: &WorkstationConfig{
				GitClone: utility.FalsePtr(),
				SetupCommands: []WorkstationSetupCommand{
					{Command: "overridden"},
				},
			},
			ContainerSizes: map[string]ContainerResources{
				"small": {
					MemoryMB: 200,
					CPU:      1,
<<<<<<< HEAD
								},
=======
				},
>>>>>>> a824a963
				"large": {
					MemoryMB: 400,
					CPU:      2,
								},
			},
			BuildBaronSettings: &evergreen.BuildBaronSettings{
				TicketCreateProject:     "BFG",
				TicketSearchProjects:    []string{"BF", "BFG"},
				BFSuggestionServer:      "https://evergreen.mongodb.com",
				BFSuggestionTimeoutSecs: 10,
			},
			GithubTriggerAliases: []string{"one", "two"},
			PeriodicBuilds:       []PeriodicBuildDefinition{{ID: "p1"}},
		},
	}
	assert.NoError(t, projectRef.Insert())
	assert.NoError(t, projectConfig.Insert())

	err := projectRef.MergeWithProjectConfig("version1")
	assert.NoError(t, err)
	require.NotNil(t, projectRef)
	assert.Equal(t, "ident", projectRef.Id)

	assert.Equal(t, "random1", projectRef.TaskAnnotationSettings.FileTicketWebhook.Endpoint)
	assert.True(t, *projectRef.WorkstationConfig.GitClone)
	assert.Equal(t, "expeliarmus", projectRef.WorkstationConfig.SetupCommands[0].Command)

	assert.Equal(t, "https://evergreen.mongodb.com", projectRef.BuildBaronSettings.BFSuggestionServer)
	assert.Equal(t, 10, projectRef.BuildBaronSettings.BFSuggestionTimeoutSecs)
	assert.Equal(t, "EVG", projectRef.BuildBaronSettings.TicketCreateProject)
	assert.Equal(t, []string{"one", "two"}, projectRef.GithubTriggerAliases)
	assert.Equal(t, "p1", projectRef.PeriodicBuilds[0].ID)
	assert.Equal(t, 1, projectRef.ContainerSizes["small"].CPU)
	assert.Equal(t, 2, projectRef.ContainerSizes["large"].CPU)

	projectRef.ContainerSizes = map[string]ContainerResources{
		"xlarge": {
			MemoryMB: 800,
			CPU:      4,
				},
	}
	err = projectRef.MergeWithProjectConfig("version1")
	assert.NoError(t, err)
	require.NotNil(t, projectRef)
	assert.Equal(t, 4, projectRef.ContainerSizes["xlarge"].CPU)
}

func TestIsServerResmokeProject(t *testing.T) {
	for _, test := range []struct {
		name       string
		identifier string
		expected   bool
	}{
		{
			name:       "MongoMaster",
			identifier: "mongodb-mongo-master",
			expected:   true,
		},
		{
			name:       "MongoBranch",
			identifier: "mongodb-mongo-5.0",
			expected:   true,
		},
		{
			name:       "MongoSync",
			identifier: "mongosync",
			expected:   true,
		},
		{
			name:       "MongoSyncCoinbase",
			identifier: "mongosync-coinbase",
			expected:   true,
		},
		{
			name:       "Evergreen",
			identifier: "evergreen",
		},
		{
			name:       "Mongo",
			identifier: "mongo",
		},
	} {
		t.Run(test.name, func(t *testing.T) {
			assert.Equal(t, test.expected, IsServerResmokeProject(test.identifier))
		})
	}
}

func TestSaveProjectPageForSection(t *testing.T) {
	evergreen.GetEnvironment().Settings().LoggerConfig.DefaultLogger = "buildlogger"
	assert := assert.New(t)

	assert.NoError(db.ClearCollections(ProjectRefCollection, RepoRefCollection))

	projectRef := &ProjectRef{
		Owner:            "evergreen-ci",
		Repo:             "mci",
		Branch:           "main",
		Enabled:          utility.TruePtr(),
		BatchTime:        10,
		Id:               "iden_",
		Identifier:       "identifier",
		PRTestingEnabled: utility.TruePtr(),
	}
	assert.NoError(projectRef.Insert())
	projectRef, err := FindBranchProjectRef("identifier")
	assert.NoError(err)
	assert.NotNil(t, projectRef)

	update := &ProjectRef{
		Id:      "iden_",
		Enabled: utility.TruePtr(),
		Owner:   "invalid",
		Repo:    "nonexistent",
	}
	_, err = SaveProjectPageForSection("iden_", update, ProjectPageGeneralSection, false)
	assert.Error(err)

	update = &ProjectRef{
		Id:      "iden_",
		Enabled: utility.TruePtr(),
		Owner:   "",
		Repo:    "",
	}
	_, err = SaveProjectPageForSection("iden_", update, ProjectPageGeneralSection, false)
	assert.Error(err)

	update = &ProjectRef{
		Id:      "iden_",
		Enabled: utility.TruePtr(),
		Owner:   "evergreen-ci",
		Repo:    "test",
	}
	_, err = SaveProjectPageForSection("iden_", update, ProjectPageGeneralSection, false)
	assert.NoError(err)
}

func TestValidateOwnerAndRepo(t *testing.T) {
	require.NoError(t, db.ClearCollections(ProjectRefCollection, RepoRefCollection))
	evergreen.GetEnvironment().Settings().LoggerConfig.DefaultLogger = "buildlogger"

	// a project with no owner should error
	project := ProjectRef{
		Id:      "project",
		Enabled: utility.TruePtr(),
		Repo:    "repo",
	}
	require.NoError(t, project.Insert())

	err := project.ValidateOwnerAndRepo([]string{"evergreen-ci"})
	assert.NotNil(t, err)

	// a project with an owner and repo should not error
	project.Owner = "evergreen-ci"
	err = project.ValidateOwnerAndRepo([]string{"evergreen-ci"})
	assert.NoError(t, err)

	// a disabled project should not error
	disabledProject := ProjectRef{
		Id:      "project",
		Enabled: utility.FalsePtr(),
	}
	err = disabledProject.ValidateOwnerAndRepo([]string{"evergreen-ci"})
	assert.NoError(t, err)
}<|MERGE_RESOLUTION|>--- conflicted
+++ resolved
@@ -2515,15 +2515,11 @@
 				"small": {
 					MemoryMB: 200,
 					CPU:      1,
-<<<<<<< HEAD
-								},
-=======
-				},
->>>>>>> a824a963
+				},
 				"large": {
 					MemoryMB: 400,
 					CPU:      2,
-								},
+				},
 			},
 			BuildBaronSettings: &evergreen.BuildBaronSettings{
 				TicketCreateProject:     "BFG",
@@ -2559,7 +2555,7 @@
 		"xlarge": {
 			MemoryMB: 800,
 			CPU:      4,
-				},
+		},
 	}
 	err = projectRef.MergeWithProjectConfig("version1")
 	assert.NoError(t, err)
