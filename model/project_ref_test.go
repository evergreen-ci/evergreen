--- conflicted
+++ resolved
@@ -467,88 +467,6 @@
 	}
 }
 
-<<<<<<< HEAD
-func TestProjectRefTags(t *testing.T) {
-	require.NoError(t, db.Clear(ProjectRefCollection))
-	evergreen.GetEnvironment().Settings().LoggerConfig.DefaultLogger = "buildlogger"
-
-	mci := &ProjectRef{
-		Id:      "mci",
-		Enabled: true,
-		Tags:    []string{"ci", "release"},
-	}
-	evg := &ProjectRef{
-		Id:      "evg",
-		Enabled: true,
-		Tags:    []string{"ci", "mainline"},
-	}
-	off := &ProjectRef{
-		Id:      "amboy",
-		Enabled: false,
-		Tags:    []string{"queue"},
-	}
-	require.NoError(t, mci.Insert())
-	require.NoError(t, off.Insert())
-	require.NoError(t, evg.Insert())
-
-	t.Run("Find", func(t *testing.T) {
-		prjs, err := FindTaggedProjectRefs(false, "ci")
-		require.NoError(t, err)
-		assert.Len(t, prjs, 2)
-
-		prjs, err = FindTaggedProjectRefs(false, "mainline")
-		require.NoError(t, err)
-		require.Len(t, prjs, 1)
-		assert.Equal(t, "evg", prjs[0].Id)
-		assert.Equal(t, "buildlogger", prjs[0].DefaultLogger)
-	})
-	t.Run("NoResults", func(t *testing.T) {
-		prjs, err := FindTaggedProjectRefs(false, "NOT EXIST")
-		require.NoError(t, err)
-		assert.Len(t, prjs, 0)
-	})
-	t.Run("Disabled", func(t *testing.T) {
-		prjs, err := FindTaggedProjectRefs(false, "queue")
-		require.NoError(t, err)
-		assert.Len(t, prjs, 0)
-
-		prjs, err = FindTaggedProjectRefs(true, "queue")
-		require.NoError(t, err)
-		require.Len(t, prjs, 1)
-		assert.Equal(t, "amboy", prjs[0].Id)
-		assert.Equal(t, "buildlogger", prjs[0].DefaultLogger)
-	})
-	t.Run("Add", func(t *testing.T) {
-		_, err := mci.AddTags("test", "testing")
-		require.NoError(t, err)
-
-		prjs, err := FindTaggedProjectRefs(false, "testing")
-		require.NoError(t, err)
-		require.Len(t, prjs, 1)
-		assert.Equal(t, "mci", prjs[0].Id)
-		assert.Equal(t, "buildlogger", prjs[0].DefaultLogger)
-
-		prjs, err = FindTaggedProjectRefs(false, "test")
-		require.NoError(t, err)
-		require.Len(t, prjs, 1)
-		assert.Equal(t, "mci", prjs[0].Id)
-		assert.Equal(t, "buildlogger", prjs[0].DefaultLogger)
-	})
-	t.Run("Remove", func(t *testing.T) {
-		prjs, err := FindTaggedProjectRefs(false, "release")
-		require.NoError(t, err)
-		require.Len(t, prjs, 1)
-
-		removed, err := mci.RemoveTag("release")
-		require.NoError(t, err)
-		assert.True(t, removed)
-
-		prjs, err = FindTaggedProjectRefs(false, "release")
-		require.NoError(t, err)
-		require.Len(t, prjs, 0)
-	})
-}
-
 func TestGetPatchTriggerAlias(t *testing.T) {
 	projRef := ProjectRef{
 		PatchTriggerAliases: []patch.PatchTriggerDefinition{{Alias: "a0"}},
@@ -562,8 +480,6 @@
 	assert.False(t, found)
 }
 
-=======
->>>>>>> 50804ae7
 func TestFindDownstreamProjects(t *testing.T) {
 	require.NoError(t, db.Clear(ProjectRefCollection))
 	evergreen.GetEnvironment().Settings().LoggerConfig.DefaultLogger = "buildlogger"
