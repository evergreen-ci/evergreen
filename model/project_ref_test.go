package model

import (
	"context"
	"fmt"
	"net/http"
	"testing"
	"time"

	"github.com/evergreen-ci/cocoa"
	"github.com/evergreen-ci/evergreen"
	"github.com/evergreen-ci/evergreen/apimodels"
	"github.com/evergreen-ci/evergreen/cloud/parameterstore/fakeparameter"
	"github.com/evergreen-ci/evergreen/db"
	mgobson "github.com/evergreen-ci/evergreen/db/mgo/bson"
	"github.com/evergreen-ci/evergreen/model/commitqueue"
	"github.com/evergreen-ci/evergreen/model/event"
	"github.com/evergreen-ci/evergreen/model/githubapp"
	"github.com/evergreen-ci/evergreen/model/parsley"
	"github.com/evergreen-ci/evergreen/model/patch"
	"github.com/evergreen-ci/evergreen/model/task"
	"github.com/evergreen-ci/evergreen/model/user"
	"github.com/evergreen-ci/evergreen/testutil"
	"github.com/evergreen-ci/gimlet"
	"github.com/evergreen-ci/utility"
	"github.com/google/go-github/v52/github"
	adb "github.com/mongodb/anser/db"
	"github.com/stretchr/testify/assert"
	"github.com/stretchr/testify/require"
	"go.mongodb.org/mongo-driver/bson"
)

func TestFindOneProjectRef(t *testing.T) {
	assert := assert.New(t)
	require.NoError(t, db.Clear(ProjectRefCollection))
	projectRef := &ProjectRef{
		Owner:     "mongodb",
		Repo:      "mci",
		Branch:    "main",
		Enabled:   true,
		BatchTime: 10,
		Id:        "ident",
	}
	assert.Nil(projectRef.Insert())

	projectRefFromDB, err := FindBranchProjectRef("ident")
	assert.Nil(err)
	assert.NotNil(projectRefFromDB)

	assert.Equal(projectRefFromDB.Owner, "mongodb")
	assert.Equal(projectRefFromDB.Repo, "mci")
	assert.Equal(projectRefFromDB.Branch, "main")
	assert.True(projectRefFromDB.Enabled)
	assert.Equal(projectRefFromDB.BatchTime, 10)
	assert.Equal(projectRefFromDB.Id, "ident")
}

func TestFindMergedProjectRef(t *testing.T) {
	require.NoError(t, db.ClearCollections(ProjectRefCollection, RepoRefCollection, ParserProjectCollection, ProjectConfigCollection))

	projectConfig := &ProjectConfig{
		Id: "ident",
		ProjectConfigFields: ProjectConfigFields{
			TaskAnnotationSettings: &evergreen.AnnotationsSettings{
				FileTicketWebhook: evergreen.WebHook{
					Endpoint: "random2",
				},
			},
		},
	}
	assert.NoError(t, projectConfig.Insert())

	projectRef := &ProjectRef{
		Owner:                 "mongodb",
		RepoRefId:             "mongodb_mci",
		BatchTime:             10,
		Id:                    "ident",
		Admins:                []string{"john.smith", "john.doe"},
		Enabled:               false,
		PatchingDisabled:      utility.FalsePtr(),
		RepotrackerDisabled:   utility.TruePtr(),
		DeactivatePrevious:    utility.TruePtr(),
		VersionControlEnabled: utility.TruePtr(),
		PRTestingEnabled:      nil,
		GitTagVersionsEnabled: nil,
		GitTagAuthorizedTeams: []string{},
		PatchTriggerAliases: []patch.PatchTriggerDefinition{
			{ChildProject: "a different branch"},
		},
		CommitQueue:       CommitQueueParams{Enabled: nil, Message: "using repo commit queue"},
		WorkstationConfig: WorkstationConfig{GitClone: utility.TruePtr()},
		TaskSync:          TaskSyncOptions{ConfigEnabled: utility.FalsePtr()},
		ParsleyFilters: []parsley.Filter{
			{
				Expression:    "project-filter",
				CaseSensitive: true,
				ExactMatch:    false,
			},
		},
	}
	assert.NoError(t, projectRef.Insert())
	repoRef := &RepoRef{ProjectRef{
		Id:                    "mongodb_mci",
		Repo:                  "mci",
		Branch:                "main",
		SpawnHostScriptPath:   "my-path",
		Admins:                []string{"john.liu"},
		PatchingDisabled:      nil,
		GitTagVersionsEnabled: utility.FalsePtr(),
		PRTestingEnabled:      utility.TruePtr(),
		GitTagAuthorizedTeams: []string{"my team"},
		GitTagAuthorizedUsers: []string{"my user"},
		PatchTriggerAliases: []patch.PatchTriggerDefinition{
			{Alias: "global patch trigger"},
		},
		TaskSync:          TaskSyncOptions{ConfigEnabled: utility.TruePtr(), PatchEnabled: utility.TruePtr()},
		CommitQueue:       CommitQueueParams{Enabled: utility.TruePtr()},
		WorkstationConfig: WorkstationConfig{SetupCommands: []WorkstationSetupCommand{{Command: "my-command"}}},
		ParsleyFilters: []parsley.Filter{
			{
				Expression:    "repo-filter",
				CaseSensitive: false,
				ExactMatch:    true,
			},
		},
	}}
	assert.NoError(t, repoRef.Upsert())

	mergedProject, err := FindMergedProjectRef("ident", "ident", true)
	assert.NoError(t, err)
	require.NotNil(t, mergedProject)
	assert.Equal(t, "ident", mergedProject.Id)
	require.Len(t, mergedProject.Admins, 2)
	assert.Contains(t, mergedProject.Admins, "john.smith")
	assert.Contains(t, mergedProject.Admins, "john.doe")
	assert.NotContains(t, mergedProject.Admins, "john.liu")
	assert.False(t, mergedProject.Enabled)
	assert.False(t, mergedProject.IsPatchingDisabled())
	assert.True(t, mergedProject.UseRepoSettings())
	assert.True(t, mergedProject.IsRepotrackerDisabled())
	assert.False(t, mergedProject.IsGitTagVersionsEnabled())
	assert.False(t, mergedProject.IsGithubChecksEnabled())
	assert.True(t, mergedProject.IsPRTestingEnabled())
	assert.Equal(t, "my-path", mergedProject.SpawnHostScriptPath)
	assert.False(t, utility.FromBoolPtr(mergedProject.TaskSync.ConfigEnabled))
	assert.True(t, utility.FromBoolPtr(mergedProject.TaskSync.PatchEnabled))
	assert.Len(t, mergedProject.GitTagAuthorizedTeams, 0) // empty lists take precedent
	assert.Len(t, mergedProject.GitTagAuthorizedUsers, 1)
	require.Len(t, mergedProject.PatchTriggerAliases, 1)
	assert.Empty(t, mergedProject.PatchTriggerAliases[0].Alias)
	assert.Equal(t, "a different branch", mergedProject.PatchTriggerAliases[0].ChildProject)

	assert.True(t, mergedProject.CommitQueue.IsEnabled())
	assert.Equal(t, "using repo commit queue", mergedProject.CommitQueue.Message)

	assert.True(t, mergedProject.WorkstationConfig.ShouldGitClone())
	assert.Len(t, mergedProject.WorkstationConfig.SetupCommands, 1)
	assert.Equal(t, "random2", mergedProject.TaskAnnotationSettings.FileTicketWebhook.Endpoint)
	assert.Len(t, mergedProject.ParsleyFilters, 2)

	// Assert that mergeParsleyFilters correctly handles projects with repo filters but not project filters.
	projectRef.ParsleyFilters = []parsley.Filter{}

	assert.NoError(t, projectRef.Upsert())
	mergedProject, err = FindMergedProjectRef("ident", "ident", true)
	assert.NoError(t, err)
	assert.Len(t, mergedProject.ParsleyFilters, 1)

	projectRef.ParsleyFilters = nil
	assert.NoError(t, projectRef.Upsert())
	mergedProject, err = FindMergedProjectRef("ident", "ident", true)
	assert.NoError(t, err)
	assert.Len(t, mergedProject.ParsleyFilters, 1)
}

func TestFindMergedEnabledProjectRefsByIds(t *testing.T) {
	require.NoError(t, db.ClearCollections(ProjectRefCollection, RepoRefCollection, ParserProjectCollection, ProjectConfigCollection))

	projectConfig := &ProjectConfig{
		Id: "ident",
		ProjectConfigFields: ProjectConfigFields{
			TaskAnnotationSettings: &evergreen.AnnotationsSettings{
				FileTicketWebhook: evergreen.WebHook{
					Endpoint: "random2",
				},
			},
		},
	}
	assert.NoError(t, projectConfig.Insert())

	projectConfig = &ProjectConfig{
		Id: "ident2",
		ProjectConfigFields: ProjectConfigFields{
			TaskAnnotationSettings: &evergreen.AnnotationsSettings{
				FileTicketWebhook: evergreen.WebHook{
					Endpoint: "random2",
				},
			},
		},
	}
	assert.NoError(t, projectConfig.Insert())
	projectRef := &ProjectRef{
		Owner:                 "mongodb",
		RepoRefId:             "mongodb_mci",
		BatchTime:             10,
		Id:                    "ident",
		Admins:                []string{"john.smith", "john.doe"},
		Enabled:               false,
		PatchingDisabled:      utility.FalsePtr(),
		RepotrackerDisabled:   utility.TruePtr(),
		DeactivatePrevious:    utility.TruePtr(),
		VersionControlEnabled: utility.TruePtr(),
		PRTestingEnabled:      nil,
		GitTagVersionsEnabled: nil,
		GitTagAuthorizedTeams: []string{},
		PatchTriggerAliases: []patch.PatchTriggerDefinition{
			{ChildProject: "a different branch"},
		},
		CommitQueue:       CommitQueueParams{Enabled: nil, Message: "using repo commit queue"},
		WorkstationConfig: WorkstationConfig{GitClone: utility.TruePtr()},
		TaskSync:          TaskSyncOptions{ConfigEnabled: utility.FalsePtr()},
		ParsleyFilters: []parsley.Filter{
			{
				Expression:    "project-filter",
				CaseSensitive: true,
				ExactMatch:    false,
			},
		},
	}
	assert.NoError(t, projectRef.Insert())

	projectRef = &ProjectRef{
		Owner:                 "mongodb",
		RepoRefId:             "mongodb_mci",
		BatchTime:             10,
		Id:                    "ident_enabled",
		Admins:                []string{"john.smith", "john.doe"},
		Enabled:               true,
		PatchingDisabled:      utility.FalsePtr(),
		RepotrackerDisabled:   utility.TruePtr(),
		DeactivatePrevious:    utility.TruePtr(),
		VersionControlEnabled: utility.TruePtr(),
		PRTestingEnabled:      nil,
		GitTagVersionsEnabled: nil,
		GitTagAuthorizedTeams: []string{},
		PatchTriggerAliases: []patch.PatchTriggerDefinition{
			{ChildProject: "a different branch"},
		},
		CommitQueue:       CommitQueueParams{Enabled: nil, Message: "using repo commit queue"},
		WorkstationConfig: WorkstationConfig{GitClone: utility.TruePtr()},
		TaskSync:          TaskSyncOptions{ConfigEnabled: utility.FalsePtr()},
		ParsleyFilters: []parsley.Filter{
			{
				Expression:    "project-filter",
				CaseSensitive: true,
				ExactMatch:    false,
			},
		},
	}
	assert.NoError(t, projectRef.Insert())

	repoRef := &RepoRef{ProjectRef{
		Id:                    "mongodb_mci",
		Repo:                  "mci",
		Branch:                "main",
		SpawnHostScriptPath:   "my-path",
		Admins:                []string{"john.liu"},
		PatchingDisabled:      nil,
		GitTagVersionsEnabled: utility.FalsePtr(),
		PRTestingEnabled:      utility.TruePtr(),
		GitTagAuthorizedTeams: []string{"my team"},
		GitTagAuthorizedUsers: []string{"my user"},
		PatchTriggerAliases: []patch.PatchTriggerDefinition{
			{Alias: "global patch trigger"},
		},
		TaskSync:          TaskSyncOptions{ConfigEnabled: utility.TruePtr(), PatchEnabled: utility.TruePtr()},
		CommitQueue:       CommitQueueParams{Enabled: utility.TruePtr()},
		WorkstationConfig: WorkstationConfig{SetupCommands: []WorkstationSetupCommand{{Command: "my-command"}}},
		ParsleyFilters: []parsley.Filter{
			{
				Expression:    "repo-filter",
				CaseSensitive: false,
				ExactMatch:    true,
			},
		},
	}}
	assert.NoError(t, repoRef.Upsert())

	mergedProjects, err := FindMergedEnabledProjectRefsByIds("ident", "ident_enabled")
	assert.NoError(t, err)
	require.NotNil(t, mergedProjects)
	assert.Len(t, mergedProjects, 1)
	assert.Equal(t, "ident_enabled", mergedProjects[0].Id)
}
func TestGetNumberOfEnabledProjects(t *testing.T) {
	require.NoError(t, db.ClearCollections(ProjectRefCollection, RepoRefCollection))

	enabled1 := &ProjectRef{
		Id:      "enabled1",
		Owner:   "10gen",
		Repo:    "repo",
		Enabled: true,
	}
	assert.NoError(t, enabled1.Insert())
	enabled2 := &ProjectRef{
		Id:      "enabled2",
		Owner:   "mongodb",
		Repo:    "mci",
		Enabled: true,
	}
	assert.NoError(t, enabled2.Insert())
	disabled1 := &ProjectRef{
		Id:      "disabled1",
		Owner:   "mongodb",
		Repo:    "mci",
		Enabled: false,
	}
	assert.NoError(t, disabled1.Insert())
	disabled2 := &ProjectRef{
		Id:      "disabled2",
		Owner:   "mongodb",
		Repo:    "mci",
		Enabled: false,
	}
	assert.NoError(t, disabled2.Insert())

	enabledProjects, err := GetNumberOfEnabledProjects()
	assert.NoError(t, err)
	assert.Equal(t, 2, enabledProjects)
	enabledProjectsOwnerRepo, err := GetNumberOfEnabledProjectsForOwnerRepo(enabled2.Owner, enabled2.Repo)
	assert.NoError(t, err)
	assert.Equal(t, 1, enabledProjectsOwnerRepo)
}

func TestValidateEnabledProjectsLimit(t *testing.T) {
	assert.NoError(t, db.ClearCollections(ProjectRefCollection, RepoRefCollection))
	enabled1 := &ProjectRef{
		Id:      "enabled1",
		Owner:   "mongodb",
		Repo:    "mci",
		Enabled: true,
	}
	assert.NoError(t, enabled1.Insert())
	enabled2 := &ProjectRef{
		Id:      "enabled2",
		Owner:   "owner_exception",
		Repo:    "repo_exception",
		Enabled: true,
	}
	assert.NoError(t, enabled2.Insert())
	disabled1 := &ProjectRef{
		Id:      "disabled1",
		Owner:   "mongodb",
		Repo:    "mci",
		Enabled: false,
	}
	assert.NoError(t, disabled1.Insert())
	enabledByRepo := &ProjectRef{
		Id:        "enabledByRepo",
		Owner:     "enable_mongodb",
		Repo:      "enable_mci",
		RepoRefId: "enable_repo",
	}
	assert.NoError(t, enabledByRepo.Insert())
	enableRef := &RepoRef{ProjectRef{
		Id:      "enable_repo",
		Owner:   "enable_mongodb",
		Repo:    "enable_mci",
		Enabled: true,
	}}
	assert.NoError(t, enableRef.Upsert())
	disabledByRepo := &ProjectRef{
		Id:        "disabledByRepo",
		Owner:     "disable_mongodb",
		Repo:      "disable_mci",
		RepoRefId: "disable_repo",
	}
	assert.NoError(t, disabledByRepo.Insert())
	disableRepo := &RepoRef{ProjectRef{
		Id:      "disable_repo",
		Owner:   "disable_mongodb",
		Repo:    "disable_mci",
		Enabled: true,
	}}
	assert.NoError(t, disableRepo.Upsert())

	var settings evergreen.Settings
	settings.ProjectCreation.TotalProjectLimit = 4
	settings.ProjectCreation.RepoProjectLimit = 1
	settings.ProjectCreation.RepoExceptions = []evergreen.OwnerRepo{
		{
			Owner: "owner_exception",
			Repo:  "repo_exception",
		},
	}

	// Should error when trying to enable an existing project past limits.
	disabled1.Enabled = true
	original, err := FindMergedProjectRef(disabled1.Id, "", false)
	assert.NoError(t, err)
	statusCode, err := ValidateEnabledProjectsLimit(disabled1.Id, &settings, original, disabled1)
	assert.Error(t, err)
	assert.Equal(t, http.StatusBadRequest, statusCode)

	// Should not error if owner/repo is part of exception.
	exception := &ProjectRef{
		Id:      "exception",
		Owner:   "owner_exception",
		Repo:    "repo_exception",
		Enabled: true,
	}
	original, err = FindMergedProjectRef(exception.Id, "", false)
	assert.NoError(t, err)
	_, err = ValidateEnabledProjectsLimit(enabled1.Id, &settings, original, exception)
	assert.NoError(t, err)

	// Should error if owner/repo is not part of exception.
	notException := &ProjectRef{
		Id:      "not_exception",
		Owner:   "mongodb",
		Repo:    "mci",
		Enabled: true,
	}
	original, err = FindMergedProjectRef(notException.Id, "", false)
	assert.NoError(t, err)
	statusCode, err = ValidateEnabledProjectsLimit(notException.Id, &settings, original, notException)
	assert.Error(t, err)
	assert.Equal(t, http.StatusBadRequest, statusCode)

	// Should not error if a repo defaulted project is enabled.
	disableRepo.Enabled = true
	assert.NoError(t, disableRepo.Upsert())
	mergedRef, err := GetProjectRefMergedWithRepo(*disabledByRepo)
	assert.NoError(t, err)
	original, err = FindMergedProjectRef(disabledByRepo.Id, "", false)
	assert.NoError(t, err)
	_, err = ValidateEnabledProjectsLimit(disabledByRepo.Id, &settings, original, mergedRef)
	assert.NoError(t, err)

	// Should error on enabled if you try to change owner/repo past limit.
	enabled2.Owner = "mongodb"
	enabled2.Repo = "mci"
	original, err = FindMergedProjectRef(enabled2.Id, "", false)
	assert.NoError(t, err)
	statusCode, err = ValidateEnabledProjectsLimit(enabled2.Id, &settings, original, enabled2)
	assert.Error(t, err)
	assert.Equal(t, http.StatusBadRequest, statusCode)

	// Total project limit cannot be exceeded. Even with the exception.
	settings.ProjectCreation.TotalProjectLimit = 2
	original, err = FindMergedProjectRef(exception.Id, "", false)
	assert.NoError(t, err)
	statusCode, err = ValidateEnabledProjectsLimit(exception.Id, &settings, original, exception)
	assert.Error(t, err)
	assert.Equal(t, http.StatusBadRequest, statusCode)
}

func TestGetBatchTimeDoesNotExceedMaxBatchTime(t *testing.T) {
	assert := assert.New(t)

	projectRef := &ProjectRef{
		Owner:     "mongodb",
		Repo:      "mci",
		Branch:    "main",
		Enabled:   true,
		BatchTime: maxBatchTime + 1,
		Id:        "ident",
	}

	emptyVariant := &BuildVariant{}
	emptyTask := &BuildVariantTaskUnit{}

	assert.Equal(projectRef.getBatchTimeForVariant(emptyVariant), maxBatchTime,
		"ProjectRef.getBatchTimeForVariant() is not capping BatchTime to MaxInt32")

	assert.Equal(projectRef.getBatchTimeForTask(emptyTask), maxBatchTime,
		"ProjectRef.getBatchTimeForTask() is not capping BatchTime to MaxInt32")

	projectRef.BatchTime = 55
	assert.Equal(projectRef.getBatchTimeForVariant(emptyVariant), 55,
		"ProjectRef.getBatchTimeForVariant() is not returning the correct BatchTime")

	assert.Equal(projectRef.getBatchTimeForTask(emptyTask), 55,
		"ProjectRef.getBatchTimeForVariant() is not returning the correct BatchTime")

}

func TestGetActivationTimeForTask(t *testing.T) {
	assert.NoError(t, db.ClearCollections(VersionCollection))
	prevTime := time.Date(2020, time.June, 9, 0, 0, 0, 0, time.UTC) // Tuesday
	batchTime := 60
	projectRef := &ProjectRef{Id: "mci"}
	bvt := &BuildVariantTaskUnit{
		BatchTime: &batchTime,
		Name:      "myTask",
		Variant:   "bv1",
	}
	bvt2 := &BuildVariantTaskUnit{
		Name:    "notMyTask",
		Variant: "bv1",
		Disable: utility.TruePtr(),
	}

	versionWithoutTask := Version{
		Id:         "v1",
		Identifier: projectRef.Id,
		Requester:  evergreen.RepotrackerVersionRequester,
		BuildVariants: []VersionBuildStatus{
			{
				BuildVariant:     "bv1",
				ActivationStatus: ActivationStatus{Activated: true, ActivateAt: time.Now()},
				BatchTimeTasks: []BatchTimeTaskStatus{
					{
						TaskName:         "a different task",
						ActivationStatus: ActivationStatus{ActivateAt: time.Now(), Activated: true},
					},
				},
			},
		},
	}
	versionWithTask := Version{
		Id:         "v2",
		Identifier: projectRef.Id,
		Requester:  evergreen.RepotrackerVersionRequester,
		BuildVariants: []VersionBuildStatus{
			{
				BuildVariant:     "bv1",
				ActivationStatus: ActivationStatus{Activated: false, ActivateAt: prevTime.Add(-1 * time.Hour)},
				BatchTimeTasks: []BatchTimeTaskStatus{
					{
						TaskName:         "myTask",
						ActivationStatus: ActivationStatus{ActivateAt: prevTime, Activated: true},
					},
					{
						TaskName:         "notMyTask",
						ActivationStatus: ActivationStatus{ActivateAt: time.Now(), Activated: true},
					},
				},
			},
			{
				BuildVariant:     "bv_unrelated",
				ActivationStatus: ActivationStatus{Activated: true, ActivateAt: time.Now()},
			},
		},
	}
	assert.NoError(t, versionWithoutTask.Insert())
	assert.NoError(t, versionWithTask.Insert())

	currentTime := time.Now()
	activationTime, err := projectRef.GetActivationTimeForTask(bvt, currentTime, time.Now())
	assert.NoError(t, err)
	assert.True(t, activationTime.Equal(prevTime.Add(time.Hour)))

	// Activation time should be the zero time, because this variant is disabled.
	activationTime, err = projectRef.GetActivationTimeForTask(bvt2, currentTime, time.Now())
	assert.NoError(t, err)
	assert.True(t, utility.IsZeroTime(activationTime))
}

func TestGetActivationTimeWithCron(t *testing.T) {
	prevTime := time.Date(2020, time.June, 9, 0, 0, 0, 0, time.UTC) // Tuesday
	for name, test := range map[string]func(t *testing.T){
		"Empty": func(t *testing.T) {
			_, err := GetNextCronTime(prevTime, "")
			assert.Error(t, err)
		},
		"InvalidBatchSyntax": func(t *testing.T) {
			batchStr := "* * *"
			_, err := GetNextCronTime(prevTime, batchStr)
			assert.Error(t, err)
		},
		"EveryHourEveryDay": func(t *testing.T) {
			batchStr := "0 * * * *"
			res, err := GetNextCronTime(prevTime, batchStr)
			assert.NoError(t, err)
			assert.Equal(t, prevTime.Add(time.Hour), res)
		},
		"SpecifyDOW": func(t *testing.T) {
			batchStr := "0 0 ? * MON,WED,FRI"
			res, err := GetNextCronTime(prevTime, batchStr)
			assert.NoError(t, err)
			assert.Equal(t, prevTime.Add(time.Hour*24), res) // i.e. Wednesday

			newRes, err := GetNextCronTime(res, batchStr) // i.e. Friday
			assert.NoError(t, err)
			assert.Equal(t, res.Add(time.Hour*48), newRes)
		},
		"1and15thOfTheMonth": func(t *testing.T) {
			batchStr := "0 0 1,15 *"
			res, err := GetNextCronTime(prevTime, batchStr)
			assert.NoError(t, err)
			assert.Equal(t, prevTime.Add(time.Hour*24*6), res)
		},
		"Descriptor": func(t *testing.T) {
			batchStr := "@daily"
			res, err := GetNextCronTime(prevTime, batchStr)
			assert.NoError(t, err)
			assert.Equal(t, prevTime.Add(time.Hour*24), res)
		},
		"Interval": func(t *testing.T) {
			batchStr := "@every 2h"
			_, err := GetNextCronTime(prevTime, batchStr)
			assert.Error(t, err)
		},
	} {
		t.Run(name, test)
	}

	pRef := ProjectRef{
		Id:         "project",
		Identifier: "project",
	}
	versionCreatedAt, err := time.Parse(time.RFC3339, "2024-07-15T23:59:00Z")
	require.NoError(t, err)
	v := Version{
		Id:         "version",
		CreateTime: versionCreatedAt,
	}
	const cronExpr = "0 */4 * * *" // Every 4 hours
	bvtu := BuildVariantTaskUnit{
		Name:          "task_name",
		Variant:       "bv_name",
		CronBatchTime: cronExpr,
	}
	bv := BuildVariant{
		Name:          "bv_name",
		CronBatchTime: cronExpr,
	}

	for activationType, getActivationTime := range map[string]func(versionCreatedAt time.Time, now time.Time) (time.Time, error){
		"Task": func(versionCreatedAt time.Time, now time.Time) (time.Time, error) {
			return pRef.GetActivationTimeForTask(&bvtu, versionCreatedAt, now)
		},
		"Variant": func(versionCreatedAt time.Time, now time.Time) (time.Time, error) {
			return pRef.GetActivationTimeForVariant(&bv, versionCreatedAt, now)
		},
	} {
		t.Run(activationType, func(t *testing.T) {
			for tName, tCase := range map[string]func(t *testing.T, pRef *ProjectRef, v *Version, bvtu *BuildVariantTaskUnit){
				"SchedulesPastCronWithRecentlyElapsedCron": func(t *testing.T, pRef *ProjectRef, v *Version, bvtu *BuildVariantTaskUnit) {
					now := v.CreateTime.Add(2 * time.Minute)

					activateAt, err := getActivationTime(v.CreateTime, now)
					require.NoError(t, err)

					assert.True(t, activateAt.Before(now), "cron should be scheduled in the past")
				},
				"SchedulesFutureCronWithRecentlyElapsedCronButConflictingRecentCommitVersion": func(t *testing.T, pRef *ProjectRef, v *Version, bvtu *BuildVariantTaskUnit) {
					now := v.CreateTime.Add(2 * time.Minute)
					conflictingVersionWithCron := Version{
						Id:         "conflicting_version_with_cron",
						Identifier: pRef.Id,
						CreateTime: v.CreateTime.Add(-time.Hour),
						Requester:  evergreen.RepotrackerVersionRequester,
						BuildVariants: []VersionBuildStatus{
							{
								BuildVariant: "bv_name",
								ActivationStatus: ActivationStatus{
									ActivateAt: now,
								},
								BatchTimeTasks: []BatchTimeTaskStatus{
									{
										TaskName: "task_name",
										ActivationStatus: ActivationStatus{
											ActivateAt: now,
										},
									},
								},
							},
						},
					}
					require.NoError(t, conflictingVersionWithCron.Insert())

					activateAt, err := getActivationTime(v.CreateTime, now)
					require.NoError(t, err)
					assert.True(t, activateAt.After(now), "cron should be scheduled in the future due to conflicting recent commit version with recent activation time")
				},
				"SchedulesPastCronWithNonconflictingRecentCommitVersion": func(t *testing.T, pRef *ProjectRef, v *Version, bvtu *BuildVariantTaskUnit) {
					now := v.CreateTime.Add(2 * time.Minute)

					recentVersionCreatedAt := v.CreateTime.Add(-6 * time.Hour)
					recentVersionWithCron := Version{
						Id:         "conflicting_version_with_cron",
						Identifier: pRef.Id,
						CreateTime: recentVersionCreatedAt,
						Requester:  evergreen.AdHocRequester,
						BuildVariants: []VersionBuildStatus{
							{
								BuildVariant: "bv_name",
								ActivationStatus: ActivationStatus{
									ActivateAt: recentVersionCreatedAt,
								},
								BatchTimeTasks: []BatchTimeTaskStatus{
									{
										TaskName: "task_name",
										ActivationStatus: ActivationStatus{
											ActivateAt: recentVersionCreatedAt,
										},
									},
								},
							},
						},
					}
					require.NoError(t, recentVersionWithCron.Insert())

					activateAt, err := getActivationTime(v.CreateTime, now)
					require.NoError(t, err)

					assert.True(t, activateAt.Before(now), "cron should be scheduled in the past because the most recent commit version's activation time does not conflict")
				},
				"SchedulesPastCronWithRecentCommitVersionWithZeroActivationTime": func(t *testing.T, pRef *ProjectRef, v *Version, bvtu *BuildVariantTaskUnit) {
					now := v.CreateTime.Add(2 * time.Minute)

					zeroActivationTime := time.Time{}
					recentVersionWithCron := Version{
						Id:         "conflicting_version_with_cron",
						Identifier: pRef.Id,
						CreateTime: zeroActivationTime,
						Requester:  evergreen.AdHocRequester,
						BuildVariants: []VersionBuildStatus{
							{
								BuildVariant: "bv_name",
								ActivationStatus: ActivationStatus{
									ActivateAt: zeroActivationTime,
								},
								BatchTimeTasks: []BatchTimeTaskStatus{
									{
										TaskName: "task_name",
										ActivationStatus: ActivationStatus{
											ActivateAt: zeroActivationTime,
										},
									},
								},
							},
						},
					}
					require.NoError(t, recentVersionWithCron.Insert())

					activateAt, err := getActivationTime(v.CreateTime, now)
					require.NoError(t, err)

					assert.True(t, activateAt.Before(now), "cron should be scheduled in the past because the most recent commit version's activation time is zero")
				},
				"SchedulesPastCronWithNonconflictingPeriodicBuild": func(t *testing.T, pRef *ProjectRef, v *Version, bvtu *BuildVariantTaskUnit) {
					now := v.CreateTime.Add(2 * time.Minute)
					conflictingVersionWithCron := Version{
						Id:         "conflicting_version_with_cron",
						Identifier: pRef.Id,
						CreateTime: v.CreateTime.Add(-time.Hour),
						Requester:  evergreen.AdHocRequester,
						BuildVariants: []VersionBuildStatus{
							{
								BuildVariant: "bv_name",
								ActivationStatus: ActivationStatus{
									ActivateAt: now,
								},
								BatchTimeTasks: []BatchTimeTaskStatus{
									{
										TaskName: "task_name",
										ActivationStatus: ActivationStatus{
											ActivateAt: now,
										},
									},
								},
							},
						},
					}
					require.NoError(t, conflictingVersionWithCron.Insert())

					activateAt, err := getActivationTime(v.CreateTime, now)
					require.NoError(t, err)

					assert.True(t, activateAt.Before(now), "cron should be scheduled in the past since the most recent version is a periodic build")
				},
				"SchedulesFutureCronForLongElapsedCron": func(t *testing.T, pRef *ProjectRef, v *Version, bvtu *BuildVariantTaskUnit) {
					now := v.CreateTime.Add(time.Hour)

					activateAt, err := getActivationTime(v.CreateTime, now)
					require.NoError(t, err)

					assert.True(t, activateAt.After(now), "cron should be scheduled in the future because it has been a long time since the version was created")
				},
			} {
				t.Run(tName, func(t *testing.T) {
					require.NoError(t, db.ClearCollections(VersionCollection))

					tCase(t, &pRef, &v, &bvtu)
				})
			}
		})
	}
}

func TestAttachToNewRepo(t *testing.T) {
	ctx, cancel := context.WithCancel(context.Background())
	defer cancel()

	require.NoError(t, db.ClearCollections(ProjectRefCollection, RepoRefCollection, evergreen.ScopeCollection,
		evergreen.RoleCollection, user.Collection, evergreen.ConfigCollection, githubapp.GitHubAppCollection))
	require.NoError(t, db.CreateCollections(evergreen.ScopeCollection))

	settings := evergreen.Settings{
		GithubOrgs: []string{"newOwner", "evergreen-ci"},
		AuthConfig: evergreen.AuthConfig{
			Github: &evergreen.GithubAuthConfig{
				AppId: 1234,
			},
		},
		Expansions: map[string]string{
			"github_app_key": "test",
		},
	}
	assert.NoError(t, settings.Set(ctx))
	pRef := ProjectRef{
		Id:        "myProject",
		Owner:     "evergreen-ci",
		Repo:      "evergreen",
		Branch:    "main",
		Admins:    []string{"me"},
		RepoRefId: "myRepo",
		Enabled:   true,
		CommitQueue: CommitQueueParams{
			Enabled: utility.TruePtr(),
		},
		PRTestingEnabled: utility.TruePtr(),
		TracksPushEvents: utility.TruePtr(),
	}
	assert.NoError(t, pRef.Insert())
	repoRef := RepoRef{ProjectRef{
		Id: "myRepo",
	}}
	assert.NoError(t, repoRef.Upsert())
	u := &user.DBUser{Id: "me"}

	assert.NoError(t, u.Insert())
	installation := githubapp.GitHubAppInstallation{
		Owner:          pRef.Owner,
		Repo:           pRef.Repo,
		AppID:          1234,
		InstallationID: 5678,
	}
	assert.NoError(t, installation.Upsert(ctx))

	// Can't attach to repo with an invalid owner
	pRef.Owner = "invalid"
	assert.Error(t, pRef.AttachToNewRepo(u))

	pRef.Owner = "newOwner"
	pRef.Repo = "newRepo"
	newInstallation := githubapp.GitHubAppInstallation{
		Owner:          pRef.Owner,
		Repo:           pRef.Repo,
		AppID:          1234,
		InstallationID: 5678,
	}
	assert.NoError(t, newInstallation.Upsert(ctx))
	assert.NoError(t, pRef.AttachToNewRepo(u))

	pRefFromDB, err := FindBranchProjectRef(pRef.Id)
	assert.NoError(t, err)
	assert.NotNil(t, pRefFromDB)
	assert.NotEqual(t, pRefFromDB.RepoRefId, "myRepo")
	assert.Equal(t, pRefFromDB.Owner, "newOwner")
	assert.Equal(t, pRefFromDB.Repo, "newRepo")
	assert.Nil(t, pRefFromDB.TracksPushEvents)

	newRepoRef, err := FindOneRepoRef(pRef.RepoRefId)
	assert.NoError(t, err)
	assert.NotNil(t, newRepoRef)

	assert.True(t, newRepoRef.DoesTrackPushEvents())

	mergedRef, err := FindMergedProjectRef(pRef.Id, "", false)
	assert.NoError(t, err)
	assert.True(t, mergedRef.DoesTrackPushEvents())

	userFromDB, err := user.FindOneById("me")
	assert.NoError(t, err)
	assert.Len(t, userFromDB.SystemRoles, 1)
	assert.Contains(t, userFromDB.SystemRoles, GetRepoAdminRole(pRefFromDB.RepoRefId))
	hasPermission, err := UserHasRepoViewPermission(u, pRefFromDB.RepoRefId)
	assert.NoError(t, err)
	assert.True(t, hasPermission)
	// Attaching a different project to this repo will result in Github conflicts being unset.
	pRef = ProjectRef{
		Id:        "mySecondProject",
		Owner:     "evergreen-ci",
		Repo:      "evergreen",
		Branch:    "main",
		Admins:    []string{"me"},
		RepoRefId: "myRepo",
		CommitQueue: CommitQueueParams{
			Enabled: utility.TruePtr(),
		},
		GithubChecksEnabled: utility.TruePtr(),
		Enabled:             true,
	}
	assert.NoError(t, pRef.Insert())
	pRef.Owner = "newOwner"
	pRef.Repo = "newRepo"
	assert.NoError(t, pRef.AttachToNewRepo(u))
	assert.True(t, pRef.UseRepoSettings())
	assert.NotEmpty(t, pRef.RepoRefId)

	pRefFromDB, err = FindBranchProjectRef(pRef.Id)
	assert.NoError(t, err)
	assert.NotNil(t, pRefFromDB)
	assert.True(t, pRefFromDB.UseRepoSettings())
	assert.NotEmpty(t, pRefFromDB.RepoRefId)
	// Commit queue and PR testing should be set to false, since they would introduce project conflicts.
	assert.False(t, pRefFromDB.CommitQueue.IsEnabled())
	assert.False(t, pRefFromDB.IsPRTestingEnabled())
	assert.True(t, pRefFromDB.IsGithubChecksEnabled())

}

func checkRepoAttachmentEventLog(t *testing.T, project ProjectRef, attachmentType string) {
	events, err := MostRecentProjectEvents(project.Id, 10)
	require.NoError(t, err)
	require.Len(t, events, 1)
	assert.Equal(t, project.Id, events[0].ResourceId)
	assert.Equal(t, event.EventResourceTypeProject, events[0].ResourceType)
	assert.Equal(t, attachmentType, events[0].EventType)
}

func TestAttachToRepo(t *testing.T) {
	ctx, cancel := context.WithCancel(context.Background())
	defer cancel()

	require.NoError(t, db.ClearCollections(ProjectRefCollection, RepoRefCollection, evergreen.ScopeCollection,
		evergreen.RoleCollection, user.Collection, event.EventCollection, evergreen.ConfigCollection))
	require.NoError(t, db.CreateCollections(evergreen.ScopeCollection))
	settings := evergreen.Settings{
		GithubOrgs: []string{"newOwner", "evergreen-ci"},
	}
	assert.NoError(t, settings.Set(ctx))
	pRef := ProjectRef{
		Id:     "myProject",
		Owner:  "evergreen-ci",
		Repo:   "evergreen",
		Branch: "main",
		Admins: []string{"me"},
		CommitQueue: CommitQueueParams{
			Enabled: utility.TruePtr(),
		},
		GithubChecksEnabled: utility.TruePtr(),
		TracksPushEvents:    utility.TruePtr(),
		Enabled:             true,
	}
	assert.NoError(t, pRef.Insert())

	installation := githubapp.GitHubAppInstallation{
		Owner:          pRef.Owner,
		Repo:           pRef.Repo,
		AppID:          1234,
		InstallationID: 5678,
	}
	assert.NoError(t, installation.Upsert(ctx))

	u := &user.DBUser{Id: "me"}
	assert.NoError(t, u.Insert())
	// No repo exists, but one should be created.
	assert.NoError(t, pRef.AttachToRepo(ctx, u))
	assert.True(t, pRef.UseRepoSettings())
	assert.NotEmpty(t, pRef.RepoRefId)
	checkRepoAttachmentEventLog(t, pRef, event.EventTypeProjectAttachedToRepo)

	pRefFromDB, err := FindBranchProjectRef(pRef.Id)
	assert.NoError(t, err)
	assert.NotNil(t, pRefFromDB)
	assert.True(t, pRefFromDB.UseRepoSettings())
	assert.NotEmpty(t, pRefFromDB.RepoRefId)
	assert.True(t, pRefFromDB.Enabled)
	assert.True(t, pRefFromDB.CommitQueue.IsEnabled())
	assert.True(t, pRefFromDB.IsGithubChecksEnabled())
	assert.Nil(t, pRefFromDB.TracksPushEvents)

	repoRef, err := FindOneRepoRef(pRef.RepoRefId)
	assert.NoError(t, err)
	require.NotNil(t, repoRef)
	assert.True(t, repoRef.DoesTrackPushEvents())

	u, err = user.FindOneById("me")
	assert.NoError(t, err)
	assert.NotNil(t, u)
	assert.Contains(t, u.Roles(), GetRepoAdminRole(pRefFromDB.RepoRefId))
	hasPermission, err := UserHasRepoViewPermission(u, pRefFromDB.RepoRefId)
	assert.NoError(t, err)
	assert.True(t, hasPermission)

	// Try attaching a new project ref, now that a repo does exist.
	pRef = ProjectRef{
		Id:     "mySecondProject",
		Owner:  "evergreen-ci",
		Repo:   "evergreen",
		Branch: "main",
		Admins: []string{"me"},
		CommitQueue: CommitQueueParams{
			Enabled: utility.TruePtr(),
		},
		PRTestingEnabled: utility.TruePtr(),
		Enabled:          true,
	}
	assert.NoError(t, pRef.Insert())
	assert.NoError(t, pRef.AttachToRepo(ctx, u))
	assert.True(t, pRef.UseRepoSettings())
	assert.NotEmpty(t, pRef.RepoRefId)
	checkRepoAttachmentEventLog(t, pRef, event.EventTypeProjectAttachedToRepo)

	pRefFromDB, err = FindBranchProjectRef(pRef.Id)
	assert.NoError(t, err)
	assert.NotNil(t, pRefFromDB)
	assert.True(t, pRefFromDB.UseRepoSettings())
	assert.NotEmpty(t, pRefFromDB.RepoRefId)
	// Commit queue and github checks should be set to false, since they would introduce project conflicts.
	assert.False(t, pRefFromDB.CommitQueue.IsEnabled())
	assert.False(t, pRefFromDB.IsGithubChecksEnabled())
	assert.True(t, pRefFromDB.IsPRTestingEnabled())

	// Try attaching with a disallowed owner.
	pRef = ProjectRef{
		Id:     "myBadProject",
		Owner:  "nonexistent",
		Repo:   "evergreen",
		Branch: "main",
	}
	assert.NoError(t, pRef.Insert())
	assert.Error(t, pRef.AttachToRepo(ctx, u))
}

func checkParametersMatchVars(ctx context.Context, t *testing.T, pm ParameterMappings, vars map[string]string) {
	assert.Len(t, pm, len(vars), "each project var should have exactly one corresponding parameter")
	fakeParams, err := fakeparameter.FindByIDs(ctx, pm.ParameterNames()...)
	assert.NoError(t, err)
	assert.Len(t, fakeParams, len(vars))

	paramNamesMap := pm.ParameterNameMap()
	for _, fakeParam := range fakeParams {
		varName := paramNamesMap[fakeParam.Name].Name
		assert.NotEmpty(t, varName, "parameter should have corresponding project variable")
		assert.Equal(t, vars[varName], fakeParam.Value, "project variable value should match the parameter value")
	}
}

func TestDetachFromRepo(t *testing.T) {
	ctx, cancel := context.WithCancel(context.Background())
	defer cancel()

	for name, test := range map[string]func(t *testing.T, pRef *ProjectRef, dbUser *user.DBUser){
		"ProjectRefIsUpdatedCorrectly": func(t *testing.T, pRef *ProjectRef, dbUser *user.DBUser) {
			assert.NoError(t, pRef.DetachFromRepo(dbUser))
			checkRepoAttachmentEventLog(t, *pRef, event.EventTypeProjectDetachedFromRepo)
			pRefFromDB, err := FindBranchProjectRef(pRef.Id)
			assert.NoError(t, err)
			assert.NotNil(t, pRefFromDB)
			assert.False(t, pRefFromDB.UseRepoSettings())
			assert.Empty(t, pRefFromDB.RepoRefId)
			assert.NotNil(t, pRefFromDB.PRTestingEnabled)
			assert.False(t, pRefFromDB.IsPRTestingEnabled())
			assert.NotNil(t, pRefFromDB.GitTagVersionsEnabled)
			assert.True(t, pRefFromDB.IsGitTagVersionsEnabled())
			assert.True(t, pRefFromDB.IsGithubChecksEnabled())
			assert.Equal(t, pRefFromDB.GithubTriggerAliases, []string{"my_trigger"})
			assert.True(t, pRefFromDB.DoesTrackPushEvents())

			dbUser, err = user.FindOneById("me")
			assert.NoError(t, err)
			assert.NotNil(t, dbUser)
			hasPermission, err := UserHasRepoViewPermission(dbUser, pRefFromDB.RepoRefId)
			assert.NoError(t, err)
			assert.False(t, hasPermission)
		},
		"NewRepoVarsAreMerged": func(t *testing.T, pRef *ProjectRef, dbUser *user.DBUser) {
			assert.NoError(t, pRef.DetachFromRepo(dbUser))
			checkRepoAttachmentEventLog(t, *pRef, event.EventTypeProjectDetachedFromRepo)
			vars, err := FindOneProjectVars(pRef.Id)
			assert.NoError(t, err)
			assert.NotNil(t, vars)
			assert.Equal(t, vars.Vars["project"], "only")
			assert.Equal(t, vars.Vars["in"], "both")    // not modified
			assert.Equal(t, vars.Vars["repo"], "only!") // added from repo
			assert.False(t, vars.PrivateVars["project"])
			assert.True(t, vars.PrivateVars["in"])
			assert.True(t, vars.PrivateVars["repo"]) // added from repo
		},
		"ProjectAndRepoVarsAreMergedAndStoredInParameterStore": func(t *testing.T, pRef *ProjectRef, dbUser *user.DBUser) {
			expectedVars, err := FindMergedProjectVars(pRef.Id)
			require.NoError(t, err)

			assert.NoError(t, pRef.DetachFromRepo(dbUser))
			checkRepoAttachmentEventLog(t, *pRef, event.EventTypeProjectDetachedFromRepo)
			vars, err := FindOneProjectVars(pRef.Id)
			require.NoError(t, err)
			require.NotZero(t, vars)

			checkParametersMatchVars(ctx, t, vars.Parameters, expectedVars.Vars)
		},
		"PatchAliases": func(t *testing.T, pRef *ProjectRef, dbUser *user.DBUser) {
			// no patch aliases are copied if the project has a patch alias
			projectAlias := ProjectAlias{Alias: "myProjectAlias", ProjectID: pRef.Id}
			assert.NoError(t, projectAlias.Upsert())

			repoAlias := ProjectAlias{Alias: "myRepoAlias", ProjectID: pRef.RepoRefId}
			assert.NoError(t, repoAlias.Upsert())

			assert.NoError(t, pRef.DetachFromRepo(dbUser))
			checkRepoAttachmentEventLog(t, *pRef, event.EventTypeProjectDetachedFromRepo)
			aliases, err := FindAliasesForProjectFromDb(pRef.Id)
			assert.NoError(t, err)
			assert.Len(t, aliases, 1)
			assert.Equal(t, aliases[0].Alias, projectAlias.Alias)

			// reattach to repo to test without project patch aliases
			assert.NoError(t, pRef.AttachToRepo(ctx, dbUser))
			assert.NotEmpty(t, pRef.RepoRefId)
			assert.True(t, pRef.UseRepoSettings())
			assert.NoError(t, RemoveProjectAlias(projectAlias.ID.Hex()))

			assert.NoError(t, pRef.DetachFromRepo(dbUser))
			aliases, err = FindAliasesForProjectFromDb(pRef.Id)
			assert.NoError(t, err)
			assert.Len(t, aliases, 1)
			assert.Equal(t, aliases[0].Alias, repoAlias.Alias)
		},
		"InternalAliases": func(t *testing.T, pRef *ProjectRef, dbUser *user.DBUser) {
			projectAliases := []ProjectAlias{
				{Alias: evergreen.GitTagAlias, Variant: "projectVariant"},
				{Alias: evergreen.CommitQueueAlias},
			}
			assert.NoError(t, UpsertAliasesForProject(projectAliases, pRef.Id))
			repoAliases := []ProjectAlias{
				{Alias: evergreen.GitTagAlias, Variant: "repoVariant"},
				{Alias: evergreen.GithubPRAlias},
			}
			assert.NoError(t, UpsertAliasesForProject(repoAliases, pRef.RepoRefId))

			assert.NoError(t, pRef.DetachFromRepo(dbUser))
			checkRepoAttachmentEventLog(t, *pRef, event.EventTypeProjectDetachedFromRepo)
			aliases, err := FindAliasesForProjectFromDb(pRef.Id)
			assert.NoError(t, err)
			assert.Len(t, aliases, 3)
			gitTagCount := 0
			prCount := 0
			cqCount := 0
			for _, a := range aliases {
				if a.Alias == evergreen.GitTagAlias {
					gitTagCount += 1
					assert.Equal(t, a.Variant, projectAliases[0].Variant) // wasn't overwritten by repo
				}
				if a.Alias == evergreen.GithubPRAlias {
					prCount += 1
				}
				if a.Alias == evergreen.CommitQueueAlias {
					cqCount += 1
				}
			}
			assert.Equal(t, gitTagCount, 1)
			assert.Equal(t, prCount, 1)
			assert.Equal(t, cqCount, 1)
		},
		"Subscriptions": func(t *testing.T, pRef *ProjectRef, dbUser *user.DBUser) {
			projectSubscription := event.Subscription{
				Owner:        pRef.Id,
				OwnerType:    event.OwnerTypeProject,
				ResourceType: event.ResourceTypeTask,
				Trigger:      event.TriggerOutcome,
				Selectors: []event.Selector{
					{Type: "id", Data: "1234"},
				},
				Subscriber: event.Subscriber{
					Type:   event.EmailSubscriberType,
					Target: "a@domain.invalid",
				},
			}
			assert.NoError(t, projectSubscription.Upsert())
			repoSubscription := event.Subscription{
				Owner:        pRef.RepoRefId,
				OwnerType:    event.OwnerTypeProject,
				ResourceType: event.ResourceTypeTask,
				Trigger:      event.TriggerFailure,
				Selectors: []event.Selector{
					{Type: "id", Data: "1234"},
				},
				Subscriber: event.Subscriber{
					Type:   event.EmailSubscriberType,
					Target: "a@domain.invalid",
				},
			}
			assert.NoError(t, repoSubscription.Upsert())
			assert.NoError(t, pRef.DetachFromRepo(dbUser))
			checkRepoAttachmentEventLog(t, *pRef, event.EventTypeProjectDetachedFromRepo)

			subs, err := event.FindSubscriptionsByOwner(pRef.Id, event.OwnerTypeProject)
			assert.NoError(t, err)
			require.Len(t, subs, 1)
			assert.Equal(t, subs[0].Owner, pRef.Id)
			assert.Equal(t, subs[0].Trigger, event.TriggerOutcome)

			// reattach to repo to test without subscription
			assert.NoError(t, pRef.AttachToRepo(ctx, dbUser))
			assert.NoError(t, event.RemoveSubscription(projectSubscription.ID))
			assert.NoError(t, pRef.DetachFromRepo(dbUser))

			subs, err = event.FindSubscriptionsByOwner(pRef.Id, event.OwnerTypeProject)
			assert.NoError(t, err)
			assert.Len(t, subs, 1)
			assert.Equal(t, subs[0].Owner, pRef.Id)
			assert.Equal(t, subs[0].Trigger, event.TriggerFailure)
		},
	} {
		t.Run(name, func(t *testing.T) {
			require.NoError(t, db.ClearCollections(ProjectRefCollection, RepoRefCollection, evergreen.ScopeCollection,
				evergreen.RoleCollection, user.Collection, event.SubscriptionsCollection, event.EventCollection, ProjectAliasCollection, ProjectVarsCollection, fakeparameter.Collection))
			require.NoError(t, db.CreateCollections(evergreen.ScopeCollection))

			pRef := &ProjectRef{
				Id:        "myProject",
				Owner:     "evergreen-ci",
				Repo:      "evergreen",
				Admins:    []string{"me"},
				RepoRefId: "myRepo",

				PeriodicBuilds:        []PeriodicBuildDefinition{}, // also shouldn't be overwritten
				PRTestingEnabled:      utility.FalsePtr(),          // neither of these should be changed when overwriting
				GitTagVersionsEnabled: utility.TruePtr(),
				GithubChecksEnabled:   nil, // for now this is defaulting to repo
<<<<<<< HEAD
				ParameterStoreEnabled: true,
=======
>>>>>>> 3bfb4cd2
			}
			assert.NoError(t, pRef.Insert())

			repoRef := RepoRef{ProjectRef{
				Id:                    pRef.RepoRefId,
				Owner:                 pRef.Owner,
				Repo:                  pRef.Repo,
				TracksPushEvents:      utility.TruePtr(),
				PRTestingEnabled:      utility.TruePtr(),
				GitTagVersionsEnabled: utility.FalsePtr(),
				GithubChecksEnabled:   utility.TruePtr(),
				GithubTriggerAliases:  []string{"my_trigger"},
				PeriodicBuilds: []PeriodicBuildDefinition{
					{ID: "my_build"},
				},
				ParameterStoreEnabled: true,
			}}
			assert.NoError(t, repoRef.Upsert())

			pVars := &ProjectVars{
				Id: pRef.Id,
				Vars: map[string]string{
					"project": "only",
					"in":      "both",
				},
				PrivateVars: map[string]bool{
					"in": true,
				},
			}
			_, err := pVars.Upsert()
			assert.NoError(t, err)

			dbProjRef, err := FindBranchProjectRef(pRef.Id)
			require.NoError(t, err)
			require.NotZero(t, dbProjRef)
			assert.True(t, dbProjRef.ParameterStoreVarsSynced, "branch project vars should be synced to Parameter Store after Upsert")

			repoVars := &ProjectVars{
				Id: repoRef.Id,
				Vars: map[string]string{
					"in":   "also the repo",
					"repo": "only!",
				},
				PrivateVars: map[string]bool{
					"repo": true,
				},
			}
			_, err = repoVars.Upsert()
			assert.NoError(t, err)

			dbRepoRef, err := FindOneRepoRef(repoRef.Id)
			require.NoError(t, err)
			require.NotZero(t, dbRepoRef)
			assert.True(t, dbRepoRef.ParameterStoreVarsSynced, "repo vars should be synced to Parameter Store after Upsert")

			u := &user.DBUser{
				Id: "me",
			}
			assert.NoError(t, u.Insert())
			test(t, pRef, u)
		})
	}
}

func TestDefaultRepoBySection(t *testing.T) {
	for name, test := range map[string]func(t *testing.T, id string){
		ProjectPageGeneralSection: func(t *testing.T, id string) {
			repoRef := RepoRef{
				ProjectRef: ProjectRef{
					Id:      "repo_ref_id",
					Owner:   "mongodb",
					Repo:    "mci",
					Branch:  "main",
					Enabled: false,
				},
			}
			assert.NoError(t, repoRef.Upsert())
			assert.NoError(t, DefaultSectionToRepo(id, ProjectPageGeneralSection, "me"))

			pRefFromDb, err := FindBranchProjectRef(id)
			assert.NoError(t, err)
			assert.NotNil(t, pRefFromDb)
			assert.NotEqual(t, pRefFromDb.Identifier, "")
			assert.Equal(t, pRefFromDb.BatchTime, 0)
			assert.Nil(t, pRefFromDb.RepotrackerDisabled)
			assert.Nil(t, pRefFromDb.DeactivatePrevious)
			assert.Empty(t, pRefFromDb.RemotePath)
			assert.Nil(t, pRefFromDb.TaskSync.ConfigEnabled)
		},
		ProjectPageAccessSection: func(t *testing.T, id string) {
			assert.NoError(t, DefaultSectionToRepo(id, ProjectPageAccessSection, "me"))

			pRefFromDb, err := FindBranchProjectRef(id)
			assert.NoError(t, err)
			assert.NotNil(t, pRefFromDb)
			assert.Nil(t, pRefFromDb.Restricted)
			assert.Nil(t, pRefFromDb.Admins)
		},
		ProjectPageVariablesSection: func(t *testing.T, id string) {
			assert.NoError(t, DefaultSectionToRepo(id, ProjectPageVariablesSection, "me"))

			varsFromDb, err := FindOneProjectVars(id)
			assert.NoError(t, err)
			assert.NotNil(t, varsFromDb)
			assert.Nil(t, varsFromDb.Vars)
			assert.Nil(t, varsFromDb.PrivateVars)
			assert.NotEmpty(t, varsFromDb.Id)
		},
		ProjectPageGithubAndCQSection: func(t *testing.T, id string) {
			aliases, err := FindAliasesForProjectFromDb(id)
			assert.NoError(t, err)
			assert.Len(t, aliases, 5)
			assert.NoError(t, DefaultSectionToRepo(id, ProjectPageGithubAndCQSection, "me"))

			pRefFromDb, err := FindBranchProjectRef(id)
			assert.NoError(t, err)
			assert.NotNil(t, pRefFromDb)
			assert.Nil(t, pRefFromDb.PRTestingEnabled)
			assert.Nil(t, pRefFromDb.GithubChecksEnabled)
			assert.Nil(t, pRefFromDb.GitTagAuthorizedUsers)
			aliases, err = FindAliasesForProjectFromDb(id)
			assert.NoError(t, err)
			assert.Len(t, aliases, 1)
			// assert that only patch aliases are left
			for _, a := range aliases {
				assert.NotContains(t, evergreen.InternalAliases, a.Alias)
			}
		},
		ProjectPageNotificationsSection: func(t *testing.T, id string) {
			assert.NoError(t, DefaultSectionToRepo(id, ProjectPageNotificationsSection, "me"))
			pRefFromDb, err := FindBranchProjectRef(id)
			assert.NoError(t, err)
			assert.NotNil(t, pRefFromDb)
			assert.Nil(t, pRefFromDb.NotifyOnBuildFailure)
		},
		ProjectPagePatchAliasSection: func(t *testing.T, id string) {
			aliases, err := FindAliasesForProjectFromDb(id)
			assert.NoError(t, err)
			assert.Len(t, aliases, 5)

			assert.NoError(t, DefaultSectionToRepo(id, ProjectPagePatchAliasSection, "me"))
			pRefFromDb, err := FindBranchProjectRef(id)
			assert.NoError(t, err)
			assert.NotNil(t, pRefFromDb)
			assert.Nil(t, pRefFromDb.PatchTriggerAliases)

			aliases, err = FindAliasesForProjectFromDb(id)
			assert.NoError(t, err)
			assert.Len(t, aliases, 4)
			// assert that no patch aliases are left
			for _, a := range aliases {
				assert.Contains(t, evergreen.InternalAliases, a.Alias)
			}
		},
		ProjectPageTriggersSection: func(t *testing.T, id string) {
			assert.NoError(t, DefaultSectionToRepo(id, ProjectPageTriggersSection, "me"))
			pRefFromDb, err := FindBranchProjectRef(id)
			assert.NoError(t, err)
			assert.NotNil(t, pRefFromDb)
			assert.Nil(t, pRefFromDb.Triggers)
		},
		ProjectPageWorkstationsSection: func(t *testing.T, id string) {
			assert.NoError(t, DefaultSectionToRepo(id, ProjectPageWorkstationsSection, "me"))
			pRefFromDb, err := FindBranchProjectRef(id)
			assert.NoError(t, err)
			assert.NotNil(t, pRefFromDb)
			assert.Nil(t, pRefFromDb.WorkstationConfig.GitClone)
			assert.Nil(t, pRefFromDb.WorkstationConfig.SetupCommands)
		},
		ProjectPagePluginSection: func(t *testing.T, id string) {
			assert.NoError(t, DefaultSectionToRepo(id, ProjectPagePluginSection, "me"))
			pRefFromDb, err := FindBranchProjectRef(id)
			assert.NoError(t, err)
			assert.NotNil(t, pRefFromDb)
			assert.Equal(t, pRefFromDb.TaskAnnotationSettings.FileTicketWebhook.Endpoint, "")
			assert.Equal(t, pRefFromDb.BuildBaronSettings.TicketCreateProject, "")
			assert.Nil(t, pRefFromDb.PerfEnabled)
		},
		ProjectPagePeriodicBuildsSection: func(t *testing.T, id string) {
			assert.NoError(t, DefaultSectionToRepo(id, ProjectPagePeriodicBuildsSection, "me"))
			pRefFromDb, err := FindBranchProjectRef(id)
			assert.NoError(t, err)
			assert.NotNil(t, pRefFromDb)
			assert.Nil(t, pRefFromDb.PeriodicBuilds)
		},
	} {
		t.Run(name, func(t *testing.T) {
			assert.NoError(t, db.ClearCollections(ProjectRefCollection, ProjectVarsCollection, ProjectAliasCollection,
				event.SubscriptionsCollection, event.EventCollection, RepoRefCollection))

			pRef := ProjectRef{
				Id:                    "my_project",
				Identifier:            "my_identifier",
				Owner:                 "candy",
				Repo:                  "land",
				BatchTime:             10,
				RepotrackerDisabled:   utility.TruePtr(),
				DeactivatePrevious:    utility.FalsePtr(),
				RemotePath:            "path.yml",
				TaskSync:              TaskSyncOptions{ConfigEnabled: utility.TruePtr()},
				Restricted:            utility.FalsePtr(),
				Admins:                []string{"annie"},
				PRTestingEnabled:      utility.TruePtr(),
				GithubChecksEnabled:   utility.FalsePtr(),
				GitTagAuthorizedUsers: []string{"anna"},
				NotifyOnBuildFailure:  utility.FalsePtr(),
				PerfEnabled:           utility.FalsePtr(),
				RepoRefId:             "repo_ref_id",
				Triggers: []TriggerDefinition{
					{Project: "your_project"},
				},
				PatchTriggerAliases: []patch.PatchTriggerDefinition{
					{ChildProject: "your_project"},
				},
				WorkstationConfig: WorkstationConfig{
					GitClone: utility.TruePtr(),
					SetupCommands: []WorkstationSetupCommand{
						{Command: "expeliarmus"},
					},
				},
				PeriodicBuilds: []PeriodicBuildDefinition{
					{
						ID:         "so_occasional",
						ConfigFile: "build.yml",
					},
				},
				TaskAnnotationSettings: evergreen.AnnotationsSettings{
					FileTicketWebhook: evergreen.WebHook{
						Endpoint: "random1",
					},
				},
				BuildBaronSettings: evergreen.BuildBaronSettings{
					TicketCreateProject:  "BFG",
					TicketSearchProjects: []string{"BF", "BFG"},
				},
			}
			assert.NoError(t, pRef.Insert())

			pVars := ProjectVars{
				Id:          pRef.Id,
				Vars:        map[string]string{"hello": "world"},
				PrivateVars: map[string]bool{"hello": true},
			}
			assert.NoError(t, pVars.Insert())

			aliases := []ProjectAlias{
				{
					ID:        mgobson.NewObjectId(),
					ProjectID: pRef.Id,
					Alias:     evergreen.GithubPRAlias,
					Variant:   "v",
					Task:      "t",
				},
				{
					ID:        mgobson.NewObjectId(),
					ProjectID: pRef.Id,
					Alias:     evergreen.GitTagAlias,
					Variant:   "v",
					Task:      "t",
				},
				{
					ID:        mgobson.NewObjectId(),
					ProjectID: pRef.Id,
					Alias:     evergreen.CommitQueueAlias,
					Variant:   "v",
					Task:      "t",
				},
				{
					ID:        mgobson.NewObjectId(),
					ProjectID: pRef.Id,
					Alias:     evergreen.GithubChecksAlias,
					Variant:   "v",
					Task:      "t",
				},
				{
					ID:        mgobson.NewObjectId(),
					ProjectID: pRef.Id,
					Alias:     "i am a patch alias!",
					Variant:   "v",
					Task:      "t",
				},
			}
			for _, a := range aliases {
				assert.NoError(t, a.Upsert())
			}
			test(t, pRef.Id)
		})
	}
}

func TestGetGitHubProjectConflicts(t *testing.T) {
	assert := assert.New(t)
	require := require.New(t)

	require.NoError(db.ClearCollections(ProjectRefCollection, RepoRefCollection))

	// Two project refs that are from different repos should never conflict.
	p1 := &ProjectRef{
		Owner:   "mongodb",
		Repo:    "mci1",
		Branch:  "main",
		Id:      "p1",
		Enabled: true,
	}
	require.NoError(p1.Insert())
	p2 := &ProjectRef{
		Owner:   "mongodb",
		Repo:    "not-mci1",
		Branch:  "main",
		Id:      "p2",
		Enabled: true,
	}
	require.NoError(p2.Insert())
	conflicts, err := p1.GetGithubProjectConflicts()
	require.NoError(err)
	assert.Len(conflicts.PRTestingIdentifiers, 0)
	assert.Len(conflicts.CommitQueueIdentifiers, 0)
	assert.Len(conflicts.CommitCheckIdentifiers, 0)

	// Two project refs that are from the same repo but do not have potential conflicting settings.
	p3 := &ProjectRef{
		Owner:   "mongodb",
		Repo:    "mci2",
		Branch:  "main",
		Id:      "p3",
		Enabled: true,
	}
	require.NoError(p3.Insert())
	p4 := &ProjectRef{
		Owner:   "mongodb",
		Repo:    "mci2",
		Branch:  "main",
		Id:      "p4",
		Enabled: true,
	}
	require.NoError(p4.Insert())
	conflicts, err = p3.GetGithubProjectConflicts()
	require.NoError(err)
	assert.Len(conflicts.PRTestingIdentifiers, 0)
	assert.Len(conflicts.CommitQueueIdentifiers, 0)
	assert.Len(conflicts.CommitCheckIdentifiers, 0)

	// Three project refs that do have potential conflicting settings.
	p5 := &ProjectRef{
		Owner:            "mongodb",
		Repo:             "mci3",
		Branch:           "main",
		Id:               "p5",
		Enabled:          true,
		PRTestingEnabled: utility.TruePtr(),
	}
	require.NoError(p5.Insert())
	p6 := &ProjectRef{
		Owner:       "mongodb",
		Repo:        "mci3",
		Branch:      "main",
		Id:          "p6",
		Enabled:     true,
		CommitQueue: CommitQueueParams{Enabled: utility.TruePtr()},
	}
	require.NoError(p6.Insert())
	p7 := &ProjectRef{
		Owner:               "mongodb",
		Repo:                "mci3",
		Branch:              "main",
		Id:                  "p7",
		Enabled:             true,
		GithubChecksEnabled: utility.TruePtr(),
	}
	require.NoError(p7.Insert())
	p8 := &ProjectRef{
		Owner:   "mongodb",
		Repo:    "mci3",
		Branch:  "main",
		Id:      "p8",
		Enabled: true,
	}
	require.NoError(p8.Insert())
	// p5 should have conflicting with commit queue and commit check.
	conflicts, err = p5.GetGithubProjectConflicts()
	require.NoError(err)
	assert.Len(conflicts.PRTestingIdentifiers, 0)
	assert.Len(conflicts.CommitQueueIdentifiers, 1)
	assert.Len(conflicts.CommitCheckIdentifiers, 1)
	// p6 should have conflicting with pr testing and commit check.
	conflicts, err = p6.GetGithubProjectConflicts()
	require.NoError(err)
	assert.Len(conflicts.PRTestingIdentifiers, 1)
	assert.Len(conflicts.CommitQueueIdentifiers, 0)
	assert.Len(conflicts.CommitCheckIdentifiers, 1)
	// p7 should have conflicting with pr testing and commit queue.
	conflicts, err = p7.GetGithubProjectConflicts()
	require.NoError(err)
	assert.Len(conflicts.PRTestingIdentifiers, 1)
	assert.Len(conflicts.CommitQueueIdentifiers, 1)
	assert.Len(conflicts.CommitCheckIdentifiers, 0)
	// p8 should have conflicting with all
	conflicts, err = p8.GetGithubProjectConflicts()
	require.NoError(err)
	assert.Len(conflicts.PRTestingIdentifiers, 1)
	assert.Len(conflicts.CommitQueueIdentifiers, 1)
	assert.Len(conflicts.CommitCheckIdentifiers, 1)

	// Two project refs in which one is the 'parent' or repo tracking project while the other is
	// a branch tracking project that has their RepoRefId set to the 'parent'. And because
	// the branch tracking project inherits the settings, it should not conflict.
	p9 := &ProjectRef{
		Owner:            "mongodb",
		Repo:             "mci4",
		Branch:           "main",
		Id:               "p9",
		Enabled:          true,
		PRTestingEnabled: utility.TruePtr(),
	}
	require.NoError(p9.Insert())
	r9 := &RepoRef{
		ProjectRef: *p9,
	}
	require.NoError(r9.Upsert())
	p10 := &ProjectRef{
		Owner:     "mongodb",
		Repo:      "mci4",
		Branch:    "main",
		Id:        "p10",
		Enabled:   true,
		RepoRefId: p9.Id,
	}
	require.NoError(p10.Insert())
	// p9 should not have any potential conflicts.
	conflicts, err = p9.GetGithubProjectConflicts()
	require.NoError(err)
	assert.Len(conflicts.PRTestingIdentifiers, 0)
	assert.Len(conflicts.CommitQueueIdentifiers, 0)
	assert.Len(conflicts.CommitCheckIdentifiers, 0)
	// p10 should have a potential conflict because p9 has something enabled.
	conflicts, err = p10.GetGithubProjectConflicts()
	require.NoError(err)
	assert.Len(conflicts.PRTestingIdentifiers, 1)
	assert.Len(conflicts.CommitQueueIdentifiers, 0)
	assert.Len(conflicts.CommitCheckIdentifiers, 0)
}

func TestFindProjectRefsByRepoAndBranch(t *testing.T) {
	assert := assert.New(t)
	require := require.New(t)

	assert.NoError(db.ClearCollections(ProjectRefCollection, RepoRefCollection))

	projectRefs, err := FindMergedEnabledProjectRefsByRepoAndBranch("mongodb", "mci", "main")
	assert.NoError(err)
	assert.Empty(projectRefs)

	projectRef := &ProjectRef{
		Owner:            "mongodb",
		Repo:             "mci",
		Branch:           "main",
		Enabled:          false,
		BatchTime:        10,
		Id:               "iden_",
		PRTestingEnabled: utility.TruePtr(),
	}
	assert.NoError(projectRef.Insert())
	projectRefs, err = FindMergedEnabledProjectRefsByRepoAndBranch("mongodb", "mci", "main")
	assert.NoError(err)
	assert.Empty(projectRefs)

	projectRef.Id = "ident"
	projectRef.Enabled = true
	assert.NoError(projectRef.Insert())

	projectRefs, err = FindMergedEnabledProjectRefsByRepoAndBranch("mongodb", "mci", "main")
	assert.NoError(err)
	require.Len(projectRefs, 1)
	assert.Equal("ident", projectRefs[0].Id)

	projectRef.Id = "ident2"
	assert.NoError(projectRef.Insert())
	projectRefs, err = FindMergedEnabledProjectRefsByRepoAndBranch("mongodb", "mci", "main")
	assert.NoError(err)
	assert.Len(projectRefs, 2)
}

func TestSetGithubAppCredentials(t *testing.T) {
	sampleAppId := int64(10)
	samplePrivateKey := []byte("private_key")
	for name, test := range map[string]func(t *testing.T, p *ProjectRef){
		"NoCredentialsWhenNoneExist": func(t *testing.T, p *ProjectRef) {
			app, err := githubapp.FindOneGithubAppAuth(p.Id)
			require.NoError(t, err)
			assert.Nil(t, app)
		},
		"CredentialsCanBeSet": func(t *testing.T, p *ProjectRef) {
			require.NoError(t, p.SetGithubAppCredentials(sampleAppId, samplePrivateKey))
			app, err := githubapp.FindOneGithubAppAuth(p.Id)
			require.NoError(t, err)
			assert.Equal(t, sampleAppId, app.AppID)
			assert.Equal(t, samplePrivateKey, app.PrivateKey)
		},
		"CredentialsCanBeRemovedByEmptyAppIDAndEmptyPrivateKey": func(t *testing.T, p *ProjectRef) {
			// Add credentials.
			require.NoError(t, p.SetGithubAppCredentials(sampleAppId, samplePrivateKey))
			app, err := githubapp.FindOneGithubAppAuth(p.Id)
			require.NoError(t, err)
			assert.Equal(t, sampleAppId, app.AppID)
			assert.Equal(t, samplePrivateKey, app.PrivateKey)

			// Remove credentials.
			require.NoError(t, p.SetGithubAppCredentials(0, []byte("")))
			app, err = githubapp.FindOneGithubAppAuth(p.Id)
			require.NoError(t, err)
			assert.Nil(t, app)
		},
		"CredentialsCanBeRemovedByEmptyAppIDAndNilPrivateKey": func(t *testing.T, p *ProjectRef) {
			// Add credentials.
			require.NoError(t, p.SetGithubAppCredentials(sampleAppId, samplePrivateKey))
			app, err := githubapp.FindOneGithubAppAuth(p.Id)
			require.NoError(t, err)
			assert.Equal(t, sampleAppId, app.AppID)
			assert.Equal(t, samplePrivateKey, app.PrivateKey)

			// Remove credentials.
			require.NoError(t, p.SetGithubAppCredentials(0, nil))
			app, err = githubapp.FindOneGithubAppAuth(p.Id)
			require.NoError(t, err)
			assert.Nil(t, app)
		},
		"CredentialsCannotBeRemovedByOnlyEmptyPrivateKey": func(t *testing.T, p *ProjectRef) {
			// Add credentials.
			require.NoError(t, p.SetGithubAppCredentials(sampleAppId, samplePrivateKey))
			appID, err := githubapp.GetGitHubAppID(p.Id)
			require.NoError(t, err)
			assert.NotNil(t, appID)

			// Remove credentials.
			require.Error(t, p.SetGithubAppCredentials(sampleAppId, []byte("")), "both app ID and private key must be provided")
		},
		"CredentialsCannotBeRemovedByOnlyNilPrivateKey": func(t *testing.T, p *ProjectRef) {
			// Add credentials.
			require.NoError(t, p.SetGithubAppCredentials(10, samplePrivateKey))
			appID, err := githubapp.GetGitHubAppID(p.Id)
			require.NoError(t, err)
			assert.NotNil(t, appID)

			// Remove credentials.
			require.Error(t, p.SetGithubAppCredentials(sampleAppId, nil), "both app ID and private key must be provided")
		},
		"CredentialsCannotBeRemovedByOnlyEmptyAppID": func(t *testing.T, p *ProjectRef) {
			// Add credentials.
			require.NoError(t, p.SetGithubAppCredentials(sampleAppId, samplePrivateKey))
			appID, err := githubapp.GetGitHubAppID(p.Id)
			require.NoError(t, err)
			assert.NotNil(t, appID)

			// Remove credentials.
			require.Error(t, p.SetGithubAppCredentials(0, samplePrivateKey), "both app ID and private key must be provided")
		},
	} {
		t.Run(name, func(t *testing.T) {
			require.NoError(t, db.ClearCollections(ProjectRefCollection, githubapp.GitHubAppAuthCollection))
			p := &ProjectRef{
				Id: "id1",
			}
			require.NoError(t, p.Insert())
			test(t, p)
		})
	}
}

func TestCreateNewRepoRef(t *testing.T) {
	assert.NoError(t, db.ClearCollections(ProjectRefCollection, RepoRefCollection, user.Collection,
		evergreen.ScopeCollection, ProjectVarsCollection, ProjectAliasCollection, githubapp.GitHubAppCollection))
	require.NoError(t, db.CreateCollections(evergreen.ScopeCollection))

	ctx, cancel := context.WithCancel(context.Background())
	defer cancel()
	doc1 := &ProjectRef{
		Id:                   "id1",
		Owner:                "mongodb",
		Repo:                 "mongo",
		Branch:               "mci",
		Enabled:              true,
		Admins:               []string{"bob", "other bob"},
		PRTestingEnabled:     utility.TruePtr(),
		RemotePath:           "evergreen.yml",
		NotifyOnBuildFailure: utility.TruePtr(),
		CommitQueue:          CommitQueueParams{Message: "my message"},
		TaskSync:             TaskSyncOptions{PatchEnabled: utility.TruePtr()},
	}
	assert.NoError(t, doc1.Insert())
	doc2 := &ProjectRef{
		Id:                   "id2",
		Identifier:           "identifier",
		Owner:                "mongodb",
		Repo:                 "mongo",
		Branch:               "mci2",
		Enabled:              true,
		Admins:               []string{"bob", "other bob"},
		PRTestingEnabled:     utility.TruePtr(),
		RemotePath:           "evergreen.yml",
		NotifyOnBuildFailure: utility.FalsePtr(),
		GithubChecksEnabled:  utility.TruePtr(),
		CommitQueue:          CommitQueueParams{Message: "my message"},
		TaskSync:             TaskSyncOptions{PatchEnabled: utility.TruePtr(), ConfigEnabled: utility.TruePtr()},
	}
	assert.NoError(t, doc2.Insert())
	doc3 := &ProjectRef{
		Id:      "id3",
		Owner:   "mongodb",
		Repo:    "mongo",
		Branch:  "mci2",
		Enabled: false,
	}
	assert.NoError(t, doc3.Insert())

	installation := githubapp.GitHubAppInstallation{
		Owner:          "mongodb",
		Repo:           "mongo",
		AppID:          1234,
		InstallationID: 5678,
	}
	assert.NoError(t, installation.Upsert(ctx))

	projectVariables := []ProjectVars{
		{
			Id: doc1.Id,
			Vars: map[string]string{
				"hello":        "world",
				"sdc":          "buggy",
				"violets":      "nah",
				"roses":        "red",
				"ever":         "green",
				"also":         "this one",
				"this is only": "in one doc",
			},
			PrivateVars: map[string]bool{
				"sdc": true,
			},
		},
		{
			Id: doc2.Id,
			Vars: map[string]string{
				"hello":   "world",
				"violets": "blue",
				"sdc":     "buggy",
				"ever":    "green",
			},
		},
		{
			Id: doc3.Id,
			Vars: map[string]string{
				"it's me": "adele",
			},
		},
	}
	for _, vars := range projectVariables {
		assert.NoError(t, vars.Insert())
	}

	projectAliases := ProjectAliases{
		ProjectAlias{
			ProjectID: doc1.Id,
			Task:      ".*",
			Variant:   ".*",
			Alias:     evergreen.GithubPRAlias,
		},
		ProjectAlias{
			ProjectID: doc2.Id,
			Task:      ".*",
			Variant:   ".*",
			Alias:     evergreen.GithubPRAlias,
		},
		ProjectAlias{
			ProjectID: doc1.Id,
			TaskTags:  []string{"t2"},
			Variant:   ".*",
			Alias:     evergreen.GithubChecksAlias,
		},
		ProjectAlias{
			ProjectID: doc2.Id,
			TaskTags:  []string{"t1"},
			Variant:   ".*",
			Alias:     evergreen.GithubChecksAlias,
		},
		ProjectAlias{
			ProjectID:   doc1.Id,
			Task:        ".*",
			VariantTags: []string{"v1"},
			Alias:       evergreen.GitTagAlias,
		},
		ProjectAlias{
			ProjectID:   doc2.Id,
			Task:        ".*",
			VariantTags: []string{"v1"},
			Alias:       evergreen.GitTagAlias,
		},
		ProjectAlias{
			ProjectID:  doc1.Id,
			RemotePath: "random",
			Alias:      "random-alias",
		},
	}
	for _, a := range projectAliases {
		assert.NoError(t, a.Upsert())
	}
	u := user.DBUser{Id: "me"}
	assert.NoError(t, u.Insert())
	// This will create the new repo ref
	assert.NoError(t, doc2.AddToRepoScope(&u))
	assert.NotEmpty(t, doc2.RepoRefId)

	repoRef, err := FindOneRepoRef(doc2.RepoRefId)
	assert.NoError(t, err)
	assert.NotNil(t, repoRef)

	assert.Equal(t, "mongodb", repoRef.Owner)
	assert.Equal(t, "mongo", repoRef.Repo)
	assert.Empty(t, repoRef.Branch)
	assert.True(t, repoRef.DoesTrackPushEvents())
	assert.Contains(t, repoRef.Admins, "bob")
	assert.Contains(t, repoRef.Admins, "other bob")
	assert.Contains(t, repoRef.Admins, "me")
	assert.True(t, repoRef.IsPRTestingEnabled())
	assert.Equal(t, "evergreen.yml", repoRef.RemotePath)
	assert.Equal(t, "", repoRef.Identifier)
	assert.Nil(t, repoRef.NotifyOnBuildFailure)
	assert.Nil(t, repoRef.GithubChecksEnabled)
	assert.Equal(t, "my message", repoRef.CommitQueue.Message)
	assert.False(t, repoRef.TaskSync.IsPatchEnabled())

	projectVars, err := FindOneProjectVars(repoRef.Id)
	assert.NoError(t, err)
	assert.Len(t, projectVars.Vars, 3)
	assert.Len(t, projectVars.PrivateVars, 1)
	assert.Equal(t, "world", projectVars.Vars["hello"])
	assert.Equal(t, "buggy", projectVars.Vars["sdc"])
	assert.Equal(t, "green", projectVars.Vars["ever"])
	assert.True(t, projectVars.PrivateVars["sdc"])

	projectAliases, err = FindAliasesForRepo(repoRef.Id)
	assert.NoError(t, err)
	assert.Len(t, projectAliases, 2)
	for _, a := range projectAliases {
		assert.Empty(t, a.RemotePath)
		assert.Empty(t, a.GitTag)
		assert.Empty(t, a.TaskTags)
		if a.Alias == evergreen.GithubPRAlias {
			assert.Equal(t, ".*", a.Task)
			assert.Equal(t, ".*", a.Variant)
			assert.Empty(t, a.VariantTags)
		} else {
			assert.Equal(t, evergreen.GitTagAlias, a.Alias)
			assert.Equal(t, ".*", a.Task)
			assert.Contains(t, a.VariantTags, "v1")
		}
	}

	env := testutil.NewEnvironment(ctx, t)
	// verify that both the project and repo are part of the scope
	rm := env.RoleManager()
	scope, err := rm.GetScope(context.TODO(), GetRepoAdminScope(repoRef.Id))
	assert.NoError(t, err)
	assert.NotNil(t, scope)
	assert.Contains(t, scope.Resources, repoRef.Id)
	assert.Contains(t, scope.Resources, doc2.Id)
	assert.NotContains(t, scope.Resources, doc1.Id)
}

func TestGithubPermissionGroups(t *testing.T) {
	require := require.New(t)
	assert := assert.New(t)

	require.NoError(db.ClearCollections(ProjectRefCollection, RepoRefCollection, evergreen.ScopeCollection, evergreen.RoleCollection))
	require.NoError(db.CreateCollections(evergreen.ScopeCollection))

	orgGroup := []GitHubDynamicTokenPermissionGroup{
		{
			Name: "some-group",
			Permissions: github.InstallationPermissions{
				Administration:             utility.ToStringPtr("admin"),
				Actions:                    utility.ToStringPtr("read"),
				Contents:                   utility.ToStringPtr("write"),
				Checks:                     utility.ToStringPtr("write"),
				Metadata:                   utility.ToStringPtr("write"),
				OrganizationAdministration: utility.ToStringPtr("admin"),
			},
		},
		{
			Name: "other-group",
			Permissions: github.InstallationPermissions{
				Administration:             utility.ToStringPtr("write"),
				Actions:                    utility.ToStringPtr("write"),
				Checks:                     utility.ToStringPtr("read"),
				Metadata:                   utility.ToStringPtr("write"),
				OrganizationAdministration: utility.ToStringPtr("admin"),
			},
		},
		{
			Name: "no-permissions",
		},
		{
			Name: "fake-permissions",
			Permissions: github.InstallationPermissions{
				Administration: utility.ToStringPtr("not-a-permission"),
			},
		},
		{
			Name:           "all-permissions-1",
			AllPermissions: true,
		},
		{
			Name:           "all-permissions-2",
			AllPermissions: true,
		},
		{
			Name: "other-permissions",
			Permissions: github.InstallationPermissions{
				Contents: utility.ToStringPtr("read"),
			},
		},
	}
	orgRequesters := map[string]string{
		evergreen.PatchVersionRequester: "some-group",
		evergreen.GithubPRRequester:     noPermissionsGitHubTokenPermissionGroup.Name,
	}
	p := &ProjectRef{
		GitHubDynamicTokenPermissionGroups: orgGroup,
		GitHubPermissionGroupByRequester:   orgRequesters,
	}
	require.NoError(p.Insert())

	t.Run("Not found requester should return default permissions", func(t *testing.T) {
		group, found := p.GetGitHubPermissionGroup("requester")
		assert.Equal(defaultGitHubTokenPermissionGroup, group)
		assert.False(found)
	})

	t.Run("Found requester should return correct group", func(t *testing.T) {
		group, found := p.GetGitHubPermissionGroup(evergreen.PatchVersionRequester)
		assert.Equal("some-group", group.Name)
		assert.True(found)
		assert.Equal("read", utility.FromStringPtr(group.Permissions.Actions))
	})

	t.Run("Valid group passes validation", func(t *testing.T) {
		assert.NoError(p.ValidateGitHubPermissionGroups())
	})

	t.Run("Invalid name in group fails validation", func(t *testing.T) {
		p.GitHubDynamicTokenPermissionGroups = append(orgGroup,
			GitHubDynamicTokenPermissionGroup{
				Name: "",
			},
		)
		assert.ErrorContains(p.ValidateGitHubPermissionGroups(), "group name cannot be empty")
	})

	t.Run("Invalid requester in group fails validation", func(t *testing.T) {
		p.GitHubPermissionGroupByRequester = map[string]string{
			"second-requester": "some-group",
		}
		assert.ErrorContains(p.ValidateGitHubPermissionGroups(), "requester 'second-requester' is not a valid requester")
	})

	t.Run("Valid requester pointing to not found group fails validation", func(t *testing.T) {
		p.GitHubPermissionGroupByRequester = map[string]string{
			evergreen.GithubPRRequester: "second-group",
		}
		assert.ErrorContains(p.ValidateGitHubPermissionGroups(), fmt.Sprintf("group 'second-group' for requester '%s' not found", evergreen.GithubPRRequester))
	})

	t.Run("Intersection of permissions should return most restrictive", func(t *testing.T) {
		intersection, err := orgGroup[0].Intersection(orgGroup[1])
		require.NoError(err)
		assert.Equal(orgGroup[0].Name, intersection.Name)
		assert.False(intersection.AllPermissions)

		assert.Equal("write", utility.FromStringPtr(intersection.Permissions.Administration), "write and admin should restrict to write")
		assert.Equal("read", utility.FromStringPtr(intersection.Permissions.Actions), "read and write should restrict to read")
		assert.Nil(intersection.Permissions.Contents, "nil and write should restrict to nil")
		assert.Nil(intersection.Permissions.Followers, "both nil should restrict to nil")
		assert.Equal("read", utility.FromStringPtr(intersection.Permissions.Checks), "write and read should restrict to read")
		assert.Equal("write", utility.FromStringPtr(intersection.Permissions.Metadata), "both write should restrict to write")
		assert.Equal("admin", utility.FromStringPtr(intersection.Permissions.OrganizationAdministration), "both admin should restrict to admin")

		assert.Nil(intersection.Permissions.Emails, "an unspecified field should restrict to nil")
	})

	t.Run("Intersection of permissions with no permissions should return no permissions", func(t *testing.T) {
		intersection, err := orgGroup[0].Intersection(orgGroup[2])
		require.NoError(err)
		assert.Equal(orgGroup[0].Name, intersection.Name)

		assert.True(intersection.HasNoPermissions())
	})

	t.Run("Intersection of two no permissions should return no permissions", func(t *testing.T) {
		intersection, err := orgGroup[2].Intersection(orgGroup[2])
		require.NoError(err)
		assert.Equal(orgGroup[2].Name, intersection.Name)
		assert.True(intersection.HasNoPermissions())

		// Specified fields.
		assert.Nil(intersection.Permissions.Administration)
		assert.Nil(intersection.Permissions.Actions)
		assert.Nil(intersection.Permissions.Contents)
		assert.Nil(intersection.Permissions.Followers)
		assert.Nil(intersection.Permissions.Checks)
		assert.Nil(intersection.Permissions.Metadata)
		assert.Nil(intersection.Permissions.OrganizationAdministration)

		// An unspecified field.
		assert.Nil(intersection.Permissions.Emails)

		intersection, err = noPermissionsGitHubTokenPermissionGroup.Intersection(orgGroup[2])
		require.NoError(err)
		assert.Equal(noPermissionsGitHubTokenPermissionGroup.Name, intersection.Name)
		assert.True(intersection.HasNoPermissions())

		// Specified fields.
		assert.Nil(intersection.Permissions.Administration)
		assert.Nil(intersection.Permissions.Actions)
		assert.Nil(intersection.Permissions.Contents)
		assert.Nil(intersection.Permissions.Followers)
		assert.Nil(intersection.Permissions.Checks)
		assert.Nil(intersection.Permissions.Metadata)
		assert.Nil(intersection.Permissions.OrganizationAdministration)

		// An unspecified field.
		assert.Nil(intersection.Permissions.Emails)

		intersection, err = noPermissionsGitHubTokenPermissionGroup.Intersection(noPermissionsGitHubTokenPermissionGroup)
		require.NoError(err)
		assert.Equal(noPermissionsGitHubTokenPermissionGroup.Name, intersection.Name)
		assert.True(intersection.HasNoPermissions())

		// Specified fields.
		assert.Nil(intersection.Permissions.Administration)
		assert.Nil(intersection.Permissions.Actions)
		assert.Nil(intersection.Permissions.Contents)
		assert.Nil(intersection.Permissions.Followers)
		assert.Nil(intersection.Permissions.Checks)
		assert.Nil(intersection.Permissions.Metadata)
		assert.Nil(intersection.Permissions.OrganizationAdministration)

		// An unspecified field.
		assert.Nil(intersection.Permissions.Emails)
	})

	t.Run("Intersection of permissions that result in no permissions should return no permissions", func(t *testing.T) {
		intersection, err := orgGroup[1].Intersection(orgGroup[6])
		require.NoError(err)
		assert.True(intersection.HasNoPermissions())

		assert.Nil(intersection.Permissions.Administration)
		assert.Nil(intersection.Permissions.Actions)
		assert.Nil(intersection.Permissions.Contents)
		assert.Nil(intersection.Permissions.Followers)
		assert.Nil(intersection.Permissions.Checks)
		assert.Nil(intersection.Permissions.Metadata)
		assert.Nil(intersection.Permissions.OrganizationAdministration)
	})

	t.Run("Intersection of permissions with invalid permissions should return an error", func(t *testing.T) {
		_, err := orgGroup[0].Intersection(orgGroup[3])
		assert.ErrorContains(err, "not-a-permission")
	})

	t.Run("Intersection of permissions with all permissions should return the same values as the permissions", func(t *testing.T) {
		intersection, err := orgGroup[0].Intersection(orgGroup[4])
		require.NoError(err)

		// Fields that were set on orgGroup[0].
		assert.Equal("admin", utility.FromStringPtr(intersection.Permissions.Administration))
		assert.Equal("read", utility.FromStringPtr(intersection.Permissions.Actions))
		assert.Equal("write", utility.FromStringPtr(intersection.Permissions.Contents))
		assert.Equal("write", utility.FromStringPtr(intersection.Permissions.Checks))
		assert.Equal("write", utility.FromStringPtr(intersection.Permissions.Metadata))
		assert.Equal("admin", utility.FromStringPtr(intersection.Permissions.OrganizationAdministration))

		// An unspecified field.
		assert.Nil(intersection.Permissions.Emails)
	})

	t.Run("Intersection of two all permissions should result in all permissions", func(t *testing.T) {
		intersection, err := orgGroup[4].Intersection(orgGroup[5])
		require.NoError(err)
		assert.True(intersection.AllPermissions)
	})

	t.Run("Group defined with no permissions should return true for has no permissions", func(t *testing.T) {
		assert.True(orgGroup[2].HasNoPermissions())
	})

	t.Run("Group defined with some permissions should return false for has no permissions", func(t *testing.T) {
		assert.False(orgGroup[0].HasNoPermissions())
		assert.False(orgGroup[1].HasNoPermissions())
		assert.False(orgGroup[3].HasNoPermissions())
		assert.False(orgGroup[4].HasNoPermissions())
	})

	t.Run("No permission group should return true for has no permissions", func(t *testing.T) {
		assert.True(noPermissionsGitHubTokenPermissionGroup.HasNoPermissions())
	})
}

func TestFindOneProjectRefByRepoAndBranchWithPRTesting(t *testing.T) {
	assert := assert.New(t)
	require := require.New(t)

	require.NoError(db.ClearCollections(ProjectRefCollection, RepoRefCollection, evergreen.ScopeCollection, evergreen.RoleCollection))
	require.NoError(db.CreateCollections(evergreen.ScopeCollection))

	projectRef, err := FindOneProjectRefByRepoAndBranchWithPRTesting("mongodb", "mci", "main", "")
	assert.NoError(err)
	assert.Nil(projectRef)

	doc := &ProjectRef{
		Owner:            "mongodb",
		Repo:             "mci",
		Branch:           "main",
		Enabled:          false,
		BatchTime:        10,
		Id:               "ident0",
		PRTestingEnabled: utility.FalsePtr(),
	}
	require.NoError(doc.Insert())

	// 1 disabled document = no match
	projectRef, err = FindOneProjectRefByRepoAndBranchWithPRTesting("mongodb", "mci", "main", "")
	assert.NoError(err)
	assert.Nil(projectRef)

	// 2 docs, 1 enabled, but the enabled one has pr testing disabled = no match
	doc.Id = "ident_"
	doc.PRTestingEnabled = utility.FalsePtr()
	doc.Enabled = true
	require.NoError(doc.Insert())
	projectRef, err = FindOneProjectRefByRepoAndBranchWithPRTesting("mongodb", "mci", "main", "")
	assert.NoError(err)
	require.Nil(projectRef)

	// 3 docs, 2 enabled, but only 1 has pr testing enabled = match
	doc.Id = "ident1"
	doc.PRTestingEnabled = utility.TruePtr()
	require.NoError(doc.Insert())
	projectRef, err = FindOneProjectRefByRepoAndBranchWithPRTesting("mongodb", "mci", "main", "")
	assert.NoError(err)
	require.NotNil(projectRef)
	assert.Equal("ident1", projectRef.Id)

	// 2 matching documents, we just return one of those projects
	doc.Id = "ident2"
	require.NoError(doc.Insert())
	projectRef, err = FindOneProjectRefByRepoAndBranchWithPRTesting("mongodb", "mci", "main", "")
	assert.NoError(err)
	assert.NotNil(projectRef)

	repoDoc := RepoRef{ProjectRef{
		Id:         "my_repo",
		Owner:      "mongodb",
		Repo:       "mci",
		RemotePath: "",
	}}
	assert.NoError(repoDoc.Upsert())
	doc = &ProjectRef{
		Id:        "defaulting_project",
		Owner:     "mongodb",
		Repo:      "mci",
		Branch:    "mine",
		Enabled:   true,
		RepoRefId: repoDoc.Id,
	}
	assert.NoError(doc.Insert())
	doc2 := &ProjectRef{
		Id:               "hidden_project",
		Owner:            "mongodb",
		Repo:             "mci",
		Branch:           "mine",
		RepoRefId:        repoDoc.Id,
		Enabled:          false,
		PRTestingEnabled: utility.FalsePtr(),
		Hidden:           utility.TruePtr(),
	}
	assert.NoError(doc2.Insert())

	// repo doesn't have PR testing enabled, so no project returned
	projectRef, err = FindOneProjectRefByRepoAndBranchWithPRTesting("mongodb", "mci", "mine", "")
	assert.NoError(err)
	assert.Nil(projectRef)

	repoDoc.PRTestingEnabled = utility.TruePtr()
	assert.NoError(repoDoc.Upsert())
	projectRef, err = FindOneProjectRefByRepoAndBranchWithPRTesting("mongodb", "mci", "mine", "")
	assert.NoError(err)
	require.NotNil(projectRef)
	assert.Equal("defaulting_project", projectRef.Id)

	// project PR testing explicitly disabled
	doc.PRTestingEnabled = utility.FalsePtr()
	doc.ManualPRTestingEnabled = utility.FalsePtr()
	assert.NoError(doc.Upsert())
	projectRef, err = FindOneProjectRefByRepoAndBranchWithPRTesting("mongodb", "mci", "mine", "")
	assert.NoError(err)
	assert.Nil(projectRef)
	projectRef, err = FindOneProjectRefByRepoAndBranchWithPRTesting("mongodb", "mci", "mine", patch.AutomatedCaller)
	assert.NoError(err)
	assert.Nil(projectRef)
	projectRef, err = FindOneProjectRefByRepoAndBranchWithPRTesting("mongodb", "mci", "mine", patch.ManualCaller)
	assert.NoError(err)
	assert.Nil(projectRef)

	// project auto PR testing enabled, manual disabled
	doc.PRTestingEnabled = utility.TruePtr()
	doc.ManualPRTestingEnabled = utility.FalsePtr()
	assert.NoError(doc.Upsert())
	projectRef, err = FindOneProjectRefByRepoAndBranchWithPRTesting("mongodb", "mci", "mine", "")
	assert.NoError(err)
	assert.NotNil(projectRef)
	projectRef, err = FindOneProjectRefByRepoAndBranchWithPRTesting("mongodb", "mci", "mine", patch.AutomatedCaller)
	assert.NoError(err)
	assert.NotNil(projectRef)
	projectRef, err = FindOneProjectRefByRepoAndBranchWithPRTesting("mongodb", "mci", "mine", patch.ManualCaller)
	assert.NoError(err)
	assert.Nil(projectRef)

	// project auto PR testing disabled, manual enabled
	doc.PRTestingEnabled = utility.FalsePtr()
	doc.ManualPRTestingEnabled = utility.TruePtr()
	assert.NoError(doc.Upsert())
	projectRef, err = FindOneProjectRefByRepoAndBranchWithPRTesting("mongodb", "mci", "mine", "")
	assert.NoError(err)
	assert.NotNil(projectRef)
	projectRef, err = FindOneProjectRefByRepoAndBranchWithPRTesting("mongodb", "mci", "mine", patch.AutomatedCaller)
	assert.NoError(err)
	assert.Nil(projectRef)
	projectRef, err = FindOneProjectRefByRepoAndBranchWithPRTesting("mongodb", "mci", "mine", patch.ManualCaller)
	assert.NoError(err)
	assert.NotNil(projectRef)

	// project explicitly disabled
	repoDoc.RemotePath = "my_path"
	assert.NoError(repoDoc.Upsert())
	doc.Enabled = false
	doc.PRTestingEnabled = utility.TruePtr()
	assert.NoError(doc.Upsert())
	projectRef, err = FindOneProjectRefByRepoAndBranchWithPRTesting("mongodb", "mci", "mine", "")
	assert.NoError(err)
	assert.Nil(projectRef)

	// branch with no project doesn't work and returns an error if repo not configured with a remote path
	repoDoc.RemotePath = ""
	assert.NoError(repoDoc.Upsert())
	projectRef, err = FindOneProjectRefByRepoAndBranchWithPRTesting("mongodb", "mci", "yours", "")
	assert.Error(err)
	assert.Nil(projectRef)

	repoDoc.RemotePath = "my_path"
	assert.NoError(repoDoc.Upsert())
	projectRef, err = FindOneProjectRefByRepoAndBranchWithPRTesting("mongodb", "mci", "yours", "")
	assert.NoError(err)
	assert.NotNil(projectRef)
	assert.Equal("yours", projectRef.Branch)
	assert.True(projectRef.IsHidden())
	firstAttemptId := projectRef.Id

	// verify we return the same hidden project
	projectRef, err = FindOneProjectRefByRepoAndBranchWithPRTesting("mongodb", "mci", "yours", "")
	assert.NoError(err)
	require.NotNil(projectRef)
	assert.Equal(firstAttemptId, projectRef.Id)
}

func TestFindOneProjectRefWithCommitQueueByOwnerRepoAndBranch(t *testing.T) {
	assert := assert.New(t)
	require := require.New(t)

	require.NoError(db.ClearCollections(ProjectRefCollection, RepoRefCollection))

	projectRef, err := FindOneProjectRefWithCommitQueueByOwnerRepoAndBranch("mongodb", "mci", "main")
	assert.NoError(err)
	assert.Nil(projectRef)

	doc := &ProjectRef{
		Owner:   "mongodb",
		Repo:    "mci",
		Branch:  "main",
		Id:      "mci",
		Enabled: true,
	}
	require.NoError(doc.Insert())

	projectRef, err = FindOneProjectRefWithCommitQueueByOwnerRepoAndBranch("mongodb", "mci", "main")
	assert.NoError(err)
	assert.Nil(projectRef)

	doc.CommitQueue.Enabled = utility.TruePtr()
	require.NoError(db.Update(ProjectRefCollection, mgobson.M{ProjectRefIdKey: "mci"}, doc))

	projectRef, err = FindOneProjectRefWithCommitQueueByOwnerRepoAndBranch("mongodb", "mci", "main")
	assert.NoError(err)
	assert.NotNil(projectRef)
	assert.Equal("mci", projectRef.Id)

	// doc doesn't default to repo
	doc.CommitQueue.Enabled = utility.FalsePtr()
	assert.NoError(doc.Upsert())
	projectRef, err = FindOneProjectRefWithCommitQueueByOwnerRepoAndBranch("mongodb", "mci", "not_main")
	assert.NoError(err)
	assert.Nil(projectRef)
}

func TestValidateEnabledRepotracker(t *testing.T) {
	assert := assert.New(t)
	require := require.New(t)

	require.NoError(db.Clear(ProjectRefCollection))
	// A project that doesn't have repotracker enabled and an invalid config.
	p1 := &ProjectRef{
		Owner:               "mongodb",
		Repo:                "mci",
		Branch:              "main",
		Id:                  "p1",
		Enabled:             true,
		RepotrackerDisabled: utility.TruePtr(),
	}
	require.NoError(p1.Insert())
	assert.NoError(p1.ValidateEnabledRepotracker())
	// A project that doesn't have repotracker enabled and a valid config.
	p2 := &ProjectRef{
		Owner:               "mongodb",
		Repo:                "mci",
		Branch:              "main",
		Id:                  "p2",
		Enabled:             true,
		RepotrackerDisabled: utility.TruePtr(),
		RemotePath:          "valid!",
	}
	require.NoError(p2.Insert())
	assert.NoError(p2.ValidateEnabledRepotracker())
	// A project that does have repotracker enabled and a invalid config.
	p3 := &ProjectRef{
		Owner:               "mongodb",
		Repo:                "mci",
		Branch:              "main",
		Id:                  "p3",
		Enabled:             true,
		RepotrackerDisabled: utility.FalsePtr(),
	}
	require.NoError(p3.Insert())
	assert.Error(p3.ValidateEnabledRepotracker())
	// A project that does have repotracker enabled and a valid config.
	p4 := &ProjectRef{
		Owner:               "mongodb",
		Repo:                "mci",
		Branch:              "main",
		Id:                  "p4",
		Enabled:             true,
		RepotrackerDisabled: utility.FalsePtr(),
		RemotePath:          "valid!",
	}
	require.NoError(p4.Insert())
	assert.NoError(p4.ValidateEnabledRepotracker())
}

func TestCanEnableCommitQueue(t *testing.T) {
	assert := assert.New(t)
	require := require.New(t)

	require.NoError(db.Clear(ProjectRefCollection))
	doc := &ProjectRef{
		Owner:   "mongodb",
		Repo:    "mci",
		Branch:  "main",
		Id:      "mci",
		Enabled: true,
		CommitQueue: CommitQueueParams{
			Enabled: utility.TruePtr(),
		},
	}
	require.NoError(doc.Insert())
	ok, err := doc.CanEnableCommitQueue()
	assert.NoError(err)
	assert.True(ok)

	doc2 := &ProjectRef{
		Owner:   "mongodb",
		Repo:    "mci",
		Branch:  "main",
		Id:      "not-mci",
		Enabled: true,
		CommitQueue: CommitQueueParams{
			Enabled: utility.FalsePtr(),
		},
	}
	require.NoError(doc2.Insert())
	ok, err = doc2.CanEnableCommitQueue()
	assert.NoError(err)
	assert.False(ok)
}

func TestFindProjectRefIdsWithCommitQueueEnabled(t *testing.T) {
	assert := assert.New(t)
	require := require.New(t)

	require.NoError(db.ClearCollections(ProjectRefCollection, RepoRefCollection))
	res, err := FindProjectRefIdsWithCommitQueueEnabled()
	assert.NoError(err)
	assert.Empty(res)

	repoRef := RepoRef{ProjectRef{
		Id: "my_repo",
		CommitQueue: CommitQueueParams{
			Enabled:    utility.TruePtr(),
			MergeQueue: MergeQueueEvergreen,
		},
	}}
	assert.NoError(repoRef.Upsert())
	doc := &ProjectRef{
		Enabled:    true,
		Owner:      "mongodb",
		Repo:       "mci",
		Branch:     "main",
		Identifier: "mci",
		Id:         "mci1",
		RepoRefId:  repoRef.Id,
		CommitQueue: CommitQueueParams{
			Enabled:    utility.TruePtr(),
			MergeQueue: MergeQueueEvergreen,
		},
	}
	require.NoError(doc.Insert())

	doc.Branch = "fix"
	doc.Id = "mci2"
	doc.CommitQueue.MergeQueue = "" // legacy behavior is unpopulated
	require.NoError(doc.Insert())

	doc.Identifier = "grip"
	doc.Repo = "grip"
	doc.Id = "mci3"
	doc.CommitQueue.Enabled = utility.FalsePtr()
	require.NoError(doc.Insert())

	doc.Identifier = "merge"
	doc.Repo = "merge"
	doc.Id = "mci4"
	doc.CommitQueue.Enabled = utility.TruePtr()
	doc.CommitQueue.MergeQueue = MergeQueueGitHub
	require.NoError(doc.Insert())

	// Should find two projects, both enabled at the branch level.
	res, err = FindProjectRefIdsWithCommitQueueEnabled()
	assert.NoError(err)
	require.Len(res, 2)
	assert.Equal("mci1", res[0])
	assert.Equal("mci2", res[1])

	// Should find three projects, because this new project defaults to repo.
	doc.Id = "commit_queue_setting_from_repo"
	doc.CommitQueue.Enabled = nil
	assert.NoError(doc.Insert())
	res, err = FindProjectRefIdsWithCommitQueueEnabled()
	assert.NoError(err)
	assert.Len(res, 3)

	// Should find two projects again now that the repo isn't enabled.
	repoRef.CommitQueue.Enabled = utility.FalsePtr()
	assert.NoError(repoRef.Upsert())
	res, err = FindProjectRefIdsWithCommitQueueEnabled()
	assert.NoError(err)
	assert.Len(res, 2)
}

func TestValidatePeriodicBuildDefinition(t *testing.T) {
	assert := assert.New(t)
	testCases := map[PeriodicBuildDefinition]bool{
		{
			IntervalHours: 24,
			ConfigFile:    "foo.yml",
			Alias:         "myAlias",
		}: true,
		{
			IntervalHours: 0,
			ConfigFile:    "foo.yml",
			Alias:         "myAlias",
		}: false,
		{
			IntervalHours: 24,
			ConfigFile:    "",
			Alias:         "myAlias",
		}: false,
		{
			IntervalHours: 24,
			ConfigFile:    "foo.yml",
			Alias:         "",
		}: true,
	}

	for testCase, shouldPass := range testCases {
		if shouldPass {
			assert.NoError(testCase.Validate())
		} else {
			assert.Error(testCase.Validate())
		}
		assert.NotEmpty(testCase.ID)
	}
}

func TestContainerSecretValidate(t *testing.T) {
	t.Run("FailsWithInvalidSecretType", func(t *testing.T) {
		cs := ContainerSecret{
			Name:  "secret_name",
			Type:  "",
			Value: "new_value",
		}
		assert.Error(t, cs.Validate())
	})
	t.Run("FailsWithoutName", func(t *testing.T) {
		cs := ContainerSecret{
			Name:  "secret_name",
			Type:  ContainerSecretPodSecret,
			Value: "",
		}
		assert.Error(t, cs.Validate())
	})
	t.Run("FailsWithoutNewSecretValue", func(t *testing.T) {
		cs := ContainerSecret{
			Name:  "secret_name",
			Type:  ContainerSecretPodSecret,
			Value: "",
		}
		assert.Error(t, cs.Validate())
	})
}

func TestValidateContainerSecrets(t *testing.T) {
	var settings evergreen.Settings
	settings.Providers.AWS.Pod.SecretsManager.SecretPrefix = "secret_prefix"
	const projectID = "project_id"

	t.Run("AddsNewSecretsWithoutAnyExistingSecrets", func(t *testing.T) {
		toUpdate := []ContainerSecret{
			{
				Name:  "apple",
				Value: "new_value0",
				Type:  ContainerSecretRepoCreds,
			},
			{
				Name:  "orange",
				Value: "new_value1",
				Type:  ContainerSecretRepoCreds,
			},
		}
		combined, err := ValidateContainerSecrets(&settings, projectID, nil, toUpdate)
		require.NoError(t, err)

		require.Len(t, combined, len(toUpdate))
		for i := 0; i < len(toUpdate); i++ {
			assert.Equal(t, toUpdate[i].Name, combined[i].Name)
			assert.Equal(t, toUpdate[i].Type, combined[i].Type)
			assert.Equal(t, toUpdate[i].Value, combined[i].Value)
			assert.Zero(t, combined[i].ExternalID)
			assert.NotZero(t, combined[i].ExternalName)
		}
	})
	t.Run("IgnoresUserDefinedExternalFieldsForNewSecrets", func(t *testing.T) {
		toUpdate := []ContainerSecret{
			{
				Name:         "apple",
				ExternalName: "external_name",
				ExternalID:   "external_id",
				Value:        "new_value0",
				Type:         ContainerSecretRepoCreds,
			},
		}
		combined, err := ValidateContainerSecrets(&settings, projectID, nil, toUpdate)
		require.NoError(t, err)

		require.Len(t, combined, 1)
		assert.Equal(t, toUpdate[0].Name, combined[0].Name)
		assert.Equal(t, toUpdate[0].Type, combined[0].Type)
		assert.NotZero(t, combined[0].ExternalName)
		assert.NotEqual(t, toUpdate[0].ExternalName, combined[0].ExternalName, "external name should not be settable by users and should be generated for new secrets")
		assert.Zero(t, combined[0].ExternalID, "external ID should not be settable by users for new secrets")
	})
	t.Run("NoopsWithIdenticalOriginalAndUpdatedSecrets", func(t *testing.T) {
		secrets := []ContainerSecret{
			{
				Name:         "apple",
				ExternalName: "external_name0",
				ExternalID:   "external_id0",
				Type:         ContainerSecretRepoCreds,
			},
			{
				Name:         "orange",
				ExternalName: "external_name1",
				ExternalID:   "external_id1",
				Type:         ContainerSecretRepoCreds,
			},
		}
		combined, err := ValidateContainerSecrets(&settings, projectID, secrets, secrets)
		require.NoError(t, err)

		assert.Equal(t, combined, secrets)
	})
	t.Run("AddsNewContainerSecretsToExistingSecrets", func(t *testing.T) {
		original := []ContainerSecret{
			{
				Name:         "apple",
				ExternalName: "external_name0",
				ExternalID:   "external_id0",
				Type:         ContainerSecretRepoCreds,
			},
		}
		toUpdate := []ContainerSecret{
			{
				Name:  "orange",
				Type:  ContainerSecretRepoCreds,
				Value: "new_value",
			},
		}
		combined, err := ValidateContainerSecrets(&settings, projectID, original, toUpdate)
		require.NoError(t, err)

		require.Len(t, combined, 2)
		assert.Equal(t, original[0], combined[0])
		assert.Equal(t, toUpdate[0].Name, combined[1].Name)
		assert.Equal(t, toUpdate[0].Type, combined[1].Type)
		assert.Equal(t, toUpdate[0].Value, combined[1].Value)
		assert.NotZero(t, combined[1].ExternalName)
		assert.Zero(t, combined[1].ExternalID)
	})
	t.Run("SetsUpdatedValueForExistingSecret", func(t *testing.T) {
		original := []ContainerSecret{
			{
				Name:         "pineapple",
				ExternalName: "a_legit_pizza_topping",
				ExternalID:   "external_id",
				Type:         ContainerSecretPodSecret,
			},
		}
		toUpdate := []ContainerSecret{
			{
				Name:  "pineapple",
				Value: "new_value",
			},
		}
		combined, err := ValidateContainerSecrets(&settings, projectID, original, toUpdate)
		require.NoError(t, err)

		require.Len(t, combined, 1)
		assert.Equal(t, original[0].Name, combined[0].Name)
		assert.Equal(t, original[0].ExternalName, combined[0].ExternalName)
		assert.Equal(t, original[0].ExternalID, combined[0].ExternalID)
		assert.Equal(t, original[0].Type, combined[0].Type)
		assert.Equal(t, toUpdate[0].Value, combined[0].Value)
	})
	t.Run("CombinesExistingSecretsAndUpdatedSecrets", func(t *testing.T) {
		original := []ContainerSecret{
			{
				Name:         "apple",
				ExternalName: "external_name0",
				ExternalID:   "external_id0",
				Type:         ContainerSecretPodSecret,
			},
			{
				Name:         "banana",
				ExternalName: "external_name1",
				ExternalID:   "external_id1",
				Type:         ContainerSecretRepoCreds,
			},
		}
		updated := []ContainerSecret{
			{
				Name:  "cherry",
				Value: "new_value0",
				Type:  ContainerSecretRepoCreds,
			},
			{
				Name:         "banana",
				ExternalName: "external_name1",
				ExternalID:   "external_id1",
				Value:        "new_value1",
				Type:         ContainerSecretRepoCreds,
			},
		}
		combined, err := ValidateContainerSecrets(&settings, projectID, original, updated)
		require.NoError(t, err)

		require.Len(t, combined, 3)
		assert.Equal(t, original[0], combined[0])
		assert.Equal(t, original[1].Name, combined[1].Name)
		assert.Equal(t, original[1].ExternalName, combined[1].ExternalName)
		assert.Equal(t, original[1].ExternalID, combined[1].ExternalID)
		assert.Equal(t, original[1].Type, combined[1].Type)
		assert.Equal(t, updated[1].Value, combined[1].Value)
		assert.Equal(t, updated[0].Name, combined[2].Name)
		assert.NotZero(t, combined[2].ExternalName)
		assert.Zero(t, combined[2].ExternalID)
		assert.Equal(t, updated[0].Type, combined[2].Type)
		assert.Equal(t, updated[0].Value, combined[2].Value)
	})
	t.Run("ReturnsOriginalForNoUpdatedSecrets", func(t *testing.T) {
		original := []ContainerSecret{
			{
				Name:         "apple",
				ExternalName: "external_name0",
				ExternalID:   "external_id0",
				Type:         ContainerSecretPodSecret,
			},
			{
				Name:         "banana",
				ExternalName: "external_name1",
				ExternalID:   "external_id1",
				Type:         ContainerSecretRepoCreds,
			},
		}
		combined, err := ValidateContainerSecrets(&settings, projectID, original, nil)
		assert.NoError(t, err)
		assert.Equal(t, original, combined)
	})
	t.Run("ReturnsEmptyWithoutAnyExistingOrUpdatedSecrets", func(t *testing.T) {
		secrets, err := ValidateContainerSecrets(&settings, projectID, nil, nil)
		assert.NoError(t, err)
		assert.Empty(t, secrets)
	})
	t.Run("FailsWithInvalidSecretType", func(t *testing.T) {
		toUpdate := []ContainerSecret{
			{
				Name: "breadfruit",
				Type: "a type of bread",
			},
		}
		_, err := ValidateContainerSecrets(&settings, projectID, nil, toUpdate)
		assert.Error(t, err)
	})
	t.Run("FailsWithDifferentTypeForExistingSecret", func(t *testing.T) {
		original := []ContainerSecret{
			{
				Name:         "starfruit",
				ExternalName: "external_name",
				ExternalID:   "external_id",
				Type:         ContainerSecretRepoCreds,
			},
		}
		toUpdate := []ContainerSecret{
			{
				Name:         "starfruit",
				ExternalName: "external_name",
				ExternalID:   "external_id",
				Type:         ContainerSecretPodSecret,
			},
		}
		_, err := ValidateContainerSecrets(&settings, projectID, original, toUpdate)
		assert.Error(t, err)
	})
	t.Run("FailsWithDifferentExternalNameForExistingSecret", func(t *testing.T) {
		original := []ContainerSecret{
			{
				Name:         "starfruit",
				ExternalID:   "external_id",
				ExternalName: "a_starfruit",
				Type:         ContainerSecretRepoCreds,
			},
		}
		toUpdate := []ContainerSecret{
			{
				Name:         "starfruit",
				ExternalID:   "external_id",
				ExternalName: "not_a_starfruit_no_more",
				Type:         ContainerSecretRepoCreds,
			},
		}
		_, err := ValidateContainerSecrets(&settings, projectID, original, toUpdate)
		assert.Error(t, err)
	})
	t.Run("FailsWithDifferentExternalIDForExistingSecret", func(t *testing.T) {
		original := []ContainerSecret{
			{
				Name:         "starfruit",
				ExternalID:   "a_starfruit",
				ExternalName: "external_name",
				Type:         ContainerSecretRepoCreds,
			},
		}
		toUpdate := []ContainerSecret{
			{
				Name:         "starfruit",
				ExternalID:   "not_a_starfruit_no_more",
				ExternalName: "external_name",
				Type:         ContainerSecretRepoCreds,
			},
		}
		_, err := ValidateContainerSecrets(&settings, projectID, original, toUpdate)
		assert.Error(t, err)
	})
	t.Run("FailsWithoutName", func(t *testing.T) {
		containerSecrets := []ContainerSecret{
			{
				Type:  ContainerSecretPodSecret,
				Value: "value",
			},
		}
		_, err := ValidateContainerSecrets(&settings, projectID, nil, containerSecrets)
		assert.Error(t, err)
	})
	t.Run("FailsWithMultiplePodSecrets", func(t *testing.T) {
		toUpdate := []ContainerSecret{
			{
				Name:  "breadfruit",
				Type:  ContainerSecretPodSecret,
				Value: "abcde",
			},
			{
				Name:  "starfruit",
				Type:  ContainerSecretPodSecret,
				Value: "12345",
			},
		}
		_, err := ValidateContainerSecrets(&settings, projectID, nil, toUpdate)
		assert.Error(t, err)

		toUpdate = []ContainerSecret{
			{
				Name:  "pear",
				Type:  ContainerSecretPodSecret,
				Value: "abcde",
			},
		}
		original := []ContainerSecret{
			{
				Name:  "dragonfruit",
				Type:  ContainerSecretPodSecret,
				Value: "abcde",
			},
		}
		_, err = ValidateContainerSecrets(&settings, projectID, original, toUpdate)
		assert.Error(t, err)
	})
}

func TestContainerSecretCache(t *testing.T) {
	assert.Implements(t, (*cocoa.SecretCache)(nil), ContainerSecretCache{})
	defer func() {
		assert.NoError(t, db.ClearCollections(ProjectRefCollection))
	}()

	for tName, tCase := range map[string]func(ctx context.Context, t *testing.T, pRef ProjectRef, c ContainerSecretCache){
		"PutSucceeds": func(ctx context.Context, t *testing.T, pRef ProjectRef, c ContainerSecretCache) {
			pRef.ContainerSecrets[0].ExternalID = ""
			require.NoError(t, pRef.Insert())
			const externalID = "external_id"
			require.NoError(t, c.Put(ctx, cocoa.SecretCacheItem{
				ID:   externalID,
				Name: pRef.ContainerSecrets[0].ExternalName,
			}))

			dbProjRef, err := FindMergedProjectRef(pRef.Id, "", false)
			require.NoError(t, err)
			require.NotZero(t, dbProjRef)
			require.Len(t, dbProjRef.ContainerSecrets, len(pRef.ContainerSecrets))
			original := pRef.ContainerSecrets[0]
			updated := dbProjRef.ContainerSecrets[0]
			assert.Equal(t, original.ExternalName, updated.ExternalName)
			assert.Equal(t, original.Name, updated.Name)
			assert.Equal(t, original.Type, updated.Type)
			assert.Equal(t, externalID, updated.ExternalID)
			for i := 1; i < len(pRef.ContainerSecrets); i++ {
				assert.Equal(t, pRef.ContainerSecrets[i], dbProjRef.ContainerSecrets[i], "mismatched container secrets at index %d", i)
			}
		},
		"PutFailsWithNonexistentProjectRef": func(ctx context.Context, t *testing.T, pRef ProjectRef, c ContainerSecretCache) {
			assert.Error(t, c.Put(ctx, cocoa.SecretCacheItem{ID: "external_id", Name: pRef.ContainerSecrets[0].ExternalName}))
		},
		"PutFailsWithoutMatchingContainerSecretExternalName": func(ctx context.Context, t *testing.T, pRef ProjectRef, c ContainerSecretCache) {
			require.NoError(t, pRef.Insert())
			assert.Error(t, c.Put(ctx, cocoa.SecretCacheItem{
				ID:   "external_id",
				Name: "nonexistent",
			}))

			dbProjRef, err := FindMergedProjectRef(pRef.Id, "", false)
			require.NoError(t, err)
			require.NotZero(t, dbProjRef)
			require.Len(t, dbProjRef.ContainerSecrets, len(pRef.ContainerSecrets))
			for i := 0; i < len(pRef.ContainerSecrets); i++ {
				assert.Equal(t, pRef.ContainerSecrets[i], dbProjRef.ContainerSecrets[i], "mismatched container secrets at index %d", i)
			}
		},
		"PutSucceedsWithContainerSecretThatAlreadyHasSameExternalIDAlreadySet": func(ctx context.Context, t *testing.T, pRef ProjectRef, c ContainerSecretCache) {
			pRef.ContainerSecrets[0].ExternalID = "external_id"
			require.NoError(t, pRef.Insert())
			require.NoError(t, c.Put(ctx, cocoa.SecretCacheItem{
				ID:   pRef.ContainerSecrets[0].ExternalID,
				Name: pRef.ContainerSecrets[0].ExternalName,
			}))

			dbProjRef, err := FindMergedProjectRef(pRef.Id, "", false)
			require.NoError(t, err)
			require.NotZero(t, dbProjRef)
			require.Len(t, dbProjRef.ContainerSecrets, len(pRef.ContainerSecrets))
			for i := 0; i < len(pRef.ContainerSecrets); i++ {
				assert.Equal(t, pRef.ContainerSecrets[i], dbProjRef.ContainerSecrets[i], "mismatched container secrets at index %d", i)
			}
		},
		"PutFailsWithContainerSecretThatHasDifferentExternalIDAlreadySet": func(ctx context.Context, t *testing.T, pRef ProjectRef, c ContainerSecretCache) {
			const externalID = "external_id"
			pRef.ContainerSecrets[0].ExternalID = "something_else"
			require.NoError(t, pRef.Insert())
			require.Error(t, c.Put(ctx, cocoa.SecretCacheItem{
				ID:   externalID,
				Name: pRef.ContainerSecrets[0].ExternalName,
			}))

			dbProjRef, err := FindMergedProjectRef(pRef.Id, "", false)
			require.NoError(t, err)
			require.NotZero(t, dbProjRef)
			require.Len(t, dbProjRef.ContainerSecrets, len(pRef.ContainerSecrets))
			for i := 0; i < len(pRef.ContainerSecrets); i++ {
				assert.Equal(t, pRef.ContainerSecrets[i], dbProjRef.ContainerSecrets[i], "mismatched container secrets at index %d", i)
			}
		},
		"DeleteSucceeds": func(ctx context.Context, t *testing.T, pRef ProjectRef, c ContainerSecretCache) {
			require.NoError(t, pRef.Insert())
			require.NoError(t, c.Delete(ctx, pRef.ContainerSecrets[1].ExternalID))

			dbProjRef, err := FindMergedProjectRef(pRef.Id, "", false)
			require.NoError(t, err)
			require.NotZero(t, dbProjRef)
			require.Len(t, dbProjRef.ContainerSecrets, len(pRef.ContainerSecrets)-1)
			assert.Equal(t, dbProjRef.ContainerSecrets[0], pRef.ContainerSecrets[0])
		},
		"DeleteNoopsWithNonexistentProjectRef": func(ctx context.Context, t *testing.T, pRef ProjectRef, c ContainerSecretCache) {
			assert.NoError(t, c.Delete(ctx, "external_id"), "should not for nonexistent project ref")
			assert.True(t, adb.ResultsNotFound(db.FindOneQ(ProjectRefCollection, db.Query(bson.M{}), &pRef)))
		},
		"DeleteNoopsWithoutMatchingContainerSecretExternalID": func(ctx context.Context, t *testing.T, pRef ProjectRef, c ContainerSecretCache) {
			require.NoError(t, pRef.Insert())
			assert.NoError(t, c.Delete(ctx, "nonexistent"), "should not error for nonexistent container secret")

			dbProjRef, err := FindMergedProjectRef(pRef.Id, "", false)
			require.NoError(t, err)
			require.NotZero(t, dbProjRef)
			assert.Len(t, dbProjRef.ContainerSecrets, len(pRef.ContainerSecrets))
		},
	} {
		t.Run(tName, func(t *testing.T) {
			ctx, cancel := context.WithCancel(context.Background())
			defer cancel()

			require.NoError(t, db.ClearCollections(ProjectRefCollection))
			pRef := ProjectRef{
				Id:         "project_id",
				Identifier: "identifier",
				ContainerSecrets: []ContainerSecret{
					{
						Name:       "banana",
						Type:       ContainerSecretRepoCreds,
						ExternalID: "external_id0",
					},
					{
						Name:       "cherry",
						Type:       ContainerSecretRepoCreds,
						ExternalID: "external_id1",
					},
					{
						Name:       "banerry",
						Type:       ContainerSecretRepoCreds,
						ExternalID: "external_id2",
					},
				},
			}
			for i := 0; i < len(pRef.ContainerSecrets); i++ {
				pRef.ContainerSecrets[i].ExternalName = makeRepoCredsContainerSecretName(evergreen.SecretsManagerConfig{
					SecretPrefix: "prefix",
				}, pRef.Id, pRef.ContainerSecrets[i].Name)
			}

			tCase(ctx, t, pRef, ContainerSecretCache{})
		})
	}
}

func TestGetPatchTriggerAlias(t *testing.T) {
	projRef := ProjectRef{
		PatchTriggerAliases: []patch.PatchTriggerDefinition{{Alias: "a0"}},
	}

	alias, found := projRef.GetPatchTriggerAlias("a0")
	assert.True(t, found)
	assert.Equal(t, "a0", alias.Alias)

	alias, found = projRef.GetPatchTriggerAlias("a1")
	assert.False(t, found)
}

func TestFindDownstreamProjects(t *testing.T) {
	require.NoError(t, db.ClearCollections(ProjectRefCollection))

	proj1 := ProjectRef{
		Id:       "evergreen",
		Enabled:  true,
		Triggers: []TriggerDefinition{{Project: "grip"}},
	}
	require.NoError(t, proj1.Insert())

	proj2 := ProjectRef{
		Id:       "mci",
		Enabled:  false,
		Triggers: []TriggerDefinition{{Project: "grip"}},
	}
	require.NoError(t, proj2.Insert())

	projects, err := FindDownstreamProjects("grip")
	assert.NoError(t, err)
	assert.Len(t, projects, 1)
	assert.Equal(t, proj1, projects[0])
}

func TestAddEmptyBranch(t *testing.T) {
	require.NoError(t, db.ClearCollections(user.Collection, ProjectRefCollection, evergreen.ScopeCollection, evergreen.RoleCollection, commitqueue.Collection))
	u := user.DBUser{
		Id: "me",
	}
	require.NoError(t, u.Insert())
	p := ProjectRef{
		Identifier: "myProject",
		Owner:      "mongodb",
		Repo:       "mongo",
	}
	assert.NoError(t, p.Add(&u))
	assert.NotEmpty(t, p.Id)
	assert.Empty(t, p.Branch)

	cq, err := commitqueue.FindOneId(p.Id)
	assert.NoError(t, err)
	assert.NotNil(t, cq)
}

func TestAddPermissions(t *testing.T) {
	ctx, cancel := context.WithCancel(context.Background())
	defer cancel()
	assert := assert.New(t)
	assert.NoError(db.ClearCollections(user.Collection, ProjectRefCollection, evergreen.ScopeCollection, evergreen.RoleCollection, commitqueue.Collection))
	require.NoError(t, db.CreateCollections(evergreen.ScopeCollection))
	env := testutil.NewEnvironment(ctx, t)
	u := user.DBUser{
		Id: "me",
	}
	assert.NoError(u.Insert())
	p := ProjectRef{
		Identifier: "myProject",
		Owner:      "mongodb",
		Repo:       "mongo",
		Branch:     "main",
		Hidden:     utility.TruePtr(),
	}
	assert.NoError(p.Add(&u))
	assert.NotEmpty(p.Id)
	assert.True(mgobson.IsObjectIdHex(p.Id))

	cq, err := commitqueue.FindOneId(p.Id)
	assert.NoError(err)
	assert.NotNil(cq)

	rm := env.RoleManager()
	scope, err := rm.FindScopeForResources(evergreen.ProjectResourceType, p.Id)
	assert.NoError(err)
	assert.NotNil(scope)
	role, err := rm.FindRoleWithPermissions(evergreen.ProjectResourceType, []string{p.Id}, map[string]int{
		evergreen.PermissionProjectSettings: evergreen.ProjectSettingsEdit.Value,
		evergreen.PermissionTasks:           evergreen.TasksAdmin.Value,
		evergreen.PermissionPatches:         evergreen.PatchSubmit.Value,
		evergreen.PermissionLogs:            evergreen.LogsView.Value,
	})
	assert.NoError(err)
	assert.NotNil(role)
	dbUser, err := user.FindOneById(u.Id)
	assert.NoError(err)
	assert.Contains(dbUser.Roles(), fmt.Sprintf("admin_project_%s", p.Id))
	projectId := p.Id

	// check that an added project uses the hidden project's ID
	u = user.DBUser{Id: "you"}
	assert.NoError(u.Insert())
	p.Identifier = "differentProject"
	p.Id = ""
	assert.NoError(p.Add(&u))
	assert.NotEmpty(p.Id)
	assert.True(mgobson.IsObjectIdHex(p.Id))
	assert.Equal(projectId, p.Id)

	cq, err = commitqueue.FindOneId(p.Id)
	assert.NoError(err)
	assert.NotNil(cq)

	scope, err = rm.FindScopeForResources(evergreen.ProjectResourceType, p.Id)
	assert.NoError(err)
	assert.NotNil(scope)
	role, err = rm.FindRoleWithPermissions(evergreen.ProjectResourceType, []string{p.Id}, map[string]int{
		evergreen.PermissionProjectSettings: evergreen.ProjectSettingsEdit.Value,
		evergreen.PermissionTasks:           evergreen.TasksAdmin.Value,
		evergreen.PermissionPatches:         evergreen.PatchSubmit.Value,
		evergreen.PermissionLogs:            evergreen.LogsView.Value,
	})
	assert.NoError(err)
	assert.NotNil(role)
	dbUser, err = user.FindOneById(u.Id)
	assert.NoError(err)
	assert.Contains(dbUser.Roles(), fmt.Sprintf("admin_project_%s", p.Id))
}

func TestUpdateAdminRoles(t *testing.T) {
	ctx, cancel := context.WithCancel(context.Background())
	defer cancel()
	require.NoError(t, db.ClearCollections(ProjectRefCollection, evergreen.ScopeCollection, evergreen.RoleCollection, user.Collection))
	require.NoError(t, db.CreateCollections(evergreen.ScopeCollection))
	env := testutil.NewEnvironment(ctx, t)
	rm := env.RoleManager()
	adminScope := gimlet.Scope{
		ID:        evergreen.AllProjectsScope,
		Type:      evergreen.ProjectResourceType,
		Resources: []string{"proj"},
	}
	require.NoError(t, rm.AddScope(adminScope))
	adminRole := gimlet.Role{
		ID:          "admin",
		Scope:       evergreen.AllProjectsScope,
		Permissions: adminPermissions,
	}
	require.NoError(t, rm.UpdateRole(adminRole))
	oldAdmin := user.DBUser{
		Id:          "oldAdmin",
		SystemRoles: []string{"admin"},
	}
	require.NoError(t, oldAdmin.Insert())
	newAdmin := user.DBUser{
		Id: "newAdmin",
	}
	require.NoError(t, newAdmin.Insert())
	p := ProjectRef{
		Id: "proj",
	}
	require.NoError(t, p.Insert())

	modified, err := p.UpdateAdminRoles([]string{newAdmin.Id}, []string{oldAdmin.Id})
	assert.NoError(t, err)
	assert.True(t, modified)
	oldAdminFromDB, err := user.FindOneById(oldAdmin.Id)
	assert.NoError(t, err)
	assert.Len(t, oldAdminFromDB.Roles(), 0)
	newAdminFromDB, err := user.FindOneById(newAdmin.Id)
	assert.NoError(t, err)
	assert.Len(t, newAdminFromDB.Roles(), 1)
}

func TestUpdateAdminRolesError(t *testing.T) {
	ctx, cancel := context.WithCancel(context.Background())
	defer cancel()
	require.NoError(t, db.ClearCollections(ProjectRefCollection, evergreen.ScopeCollection, evergreen.RoleCollection, user.Collection))
	env := testutil.NewEnvironment(ctx, t)
	require.NoError(t, db.CreateCollections(evergreen.ScopeCollection))
	oldAdmin := user.DBUser{
		Id:          "oldAdmin",
		SystemRoles: []string{"admin"},
	}
	require.NoError(t, oldAdmin.Insert())
	newAdmin := user.DBUser{
		Id: "newAdmin",
	}
	require.NoError(t, newAdmin.Insert())
	p := ProjectRef{
		Id:     "proj",
		Admins: []string{oldAdmin.Id},
	}
	require.NoError(t, p.Insert())

	// check that, without a valid role, the whole update fails
	modified, err := p.UpdateAdminRoles([]string{"nonexistent-user", newAdmin.Id}, []string{"nonexistent-user", oldAdmin.Id})
	assert.Error(t, err)
	assert.False(t, modified)
	assert.Equal(t, p.Admins, []string{oldAdmin.Id})

	rm := env.RoleManager()
	adminScope := gimlet.Scope{
		ID:        evergreen.AllProjectsScope,
		Type:      evergreen.ProjectResourceType,
		Resources: []string{"proj"},
	}
	require.NoError(t, rm.AddScope(adminScope))
	adminRole := gimlet.Role{
		ID:          "admin",
		Scope:       evergreen.AllProjectsScope,
		Permissions: adminPermissions,
	}
	require.NoError(t, rm.UpdateRole(adminRole))

	// check that the existing users have been added and removed while returning an error
	modified, err = p.UpdateAdminRoles([]string{"nonexistent-user", newAdmin.Id}, []string{"nonexistent-user", oldAdmin.Id})
	assert.Error(t, err)
	assert.True(t, modified)
	oldAdminFromDB, err := user.FindOneById(oldAdmin.Id)
	assert.NoError(t, err)
	assert.Len(t, oldAdminFromDB.Roles(), 0)
	newAdminFromDB, err := user.FindOneById(newAdmin.Id)
	assert.NoError(t, err)
	assert.Len(t, newAdminFromDB.Roles(), 1)
}

func TestGetProjectTasksWithOptions(t *testing.T) {
	assert.NoError(t, db.ClearCollections(task.Collection, ProjectRefCollection, RepositoriesCollection))
	p := ProjectRef{
		Id:         "my_project",
		Identifier: "my_ident",
	}
	assert.NoError(t, p.Insert())
	assert.NoError(t, db.Insert(RepositoriesCollection, Repository{
		Project:             "my_project",
		RevisionOrderNumber: 100,
	}))

	// total of 100 tasks eligible to be found
	for i := 0; i < 100; i++ {
		myTask := task.Task{
			Id:                  fmt.Sprintf("t%d", i),
			RevisionOrderNumber: 100 - (i / 2),
			DisplayName:         "t1",
			Project:             "my_project",
			Status:              evergreen.TaskSucceeded,
			Version:             fmt.Sprintf("v%d", 100-(i/2)),
		}
		if i%3 == 0 {
			myTask.BuildVariant = "bv1"
			myTask.Requester = evergreen.RepotrackerVersionRequester
		} else {
			myTask.Requester = evergreen.PatchVersionRequester
		}
		if i%2 == 0 {
			myTask.Status = evergreen.TaskUndispatched
		}
		assert.NoError(t, myTask.Insert())
	}
	opts := GetProjectTasksOpts{}

	tasks, err := GetTasksWithOptions("my_ident", "t1", opts)
	assert.NoError(t, err)
	// Returns 7 tasks because 40 tasks exist within the default version limit,
	// but 1/2 are undispatched and only 1/3 have a system requester
	assert.Len(t, tasks, 7)

	opts.Limit = 5
	tasks, err = GetTasksWithOptions("my_ident", "t1", opts)
	assert.NoError(t, err)
	assert.Len(t, tasks, 2)
	assert.Equal(t, tasks[0].RevisionOrderNumber, 99)
	assert.Equal(t, tasks[1].RevisionOrderNumber, 96)

	opts.Limit = 10
	opts.StartAt = 80
	tasks, err = GetTasksWithOptions("my_ident", "t1", opts)
	assert.NoError(t, err)
	assert.Len(t, tasks, 3)
	assert.Equal(t, tasks[0].RevisionOrderNumber, 78)
	assert.Equal(t, tasks[2].RevisionOrderNumber, 72)

	opts.Requesters = []string{evergreen.PatchVersionRequester}
	tasks, err = GetTasksWithOptions("my_ident", "t1", opts)
	assert.NoError(t, err)
	assert.Len(t, tasks, 7)
	assert.Equal(t, tasks[0].RevisionOrderNumber, 80)
	assert.Equal(t, tasks[6].RevisionOrderNumber, 71)

	opts.Requesters = []string{evergreen.RepotrackerVersionRequester}
	tasks, err = GetTasksWithOptions("my_ident", "t1", opts)
	assert.NoError(t, err)
	assert.Len(t, tasks, 3)
	assert.Equal(t, tasks[0].RevisionOrderNumber, 78)
	assert.Equal(t, tasks[2].RevisionOrderNumber, 72)

	opts.Requesters = []string{}
	opts.Limit = defaultVersionLimit
	opts.StartAt = 90
	opts.BuildVariant = "bv1"
	tasks, err = GetTasksWithOptions("my_ident", "t1", opts)
	// Returns 7 tasks because 40 tasks exist within the default version limit,
	// but only 1/6 matches the bv and is not undispatched
	assert.NoError(t, err)
	assert.Len(t, tasks, 7)
	assert.Equal(t, tasks[0].RevisionOrderNumber, 90)
	assert.Equal(t, tasks[6].RevisionOrderNumber, 72)
}

func TestUpdateNextPeriodicBuild(t *testing.T) {
	assert := assert.New(t)
	require := require.New(t)
	now := time.Now().Truncate(time.Second)
	later := now.Add(1 * time.Hour)
	muchLater := now.Add(10 * time.Hour)
	for name, test := range map[string]func(*testing.T){
		"updatesProjectOnly": func(t *testing.T) {
			p := ProjectRef{
				Id: "proj",
				PeriodicBuilds: []PeriodicBuildDefinition{
					{ID: "0", NextRunTime: now},
					{ID: "1", NextRunTime: later, IntervalHours: 9},
				},
				RepoRefId: "repo",
			}
			repoRef := RepoRef{ProjectRef{
				Id: "repo",
				PeriodicBuilds: []PeriodicBuildDefinition{
					{ID: "1", NextRunTime: later},
				},
			}}
			assert.NoError(p.Insert())
			assert.NoError(repoRef.Upsert())

			assert.NoError(UpdateNextPeriodicBuild("proj", &p.PeriodicBuilds[1]))
			dbProject, err := FindBranchProjectRef(p.Id)
			assert.NoError(err)
			require.NotNil(dbProject)
			assert.True(now.Equal(dbProject.PeriodicBuilds[0].NextRunTime))
			assert.True(muchLater.Equal(dbProject.PeriodicBuilds[1].NextRunTime))

			dbRepo, err := FindOneRepoRef(p.RepoRefId)
			assert.NoError(err)
			require.NotNil(dbRepo)
			// Repo wasn't updated because the branch project definitions take precedent.
			assert.True(later.Equal(dbRepo.PeriodicBuilds[0].NextRunTime))
		},
		"updatesRepoOnly": func(t *testing.T) {
			p := ProjectRef{
				Id:             "proj",
				PeriodicBuilds: nil,
				RepoRefId:      "repo",
			}
			repoRef := RepoRef{ProjectRef{
				Id: "repo",
				PeriodicBuilds: []PeriodicBuildDefinition{
					{ID: "0", NextRunTime: later, IntervalHours: 9},
				},
			}}
			assert.NoError(p.Insert())
			assert.NoError(repoRef.Upsert())
			assert.NoError(UpdateNextPeriodicBuild("proj", &repoRef.PeriodicBuilds[0]))

			// Repo is updated because the branch project doesn't have any periodic build override defined.
			dbRepo, err := FindOneRepoRef(p.RepoRefId)
			assert.NoError(err)
			require.NotNil(dbRepo)
			assert.True(muchLater.Equal(dbRepo.PeriodicBuilds[0].NextRunTime))
		},
		"updatesNothing": func(t *testing.T) {
			p := ProjectRef{
				Id:             "proj",
				PeriodicBuilds: []PeriodicBuildDefinition{},
				RepoRefId:      "repo",
			}
			repoRef := RepoRef{ProjectRef{
				Id: "repo",
				PeriodicBuilds: []PeriodicBuildDefinition{
					{ID: "0", NextRunTime: later, IntervalHours: 9},
				},
			}}
			assert.NoError(p.Insert())
			assert.NoError(repoRef.Upsert())
			// Should error because definition isn't relevant for this project, since
			// we ignore repo definitions when the project has any override defined.
			assert.Error(UpdateNextPeriodicBuild("proj", &repoRef.PeriodicBuilds[0]))

			dbRepo, err := FindOneRepoRef(p.RepoRefId)
			assert.NoError(err)
			assert.NotNil(dbRepo)
			assert.True(later.Equal(dbRepo.PeriodicBuilds[0].NextRunTime))
		},
		"updateProjectWithCron": func(t *testing.T) {
			nextRunTime := time.Date(2022, 12, 12, 0, 0, 0, 0, time.UTC)
			nextDay := nextRunTime.Add(24 * time.Hour)
			laterRunTime := nextRunTime.Add(12 * time.Hour)
			dailyCron := "0 0 * * *"
			p := ProjectRef{
				Id: "proj",
				PeriodicBuilds: []PeriodicBuildDefinition{
					{ID: "0", NextRunTime: nextRunTime, Cron: dailyCron},
					{ID: "1", NextRunTime: laterRunTime, Cron: dailyCron},
				},
				RepoRefId: "repo",
			}
			repoRef := RepoRef{ProjectRef{
				Id: "repo",
				PeriodicBuilds: []PeriodicBuildDefinition{
					{ID: "1", NextRunTime: later},
				},
			}}
			assert.NoError(p.Insert())
			assert.NoError(repoRef.Upsert())

			assert.NoError(UpdateNextPeriodicBuild("proj", &p.PeriodicBuilds[0]))
			dbProject, err := FindBranchProjectRef(p.Id)
			assert.NoError(err)
			require.NotNil(dbProject)
			assert.True(nextDay.Equal(dbProject.PeriodicBuilds[0].NextRunTime))
			assert.True(laterRunTime.Equal(dbProject.PeriodicBuilds[1].NextRunTime))

			// Even with a different runtime we get the same result, since we're using a cron.
			assert.NoError(UpdateNextPeriodicBuild("proj", &p.PeriodicBuilds[1]))
			dbProject, err = FindBranchProjectRef(p.Id)
			assert.NoError(err)
			require.NotNil(dbProject)
			assert.True(nextDay.Equal(dbProject.PeriodicBuilds[1].NextRunTime))

		},
	} {
		assert.NoError(db.ClearCollections(ProjectRefCollection, RepoRefCollection))
		t.Run(name, test)
	}

}

func TestGetProjectSetupCommands(t *testing.T) {
	p := ProjectRef{}
	p.WorkstationConfig.SetupCommands = []WorkstationSetupCommand{
		{Command: "c0"},
		{Command: "c1"},
	}

	cmds, err := p.GetProjectSetupCommands(apimodels.WorkstationSetupCommandOptions{})
	assert.NoError(t, err)
	assert.Len(t, cmds, 2)
	assert.Contains(t, cmds[0].String(), "c0")
	assert.Contains(t, cmds[1].String(), "c1")
}

func TestFindFirstProjectRef(t *testing.T) {
	assert.NoError(t, db.ClearCollections(ProjectRefCollection))

	var err error
	projectRef := ProjectRef{
		Id:         "restricted",
		Restricted: utility.TruePtr(),
		Enabled:    true,
	}
	assert.NoError(t, projectRef.Insert())

	assert.NotPanics(t, func() {
		_, err = FindAnyRestrictedProjectRef()
	}, "Should not panic if there are no matching projects")
	assert.Error(t, err, "Should return error if there are no matching projects")

	projectRef = ProjectRef{
		Id:      "p1",
		Enabled: true,
	}
	assert.NoError(t, projectRef.Insert())

	resultRef, err := FindAnyRestrictedProjectRef()
	assert.NoError(t, err)
	assert.Equal(t, "p1", resultRef.Id)
}

func TestFindPeriodicProjects(t *testing.T) {
	assert.NoError(t, db.ClearCollections(ProjectRefCollection, RepoRefCollection))

	repoRef := RepoRef{ProjectRef{
		Id:             "my_repo",
		PeriodicBuilds: []PeriodicBuildDefinition{{ID: "repo_def"}},
	}}
	assert.NoError(t, repoRef.Upsert())

	pRef := ProjectRef{
		Id:             "p1",
		RepoRefId:      "my_repo",
		Enabled:        true,
		PeriodicBuilds: []PeriodicBuildDefinition{},
	}
	assert.NoError(t, pRef.Insert())

	pRef.Id = "p2"
	pRef.Enabled = true
	pRef.PeriodicBuilds = []PeriodicBuildDefinition{{ID: "p1"}}
	assert.NoError(t, pRef.Insert())

	pRef.Id = "p3"
	pRef.Enabled = true
	pRef.PeriodicBuilds = nil
	assert.NoError(t, pRef.Insert())

	pRef.Id = "p4"
	pRef.Enabled = false
	pRef.PeriodicBuilds = []PeriodicBuildDefinition{{ID: "p1"}}
	assert.NoError(t, pRef.Insert())

	projects, err := FindPeriodicProjects()
	assert.NoError(t, err)
	assert.Len(t, projects, 2)
	for _, p := range projects {
		assert.Len(t, p.PeriodicBuilds, 1, fmt.Sprintf("project '%s' missing definition", p.Id))
	}
}

func TestRemoveAdminFromProjects(t *testing.T) {
	assert.NoError(t, db.ClearCollections(ProjectRefCollection, RepoRefCollection))

	pRef := ProjectRef{
		Id:     "my_project",
		Admins: []string{"me", "villain"},
	}
	pRef2 := ProjectRef{
		Id:     "your_project",
		Admins: []string{"you", "villain"},
	}
	pRef3 := ProjectRef{
		Id: "adminless_project",
	}
	repoRef := RepoRef{ProjectRef{
		Id:     "my_repo",
		Admins: []string{"villain"},
	}}
	repoRef2 := RepoRef{ProjectRef{
		Id:     "your_repo",
		Admins: []string{"villain"},
	}}
	repoRef3 := RepoRef{ProjectRef{
		Id: "adminless_repo",
	}}

	assert.NoError(t, pRef.Upsert())
	assert.NoError(t, pRef2.Upsert())
	assert.NoError(t, pRef3.Upsert())
	assert.NoError(t, repoRef.Upsert())
	assert.NoError(t, repoRef2.Upsert())
	assert.NoError(t, repoRef3.Upsert())

	assert.NoError(t, RemoveAdminFromProjects("villain"))

	// verify that we carry out multiple updates
	pRefFromDB, err := FindBranchProjectRef(pRef.Id)
	assert.NoError(t, err)
	assert.NotNil(t, pRefFromDB)
	assert.NotContains(t, pRefFromDB.Admins, "villain")
	pRefFromDB, err = FindBranchProjectRef(pRef2.Id)
	assert.NoError(t, err)
	assert.NotNil(t, pRefFromDB)
	assert.NotContains(t, pRefFromDB.Admins, "villain")
	pRefFromDB, err = FindBranchProjectRef(pRef3.Id)
	assert.NoError(t, err)
	assert.NotNil(t, pRefFromDB)
	assert.NotContains(t, pRefFromDB.Admins, "villain")

	repoRefFromDB, err := FindOneRepoRef(repoRef.Id)
	assert.NoError(t, err)
	assert.NotNil(t, repoRefFromDB)
	assert.NotContains(t, repoRefFromDB.Admins, "villain")
	repoRefFromDB, err = FindOneRepoRef(repoRef2.Id)
	assert.NoError(t, err)
	assert.NotNil(t, repoRefFromDB)
	assert.NotContains(t, repoRefFromDB.Admins, "villain")
	repoRefFromDB, err = FindOneRepoRef(repoRef3.Id)
	assert.NoError(t, err)
	assert.NotNil(t, repoRefFromDB)
	assert.NotContains(t, repoRefFromDB.Admins, "villain")
}

func TestPointers(t *testing.T) {
	assert.NoError(t, db.ClearCollections(ProjectRefCollection))
	ref := struct {
		MyString string            `bson:"my_str"`
		MyBool   bool              `bson:"my_bool"`
		MyStruct WorkstationConfig `bson:"config"`
	}{
		MyString: "this is a string",
		MyBool:   false,
		MyStruct: WorkstationConfig{GitClone: utility.TruePtr()},
	}

	assert.NoError(t, db.Insert(ProjectRefCollection, ref))

	pointerRef := struct {
		PtrString *string            `bson:"my_str"`
		PtrBool   *bool              `bson:"my_bool"`
		PtrStruct *WorkstationConfig `bson:"config"`
	}{}
	assert.NoError(t, db.FindOneQ(ProjectRefCollection, db.Query(bson.M{}), &pointerRef))
	assert.Equal(t, ref.MyString, *pointerRef.PtrString)
	assert.False(t, utility.FromBoolTPtr(pointerRef.PtrBool))
	assert.NotNil(t, pointerRef.PtrStruct)
	assert.True(t, pointerRef.PtrStruct.ShouldGitClone())
}

func TestMergeWithProjectConfig(t *testing.T) {
	require.NoError(t, db.ClearCollections(ProjectRefCollection, ProjectConfigCollection))

	projectRef := &ProjectRef{
		Owner:              "mongodb",
		Id:                 "ident",
		DeactivatePrevious: utility.FalsePtr(),
		TaskAnnotationSettings: evergreen.AnnotationsSettings{
			FileTicketWebhook: evergreen.WebHook{
				Endpoint: "random1",
			},
		},
		WorkstationConfig: WorkstationConfig{
			GitClone: utility.TruePtr(),
			SetupCommands: []WorkstationSetupCommand{
				{Command: "expeliarmus"},
			},
		},
		BuildBaronSettings: evergreen.BuildBaronSettings{
			TicketCreateProject:  "EVG",
			TicketSearchProjects: []string{"BF", "BFG"},
		},
		PeriodicBuilds: []PeriodicBuildDefinition{{ID: "p1"}},
	}
	projectConfig := &ProjectConfig{
		Id: "version1",
		ProjectConfigFields: ProjectConfigFields{
			TaskAnnotationSettings: &evergreen.AnnotationsSettings{
				FileTicketWebhook: evergreen.WebHook{
					Endpoint: "random2",
				},
			},
			WorkstationConfig: &WorkstationConfig{
				GitClone: utility.FalsePtr(),
				SetupCommands: []WorkstationSetupCommand{
					{Command: "overridden"},
				},
			},
			ContainerSizeDefinitions: []ContainerResources{
				{
					Name:     "small",
					CPU:      1,
					MemoryMB: 200,
				},
				{
					Name:     "large",
					CPU:      2,
					MemoryMB: 400,
				},
			},
			BuildBaronSettings: &evergreen.BuildBaronSettings{
				TicketCreateProject:     "BFG",
				TicketCreateIssueType:   "Bug",
				TicketSearchProjects:    []string{"BF", "BFG"},
				BFSuggestionServer:      "https://evergreen.mongodb.com",
				BFSuggestionTimeoutSecs: 10,
			},
			GithubTriggerAliases: []string{"one", "two"},
		},
	}
	assert.NoError(t, projectRef.Insert())
	assert.NoError(t, projectConfig.Insert())

	err := projectRef.MergeWithProjectConfig("version1")
	assert.NoError(t, err)
	require.NotNil(t, projectRef)
	assert.Equal(t, "ident", projectRef.Id)

	assert.Equal(t, "random1", projectRef.TaskAnnotationSettings.FileTicketWebhook.Endpoint)
	assert.True(t, *projectRef.WorkstationConfig.GitClone)
	assert.Equal(t, "expeliarmus", projectRef.WorkstationConfig.SetupCommands[0].Command)

	assert.Equal(t, "https://evergreen.mongodb.com", projectRef.BuildBaronSettings.BFSuggestionServer)
	assert.Equal(t, 10, projectRef.BuildBaronSettings.BFSuggestionTimeoutSecs)
	assert.Equal(t, "EVG", projectRef.BuildBaronSettings.TicketCreateProject)
	assert.Equal(t, "Bug", projectRef.BuildBaronSettings.TicketCreateIssueType)
	assert.Equal(t, []string{"BF", "BFG"}, projectRef.BuildBaronSettings.TicketSearchProjects)
	assert.Equal(t, []string{"one", "two"}, projectRef.GithubTriggerAliases)
	assert.Equal(t, "p1", projectRef.PeriodicBuilds[0].ID)
	assert.Equal(t, 1, projectRef.ContainerSizeDefinitions[0].CPU)
	assert.Equal(t, 2, projectRef.ContainerSizeDefinitions[1].CPU)

	projectRef.ContainerSizeDefinitions = []ContainerResources{
		{
			Name:     "xlarge",
			CPU:      4,
			MemoryMB: 800,
		},
	}
	err = projectRef.MergeWithProjectConfig("version1")
	assert.NoError(t, err)
	require.NotNil(t, projectRef)
	assert.Equal(t, 4, projectRef.ContainerSizeDefinitions[0].CPU)
}

func TestSaveProjectPageForSection(t *testing.T) {
	ctx, cancel := context.WithCancel(context.Background())
	defer cancel()

	assert := assert.New(t)

	assert.NoError(db.ClearCollections(ProjectRefCollection, RepoRefCollection, evergreen.ConfigCollection))

	projectRef := &ProjectRef{
		Owner:            "evergreen-ci",
		Repo:             "mci",
		Branch:           "main",
		Enabled:          true,
		BatchTime:        10,
		Id:               "iden_",
		Identifier:       "identifier",
		PRTestingEnabled: utility.TruePtr(),
	}
	assert.NoError(projectRef.Insert())
	projectRef, err := FindBranchProjectRef("identifier")
	assert.NoError(err)
	assert.NotNil(t, projectRef)

	settings := evergreen.Settings{
		GithubOrgs: []string{"newOwner", "evergreen-ci"},
	}
	assert.NoError(settings.Set(ctx))

	update := &ProjectRef{
		Id:      "iden_",
		Enabled: true,
		Owner:   "evergreen-ci",
		Repo:    "test",
	}
	_, err = SaveProjectPageForSection("iden_", update, ProjectPageGeneralSection, false)
	assert.NoError(err)

	// Verify that Parsley filters and project health view are saved correctly.
	update = &ProjectRef{
		ParsleyFilters: []parsley.Filter{
			{Expression: "filter", CaseSensitive: false, ExactMatch: true},
		},
		ProjectHealthView: ProjectHealthViewAll,
	}
	_, err = SaveProjectPageForSection("iden_", update, ProjectPageViewsAndFiltersSection, false)
	assert.NoError(err)

	projectRef, err = FindBranchProjectRef("iden_")
	assert.NoError(err)
	require.NotNil(t, projectRef)
	assert.Len(projectRef.ParsleyFilters, 1)
	assert.Equal(projectRef.ProjectHealthView, ProjectHealthViewAll)

	// Verify that private field does not get updated when updating restricted field.
	update = &ProjectRef{
		Restricted: utility.TruePtr(),
	}
	_, err = SaveProjectPageForSection("iden_", update, ProjectPageAccessSection, false)
	assert.NoError(err)

	projectRef, err = FindBranchProjectRef("iden_")
	assert.NoError(err)
	require.NotNil(t, projectRef)
	assert.True(utility.FromBoolPtr(projectRef.Restricted))

	// Verify that GitHub dynamic token permission groups are saved correctly.
	update = &ProjectRef{
		GitHubDynamicTokenPermissionGroups: []GitHubDynamicTokenPermissionGroup{
			{
				Name: "some-group",
				Permissions: github.InstallationPermissions{
					Actions: utility.ToStringPtr("read"),
				},
			},
		},
	}
	_, err = SaveProjectPageForSection("iden_", update, ProjectPageGithubPermissionsSection, false)
	assert.NoError(err)

	projectRef, err = FindBranchProjectRef("iden_")
	assert.NoError(err)
	require.NotNil(t, projectRef)
	require.Len(t, projectRef.GitHubDynamicTokenPermissionGroups, 1)
	assert.Equal("some-group", projectRef.GitHubDynamicTokenPermissionGroups[0].Name)
	assert.Equal("read", utility.FromStringPtr(projectRef.GitHubDynamicTokenPermissionGroups[0].Permissions.Actions))

	// Verify that GitHub permission group by requester is saved correctly.
	update = &ProjectRef{
		GitHubPermissionGroupByRequester: map[string]string{
			evergreen.PatchVersionRequester: "some-group",
		},
	}
	_, err = SaveProjectPageForSection("iden_", update, ProjectPageGithubAppSettingsSection, false)
	assert.NoError(err)

	projectRef, err = FindBranchProjectRef("iden_")
	require.NoError(t, err)
	require.NotNil(t, projectRef)
	require.NotNil(t, projectRef.GitHubPermissionGroupByRequester)
	assert.Equal(len(projectRef.GitHubPermissionGroupByRequester), 1)
	assert.Equal(projectRef.GitHubPermissionGroupByRequester[evergreen.PatchVersionRequester], "some-group")
}

func TestValidateOwnerAndRepo(t *testing.T) {
	ctx, cancel := context.WithCancel(context.Background())
	defer cancel()

	require.NoError(t, db.ClearCollections(ProjectRefCollection, RepoRefCollection, evergreen.ConfigCollection))

	settings := evergreen.Settings{
		GithubOrgs: []string{"newOwner", "evergreen-ci"},
	}
	assert.NoError(t, settings.Set(ctx))

	// a project with no owner should error
	project := ProjectRef{
		Id:      "project",
		Enabled: true,
		Repo:    "repo",
	}
	require.NoError(t, project.Insert())

	err := project.ValidateOwnerAndRepo([]string{"evergreen-ci"})
	assert.NotNil(t, err)

	// a project with an owner and repo should not error
	project.Owner = "evergreen-ci"
	err = project.ValidateOwnerAndRepo([]string{"evergreen-ci"})
	assert.NoError(t, err)
}

func TestProjectCanDispatchTask(t *testing.T) {
	t.Run("ReturnsTrueWithEnabledProject", func(t *testing.T) {
		pRef := ProjectRef{
			Enabled: true,
		}
		tsk := task.Task{
			Id: "id",
		}
		canDispatch, _ := ProjectCanDispatchTask(&pRef, &tsk)
		assert.True(t, canDispatch)
	})
	t.Run("ReturnsFalseWithDisabledProject", func(t *testing.T) {
		pRef := ProjectRef{
			Enabled: false,
		}
		tsk := task.Task{
			Id: "id",
		}
		canDispatch, reason := ProjectCanDispatchTask(&pRef, &tsk)
		assert.False(t, canDispatch)
		assert.NotZero(t, reason)
	})
	t.Run("ReturnsTrueWithDisabledHiddenProjectForGitHubPRTask", func(t *testing.T) {
		pRef := ProjectRef{
			Enabled: false,
			Hidden:  utility.TruePtr(),
		}
		tsk := task.Task{
			Id:        "id",
			Requester: evergreen.GithubPRRequester,
		}
		canDispatch, _ := ProjectCanDispatchTask(&pRef, &tsk)
		assert.True(t, canDispatch)
	})
	t.Run("ReturnsFalseWithDispatchingDisabledForPatchTask", func(t *testing.T) {
		pRef := ProjectRef{
			Enabled:             true,
			DispatchingDisabled: utility.TruePtr(),
		}
		tsk := task.Task{
			Id:        "id",
			Requester: evergreen.PatchVersionRequester,
		}
		canDispatch, reason := ProjectCanDispatchTask(&pRef, &tsk)
		assert.False(t, canDispatch)
		assert.NotZero(t, reason)
	})
	t.Run("ReturnsFalseWithDispatchingDisabledForMainlineTask", func(t *testing.T) {
		pRef := ProjectRef{
			Enabled:             true,
			DispatchingDisabled: utility.TruePtr(),
		}
		tsk := task.Task{
			Id:        "id",
			Requester: evergreen.RepotrackerVersionRequester,
		}
		canDispatch, reason := ProjectCanDispatchTask(&pRef, &tsk)
		assert.False(t, canDispatch)
		assert.NotZero(t, reason)
	})
	t.Run("ReturnsTrueWithPatchingDisabledForMainlineTask", func(t *testing.T) {
		pRef := ProjectRef{
			Enabled:          true,
			PatchingDisabled: utility.TruePtr(),
		}
		tsk := task.Task{
			Id:        "id",
			Requester: evergreen.RepotrackerVersionRequester,
		}
		canDispatch, _ := ProjectCanDispatchTask(&pRef, &tsk)
		assert.True(t, canDispatch)
	})
	t.Run("ReturnsFalseWithPatchingDisabledForPatchTask", func(t *testing.T) {
		pRef := ProjectRef{
			Enabled:          true,
			PatchingDisabled: utility.TruePtr(),
		}
		tsk := task.Task{
			Id:        "id",
			Requester: evergreen.PatchVersionRequester,
		}
		canDispatch, reason := ProjectCanDispatchTask(&pRef, &tsk)
		assert.False(t, canDispatch)
		assert.NotZero(t, reason)
	})
}

func TestGetNextCronTime(t *testing.T) {
	curTime := time.Date(2022, 12, 1, 0, 0, 0, 0, time.Local)
	cron := "0 * * * *"
	nextTime, err := GetNextCronTime(curTime, cron)
	assert.NoError(t, err)
	assert.NotEqual(t, nextTime, curTime)
	assert.Equal(t, nextTime, curTime.Add(time.Hour))

	// verify that a weekday cron can be parsed
	weekdayCron := "0 0 * * 1-5"
	_, err = GetNextCronTime(curTime, weekdayCron)
	assert.NoError(t, err)
}

func TestSetRepotrackerError(t *testing.T) {
	require.NoError(t, db.ClearCollections(ProjectRefCollection))
	defer func() {
		assert.NoError(t, db.ClearCollections(ProjectRefCollection))
	}()
	pRef := ProjectRef{
		Id:         "id",
		Identifier: "identifier",
		RepotrackerError: &RepositoryErrorDetails{
			InvalidRevision:   "abc123",
			MergeBaseRevision: "def456",
		},
	}
	require.NoError(t, pRef.Insert())
	t.Run("OverwritesError", func(t *testing.T) {
		repotrackerErr := &RepositoryErrorDetails{
			Exists:            true,
			InvalidRevision:   "invalid_revision",
			MergeBaseRevision: "merge_base_revision",
		}
		require.NoError(t, pRef.SetRepotrackerError(repotrackerErr))
		dbProjRef, err := FindBranchProjectRef(pRef.Identifier)
		require.NoError(t, err)
		require.NotZero(t, dbProjRef)
		require.NotZero(t, dbProjRef.RepotrackerError)
		assert.Equal(t, *repotrackerErr, *dbProjRef.RepotrackerError)
	})
	t.Run("ClearsError", func(t *testing.T) {
		require.NoError(t, pRef.SetRepotrackerError(&RepositoryErrorDetails{}))
		dbProjRef, err := FindBranchProjectRef(pRef.Identifier)
		require.NoError(t, err)
		require.NotZero(t, dbProjRef)
		assert.Empty(t, dbProjRef.RepotrackerError)
	})
}

func TestSetContainerSecrets(t *testing.T) {
	require.NoError(t, db.ClearCollections(ProjectRefCollection))
	defer func() {
		assert.NoError(t, db.ClearCollections(ProjectRefCollection))
	}()
	pRef := ProjectRef{
		Id:               "id",
		Identifier:       "identifier",
		ContainerSecrets: []ContainerSecret{{Name: "secret"}},
	}
	require.NoError(t, pRef.Insert())
	t.Run("OverwritesContainerSecrets", func(t *testing.T) {
		secrets := []ContainerSecret{{
			Name:         "new_secret",
			Type:         ContainerSecretPodSecret,
			ExternalName: "external_name",
			ExternalID:   "external_id",
		}}
		require.NoError(t, pRef.SetContainerSecrets(secrets))
		dbProjRef, err := FindBranchProjectRef(pRef.Identifier)
		require.NoError(t, err)
		require.NotZero(t, dbProjRef)
		require.NotZero(t, dbProjRef.ContainerSecrets)
		assert.Equal(t, secrets, dbProjRef.ContainerSecrets)
	})
	t.Run("ClearsContainerSecrets", func(t *testing.T) {
		require.NoError(t, pRef.SetContainerSecrets(nil))
		dbProjRef, err := FindBranchProjectRef(pRef.Identifier)
		require.NoError(t, err)
		require.NotZero(t, dbProjRef)
		assert.Empty(t, dbProjRef.RepotrackerError)
	})
}

func TestGetActivationTimeForVariant(t *testing.T) {
	assert := assert.New(t)
	require.NoError(t, db.ClearCollections(ProjectRefCollection, VersionCollection))
	projectRef := &ProjectRef{
		Owner:      "mongodb",
		Repo:       "mci",
		Branch:     "main",
		Enabled:    true,
		Id:         "ident",
		Identifier: "identifier",
	}
	assert.Nil(projectRef.Insert())

	// Set based on last activation time when no version is found
	versionCreatedAt := time.Now().Add(-1 * time.Minute)
	activationTime, err := projectRef.GetActivationTimeForVariant(&BuildVariant{Name: "bv"}, versionCreatedAt, time.Now())
	assert.NoError(err)
	assert.Equal(activationTime, versionCreatedAt)

	// set based on last activation time with a version
	version := &Version{
		Id:                  "v1",
		Identifier:          "ident",
		RevisionOrderNumber: 10,
		Requester:           evergreen.RepotrackerVersionRequester,
		BuildVariants: []VersionBuildStatus{
			{
				BuildVariant: "bv",
				BuildId:      "build",
				ActivationStatus: ActivationStatus{
					Activated: true,
				},
			},
		},
	}
	assert.Nil(version.Insert())

	activationTime, err = projectRef.GetActivationTimeForVariant(&BuildVariant{Name: "bv"}, versionCreatedAt, time.Now())
	assert.NoError(err)
	assert.NotZero(activationTime)
	assert.Equal(activationTime, versionCreatedAt)
}

func TestUserHasRepoViewPermission(t *testing.T) {
	wrongProjectScopeId := "wrongProjectScope"
	projectScopeId := "projectScope"

	for testName, testCase := range map[string]func(t *testing.T, usr *user.DBUser, roleManager gimlet.RoleManager){
		"wrongProjectViewPermissionFails": func(t *testing.T, usr *user.DBUser, roleManager gimlet.RoleManager) {
			wrongProjectRole := gimlet.Role{
				ID:          "view_branch_role",
				Scope:       wrongProjectScopeId,
				Permissions: map[string]int{evergreen.PermissionProjectSettings: 20},
			}
			require.NoError(t, roleManager.UpdateRole(wrongProjectRole))

			assert.NoError(t, usr.AddRole(wrongProjectRole.ID))
			hasPermission, err := UserHasRepoViewPermission(usr, "myRepoId")
			assert.NoError(t, err)
			assert.False(t, hasPermission)
		},
		"wrongPermissionViewPermissionFails": func(t *testing.T, usr *user.DBUser, roleManager gimlet.RoleManager) {
			wrongPermissionRole := gimlet.Role{
				ID:          "view_branch_role",
				Scope:       projectScopeId,
				Permissions: map[string]int{evergreen.PermissionTasks: 30},
			}
			require.NoError(t, roleManager.UpdateRole(wrongPermissionRole))

			assert.NoError(t, usr.AddRole(wrongPermissionRole.ID))
			hasPermission, err := UserHasRepoViewPermission(usr, "myRepoId")
			assert.NoError(t, err)
			assert.False(t, hasPermission)
		},
		"branchViewPermissionSucceeds": func(t *testing.T, usr *user.DBUser, roleManager gimlet.RoleManager) {
			viewBranchRole := gimlet.Role{
				ID:          "view_branch_role",
				Scope:       projectScopeId,
				Permissions: map[string]int{evergreen.PermissionProjectSettings: 20},
			}
			require.NoError(t, roleManager.UpdateRole(viewBranchRole))

			assert.NoError(t, usr.AddRole(viewBranchRole.ID))
			hasPermission, err := UserHasRepoViewPermission(usr, "myRepoId")
			assert.NoError(t, err)
			assert.True(t, hasPermission)
		},
	} {
		t.Run(testName, func(t *testing.T) {
			require.NoError(t, db.ClearCollections(ProjectRefCollection, user.Collection, evergreen.RoleCollection, evergreen.ScopeCollection))
			pRef := ProjectRef{
				Id:        "project1",
				RepoRefId: "myRepoId",
			}
			wrongRef := ProjectRef{
				Id: "project2",
			}
			assert.NoError(t, pRef.Insert())
			assert.NoError(t, wrongRef.Insert())
			env := evergreen.GetEnvironment()
			roleManager := env.RoleManager()
			projectScope := gimlet.Scope{
				ID:        projectScopeId,
				Type:      evergreen.ProjectResourceType,
				Resources: []string{pRef.Id},
			}
			assert.NoError(t, roleManager.AddScope(projectScope))
			wrongProjectScope := gimlet.Scope{
				ID:        wrongProjectScopeId,
				Type:      evergreen.ProjectResourceType,
				Resources: []string{wrongRef.Id},
			}
			assert.NoError(t, roleManager.AddScope(wrongProjectScope))

			usr := &user.DBUser{Id: "usr"}
			assert.NoError(t, usr.Insert())
			testCase(t, usr, roleManager)
		})
	}
}<|MERGE_RESOLUTION|>--- conflicted
+++ resolved
@@ -1224,10 +1224,7 @@
 				PRTestingEnabled:      utility.FalsePtr(),          // neither of these should be changed when overwriting
 				GitTagVersionsEnabled: utility.TruePtr(),
 				GithubChecksEnabled:   nil, // for now this is defaulting to repo
-<<<<<<< HEAD
 				ParameterStoreEnabled: true,
-=======
->>>>>>> 3bfb4cd2
 			}
 			assert.NoError(t, pRef.Insert())
 
