package model

import (
	"context"
	"fmt"
	"testing"
	"time"

	"github.com/evergreen-ci/evergreen/testutil"

	"github.com/evergreen-ci/evergreen"
	"github.com/evergreen-ci/evergreen/apimodels"
	"github.com/evergreen-ci/evergreen/db"
	mgobson "github.com/evergreen-ci/evergreen/db/mgo/bson"
	"github.com/evergreen-ci/evergreen/model/event"
	"github.com/evergreen-ci/evergreen/model/patch"
	"github.com/evergreen-ci/evergreen/model/user"
	"github.com/evergreen-ci/gimlet"
	"github.com/evergreen-ci/utility"
	"github.com/stretchr/testify/assert"
	"github.com/stretchr/testify/require"
	"go.mongodb.org/mongo-driver/bson"
)

func TestFindOneProjectRef(t *testing.T) {
	evergreen.GetEnvironment().Settings().LoggerConfig.DefaultLogger = "buildlogger"
	assert := assert.New(t)
	require.NoError(t, db.Clear(ProjectRefCollection),
		"Error clearing collection")
	projectRef := &ProjectRef{
		Owner:     "mongodb",
		Repo:      "mci",
		Branch:    "main",
		Enabled:   utility.TruePtr(),
		BatchTime: 10,
		Id:        "ident",
	}
	assert.Nil(projectRef.Insert())

	projectRefFromDB, err := FindBranchProjectRef("ident")
	assert.Nil(err)
	assert.NotNil(projectRefFromDB)

	assert.Equal(projectRefFromDB.Owner, "mongodb")
	assert.Equal(projectRefFromDB.Repo, "mci")
	assert.Equal(projectRefFromDB.Branch, "main")
	assert.True(projectRefFromDB.IsEnabled())
	assert.Equal(projectRefFromDB.BatchTime, 10)
	assert.Equal(projectRefFromDB.Id, "ident")
	assert.Equal(projectRefFromDB.DefaultLogger, "buildlogger")
}

func TestFindMergedProjectRef(t *testing.T) {
	require.NoError(t, db.ClearCollections(ProjectRefCollection, RepoRefCollection, ParserProjectCollection, VersionCollection),
		"Error clearing collection")

	v1 := Version{
		Id:         "ident",
		Identifier: "ident",
		Requester:  evergreen.GitTagRequester,
	}
	assert.NoError(t, v1.Insert())

	parserProject := &ParserProject{
		Id:                 "ident",
		DeactivatePrevious: utility.TruePtr(),
		TaskAnnotationSettings: &evergreen.AnnotationsSettings{
			FileTicketWebhook: evergreen.WebHook{
				Endpoint: "random2",
			},
		},
	}
	assert.NoError(t, parserProject.Insert())

	projectRef := &ProjectRef{
		Owner:                 "mongodb",
		RepoRefId:             "mongodb_mci",
		BatchTime:             10,
		Id:                    "ident",
		Admins:                []string{"john.smith", "john.doe"},
		UseRepoSettings:       true,
		Enabled:               utility.FalsePtr(),
		PatchingDisabled:      utility.FalsePtr(),
		RepotrackerDisabled:   utility.TruePtr(),
		DeactivatePrevious:    utility.FalsePtr(),
		PRTestingEnabled:      nil,
		GitTagVersionsEnabled: nil,
		GitTagAuthorizedTeams: []string{},
		PatchTriggerAliases: []patch.PatchTriggerDefinition{
			{ChildProject: "a different branch"},
		},
		CommitQueue:       CommitQueueParams{Enabled: nil, Message: "using repo commit queue"},
		WorkstationConfig: WorkstationConfig{GitClone: utility.TruePtr()},
		TaskSync:          TaskSyncOptions{ConfigEnabled: utility.FalsePtr()},
	}
	assert.NoError(t, projectRef.Insert())
	repoRef := &RepoRef{ProjectRef{
		Id:                    "mongodb_mci",
		Repo:                  "mci",
		Branch:                "main",
		SpawnHostScriptPath:   "my-path",
		Admins:                []string{"john.liu"},
		Enabled:               utility.TruePtr(),
		PatchingDisabled:      nil,
		GitTagVersionsEnabled: utility.FalsePtr(),
		PRTestingEnabled:      utility.TruePtr(),
		GitTagAuthorizedTeams: []string{"my team"},
		GitTagAuthorizedUsers: []string{"my user"},
		PatchTriggerAliases: []patch.PatchTriggerDefinition{
			{Alias: "global patch trigger"},
		},
		TaskSync:          TaskSyncOptions{ConfigEnabled: utility.TruePtr(), PatchEnabled: utility.TruePtr()},
		CommitQueue:       CommitQueueParams{Enabled: utility.TruePtr()},
		WorkstationConfig: WorkstationConfig{SetupCommands: []WorkstationSetupCommand{{Command: "my-command"}}},
	}}
	assert.NoError(t, repoRef.Upsert())

	mergedProject, err := FindMergedProjectRef("ident", "ident", true)
	assert.NoError(t, err)
	require.NotNil(t, mergedProject)
	assert.Equal(t, "ident", mergedProject.Id)
	require.Len(t, mergedProject.Admins, 2)
	assert.Contains(t, mergedProject.Admins, "john.smith")
	assert.Contains(t, mergedProject.Admins, "john.doe")
	assert.NotContains(t, mergedProject.Admins, "john.liu")
	assert.False(t, *mergedProject.Enabled)
	assert.False(t, mergedProject.IsPatchingDisabled())
	assert.True(t, mergedProject.UseRepoSettings)
	assert.True(t, mergedProject.IsRepotrackerDisabled())
	assert.False(t, mergedProject.IsGitTagVersionsEnabled())
	assert.False(t, mergedProject.IsGithubChecksEnabled())
	assert.True(t, mergedProject.IsPRTestingEnabled())
	assert.Equal(t, "my-path", mergedProject.SpawnHostScriptPath)
	assert.False(t, utility.FromBoolPtr(mergedProject.TaskSync.ConfigEnabled))
	assert.True(t, utility.FromBoolPtr(mergedProject.TaskSync.PatchEnabled))
	assert.Len(t, mergedProject.GitTagAuthorizedTeams, 0) // empty lists take precedent
	assert.Len(t, mergedProject.GitTagAuthorizedUsers, 1)
	require.Len(t, mergedProject.PatchTriggerAliases, 1)
	assert.Empty(t, mergedProject.PatchTriggerAliases[0].Alias)
	assert.Equal(t, "a different branch", mergedProject.PatchTriggerAliases[0].ChildProject)

	assert.True(t, mergedProject.CommitQueue.IsEnabled())
	assert.Equal(t, "using repo commit queue", mergedProject.CommitQueue.Message)

	assert.True(t, mergedProject.WorkstationConfig.ShouldGitClone())
	assert.Len(t, mergedProject.WorkstationConfig.SetupCommands, 1)
	assert.True(t, *mergedProject.DeactivatePrevious)
	assert.Equal(t, "random2", mergedProject.TaskAnnotationSettings.FileTicketWebhook.Endpoint)
}

func TestGetBatchTimeDoesNotExceedMaxBatchTime(t *testing.T) {
	assert := assert.New(t)

	projectRef := &ProjectRef{
		Owner:     "mongodb",
		Repo:      "mci",
		Branch:    "main",
		Enabled:   utility.TruePtr(),
		BatchTime: maxBatchTime + 1,
		Id:        "ident",
	}

	emptyVariant := &BuildVariant{}
	emptyTask := &BuildVariantTaskUnit{}

	assert.Equal(projectRef.getBatchTimeForVariant(emptyVariant), maxBatchTime,
		"ProjectRef.getBatchTimeForVariant() is not capping BatchTime to MaxInt32")

	assert.Equal(projectRef.getBatchTimeForTask(emptyTask), maxBatchTime,
		"ProjectRef.getBatchTimeForTask() is not capping BatchTime to MaxInt32")

	projectRef.BatchTime = 55
	assert.Equal(projectRef.getBatchTimeForVariant(emptyVariant), 55,
		"ProjectRef.getBatchTimeForVariant() is not returning the correct BatchTime")

	assert.Equal(projectRef.getBatchTimeForTask(emptyTask), 55,
		"ProjectRef.getBatchTimeForVariant() is not returning the correct BatchTime")

}

func TestGetActivationTimeForTask(t *testing.T) {
	assert.NoError(t, db.ClearCollections(VersionCollection))
	prevTime := time.Date(2020, time.June, 9, 0, 0, 0, 0, time.UTC) // Tuesday
	batchTime := 60
	projectRef := &ProjectRef{Id: "mci"}
	bvt := &BuildVariantTaskUnit{
		BatchTime: &batchTime,
		Name:      "myTask",
		Variant:   "bv1",
	}

	versionWithoutTask := Version{
		Id:         "v1",
		Identifier: projectRef.Id,
		Requester:  evergreen.RepotrackerVersionRequester,
		BuildVariants: []VersionBuildStatus{
			{
				BuildVariant:     "bv1",
				ActivationStatus: ActivationStatus{Activated: true, ActivateAt: time.Now()},
				BatchTimeTasks: []BatchTimeTaskStatus{
					{
						TaskName:         "a different task",
						ActivationStatus: ActivationStatus{ActivateAt: time.Now(), Activated: true},
					},
				},
			},
		},
	}
	versionWithTask := Version{
		Id:         "v2",
		Identifier: projectRef.Id,
		Requester:  evergreen.RepotrackerVersionRequester,
		BuildVariants: []VersionBuildStatus{
			{
				BuildVariant:     "bv1",
				ActivationStatus: ActivationStatus{Activated: false, ActivateAt: prevTime.Add(-1 * time.Hour)},
				BatchTimeTasks: []BatchTimeTaskStatus{
					{
						TaskName:         "myTask",
						ActivationStatus: ActivationStatus{ActivateAt: prevTime, Activated: true},
					},
					{
						TaskName:         "notMyTask",
						ActivationStatus: ActivationStatus{ActivateAt: time.Now(), Activated: true},
					},
				},
			},
			{
				BuildVariant:     "bv_unrelated",
				ActivationStatus: ActivationStatus{Activated: true, ActivateAt: time.Now()},
			},
		},
	}
	assert.NoError(t, versionWithoutTask.Insert())
	assert.NoError(t, versionWithTask.Insert())

	activationTime, err := projectRef.GetActivationTimeForTask(bvt)
	assert.NoError(t, err)
	assert.True(t, activationTime.Equal(prevTime.Add(time.Hour)))
}

func TestGetActivationTimeWithCron(t *testing.T) {
	prevTime := time.Date(2020, time.June, 9, 0, 0, 0, 0, time.UTC) // Tuesday
	for name, test := range map[string]func(t *testing.T){
		"Empty": func(t *testing.T) {
			_, err := GetActivationTimeWithCron(prevTime, "")
			assert.Error(t, err)
		},
		"InvalidBatchSyntax": func(t *testing.T) {
			batchStr := "* * *"
			_, err := GetActivationTimeWithCron(prevTime, batchStr)
			assert.Error(t, err)
		},
		"EveryHourEveryDay": func(t *testing.T) {
			batchStr := "0 * * * *"
			res, err := GetActivationTimeWithCron(prevTime, batchStr)
			assert.NoError(t, err)
			assert.Equal(t, prevTime.Add(time.Hour), res)
		},
		"SpecifyDOW": func(t *testing.T) {
			batchStr := "0 0 ? * MON,WED,FRI"
			res, err := GetActivationTimeWithCron(prevTime, batchStr)
			assert.NoError(t, err)
			assert.Equal(t, prevTime.Add(time.Hour*24), res) // i.e. Wednesday

			newRes, err := GetActivationTimeWithCron(res, batchStr) // i.e. Friday
			assert.NoError(t, err)
			assert.Equal(t, res.Add(time.Hour*48), newRes)
		},
		"1and15thOfTheMonth": func(t *testing.T) {
			batchStr := "0 0 1,15 *"
			res, err := GetActivationTimeWithCron(prevTime, batchStr)
			assert.NoError(t, err)
			assert.Equal(t, prevTime.Add(time.Hour*24*6), res)
		},
		"Descriptor": func(t *testing.T) {
			batchStr := "@daily"
			res, err := GetActivationTimeWithCron(prevTime, batchStr)
			assert.NoError(t, err)
			assert.Equal(t, prevTime.Add(time.Hour*24), res)
		},
		"Interval": func(t *testing.T) {
			batchStr := "@every 2h"
			_, err := GetActivationTimeWithCron(prevTime, batchStr)
			assert.Error(t, err)
		},
	} {
		t.Run(name, test)
	}
}

func TestChangeOwnerRepo(t *testing.T) {
	require.NoError(t, db.ClearCollections(ProjectRefCollection, RepoRefCollection, evergreen.ScopeCollection,
		evergreen.RoleCollection, user.Collection, evergreen.ConfigCollection))
	env := evergreen.GetEnvironment()
	_ = env.DB().RunCommand(nil, map[string]string{"create": evergreen.ScopeCollection})
	settings := testutil.TestConfig()
	settings.GithubOrgs = []string{"evergreen-ci"}
	settings.GithubOrgs = []string{"newOwner"}
	assert.NoError(t, evergreen.UpdateConfig(settings))

	evergreen.SetEnvironment(env)
	pRef := ProjectRef{
		Id:              "myProject",
		Owner:           "evergreen-ci",
		Repo:            "evergreen",
		Admins:          []string{"me"},
		RepoRefId:       "myRepo",
		UseRepoSettings: true,
	}
	assert.NoError(t, pRef.Insert())
	repoRef := RepoRef{ProjectRef{
		Id: "myRepo",
	}}
	assert.NoError(t, repoRef.Upsert())
	u := &user.DBUser{Id: "me",
		SystemRoles: []string{GetViewRepoRole("myRepo")},
	}
	assert.NoError(t, u.Insert())
	pRef.Owner = "newOwner"
	pRef.Repo = "newRepo"
	assert.NoError(t, pRef.ChangeOwnerRepo(u))

	pRefFromDB, err := FindBranchProjectRef(pRef.Id)
	assert.NoError(t, err)
	assert.NotNil(t, pRefFromDB)
	assert.NotEqual(t, pRefFromDB.RepoRefId, "myRepo")
	assert.Equal(t, pRefFromDB.Owner, "newOwner")
	assert.Equal(t, pRefFromDB.Repo, "newRepo")

	userFromDB, err := user.FindOneById("me")
	assert.NoError(t, err)
	assert.Len(t, userFromDB.SystemRoles, 2)
	assert.Contains(t, userFromDB.SystemRoles, GetRepoAdminRole(pRefFromDB.RepoRefId))
	assert.Contains(t, userFromDB.SystemRoles, GetViewRepoRole(pRefFromDB.RepoRefId))
}

func TestAttachToRepo(t *testing.T) {
	require.NoError(t, db.ClearCollections(ProjectRefCollection, RepoRefCollection, evergreen.ScopeCollection,
		evergreen.RoleCollection, user.Collection))
	env := evergreen.GetEnvironment()
	_ = env.DB().RunCommand(nil, map[string]string{"create": evergreen.ScopeCollection})

	pRef := ProjectRef{
		Id:     "myProject",
		Owner:  "evergreen-ci",
		Repo:   "evergreen",
		Admins: []string{"me"},
	}
	assert.NoError(t, pRef.Insert())

	u := &user.DBUser{Id: "me"}
	assert.NoError(t, u.Insert())
	assert.NoError(t, pRef.AttachToRepo(u))
	assert.True(t, pRef.UseRepoSettings)
	assert.NotEmpty(t, pRef.RepoRefId)

	pRefFromDB, err := FindBranchProjectRef(pRef.Id)
	assert.NoError(t, err)
	assert.NotNil(t, pRefFromDB)
	assert.True(t, pRefFromDB.UseRepoSettings)
	assert.NotEmpty(t, pRefFromDB.RepoRefId)

	u, err = user.FindOneById("me")
	assert.NoError(t, err)
	assert.NotNil(t, u)
	assert.Contains(t, u.Roles(), GetViewRepoRole(pRefFromDB.RepoRefId))
	assert.Contains(t, u.Roles(), GetRepoAdminRole(pRefFromDB.RepoRefId))
}

func TestDetachFromRepo(t *testing.T) {
	for name, test := range map[string]func(t *testing.T, pRef *ProjectRef, dbUser *user.DBUser){
		"project ref is updated correctly": func(t *testing.T, pRef *ProjectRef, dbUser *user.DBUser) {
			assert.NoError(t, pRef.DetachFromRepo(dbUser))

			pRefFromDB, err := FindBranchProjectRef(pRef.Id)
			assert.NoError(t, err)
			assert.NotNil(t, pRefFromDB)
			assert.False(t, pRefFromDB.UseRepoSettings)
			assert.Empty(t, pRefFromDB.RepoRefId)
			assert.NotNil(t, pRefFromDB.PRTestingEnabled)
			assert.False(t, pRefFromDB.IsPRTestingEnabled())
			assert.NotNil(t, pRefFromDB.GitTagVersionsEnabled)
			assert.True(t, pRefFromDB.IsGitTagVersionsEnabled())
			assert.True(t, pRefFromDB.IsGithubChecksEnabled())
			assert.Equal(t, pRefFromDB.GithubTriggerAliases, []string{"my_trigger"}) // why isn't this set to repo :O

			dbUser, err = user.FindOneById("me")
			assert.NoError(t, err)
			assert.NotNil(t, dbUser)
			assert.NotContains(t, dbUser.Roles(), GetViewRepoRole(pRefFromDB.RepoRefId))
		},
		"project variables are updated": func(t *testing.T, pRef *ProjectRef, dbUser *user.DBUser) {
			assert.NoError(t, pRef.DetachFromRepo(dbUser))

			vars, err := FindOneProjectVars(pRef.Id)
			assert.NoError(t, err)
			assert.NotNil(t, vars)
			assert.Equal(t, vars.Vars["project"], "only")
			assert.Equal(t, vars.Vars["in"], "both")    // not modified
			assert.Equal(t, vars.Vars["repo"], "only!") // added from repo
			assert.False(t, vars.PrivateVars["project"])
			assert.True(t, vars.PrivateVars["in"])
			assert.True(t, vars.PrivateVars["repo"]) // added from repo
		},
		"patch aliases": func(t *testing.T, pRef *ProjectRef, dbUser *user.DBUser) {
			// no patch aliases are copied if the project has a patch alias
			projectAlias := ProjectAlias{Alias: "myProjectAlias", ProjectID: pRef.Id}
			assert.NoError(t, projectAlias.Upsert())

			repoAlias := ProjectAlias{Alias: "myRepoAlias", ProjectID: pRef.RepoRefId}
			assert.NoError(t, repoAlias.Upsert())

			assert.NoError(t, pRef.DetachFromRepo(dbUser))
			aliases, err := FindAllAliasesForProject(pRef.Id)
			assert.NoError(t, err)
			assert.Len(t, aliases, 1)
			assert.Equal(t, aliases[0].Alias, projectAlias.Alias)

			// reattach to repo to test without project patch aliases
			assert.NoError(t, pRef.AttachToRepo(dbUser))
			assert.NotEmpty(t, pRef.RepoRefId)
			assert.True(t, pRef.UseRepoSettings)
			assert.NoError(t, RemoveProjectAlias(projectAlias.ID.Hex()))

			assert.NoError(t, pRef.DetachFromRepo(dbUser))
			aliases, err = FindAllAliasesForProject(pRef.Id)
			assert.NoError(t, err)
			assert.Len(t, aliases, 1)
			assert.Equal(t, aliases[0].Alias, repoAlias.Alias)

		},
		"internal aliases": func(t *testing.T, pRef *ProjectRef, dbUser *user.DBUser) {
			projectAliases := []ProjectAlias{
				{Alias: evergreen.GitTagAlias, Variant: "projectVariant"},
				{Alias: evergreen.CommitQueueAlias},
			}
			assert.NoError(t, UpsertAliasesForProject(projectAliases, pRef.Id))
			repoAliases := []ProjectAlias{
				{Alias: evergreen.GitTagAlias, Variant: "repoVariant"},
				{Alias: evergreen.GithubPRAlias},
			}
			assert.NoError(t, UpsertAliasesForProject(repoAliases, pRef.RepoRefId))

			assert.NoError(t, pRef.DetachFromRepo(dbUser))
			aliases, err := FindAllAliasesForProject(pRef.Id)
			assert.NoError(t, err)
			assert.Len(t, aliases, 3)
			gitTagCount := 0
			prCount := 0
			cqCount := 0
			for _, a := range aliases {
				if a.Alias == evergreen.GitTagAlias {
					gitTagCount += 1
					assert.Equal(t, a.Variant, projectAliases[0].Variant) // wasn't overwritten by repo
				}
				if a.Alias == evergreen.GithubPRAlias {
					prCount += 1
				}
				if a.Alias == evergreen.CommitQueueAlias {
					cqCount += 1
				}
			}
			assert.Equal(t, gitTagCount, 1)
			assert.Equal(t, prCount, 1)
			assert.Equal(t, cqCount, 1)
		},
		"subscriptions": func(t *testing.T, pRef *ProjectRef, dbUser *user.DBUser) {
			projectSubscription := event.Subscription{
				Owner:        pRef.Id,
				OwnerType:    event.OwnerTypeProject,
				ResourceType: event.ResourceTypeTask,
				Trigger:      event.TriggerOutcome,
				Selectors: []event.Selector{
					{Type: "id", Data: "1234"},
				},
				Subscriber: event.Subscriber{
					Type:   event.EmailSubscriberType,
					Target: "a@domain.invalid",
				},
			}
			assert.NoError(t, projectSubscription.Upsert())
			repoSubscription := event.Subscription{
				Owner:        pRef.RepoRefId,
				OwnerType:    event.OwnerTypeProject,
				ResourceType: event.ResourceTypeTask,
				Trigger:      event.TriggerFailure,
				Selectors: []event.Selector{
					{Type: "id", Data: "1234"},
				},
				Subscriber: event.Subscriber{
					Type:   event.EmailSubscriberType,
					Target: "a@domain.invalid",
				},
			}
			assert.NoError(t, repoSubscription.Upsert())
			assert.NoError(t, pRef.DetachFromRepo(dbUser))

			subs, err := event.FindSubscriptionsByOwner(pRef.Id, event.OwnerTypeProject)
			assert.NoError(t, err)
			require.Len(t, subs, 1)
			assert.Equal(t, subs[0].Owner, pRef.Id)
			assert.Equal(t, subs[0].Trigger, event.TriggerOutcome)

			// reattach to repo to test without subscription
			assert.NoError(t, pRef.AttachToRepo(dbUser))
			assert.NoError(t, event.RemoveSubscription(projectSubscription.ID))
			assert.NoError(t, pRef.DetachFromRepo(dbUser))

			subs, err = event.FindSubscriptionsByOwner(pRef.Id, event.OwnerTypeProject)
			assert.NoError(t, err)
			assert.Len(t, subs, 1)
			assert.Equal(t, subs[0].Owner, pRef.Id)
			assert.Equal(t, subs[0].Trigger, event.TriggerFailure)
		},
	} {
		t.Run(name, func(t *testing.T) {
			require.NoError(t, db.ClearCollections(ProjectRefCollection, RepoRefCollection, evergreen.ScopeCollection,
				evergreen.RoleCollection, user.Collection, event.SubscriptionsCollection, ProjectAliasCollection))
			env := evergreen.GetEnvironment()
			_ = env.DB().RunCommand(nil, map[string]string{"create": evergreen.ScopeCollection})

			pRef := &ProjectRef{
				Id:              "myProject",
				Owner:           "evergreen-ci",
				Repo:            "evergreen",
				Admins:          []string{"me"},
				UseRepoSettings: true,
				RepoRefId:       "myRepo",

				PeriodicBuilds:        []PeriodicBuildDefinition{}, // also shouldn't be overwritten
				PRTestingEnabled:      utility.FalsePtr(),          // neither of these should be changed when overwriting
				GitTagVersionsEnabled: utility.TruePtr(),
				GithubChecksEnabled:   nil, // for now this is defaulting to repo
				//GithubTriggerAliases:  nil,
			}
			assert.NoError(t, pRef.Insert())

			repoRef := RepoRef{ProjectRef{
				Id:                    pRef.RepoRefId,
				Owner:                 pRef.Owner,
				Repo:                  pRef.Repo,
				PRTestingEnabled:      utility.TruePtr(),
				GitTagVersionsEnabled: utility.FalsePtr(),
				GithubChecksEnabled:   utility.TruePtr(),
				GithubTriggerAliases:  []string{"my_trigger"},
				PeriodicBuilds: []PeriodicBuildDefinition{
					{ID: "my_build"},
				},
			}}
			assert.NoError(t, repoRef.Upsert())

			pVars := &ProjectVars{
				Id: pRef.Id,
				Vars: map[string]string{
					"project": "only",
					"in":      "both",
				},
				PrivateVars: map[string]bool{
					"in": true,
				},
			}
			_, err := pVars.Upsert()
			assert.NoError(t, err)

			repoVars := &ProjectVars{
				Id: repoRef.Id,
				Vars: map[string]string{
					"in":   "also the repo",
					"repo": "only!",
				},
				PrivateVars: map[string]bool{
					"repo": true,
				},
			}
			_, err = repoVars.Upsert()
			assert.NoError(t, err)

			u := &user.DBUser{
				Id:          "me",
				SystemRoles: []string{GetViewRepoRole("myRepo")},
			}
			assert.NoError(t, u.Insert())
			test(t, pRef, u)
		})
	}
}

func TestDefaultRepoBySection(t *testing.T) {
	for name, test := range map[string]func(t *testing.T, id string){
		ProjectPageGeneralSection: func(t *testing.T, id string) {
			assert.NoError(t, DefaultSectionToRepo(id, ProjectPageGeneralSection, "me"))

			pRefFromDb, err := FindBranchProjectRef(id)
			assert.NoError(t, err)
			assert.NotNil(t, pRefFromDb)
			assert.Equal(t, pRefFromDb.BatchTime, 0)
			assert.Nil(t, pRefFromDb.RepotrackerDisabled)
			assert.Nil(t, pRefFromDb.DeactivatePrevious)
			assert.Empty(t, pRefFromDb.RemotePath)
			assert.Nil(t, pRefFromDb.TaskSync.ConfigEnabled)
			assert.Nil(t, pRefFromDb.FilesIgnoredFromCache)
		},
		ProjectPageAccessSection: func(t *testing.T, id string) {
			assert.NoError(t, DefaultSectionToRepo(id, ProjectPageAccessSection, "me"))

			pRefFromDb, err := FindBranchProjectRef(id)
			assert.NoError(t, err)
			assert.NotNil(t, pRefFromDb)
			assert.Nil(t, pRefFromDb.Private)
			assert.Nil(t, pRefFromDb.Restricted)
			assert.Nil(t, pRefFromDb.Admins)
		},
		ProjectPageVariablesSection: func(t *testing.T, id string) {
			assert.NoError(t, DefaultSectionToRepo(id, ProjectPageVariablesSection, "me"))

			varsFromDb, err := FindOneProjectVars(id)
			assert.NoError(t, err)
			assert.NotNil(t, varsFromDb)
			assert.Nil(t, varsFromDb.Vars)
			assert.Nil(t, varsFromDb.PrivateVars)
			assert.Nil(t, varsFromDb.RestrictedVars)
			assert.NotEmpty(t, varsFromDb.Id)
		},
		ProjectPageGithubAndCQSection: func(t *testing.T, id string) {
			aliases, err := FindAllAliasesForProject(id)
			assert.NoError(t, err)
			assert.Len(t, aliases, 5)
			assert.NoError(t, DefaultSectionToRepo(id, ProjectPageGithubAndCQSection, "me"))

			pRefFromDb, err := FindBranchProjectRef(id)
			assert.NoError(t, err)
			assert.NotNil(t, pRefFromDb)
			assert.Nil(t, pRefFromDb.PRTestingEnabled)
			assert.Nil(t, pRefFromDb.GithubChecksEnabled)
			assert.Nil(t, pRefFromDb.GitTagAuthorizedUsers)
			aliases, err = FindAllAliasesForProject(id)
			assert.NoError(t, err)
			assert.Len(t, aliases, 1)
			// assert that only patch aliases are left
			for _, a := range aliases {
				assert.NotContains(t, evergreen.InternalAliases, a.Alias)
			}
		},
		ProjectPageNotificationsSection: func(t *testing.T, id string) {
			assert.NoError(t, DefaultSectionToRepo(id, ProjectPageNotificationsSection, "me"))
			pRefFromDb, err := FindBranchProjectRef(id)
			assert.NoError(t, err)
			assert.NotNil(t, pRefFromDb)
			assert.Nil(t, pRefFromDb.NotifyOnBuildFailure)
		},
		ProjectPagePatchAliasSection: func(t *testing.T, id string) {
			aliases, err := FindAllAliasesForProject(id)
			assert.NoError(t, err)
			assert.Len(t, aliases, 5)

			assert.NoError(t, DefaultSectionToRepo(id, ProjectPagePatchAliasSection, "me"))
			pRefFromDb, err := FindBranchProjectRef(id)
			assert.NoError(t, err)
			assert.NotNil(t, pRefFromDb)
			assert.Nil(t, pRefFromDb.PatchTriggerAliases)

			aliases, err = FindAllAliasesForProject(id)
			assert.NoError(t, err)
			assert.Len(t, aliases, 4)
			// assert that no patch aliases are left
			for _, a := range aliases {
				assert.Contains(t, evergreen.InternalAliases, a.Alias)
			}
		},
		ProjectPageTriggersSection: func(t *testing.T, id string) {
			assert.NoError(t, DefaultSectionToRepo(id, ProjectPageTriggersSection, "me"))
			pRefFromDb, err := FindBranchProjectRef(id)
			assert.NoError(t, err)
			assert.NotNil(t, pRefFromDb)
			assert.Nil(t, pRefFromDb.Triggers)
		},
		ProjectPageWorkstationsSection: func(t *testing.T, id string) {
			assert.NoError(t, DefaultSectionToRepo(id, ProjectPageWorkstationsSection, "me"))
			pRefFromDb, err := FindBranchProjectRef(id)
			assert.NoError(t, err)
			assert.NotNil(t, pRefFromDb)
			assert.Nil(t, pRefFromDb.WorkstationConfig.GitClone)
			assert.Nil(t, pRefFromDb.WorkstationConfig.SetupCommands)
		},
<<<<<<< HEAD
		ProjectPagePluginSection: func(t *testing.T, id string) {
			assert.NoError(t, DefaultSectionToRepo(id, ProjectPagePluginSection, "me"))
			pRefFromDb, err := FindBranchProjectRef(id)
			assert.NoError(t, err)
			assert.NotNil(t, pRefFromDb)
			assert.Equal(t, pRefFromDb.TaskAnnotationSettings.FileTicketWebhook.Endpoint, "")
			assert.Equal(t, pRefFromDb.BuildBaronSettings.TicketCreateProject, "")
			assert.Nil(t, pRefFromDb.PerfEnabled)
		},
=======
>>>>>>> d6889a75
		ProjectPagePeriodicBuildsSection: func(t *testing.T, id string) {
			assert.NoError(t, DefaultSectionToRepo(id, ProjectPagePeriodicBuildsSection, "me"))
			pRefFromDb, err := FindBranchProjectRef(id)
			assert.NoError(t, err)
			assert.NotNil(t, pRefFromDb)
			assert.Nil(t, pRefFromDb.PeriodicBuilds)
		},
	} {
		t.Run(name, func(t *testing.T) {
			assert.NoError(t, db.ClearCollections(ProjectRefCollection, ProjectVarsCollection, ProjectAliasCollection,
				event.SubscriptionsCollection, event.AllLogCollection))

			pRef := ProjectRef{
				Id:                    "my_project",
				Owner:                 "candy",
				Repo:                  "land",
				BatchTime:             10,
				RepotrackerDisabled:   utility.TruePtr(),
				DeactivatePrevious:    utility.FalsePtr(),
				RemotePath:            "path.yml",
				TaskSync:              TaskSyncOptions{ConfigEnabled: utility.TruePtr()},
				FilesIgnoredFromCache: []string{},
				Private:               utility.TruePtr(),
				Restricted:            utility.FalsePtr(),
				Admins:                []string{"annie"},
				PRTestingEnabled:      utility.TruePtr(),
				GithubChecksEnabled:   utility.FalsePtr(),
				GitTagAuthorizedUsers: []string{"anna"},
				NotifyOnBuildFailure:  utility.FalsePtr(),
				Triggers: []TriggerDefinition{
					{Project: "your_project"},
				},
				PatchTriggerAliases: []patch.PatchTriggerDefinition{
					{ChildProject: "your_project"},
				},
				WorkstationConfig: WorkstationConfig{
					GitClone: utility.TruePtr(),
					SetupCommands: []WorkstationSetupCommand{
						{Command: "expeliarmus"},
					},
				},
				PeriodicBuilds: []PeriodicBuildDefinition{
					{
						ID:         "so_occasional",
						ConfigFile: "build.yml",
					},
				},
<<<<<<< HEAD
				TaskAnnotationSettings: evergreen.AnnotationsSettings{
					FileTicketWebhook: evergreen.WebHook{
						Endpoint: "random1",
					},
				},
				BuildBaronSettings: evergreen.BuildBaronSettings{
					TicketCreateProject:  "BFG",
					TicketSearchProjects: []string{"BF", "BFG"},
				},
=======
>>>>>>> d6889a75
			}
			assert.NoError(t, pRef.Insert())

			pVars := ProjectVars{
				Id:             pRef.Id,
				Vars:           map[string]string{"hello": "world"},
				PrivateVars:    map[string]bool{"hello": true},
				RestrictedVars: map[string]bool{"hello": true},
			}
			assert.NoError(t, pVars.Insert())

			aliases := []ProjectAlias{
				{
					ID:        mgobson.NewObjectId(),
					ProjectID: pRef.Id,
					Alias:     evergreen.GithubPRAlias,
					Variant:   "v",
					Task:      "t",
				},
				{
					ID:        mgobson.NewObjectId(),
					ProjectID: pRef.Id,
					Alias:     evergreen.GitTagAlias,
					Variant:   "v",
					Task:      "t",
				},
				{
					ID:        mgobson.NewObjectId(),
					ProjectID: pRef.Id,
					Alias:     evergreen.CommitQueueAlias,
					Variant:   "v",
					Task:      "t",
				},
				{
					ID:        mgobson.NewObjectId(),
					ProjectID: pRef.Id,
					Alias:     evergreen.GithubChecksAlias,
					Variant:   "v",
					Task:      "t",
				},
				{
					ID:        mgobson.NewObjectId(),
					ProjectID: pRef.Id,
					Alias:     "i am a patch alias!",
					Variant:   "v",
					Task:      "t",
				},
			}
			for _, a := range aliases {
				assert.NoError(t, a.Upsert())
			}
			test(t, pRef.Id)
		})
	}
}

func TestGroupProjectsByRepo(t *testing.T) {
	assert := assert.New(t)
	groupedProjects := GroupProjectsByRepo(
		[]ProjectRef{
			{Id: "projectB", RepoRefId: "mongo"},
			{Id: "projectC", RepoRefId: "mongo"},
			{Id: "projectD", RepoRefId: "mongo"},
			{Id: "projectE", RepoRefId: "gimlet"},
			{Id: "projectF", RepoRefId: "gimlet"},
		},
	)

	assert.Equal(2, len(groupedProjects["gimlet"]))
	assert.Equal(3, len(groupedProjects["mongo"]))

	assert.Equal("projectB", groupedProjects["mongo"][0].Id)
	assert.Equal("projectC", groupedProjects["mongo"][1].Id)
	assert.Equal("projectD", groupedProjects["mongo"][2].Id)

	assert.Equal("projectE", groupedProjects["gimlet"][0].Id)
	assert.Equal("projectF", groupedProjects["gimlet"][1].Id)
}

func TestFindProjectRefsByRepoAndBranch(t *testing.T) {
	evergreen.GetEnvironment().Settings().LoggerConfig.DefaultLogger = "buildlogger"
	assert := assert.New(t)
	require := require.New(t)

	assert.NoError(db.ClearCollections(ProjectRefCollection, RepoRefCollection))

	projectRefs, err := FindMergedEnabledProjectRefsByRepoAndBranch("mongodb", "mci", "main")
	assert.NoError(err)
	assert.Empty(projectRefs)

	projectRef := &ProjectRef{
		Owner:            "mongodb",
		Repo:             "mci",
		Branch:           "main",
		Enabled:          utility.FalsePtr(),
		BatchTime:        10,
		Id:               "iden_",
		PRTestingEnabled: utility.TruePtr(),
	}
	assert.NoError(projectRef.Insert())
	projectRefs, err = FindMergedEnabledProjectRefsByRepoAndBranch("mongodb", "mci", "main")
	assert.NoError(err)
	assert.Empty(projectRefs)

	projectRef.Id = "ident"
	projectRef.Enabled = utility.TruePtr()
	assert.NoError(projectRef.Insert())

	projectRefs, err = FindMergedEnabledProjectRefsByRepoAndBranch("mongodb", "mci", "main")
	assert.NoError(err)
	require.Len(projectRefs, 1)
	assert.Equal("ident", projectRefs[0].Id)
	assert.Equal("buildlogger", projectRefs[0].DefaultLogger)

	projectRef.Id = "ident2"
	assert.NoError(projectRef.Insert())
	projectRefs, err = FindMergedEnabledProjectRefsByRepoAndBranch("mongodb", "mci", "main")
	assert.NoError(err)
	assert.Len(projectRefs, 2)

	projectRef.Id = "uses_repo"
	projectRef.Enabled = nil
	projectRef.RepoRefId = "my_repo"
	projectRef.UseRepoSettings = true
	assert.NoError(projectRef.Insert())

	repoRef := RepoRef{ProjectRef{
		Id:      "my_repo",
		Enabled: utility.FalsePtr(),
	}}
	assert.NoError(repoRef.Upsert())

	projectRefs, err = FindMergedEnabledProjectRefsByRepoAndBranch("mongodb", "mci", "main")
	assert.NoError(err)
	assert.Len(projectRefs, 2)

	repoRef.Enabled = utility.TruePtr()
	assert.NoError(repoRef.Upsert())
	projectRefs, err = FindMergedEnabledProjectRefsByRepoAndBranch("mongodb", "mci", "main")
	assert.NoError(err)
	assert.Len(projectRefs, 3)

	projectRef.Enabled = utility.FalsePtr()
	assert.NoError(projectRef.Upsert())
	projectRefs, err = FindMergedEnabledProjectRefsByRepoAndBranch("mongodb", "mci", "main")
	assert.NoError(err)
	assert.Len(projectRefs, 2)
}

func TestCreateNewRepoRef(t *testing.T) {
	assert.NoError(t, db.ClearCollections(ProjectRefCollection, RepoRefCollection, user.Collection,
		evergreen.ScopeCollection, ProjectVarsCollection, ProjectAliasCollection))
	_ = evergreen.GetEnvironment().DB().RunCommand(nil, map[string]string{"create": evergreen.ScopeCollection})
	doc1 := &ProjectRef{
		Id:                    "id1",
		Owner:                 "mongodb",
		Repo:                  "mongo",
		Branch:                "mci",
		Enabled:               utility.TruePtr(),
		FilesIgnoredFromCache: []string{"file1", "file2"},
		Admins:                []string{"bob", "other bob"},
		PRTestingEnabled:      utility.TruePtr(),
		RemotePath:            "evergreen.yml",
		NotifyOnBuildFailure:  utility.TruePtr(),
		CommitQueue:           CommitQueueParams{Message: "my message"},
		TaskSync:              TaskSyncOptions{PatchEnabled: utility.TruePtr()},
	}
	assert.NoError(t, doc1.Insert())
	doc2 := &ProjectRef{
		Id:                    "id2",
		Owner:                 "mongodb",
		Repo:                  "mongo",
		Branch:                "mci2",
		Enabled:               utility.TruePtr(),
		FilesIgnoredFromCache: []string{"file2"},
		Admins:                []string{"bob", "other bob"},
		PRTestingEnabled:      utility.TruePtr(),
		RemotePath:            "evergreen.yml",
		NotifyOnBuildFailure:  utility.FalsePtr(),
		GithubChecksEnabled:   utility.TruePtr(),
		CommitQueue:           CommitQueueParams{Message: "my message"},
		TaskSync:              TaskSyncOptions{PatchEnabled: utility.TruePtr(), ConfigEnabled: utility.TruePtr()},
	}
	assert.NoError(t, doc2.Insert())
	doc3 := &ProjectRef{
		Id:      "id3",
		Owner:   "mongodb",
		Repo:    "mongo",
		Branch:  "mci2",
		Enabled: utility.FalsePtr(),
	}
	assert.NoError(t, doc3.Insert())

	projectVariables := []ProjectVars{
		{
			Id: doc1.Id,
			Vars: map[string]string{
				"hello":        "world",
				"sdc":          "buggy",
				"violets":      "nah",
				"roses":        "red",
				"ever":         "green",
				"also":         "this one",
				"this is only": "in one doc",
			},
			PrivateVars: map[string]bool{
				"sdc": true,
			},
		},
		{
			Id: doc2.Id,
			Vars: map[string]string{
				"hello":   "world",
				"violets": "blue",
				"sdc":     "buggy",
				"ever":    "green",
			},
			RestrictedVars: map[string]bool{
				"ever": true,
			},
		},
		{
			Id: doc3.Id,
			Vars: map[string]string{
				"it's me": "adele",
			},
		},
	}
	for _, vars := range projectVariables {
		assert.NoError(t, vars.Insert())
	}

	projectAliases := ProjectAliases{
		ProjectAlias{
			ProjectID: doc1.Id,
			Task:      ".*",
			Variant:   ".*",
			Alias:     evergreen.GithubPRAlias,
		},
		ProjectAlias{
			ProjectID: doc2.Id,
			Task:      ".*",
			Variant:   ".*",
			Alias:     evergreen.GithubPRAlias,
		},
		ProjectAlias{
			ProjectID: doc1.Id,
			TaskTags:  []string{"t2"},
			Variant:   ".*",
			Alias:     evergreen.GithubChecksAlias,
		},
		ProjectAlias{
			ProjectID: doc2.Id,
			TaskTags:  []string{"t1"},
			Variant:   ".*",
			Alias:     evergreen.GithubChecksAlias,
		},
		ProjectAlias{
			ProjectID:   doc1.Id,
			Task:        ".*",
			VariantTags: []string{"v1"},
			Alias:       evergreen.GitTagAlias,
		},
		ProjectAlias{
			ProjectID:   doc2.Id,
			Task:        ".*",
			VariantTags: []string{"v1"},
			Alias:       evergreen.GitTagAlias,
		},
		ProjectAlias{
			ProjectID:  doc1.Id,
			RemotePath: "random",
			Alias:      "random-alias",
		},
	}
	for _, a := range projectAliases {
		assert.NoError(t, a.Upsert())
	}
	u := user.DBUser{Id: "me"}
	assert.NoError(t, u.Insert())
	// this will create the new repo ref
	assert.NoError(t, doc2.AddToRepoScope(&u))
	assert.NotEmpty(t, doc2.RepoRefId)

	repoRef, err := FindOneRepoRef(doc2.RepoRefId)
	assert.NoError(t, err)
	assert.NotNil(t, repoRef)

	assert.Equal(t, "mongodb", repoRef.Owner)
	assert.Equal(t, "mongo", repoRef.Repo)
	assert.Contains(t, repoRef.Admins, "bob")
	assert.Contains(t, repoRef.Admins, "other bob")
	assert.Contains(t, repoRef.Admins, "me")
	assert.Empty(t, repoRef.FilesIgnoredFromCache)
	assert.True(t, repoRef.IsEnabled())
	assert.True(t, repoRef.IsPRTestingEnabled())
	assert.Equal(t, "evergreen.yml", repoRef.RemotePath)
	assert.Nil(t, repoRef.NotifyOnBuildFailure)
	assert.Nil(t, repoRef.GithubChecksEnabled)
	assert.Equal(t, "my message", repoRef.CommitQueue.Message)
	assert.False(t, repoRef.TaskSync.IsPatchEnabled())

	projectVars, err := FindOneProjectVars(repoRef.Id)
	assert.NoError(t, err)
	assert.Len(t, projectVars.Vars, 3)
	assert.Len(t, projectVars.PrivateVars, 1)
	assert.Len(t, projectVars.RestrictedVars, 1)
	assert.Equal(t, "world", projectVars.Vars["hello"])
	assert.Equal(t, "buggy", projectVars.Vars["sdc"])
	assert.Equal(t, "green", projectVars.Vars["ever"])
	assert.True(t, projectVars.PrivateVars["sdc"])
	assert.True(t, projectVars.RestrictedVars["ever"])

	projectAliases, err = FindAliasesForRepo(repoRef.Id)
	assert.NoError(t, err)
	assert.Len(t, projectAliases, 2)
	for _, a := range projectAliases {
		assert.Empty(t, a.RemotePath)
		assert.Empty(t, a.GitTag)
		assert.Empty(t, a.TaskTags)
		if a.Alias == evergreen.GithubPRAlias {
			assert.Equal(t, ".*", a.Task)
			assert.Equal(t, ".*", a.Variant)
			assert.Empty(t, a.VariantTags)
		} else {
			assert.Equal(t, evergreen.GitTagAlias, a.Alias)
			assert.Equal(t, ".*", a.Task)
			assert.Contains(t, a.VariantTags, "v1")
		}
	}

	// verify that both the project and repo are part of the scope
	rm := evergreen.GetEnvironment().RoleManager()
	scope, err := rm.GetScope(context.TODO(), GetRepoAdminScope(repoRef.Id))
	assert.NoError(t, err)
	assert.NotNil(t, scope)
	assert.Contains(t, scope.Resources, repoRef.Id)
	assert.Contains(t, scope.Resources, doc2.Id)
	assert.NotContains(t, scope.Resources, doc1.Id)
}

func TestFindOneProjectRefByRepoAndBranchWithPRTesting(t *testing.T) {
	evergreen.GetEnvironment().Settings().LoggerConfig.DefaultLogger = "buildlogger"
	assert := assert.New(t)   //nolint
	require := require.New(t) //nolint

	require.NoError(db.ClearCollections(ProjectRefCollection, RepoRefCollection, evergreen.ScopeCollection, evergreen.RoleCollection))
	env := evergreen.GetEnvironment()
	_ = env.DB().RunCommand(nil, map[string]string{"create": evergreen.ScopeCollection})

	projectRef, err := FindOneProjectRefByRepoAndBranchWithPRTesting("mongodb", "mci", "main")
	assert.NoError(err)
	assert.Nil(projectRef)

	doc := &ProjectRef{
		Owner:            "mongodb",
		Repo:             "mci",
		Branch:           "main",
		Enabled:          utility.FalsePtr(),
		BatchTime:        10,
		Id:               "ident0",
		PRTestingEnabled: utility.FalsePtr(),
	}
	require.NoError(doc.Insert())

	// 1 disabled document = no match
	projectRef, err = FindOneProjectRefByRepoAndBranchWithPRTesting("mongodb", "mci", "main")
	assert.NoError(err)
	assert.Nil(projectRef)

	// 2 docs, 1 enabled, but the enabled one has pr testing disabled = no match
	doc.Id = "ident_"
	doc.PRTestingEnabled = utility.FalsePtr()
	doc.Enabled = utility.TruePtr()
	require.NoError(doc.Insert())
	projectRef, err = FindOneProjectRefByRepoAndBranchWithPRTesting("mongodb", "mci", "main")
	assert.NoError(err)
	require.Nil(projectRef)

	// 3 docs, 2 enabled, but only 1 has pr testing enabled = match
	doc.Id = "ident1"
	doc.PRTestingEnabled = utility.TruePtr()
	require.NoError(doc.Insert())
	projectRef, err = FindOneProjectRefByRepoAndBranchWithPRTesting("mongodb", "mci", "main")
	assert.NoError(err)
	require.NotNil(projectRef)
	assert.Equal("ident1", projectRef.Id)
	assert.Equal("buildlogger", projectRef.DefaultLogger)

	// 2 matching documents, we just return one of those projects
	doc.Id = "ident2"
	require.NoError(doc.Insert())
	projectRef, err = FindOneProjectRefByRepoAndBranchWithPRTesting("mongodb", "mci", "main")
	assert.NoError(err)
	assert.NotNil(projectRef)

	repoDoc := RepoRef{ProjectRef{
		Id:    "my_repo",
		Owner: "mongodb",
		Repo:  "mci",
	}}
	assert.NoError(repoDoc.Upsert())
	doc = &ProjectRef{
		Id:              "defaulting_project",
		Owner:           "mongodb",
		Repo:            "mci",
		Branch:          "mine",
		UseRepoSettings: true,
		RepoRefId:       repoDoc.Id,
	}
	assert.NoError(doc.Insert())
	doc2 := &ProjectRef{
		Id:               "hidden_project",
		Owner:            "mongodb",
		Repo:             "mci",
		Branch:           "mine",
		UseRepoSettings:  true,
		RepoRefId:        repoDoc.Id,
		Enabled:          utility.FalsePtr(),
		PRTestingEnabled: utility.FalsePtr(),
		Hidden:           utility.TruePtr(),
	}
	assert.NoError(doc2.Insert())

	// repo doesn't have PR testing enabled, so no project returned
	projectRef, err = FindOneProjectRefByRepoAndBranchWithPRTesting("mongodb", "mci", "mine")
	assert.NoError(err)
	assert.Nil(projectRef)

	repoDoc.Enabled = utility.TruePtr()
	assert.NoError(repoDoc.Upsert())
	projectRef, err = FindOneProjectRefByRepoAndBranchWithPRTesting("mongodb", "mci", "mine")
	assert.NoError(err)
	assert.Nil(projectRef)

	repoDoc.PRTestingEnabled = utility.TruePtr()
	assert.NoError(repoDoc.Upsert())
	projectRef, err = FindOneProjectRefByRepoAndBranchWithPRTesting("mongodb", "mci", "mine")
	assert.NoError(err)
	require.NotNil(projectRef)
	assert.Equal("defaulting_project", projectRef.Id)

	// project PR testing explicitly disabled
	doc.PRTestingEnabled = utility.FalsePtr()
	assert.NoError(doc.Upsert())
	projectRef, err = FindOneProjectRefByRepoAndBranchWithPRTesting("mongodb", "mci", "mine")
	assert.NoError(err)
	assert.Nil(projectRef)

	// project explicitly disabled
	doc.Enabled = utility.FalsePtr()
	doc.PRTestingEnabled = utility.TruePtr()
	assert.NoError(doc.Upsert())
	projectRef, err = FindOneProjectRefByRepoAndBranchWithPRTesting("mongodb", "mci", "mine")
	assert.NoError(err)
	assert.Nil(projectRef)

	// branch with no project doesn't work if repo not configured right
	projectRef, err = FindOneProjectRefByRepoAndBranchWithPRTesting("mongodb", "mci", "yours")
	assert.NoError(err)
	assert.Nil(projectRef)

	repoDoc.RemotePath = "my_path"
	assert.NoError(repoDoc.Upsert())
	projectRef, err = FindOneProjectRefByRepoAndBranchWithPRTesting("mongodb", "mci", "yours")
	assert.NoError(err)
	assert.NotNil(projectRef)
	assert.Equal("yours", projectRef.Branch)
	assert.True(projectRef.IsHidden())
	firstAttemptId := projectRef.Id

	// verify we return the same hidden project
	projectRef, err = FindOneProjectRefByRepoAndBranchWithPRTesting("mongodb", "mci", "yours")
	assert.NoError(err)
	require.NotNil(projectRef)
	assert.Equal(firstAttemptId, projectRef.Id)
}

func TestFindOneProjectRefWithCommitQueueByOwnerRepoAndBranch(t *testing.T) {
	evergreen.GetEnvironment().Settings().LoggerConfig.DefaultLogger = "buildlogger"
	assert := assert.New(t)
	require := require.New(t)

	require.NoError(db.ClearCollections(ProjectRefCollection, RepoRefCollection))

	projectRef, err := FindOneProjectRefWithCommitQueueByOwnerRepoAndBranch("mongodb", "mci", "main")
	assert.NoError(err)
	assert.Nil(projectRef)

	doc := &ProjectRef{
		Owner:   "mongodb",
		Repo:    "mci",
		Branch:  "main",
		Id:      "mci",
		Enabled: utility.TruePtr(),
	}
	require.NoError(doc.Insert())

	projectRef, err = FindOneProjectRefWithCommitQueueByOwnerRepoAndBranch("mongodb", "mci", "main")
	assert.NoError(err)
	assert.Nil(projectRef)

	doc.CommitQueue.Enabled = utility.TruePtr()
	require.NoError(db.Update(ProjectRefCollection, mgobson.M{ProjectRefIdKey: "mci"}, doc))

	projectRef, err = FindOneProjectRefWithCommitQueueByOwnerRepoAndBranch("mongodb", "mci", "main")
	assert.NoError(err)
	assert.NotNil(projectRef)
	assert.Equal("mci", projectRef.Id)
	assert.Equal("buildlogger", projectRef.DefaultLogger)

	// doc defaults to repo, which is not enabled
	doc = &ProjectRef{
		Owner:           "mongodb",
		Repo:            "mci",
		Branch:          "not_main",
		Id:              "mci_main",
		RepoRefId:       "my_repo",
		UseRepoSettings: true,
	}
	repoDoc := &RepoRef{ProjectRef{Id: "my_repo"}}
	assert.NoError(doc.Insert())
	assert.NoError(repoDoc.Upsert())

	projectRef, err = FindOneProjectRefWithCommitQueueByOwnerRepoAndBranch("mongodb", "mci", "not_main")
	assert.NoError(err)
	assert.Nil(projectRef)

	// doc defaults to repo, which is enabled
	repoDoc.Enabled = utility.TruePtr()
	repoDoc.CommitQueue.Enabled = utility.TruePtr()
	assert.NoError(repoDoc.Upsert())

	projectRef, err = FindOneProjectRefWithCommitQueueByOwnerRepoAndBranch("mongodb", "mci", "not_main")
	assert.NoError(err)
	assert.NotNil(projectRef)
	assert.Equal("mci_main", projectRef.Id)
	assert.Equal("buildlogger", projectRef.DefaultLogger)

	// doc doesn't default to repo
	doc.CommitQueue.Enabled = utility.FalsePtr()
	assert.NoError(doc.Update())
	projectRef, err = FindOneProjectRefWithCommitQueueByOwnerRepoAndBranch("mongodb", "mci", "not_main")
	assert.NoError(err)
	assert.Nil(projectRef)
}

func TestCanEnableCommitQueue(t *testing.T) {
	assert := assert.New(t)
	require := require.New(t)

	require.NoError(db.Clear(ProjectRefCollection))
	doc := &ProjectRef{
		Owner:   "mongodb",
		Repo:    "mci",
		Branch:  "main",
		Id:      "mci",
		Enabled: utility.TruePtr(),
		CommitQueue: CommitQueueParams{
			Enabled: utility.TruePtr(),
		},
	}
	require.NoError(doc.Insert())
	ok, err := doc.CanEnableCommitQueue()
	assert.NoError(err)
	assert.True(ok)

	doc2 := &ProjectRef{
		Owner:   "mongodb",
		Repo:    "mci",
		Branch:  "main",
		Id:      "not-mci",
		Enabled: utility.TruePtr(),
		CommitQueue: CommitQueueParams{
			Enabled: utility.FalsePtr(),
		},
	}
	require.NoError(doc2.Insert())
	ok, err = doc2.CanEnableCommitQueue()
	assert.NoError(err)
	assert.False(ok)
}

func TestFindMergedEnabledProjectRefsByOwnerAndRepo(t *testing.T) {
	require.NoError(t, db.ClearCollections(ProjectRefCollection, RepoRefCollection))
	projectRefs, err := FindMergedEnabledProjectRefsByOwnerAndRepo("mongodb", "mci")
	assert.NoError(t, err)
	assert.Empty(t, projectRefs)

	repoRef := RepoRef{ProjectRef{
		Id:      "my_repo",
		Enabled: utility.TruePtr(),
	}}
	assert.NoError(t, repoRef.Upsert())
	doc := &ProjectRef{
		Enabled:         utility.TruePtr(),
		Owner:           "mongodb",
		Repo:            "mci",
		Branch:          "main",
		Identifier:      "mci",
		Id:              "1",
		RepoRefId:       repoRef.Id,
		UseRepoSettings: true,
	}
	assert.NoError(t, doc.Insert())
	doc.Enabled = nil
	doc.Id = "2"
	assert.NoError(t, doc.Insert())

	doc.Enabled = utility.FalsePtr()
	doc.Id = "3"
	assert.NoError(t, doc.Insert())

	doc.Enabled = utility.TruePtr()
	doc.RepoRefId = ""
	doc.UseRepoSettings = false
	doc.Id = "4"
	assert.NoError(t, doc.Insert())

	projectRefs, err = FindMergedEnabledProjectRefsByOwnerAndRepo("mongodb", "mci")
	assert.NoError(t, err)
	require.Len(t, projectRefs, 3)
	assert.NotEqual(t, projectRefs[0].Id, "3")
	assert.NotEqual(t, projectRefs[1].Id, "3")
	assert.NotEqual(t, projectRefs[2].Id, "3")
}

func TestFindProjectRefsWithCommitQueueEnabled(t *testing.T) {
	evergreen.GetEnvironment().Settings().LoggerConfig.DefaultLogger = "buildlogger"
	assert := assert.New(t)
	require := require.New(t)

	require.NoError(db.ClearCollections(ProjectRefCollection, RepoRefCollection))
	projectRefs, err := FindProjectRefsWithCommitQueueEnabled()
	assert.NoError(err)
	assert.Empty(projectRefs)

	repoRef := RepoRef{ProjectRef{
		Id:      "my_repo",
		Enabled: utility.TruePtr(),
		CommitQueue: CommitQueueParams{
			Enabled: utility.TruePtr(),
		},
	}}
	assert.NoError(repoRef.Upsert())
	doc := &ProjectRef{
		Enabled:         utility.TruePtr(),
		Owner:           "mongodb",
		Repo:            "mci",
		Branch:          "main",
		Identifier:      "mci",
		Id:              "1",
		RepoRefId:       repoRef.Id,
		UseRepoSettings: true,
		CommitQueue: CommitQueueParams{
			Enabled: utility.TruePtr(),
		},
	}
	require.NoError(doc.Insert())

	doc.Branch = "fix"
	doc.Id = "2"
	require.NoError(doc.Insert())

	doc.Identifier = "grip"
	doc.Repo = "grip"
	doc.Id = "3"
	doc.CommitQueue.Enabled = utility.FalsePtr()
	require.NoError(doc.Insert())

	projectRefs, err = FindProjectRefsWithCommitQueueEnabled()
	assert.NoError(err)
	require.Len(projectRefs, 2)
	assert.Equal("mci", projectRefs[0].Identifier)
	assert.Equal("buildlogger", projectRefs[0].DefaultLogger)
	assert.Equal("mci", projectRefs[1].Identifier)
	assert.Equal("buildlogger", projectRefs[1].DefaultLogger)

	doc.Id = "both_settings_from_repo"
	doc.Enabled = nil
	doc.CommitQueue.Enabled = nil
	assert.NoError(doc.Insert())
	projectRefs, err = FindProjectRefsWithCommitQueueEnabled()
	assert.NoError(err)
	assert.Len(projectRefs, 3)

	repoRef.CommitQueue.Enabled = utility.FalsePtr()
	assert.NoError(repoRef.Upsert())
	projectRefs, err = FindProjectRefsWithCommitQueueEnabled()
	assert.NoError(err)
	assert.Len(projectRefs, 2)
}

func TestValidatePeriodicBuildDefinition(t *testing.T) {
	assert := assert.New(t)
	testCases := map[PeriodicBuildDefinition]bool{
		PeriodicBuildDefinition{
			IntervalHours: 24,
			ConfigFile:    "foo.yml",
			Alias:         "myAlias",
		}: true,
		PeriodicBuildDefinition{
			IntervalHours: 0,
			ConfigFile:    "foo.yml",
			Alias:         "myAlias",
		}: false,
		PeriodicBuildDefinition{
			IntervalHours: 24,
			ConfigFile:    "",
			Alias:         "myAlias",
		}: false,
		PeriodicBuildDefinition{
			IntervalHours: 24,
			ConfigFile:    "foo.yml",
			Alias:         "",
		}: true,
	}

	for testCase, shouldPass := range testCases {
		if shouldPass {
			assert.NoError(testCase.Validate())
		} else {
			assert.Error(testCase.Validate())
		}
		assert.NotEmpty(testCase.ID)
	}
}

func TestGetPatchTriggerAlias(t *testing.T) {
	projRef := ProjectRef{
		PatchTriggerAliases: []patch.PatchTriggerDefinition{{Alias: "a0"}},
	}

	alias, found := projRef.GetPatchTriggerAlias("a0")
	assert.True(t, found)
	assert.Equal(t, "a0", alias.Alias)

	alias, found = projRef.GetPatchTriggerAlias("a1")
	assert.False(t, found)
}

func TestFindDownstreamProjects(t *testing.T) {
	require.NoError(t, db.ClearCollections(ProjectRefCollection, RepoRefCollection))
	evergreen.GetEnvironment().Settings().LoggerConfig.DefaultLogger = "buildlogger"

	repoRef := RepoRef{ProjectRef{
		Id:      "my_repo",
		Enabled: utility.TruePtr(),
	}}
	assert.NoError(t, repoRef.Upsert())

	proj1 := ProjectRef{
		Id:              "evergreen",
		RepoRefId:       repoRef.Id,
		UseRepoSettings: true,
		Enabled:         utility.TruePtr(),
		Triggers:        []TriggerDefinition{{Project: "grip"}},
	}
	require.NoError(t, proj1.Insert())

	proj2 := ProjectRef{
		Id:              "mci",
		RepoRefId:       repoRef.Id,
		UseRepoSettings: true,
		Enabled:         utility.FalsePtr(),
		Triggers:        []TriggerDefinition{{Project: "grip"}},
	}
	require.NoError(t, proj2.Insert())

	projects, err := FindDownstreamProjects("grip")
	assert.NoError(t, err)
	assert.Len(t, projects, 1)
	proj1.DefaultLogger = "buildlogger"
	assert.Equal(t, proj1, projects[0])

	proj1.Enabled = nil
	assert.NoError(t, proj1.Upsert())
	projects, err = FindDownstreamProjects("grip")
	assert.NoError(t, err)
	assert.Len(t, projects, 1)

	proj2.Enabled = nil
	assert.NoError(t, proj2.Upsert())
	projects, err = FindDownstreamProjects("grip")
	assert.NoError(t, err)
	assert.Len(t, projects, 2)
}

func TestAddPermissions(t *testing.T) {
	assert := assert.New(t)
	assert.NoError(db.ClearCollections(user.Collection, ProjectRefCollection, evergreen.ScopeCollection, evergreen.RoleCollection))
	_ = evergreen.GetEnvironment().DB().RunCommand(nil, map[string]string{"create": evergreen.ScopeCollection})
	u := user.DBUser{
		Id: "me",
	}
	assert.NoError(u.Insert())
	p := ProjectRef{
		Identifier: "myProject",
		Owner:      "mongodb",
		Repo:       "mongo",
		Branch:     "main",
		Hidden:     utility.TruePtr(),
	}
	assert.NoError(p.Add(&u))
	assert.NotEmpty(p.Id)
	assert.True(mgobson.IsObjectIdHex(p.Id))

	rm := evergreen.GetEnvironment().RoleManager()
	scope, err := rm.FindScopeForResources(evergreen.ProjectResourceType, p.Id)
	assert.NoError(err)
	assert.NotNil(scope)
	role, err := rm.FindRoleWithPermissions(evergreen.ProjectResourceType, []string{p.Id}, map[string]int{
		evergreen.PermissionProjectSettings: evergreen.ProjectSettingsEdit.Value,
		evergreen.PermissionTasks:           evergreen.TasksAdmin.Value,
		evergreen.PermissionPatches:         evergreen.PatchSubmit.Value,
		evergreen.PermissionLogs:            evergreen.LogsView.Value,
	})
	assert.NoError(err)
	assert.NotNil(role)
	dbUser, err := user.FindOneById(u.Id)
	assert.NoError(err)
	assert.Contains(dbUser.Roles(), fmt.Sprintf("admin_project_%s", p.Id))
	projectId := p.Id

	// check that an added project uses the hidden project's ID
	u = user.DBUser{Id: "you"}
	assert.NoError(u.Insert())
	p.Identifier = "differentProject"
	p.Id = ""
	assert.NoError(p.Add(&u))
	assert.NotEmpty(p.Id)
	assert.True(mgobson.IsObjectIdHex(p.Id))
	assert.Equal(projectId, p.Id)

	scope, err = rm.FindScopeForResources(evergreen.ProjectResourceType, p.Id)
	assert.NoError(err)
	assert.NotNil(scope)
	role, err = rm.FindRoleWithPermissions(evergreen.ProjectResourceType, []string{p.Id}, map[string]int{
		evergreen.PermissionProjectSettings: evergreen.ProjectSettingsEdit.Value,
		evergreen.PermissionTasks:           evergreen.TasksAdmin.Value,
		evergreen.PermissionPatches:         evergreen.PatchSubmit.Value,
		evergreen.PermissionLogs:            evergreen.LogsView.Value,
	})
	assert.NoError(err)
	assert.NotNil(role)
	dbUser, err = user.FindOneById(u.Id)
	assert.NoError(err)
	assert.Contains(dbUser.Roles(), fmt.Sprintf("admin_project_%s", p.Id))
}

func TestUpdateAdminRoles(t *testing.T) {
	require.NoError(t, db.ClearCollections(ProjectRefCollection, evergreen.ScopeCollection, evergreen.RoleCollection, user.Collection))
	env := evergreen.GetEnvironment()
	_ = env.DB().RunCommand(nil, map[string]string{"create": evergreen.ScopeCollection})
	rm := env.RoleManager()
	adminScope := gimlet.Scope{
		ID:        evergreen.AllProjectsScope,
		Type:      evergreen.ProjectResourceType,
		Resources: []string{"proj"},
	}
	require.NoError(t, rm.AddScope(adminScope))
	adminRole := gimlet.Role{
		ID:          "admin",
		Scope:       evergreen.AllProjectsScope,
		Permissions: adminPermissions,
	}
	require.NoError(t, rm.UpdateRole(adminRole))
	oldAdmin := user.DBUser{
		Id:          "oldAdmin",
		SystemRoles: []string{"admin"},
	}
	require.NoError(t, oldAdmin.Insert())
	newAdmin := user.DBUser{
		Id: "newAdmin",
	}
	require.NoError(t, newAdmin.Insert())
	p := ProjectRef{
		Id: "proj",
	}
	require.NoError(t, p.Insert())

	assert.NoError(t, p.UpdateAdminRoles([]string{newAdmin.Id}, []string{oldAdmin.Id}))
	oldAdminFromDB, err := user.FindOneById(oldAdmin.Id)
	assert.NoError(t, err)
	assert.Len(t, oldAdminFromDB.Roles(), 0)
	newAdminFromDB, err := user.FindOneById(newAdmin.Id)
	assert.NoError(t, err)
	assert.Len(t, newAdminFromDB.Roles(), 1)
}

func TestUpdateAdminRolesError(t *testing.T) {
	require.NoError(t, db.ClearCollections(ProjectRefCollection, evergreen.ScopeCollection, evergreen.RoleCollection, user.Collection))
	env := evergreen.GetEnvironment()
	_ = env.DB().RunCommand(nil, map[string]string{"create": evergreen.ScopeCollection})
	rm := env.RoleManager()
	adminScope := gimlet.Scope{
		ID:        evergreen.AllProjectsScope,
		Type:      evergreen.ProjectResourceType,
		Resources: []string{"proj"},
	}
	require.NoError(t, rm.AddScope(adminScope))
	adminRole := gimlet.Role{
		ID:          "admin",
		Scope:       evergreen.AllProjectsScope,
		Permissions: adminPermissions,
	}
	require.NoError(t, rm.UpdateRole(adminRole))
	oldAdmin := user.DBUser{
		Id:          "oldAdmin",
		SystemRoles: []string{"admin"},
	}
	require.NoError(t, oldAdmin.Insert())
	newAdmin := user.DBUser{
		Id: "newAdmin",
	}
	require.NoError(t, newAdmin.Insert())
	p := ProjectRef{
		Id: "proj",
	}
	require.NoError(t, p.Insert())

	// check that the existing users have been added and removed while returning an error
	assert.Error(t, p.UpdateAdminRoles([]string{"nonexistent-user", newAdmin.Id}, []string{"nonexistent-user", oldAdmin.Id}))
	oldAdminFromDB, err := user.FindOneById(oldAdmin.Id)
	assert.NoError(t, err)
	assert.Len(t, oldAdminFromDB.Roles(), 0)
	newAdminFromDB, err := user.FindOneById(newAdmin.Id)
	assert.NoError(t, err)
	assert.Len(t, newAdminFromDB.Roles(), 1)
}

func TestUpdateNextPeriodicBuild(t *testing.T) {
	assert := assert.New(t)
	assert.NoError(db.Clear(ProjectRefCollection))
	now := time.Now().Truncate(time.Second)
	p := ProjectRef{
		Id: "proj",
		PeriodicBuilds: []PeriodicBuildDefinition{
			{ID: "1", NextRunTime: now},
			{ID: "2", NextRunTime: now.Add(1 * time.Hour)},
		},
	}
	assert.NoError(p.Insert())

	assert.NoError(p.UpdateNextPeriodicBuild("2", now.Add(10*time.Hour)))
	dbProject, err := FindBranchProjectRef(p.Id)
	assert.NoError(err)
	assert.True(now.Equal(dbProject.PeriodicBuilds[0].NextRunTime))
	assert.True(now.Equal(p.PeriodicBuilds[0].NextRunTime))
	assert.True(now.Add(10 * time.Hour).Equal(dbProject.PeriodicBuilds[1].NextRunTime))
	assert.True(now.Add(10 * time.Hour).Equal(p.PeriodicBuilds[1].NextRunTime))
}

func TestGetProjectSetupCommands(t *testing.T) {
	p := ProjectRef{}
	p.WorkstationConfig.SetupCommands = []WorkstationSetupCommand{
		{Command: "c0"},
		{Command: "c1"},
	}

	cmds, err := p.GetProjectSetupCommands(apimodels.WorkstationSetupCommandOptions{})
	assert.NoError(t, err)
	assert.Len(t, cmds, 2)
	assert.Contains(t, cmds[0].String(), "c0")
	assert.Contains(t, cmds[1].String(), "c1")
}

func TestFindPeriodicProjects(t *testing.T) {
	assert.NoError(t, db.ClearCollections(ProjectRefCollection, RepoRefCollection))

	repoRef := RepoRef{ProjectRef{
		Enabled:        utility.TruePtr(),
		Id:             "my_repo",
		PeriodicBuilds: []PeriodicBuildDefinition{{ID: "repo_def"}},
	}}
	assert.NoError(t, repoRef.Upsert())

	pRef := ProjectRef{
		Id:              "p1",
		RepoRefId:       "my_repo",
		UseRepoSettings: true,
		PeriodicBuilds:  []PeriodicBuildDefinition{},
	}
	assert.NoError(t, pRef.Insert())

	pRef.Id = "p2"
	pRef.PeriodicBuilds = []PeriodicBuildDefinition{{ID: "p1"}}
	assert.NoError(t, pRef.Insert())

	pRef.Id = "p3"
	pRef.PeriodicBuilds = nil
	assert.NoError(t, pRef.Insert())

	pRef.Id = "p4"
	pRef.Enabled = utility.FalsePtr()
	pRef.PeriodicBuilds = []PeriodicBuildDefinition{{ID: "p1"}}
	assert.NoError(t, pRef.Insert())

	projects, err := FindPeriodicProjects()
	assert.NoError(t, err)
	assert.Len(t, projects, 2)
}

func TestRemoveAdminFromProjects(t *testing.T) {
	assert.NoError(t, db.ClearCollections(ProjectRefCollection, RepoRefCollection))

	pRef := ProjectRef{
		Id:     "my_project",
		Admins: []string{"me", "villain"},
	}
	pRef2 := ProjectRef{
		Id:     "your_project",
		Admins: []string{"you", "villain"},
	}
	pRef3 := ProjectRef{
		Id: "adminless_project",
	}
	repoRef := RepoRef{ProjectRef{
		Id:     "my_repo",
		Admins: []string{"villain"},
	}}
	repoRef2 := RepoRef{ProjectRef{
		Id:     "your_repo",
		Admins: []string{"villain"},
	}}
	repoRef3 := RepoRef{ProjectRef{
		Id: "adminless_repo",
	}}

	assert.NoError(t, pRef.Upsert())
	assert.NoError(t, pRef2.Upsert())
	assert.NoError(t, pRef3.Upsert())
	assert.NoError(t, repoRef.Upsert())
	assert.NoError(t, repoRef2.Upsert())
	assert.NoError(t, repoRef3.Upsert())

	assert.NoError(t, RemoveAdminFromProjects("villain"))

	// verify that we carry out multiple updates
	pRefFromDB, err := FindBranchProjectRef(pRef.Id)
	assert.NoError(t, err)
	assert.NotNil(t, pRefFromDB)
	assert.NotContains(t, pRefFromDB.Admins, "villain")
	pRefFromDB, err = FindBranchProjectRef(pRef2.Id)
	assert.NoError(t, err)
	assert.NotNil(t, pRefFromDB)
	assert.NotContains(t, pRefFromDB.Admins, "villain")
	pRefFromDB, err = FindBranchProjectRef(pRef3.Id)
	assert.NoError(t, err)
	assert.NotNil(t, pRefFromDB)
	assert.NotContains(t, pRefFromDB.Admins, "villain")

	repoRefFromDB, err := FindOneRepoRef(repoRef.Id)
	assert.NoError(t, err)
	assert.NotNil(t, repoRefFromDB)
	assert.NotContains(t, repoRefFromDB.Admins, "villain")
	repoRefFromDB, err = FindOneRepoRef(repoRef2.Id)
	assert.NoError(t, err)
	assert.NotNil(t, repoRefFromDB)
	assert.NotContains(t, repoRefFromDB.Admins, "villain")
	repoRefFromDB, err = FindOneRepoRef(repoRef3.Id)
	assert.NoError(t, err)
	assert.NotNil(t, repoRefFromDB)
	assert.NotContains(t, repoRefFromDB.Admins, "villain")
}

func TestPointers(t *testing.T) {
	assert.NoError(t, db.ClearCollections(ProjectRefCollection))
	ref := struct {
		MyString string            `bson:"my_str"`
		MyBool   bool              `bson:"my_bool"`
		MyStruct WorkstationConfig `bson:"config"`
	}{
		MyString: "this is a string",
		MyBool:   false,
		MyStruct: WorkstationConfig{GitClone: utility.TruePtr()},
	}

	assert.NoError(t, db.Insert(ProjectRefCollection, ref))

	pointerRef := struct {
		PtrString *string            `bson:"my_str"`
		PtrBool   *bool              `bson:"my_bool"`
		PtrStruct *WorkstationConfig `bson:"config"`
	}{}
	assert.NoError(t, db.FindOneQ(ProjectRefCollection, db.Query(bson.M{}), &pointerRef))
	assert.Equal(t, ref.MyString, *pointerRef.PtrString)
	assert.False(t, utility.FromBoolTPtr(pointerRef.PtrBool))
	assert.NotNil(t, pointerRef.PtrStruct)
	assert.True(t, pointerRef.PtrStruct.ShouldGitClone())
}

func TestMergeWithParserProject(t *testing.T) {
	require.NoError(t, db.ClearCollections(ProjectRefCollection, ParserProjectCollection),
		"Error clearing collection")

	projectRef := &ProjectRef{
		Owner:              "mongodb",
		Id:                 "ident",
		PerfEnabled:        utility.TruePtr(),
		DeactivatePrevious: utility.FalsePtr(),
		TaskAnnotationSettings: evergreen.AnnotationsSettings{
			FileTicketWebhook: evergreen.WebHook{
				Endpoint: "random1",
			},
		},
	}
	parserProject := &ParserProject{
		Id:                 "version1",
		DeactivatePrevious: utility.TruePtr(),
		TaskAnnotationSettings: &evergreen.AnnotationsSettings{
			FileTicketWebhook: evergreen.WebHook{
				Endpoint: "random2",
			},
		},
	}
	assert.NoError(t, projectRef.Insert())
	assert.NoError(t, parserProject.Insert())
	err := projectRef.MergeWithParserProject("version1")
	assert.NoError(t, err)
	require.NotNil(t, projectRef)
	assert.Equal(t, "ident", projectRef.Id)

	assert.True(t, *projectRef.DeactivatePrevious)
	assert.True(t, *projectRef.PerfEnabled)
	assert.Equal(t, "random2", projectRef.TaskAnnotationSettings.FileTicketWebhook.Endpoint)
}<|MERGE_RESOLUTION|>--- conflicted
+++ resolved
@@ -683,7 +683,6 @@
 			assert.Nil(t, pRefFromDb.WorkstationConfig.GitClone)
 			assert.Nil(t, pRefFromDb.WorkstationConfig.SetupCommands)
 		},
-<<<<<<< HEAD
 		ProjectPagePluginSection: func(t *testing.T, id string) {
 			assert.NoError(t, DefaultSectionToRepo(id, ProjectPagePluginSection, "me"))
 			pRefFromDb, err := FindBranchProjectRef(id)
@@ -693,8 +692,6 @@
 			assert.Equal(t, pRefFromDb.BuildBaronSettings.TicketCreateProject, "")
 			assert.Nil(t, pRefFromDb.PerfEnabled)
 		},
-=======
->>>>>>> d6889a75
 		ProjectPagePeriodicBuildsSection: func(t *testing.T, id string) {
 			assert.NoError(t, DefaultSectionToRepo(id, ProjectPagePeriodicBuildsSection, "me"))
 			pRefFromDb, err := FindBranchProjectRef(id)
@@ -724,6 +721,7 @@
 				GithubChecksEnabled:   utility.FalsePtr(),
 				GitTagAuthorizedUsers: []string{"anna"},
 				NotifyOnBuildFailure:  utility.FalsePtr(),
+				PerfEnabled:           utility.FalsePtr(),
 				Triggers: []TriggerDefinition{
 					{Project: "your_project"},
 				},
@@ -742,7 +740,6 @@
 						ConfigFile: "build.yml",
 					},
 				},
-<<<<<<< HEAD
 				TaskAnnotationSettings: evergreen.AnnotationsSettings{
 					FileTicketWebhook: evergreen.WebHook{
 						Endpoint: "random1",
@@ -752,8 +749,6 @@
 					TicketCreateProject:  "BFG",
 					TicketSearchProjects: []string{"BF", "BFG"},
 				},
-=======
->>>>>>> d6889a75
 			}
 			assert.NoError(t, pRef.Insert())
 
