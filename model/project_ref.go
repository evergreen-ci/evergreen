--- conflicted
+++ resolved
@@ -1165,17 +1165,13 @@
 	return db.CountQ(ProjectRefCollection, byId(identifier))
 }
 
-<<<<<<< HEAD
 type GetProjectTasksOpts struct {
 	Limit        int    `json:"num_versions"`
 	BuildVariant string `json:"build_variant"`
 	StartAt      int    `json:"start_at"`
 }
 
-// GetTasksWithOptions will find the last number of tasks (denoted by Limit) that exist for a given project.
-=======
 // GetTasksWithOptions will find the matching tasks run in the last number of versions(denoted by Limit) that exist for a given project.
->>>>>>> 33005eb0
 // This function may also filter on tasks running on a specific build variant, or tasks that come after a specific revision order number.
 func GetTasksWithOptions(projectName string, taskName string, opts GetProjectTasksOpts) ([]task.Task, error) {
 	projectId, err := GetIdForProject(projectName)
@@ -1533,10 +1529,9 @@
 	return hiddenProject, nil
 }
 
-// FindBranchProjectRef finds the project ref for this owner/repo/branch that has the commit queue enabled.
-// There should only ever be one project for the query because we only enable commit queue if
-// no other project ref with the same specification has it enabled.
-
+// FindOneProjectRefWithCommitQueueByOwnerRepoAndBranch finds the project ref for this owner/repo/branch
+// that has the commit queue enabled. There should only ever be one project for the query because we only enable commit
+// queue if no other project ref with the same specification has it enabled.
 func FindOneProjectRefWithCommitQueueByOwnerRepoAndBranch(owner, repo, branch string) (*ProjectRef, error) {
 	projectRefs, err := FindMergedEnabledProjectRefsByRepoAndBranch(owner, repo, branch)
 	if err != nil {
