--- conflicted
+++ resolved
@@ -102,15 +102,9 @@
 	// Hidden determines whether or not the project is discoverable/tracked in the UI
 	Hidden *bool `bson:"hidden,omitempty" json:"hidden,omitempty"`
 
-	// TaskAnnotationSettings holds settings for the file ticket button in the Task Annotations to call custom webhooks when clicked
-	TaskAnnotationSettings evergreen.AnnotationsSettings `bson:"task_annotation_settings,omitempty" bson:"task_annotation_settings,omitempty"`
-
 	// This is a temporary flag to enable individual projects to use repo settings
 	UseRepoSettings bool   `bson:"use_repo_settings" json:"use_repo_settings" yaml:"use_repo_settings"`
 	RepoRefId       string `bson:"repo_ref_id" json:"repo_ref_id" yaml:"repo_ref_id"`
-
-	TaskAnnotationSettings evergreen.AnnotationsSettings `bson:"task_annotation_settings,omitempty" json:"task_annotation_settings,omitempty" yaml:"task_annotation_settings,omitempty"`
-	BuildBaronProject      evergreen.BuildBaronProject   `bson:"build_baron_project,omitempty" json:"build_baron_project,omitempty" yaml:"build_baron_project,omitempty"`
 }
 
 type CommitQueueParams struct {
@@ -235,10 +229,7 @@
 	projectRefPeriodicBuildsKey          = bsonutil.MustHaveTag(ProjectRef{}, "PeriodicBuilds")
 	projectRefWorkstationConfigKey       = bsonutil.MustHaveTag(ProjectRef{}, "WorkstationConfig")
 	projectRefTaskAnnotationSettingsKey  = bsonutil.MustHaveTag(ProjectRef{}, "TaskAnnotationSettings")
-<<<<<<< HEAD
 	projectRefBuildBaronProjectKey       = bsonutil.MustHaveTag(ProjectRef{}, "BuildBaronProject")
-=======
->>>>>>> e73fb95d
 
 	commitQueueEnabledKey       = bsonutil.MustHaveTag(CommitQueueParams{}, "Enabled")
 	triggerDefinitionProjectKey = bsonutil.MustHaveTag(TriggerDefinition{}, "Project")
@@ -335,17 +326,15 @@
 type ProjectRefSection string
 
 const (
-	ProjectRefGeneralSection         = "general"
-	ProjectRefAccessSection          = "access"
-	ProjectRefVariablesSection       = "variables"
-	ProjectRefGithubAndCQSection     = "github_and_commit_queue"
-	ProjectRefNotificationsSection   = "notifications"
-	ProjectRefPatchAliasSection      = "patch_alias"
-	ProjectRefWorkstationsSection    = "workstations"
-	ProjectRefTriggersSection        = "triggers"
-	ProjectRefPeriodicBuildsSection  = "periodic-builds"
-	ProjectRefBuildBaronSection      = "build_baron"
-	ProjectRefTaskAnnotationsSection = "task_annotation"
+	ProjectRefGeneralSection        = "general"
+	ProjectRefAccessSection         = "access"
+	ProjectRefVariablesSection      = "variables"
+	ProjectRefGithubAndCQSection    = "github_and_commit_queue"
+	ProjectRefNotificationsSection  = "notifications"
+	ProjectRefPatchAliasSection     = "patch_alias"
+	ProjectRefWorkstationsSection   = "workstations"
+	ProjectRefTriggersSection       = "triggers"
+	ProjectRefPeriodicBuildsSection = "periodic-builds"
 )
 
 var adminPermissions = gimlet.Permissions{
@@ -1369,22 +1358,6 @@
 					projectRefTriggersKey: p.Triggers,
 				},
 			})
-	case ProjectRefBuildBaronSection:
-		err = db.Update(ProjectRefCollection,
-			bson.M{ProjectRefIdKey: projectId},
-			bson.M{
-				"$set": bson.M{
-					projectRefBuildBaronProjectKey: p.BuildBaronProject,
-				},
-			})
-	case ProjectRefTaskAnnotationsSection:
-		err = db.Update(ProjectRefCollection,
-			bson.M{ProjectRefIdKey: projectId},
-			bson.M{
-				"$set": bson.M{
-					projectRefTaskAnnotationSettingsKey: p.TaskAnnotationSettings,
-				},
-			})
 	case ProjectRefPatchAliasSection:
 		err = db.Update(ProjectRefCollection,
 			bson.M{ProjectRefIdKey: projectId},
