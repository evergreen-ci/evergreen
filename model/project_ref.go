--- conflicted
+++ resolved
@@ -1776,11 +1776,8 @@
 	switch section {
 	case ProjectPageGeneralSection:
 		setUpdate := bson.M{
-<<<<<<< HEAD
 			ProjectRefEnabledKey:               p.Enabled,
 			ProjectRefBranchKey:                p.Branch,
-			ProjectRefDisplayNameKey:           p.DisplayName,
-			ProjectRefIdentifierKey:            p.Identifier,
 			ProjectRefBatchTimeKey:             p.BatchTime,
 			ProjectRefRemotePathKey:            p.RemotePath,
 			projectRefSpawnHostScriptPathKey:   p.SpawnHostScriptPath,
@@ -1793,23 +1790,6 @@
 			projectRefTaskSyncKey:              p.TaskSync,
 			ProjectRefDisabledStatsCacheKey:    p.DisabledStatsCache,
 			ProjectRefFilesIgnoredFromCacheKey: p.FilesIgnoredFromCache,
-=======
-			ProjectRefEnabledKey:                 p.Enabled,
-			ProjectRefBranchKey:                  p.Branch,
-			ProjectRefBatchTimeKey:               p.BatchTime,
-			ProjectRefRemotePathKey:              p.RemotePath,
-			projectRefSpawnHostScriptPathKey:     p.SpawnHostScriptPath,
-			projectRefDispatchingDisabledKey:     p.DispatchingDisabled,
-			projectRefVersionControlEnabledKey:   p.VersionControlEnabled,
-			ProjectRefDeactivatePreviousKey:      p.DeactivatePrevious,
-			projectRefRepotrackerDisabledKey:     p.RepotrackerDisabled,
-			projectRefDefaultLoggerKey:           p.DefaultLogger,
-			projectRefCedarTestResultsEnabledKey: p.CedarTestResultsEnabled,
-			projectRefPatchingDisabledKey:        p.PatchingDisabled,
-			projectRefTaskSyncKey:                p.TaskSync,
-			ProjectRefDisabledStatsCacheKey:      p.DisabledStatsCache,
-			ProjectRefFilesIgnoredFromCacheKey:   p.FilesIgnoredFromCache,
->>>>>>> a4970302
 		}
 		if !isRepo && !p.UseRepoSettings() {
 			// Don't validate owner if user is defaulting page to repo
