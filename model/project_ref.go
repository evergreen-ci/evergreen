--- conflicted
+++ resolved
@@ -331,7 +331,6 @@
 type ProjectPageSection string
 
 const (
-<<<<<<< HEAD
 	ProjectRefGeneralSection         = "general"
 	ProjectRefAccessSection          = "access"
 	ProjectRefVariablesSection       = "variables"
@@ -343,17 +342,6 @@
 	ProjectRefPeriodicBuildsSection  = "periodic-builds"
 	ProjectRefBuildBaronSection      = "build_baron"
 	ProjectRefTaskAnnotationsSection = "task_annotation"
-=======
-	ProjectPageGeneralSection        = "general"
-	ProjectPageAccessSection         = "access"
-	ProjectPageVariablesSection      = "variables"
-	ProjectPageGithubAndCQSection    = "github_and_commit_queue"
-	ProjectPageNotificationsSection  = "notifications"
-	ProjectPagePatchAliasSection     = "patch_alias"
-	ProjectPageWorkstationsSection   = "workstations"
-	ProjectPageTriggersSection       = "triggers"
-	ProjectPagePeriodicBuildsSection = "periodic-builds"
->>>>>>> 1512a292
 )
 
 var adminPermissions = gimlet.Permissions{
@@ -1514,16 +1502,11 @@
 					projectRefTriggersKey: p.Triggers,
 				},
 			})
-<<<<<<< HEAD
 
 	// todo: add casing on Build Baron and task annotation settings once EVG-15218 is complete
 
 	case ProjectRefPatchAliasSection:
-		err = db.Update(ProjectRefCollection,
-=======
-	case ProjectPagePatchAliasSection:
 		err = db.Update(coll,
->>>>>>> 1512a292
 			bson.M{ProjectRefIdKey: projectId},
 			bson.M{
 				"$set": bson.M{
