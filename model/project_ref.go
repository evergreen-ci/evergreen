package model

import (
	"context"
	"encoding/base64"
	"fmt"
	"os"
	"path/filepath"
	"reflect"
	"regexp"
	"strings"
	"time"

	"github.com/evergreen-ci/evergreen"
	"github.com/evergreen-ci/evergreen/apimodels"
	"github.com/evergreen-ci/evergreen/db"
	mgobson "github.com/evergreen-ci/evergreen/db/mgo/bson"
	"github.com/evergreen-ci/evergreen/model/build"
	"github.com/evergreen-ci/evergreen/model/event"
	"github.com/evergreen-ci/evergreen/model/patch"
	"github.com/evergreen-ci/evergreen/model/task"
	"github.com/evergreen-ci/evergreen/model/user"
	"github.com/evergreen-ci/evergreen/thirdparty"
	"github.com/evergreen-ci/evergreen/util"
	"github.com/evergreen-ci/gimlet"
	"github.com/evergreen-ci/utility"
	"github.com/mongodb/anser/bsonutil"
	adb "github.com/mongodb/anser/db"
	"github.com/mongodb/grip"
	"github.com/mongodb/grip/message"
	"github.com/mongodb/grip/recovery"
	"github.com/mongodb/jasper"
	"github.com/pkg/errors"
	"github.com/robfig/cron"
	"go.mongodb.org/mongo-driver/bson"
)

// The ProjectRef struct contains general information, independent of any revision control system, needed to track a given project.
// Booleans that can be defined from both the repo and branch must be pointers, so that branch configurations can specify when to default to the repo.
type ProjectRef struct {
	// Id is the unmodifiable unique ID for the configuration, used internally.
	Id string `bson:"_id" json:"id" yaml:"id"`
	// Identifier must be unique, but is modifiable. Used by users.
	Identifier string `bson:"identifier" json:"identifier" yaml:"identifier"`

	DisplayName          string              `bson:"display_name" json:"display_name,omitempty" yaml:"display_name"`
	Enabled              *bool               `bson:"enabled,omitempty" json:"enabled,omitempty" yaml:"enabled"`
	Private              *bool               `bson:"private,omitempty" json:"private,omitempty" yaml:"private"`
	Restricted           *bool               `bson:"restricted,omitempty" json:"restricted,omitempty" yaml:"restricted"`
	Owner                string              `bson:"owner_name" json:"owner_name" yaml:"owner"`
	Repo                 string              `bson:"repo_name" json:"repo_name" yaml:"repo"`
	Branch               string              `bson:"branch_name" json:"branch_name" yaml:"branch"`
	RemotePath           string              `bson:"remote_path" json:"remote_path" yaml:"remote_path"`
	PatchingDisabled     *bool               `bson:"patching_disabled,omitempty" json:"patching_disabled,omitempty"`
	RepotrackerDisabled  *bool               `bson:"repotracker_disabled,omitempty" json:"repotracker_disabled,omitempty" yaml:"repotracker_disabled"`
	DispatchingDisabled  *bool               `bson:"dispatching_disabled,omitempty" json:"dispatching_disabled,omitempty" yaml:"dispatching_disabled"`
	PRTestingEnabled     *bool               `bson:"pr_testing_enabled,omitempty" json:"pr_testing_enabled,omitempty" yaml:"pr_testing_enabled"`
	GithubChecksEnabled  *bool               `bson:"github_checks_enabled,omitempty" json:"github_checks_enabled,omitempty" yaml:"github_checks_enabled"`
	BatchTime            int                 `bson:"batch_time" json:"batch_time" yaml:"batchtime"`
	DeactivatePrevious   *bool               `bson:"deactivate_previous,omitempty" json:"deactivate_previous,omitempty" yaml:"deactivate_previous"`
	DefaultLogger        string              `bson:"default_logger" json:"default_logger" yaml:"default_logger"`
	NotifyOnBuildFailure *bool               `bson:"notify_on_failure,omitempty" json:"notify_on_failure,omitempty"`
	Triggers             []TriggerDefinition `bson:"triggers" json:"triggers"`
	// all aliases defined for the project
	PatchTriggerAliases []patch.PatchTriggerDefinition `bson:"patch_trigger_aliases" json:"patch_trigger_aliases"`
	// all PatchTriggerAliases applied to github patch intents
	GithubTriggerAliases    []string                  `bson:"github_trigger_aliases" json:"github_trigger_aliases"`
	PeriodicBuilds          []PeriodicBuildDefinition `bson:"periodic_builds" json:"periodic_builds"`
	CedarTestResultsEnabled *bool                     `bson:"cedar_test_results_enabled,omitempty" json:"cedar_test_results_enabled,omitempty" yaml:"cedar_test_results_enabled"`
	CommitQueue             CommitQueueParams         `bson:"commit_queue" json:"commit_queue" yaml:"commit_queue"`

	// Admins contain a list of users who are able to access the projects page.
	Admins []string `bson:"admins" json:"admins"`

	// SpawnHostScriptPath is a path to a script to optionally be run by users on hosts triggered from tasks.
	SpawnHostScriptPath string `bson:"spawn_host_script_path" json:"spawn_host_script_path" yaml:"spawn_host_script_path"`

	// TracksPushEvents, if true indicates that Repotracker is triggered by Github PushEvents for this project.
	// If a repo is enabled and this is what creates the hook, then TracksPushEvents will be set at the repo level.
	TracksPushEvents *bool `bson:"tracks_push_events" json:"tracks_push_events" yaml:"tracks_push_events"`

	// TaskSync holds settings for synchronizing task directories to S3.
	TaskSync TaskSyncOptions `bson:"task_sync" json:"task_sync" yaml:"task_sync"`

	// GitTagAuthorizedUsers contains a list of users who are able to create versions from git tags.
	GitTagAuthorizedUsers []string `bson:"git_tag_authorized_users" json:"git_tag_authorized_users"`
	GitTagAuthorizedTeams []string `bson:"git_tag_authorized_teams" json:"git_tag_authorized_teams"`
	GitTagVersionsEnabled *bool    `bson:"git_tag_versions_enabled,omitempty" json:"git_tag_versions_enabled,omitempty"`

	// RepoDetails contain the details of the status of the consistency
	// between what is in GitHub and what is in Evergreen
	RepotrackerError *RepositoryErrorDetails `bson:"repotracker_error" json:"repotracker_error"`

	// List of regular expressions describing files to ignore when caching historical test results
	FilesIgnoredFromCache []string `bson:"files_ignored_from_cache" json:"files_ignored_from_cache"`
	DisabledStatsCache    *bool    `bson:"disabled_stats_cache,omitempty" json:"disabled_stats_cache,omitempty"`

	// List of commands
	WorkstationConfig WorkstationConfig `bson:"workstation_config,omitempty" json:"workstation_config,omitempty"`

	// TaskAnnotationSettings holds settings for the file ticket button in the Task Annotations to call custom webhooks when clicked
	TaskAnnotationSettings evergreen.AnnotationsSettings `bson:"task_annotation_settings,omitempty" json:"task_annotation_settings,omitempty"`

	// Plugin settings
	BuildBaronSettings evergreen.BuildBaronSettings `bson:"build_baron_settings,omitempty" json:"build_baron_settings,omitempty" yaml:"build_baron_settings,omitempty"`
	PerfEnabled        *bool                        `bson:"perf_enabled,omitempty" json:"perf_enabled,omitempty" yaml:"perf_enabled,omitempty"`

	// This is a temporary flag to enable individual projects to use repo settings
	UseRepoSettings bool   `bson:"use_repo_settings" json:"use_repo_settings" yaml:"use_repo_settings"`
	RepoRefId       string `bson:"repo_ref_id" json:"repo_ref_id" yaml:"repo_ref_id"`

	// The following fields are used by Evergreen and are not discoverable.
	// Hidden determines whether or not the project is discoverable/tracked in the UI
	Hidden *bool `bson:"hidden,omitempty" json:"hidden,omitempty"`
}

type CommitQueueParams struct {
	Enabled       *bool  `bson:"enabled" json:"enabled"`
	RequireSigned *bool  `bson:"require_signed" json:"require_signed"`
	MergeMethod   string `bson:"merge_method" json:"merge_method"`
	Message       string `bson:"message,omitempty" json:"message,omitempty"`
}

// TaskSyncOptions contains information about which features are allowed for
// syncing task directories to S3.
type TaskSyncOptions struct {
	ConfigEnabled *bool `bson:"config_enabled" json:"config_enabled"`
	PatchEnabled  *bool `bson:"patch_enabled" json:"patch_enabled"`
}

// RepositoryErrorDetails indicates whether or not there is an invalid revision and if there is one,
// what the guessed merge base revision is.
type RepositoryErrorDetails struct {
	Exists            bool   `bson:"exists" json:"exists"`
	InvalidRevision   string `bson:"invalid_revision" json:"invalid_revision"`
	MergeBaseRevision string `bson:"merge_base_revision" json:"merge_base_revision"`
}

type AlertConfig struct {
	Provider string `bson:"provider" json:"provider"` //e.g. e-mail, flowdock, SMS

	// Data contains provider-specific on how a notification should be delivered.
	// Typed as bson.M so that the appropriate provider can parse out necessary details
	Settings bson.M `bson:"settings" json:"settings"`
}

type TriggerDefinition struct {
	// completion of specified task(s) in the project listed here will cause a build in the current project
	Project string `bson:"project" json:"project"`
	Level   string `bson:"level" json:"level"` //build or task
	//used to enforce that only 1 version gets created from a given upstream commit + trigger combo
	DefinitionID string `bson:"definition_id" json:"definition_id"`

	// filters for this trigger
	BuildVariantRegex string `bson:"variant_regex,omitempty" json:"variant_regex,omitempty"`
	TaskRegex         string `bson:"task_regex,omitempty" json:"task_regex,omitempty"`
	Status            string `bson:"status,omitempty" json:"status,omitempty"`
	DateCutoff        *int   `bson:"date_cutoff,omitempty" json:"date_cutoff,omitempty"`

	// definitions for tasks to run for this trigger
	ConfigFile   string `bson:"config_file,omitempty" json:"config_file,omitempty"`
	Command      string `bson:"command,omitempty" json:"command,omitempty"`
	GenerateFile string `bson:"generate_file,omitempty" json:"generate_file,omitempty"`
	Alias        string `bson:"alias,omitempty" json:"alias,omitempty"`
}

type PeriodicBuildDefinition struct {
	ID            string    `bson:"id" json:"id"`
	ConfigFile    string    `bson:"config_file" json:"config_file"`
	IntervalHours int       `bson:"interval_hours" json:"interval_hours"`
	Alias         string    `bson:"alias,omitempty" json:"alias,omitempty"`
	Message       string    `bson:"message,omitempty" json:"message,omitempty"`
	NextRunTime   time.Time `bson:"next_run_time,omitempty" json:"next_run_time,omitempty"`
}

type WorkstationConfig struct {
	SetupCommands []WorkstationSetupCommand `bson:"setup_commands" json:"setup_commands"`
	GitClone      *bool                     `bson:"git_clone" json:"git_clone"`
}

type WorkstationSetupCommand struct {
	Command   string `bson:"command" json:"command"`
	Directory string `bson:"directory" json:"directory"`
}

func (a AlertConfig) GetSettingsMap() map[string]string {
	ret := make(map[string]string)
	for k, v := range a.Settings {
		ret[k] = fmt.Sprintf("%v", v)
	}
	return ret
}

type EmailAlertData struct {
	Recipients []string `bson:"recipients"`
}

var (
	// bson fields for the ProjectRef struct
	ProjectRefIdKey                      = bsonutil.MustHaveTag(ProjectRef{}, "Id")
	ProjectRefOwnerKey                   = bsonutil.MustHaveTag(ProjectRef{}, "Owner")
	ProjectRefRepoKey                    = bsonutil.MustHaveTag(ProjectRef{}, "Repo")
	ProjectRefBranchKey                  = bsonutil.MustHaveTag(ProjectRef{}, "Branch")
	ProjectRefEnabledKey                 = bsonutil.MustHaveTag(ProjectRef{}, "Enabled")
	ProjectRefPrivateKey                 = bsonutil.MustHaveTag(ProjectRef{}, "Private")
	ProjectRefRestrictedKey              = bsonutil.MustHaveTag(ProjectRef{}, "Restricted")
	ProjectRefBatchTimeKey               = bsonutil.MustHaveTag(ProjectRef{}, "BatchTime")
	ProjectRefIdentifierKey              = bsonutil.MustHaveTag(ProjectRef{}, "Identifier")
	ProjectRefRepoRefIdKey               = bsonutil.MustHaveTag(ProjectRef{}, "RepoRefId")
	ProjectRefDisplayNameKey             = bsonutil.MustHaveTag(ProjectRef{}, "DisplayName")
	ProjectRefDeactivatePreviousKey      = bsonutil.MustHaveTag(ProjectRef{}, "DeactivatePrevious")
	ProjectRefRemotePathKey              = bsonutil.MustHaveTag(ProjectRef{}, "RemotePath")
	ProjectRefHiddenKey                  = bsonutil.MustHaveTag(ProjectRef{}, "Hidden")
	ProjectRefRepotrackerError           = bsonutil.MustHaveTag(ProjectRef{}, "RepotrackerError")
	ProjectRefFilesIgnoredFromCacheKey   = bsonutil.MustHaveTag(ProjectRef{}, "FilesIgnoredFromCache")
	ProjectRefDisabledStatsCacheKey      = bsonutil.MustHaveTag(ProjectRef{}, "DisabledStatsCache")
	ProjectRefAdminsKey                  = bsonutil.MustHaveTag(ProjectRef{}, "Admins")
	ProjectRefGitTagAuthorizedUsersKey   = bsonutil.MustHaveTag(ProjectRef{}, "GitTagAuthorizedUsers")
	ProjectRefGitTagAuthorizedTeamsKey   = bsonutil.MustHaveTag(ProjectRef{}, "GitTagAuthorizedTeams")
	projectRefTracksPushEventsKey        = bsonutil.MustHaveTag(ProjectRef{}, "TracksPushEvents")
	projectRefDefaultLoggerKey           = bsonutil.MustHaveTag(ProjectRef{}, "DefaultLogger")
	projectRefCedarTestResultsEnabledKey = bsonutil.MustHaveTag(ProjectRef{}, "CedarTestResultsEnabled")
	projectRefPRTestingEnabledKey        = bsonutil.MustHaveTag(ProjectRef{}, "PRTestingEnabled")
	projectRefGithubChecksEnabledKey     = bsonutil.MustHaveTag(ProjectRef{}, "GithubChecksEnabled")
	projectRefGitTagVersionsEnabledKey   = bsonutil.MustHaveTag(ProjectRef{}, "GitTagVersionsEnabled")
	projectRefUseRepoSettingsKey         = bsonutil.MustHaveTag(ProjectRef{}, "UseRepoSettings")
	projectRefRepotrackerDisabledKey     = bsonutil.MustHaveTag(ProjectRef{}, "RepotrackerDisabled")
	projectRefCommitQueueKey             = bsonutil.MustHaveTag(ProjectRef{}, "CommitQueue")
	projectRefTaskSyncKey                = bsonutil.MustHaveTag(ProjectRef{}, "TaskSync")
	projectRefPatchingDisabledKey        = bsonutil.MustHaveTag(ProjectRef{}, "PatchingDisabled")
	projectRefDispatchingDisabledKey     = bsonutil.MustHaveTag(ProjectRef{}, "DispatchingDisabled")
	projectRefNotifyOnFailureKey         = bsonutil.MustHaveTag(ProjectRef{}, "NotifyOnBuildFailure")
	projectRefSpawnHostScriptPathKey     = bsonutil.MustHaveTag(ProjectRef{}, "SpawnHostScriptPath")
	projectRefTriggersKey                = bsonutil.MustHaveTag(ProjectRef{}, "Triggers")
	projectRefPatchTriggerAliasesKey     = bsonutil.MustHaveTag(ProjectRef{}, "PatchTriggerAliases")
	projectRefGithubTriggerAliasesKey    = bsonutil.MustHaveTag(ProjectRef{}, "GithubTriggerAliases")
	projectRefPeriodicBuildsKey          = bsonutil.MustHaveTag(ProjectRef{}, "PeriodicBuilds")
	projectRefWorkstationConfigKey       = bsonutil.MustHaveTag(ProjectRef{}, "WorkstationConfig")
	projectRefTaskAnnotationSettingsKey  = bsonutil.MustHaveTag(ProjectRef{}, "TaskAnnotationSettings")
	projectRefBuildBaronSettingsKey      = bsonutil.MustHaveTag(ProjectRef{}, "BuildBaronSettings")
	projectRefPerfEnabledKey             = bsonutil.MustHaveTag(ProjectRef{}, "PerfEnabled")

	commitQueueEnabledKey       = bsonutil.MustHaveTag(CommitQueueParams{}, "Enabled")
	triggerDefinitionProjectKey = bsonutil.MustHaveTag(TriggerDefinition{}, "Project")
)

func (p *ProjectRef) IsEnabled() bool {
	return utility.FromBoolPtr(p.Enabled)
}

func (p *ProjectRef) IsPrivate() bool {
	return utility.FromBoolPtr(p.Private)
}

func (p *ProjectRef) IsRestricted() bool {
	return utility.FromBoolPtr(p.Restricted)
}

func (p *ProjectRef) IsPatchingDisabled() bool {
	return utility.FromBoolPtr(p.PatchingDisabled)
}

func (p *ProjectRef) IsRepotrackerDisabled() bool {
	return utility.FromBoolPtr(p.RepotrackerDisabled)
}

func (p *ProjectRef) IsDispatchingDisabled() bool {
	return utility.FromBoolPtr(p.DispatchingDisabled)
}

func (p *ProjectRef) IsPRTestingEnabled() bool {
	return utility.FromBoolPtr(p.PRTestingEnabled)
}

func (p *ProjectRef) IsGithubChecksEnabled() bool {
	return utility.FromBoolPtr(p.GithubChecksEnabled)
}

func (p *ProjectRef) ShouldDeactivatePrevious() bool {
	return utility.FromBoolPtr(p.DeactivatePrevious)
}

func (p *ProjectRef) ShouldNotifyOnBuildFailure() bool {
	return utility.FromBoolPtr(p.NotifyOnBuildFailure)
}

func (p *ProjectRef) IsCedarTestResultsEnabled() bool {
	return utility.FromBoolPtr(p.CedarTestResultsEnabled)
}

func (p *ProjectRef) IsGitTagVersionsEnabled() bool {
	return utility.FromBoolPtr(p.GitTagVersionsEnabled)
}

func (p *ProjectRef) IsStatsCacheDisabled() bool {
	return utility.FromBoolPtr(p.DisabledStatsCache)
}

func (p *ProjectRef) IsHidden() bool {
	return utility.FromBoolPtr(p.Hidden)
}

func (p *ProjectRef) DoesTrackPushEvents() bool {
	return utility.FromBoolPtr(p.TracksPushEvents)
}

func (p *ProjectRef) IsPerfEnabled() bool {
	return utility.FromBoolPtr(p.PerfEnabled)
}

func (p *CommitQueueParams) IsEnabled() bool {
	return utility.FromBoolPtr(p.Enabled)
}

func (ts *TaskSyncOptions) IsPatchEnabled() bool {
	return utility.FromBoolPtr(ts.PatchEnabled)
}

func (ts *TaskSyncOptions) IsConfigEnabled() bool {
	return utility.FromBoolPtr(ts.ConfigEnabled)
}

func (c *WorkstationConfig) ShouldGitClone() bool {
	return utility.FromBoolPtr(c.GitClone)
}

func (p *ProjectRef) AliasesNeeded() bool {
	return p.IsGithubChecksEnabled() || p.IsGitTagVersionsEnabled() || p.IsGithubChecksEnabled() || p.IsPRTestingEnabled()
}

const (
	ProjectRefCollection     = "project_ref"
	ProjectTriggerLevelTask  = "task"
	ProjectTriggerLevelBuild = "build"
	intervalPrefix           = "@every"
	maxBatchTime             = 153722867 // math.MaxInt64 / 60 / 1_000_000_000
)

type ProjectPageSection string

// These values must remain consistent with the GraphQL enum ProjectSettingsSection
const (
<<<<<<< HEAD
	ProjectPageGeneralSection        = "general"
	ProjectPageAccessSection         = "access"
	ProjectPageVariablesSection      = "variables"
	ProjectPageGithubAndCQSection    = "github_and_commit_queue"
	ProjectPageNotificationsSection  = "notifications"
	ProjectPagePatchAliasSection     = "patch_alias"
	ProjectPageWorkstationsSection   = "workstations"
	ProjectPageTriggersSection       = "triggers"
	ProjectPagePeriodicBuildsSection = "periodic-builds"
	ProjectPagePluginSection         = "PLUGINS"
=======
	ProjectPageGeneralSection        = "GENERAL"
	ProjectPageAccessSection         = "ACCESS"
	ProjectPageVariablesSection      = "VARIABLES"
	ProjectPageGithubAndCQSection    = "GITHUB_AND_COMMIT_QUEUE"
	ProjectPageNotificationsSection  = "NOTIFICATIONS"
	ProjectPagePatchAliasSection     = "PATCH_ALIASES"
	ProjectPageWorkstationsSection   = "WORKSTATION"
	ProjectPageTriggersSection       = "TRIGGERS"
	ProjectPagePeriodicBuildsSection = "PERIODIC_BUILDS"
>>>>>>> 7f93ee7b
)

var adminPermissions = gimlet.Permissions{
	evergreen.PermissionProjectSettings: evergreen.ProjectSettingsEdit.Value,
	evergreen.PermissionTasks:           evergreen.TasksAdmin.Value,
	evergreen.PermissionPatches:         evergreen.PatchSubmit.Value,
	evergreen.PermissionLogs:            evergreen.LogsView.Value,
}

func (projectRef *ProjectRef) Insert() error {
	return db.Insert(ProjectRefCollection, projectRef)
}

func (p *ProjectRef) Add(creator *user.DBUser) error {
	if p.Id == "" {
		p.Id = mgobson.NewObjectId().Hex()
	}

	// if a hidden project exists for this configuration, use that ID
	if p.Owner != "" && p.Repo != "" && p.Branch != "" {
		hidden, err := FindHiddenProjectRefByOwnerRepoAndBranch(p.Owner, p.Repo, p.Branch)
		if err != nil {
			return errors.Wrapf(err, "error querying for hidden project")
		}
		if hidden != nil {
			p.Id = hidden.Id
			err := p.Upsert()
			if err != nil {
				return errors.Wrapf(err, "error upserting project ref '%s'", hidden.Id)
			}
			if creator != nil {
				return p.UpdateAdminRoles([]string{creator.Id}, nil)
			}
			return nil
		}
	}

	err := db.Insert(ProjectRefCollection, p)
	if err != nil {
		return errors.Wrap(err, "Error inserting project ref")
	}
	return p.AddPermissions(creator)
}

func (p *ProjectRef) GetPatchTriggerAlias(aliasName string) (patch.PatchTriggerDefinition, bool) {
	for _, alias := range p.PatchTriggerAliases {
		if alias.Alias == aliasName {
			return alias, true
		}
	}

	return patch.PatchTriggerDefinition{}, false
}

// MergeWithParserProject looks up the parser project with the given project ref id and modifies
// the project ref scanning for any properties that can be set on both project ref and project parser.
// Any values that are set at the project parser level will be set on the project ref.
func (p *ProjectRef) MergeWithParserProject(version string) error {
	parserProject, err := ParserProjectByVersion(p.Id, version)
	if err != nil {
		return err
	}
	if parserProject != nil {
		if parserProject.PerfEnabled != nil {
			p.PerfEnabled = parserProject.PerfEnabled
		}
		if parserProject.DeactivatePrevious != nil {
			p.DeactivatePrevious = parserProject.DeactivatePrevious
		}
		if parserProject.TaskAnnotationSettings != nil {
			p.TaskAnnotationSettings = *parserProject.TaskAnnotationSettings
		}
	}
	return nil
}

// AttachToRepo adds the branch to the relevant repo scopes, and updates the project to point to the repo.
// Any values that previously were unset will now use the repo value.
// If no repo ref currently exists, the user attaching it will be added as the repo ref admin.
func (p *ProjectRef) AttachToRepo(u *user.DBUser) error {
	before, err := GetProjectSettingsById(p.Id, false)
	if err != nil {
		return errors.Wrap(err, "error getting before project settings event")
	}
	if err := p.AddToRepoScope(u); err != nil {
		return err
	}
	err = db.UpdateId(ProjectRefCollection, p.Id, bson.M{
		"$set": bson.M{
			projectRefUseRepoSettingsKey: true,
			ProjectRefRepoRefIdKey:       p.RepoRefId, // this is set locally in AddToRepoScope
		},
	})
	if err != nil {
		return errors.Wrap(err, "error attaching repo to scope")
	}
	p.UseRepoSettings = true
	return GetAndLogProjectModified(p.Id, u.Id, false, before)
}

// AddToRepoScope adds the branch to the unrestricted branches under repo scope, adds repo view permission for
// branch admins, and adds branch edit access for repo admins.
func (p *ProjectRef) AddToRepoScope(u *user.DBUser) error {
	rm := evergreen.GetEnvironment().RoleManager()
	repoRef, err := FindRepoRefByOwnerAndRepo(p.Owner, p.Repo)
	if err != nil {
		return errors.Wrapf(err, "error finding repo ref '%s'", p.RepoRefId)
	}
	if repoRef == nil {
		repoRef, err = p.createNewRepoRef(u)
		if err != nil {
			return errors.Wrapf(err, "error creating new repo ref")
		}
	}
	if p.RepoRefId == "" {
		p.RepoRefId = repoRef.Id
	}

	// add the project to the repo admin scope
	if err := rm.AddResourceToScope(GetRepoAdminScope(p.RepoRefId), p.Id); err != nil {
		return errors.Wrapf(err, "error adding resource to repo '%s' admin scope", p.RepoRefId)
	}
	// only give branch admins view access if the repo isn't restricted
	if !repoRef.IsRestricted() {
		if err := addViewRepoPermissionsToBranchAdmins(p.RepoRefId, p.Admins); err != nil {
			return errors.Wrapf(err, "error giving branch '%s' admins view permission for repo '%s'", p.Id, p.RepoRefId)
		}
	}
	// if the branch is unrestricted, add it to this scope so users who requested all-repo permissions have access
	if !p.IsRestricted() {
		if err := rm.AddResourceToScope(GetUnrestrictedBranchProjectsScope(p.RepoRefId), p.Id); err != nil {
			return errors.Wrap(err, "error adding resource to unrestricted branches scope")
		}
	}
	return nil
}

// DetachFromRepo removes the branch from the relevant repo scopes, and updates the project to not point to the repo.
// Any values that previously defaulted to repo will have the repo value explicitly set.
func (p *ProjectRef) DetachFromRepo(u *user.DBUser) error {
	before, err := GetProjectSettingsById(p.Id, false)
	if err != nil {
		return errors.Wrap(err, "error getting before project settings event")
	}

	// remove from relevant repo scopes
	if err = p.RemoveFromRepoScope(); err != nil {
		return err
	}
	p.UseRepoSettings = false
	p.RepoRefId = ""

	mergedProject, err := FindMergedProjectRef(p.Id, "", false)
	if err != nil {
		return errors.Wrap(err, "error finding merged project ref")
	}
	if mergedProject == nil {
		return errors.Errorf("project ref '%s' doesn't exist", p.Id)
	}

	// Save repo variables that don't exist in the repo as the project variables.
	// Wait to save merged project until we've gotten the variables.
	mergedVars, err := FindMergedProjectVars(before.ProjectRef.Id)
	if err != nil {
		return errors.Wrap(err, "error finding merged project vars")
	}

	mergedProject.UseRepoSettings = false
	mergedProject.RepoRefId = ""
	if err = mergedProject.Upsert(); err != nil {
		return errors.Wrap(err, "error detaching project from repo")
	}

	// catch any resulting errors so that we log before returning
	catcher := grip.NewBasicCatcher()
	if mergedVars != nil {
		_, err = mergedVars.Upsert()
		catcher.Wrap(err, "error saving merged vars")
	}

	if len(before.Subscriptions) == 0 {
		// Save repo subscriptions as project subscriptions if none exist
		subs, err := event.FindSubscriptionsByOwner(before.ProjectRef.RepoRefId, event.OwnerTypeProject)
		catcher.Wrap(err, "error finding repo subscriptions")

		for _, s := range subs {
			s.ID = ""
			s.Owner = p.Id
			catcher.Add(s.Upsert())
		}
	}

	// Handle each category of aliases as it's own case
	repoAliases, err := FindAliasesForRepo(before.ProjectRef.RepoRefId)
	catcher.Wrap(err, "error finding repo aliases")

	hasInternalAliases := map[string]bool{}
	hasPatchAlias := false
	for _, a := range before.Aliases {
		if utility.StringSliceContains(evergreen.InternalAliases, a.Alias) {
			hasInternalAliases[a.Alias] = true
		} else { // if it's not an internal alias, it's a patch alias. Only add repo patch aliases if no patch aliases exist for the project.
			hasPatchAlias = true
		}
	}
	repoAliasesToCopy := []ProjectAlias{}
	for _, internalAlias := range evergreen.InternalAliases {
		// if the branch doesn't have the internal alias set, add any that exist for the repo
		if !hasInternalAliases[internalAlias] {
			for _, repoAlias := range repoAliases {
				if repoAlias.Alias == internalAlias {
					repoAliasesToCopy = append(repoAliasesToCopy, repoAlias)
				}
			}
		}
	}
	if !hasPatchAlias {
		// if the branch doesn't have patch aliases set, add any non-internal aliases that exist for the repo
		for _, repoAlias := range repoAliases {
			if !utility.StringSliceContains(evergreen.InternalAliases, repoAlias.Alias) {
				repoAliasesToCopy = append(repoAliasesToCopy, repoAlias)
			}
		}
	}
	catcher.Add(UpsertAliasesForProject(repoAliasesToCopy, p.Id))

	catcher.Add(GetAndLogProjectModified(p.Id, u.Id, false, before))
	return catcher.Resolve()
}

func (p *ProjectRef) ChangeOwnerRepo(u *user.DBUser) error {
	before, err := GetProjectSettingsById(p.Id, false)
	if err != nil {
		return errors.Wrap(err, "error getting before project settings event")
	}

	allowedOrgs := evergreen.GetEnvironment().Settings().GithubOrgs
	if err := p.ValidateOwnerAndRepo(allowedOrgs); err != nil {

	}
	if p.UseRepoSettings {
		if err := p.RemoveFromRepoScope(); err != nil {
			return errors.Wrapf(err, "error removing project from old repo scope")
		}
		p.RepoRefId = "" // will reassign this in add
		if err := p.AddToRepoScope(u); err != nil {
			return errors.Wrapf(err, "error addding project to new repo scope")
		}
	}
	update := bson.M{
		"$set": bson.M{
			ProjectRefOwnerKey:     p.Owner,
			ProjectRefRepoKey:      p.Repo,
			ProjectRefRepoRefIdKey: p.RepoRefId,
		},
	}
	if err := db.UpdateId(ProjectRefCollection, p.Id, update); err != nil {
		return errors.Wrap(err, "error updating owner/repo in the DB")
	}
	return GetAndLogProjectModified(p.Id, u.Id, false, before)
}

// RemoveFromRepoScope removes the branch from the unrestricted branches under repo scope, removes repo view permission
// for branch admins, and removes branch edit access for repo admins.
func (p *ProjectRef) RemoveFromRepoScope() error {
	if p.RepoRefId == "" {
		return nil
	}
	rm := evergreen.GetEnvironment().RoleManager()
	if !p.IsRestricted() {
		if err := rm.RemoveResourceFromScope(GetUnrestrictedBranchProjectsScope(p.RepoRefId), p.Id); err != nil {
			return errors.Wrap(err, "error removing resource from unrestricted branches scope")
		}
	}
	if err := removeViewRepoPermissionsFromBranchAdmins(p.RepoRefId, p.Admins); err != nil {
		return errors.Wrap(err, "error removing view repo permissions from branch admins")
	}
	return errors.Wrapf(rm.RemoveResourceFromScope(GetRepoAdminScope(p.RepoRefId), p.Id),
		"error removing from repo '%s' admin scope", p.Repo)
}

func (p *ProjectRef) AddPermissions(creator *user.DBUser) error {
	rm := evergreen.GetEnvironment().RoleManager()
	parentScope := evergreen.UnrestrictedProjectsScope
	if p.IsRestricted() {
		parentScope = evergreen.RestrictedProjectsScope
	}
	if err := rm.AddResourceToScope(parentScope, p.Id); err != nil {
		return errors.Wrapf(err, "unable to add '%s' to the '%s' scope", p.Id, parentScope)
	}

	// add scope for the branch-level project configurations
	newScope := gimlet.Scope{
		ID:        fmt.Sprintf("project_%s", p.Id),
		Resources: []string{p.Id},
		Name:      p.Id,
		Type:      evergreen.ProjectResourceType,
	}
	if err := rm.AddScope(newScope); err != nil {
		return errors.Wrapf(err, "error adding scope for project '%s'", p.Id)
	}
	newRole := gimlet.Role{
		ID:          fmt.Sprintf("admin_project_%s", p.Id),
		Scope:       newScope.ID,
		Permissions: adminPermissions,
	}
	if creator != nil {
		newRole.Owners = []string{creator.Id}
	}
	if err := rm.UpdateRole(newRole); err != nil {
		return errors.Wrapf(err, "error adding admin role for project '%s'", p.Id)
	}
	if creator != nil {
		if err := creator.AddRole(newRole.ID); err != nil {
			return errors.Wrapf(err, "error adding role '%s' to user '%s'", newRole.ID, creator.Id)
		}
	}
	if p.UseRepoSettings {
		if err := p.AddToRepoScope(creator); err != nil {
			return errors.Wrapf(err, "error adding project to repo '%s'", p.RepoRefId)
		}
	}
	return nil
}

func (projectRef *ProjectRef) Update() error {
	return db.Update(
		ProjectRefCollection,
		bson.M{
			ProjectRefIdKey: projectRef.Id,
		},
		projectRef,
	)
}

func (projectRef *ProjectRef) checkDefaultLogger() {
	if projectRef.DefaultLogger == "" {
		projectRef.DefaultLogger = evergreen.GetEnvironment().Settings().LoggerConfig.DefaultLogger
	}
}

func findOneProjectRefQ(query db.Q) (*ProjectRef, error) {
	projectRef := &ProjectRef{}
	err := db.FindOneQ(ProjectRefCollection, query, projectRef)
	if adb.ResultsNotFound(err) {
		return nil, nil
	}

	projectRef.checkDefaultLogger()
	return projectRef, err

}

// FindBranchProjectRef gets a project ref given the project identifier.
// This returns only branch-level settings; to include repo settings, use FindMergedProjectRef.
func FindBranchProjectRef(identifier string) (*ProjectRef, error) {
	return findOneProjectRefQ(byId(identifier))
}

// FindMergedProjectRef also finds the repo ref settings and merges relevant fields.
// Relevant fields will also be merged from the parser project with a specified version.
// If no version is specified, the most recent valid parser project version will be used for merge.
func FindMergedProjectRef(identifier string, version string, includeParserProject bool) (*ProjectRef, error) {
	pRef, err := FindBranchProjectRef(identifier)
	if err != nil {
		return nil, errors.Wrapf(err, "error finding project ref '%s'", identifier)
	}
	if pRef == nil {
		return nil, nil
	}
	if pRef.UseRepoSettings {
		repoRef, err := FindOneRepoRef(pRef.RepoRefId)
		if err != nil {
			return nil, errors.Wrapf(err, "error finding repo ref '%s' for project '%s'", pRef.RepoRefId, pRef.Identifier)
		}
		if repoRef == nil {
			return nil, errors.Errorf("repo ref '%s' does not exist for project '%s'", pRef.RepoRefId, pRef.Identifier)
		}
		pRef, err = mergeBranchAndRepoSettings(pRef, repoRef)
		if err != nil {
			return nil, errors.Wrapf(err, "error merging repo ref '%s' for project '%s'", repoRef.RepoRefId, pRef.Identifier)
		}
	}
	if includeParserProject {
		err = pRef.MergeWithParserProject(version)
		if err != nil {
			return nil, errors.Wrapf(err, "Unable to merge parser project with project ref %s", pRef.Identifier)
		}
	}
	return pRef, nil
}

// GetProjectRefMergedWithRepo merges the project with the repo that matches it, if one exists.
// Otherwise, it will return the project as given.
func GetProjectRefMergedWithRepo(pRef ProjectRef) (*ProjectRef, error) {
	if !pRef.UseRepoSettings {
		return &pRef, nil
	}
	if pRef.RepoRefId != "" {
		repoRef, err := FindOneRepoRef(pRef.RepoRefId)
		if err != nil {
			return nil, errors.Wrapf(err, "error finding repo ref '%s'", pRef.RepoRefId)
		}
		if repoRef == nil {
			return nil, errors.Errorf("repo ref '%s' does not exist", pRef.RepoRefId)
		}
		return mergeBranchAndRepoSettings(&pRef, repoRef)
	}
	repoRef, err := FindRepoRefByOwnerAndRepo(pRef.Owner, pRef.Repo)
	if err != nil {
		return nil, errors.Wrapf(err, "error finding repo ref for repo '%s/%s'", pRef.Owner, pRef.Repo)
	}
	if repoRef == nil {
		return &pRef, nil
	}
	pRef.RepoRefId = repoRef.Id
	return mergeBranchAndRepoSettings(&pRef, repoRef)
}

// If the setting is not defined in the project, default to the repo settings.
func mergeBranchAndRepoSettings(pRef *ProjectRef, repoRef *RepoRef) (*ProjectRef, error) {
	var err error
	defer func() {
		err = recovery.HandlePanicWithError(recover(), err, "project and repo structures do not match")
	}()
	reflectedBranch := reflect.ValueOf(pRef).Elem()
	reflectedRepo := reflect.ValueOf(repoRef).Elem().Field(0) // specifically references the ProjectRef part of RepoRef

	recursivelySetUndefinedFields(reflectedBranch, reflectedRepo)
	return pRef, err
}

func recursivelySetUndefinedFields(structToSet, structToDefaultFrom reflect.Value) {
	// Iterate through each field of the struct.
	for i := 0; i < structToSet.NumField(); i++ {
		branchField := structToSet.Field(i)

		// If the field isn't set, use the default field.
		// Note for pointers and maps, we consider the field undefined if the item is nil or empty length,
		// and we don't check for subfields. This allows us to group some settings together as defined or undefined.
		if util.IsFieldUndefined(branchField) {
			reflectedField := structToDefaultFrom.Field(i)
			branchField.Set(reflectedField)

			// If the field is a struct and isn't undefined, then we check each subfield recursively.
		} else if branchField.Kind() == reflect.Struct {
			recursivelySetUndefinedFields(branchField, structToDefaultFrom.Field(i))
		}
	}
}

func setRepoFieldsFromProjects(repoRef *RepoRef, projectRefs []ProjectRef) {
	if len(projectRefs) == 0 {
		return
	}
	reflectedRepo := reflect.ValueOf(repoRef).Elem().Field(0) // specifically references the ProjectRef part of RepoRef
	for i := 0; i < reflectedRepo.NumField(); i++ {
		// for each field in the repo, look at each field in the project ref
		var firstVal reflect.Value
		allEqual := true
		for j, pRef := range projectRefs {
			reflectedBranchField := reflect.ValueOf(pRef).Field(i)
			if j == 0 {
				firstVal = reflectedBranchField
			} else if !reflect.DeepEqual(firstVal.Interface(), reflectedBranchField.Interface()) {
				allEqual = false
				break
			}
		}
		// if we got to the end of the loop, then all values are the same, so we can assign it to reflectedRepo
		if allEqual {
			reflectedRepo.Field(i).Set(firstVal)
		}
	}
}

func (p *ProjectRef) createNewRepoRef(u *user.DBUser) (repoRef *RepoRef, err error) {
	repoRef = &RepoRef{ProjectRef{
		Enabled: utility.TruePtr(),
		Admins:  []string{},
	}}

	allEnabledProjects, err := FindMergedEnabledProjectRefsByOwnerAndRepo(p.Owner, p.Repo)
	if err != nil {
		return nil, errors.Wrap(err, "error finding all enabled projects")
	}
	// for every setting in the project ref, if all enabled projects have the same setting, then use that
	defer func() {
		err = recovery.HandlePanicWithError(recover(), err, "project and repo structures do not match")
	}()
	setRepoFieldsFromProjects(repoRef, allEnabledProjects)
	if !utility.StringSliceContains(repoRef.Admins, u.Username()) {
		repoRef.Admins = append(repoRef.Admins, u.Username())
	}
	// some fields shouldn't be set from projects
	repoRef.Id = mgobson.NewObjectId().Hex()
	repoRef.UseRepoSettings = false
	// set explicitly in case no project is enabled
	repoRef.Owner = p.Owner
	repoRef.Repo = p.Repo

	// creates scope and give user admin access to repo
	if err = repoRef.Add(u); err != nil {
		return nil, errors.Wrapf(err, "problem adding new repo repo ref for '%s/%s'", p.Owner, p.Repo)
	}

	enabledProjectIds := []string{}
	for _, p := range allEnabledProjects {
		enabledProjectIds = append(enabledProjectIds, p.Id)
	}
	commonProjectVars, err := getCommonProjectVariables(enabledProjectIds)
	if err != nil {
		return nil, errors.Wrapf(err, "error getting common project variables")
	}
	commonProjectVars.Id = repoRef.Id
	if err = commonProjectVars.Insert(); err != nil {
		return nil, errors.Wrap(err, "error inserting project variables for repo")
	}

	commonAliases, err := getCommonAliases(enabledProjectIds)
	if err != nil {
		return nil, errors.Wrap(err, "error getting common project aliases")
	}
	for _, a := range commonAliases {
		a.ProjectID = repoRef.Id
		if err = a.Upsert(); err != nil {
			return nil, errors.Wrapf(err, "error upserting alias for repo")
		}
	}

	return repoRef, nil
}

func getCommonAliases(projectIds []string) (ProjectAliases, error) {
	commonAliases := []ProjectAlias{}
	for i, id := range projectIds {
		aliases, err := FindAliasesForProjectFromDb(id)
		if err != nil {
			return nil, errors.Wrap(err, "error finding aliases for project")
		}
		if i == 0 {
			commonAliases = aliases
			continue
		}
		for j := len(commonAliases) - 1; j >= 0; j-- {
			// look to see if this alias exists in the each project and if not remove it
			if !aliasSliceContains(aliases, commonAliases[j]) {
				commonAliases = append(commonAliases[:j], commonAliases[j+1:]...)
			}
		}
		if len(commonAliases) == 0 {
			return nil, nil
		}
	}

	return commonAliases, nil
}

func aliasSliceContains(slice []ProjectAlias, item ProjectAlias) bool {
	for _, each := range slice {
		if each.RemotePath != item.RemotePath || each.Alias != item.Alias || each.GitTag != item.GitTag ||
			each.Variant != item.Variant || each.Task != item.Task {
			continue
		}

		if len(each.VariantTags) != len(item.VariantTags) || len(each.TaskTags) != len(item.TaskTags) {
			continue
		}
		if len(each.VariantTags) != len(utility.StringSliceIntersection(each.VariantTags, item.VariantTags)) {
			continue
		}
		if len(each.TaskTags) != len(utility.StringSliceIntersection(each.TaskTags, item.TaskTags)) {
			continue
		}
		return true
	}
	return false
}

func getCommonProjectVariables(projectIds []string) (*ProjectVars, error) {
	// add in project variables and aliases here
	commonProjectVariables := map[string]string{}
	commonPrivate := map[string]bool{}
	commonRestricted := map[string]bool{}
	for i, id := range projectIds {
		vars, err := FindOneProjectVars(id)
		if err != nil {
			return nil, errors.Wrapf(err, "error finding variables for project '%s'", id)
		}
		if vars == nil {
			continue
		}
		if i == 0 {
			if vars.Vars != nil {
				commonProjectVariables = vars.Vars
			}
			if vars.PrivateVars != nil {
				commonPrivate = vars.PrivateVars
			}
			if vars.RestrictedVars != nil {
				commonRestricted = vars.RestrictedVars
			}
			continue
		}
		for key, val := range commonProjectVariables {
			// if the key is private/restricted in any of the projects, make it private/restricted in the repo
			if vars.Vars[key] == val {
				if vars.PrivateVars[key] {
					commonPrivate[key] = true
				}
				if vars.RestrictedVars[key] {
					commonRestricted[key] = true
				}
			} else {
				// remove any variables from the common set that aren't in all the project refs
				delete(commonProjectVariables, key)
			}
		}
	}
	return &ProjectVars{
		Vars:           commonProjectVariables,
		PrivateVars:    commonPrivate,
		RestrictedVars: commonRestricted,
	}, nil
}

func GetIdForProject(identifier string) (string, error) {
	pRef, err := findOneProjectRefQ(byId(identifier).WithFields(ProjectRefIdKey))
	if err != nil {
		return "", err
	}
	if pRef == nil {
		return "", errors.Errorf("project '%s' does not exist", identifier)
	}
	return pRef.Id, nil
}

func GetIdentifierForProject(id string) (string, error) {
	pRef, err := findOneProjectRefQ(byId(id).WithFields(ProjectRefIdentifierKey))
	if err != nil {
		return "", err
	}
	if pRef == nil {
		return "", errors.Errorf("project '%s' does not exist", id)
	}
	return pRef.Identifier, nil
}

func CountProjectRefsWithIdentifier(identifier string) (int, error) {
	return db.CountQ(ProjectRefCollection, byId(identifier))
}

func FindFirstProjectRef() (*ProjectRef, error) {
	projectRef := &ProjectRef{}
	pipeline := projectRefPipelineForValueIsBool(ProjectRefPrivateKey, RepoRefPrivateKey, false)
	pipeline = append(pipeline, bson.M{"$sort": "-" + ProjectRefDisplayNameKey}, bson.M{"$limit": 1})
	err := db.Aggregate(
		ProjectRefCollection,
		pipeline,
		projectRef,
	)

	if err != nil {
		return nil, errors.Wrapf(err, "error aggregating project ref")
	}
	projectRef.checkDefaultLogger()

	return projectRef, nil
}

// FindAllMergedTrackedProjectRefs returns all project refs in the db
// that are currently being tracked (i.e. their project files
// still exist and the project is not hidden).
// Can't hide a repo without hiding the branches, so don't need to aggregate here.
func FindAllMergedTrackedProjectRefs() ([]ProjectRef, error) {
	projectRefs := []ProjectRef{}
	q := db.Query(bson.M{ProjectRefHiddenKey: bson.M{"$ne": true}})
	err := db.FindAllQ(ProjectRefCollection, q, &projectRefs)
	if err != nil {
		return nil, err
	}

	return addLoggerAndRepoSettingsToProjects(projectRefs)
}

func addLoggerAndRepoSettingsToProjects(pRefs []ProjectRef) ([]ProjectRef, error) {
	repoRefs := map[string]*RepoRef{} // cache repoRefs by id
	for i, pRef := range pRefs {
		pRefs[i].checkDefaultLogger()
		if pRefs[i].UseRepoSettings {
			repoRef := repoRefs[pRef.RepoRefId]
			if repoRef == nil {
				var err error
				repoRef, err = FindOneRepoRef(pRef.RepoRefId)
				if err != nil {
					return nil, errors.Wrapf(err, "error finding repo ref '%s' for project '%s'", pRef.RepoRefId, pRef.Identifier)
				}
				if repoRef == nil {
					return nil, errors.Errorf("repo ref '%s' does not exist for project '%s'", pRef.RepoRefId, pRef.Identifier)
				}
				repoRefs[pRef.RepoRefId] = repoRef
			}
			mergedProject, err := mergeBranchAndRepoSettings(&pRefs[i], repoRef)
			if err != nil {
				return nil, errors.Wrapf(err, "error merging settings")
			}
			pRefs[i] = *mergedProject
		}
	}
	return pRefs, nil
}

// FindAllMergedProjectRefs returns all project refs in the db, with repo ref information merged
func FindAllMergedProjectRefs() ([]ProjectRef, error) {
	return FindProjectRefsQ(bson.M{})
}

func FindProjectRefsByIds(ids []string) ([]ProjectRef, error) {
	return FindProjectRefsQ(bson.M{
		ProjectRefIdKey: bson.M{
			"$in": ids,
		},
	})
}

func FindProjectRefsQ(filter bson.M) ([]ProjectRef, error) {
	projectRefs := []ProjectRef{}
	q := db.Query(filter)
	err := db.FindAllQ(ProjectRefCollection, q, &projectRefs)
	if err != nil {
		return nil, err
	}

	return addLoggerAndRepoSettingsToProjects(projectRefs)
}

func byOwnerAndRepo(owner, repoName string) bson.M {
	return bson.M{
		ProjectRefOwnerKey: owner,
		ProjectRefRepoKey:  repoName,
	}
}
func byOwnerRepoAndBranch(owner, repoName, branch string) bson.M {
	return bson.M{
		ProjectRefOwnerKey:  owner,
		ProjectRefRepoKey:   repoName,
		ProjectRefBranchKey: branch,
	}
}

func byId(identifier string) db.Q {
	return db.Query(bson.M{
		"$or": []bson.M{
			{ProjectRefIdKey: identifier},
			{ProjectRefIdentifierKey: identifier},
		},
	})
}

// FindMergedEnabledProjectRefsByRepoAndBranch finds ProjectRefs with matching repo/branch
// that are enabled, and merges repo information.
func FindMergedEnabledProjectRefsByRepoAndBranch(owner, repoName, branch string) ([]ProjectRef, error) {
	projectRefs := []ProjectRef{}

	pipeline := []bson.M{{"$match": byOwnerRepoAndBranch(owner, repoName, branch)}}
	pipeline = append(pipeline, projectRefPipelineForValueIsBool(ProjectRefEnabledKey, RepoRefEnabledKey, true)...)
	err := db.Aggregate(ProjectRefCollection, pipeline, &projectRefs)
	if err != nil {
		return nil, err
	}

	return addLoggerAndRepoSettingsToProjects(projectRefs)
}

// FindMergedProjectRefsThatUseRepoSettingsByRepoAndBranch finds ProjectRef with matching repo/branch that
// rely on the repo configuration, and merges that info.
func FindMergedProjectRefsThatUseRepoSettingsByRepoAndBranch(owner, repoName, branch string) ([]ProjectRef, error) {
	projectRefs := []ProjectRef{}

	q := byOwnerRepoAndBranch(owner, repoName, branch)
	q[projectRefUseRepoSettingsKey] = true
	pipeline := []bson.M{{"$match": q}}
	err := db.Aggregate(ProjectRefCollection, pipeline, &projectRefs)
	if err != nil {
		return nil, err
	}

	return addLoggerAndRepoSettingsToProjects(projectRefs)
}

func FindBranchAdminsForRepo(repoId string) ([]string, error) {
	projectRefs := []ProjectRef{}
	err := db.FindAllQ(
		ProjectRefCollection,
		db.Query(bson.M{
			ProjectRefRepoRefIdKey:       repoId,
			projectRefUseRepoSettingsKey: true,
		}).WithFields(ProjectRefAdminsKey),
		&projectRefs,
	)
	if err != nil {
		return nil, err
	}
	allBranchAdmins := []string{}
	for _, pRef := range projectRefs {
		allBranchAdmins = append(allBranchAdmins, pRef.Admins...)
	}
	return utility.UniqueStrings(allBranchAdmins), nil
}

// Find repos that have that trigger / are enabled
// find projects that have this repo ID and nil triggers,OR that have the trigger
func FindDownstreamProjects(project string) ([]ProjectRef, error) {
	projectRefs := []ProjectRef{}

	err := db.Aggregate(ProjectRefCollection, projectRefPipelineForMatchingTrigger(project), &projectRefs)
	if err != nil {
		return nil, err
	}

	for i := range projectRefs {
		projectRefs[i].checkDefaultLogger()
	}
	return projectRefs, err
}

// FindOneProjectRefByRepoAndBranchWithPRTesting finds a single ProjectRef with matching
// repo/branch that is enabled and setup for PR testing.
func FindOneProjectRefByRepoAndBranchWithPRTesting(owner, repo, branch string) (*ProjectRef, error) {
	projectRefs, err := FindMergedEnabledProjectRefsByRepoAndBranch(owner, repo, branch)
	if err != nil {
		return nil, errors.Wrapf(err, "Could not fetch project ref for repo '%s/%s' with branch '%s'",
			owner, repo, branch)
	}
	for _, p := range projectRefs {
		if p.IsPRTestingEnabled() {
			p.checkDefaultLogger()
			return &p, nil
		}
	}
	if len(projectRefs) > 0 {
		grip.Debug(message.Fields{
			"source":  "find project ref for PR testing",
			"message": "project ref enabled but pr testing not enabled",
			"owner":   owner,
			"repo":    repo,
			"branch":  branch,
		})
		return nil, nil
	}

	// if no projects are enabled, check if the repo has PR testing enabled, in which case we can use a disabled/hidden project.
	repoRef, err := FindRepoRefByOwnerAndRepo(owner, repo)
	if err != nil {
		return nil, errors.Wrapf(err, "error finding merged repo refs for repo '%s/%s'", owner, repo)
	}
	if repoRef == nil || !repoRef.IsEnabled() || !repoRef.IsPRTestingEnabled() || repoRef.RemotePath == "" {
		grip.Debug(message.Fields{
			"source":  "find project ref for PR testing",
			"message": "repo ref not configured for PR testing untracked branches",
			"owner":   owner,
			"repo":    repo,
			"branch":  branch,
		})
		return nil, nil
	}

	projectRefs, err = FindMergedProjectRefsThatUseRepoSettingsByRepoAndBranch(owner, repo, branch)
	if err != nil {
		return nil, errors.Wrapf(err, "error finding merged all project refs for repo '%s/%s' with branch '%s'",
			owner, repo, branch)
	}

	// if a disabled project exists, then return early
	var hiddenProject *ProjectRef
	for i, p := range projectRefs {
		if !p.IsEnabled() && !p.IsHidden() {
			grip.Debug(message.Fields{
				"source":  "find project ref for PR testing",
				"message": "project ref is disabled, not PR testing",
				"owner":   owner,
				"repo":    repo,
				"branch":  branch,
			})
			return nil, nil
		}
		if p.IsHidden() {
			hiddenProject = &projectRefs[i]
		}
	}
	if hiddenProject == nil {
		grip.Debug(message.Fields{
			"source":  "find project ref for PR testing",
			"message": "creating hidden project because none exists",
			"owner":   owner,
			"repo":    repo,
			"branch":  branch,
		})
		// if no project exists, create and return skeleton project
		hiddenProject = &ProjectRef{
			Id:              mgobson.NewObjectId().Hex(),
			Owner:           owner,
			Repo:            repo,
			Branch:          branch,
			RepoRefId:       repoRef.Id,
			UseRepoSettings: true,
			Enabled:         utility.FalsePtr(),
			Hidden:          utility.TruePtr(),
		}
		if err = hiddenProject.Add(nil); err != nil {
			grip.Error(message.WrapError(err, message.Fields{
				"source":  "find project ref for PR testing",
				"message": "hidden project could not be added",
				"owner":   owner,
				"repo":    repo,
				"branch":  branch,
			}))
			return nil, nil
		}
	}

	return hiddenProject, nil
}

// FindBranchProjectRef finds the project ref for this owner/repo/branch that has the commit queue enabled.
// There should only ever be one project for the query because we only enable commit queue if
// no other project ref with the same specification has it enabled.

func FindOneProjectRefWithCommitQueueByOwnerRepoAndBranch(owner, repo, branch string) (*ProjectRef, error) {
	projectRefs, err := FindMergedEnabledProjectRefsByRepoAndBranch(owner, repo, branch)
	if err != nil {
		return nil, errors.Wrapf(err, "Could not fetch project ref for repo '%s/%s' with branch '%s'",
			owner, repo, branch)
	}
	for _, p := range projectRefs {
		if p.CommitQueue.IsEnabled() {
			p.checkDefaultLogger()
			return &p, nil
		}
	}

	grip.Debug(message.Fields{
		"message": "no matching project ref with commit queue enabled",
		"owner":   owner,
		"repo":    repo,
		"branch":  branch,
	})
	return nil, nil
}

func FindHiddenProjectRefByOwnerRepoAndBranch(owner, repo, branch string) (*ProjectRef, error) {
	q := byOwnerRepoAndBranch(owner, repo, branch)
	q[ProjectRefHiddenKey] = true

	return findOneProjectRefQ(db.Query(q))
}

func FindMergedEnabledProjectRefsByOwnerAndRepo(owner, repo string) ([]ProjectRef, error) {
	projectRefs := []ProjectRef{}

	pipeline := []bson.M{{"$match": byOwnerAndRepo(owner, repo)}}
	pipeline = append(pipeline, projectRefPipelineForValueIsBool(ProjectRefEnabledKey, RepoRefEnabledKey, true)...)
	err := db.Aggregate(ProjectRefCollection, pipeline, &projectRefs)
	if err != nil {
		return nil, err
	}

	return addLoggerAndRepoSettingsToProjects(projectRefs)
}

// FindMergedProjectRefsForRepo considers either owner/repo and repo ref ID, in case the owner/repo of the repo ref is going to change.
// So we get all the branch projects in the new repo, and all the branch projects that might change owner/repo.
func FindMergedProjectRefsForRepo(repoRef *RepoRef) ([]ProjectRef, error) {
	projectRefs := []ProjectRef{}

	q := db.Query(bson.M{
		"$or": []bson.M{
			{
				ProjectRefOwnerKey: repoRef.Owner,
				ProjectRefRepoKey:  repoRef.Repo,
			},
			{ProjectRefRepoRefIdKey: repoRef.Id},
		},
	})
	err := db.FindAllQ(ProjectRefCollection, q, &projectRefs)
	if err != nil {
		return nil, err
	}

	for i := range projectRefs {
		projectRefs[i].checkDefaultLogger()
		if projectRefs[i].UseRepoSettings {
			mergedProject, err := mergeBranchAndRepoSettings(&projectRefs[i], repoRef)
			if err != nil {
				return nil, errors.Wrapf(err, "error merging settings")
			}
			projectRefs[i] = *mergedProject
		}
	}
	return projectRefs, nil
}

func GetProjectSettingsById(projectId string, isRepo bool) (*ProjectSettings, error) {
	var pRef *ProjectRef
	var err error
	if isRepo {
		repoRef, err := FindOneRepoRef(projectId)
		if err != nil {
			return nil, errors.Wrapf(err, "error finding repo ref")
		}
		if repoRef == nil {
			return nil, errors.Wrap(err, "couldn't find repo ref")
		}
		return GetProjectSettings(&repoRef.ProjectRef)
	}

	pRef, err = FindBranchProjectRef(projectId)
	if err != nil {
		return nil, errors.Wrapf(err, "error finding project ref")
	}
	if pRef == nil {
		return nil, errors.Errorf("couldn't find project ref")
	}

	return GetProjectSettings(pRef)
}

func GetProjectSettings(p *ProjectRef) (*ProjectSettings, error) {
	hook, err := FindGithubHook(p.Owner, p.Repo)
	if err != nil {
		return nil, errors.Wrapf(err, "Database error finding github hook for project '%s'", p.Id)
	}
	projectVars, err := FindOneProjectVars(p.Id)
	if err != nil {
		return nil, errors.Wrapf(err, "error finding variables for project '%s'", p.Id)
	}
	if projectVars == nil {
		projectVars = &ProjectVars{}
	}
	projectAliases, err := FindAliasesForProjectFromDb(p.Id)
	if err != nil {
		return nil, errors.Wrapf(err, "error finding aliases for project '%s'", p.Id)
	}
	subscriptions, err := event.FindSubscriptionsByOwner(p.Id, event.OwnerTypeProject)
	if err != nil {
		return nil, errors.Wrapf(err, "error finding subscription for project '%s'", p.Id)
	}
	projectSettingsEvent := ProjectSettings{
		ProjectRef:         *p,
		GitHubHooksEnabled: hook != nil,
		Vars:               *projectVars,
		Aliases:            projectAliases,
		Subscriptions:      subscriptions,
	}
	return &projectSettingsEvent, nil
}

func IsPerfEnabledForProject(projectId string) bool {
	projectRef, err := FindMergedProjectRef(projectId, "", true)
	if err != nil || projectRef == nil {
		return false
	}
	return projectRef.IsPerfEnabled()
}

func UpdateOwnerAndRepoForBranchProjects(repoId, owner, repo string) error {
	return db.Update(
		ProjectRefCollection,
		bson.M{
			ProjectRefRepoRefIdKey:       repoId,
			projectRefUseRepoSettingsKey: true,
		},
		bson.M{
			"$set": bson.M{
				ProjectRefOwnerKey: owner,
				ProjectRefRepoKey:  repo,
			},
		})
}

func FindProjectRefsWithCommitQueueEnabled() ([]ProjectRef, error) {
	projectRefs := []ProjectRef{}

	err := db.Aggregate(
		ProjectRefCollection,
		projectRefPipelineForCommitQueueEnabled(),
		&projectRefs)
	if err != nil {
		return nil, err
	}

	for i := range projectRefs {
		projectRefs[i].checkDefaultLogger()
	}

	return projectRefs, nil
}

func FindPeriodicProjects() ([]ProjectRef, error) {
	projectRefs := []ProjectRef{}

	err := db.Aggregate(
		ProjectRefCollection,
		projectRefPipelineForPeriodicBuilds(),
		&projectRefs,
	)
	if err != nil {
		return nil, err
	}

	for i := range projectRefs {
		projectRefs[i].checkDefaultLogger()
	}

	return projectRefs, nil
}

// FindProjectRefs returns limit refs starting at project id key in the sortDir direction.
func FindProjectRefs(key string, limit int, sortDir int) ([]ProjectRef, error) {
	projectRefs := []ProjectRef{}
	filter := bson.M{}
	sortSpec := ProjectRefIdKey

	if sortDir < 0 {
		sortSpec = "-" + sortSpec
		filter[ProjectRefIdKey] = bson.M{"$lt": key}
	} else {
		filter[ProjectRefIdKey] = bson.M{"$gte": key}
	}

	q := db.Query(filter).Sort([]string{sortSpec}).Limit(limit)
	err := db.FindAllQ(ProjectRefCollection, q, &projectRefs)

	for i := range projectRefs {
		projectRefs[i].checkDefaultLogger()
	}

	return projectRefs, err
}

func (projectRef *ProjectRef) CanEnableCommitQueue() (bool, error) {
	resultRef, err := FindOneProjectRefWithCommitQueueByOwnerRepoAndBranch(projectRef.Owner, projectRef.Repo, projectRef.Branch)
	if err != nil {
		return false, errors.Wrapf(err, "database error finding project by repo and branch")
	}
	if resultRef != nil && resultRef.Id != projectRef.Id {
		return false, nil
	}
	return true, nil
}

// Upsert updates the project ref in the db if an entry already exists,
// overwriting the existing ref. If no project ref exists, one is created
func (projectRef *ProjectRef) Upsert() error {
	_, err := db.Upsert(
		ProjectRefCollection,
		bson.M{
			ProjectRefIdKey: projectRef.Id,
		}, projectRef)
	return err
}

// SaveProjectPageForSection updates the project or repo ref variables for the section (if no project is given, we unset to default to repo).
func SaveProjectPageForSection(projectId string, p *ProjectRef, section ProjectPageSection, isRepo bool) (bool, error) {
	coll := ProjectRefCollection
	if isRepo {
		coll = RepoRefCollection
		if p == nil {
			return false, errors.New("can't default repo to repo")
		}
	}
	if p == nil {
		p = &ProjectRef{} // use a blank project ref to default the section to repo
	}
	var err error
	switch section {
	case ProjectPageGeneralSection:
		err = db.Update(coll,
			bson.M{ProjectRefIdKey: projectId},
			bson.M{
				"$set": bson.M{
					ProjectRefEnabledKey:                 p.Enabled,
					ProjectRefBatchTimeKey:               p.BatchTime,
					ProjectRefRemotePathKey:              p.RemotePath,
					projectRefSpawnHostScriptPathKey:     p.SpawnHostScriptPath,
					projectRefDispatchingDisabledKey:     p.DispatchingDisabled,
					ProjectRefDeactivatePreviousKey:      p.DeactivatePrevious,
					projectRefRepotrackerDisabledKey:     p.RepotrackerDisabled,
					projectRefDefaultLoggerKey:           p.DefaultLogger,
					projectRefCedarTestResultsEnabledKey: p.CedarTestResultsEnabled,
					projectRefPatchingDisabledKey:        p.PatchingDisabled,
					projectRefTaskSyncKey:                p.TaskSync,
					ProjectRefDisabledStatsCacheKey:      p.DisabledStatsCache,
					ProjectRefFilesIgnoredFromCacheKey:   p.FilesIgnoredFromCache,
				},
			})
	case ProjectPagePluginSection:
		err = db.Update(coll,
			bson.M{ProjectRefIdKey: projectId},
			bson.M{
				"$set": bson.M{
					projectRefTaskAnnotationSettingsKey: p.TaskAnnotationSettings,
					projectRefBuildBaronSettingsKey:     p.BuildBaronSettings,
					projectRefPerfEnabledKey:            p.PerfEnabled,
				},
			})
	case ProjectPageAccessSection:
		err = db.Update(coll,
			bson.M{ProjectRefIdKey: projectId},
			bson.M{
				"$set": bson.M{
					ProjectRefPrivateKey:    p.Private,
					ProjectRefRestrictedKey: p.Restricted,
					ProjectRefAdminsKey:     p.Admins,
				},
			})
	case ProjectPageGithubAndCQSection:
		err = db.Update(coll,
			bson.M{ProjectRefIdKey: projectId},
			bson.M{
				"$set": bson.M{
					projectRefPRTestingEnabledKey:      p.PRTestingEnabled,
					projectRefGithubChecksEnabledKey:   p.GithubChecksEnabled,
					projectRefGithubTriggerAliasesKey:  p.PatchTriggerAliases,
					projectRefGitTagVersionsEnabledKey: p.GitTagVersionsEnabled,
					ProjectRefGitTagAuthorizedUsersKey: p.GitTagAuthorizedUsers,
					ProjectRefGitTagAuthorizedTeamsKey: p.GitTagAuthorizedTeams,
					projectRefCommitQueueKey:           p.CommitQueue,
				},
			})
	case ProjectPageNotificationsSection:
		err = db.Update(coll,
			bson.M{ProjectRefIdKey: projectId},
			bson.M{
				"$set": bson.M{projectRefNotifyOnFailureKey: p.NotifyOnBuildFailure},
			})
	case ProjectPageWorkstationsSection:
		err = db.Update(coll,
			bson.M{ProjectRefIdKey: projectId},
			bson.M{
				"$set": bson.M{projectRefWorkstationConfigKey: p.WorkstationConfig},
			})
	case ProjectPageTriggersSection:
		err = db.Update(coll,
			bson.M{ProjectRefIdKey: projectId},
			bson.M{
				"$set": bson.M{
					projectRefTriggersKey: p.Triggers,
				},
			})

	case ProjectPagePatchAliasSection:
		err = db.Update(coll,
			bson.M{ProjectRefIdKey: projectId},
			bson.M{
				"$set": bson.M{
					projectRefPatchTriggerAliasesKey: p.PatchTriggerAliases,
				},
			})
	case ProjectPagePeriodicBuildsSection:
		err = db.Update(coll,
			bson.M{ProjectRefIdKey: projectId},
			bson.M{
				"$set": bson.M{projectRefPeriodicBuildsKey: p.PeriodicBuilds},
			})
	case ProjectPageVariablesSection:
		// this section doesn't modify the project/repo ref
		return false, nil
	default:
		return false, errors.Errorf("invalid section")
	}

	if err != nil {
		return false, errors.Wrap(err, "error saving section")
	}
	return true, nil
}

// DefaultSectionToRepo modifies a subset of the project ref to use the repo values instead.
// This subset is based on the pages used in Spruce.
// If project settings aren't given, we should assume we're defaulting to repo and we need
// to create our own project settings event  after completing the update.
func DefaultSectionToRepo(projectId string, section ProjectPageSection, userId string) error {
	before, err := GetProjectSettingsById(projectId, false)
	if err != nil {
		return errors.Wrap(err, "error getting before project settings event")
	}

	modified, err := SaveProjectPageForSection(projectId, nil, section, false)
	if err != nil {
		return errors.Wrapf(err, "error defaulting project ref to repo for section '%s'", section)
	}

	// Handle sections that modify collections outside of the project ref.
	// Handle errors at the end so that we can still log the project as modified, if applicable.
	catcher := grip.NewBasicCatcher()
	switch section {
	case ProjectPageVariablesSection:
		err = db.Update(ProjectVarsCollection,
			bson.M{ProjectRefIdKey: projectId},
			bson.M{
				"$unset": bson.M{
					projectVarsMapKey:    1,
					privateVarsMapKey:    1,
					restrictedVarsMapKey: 1,
				},
			})
		if err == nil {
			modified = true
		}
		catcher.Wrapf(err, "error defaulting to repo for section '%s'", section)
	case ProjectPageGithubAndCQSection:
		for _, a := range before.Aliases {
			// remove only internal aliases; any alias without these labels is a patch alias
			if utility.StringSliceContains(evergreen.InternalAliases, a.Alias) {
				err = RemoveProjectAlias(a.ID.Hex())
				if err == nil {
					modified = true // track if any aliases here were correctly modified so we can log the changes
				}
				catcher.Add(err)
			}
		}
	case ProjectPageNotificationsSection:
		// handle subscriptions
		for _, sub := range before.Subscriptions {
			err = event.RemoveSubscription(sub.ID)
			if err == nil {
				modified = true // track if any subscriptions were correctly modified so we can log the changes
			}
			catcher.Add(err)
		}
	case ProjectPagePatchAliasSection:
		catcher := grip.NewBasicCatcher()
		// remove only patch aliases, i.e. aliases without an Evergreen-internal label
		for _, a := range before.Aliases {
			if !utility.StringSliceContains(evergreen.InternalAliases, a.Alias) {
				err = RemoveProjectAlias(a.ID.Hex())
				if err == nil {
					modified = true // track if any aliases were correctly modified so we can log the changes
				}
				catcher.Add(err)
			}
		}
	}
	if modified {
		catcher.Add(GetAndLogProjectModified(projectId, userId, false, before))
	}

	return errors.Wrapf(catcher.Resolve(), "error defaulting to repo for section '%s'", section)
}

// getBatchTimeForVariant returns the Batch Time to be used for this variant
func (p *ProjectRef) getBatchTimeForVariant(variant *BuildVariant) int {
	val := p.BatchTime
	if variant.BatchTime != nil {
		val = *variant.BatchTime
	}
	return handleBatchTimeOverflow(val)
}

func (p *ProjectRef) getBatchTimeForTask(t *BuildVariantTaskUnit) int {
	val := p.BatchTime
	if t.BatchTime != nil {
		val = *t.BatchTime
	}
	return handleBatchTimeOverflow(val)
}

// BatchTime is in minutes, but it is stored/used internally as
// nanoseconds. We need to cap this value to prevent an
// overflow/wrap around to negative values of time.Duration
func handleBatchTimeOverflow(in int) int {
	if in > maxBatchTime {
		return maxBatchTime
	}
	return in
}

// return the next valid batch time
func GetActivationTimeWithCron(curTime time.Time, cronBatchTime string) (time.Time, error) {

	if strings.HasPrefix(cronBatchTime, intervalPrefix) {
		return time.Time{}, errors.Errorf("cannot use '%s' in cron batchtime '%s'", intervalPrefix, cronBatchTime)
	}
	parser := cron.NewParser(cron.Minute | cron.Hour | cron.Dom | cron.Month | cron.DowOptional | cron.Descriptor)
	sched, err := parser.Parse(cronBatchTime)
	if err != nil {
		return time.Time{}, errors.Wrapf(err, "error parsing cron batchtime '%s'", cronBatchTime)
	}
	return sched.Next(curTime), nil
}

func (p *ProjectRef) GetActivationTimeForVariant(variant *BuildVariant) (time.Time, error) {
	defaultRes := time.Now()
	// if we don't want to activate the build, set batchtime to the zero time
	if !utility.FromBoolTPtr(variant.Activate) {
		return utility.ZeroTime, nil
	}
	if variant.CronBatchTime != "" {
		return GetActivationTimeWithCron(time.Now(), variant.CronBatchTime)
	}
	// if activated explicitly set to true and we don't have batchtime, then we want to just activate now
	if utility.FromBoolPtr(variant.Activate) && variant.BatchTime == nil {
		return time.Now(), nil
	}

	lastActivated, err := VersionFindOne(VersionByLastVariantActivation(p.Id, variant.Name).WithFields(VersionBuildVariantsKey))
	if err != nil {
		return time.Time{}, errors.Wrap(err, "error finding version")
	}

	if lastActivated == nil {
		return defaultRes, nil
	}

	// find matching activated build variant
	for _, buildStatus := range lastActivated.BuildVariants {
		if buildStatus.BuildVariant != variant.Name || !buildStatus.Activated {
			continue
		}

		return buildStatus.ActivateAt.Add(time.Minute * time.Duration(p.getBatchTimeForVariant(variant))), nil
	}

	return defaultRes, nil
}

func (p *ProjectRef) GetActivationTimeForTask(t *BuildVariantTaskUnit) (time.Time, error) {
	defaultRes := time.Now()
	// if we don't want to activate the task, set batchtime to the zero time
	if !utility.FromBoolTPtr(t.Activate) {
		return utility.ZeroTime, nil
	}
	if t.CronBatchTime != "" {
		return GetActivationTimeWithCron(time.Now(), t.CronBatchTime)
	}
	// if activated explicitly set to true and we don't have batchtime, then we want to just activate now
	if utility.FromBoolPtr(t.Activate) && t.BatchTime == nil {
		return time.Now(), nil
	}

	lastActivated, err := VersionFindOne(VersionByLastTaskActivation(p.Id, t.Variant, t.Name).WithFields(VersionBuildVariantsKey))
	if err != nil {
		return defaultRes, errors.Wrap(err, "error finding version")
	}
	if lastActivated == nil {
		return defaultRes, nil
	}

	for _, buildStatus := range lastActivated.BuildVariants {
		// don't check buildStatus activation; this corresponds to the batchtime for the overall variant, not the individual tasks.
		if buildStatus.BuildVariant != t.Variant {
			continue
		}
		for _, taskStatus := range buildStatus.BatchTimeTasks {
			if taskStatus.TaskName != t.Name || !taskStatus.Activated {
				continue
			}
			return taskStatus.ActivateAt.Add(time.Minute * time.Duration(p.getBatchTimeForTask(t))), nil
		}
	}
	return defaultRes, nil
}

func (p *ProjectRef) ValidateOwnerAndRepo(validOrgs []string) error {
	// verify input and webhooks
	if p.Owner == "" || p.Repo == "" {
		return errors.New("no owner/repo specified")
	}

	if len(validOrgs) > 0 && !utility.StringSliceContains(validOrgs, p.Owner) {
		return errors.New("owner not authorized")
	}
	return nil
}

func (p *ProjectRef) ValidateIdentifier() error {
	if p.Id == p.Identifier { // we already know the id is unique
		return nil
	}
	count, err := CountProjectRefsWithIdentifier(p.Identifier)
	if err != nil {
		return errors.Wrapf(err, "error counting other project refs")
	}
	if count > 0 {
		return errors.New("identifier cannot match another project's identifier")
	}
	return nil
}

// RemoveAdminFromProjects removes a user from all Admin slices of every project and repo
func RemoveAdminFromProjects(toDelete string) error {
	projectUpdate := bson.M{
		"$pull": bson.M{
			ProjectRefAdminsKey: toDelete,
		},
	}
	repoUpdate := bson.M{
		"$pull": bson.M{
			RepoRefAdminsKey: toDelete,
		},
	}

	catcher := grip.NewBasicCatcher()
	_, err := db.UpdateAll(ProjectRefCollection, bson.M{ProjectRefAdminsKey: bson.M{"$ne": nil}}, projectUpdate)
	catcher.Add(errors.Wrap(err, "error updating projects"))
	_, err = db.UpdateAll(RepoRefCollection, bson.M{RepoRefAdminsKey: bson.M{"$ne": nil}}, repoUpdate)
	catcher.Add(errors.Wrap(err, "error updating repos"))
	return catcher.Resolve()
}

// GroupProjectsByRepo takes in an array of projects and groups them in a map based on the repo they are part of
func GroupProjectsByRepo(projects []ProjectRef) map[string][]ProjectRef {
	groupedProject := make(map[string][]ProjectRef)
	for _, project := range projects {
		repoProjects := groupedProject[project.RepoRefId]
		groupedProject[project.RepoRefId] = append(repoProjects, project)
	}
	return groupedProject
}

func (p *ProjectRef) MakeRestricted() error {
	rm := evergreen.GetEnvironment().RoleManager()
	// remove from the unrestricted branch project scope (if it exists)
	if p.UseRepoSettings {
		scopeId := GetUnrestrictedBranchProjectsScope(p.RepoRefId)
		if err := rm.RemoveResourceFromScope(scopeId, p.Id); err != nil {
			return errors.Wrap(err, "error removing resource from unrestricted branches scope")
		}
	}

	if err := rm.RemoveResourceFromScope(evergreen.UnrestrictedProjectsScope, p.Id); err != nil {
		return errors.Wrapf(err, "unable to remove %s from list of unrestricted projects", p.Id)
	}
	if err := rm.AddResourceToScope(evergreen.RestrictedProjectsScope, p.Id); err != nil {
		return errors.Wrapf(err, "unable to add %s to list of restricted projects", p.Id)
	}

	return nil
}

func (p *ProjectRef) MakeUnrestricted() error {
	rm := evergreen.GetEnvironment().RoleManager()
	// remove from the unrestricted branch project scope (if it exists)
	if p.UseRepoSettings {
		scopeId := GetUnrestrictedBranchProjectsScope(p.RepoRefId)
		if err := rm.AddResourceToScope(scopeId, p.Id); err != nil {
			return errors.Wrap(err, "error adding resource to unrestricted branches scope")
		}
	}

	if err := rm.RemoveResourceFromScope(evergreen.RestrictedProjectsScope, p.Id); err != nil {
		return errors.Wrapf(err, "unable to remove %s from list of restricted projects", p.Id)
	}
	if err := rm.AddResourceToScope(evergreen.UnrestrictedProjectsScope, p.Id); err != nil {
		return errors.Wrapf(err, "unable to add %s to list of unrestricted projects", p.Id)
	}
	return nil
}

func (p *ProjectRef) UpdateAdminRoles(toAdd, toRemove []string) error {
	if len(toAdd) == 0 && len(toRemove) == 0 {
		return nil
	}
	rm := evergreen.GetEnvironment().RoleManager()
	role, err := rm.FindRoleWithPermissions(evergreen.ProjectResourceType, []string{p.Id}, adminPermissions)
	if err != nil {
		return errors.Wrap(err, "error finding role with admin permissions")
	}
	if role == nil {
		return errors.Errorf("no admin role for %s found", p.Id)
	}
	viewRole := ""
	allBranchAdmins := []string{}
	if p.RepoRefId != "" {
		allBranchAdmins, err = FindBranchAdminsForRepo(p.RepoRefId)
		if err != nil {
			return errors.Wrapf(err, "error finding branch admins for repo '%s'", p.RepoRefId)
		}
		viewRole = GetViewRepoRole(p.RepoRefId)
	}

	catcher := grip.NewBasicCatcher()
	for _, addedUser := range toAdd {
		adminUser, err := user.FindOneById(addedUser)
		if err != nil {
			catcher.Wrapf(err, "error finding user '%s'", addedUser)
			p.removeFromAdminsList(addedUser)
			continue
		}
		if adminUser == nil {
			catcher.Errorf("no user '%s' found", addedUser)
			p.removeFromAdminsList(addedUser)
			continue
		}
		if err = adminUser.AddRole(role.ID); err != nil {
			catcher.Wrapf(err, "error adding role %s to user %s", role.ID, addedUser)
			p.removeFromAdminsList(addedUser)
			continue
		}
		if viewRole != "" {
			if err = adminUser.AddRole(viewRole); err != nil {
				catcher.Wrapf(err, "error adding role %s to user %s", viewRole, addedUser)
				continue
			}
		}
	}
	for _, removedUser := range toRemove {
		adminUser, err := user.FindOneById(removedUser)
		if err != nil {
			catcher.Wrapf(err, "error finding user %s", removedUser)
			continue
		}
		if adminUser == nil {
			continue
		}

		if err = adminUser.RemoveRole(role.ID); err != nil {
			catcher.Wrapf(err, "error removing role %s from user %s", role.ID, removedUser)
			p.Admins = append(p.Admins, removedUser)
			continue
		}
		if viewRole != "" && !utility.StringSliceContains(allBranchAdmins, adminUser.Id) {
			if err = adminUser.RemoveRole(viewRole); err != nil {
				catcher.Wrapf(err, "error removing role %s from user %s", viewRole, removedUser)
				continue
			}
		}
	}
	if err = catcher.Resolve(); err != nil {
		return errors.Wrap(err, "error updating some admins")
	}
	return nil
}

func (p *ProjectRef) removeFromAdminsList(user string) {
	for i, name := range p.Admins {
		if name == user {
			p.Admins = append(p.Admins[:i], p.Admins[i+1:]...)
		}
	}
}

func (p *ProjectRef) AuthorizedForGitTag(ctx context.Context, githubUser string, token string) bool {
	if utility.StringSliceContains(p.GitTagAuthorizedUsers, githubUser) {
		return true
	}
	// check if user has permissions with mana before asking github about the teams
	u, err := user.FindByGithubName(githubUser)
	if err != nil {
		grip.Error(message.WrapError(err, message.Fields{
			"message": "error checking if user is authorized for git tag",
			"source":  "github hook",
		}))
	}
	if u != nil {
		hasPermission := u.HasPermission(gimlet.PermissionOpts{
			Resource:      p.Id,
			ResourceType:  evergreen.ProjectResourceType,
			Permission:    evergreen.PermissionGitTagVersions,
			RequiredLevel: evergreen.GitTagVersionsCreate.Value,
		})
		if hasPermission {
			return true
		}
	}

	return thirdparty.IsUserInGithubTeam(ctx, p.GitTagAuthorizedTeams, p.Owner, githubUser, token)
}

// GetProjectSetupCommands returns jasper commands for the project's configuration commands
// Stderr/Stdin are passed through to the commands as well as Stdout, when opts.Quiet is false
// The commands' working directories may not exist and need to be created before running the commands
func (p *ProjectRef) GetProjectSetupCommands(opts apimodels.WorkstationSetupCommandOptions) ([]*jasper.Command, error) {
	if len(p.WorkstationConfig.SetupCommands) == 0 && !p.WorkstationConfig.ShouldGitClone() {
		return nil, errors.Errorf("no setup commands configured for project '%s'", p.Id)
	}

	baseDir := filepath.Join(opts.Directory, p.Id)
	cmds := []*jasper.Command{}

	if p.WorkstationConfig.ShouldGitClone() {
		args := []string{"git", "clone", "-b", p.Branch, fmt.Sprintf("git@github.com:%s/%s.git", p.Owner, p.Repo), opts.Directory}

		cmd := jasper.NewCommand().Add(args).
			SetErrorWriter(utility.NopWriteCloser(os.Stderr)).
			Prerequisite(func() bool {
				grip.Info(message.Fields{
					"directory": opts.Directory,
					"command":   strings.Join(args, " "),
					"op":        "repo clone",
					"project":   p.Id,
				})

				return !opts.DryRun
			})

		if !opts.Quiet {
			cmd = cmd.SetOutputWriter(utility.NopWriteCloser(os.Stdout))
		}

		cmds = append(cmds, cmd)

	}

	for idx, obj := range p.WorkstationConfig.SetupCommands {
		dir := baseDir
		if obj.Directory != "" {
			dir = filepath.Join(dir, obj.Directory)
		}

		// avoid logging the final value of obj
		commandNumber := idx + 1
		cmdString := obj.Command

		cmd := jasper.NewCommand().Directory(dir).SetErrorWriter(utility.NopWriteCloser(os.Stderr)).SetInput(os.Stdin).
			Append(obj.Command).
			Prerequisite(func() bool {
				grip.Info(message.Fields{
					"directory":      dir,
					"command":        cmdString,
					"command_number": commandNumber,
					"op":             "setup command",
					"project":        p.Id,
				})

				return !opts.DryRun
			})
		if !opts.Quiet {
			cmd = cmd.SetOutputWriter(utility.NopWriteCloser(os.Stdout))
		}
		cmds = append(cmds, cmd)
	}

	return cmds, nil
}

func (p *ProjectRef) UpdateNextPeriodicBuild(definition string, nextRun time.Time) error {
	for i, d := range p.PeriodicBuilds {
		if d.ID == definition {
			d.NextRunTime = nextRun
			p.PeriodicBuilds[i] = d
			break
		}
	}
	collection := ProjectRefCollection
	idKey := ProjectRefIdKey
	buildsKey := projectRefPeriodicBuildsKey
	if p.UseRepoSettings {
		// if the periodic build is part of the repo then update there instead
		repoRef, err := FindOneRepoRef(p.RepoRefId)
		if err != nil {
			return err
		}
		if repoRef == nil {
			return errors.New("couldn't find repo")
		}
		for _, d := range repoRef.PeriodicBuilds {
			if d.ID == definition {
				collection = RepoRefCollection
				idKey = RepoRefIdKey
				buildsKey = RepoRefPeriodicBuildsKey
			}
		}

	}

	filter := bson.M{
		idKey: p.Id,
		buildsKey: bson.M{
			"$elemMatch": bson.M{
				"id": definition,
			},
		},
	}
	update := bson.M{
		"$set": bson.M{
			bsonutil.GetDottedKeyName(buildsKey, "$", "next_run_time"): nextRun,
		},
	}

	return errors.Wrapf(db.Update(collection, filter, update), "error updating collection '%s'", collection)
}

func (p *ProjectRef) CommitQueueIsOn() error {
	catcher := grip.NewBasicCatcher()
	if !p.IsEnabled() {
		catcher.Add(errors.Errorf("project '%s' is disabled", p.Id))
	}
	if p.IsPatchingDisabled() {
		catcher.Add(errors.Errorf("patching is disabled for project '%s'", p.Id))
	}
	if !p.CommitQueue.IsEnabled() {
		catcher.Add(errors.Errorf("commit queue is disabled for project '%s'", p.Id))
	}

	return catcher.Resolve()
}

func GetProjectRefForTask(taskId string) (*ProjectRef, error) {
	t, err := task.FindOneId(taskId)
	if err != nil {
		return nil, errors.Wrap(err, "error finding task")
	}
	pRef, err := FindMergedProjectRef(t.Project, t.Version, true)
	if err != nil {
		return nil, errors.Wrapf(err, "error getting project '%s'", t.Project)
	}
	if pRef == nil {
		return nil, errors.Errorf("project ref '%s' doesn't exist", t.Project)
	}
	return pRef, nil
}

func GetSetupScriptForTask(ctx context.Context, taskId string) (string, error) {
	conf, err := evergreen.GetConfig()
	if err != nil {
		return "", errors.Wrap(err, "can't get evergreen configuration")
	}
	token, err := conf.GetGithubOauthToken()
	if err != nil {
		return "", errors.Wrap(err, "error getting github token")
	}

	pRef, err := GetProjectRefForTask(taskId)
	if err != nil {
		return "", errors.Wrap(err, "error getting project")
	}

	configFile, err := thirdparty.GetGithubFile(ctx, token, pRef.Owner, pRef.Repo, pRef.SpawnHostScriptPath, pRef.Branch)
	if err != nil {
		return "", errors.Wrapf(err,
			"error fetching spawn host script for '%s' at path '%s'", pRef.Identifier, pRef.SpawnHostScriptPath)
	}
	fileContents, err := base64.StdEncoding.DecodeString(*configFile.Content)
	if err != nil {
		return "", errors.Wrapf(err,
			"unable to spawn host script for '%s' at path '%s'", pRef.Identifier, pRef.SpawnHostScriptPath)
	}

	return string(fileContents), nil
}

func (t *TriggerDefinition) Validate(parentProject string) error {
	upstreamProject, err := FindBranchProjectRef(t.Project)
	if err != nil {
		return errors.Wrapf(err, "error finding upstream project %s", t.Project)
	}
	if upstreamProject == nil {
		return errors.Errorf("project '%s' not found", t.Project)
	}
	if upstreamProject.Id == parentProject {
		return errors.New("a project cannot trigger itself")
	}
	// should be saved using its ID, in case the user used the project's identifier
	t.Project = upstreamProject.Id
	if t.Level != ProjectTriggerLevelBuild && t.Level != ProjectTriggerLevelTask {
		return errors.Errorf("invalid level: %s", t.Level)
	}
	if t.Status != "" && t.Status != evergreen.TaskFailed && t.Status != evergreen.TaskSucceeded {
		return errors.Errorf("invalid status: %s", t.Status)
	}
	_, regexErr := regexp.Compile(t.BuildVariantRegex)
	if regexErr != nil {
		return errors.Wrap(regexErr, "invalid variant regex")
	}
	_, regexErr = regexp.Compile(t.TaskRegex)
	if regexErr != nil {
		return errors.Wrap(regexErr, "invalid task regex")
	}
	if t.ConfigFile == "" && t.GenerateFile == "" {
		return errors.New("must provide a config file or generated tasks file")
	}
	if t.DefinitionID == "" {
		t.DefinitionID = utility.RandomString()
	}
	return nil
}

func ValidateTriggerDefinition(definition patch.PatchTriggerDefinition, parentProject string) (patch.PatchTriggerDefinition, error) {
	if definition.ChildProject == parentProject {
		return definition, errors.New("a project cannot trigger itself")
	}

	childProjectId, err := GetIdForProject(definition.ChildProject)
	if err != nil {
		return definition, errors.Wrapf(err, "error finding child project '%s'", definition.ChildProject)
	}

	if !utility.StringSliceContains([]string{"", AllStatuses, evergreen.PatchSucceeded, evergreen.PatchFailed}, definition.Status) {
		return definition, errors.Errorf("invalid status: %s", definition.Status)
	}

	// ChildProject should be saved using its ID, in case the user used the project's Identifier
	definition.ChildProject = childProjectId

	for _, specifier := range definition.TaskSpecifiers {
		if (specifier.VariantRegex != "" || specifier.TaskRegex != "") && specifier.PatchAlias != "" {
			return definition, errors.New("can't specify both a regex set and a patch alias")
		}

		if specifier.PatchAlias == "" && (specifier.TaskRegex == "" || specifier.VariantRegex == "") {
			return definition, errors.New("must specify either a patch alias or a complete regex set")
		}

		if specifier.VariantRegex != "" {
			_, regexErr := regexp.Compile(specifier.VariantRegex)
			if regexErr != nil {
				return definition, errors.Wrapf(regexErr, "invalid variant regex '%s'", specifier.VariantRegex)
			}
		}

		if specifier.TaskRegex != "" {
			_, regexErr := regexp.Compile(specifier.TaskRegex)
			if regexErr != nil {
				return definition, errors.Wrapf(regexErr, "invalid task regex '%s'", specifier.TaskRegex)
			}
		}

		if specifier.PatchAlias != "" {
			var aliases []ProjectAlias
			aliases, err = FindAliasInProjectOrRepo(definition.ChildProject, specifier.PatchAlias)
			if err != nil {
				return definition, errors.Wrap(err, "problem fetching aliases for project")
			}
			if len(aliases) == 0 {
				return definition, errors.Errorf("patch alias '%s' is not defined for project '%s'", specifier.PatchAlias, definition.ChildProject)
			}
		}
	}

	return definition, nil
}

func (d *PeriodicBuildDefinition) Validate() error {
	catcher := grip.NewBasicCatcher()
	if d.IntervalHours <= 0 {
		catcher.New("Interval must be a positive integer")
	}
	if d.ConfigFile == "" {
		catcher.New("A config file must be specified")
	}

	if d.ID == "" {
		d.ID = utility.RandomString()
	}

	return catcher.Resolve()
}

func GetUpstreamProjectName(triggerID, triggerType string) (string, error) {
	if triggerID == "" || triggerType == "" {
		return "", nil
	}
	var projectID string
	if triggerType == ProjectTriggerLevelTask {
		upstreamTask, err := task.FindOneId(triggerID)
		if err != nil {
			return "", errors.Wrap(err, "error finding upstream task")
		}
		if upstreamTask == nil {
			return "", errors.New("upstream task not found")
		}
		projectID = upstreamTask.Project
	} else if triggerType == ProjectTriggerLevelBuild {
		upstreamBuild, err := build.FindOneId(triggerID)
		if err != nil {
			return "", errors.Wrap(err, "error finding upstream build")
		}
		if upstreamBuild == nil {
			return "", errors.New("upstream build not found")
		}
		projectID = upstreamBuild.Project
	}
	upstreamProject, err := FindBranchProjectRef(projectID)
	if err != nil {
		return "", errors.Wrap(err, "error finding upstream project")
	}
	if upstreamProject == nil {
		return "", errors.New("upstream project not found")
	}
	return upstreamProject.DisplayName, nil
}

// projectRefPipelineForMatchingTrigger is an aggregation pipeline to find projects that have the projectKey
// explicitly set to the val, OR that default to the repo, which has the repoKey explicitly set to the val
func projectRefPipelineForValueIsBool(projectKey, repoKey string, val bool) []bson.M {
	return []bson.M{
		lookupRepoStep,
		{"$match": bson.M{
			"$or": []bson.M{
				{projectKey: val},
				{projectKey: nil, bsonutil.GetDottedKeyName("repo_ref", repoKey): val},
			},
		}},
	}
}

// projectRefPipelineForMatchingTrigger is an aggregation pipeline to find projects that are
// 1) explicitly enabled, or that default to the repo which is enabled, and
// 2) they have triggers defined for this project, or they default to the repo, which has a trigger for this project defined.
func projectRefPipelineForMatchingTrigger(project string) []bson.M {
	return []bson.M{
		lookupRepoStep,
		{"$match": bson.M{
			"$and": []bson.M{
				{"$or": []bson.M{
					{ProjectRefEnabledKey: true},
					{ProjectRefEnabledKey: bson.M{"$ne": false}, bsonutil.GetDottedKeyName("repo_ref", RepoRefEnabledKey): true},
				}},
				{"$or": []bson.M{
					{
						bsonutil.GetDottedKeyName(projectRefTriggersKey, triggerDefinitionProjectKey): project,
					},
					{
						projectRefTriggersKey: nil,
						bsonutil.GetDottedKeyName("repo_ref", RepoRefTriggersKey, triggerDefinitionProjectKey): project,
					},
				}},
			}},
		},
	}
}

// projectRefPipelineForCommitQueue is an aggregation pipeline to find projects that are
// 1) explicitly enabled, or that default to the repo which is enabled, and
// 2) the commit queue is explicitly enabled, or defaults to the repo which has the commit queue enabled
func projectRefPipelineForCommitQueueEnabled() []bson.M {
	return []bson.M{
		lookupRepoStep,
		{"$match": bson.M{
			"$and": []bson.M{
				{"$or": []bson.M{
					{ProjectRefEnabledKey: true},
					{ProjectRefEnabledKey: nil, bsonutil.GetDottedKeyName("repo_ref", RepoRefEnabledKey): true},
				}},
				{"$or": []bson.M{
					{
						bsonutil.GetDottedKeyName(projectRefCommitQueueKey, commitQueueEnabledKey): true,
					},
					{
						bsonutil.GetDottedKeyName(projectRefCommitQueueKey, commitQueueEnabledKey):          nil,
						bsonutil.GetDottedKeyName("repo_ref", RepoRefCommitQueueKey, commitQueueEnabledKey): true,
					},
				}},
			}},
		},
	}
}

// projectRefPipelineForPeriodicBuilds is an aggregation pipeline to find projects that are
// 1) explicitly enabled, or that default to the repo which is enabled, and
// 2) they have periodic builds defined, or they default to the repo which has periodic builds defined.
func projectRefPipelineForPeriodicBuilds() []bson.M {
	nonEmptySize := bson.M{"$gt": bson.M{"$size": 0}}
	return []bson.M{
		lookupRepoStep,
		{"$match": bson.M{
			"$and": []bson.M{
				{"$or": []bson.M{
					{ProjectRefEnabledKey: true},
					{ProjectRefEnabledKey: nil, bsonutil.GetDottedKeyName("repo_ref", RepoRefEnabledKey): true},
				}},
				{"$or": []bson.M{
					{
						projectRefPeriodicBuildsKey: nonEmptySize,
					},
					{
						projectRefPeriodicBuildsKey:                                     nil,
						bsonutil.GetDottedKeyName("repo_ref", RepoRefPeriodicBuildsKey): nonEmptySize,
					},
				}},
			}},
		},
	}
}

var lookupRepoStep = bson.M{"$lookup": bson.M{
	"from":         RepoRefCollection,
	"localField":   ProjectRefRepoRefIdKey,
	"foreignField": RepoRefIdKey,
	"as":           "repo_ref",
}}<|MERGE_RESOLUTION|>--- conflicted
+++ resolved
@@ -340,18 +340,6 @@
 
 // These values must remain consistent with the GraphQL enum ProjectSettingsSection
 const (
-<<<<<<< HEAD
-	ProjectPageGeneralSection        = "general"
-	ProjectPageAccessSection         = "access"
-	ProjectPageVariablesSection      = "variables"
-	ProjectPageGithubAndCQSection    = "github_and_commit_queue"
-	ProjectPageNotificationsSection  = "notifications"
-	ProjectPagePatchAliasSection     = "patch_alias"
-	ProjectPageWorkstationsSection   = "workstations"
-	ProjectPageTriggersSection       = "triggers"
-	ProjectPagePeriodicBuildsSection = "periodic-builds"
-	ProjectPagePluginSection         = "PLUGINS"
-=======
 	ProjectPageGeneralSection        = "GENERAL"
 	ProjectPageAccessSection         = "ACCESS"
 	ProjectPageVariablesSection      = "VARIABLES"
@@ -361,7 +349,7 @@
 	ProjectPageWorkstationsSection   = "WORKSTATION"
 	ProjectPageTriggersSection       = "TRIGGERS"
 	ProjectPagePeriodicBuildsSection = "PERIODIC_BUILDS"
->>>>>>> 7f93ee7b
+	ProjectPagePluginSection         = "PLUGINS"
 )
 
 var adminPermissions = gimlet.Permissions{
