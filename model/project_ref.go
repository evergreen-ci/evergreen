package model

import (
	"context"
	"encoding/base64"
	"fmt"
	"net/http"
	"net/url"
	"os"
	"path/filepath"
	"reflect"
	"regexp"
	"strings"
	"time"

	"github.com/evergreen-ci/cocoa"
	"github.com/evergreen-ci/evergreen"
	"github.com/evergreen-ci/evergreen/apimodels"
	"github.com/evergreen-ci/evergreen/db"
	mgobson "github.com/evergreen-ci/evergreen/db/mgo/bson"
	"github.com/evergreen-ci/evergreen/model/build"
	"github.com/evergreen-ci/evergreen/model/commitqueue"
	"github.com/evergreen-ci/evergreen/model/event"
	"github.com/evergreen-ci/evergreen/model/patch"
	"github.com/evergreen-ci/evergreen/model/task"
	"github.com/evergreen-ci/evergreen/model/user"
	"github.com/evergreen-ci/evergreen/thirdparty"
	"github.com/evergreen-ci/evergreen/util"
	"github.com/evergreen-ci/gimlet"
	"github.com/evergreen-ci/utility"
	"github.com/mongodb/anser/bsonutil"
	adb "github.com/mongodb/anser/db"
	"github.com/mongodb/grip"
	"github.com/mongodb/grip/message"
	"github.com/mongodb/grip/recovery"
	"github.com/mongodb/jasper"
	"github.com/pkg/errors"
	"github.com/robfig/cron"
	"go.mongodb.org/mongo-driver/bson"
)

// The ProjectRef struct contains general information, independent of any revision control system, needed to track a given project.
// Booleans that can be defined from both the repo and branch must be pointers, so that branch configurations can specify when to default to the repo.
type ProjectRef struct {
	// Id is the unmodifiable unique ID for the configuration, used internally.
	Id string `bson:"_id" json:"id" yaml:"id"`
	// Identifier must be unique, but is modifiable. Used by users.
	Identifier string `bson:"identifier" json:"identifier" yaml:"identifier"`

	DisplayName            string              `bson:"display_name" json:"display_name,omitempty" yaml:"display_name"`
	Enabled                bool                `bson:"enabled,omitempty" json:"enabled,omitempty" yaml:"enabled"`
	Private                *bool               `bson:"private,omitempty" json:"private,omitempty" yaml:"private"`
	Restricted             *bool               `bson:"restricted,omitempty" json:"restricted,omitempty" yaml:"restricted"`
	Owner                  string              `bson:"owner_name" json:"owner_name" yaml:"owner"`
	Repo                   string              `bson:"repo_name" json:"repo_name" yaml:"repo"`
	Branch                 string              `bson:"branch_name" json:"branch_name" yaml:"branch"`
	RemotePath             string              `bson:"remote_path" json:"remote_path" yaml:"remote_path"`
	PatchingDisabled       *bool               `bson:"patching_disabled,omitempty" json:"patching_disabled,omitempty"`
	RepotrackerDisabled    *bool               `bson:"repotracker_disabled,omitempty" json:"repotracker_disabled,omitempty" yaml:"repotracker_disabled"`
	DispatchingDisabled    *bool               `bson:"dispatching_disabled,omitempty" json:"dispatching_disabled,omitempty" yaml:"dispatching_disabled"`
	StepbackDisabled       *bool               `bson:"stepback_disabled,omitempty" json:"stepback_disabled,omitempty" yaml:"stepback_disabled"`
	VersionControlEnabled  *bool               `bson:"version_control_enabled,omitempty" json:"version_control_enabled,omitempty" yaml:"version_control_enabled"`
	PRTestingEnabled       *bool               `bson:"pr_testing_enabled,omitempty" json:"pr_testing_enabled,omitempty" yaml:"pr_testing_enabled"`
	ManualPRTestingEnabled *bool               `bson:"manual_pr_testing_enabled,omitempty" json:"manual_pr_testing_enabled,omitempty" yaml:"manual_pr_testing_enabled"`
	GithubChecksEnabled    *bool               `bson:"github_checks_enabled,omitempty" json:"github_checks_enabled,omitempty" yaml:"github_checks_enabled"`
	BatchTime              int                 `bson:"batch_time" json:"batch_time" yaml:"batchtime"`
	DeactivatePrevious     *bool               `bson:"deactivate_previous,omitempty" json:"deactivate_previous,omitempty" yaml:"deactivate_previous"`
	NotifyOnBuildFailure   *bool               `bson:"notify_on_failure,omitempty" json:"notify_on_failure,omitempty"`
	Triggers               []TriggerDefinition `bson:"triggers" json:"triggers"`
	// all aliases defined for the project
	PatchTriggerAliases []patch.PatchTriggerDefinition `bson:"patch_trigger_aliases" json:"patch_trigger_aliases"`
	// all PatchTriggerAliases applied to github patch intents
	GithubTriggerAliases []string                  `bson:"github_trigger_aliases" json:"github_trigger_aliases"`
	PeriodicBuilds       []PeriodicBuildDefinition `bson:"periodic_builds" json:"periodic_builds"`
	CommitQueue          CommitQueueParams         `bson:"commit_queue" json:"commit_queue" yaml:"commit_queue"`

	// Admins contain a list of users who are able to access the projects page.
	Admins []string `bson:"admins" json:"admins"`

	// SpawnHostScriptPath is a path to a script to optionally be run by users on hosts triggered from tasks.
	SpawnHostScriptPath string `bson:"spawn_host_script_path" json:"spawn_host_script_path" yaml:"spawn_host_script_path"`

	// TracksPushEvents, if true indicates that Repotracker is triggered by Github PushEvents for this project.
	// If a repo is enabled and this is what creates the hook, then TracksPushEvents will be set at the repo level.
	TracksPushEvents *bool `bson:"tracks_push_events" json:"tracks_push_events" yaml:"tracks_push_events"`

	// TaskSync holds settings for synchronizing task directories to S3.
	TaskSync TaskSyncOptions `bson:"task_sync" json:"task_sync" yaml:"task_sync"`

	// GitTagAuthorizedUsers contains a list of users who are able to create versions from git tags.
	GitTagAuthorizedUsers []string `bson:"git_tag_authorized_users" json:"git_tag_authorized_users"`
	GitTagAuthorizedTeams []string `bson:"git_tag_authorized_teams" json:"git_tag_authorized_teams"`
	GitTagVersionsEnabled *bool    `bson:"git_tag_versions_enabled,omitempty" json:"git_tag_versions_enabled,omitempty"`

	// RepoDetails contain the details of the status of the consistency
	// between what is in GitHub and what is in Evergreen
	RepotrackerError *RepositoryErrorDetails `bson:"repotracker_error" json:"repotracker_error"`

	// Disable task stats caching for this project.
	DisabledStatsCache *bool `bson:"disabled_stats_cache,omitempty" json:"disabled_stats_cache,omitempty"`

	// List of commands
	// Lacks omitempty so that SetupCommands can be identified as either [] or nil in a ProjectSettingsEvent
	WorkstationConfig WorkstationConfig `bson:"workstation_config" json:"workstation_config"`

	// TaskAnnotationSettings holds settings for the file ticket button in the Task Annotations to call custom webhooks when clicked
	TaskAnnotationSettings evergreen.AnnotationsSettings `bson:"task_annotation_settings,omitempty" json:"task_annotation_settings,omitempty"`

	// Plugin settings
	BuildBaronSettings evergreen.BuildBaronSettings `bson:"build_baron_settings,omitempty" json:"build_baron_settings,omitempty" yaml:"build_baron_settings,omitempty"`
	PerfEnabled        *bool                        `bson:"perf_enabled,omitempty" json:"perf_enabled,omitempty" yaml:"perf_enabled,omitempty"`

	// Container settings
	ContainerSizeDefinitions []ContainerResources `bson:"container_size_definitions,omitempty" json:"container_size_definitions,omitempty" yaml:"container_size_definitions,omitempty"`
	ContainerSecrets         []ContainerSecret    `bson:"container_secrets,omitempty" json:"container_secrets,omitempty" yaml:"container_secrets,omitempty"`

	RepoRefId string `bson:"repo_ref_id" json:"repo_ref_id" yaml:"repo_ref_id"`

	// The following fields are used by Evergreen and are not discoverable.
	// Hidden determines whether or not the project is discoverable/tracked in the UI
	Hidden        *bool  `bson:"hidden,omitempty" json:"hidden,omitempty"`
	DefaultLogger string `bson:"default_logger,omitempty" json:"default_logger,omitempty"`

	ExternalLinks []ExternalLink `bson:"external_links,omitempty" json:"external_links,omitempty" yaml:"external_links,omitempty"`
	Banner        ProjectBanner  `bson:"banner,omitempty" json:"banner,omitempty" yaml:"banner,omitempty"`

	// Filter/view settings
<<<<<<< HEAD
	ProjectHealthView ProjectHealthView `bson:"project_health_view" json:"project_health_view" yaml:"project_health_view"`
=======
	ParsleyFilters []ParsleyFilter `bson:"parsley_filters,omitempty" json:"parsley_filters,omitempty"`
}

type ParsleyFilter struct {
	Expression    string `bson:"expression" json:"expression"`
	CaseSensitive bool   `bson:"case_sensitive" json:"case_sensitive"`
	ExactMatch    bool   `bson:"exact_match" json:"exact_match"`
>>>>>>> dda5183a
}

type ProjectHealthView string

const (
	ProjectHealthViewFailed ProjectHealthView = "failed"
	ProjectHealthViewAll    ProjectHealthView = "all"
)

type ProjectBanner struct {
	Theme evergreen.BannerTheme `bson:"theme" json:"theme"`
	Text  string                `bson:"text" json:"text"`
}

type ExternalLink struct {
	DisplayName string `bson:"display_name,omitempty" json:"display_name,omitempty" yaml:"display_name,omitempty"`
	URLTemplate string `bson:"url_template,omitempty" json:"url_template,omitempty" yaml:"url_template,omitempty"`
}

type CommitQueueParams struct {
	Enabled     *bool  `bson:"enabled" json:"enabled" yaml:"enabled"`
	MergeMethod string `bson:"merge_method" json:"merge_method" yaml:"merge_method"`
	Message     string `bson:"message,omitempty" json:"message,omitempty" yaml:"message"`
}

// TaskSyncOptions contains information about which features are allowed for
// syncing task directories to S3.
type TaskSyncOptions struct {
	ConfigEnabled *bool `bson:"config_enabled" json:"config_enabled" yaml:"config_enabled"`
	PatchEnabled  *bool `bson:"patch_enabled" json:"patch_enabled" yaml:"patch_enabled"`
}

// RepositoryErrorDetails indicates whether or not there is an invalid revision and if there is one,
// what the guessed merge base revision is.
type RepositoryErrorDetails struct {
	Exists            bool   `bson:"exists" json:"exists"`
	InvalidRevision   string `bson:"invalid_revision" json:"invalid_revision"`
	MergeBaseRevision string `bson:"merge_base_revision" json:"merge_base_revision"`
}

type AlertConfig struct {
	Provider string `bson:"provider" json:"provider"` //e.g. e-mail, flowdock, SMS

	// Data contains provider-specific on how a notification should be delivered.
	// Typed as bson.M so that the appropriate provider can parse out necessary details
	Settings bson.M `bson:"settings" json:"settings"`
}

// ContainerResources specifies the computing resources given to the container.
// MemoryMB is the memory (in MB) that the container will be allocated, and
// CPU is the CPU units that will be allocated. 1024 CPU units is
// equivalent to 1vCPU.
type ContainerResources struct {
	Name     string `bson:"name,omitempty" json:"name" yaml:"name"`
	MemoryMB int    `bson:"memory_mb,omitempty" json:"memory_mb" yaml:"memory_mb"`
	CPU      int    `bson:"cpu,omitempty" json:"cpu" yaml:"cpu"`
}

// ContainerSecret specifies the username and password required for authentication
// on a private image repository. The credential is saved in AWS Secrets Manager upon
// saving to the ProjectRef
type ContainerSecret struct {
	// Name is the user-friendly display name of the secret.
	Name string `bson:"name" json:"name" yaml:"name"`
	// Type is the type of secret that is stored.
	Type ContainerSecretType `bson:"type" json:"type" yaml:"type"`
	// ExternalName is the name of the stored secret.
	ExternalName string `bson:"external_name" json:"external_name" yaml:"external_name"`
	// ExternalID is the unique resource identifier for the secret. This can be
	// used to access and modify the secret.
	ExternalID string `bson:"external_id" json:"external_id" yaml:"external_id"`
	// Value is the plaintext value of the secret. This is not stored and must
	// be retrieved using the external ID.
	Value string `bson:"-" json:"-" yaml:"-"`
}

// ContainerSecretType represents a particular type of container secret, which
// designates its purpose.
type ContainerSecretType string

const (
	// ContainerSecretPodSecret is a container secret representing the Evergreen
	// agent's pod secret.
	ContainerSecretPodSecret ContainerSecretType = "pod_secret"
	// ContainerSecretRepoCreds is a container secret representing an image
	// repository's credentials.
	ContainerSecretRepoCreds ContainerSecretType = "repository_credentials"
)

// Validate checks that the container secret type is recognized.
func (t ContainerSecretType) Validate() error {
	switch t {
	case ContainerSecretPodSecret, ContainerSecretRepoCreds:
		return nil
	default:
		return errors.Errorf("unrecognized container secret type '%s'", t)
	}
}

type TriggerDefinition struct {
	// completion of specified task(s) in the project listed here will cause a build in the current project
	Project string `bson:"project" json:"project"`
	Level   string `bson:"level" json:"level"` //build or task
	//used to enforce that only 1 version gets created from a given upstream commit + trigger combo
	DefinitionID string `bson:"definition_id" json:"definition_id"`

	// filters for this trigger
	BuildVariantRegex string `bson:"variant_regex,omitempty" json:"variant_regex,omitempty"`
	TaskRegex         string `bson:"task_regex,omitempty" json:"task_regex,omitempty"`
	Status            string `bson:"status,omitempty" json:"status,omitempty"`
	DateCutoff        *int   `bson:"date_cutoff,omitempty" json:"date_cutoff,omitempty"`

	// definitions for tasks to run for this trigger
	ConfigFile string `bson:"config_file,omitempty" json:"config_file,omitempty"`
	Alias      string `bson:"alias,omitempty" json:"alias,omitempty"`
}

type PeriodicBuildDefinition struct {
	ID            string    `bson:"id" json:"id"`
	ConfigFile    string    `bson:"config_file" json:"config_file"`
	IntervalHours int       `bson:"interval_hours" json:"interval_hours"`
	Cron          string    `bson:"cron" json:"cron"`
	Alias         string    `bson:"alias,omitempty" json:"alias,omitempty"`
	Message       string    `bson:"message,omitempty" json:"message,omitempty"`
	NextRunTime   time.Time `bson:"next_run_time,omitempty" json:"next_run_time,omitempty"`
}

type WorkstationConfig struct {
	SetupCommands []WorkstationSetupCommand `bson:"setup_commands" json:"setup_commands" yaml:"setup_commands"`
	GitClone      *bool                     `bson:"git_clone" json:"git_clone" yaml:"git_clone"`
}

type WorkstationSetupCommand struct {
	Command   string `bson:"command" json:"command" yaml:"command"`
	Directory string `bson:"directory" json:"directory" yaml:"directory"`
}

type GithubProjectConflicts struct {
	CommitQueueIdentifiers []string
	PRTestingIdentifiers   []string
	CommitCheckIdentifiers []string
}

func (a AlertConfig) GetSettingsMap() map[string]string {
	ret := make(map[string]string)
	for k, v := range a.Settings {
		ret[k] = fmt.Sprintf("%v", v)
	}
	return ret
}

type EmailAlertData struct {
	Recipients []string `bson:"recipients"`
}

var (
	// bson fields for the ProjectRef struct
	ProjectRefIdKey                       = bsonutil.MustHaveTag(ProjectRef{}, "Id")
	ProjectRefOwnerKey                    = bsonutil.MustHaveTag(ProjectRef{}, "Owner")
	ProjectRefRepoKey                     = bsonutil.MustHaveTag(ProjectRef{}, "Repo")
	ProjectRefBranchKey                   = bsonutil.MustHaveTag(ProjectRef{}, "Branch")
	ProjectRefEnabledKey                  = bsonutil.MustHaveTag(ProjectRef{}, "Enabled")
	ProjectRefPrivateKey                  = bsonutil.MustHaveTag(ProjectRef{}, "Private")
	ProjectRefRestrictedKey               = bsonutil.MustHaveTag(ProjectRef{}, "Restricted")
	ProjectRefBatchTimeKey                = bsonutil.MustHaveTag(ProjectRef{}, "BatchTime")
	ProjectRefIdentifierKey               = bsonutil.MustHaveTag(ProjectRef{}, "Identifier")
	ProjectRefRepoRefIdKey                = bsonutil.MustHaveTag(ProjectRef{}, "RepoRefId")
	ProjectRefDisplayNameKey              = bsonutil.MustHaveTag(ProjectRef{}, "DisplayName")
	ProjectRefDeactivatePreviousKey       = bsonutil.MustHaveTag(ProjectRef{}, "DeactivatePrevious")
	ProjectRefRemotePathKey               = bsonutil.MustHaveTag(ProjectRef{}, "RemotePath")
	ProjectRefHiddenKey                   = bsonutil.MustHaveTag(ProjectRef{}, "Hidden")
	ProjectRefRepotrackerError            = bsonutil.MustHaveTag(ProjectRef{}, "RepotrackerError")
	ProjectRefDisabledStatsCacheKey       = bsonutil.MustHaveTag(ProjectRef{}, "DisabledStatsCache")
	ProjectRefAdminsKey                   = bsonutil.MustHaveTag(ProjectRef{}, "Admins")
	ProjectRefGitTagAuthorizedUsersKey    = bsonutil.MustHaveTag(ProjectRef{}, "GitTagAuthorizedUsers")
	ProjectRefGitTagAuthorizedTeamsKey    = bsonutil.MustHaveTag(ProjectRef{}, "GitTagAuthorizedTeams")
	ProjectRefTracksPushEventsKey         = bsonutil.MustHaveTag(ProjectRef{}, "TracksPushEvents")
	projectRefPRTestingEnabledKey         = bsonutil.MustHaveTag(ProjectRef{}, "PRTestingEnabled")
	projectRefManualPRTestingEnabledKey   = bsonutil.MustHaveTag(ProjectRef{}, "ManualPRTestingEnabled")
	projectRefGithubChecksEnabledKey      = bsonutil.MustHaveTag(ProjectRef{}, "GithubChecksEnabled")
	projectRefGitTagVersionsEnabledKey    = bsonutil.MustHaveTag(ProjectRef{}, "GitTagVersionsEnabled")
	projectRefRepotrackerDisabledKey      = bsonutil.MustHaveTag(ProjectRef{}, "RepotrackerDisabled")
	projectRefCommitQueueKey              = bsonutil.MustHaveTag(ProjectRef{}, "CommitQueue")
	projectRefTaskSyncKey                 = bsonutil.MustHaveTag(ProjectRef{}, "TaskSync")
	projectRefPatchingDisabledKey         = bsonutil.MustHaveTag(ProjectRef{}, "PatchingDisabled")
	projectRefDispatchingDisabledKey      = bsonutil.MustHaveTag(ProjectRef{}, "DispatchingDisabled")
	projectRefStepbackDisabledKey         = bsonutil.MustHaveTag(ProjectRef{}, "StepbackDisabled")
	projectRefVersionControlEnabledKey    = bsonutil.MustHaveTag(ProjectRef{}, "VersionControlEnabled")
	projectRefNotifyOnFailureKey          = bsonutil.MustHaveTag(ProjectRef{}, "NotifyOnBuildFailure")
	projectRefSpawnHostScriptPathKey      = bsonutil.MustHaveTag(ProjectRef{}, "SpawnHostScriptPath")
	projectRefTriggersKey                 = bsonutil.MustHaveTag(ProjectRef{}, "Triggers")
	projectRefPatchTriggerAliasesKey      = bsonutil.MustHaveTag(ProjectRef{}, "PatchTriggerAliases")
	projectRefGithubTriggerAliasesKey     = bsonutil.MustHaveTag(ProjectRef{}, "GithubTriggerAliases")
	projectRefPeriodicBuildsKey           = bsonutil.MustHaveTag(ProjectRef{}, "PeriodicBuilds")
	projectRefWorkstationConfigKey        = bsonutil.MustHaveTag(ProjectRef{}, "WorkstationConfig")
	projectRefTaskAnnotationSettingsKey   = bsonutil.MustHaveTag(ProjectRef{}, "TaskAnnotationSettings")
	projectRefBuildBaronSettingsKey       = bsonutil.MustHaveTag(ProjectRef{}, "BuildBaronSettings")
	projectRefPerfEnabledKey              = bsonutil.MustHaveTag(ProjectRef{}, "PerfEnabled")
	projectRefContainerSecretsKey         = bsonutil.MustHaveTag(ProjectRef{}, "ContainerSecrets")
	projectRefContainerSizeDefinitionsKey = bsonutil.MustHaveTag(ProjectRef{}, "ContainerSizeDefinitions")
	projectRefExternalLinksKey            = bsonutil.MustHaveTag(ProjectRef{}, "ExternalLinks")
	projectRefBannerKey                   = bsonutil.MustHaveTag(ProjectRef{}, "Banner")

	commitQueueEnabledKey          = bsonutil.MustHaveTag(CommitQueueParams{}, "Enabled")
	triggerDefinitionProjectKey    = bsonutil.MustHaveTag(TriggerDefinition{}, "Project")
	containerSecretExternalNameKey = bsonutil.MustHaveTag(ContainerSecret{}, "ExternalName")
	containerSecretExternalIDKey   = bsonutil.MustHaveTag(ContainerSecret{}, "ExternalID")
)

func (p *ProjectRef) IsPrivate() bool {
	return utility.FromBoolPtr(p.Private)
}

func (p *ProjectRef) IsRestricted() bool {
	return utility.FromBoolPtr(p.Restricted)
}

func (p *ProjectRef) IsPatchingDisabled() bool {
	return utility.FromBoolPtr(p.PatchingDisabled)
}

func (p *ProjectRef) IsRepotrackerDisabled() bool {
	return utility.FromBoolPtr(p.RepotrackerDisabled)
}

func (p *ProjectRef) IsDispatchingDisabled() bool {
	return utility.FromBoolPtr(p.DispatchingDisabled)
}

func (p *ProjectRef) IsPRTestingEnabled() bool {
	return p.IsAutoPRTestingEnabled() || p.IsManualPRTestingEnabled()
}

func (p *ProjectRef) IsStepbackDisabled() bool {
	return utility.FromBoolPtr(p.StepbackDisabled)
}

func (p *ProjectRef) IsAutoPRTestingEnabled() bool {
	return utility.FromBoolPtr(p.PRTestingEnabled)
}

func (p *ProjectRef) IsManualPRTestingEnabled() bool {
	return utility.FromBoolPtr(p.ManualPRTestingEnabled)
}

func (p *ProjectRef) IsPRTestingEnabledByCaller(caller string) bool {
	switch caller {
	case patch.ManualCaller:
		return p.IsManualPRTestingEnabled()
	case patch.AutomatedCaller:
		return p.IsAutoPRTestingEnabled()
	default:
		return p.IsPRTestingEnabled()
	}
}

func (p *ProjectRef) IsGithubChecksEnabled() bool {
	return utility.FromBoolPtr(p.GithubChecksEnabled)
}

func (p *ProjectRef) ShouldDeactivatePrevious() bool {
	return utility.FromBoolPtr(p.DeactivatePrevious)
}

func (p *ProjectRef) ShouldNotifyOnBuildFailure() bool {
	return utility.FromBoolPtr(p.NotifyOnBuildFailure)
}

func (p *ProjectRef) IsGitTagVersionsEnabled() bool {
	return utility.FromBoolPtr(p.GitTagVersionsEnabled)
}

func (p *ProjectRef) IsStatsCacheDisabled() bool {
	return utility.FromBoolPtr(p.DisabledStatsCache)
}

func (p *ProjectRef) IsHidden() bool {
	return utility.FromBoolPtr(p.Hidden)
}

func (p *ProjectRef) UseRepoSettings() bool {
	return p.RepoRefId != ""
}

func (p *ProjectRef) DoesTrackPushEvents() bool {
	return utility.FromBoolPtr(p.TracksPushEvents)
}

func (p *ProjectRef) IsVersionControlEnabled() bool {
	return utility.FromBoolPtr(p.VersionControlEnabled)
}

func (p *ProjectRef) IsPerfEnabled() bool {
	return utility.FromBoolPtr(p.PerfEnabled)
}

func (p *CommitQueueParams) IsEnabled() bool {
	return utility.FromBoolPtr(p.Enabled)
}

func (ts *TaskSyncOptions) IsPatchEnabled() bool {
	return utility.FromBoolPtr(ts.PatchEnabled)
}

func (ts *TaskSyncOptions) IsConfigEnabled() bool {
	return utility.FromBoolPtr(ts.ConfigEnabled)
}

func (c *WorkstationConfig) ShouldGitClone() bool {
	return utility.FromBoolPtr(c.GitClone)
}

func (p *ProjectRef) AliasesNeeded() bool {
	return p.IsGithubChecksEnabled() || p.IsGitTagVersionsEnabled() || p.IsGithubChecksEnabled() || p.IsPRTestingEnabled()
}

const (
	ProjectRefCollection     = "project_ref"
	ProjectTriggerLevelTask  = "task"
	ProjectTriggerLevelBuild = "build"
	intervalPrefix           = "@every"
	maxBatchTime             = 153722867 // math.MaxInt64 / 60 / 1_000_000_000
)

type ProjectPageSection string

// These values must remain consistent with the GraphQL enum ProjectSettingsSection
const (
	ProjectPageGeneralSection        = "GENERAL"
	ProjectPageAccessSection         = "ACCESS"
	ProjectPageVariablesSection      = "VARIABLES"
	ProjectPageGithubAndCQSection    = "GITHUB_AND_COMMIT_QUEUE"
	ProjectPageNotificationsSection  = "NOTIFICATIONS"
	ProjectPagePatchAliasSection     = "PATCH_ALIASES"
	ProjectPageWorkstationsSection   = "WORKSTATION"
	ProjectPageTriggersSection       = "TRIGGERS"
	ProjectPagePeriodicBuildsSection = "PERIODIC_BUILDS"
	ProjectPagePluginSection         = "PLUGINS"
	ProjectPageContainerSection      = "CONTAINERS"
)

const (
	tasksByProjectQueryMaxTime = 90 * time.Second
)

var adminPermissions = gimlet.Permissions{
	evergreen.PermissionProjectSettings: evergreen.ProjectSettingsEdit.Value,
	evergreen.PermissionTasks:           evergreen.TasksAdmin.Value,
	evergreen.PermissionPatches:         evergreen.PatchSubmit.Value,
	evergreen.PermissionLogs:            evergreen.LogsView.Value,
}

func (projectRef *ProjectRef) Insert() error {
	return db.Insert(ProjectRefCollection, projectRef)
}

func (p *ProjectRef) Add(creator *user.DBUser) error {
	if p.Id == "" {
		p.Id = mgobson.NewObjectId().Hex()
	}
	// Ensure that any new project is originally explicitly disabled and set to private.
	p.Enabled = false
	p.Private = utility.TruePtr()

	// if a hidden project exists for this configuration, use that ID
	if p.Owner != "" && p.Repo != "" && p.Branch != "" {
		hidden, err := FindHiddenProjectRefByOwnerRepoAndBranch(p.Owner, p.Repo, p.Branch)
		if err != nil {
			return errors.Wrap(err, "finding hidden project")
		}
		if hidden != nil {
			p.Id = hidden.Id
			err := p.Upsert()
			if err != nil {
				return errors.Wrapf(err, "upserting project ref '%s'", hidden.Id)
			}
			if creator != nil {
				_, err = p.UpdateAdminRoles([]string{creator.Id}, nil)
				return err
			}
			return nil
		}
	}

	err := db.Insert(ProjectRefCollection, p)
	if err != nil {
		return errors.Wrap(err, "inserting project ref")
	}
	if err = commitqueue.EnsureCommitQueueExistsForProject(p.Id); err != nil {
		grip.Error(message.WrapError(err, message.Fields{
			"message":            "error ensuring commit queue exists",
			"project_id":         p.Id,
			"project_identifier": p.Identifier,
		}))
	}

	newProjectVars := ProjectVars{
		Id: p.Id,
	}
	if err = newProjectVars.Insert(); err != nil {
		return errors.Wrapf(err, "adding project variables for project '%s'", p.Id)
	}
	return p.addPermissions(creator)
}

func (p *ProjectRef) GetPatchTriggerAlias(aliasName string) (patch.PatchTriggerDefinition, bool) {
	for _, alias := range p.PatchTriggerAliases {
		if alias.Alias == aliasName {
			return alias, true
		}
	}

	return patch.PatchTriggerDefinition{}, false
}

// MergeWithProjectConfig looks up the project config with the given project ref id and modifies
// the project ref scanning for any properties that can be set on both project ref and project parser.
// Any values that are set at the project config level will be set on the project ref IF they are not set on
// the project ref. If the version isn't specified, we get the latest config.
func (p *ProjectRef) MergeWithProjectConfig(version string) (err error) {
	projectConfig, err := FindProjectConfigForProjectOrVersion(p.Id, version)
	if err != nil {
		return err
	}
	if projectConfig != nil {
		defer func() {
			err = recovery.HandlePanicWithError(recover(), err, "project ref and project config structures do not match")
		}()
		pRefToMerge := ProjectRef{
			GithubTriggerAliases:     projectConfig.GithubTriggerAliases,
			ContainerSizeDefinitions: projectConfig.ContainerSizeDefinitions,
		}
		if projectConfig.WorkstationConfig != nil {
			pRefToMerge.WorkstationConfig = *projectConfig.WorkstationConfig
		}
		if projectConfig.BuildBaronSettings != nil {
			pRefToMerge.BuildBaronSettings = *projectConfig.BuildBaronSettings
		}
		if projectConfig.TaskAnnotationSettings != nil {
			pRefToMerge.TaskAnnotationSettings = *projectConfig.TaskAnnotationSettings
		}
		if projectConfig.TaskSync != nil {
			pRefToMerge.TaskSync = *projectConfig.TaskSync
		}
		reflectedRef := reflect.ValueOf(p).Elem()
		reflectedConfig := reflect.ValueOf(pRefToMerge)
		util.RecursivelySetUndefinedFields(reflectedRef, reflectedConfig)
	}
	return err
}

// AddToRepoScope validates that the branch can be attached to the matching repo,
// adds the branch to the unrestricted branches under repo scope, and
// adds repo view permission for branch admins, and adds branch edit access for repo admins.
func (p *ProjectRef) AddToRepoScope(u *user.DBUser) error {
	rm := evergreen.GetEnvironment().RoleManager()
	repoRef, err := FindRepoRefByOwnerAndRepo(p.Owner, p.Repo)
	if err != nil {
		return errors.Wrapf(err, "finding repo ref '%s'", p.RepoRefId)
	}
	if repoRef == nil {
		repoRef, err = p.createNewRepoRef(u)
		if err != nil {
			return errors.Wrapf(err, "creating new repo ref")
		}
	}
	if p.RepoRefId == "" {
		p.RepoRefId = repoRef.Id
	}

	// Add the project to the repo admin scope.
	if err := rm.AddResourceToScope(GetRepoAdminScope(p.RepoRefId), p.Id); err != nil {
		return errors.Wrapf(err, "adding resource to repo '%s' admin scope", p.RepoRefId)
	}
	// Only give branch admins view access if the repo isn't restricted.
	if !repoRef.IsRestricted() {
		if err := addViewRepoPermissionsToBranchAdmins(p.RepoRefId, p.Admins); err != nil {
			return errors.Wrapf(err, "giving branch '%s' admins view permission for repo '%s'", p.Id, p.RepoRefId)
		}
	}
	// If the branch is unrestricted, add it to this scope so users who requested all-repo permissions have access.
	if !p.IsRestricted() {
		if err := rm.AddResourceToScope(GetUnrestrictedBranchProjectsScope(p.RepoRefId), p.Id); err != nil {
			return errors.Wrap(err, "adding resource to unrestricted branches scope")
		}
	}
	return nil
}

// DetachFromRepo removes the branch from the relevant repo scopes, and updates the project to not point to the repo.
// Any values that previously defaulted to repo will have the repo value explicitly set.
func (p *ProjectRef) DetachFromRepo(u *user.DBUser) error {
	before, err := GetProjectSettingsById(p.Id, false)
	if err != nil {
		return errors.Wrap(err, "getting before project settings event")
	}

	// remove from relevant repo scopes
	if err = p.RemoveFromRepoScope(); err != nil {
		return err
	}

	mergedProject, err := FindMergedProjectRef(p.Id, "", false)
	if err != nil {
		return errors.Wrap(err, "finding merged project ref")
	}
	if mergedProject == nil {
		return errors.Errorf("project ref '%s' doesn't exist", p.Id)
	}

	// Save repo variables that don't exist in the repo as the project variables.
	// Wait to save merged project until we've gotten the variables.
	mergedVars, err := FindMergedProjectVars(before.ProjectRef.Id)
	if err != nil {
		return errors.Wrap(err, "finding merged project vars")
	}

	mergedProject.RepoRefId = ""
	if err = mergedProject.Upsert(); err != nil {
		return errors.Wrap(err, "detaching project from repo")
	}

	// catch any resulting errors so that we log before returning
	catcher := grip.NewBasicCatcher()
	if mergedVars != nil {
		_, err = mergedVars.Upsert()
		catcher.Wrap(err, "saving merged vars")
	}

	if len(before.Subscriptions) == 0 {
		// Save repo subscriptions as project subscriptions if none exist
		subs, err := event.FindSubscriptionsByOwner(before.ProjectRef.RepoRefId, event.OwnerTypeProject)
		catcher.Wrap(err, "finding repo subscriptions")

		for _, s := range subs {
			s.ID = ""
			s.Owner = p.Id
			catcher.Add(s.Upsert())
		}
	}

	// Handle each category of aliases as its own case
	repoAliases, err := FindAliasesForRepo(before.ProjectRef.RepoRefId)
	catcher.Wrap(err, "finding repo aliases")

	hasInternalAliases := map[string]bool{}
	hasPatchAlias := false
	for _, a := range before.Aliases {
		if utility.StringSliceContains(evergreen.InternalAliases, a.Alias) {
			hasInternalAliases[a.Alias] = true
		} else { // if it's not an internal alias, it's a patch alias. Only add repo patch aliases if no patch aliases exist for the project.
			hasPatchAlias = true
		}
	}
	repoAliasesToCopy := []ProjectAlias{}
	for _, internalAlias := range evergreen.InternalAliases {
		// if the branch doesn't have the internal alias set, add any that exist for the repo
		if !hasInternalAliases[internalAlias] {
			for _, repoAlias := range repoAliases {
				if repoAlias.Alias == internalAlias {
					repoAliasesToCopy = append(repoAliasesToCopy, repoAlias)
				}
			}
		}
	}
	if !hasPatchAlias {
		// if the branch doesn't have patch aliases set, add any non-internal aliases that exist for the repo
		for _, repoAlias := range repoAliases {
			if !utility.StringSliceContains(evergreen.InternalAliases, repoAlias.Alias) {
				repoAliasesToCopy = append(repoAliasesToCopy, repoAlias)
			}
		}
	}
	catcher.Add(UpsertAliasesForProject(repoAliasesToCopy, p.Id))

	catcher.Add(GetAndLogProjectModified(p.Id, u.Id, false, before))
	return catcher.Resolve()
}

// AttachToRepo adds the branch to the relevant repo scopes, and updates the project to point to the repo.
// Any values that previously were unset will now use the repo value, unless this would introduce
// a GitHub project conflict. If no repo ref currently exists, the user attaching it will be added as the repo ref admin.
func (p *ProjectRef) AttachToRepo(u *user.DBUser) error {
	// Before allowing a project to attach to a repo, verify that this is a valid GitHub organization.
	config, err := evergreen.GetConfig()
	if err != nil {
		return errors.Wrap(err, "getting config")
	}
	if err := p.ValidateOwnerAndRepo(config.GithubOrgs); err != nil {
		return errors.Wrap(err, "validating new owner/repo")
	}
	before, err := GetProjectSettingsById(p.Id, false)
	if err != nil {
		return errors.Wrap(err, "getting before project settings event")
	}
	if err := p.AddToRepoScope(u); err != nil {
		return err
	}
	update := bson.M{
		ProjectRefRepoRefIdKey: p.RepoRefId, // This is set locally in AddToRepoScope
	}
	update = p.addGithubConflictsToUpdate(update)
	err = db.UpdateId(ProjectRefCollection, p.Id, bson.M{
		"$set":   update,
		"$unset": bson.M{ProjectRefTracksPushEventsKey: 1},
	})
	if err != nil {
		return errors.Wrap(err, "attaching repo to scope")
	}

	return GetAndLogProjectModified(p.Id, u.Id, false, before)
}

// AttachToNewRepo modifies the project's owner/repo, updates the old and new repo scopes (if relevant), and
// updates the project to point to the new repo. Any Github project conflicts are disabled.
// If no repo ref currently exists for the new repo, the user attaching it will be added as the repo ref admin.
func (p *ProjectRef) AttachToNewRepo(u *user.DBUser) error {
	before, err := GetProjectSettingsById(p.Id, false)
	if err != nil {
		return errors.Wrap(err, "getting before project settings event")
	}

	allowedOrgs := evergreen.GetEnvironment().Settings().GithubOrgs
	if err := p.ValidateOwnerAndRepo(allowedOrgs); err != nil {
		return errors.Wrap(err, "validating new owner/repo")
	}

	if p.UseRepoSettings() {
		if err := p.RemoveFromRepoScope(); err != nil {
			return errors.Wrap(err, "removing project from old repo scope")
		}
		if err := p.AddToRepoScope(u); err != nil {
			return errors.Wrap(err, "adding project to new repo scope")
		}
	}

	update := bson.M{
		ProjectRefOwnerKey:     p.Owner,
		ProjectRefRepoKey:      p.Repo,
		ProjectRefRepoRefIdKey: p.RepoRefId,
	}
	update = p.addGithubConflictsToUpdate(update)

	err = db.UpdateId(ProjectRefCollection, p.Id, bson.M{
		"$set":   update,
		"$unset": bson.M{ProjectRefTracksPushEventsKey: 1},
	})
	if err != nil {
		return errors.Wrap(err, "updating owner/repo in the DB")
	}

	return GetAndLogProjectModified(p.Id, u.Id, false, before)
}

// addGithubConflictsToUpdate turns off any settings that may introduce conflicts by
// adding fields to the given update and returning them.
func (p *ProjectRef) addGithubConflictsToUpdate(update bson.M) bson.M {
	// If the project ref doesn't default to repo, will just return the original project.
	mergedProject, err := GetProjectRefMergedWithRepo(*p)
	if err != nil {
		grip.Debug(message.WrapError(err, message.Fields{
			"message":            "unable to merge project with attached repo",
			"project_id":         p.Id,
			"project_identifier": p.Identifier,
			"repo_id":            p.RepoRefId,
		}))
		return update
	}
	if mergedProject.Enabled {
		conflicts, err := mergedProject.GetGithubProjectConflicts()
		if err != nil {
			grip.Debug(message.WrapError(err, message.Fields{
				"message":            "unable to get github project conflicts",
				"project_id":         p.Id,
				"project_identifier": p.Identifier,
				"repo_id":            mergedProject.RepoRefId,
			}))
			return update
		}
		if len(conflicts.CommitQueueIdentifiers) > 0 {
			update[bsonutil.GetDottedKeyName(projectRefCommitQueueKey, commitQueueEnabledKey)] = false
		}
		if len(conflicts.CommitCheckIdentifiers) > 0 {
			update[projectRefGithubChecksEnabledKey] = false
		}
		if len(conflicts.PRTestingIdentifiers) > 0 {
			update[projectRefPRTestingEnabledKey] = false
		}
	}
	return update
}

// RemoveFromRepoScope removes the branch from the unrestricted branches under repo scope, removes repo view permission
// for branch admins, and removes branch edit access for repo admins.
func (p *ProjectRef) RemoveFromRepoScope() error {
	if p.RepoRefId == "" {
		return nil
	}
	rm := evergreen.GetEnvironment().RoleManager()
	if !p.IsRestricted() {
		if err := rm.RemoveResourceFromScope(GetUnrestrictedBranchProjectsScope(p.RepoRefId), p.Id); err != nil {
			return errors.Wrap(err, "removing resource from unrestricted branches scope")
		}
	}
	if err := removeViewRepoPermissionsFromBranchAdmins(p.RepoRefId, p.Admins); err != nil {
		return errors.Wrap(err, "removing view repo permissions from branch admins")
	}
	if err := rm.RemoveResourceFromScope(GetRepoAdminScope(p.RepoRefId), p.Id); err != nil {
		return errors.Wrapf(err, "removing admin scope from repo '%s'", p.Repo)
	}
	p.RepoRefId = ""
	return nil
}

// addPermissions adds the project ref to the general scope (and repo scope if applicable) and
// gives the inputted creator admin permissions.
func (p *ProjectRef) addPermissions(creator *user.DBUser) error {
	rm := evergreen.GetEnvironment().RoleManager()
	parentScope := evergreen.UnrestrictedProjectsScope
	if p.IsRestricted() {
		parentScope = evergreen.RestrictedProjectsScope
	}
	if err := rm.AddResourceToScope(parentScope, p.Id); err != nil {
		return errors.Wrapf(err, "adding project '%s' to the scope '%s'", p.Id, parentScope)
	}

	// add scope for the branch-level project configurations
	newScope := gimlet.Scope{
		ID:        fmt.Sprintf("project_%s", p.Id),
		Resources: []string{p.Id},
		Name:      p.Id,
		Type:      evergreen.ProjectResourceType,
	}
	if err := rm.AddScope(newScope); err != nil {
		return errors.Wrapf(err, "adding scope for project '%s'", p.Id)
	}
	newRole := gimlet.Role{
		ID:          fmt.Sprintf("admin_project_%s", p.Id),
		Scope:       newScope.ID,
		Permissions: adminPermissions,
	}
	if creator != nil {
		newRole.Owners = []string{creator.Id}
	}
	if err := rm.UpdateRole(newRole); err != nil {
		return errors.Wrapf(err, "adding admin role for project '%s'", p.Id)
	}
	if creator != nil {
		if err := creator.AddRole(newRole.ID); err != nil {
			return errors.Wrapf(err, "adding role '%s' to user '%s'", newRole.ID, creator.Id)
		}
	}
	if p.UseRepoSettings() {
		if err := p.AddToRepoScope(creator); err != nil {
			return errors.Wrapf(err, "adding project to repo '%s'", p.RepoRefId)
		}
	}
	return nil
}

func (projectRef *ProjectRef) Update() error {
	return db.Update(
		ProjectRefCollection,
		bson.M{
			ProjectRefIdKey: projectRef.Id,
		},
		projectRef,
	)
}

func findOneProjectRefQ(query db.Q) (*ProjectRef, error) {
	projectRef := &ProjectRef{}
	err := db.FindOneQ(ProjectRefCollection, query, projectRef)
	if adb.ResultsNotFound(err) {
		return nil, nil
	}

	return projectRef, err

}

// FindBranchProjectRef gets a project ref given the project identifier.
// This returns only branch-level settings; to include repo settings, use FindMergedProjectRef.
func FindBranchProjectRef(identifier string) (*ProjectRef, error) {
	return findOneProjectRefQ(byId(identifier))
}

// FindMergedProjectRef also finds the repo ref settings and merges relevant fields.
// Relevant fields will also be merged from the parser project with a specified version.
// If no version is specified, the most recent valid parser project version will be used for merge.
func FindMergedProjectRef(identifier string, version string, includeProjectConfig bool) (*ProjectRef, error) {
	pRef, err := FindBranchProjectRef(identifier)
	if err != nil {
		return nil, errors.Wrapf(err, "finding project ref '%s'", identifier)
	}
	if pRef == nil {
		return nil, nil
	}
	if pRef.UseRepoSettings() {
		repoRef, err := FindOneRepoRef(pRef.RepoRefId)
		if err != nil {
			return nil, errors.Wrapf(err, "finding repo ref '%s' for project '%s'", pRef.RepoRefId, pRef.Identifier)
		}
		if repoRef == nil {
			return nil, errors.Errorf("repo ref '%s' does not exist for project '%s'", pRef.RepoRefId, pRef.Identifier)
		}
		pRef, err = mergeBranchAndRepoSettings(pRef, repoRef)
		if err != nil {
			return nil, errors.Wrapf(err, "merging repo ref '%s' for project '%s'", repoRef.RepoRefId, identifier)
		}
	}
	if includeProjectConfig && pRef.IsVersionControlEnabled() {
		err = pRef.MergeWithProjectConfig(version)
		if err != nil {
			return nil, errors.Wrapf(err, "merging project config with project ref '%s'", pRef.Identifier)
		}
	}
	return pRef, nil
}

// GetNumberOfEnabledProjects returns the current number of enabled projects on evergreen.
func GetNumberOfEnabledProjects() (int, error) {
	// Empty owner and repo will return all enabled project count.
	return getNumberOfEnabledProjects("", "")
}

// GetNumberOfEnabledProjectsForOwnerRepo returns the number of enabled projects for a given owner/repo.
func GetNumberOfEnabledProjectsForOwnerRepo(owner, repo string) (int, error) {
	if owner == "" || repo == "" {
		return 0, errors.New("owner and repo must be specified")
	}
	return getNumberOfEnabledProjects(owner, repo)
}

func getNumberOfEnabledProjects(owner, repo string) (int, error) {
	pipeline := []bson.M{
		{"$match": bson.M{ProjectRefEnabledKey: true}},
	}
	if owner != "" && repo != "" {
		// Check owner and repos in project ref or repo ref.
		pipeline = append(pipeline, bson.M{"$match": byOwnerAndRepo(owner, repo)})
	}
	pipeline = append(pipeline, bson.M{"$count": "count"})
	type Count struct {
		Count int `bson:"count"`
	}
	count := []Count{}
	err := db.Aggregate(ProjectRefCollection, pipeline, &count)
	if err != nil {
		return 0, err
	}
	if len(count) == 0 {
		return 0, nil
	}
	return count[0].Count, nil
}

// GetProjectRefMergedWithRepo merges the project with the repo, if one exists.
// Otherwise, it will return the project as given.
func GetProjectRefMergedWithRepo(pRef ProjectRef) (*ProjectRef, error) {
	if !pRef.UseRepoSettings() {
		return &pRef, nil
	}
	repoRef, err := FindOneRepoRef(pRef.RepoRefId)
	if err != nil {
		return nil, errors.Wrapf(err, "finding repo ref '%s'", pRef.RepoRefId)
	}
	if repoRef == nil {
		return nil, errors.Errorf("repo ref '%s' does not exist", pRef.RepoRefId)
	}
	return mergeBranchAndRepoSettings(&pRef, repoRef)
}

// If the setting is not defined in the project, default to the repo settings.
func mergeBranchAndRepoSettings(pRef *ProjectRef, repoRef *RepoRef) (*ProjectRef, error) {
	var err error
	defer func() {
		err = recovery.HandlePanicWithError(recover(), err, "project and repo structures do not match")
	}()
	reflectedBranch := reflect.ValueOf(pRef).Elem()
	reflectedRepo := reflect.ValueOf(repoRef).Elem().Field(0) // specifically references the ProjectRef part of RepoRef

	util.RecursivelySetUndefinedFields(reflectedBranch, reflectedRepo)
	return pRef, err
}

func setRepoFieldsFromProjects(repoRef *RepoRef, projectRefs []ProjectRef) {
	if len(projectRefs) == 0 {
		return
	}
	reflectedRepo := reflect.ValueOf(repoRef).Elem().Field(0) // specifically references the ProjectRef part of RepoRef
	for i := 0; i < reflectedRepo.NumField(); i++ {
		// for each field in the repo, look at each field in the project ref
		var firstVal reflect.Value
		allEqual := true
		for j, pRef := range projectRefs {
			reflectedBranchField := reflect.ValueOf(pRef).Field(i)
			if j == 0 {
				firstVal = reflectedBranchField
			} else if !reflect.DeepEqual(firstVal.Interface(), reflectedBranchField.Interface()) {
				allEqual = false
				break
			}
		}
		// if we got to the end of the loop, then all values are the same, so we can assign it to reflectedRepo
		if allEqual {
			reflectedRepo.Field(i).Set(firstVal)
		}
	}
}

func (p *ProjectRef) createNewRepoRef(u *user.DBUser) (repoRef *RepoRef, err error) {
	repoRef = &RepoRef{ProjectRef{
		Admins: []string{},
	}}

	allEnabledProjects, err := FindMergedEnabledProjectRefsByOwnerAndRepo(p.Owner, p.Repo)
	if err != nil {
		return nil, errors.Wrap(err, "finding all enabled projects")
	}
	// For every setting in the project ref, if all enabled projects have the same setting, then use that.
	defer func() {
		err = recovery.HandlePanicWithError(recover(), err, "project and repo structures do not match")
	}()
	setRepoFieldsFromProjects(repoRef, allEnabledProjects)
	if !utility.StringSliceContains(repoRef.Admins, u.Username()) {
		repoRef.Admins = append(repoRef.Admins, u.Username())
	}
	// Some fields shouldn't be set from projects.
	repoRef.Id = mgobson.NewObjectId().Hex()
	repoRef.RepoRefId = ""
	repoRef.Identifier = ""

	// Set explicitly in case no project is enabled.
	repoRef.Owner = p.Owner
	repoRef.Repo = p.Repo
	_, err = EnableWebhooks(context.Background(), &repoRef.ProjectRef)
	if err != nil {
		grip.Debug(message.WrapError(err, message.Fields{
			"message": "error enabling webhooks",
			"repo_id": repoRef.Id,
			"owner":   repoRef.Owner,
			"repo":    repoRef.Repo,
		}))
	}

	// Creates scope and give user admin access to repo.
	if err = repoRef.Add(u); err != nil {
		return nil, errors.Wrapf(err, "adding new repo repo ref for '%s/%s'", p.Owner, p.Repo)
	}

	enabledProjectIds := []string{}
	for _, p := range allEnabledProjects {
		enabledProjectIds = append(enabledProjectIds, p.Id)
	}
	commonProjectVars, err := getCommonProjectVariables(enabledProjectIds)
	if err != nil {
		return nil, errors.Wrap(err, "getting common project variables")
	}
	commonProjectVars.Id = repoRef.Id
	if err = commonProjectVars.Insert(); err != nil {
		return nil, errors.Wrap(err, "inserting project variables for repo")
	}

	commonAliases, err := getCommonAliases(enabledProjectIds)
	if err != nil {
		return nil, errors.Wrap(err, "getting common project aliases")
	}
	for _, a := range commonAliases {
		a.ProjectID = repoRef.Id
		if err = a.Upsert(); err != nil {
			return nil, errors.Wrap(err, "upserting alias for repo")
		}
	}

	return repoRef, nil
}

func getCommonAliases(projectIds []string) (ProjectAliases, error) {
	commonAliases := []ProjectAlias{}
	for i, id := range projectIds {
		aliases, err := FindAliasesForProjectFromDb(id)
		if err != nil {
			return nil, errors.Wrap(err, "finding aliases for project")
		}
		if i == 0 {
			commonAliases = aliases
			continue
		}
		for j := len(commonAliases) - 1; j >= 0; j-- {
			// look to see if this alias exists in the each project and if not remove it
			if !aliasSliceContains(aliases, commonAliases[j]) {
				commonAliases = append(commonAliases[:j], commonAliases[j+1:]...)
			}
		}
		if len(commonAliases) == 0 {
			return nil, nil
		}
	}

	return commonAliases, nil
}

func aliasSliceContains(slice []ProjectAlias, item ProjectAlias) bool {
	for _, each := range slice {
		if each.RemotePath != item.RemotePath || each.Alias != item.Alias || each.GitTag != item.GitTag ||
			each.Variant != item.Variant || each.Task != item.Task {
			continue
		}

		if len(each.VariantTags) != len(item.VariantTags) || len(each.TaskTags) != len(item.TaskTags) {
			continue
		}
		if len(each.VariantTags) != len(utility.StringSliceIntersection(each.VariantTags, item.VariantTags)) {
			continue
		}
		if len(each.TaskTags) != len(utility.StringSliceIntersection(each.TaskTags, item.TaskTags)) {
			continue
		}
		return true
	}
	return false
}

func getCommonProjectVariables(projectIds []string) (*ProjectVars, error) {
	// add in project variables and aliases here
	commonProjectVariables := map[string]string{}
	commonPrivate := map[string]bool{}
	commonAdminOnly := map[string]bool{}
	for i, id := range projectIds {
		vars, err := FindOneProjectVars(id)
		if err != nil {
			return nil, errors.Wrapf(err, "finding variables for project '%s'", id)
		}
		if vars == nil {
			continue
		}
		if i == 0 {
			if vars.Vars != nil {
				commonProjectVariables = vars.Vars
			}
			if vars.PrivateVars != nil {
				commonPrivate = vars.PrivateVars
			}
			if vars.AdminOnlyVars != nil {
				commonAdminOnly = vars.AdminOnlyVars
			}
			continue
		}
		for key, val := range commonProjectVariables {
			// If the key is private/admin only in any of the projects, make it private/admin only in the repo.
			if vars.Vars[key] == val {
				if vars.PrivateVars[key] {
					commonPrivate[key] = true
				}
				if vars.AdminOnlyVars[key] {
					commonAdminOnly[key] = true
				}
			} else {
				// remove any variables from the common set that aren't in all the project refs
				delete(commonProjectVariables, key)
			}
		}
	}
	return &ProjectVars{
		Vars:          commonProjectVariables,
		PrivateVars:   commonPrivate,
		AdminOnlyVars: commonAdminOnly,
	}, nil
}

func GetIdForProject(identifier string) (string, error) {
	pRef, err := findOneProjectRefQ(byId(identifier).WithFields(ProjectRefIdKey))
	if err != nil {
		return "", err
	}
	if pRef == nil {
		return "", errors.Errorf("project '%s' does not exist", identifier)
	}
	return pRef.Id, nil
}

func GetIdentifierForProject(id string) (string, error) {
	pRef, err := findOneProjectRefQ(byId(id).WithFields(ProjectRefIdentifierKey))
	if err != nil {
		return "", err
	}
	if pRef == nil {
		return "", errors.Errorf("project '%s' does not exist", id)
	}
	return pRef.Identifier, nil
}

func CountProjectRefsWithIdentifier(identifier string) (int, error) {
	return db.CountQ(ProjectRefCollection, byId(identifier))
}

type GetProjectTasksOpts struct {
	Limit        int      `json:"num_versions"`
	BuildVariant string   `json:"build_variant"`
	StartAt      int      `json:"start_at"`
	Requesters   []string `json:"requesters"`
}

// GetTasksWithOptions will find the matching tasks run in the last number of versions(denoted by Limit) that exist for a given project.
// This function may also filter on tasks running on a specific build variant, or tasks that come after a specific revision order number.
func GetTasksWithOptions(projectName string, taskName string, opts GetProjectTasksOpts) ([]task.Task, error) {
	projectId, err := GetIdForProject(projectName)
	if err != nil {
		return nil, err
	}
	if opts.Limit <= 0 {
		opts.Limit = defaultVersionLimit
	}
	finishedStatuses := append(evergreen.TaskFailureStatuses, evergreen.TaskSucceeded)
	match := bson.M{
		task.ProjectKey:     projectId,
		task.DisplayNameKey: taskName,
		task.StatusKey:      bson.M{"$in": finishedStatuses},
	}
	if len(opts.Requesters) > 0 {
		match[task.RequesterKey] = bson.M{"$in": opts.Requesters}
	} else {
		match[task.RequesterKey] = bson.M{"$in": evergreen.SystemVersionRequesterTypes}
	}
	if opts.BuildVariant != "" {
		match[task.BuildVariantKey] = opts.BuildVariant
	}
	startingRevision := opts.StartAt
	if startingRevision == 0 {
		repo, err := FindRepository(projectId)
		if err != nil {
			return nil, err
		}
		if repo == nil {
			return nil, errors.Errorf("finding repository '%s'", projectId)
		}
		startingRevision = repo.RevisionOrderNumber
	}
	match["$and"] = []bson.M{
		{task.RevisionOrderNumberKey: bson.M{"$lte": startingRevision}},
		{task.RevisionOrderNumberKey: bson.M{"$gte": startingRevision - opts.Limit + 1}},
	}
	pipeline := []bson.M{{"$match": match}}
	pipeline = append(pipeline, bson.M{"$sort": bson.M{task.RevisionOrderNumberKey: -1}})

	res := []task.Task{}
	if err = db.AggregateWithMaxTime(task.Collection, pipeline, &res, tasksByProjectQueryMaxTime); err != nil {
		return nil, errors.Wrapf(err, "aggregating tasks")
	}
	return res, nil
}

func FindFirstProjectRef() (*ProjectRef, error) {
	projectRefSlice := []ProjectRef{}
	pipeline := projectRefPipelineForValueIsBool(ProjectRefPrivateKey, RepoRefPrivateKey, false)
	pipeline = append(pipeline, bson.M{"$sort": bson.M{ProjectRefDisplayNameKey: -1}}, bson.M{"$limit": 1})
	err := db.Aggregate(
		ProjectRefCollection,
		pipeline,
		&projectRefSlice,
	)

	if err != nil {
		return nil, errors.Wrap(err, "aggregating project ref")
	}

	if len(projectRefSlice) == 0 {
		return nil, errors.New("No project found in FindFirstProjectRef")
	}
	projectRef := projectRefSlice[0]

	return &projectRef, nil
}

// FindAllMergedTrackedProjectRefs returns all project refs in the db
// that are currently being tracked (i.e. their project files
// still exist and the project is not hidden).
// Can't hide a repo without hiding the branches, so don't need to aggregate here.
func FindAllMergedTrackedProjectRefs() ([]ProjectRef, error) {
	projectRefs := []ProjectRef{}
	q := db.Query(bson.M{ProjectRefHiddenKey: bson.M{"$ne": true}})
	err := db.FindAllQ(ProjectRefCollection, q, &projectRefs)
	if err != nil {
		return nil, err
	}

	return addLoggerAndRepoSettingsToProjects(projectRefs)
}

func addLoggerAndRepoSettingsToProjects(pRefs []ProjectRef) ([]ProjectRef, error) {
	repoRefs := map[string]*RepoRef{} // cache repoRefs by id
	for i, pRef := range pRefs {
		if pRefs[i].UseRepoSettings() {
			repoRef := repoRefs[pRef.RepoRefId]
			if repoRef == nil {
				var err error
				repoRef, err = FindOneRepoRef(pRef.RepoRefId)
				if err != nil {
					return nil, errors.Wrapf(err, "finding repo ref '%s' for project '%s'", pRef.RepoRefId, pRef.Identifier)
				}
				if repoRef == nil {
					return nil, errors.Errorf("repo ref '%s' does not exist for project '%s'", pRef.RepoRefId, pRef.Identifier)
				}
				repoRefs[pRef.RepoRefId] = repoRef
			}
			mergedProject, err := mergeBranchAndRepoSettings(&pRefs[i], repoRef)
			if err != nil {
				return nil, errors.Wrap(err, "merging settings")
			}
			pRefs[i] = *mergedProject
		}
	}
	return pRefs, nil
}

// FindAllMergedProjectRefs returns all project refs in the db, with repo ref information merged
func FindAllMergedProjectRefs() ([]ProjectRef, error) {
	return findProjectRefsQ(bson.M{}, true)
}

func FindMergedProjectRefsByIds(ids ...string) ([]ProjectRef, error) {
	if len(ids) == 0 {
		return nil, nil
	}
	return findProjectRefsQ(bson.M{
		ProjectRefIdKey: bson.M{
			"$in": ids,
		},
	}, true)
}

func FindProjectRefsByIds(ids ...string) ([]ProjectRef, error) {
	if len(ids) == 0 {
		return nil, nil
	}
	return findProjectRefsQ(bson.M{
		ProjectRefIdKey: bson.M{
			"$in": ids,
		},
	}, false)
}

func findProjectRefsQ(filter bson.M, merged bool) ([]ProjectRef, error) {
	projectRefs := []ProjectRef{}
	q := db.Query(filter)
	err := db.FindAllQ(ProjectRefCollection, q, &projectRefs)
	if err != nil {
		return nil, err
	}

	if merged {
		return addLoggerAndRepoSettingsToProjects(projectRefs)
	}
	return projectRefs, nil
}

func byOwnerAndRepo(owner, repoName string) bson.M {
	return bson.M{
		ProjectRefOwnerKey: owner,
		ProjectRefRepoKey:  repoName,
	}
}

// byOwnerRepoAndBranch excepts an owner, repoName, and branch.
// If includeUndefinedBranches is set, also returns projects with an empty branch, so this can
// be populated by the repo elsewhere.
func byOwnerRepoAndBranch(owner, repoName, branch string, includeUndefinedBranches bool) bson.M {
	q := bson.M{
		ProjectRefOwnerKey: owner,
		ProjectRefRepoKey:  repoName,
	}
	if includeUndefinedBranches {
		q["$or"] = []bson.M{
			{ProjectRefBranchKey: ""},
			{ProjectRefBranchKey: branch},
		}
	} else {
		q[ProjectRefBranchKey] = branch
	}
	return q
}

func byId(identifier string) db.Q {
	return db.Query(bson.M{
		"$or": []bson.M{
			{ProjectRefIdKey: identifier},
			{ProjectRefIdentifierKey: identifier},
		},
	})
}

// FindMergedEnabledProjectRefsByRepoAndBranch finds ProjectRefs with matching repo/branch
// that are enabled, and merges repo information.
func FindMergedEnabledProjectRefsByRepoAndBranch(owner, repoName, branch string) ([]ProjectRef, error) {
	projectRefs := []ProjectRef{}

	match := byOwnerRepoAndBranch(owner, repoName, branch, true)
	match[ProjectRefEnabledKey] = true
	pipeline := []bson.M{{"$match": match}}
	pipeline = append(pipeline, lookupRepoStep)
	err := db.Aggregate(ProjectRefCollection, pipeline, &projectRefs)
	if err != nil {
		return nil, err
	}
	mergedProjects, err := addLoggerAndRepoSettingsToProjects(projectRefs)
	if err != nil {
		return nil, err
	}
	return filterProjectsByBranch(mergedProjects, branch), nil
}

// FindMergedProjectRefsThatUseRepoSettingsByRepoAndBranch finds ProjectRef with matching repo/branch that
// rely on the repo configuration, and merges that info.
func FindMergedProjectRefsThatUseRepoSettingsByRepoAndBranch(owner, repoName, branch string) ([]ProjectRef, error) {
	projectRefs := []ProjectRef{}

	q := byOwnerRepoAndBranch(owner, repoName, branch, true)
	q[ProjectRefRepoRefIdKey] = bson.M{"$exists": true, "$ne": ""}
	pipeline := []bson.M{{"$match": q}}
	err := db.Aggregate(ProjectRefCollection, pipeline, &projectRefs)
	if err != nil {
		return nil, err
	}
	mergedProjects, err := addLoggerAndRepoSettingsToProjects(projectRefs)
	if err != nil {
		return nil, err
	}
	return filterProjectsByBranch(mergedProjects, branch), nil
}

func filterProjectsByBranch(pRefs []ProjectRef, branch string) []ProjectRef {
	res := []ProjectRef{}
	for _, p := range pRefs {
		if p.Branch == branch {
			res = append(res, p)
		}
	}
	return res
}

func FindBranchAdminsForRepo(repoId string) ([]string, error) {
	projectRefs := []ProjectRef{}
	err := db.FindAllQ(
		ProjectRefCollection,
		db.Query(bson.M{
			ProjectRefRepoRefIdKey: repoId,
		}).WithFields(ProjectRefAdminsKey),
		&projectRefs,
	)
	if err != nil {
		return nil, err
	}
	allBranchAdmins := []string{}
	for _, pRef := range projectRefs {
		allBranchAdmins = append(allBranchAdmins, pRef.Admins...)
	}
	return utility.UniqueStrings(allBranchAdmins), nil
}

// Find repos that have that trigger / are enabled
// find projects that have this repo ID and nil triggers,OR that have the trigger
func FindDownstreamProjects(project string) ([]ProjectRef, error) {
	projectRefs := []ProjectRef{}

	err := db.Aggregate(ProjectRefCollection, projectRefPipelineForMatchingTrigger(project), &projectRefs)
	if err != nil {
		return nil, err
	}

	return projectRefs, err
}

// FindOneProjectRefByRepoAndBranchWithPRTesting finds a single ProjectRef with matching
// repo/branch that is enabled and setup for PR testing.
func FindOneProjectRefByRepoAndBranchWithPRTesting(owner, repo, branch, calledBy string) (*ProjectRef, error) {
	projectRefs, err := FindMergedEnabledProjectRefsByRepoAndBranch(owner, repo, branch)
	if err != nil {
		return nil, errors.Wrapf(err, "fetching project ref for repo '%s/%s' with branch '%s'",
			owner, repo, branch)
	}
	for _, p := range projectRefs {
		if p.IsPRTestingEnabledByCaller(calledBy) {
			return &p, nil
		}
	}
	if len(projectRefs) > 0 {
		grip.Debug(message.Fields{
			"source":  "find project ref for PR testing",
			"message": "project ref enabled but pr testing not enabled",
			"owner":   owner,
			"repo":    repo,
			"branch":  branch,
		})
		return nil, nil
	}

	// if no projects are enabled, check if the repo has PR testing enabled, in which case we can use a disabled/hidden project.
	repoRef, err := FindRepoRefByOwnerAndRepo(owner, repo)
	if err != nil {
		return nil, errors.Wrapf(err, "finding merged repo refs for repo '%s/%s'", owner, repo)
	}
	if repoRef == nil || !repoRef.IsPRTestingEnabledByCaller(calledBy) || repoRef.RemotePath == "" {
		grip.Debug(message.Fields{
			"source":  "find project ref for PR testing",
			"message": "repo ref not configured for PR testing untracked branches",
			"owner":   owner,
			"repo":    repo,
			"branch":  branch,
		})
		return nil, nil
	}

	projectRefs, err = FindMergedProjectRefsThatUseRepoSettingsByRepoAndBranch(owner, repo, branch)
	if err != nil {
		return nil, errors.Wrapf(err, "finding merged all project refs for repo '%s/%s' with branch '%s'",
			owner, repo, branch)
	}

	// if a disabled project exists, then return early
	var hiddenProject *ProjectRef
	for i, p := range projectRefs {
		if !p.Enabled && !p.IsHidden() {
			grip.Debug(message.Fields{
				"source":  "find project ref for PR testing",
				"message": "project ref is disabled, not PR testing",
				"owner":   owner,
				"repo":    repo,
				"branch":  branch,
			})
			return nil, nil
		}
		if p.IsHidden() {
			hiddenProject = &projectRefs[i]
		}
	}
	if hiddenProject == nil {
		grip.Debug(message.Fields{
			"source":  "find project ref for PR testing",
			"message": "creating hidden project because none exists",
			"owner":   owner,
			"repo":    repo,
			"branch":  branch,
		})
		// if no project exists, create and return skeleton project
		hiddenProject = &ProjectRef{
			Id:        mgobson.NewObjectId().Hex(),
			Owner:     owner,
			Repo:      repo,
			Branch:    branch,
			RepoRefId: repoRef.Id,
			Enabled:   false,
			Hidden:    utility.TruePtr(),
		}
		if err = hiddenProject.Add(nil); err != nil {
			grip.Error(message.WrapError(err, message.Fields{
				"source":  "find project ref for PR testing",
				"message": "hidden project could not be added",
				"owner":   owner,
				"repo":    repo,
				"branch":  branch,
			}))
			return nil, nil
		}
	}

	return hiddenProject, nil
}

// FindOneProjectRefWithCommitQueueByOwnerRepoAndBranch finds the project ref for this owner/repo/branch
// that has the commit queue enabled. There should only ever be one project for the query because we only enable commit
// queue if no other project ref with the same specification has it enabled.
func FindOneProjectRefWithCommitQueueByOwnerRepoAndBranch(owner, repo, branch string) (*ProjectRef, error) {
	projectRefs, err := FindMergedEnabledProjectRefsByRepoAndBranch(owner, repo, branch)
	if err != nil {
		return nil, errors.Wrapf(err, "fetching project ref for repo '%s/%s' with branch '%s'",
			owner, repo, branch)
	}
	for _, p := range projectRefs {
		if p.CommitQueue.IsEnabled() {
			return &p, nil
		}
	}

	grip.Debug(message.Fields{
		"message": "no matching project ref with commit queue enabled",
		"owner":   owner,
		"repo":    repo,
		"branch":  branch,
	})
	return nil, nil
}

// EnableWebhooks returns true if a hook for the given owner/repo exists or was inserted.
func EnableWebhooks(ctx context.Context, projectRef *ProjectRef) (bool, error) {
	hook, err := FindGithubHook(projectRef.Owner, projectRef.Repo)
	if err != nil {
		return false, errors.Wrapf(err, "finding GitHub hook for project '%s'", projectRef.Id)
	}
	if hook != nil {
		projectRef.TracksPushEvents = utility.TruePtr()
		return true, nil
	}

	settings, err := evergreen.GetConfig()
	if err != nil {
		return false, errors.Wrap(err, "finding evergreen settings")
	}

	hook, err = SetupNewGithubHook(ctx, *settings, projectRef.Owner, projectRef.Repo)
	if err != nil {
		// don't return error:
		// sometimes people change a project to track a personal
		// branch we don't have access to
		grip.Error(message.WrapError(err, message.Fields{
			"message":            "can't setup webhook",
			"project":            projectRef.Id,
			"project_identifier": projectRef.Identifier,
			"owner":              projectRef.Owner,
			"repo":               projectRef.Repo,
		}))
		projectRef.TracksPushEvents = utility.FalsePtr()
		return false, nil
	}

	if err = hook.Insert(); err != nil {
		return false, errors.Wrapf(err, "inserting new webhook for project '%s'", projectRef.Id)
	}
	projectRef.TracksPushEvents = utility.TruePtr()
	return true, nil
}

func UpdateAdminRoles(project *ProjectRef, toAdd, toDelete []string) error {
	if project == nil {
		return errors.New("no project found")
	}
	_, err := project.UpdateAdminRoles(toAdd, toDelete)
	return err
}

// FindProjects queries the backing database for the specified projects
func FindProjects(key string, limit int, sortDir int) ([]ProjectRef, error) {
	projects, err := FindProjectRefs(key, limit, sortDir)
	if err != nil {
		return nil, errors.Wrapf(err, "fetching projects starting at project '%s'", key)
	}

	return projects, nil
}

// UpdateProjectRevision updates the given project's revision
func UpdateProjectRevision(projectID, revision string) error {
	if err := UpdateLastRevision(projectID, revision); err != nil {
		return errors.Wrapf(err, "updating revision for project '%s'", projectID)
	}

	return nil
}

func FindHiddenProjectRefByOwnerRepoAndBranch(owner, repo, branch string) (*ProjectRef, error) {
	// don't need to include undefined branches here since hidden projects explicitly define them
	q := byOwnerRepoAndBranch(owner, repo, branch, false)
	q[ProjectRefHiddenKey] = true

	return findOneProjectRefQ(db.Query(q))
}

func FindMergedEnabledProjectRefsByOwnerAndRepo(owner, repo string) ([]ProjectRef, error) {
	projectRefs := []ProjectRef{}

	match := byOwnerAndRepo(owner, repo)
	match[ProjectRefEnabledKey] = true
	pipeline := []bson.M{{"$match": match}}
	pipeline = append(pipeline, lookupRepoStep)
	err := db.Aggregate(ProjectRefCollection, pipeline, &projectRefs)
	if err != nil {
		return nil, err
	}

	return addLoggerAndRepoSettingsToProjects(projectRefs)
}

// FindMergedProjectRefsForRepo considers either owner/repo and repo ref ID, in case the owner/repo of the repo ref is going to change.
// So we get all the branch projects in the new repo, and all the branch projects that might change owner/repo.
func FindMergedProjectRefsForRepo(repoRef *RepoRef) ([]ProjectRef, error) {
	projectRefs := []ProjectRef{}

	q := db.Query(bson.M{
		"$or": []bson.M{
			{
				ProjectRefOwnerKey: repoRef.Owner,
				ProjectRefRepoKey:  repoRef.Repo,
			},
			{ProjectRefRepoRefIdKey: repoRef.Id},
		},
	})
	err := db.FindAllQ(ProjectRefCollection, q, &projectRefs)
	if err != nil {
		return nil, err
	}

	for i := range projectRefs {
		if projectRefs[i].UseRepoSettings() {
			mergedProject, err := mergeBranchAndRepoSettings(&projectRefs[i], repoRef)
			if err != nil {
				return nil, errors.Wrap(err, "merging settings")
			}
			projectRefs[i] = *mergedProject
		}
	}
	return projectRefs, nil
}

func GetProjectSettingsById(projectId string, isRepo bool) (*ProjectSettings, error) {
	var pRef *ProjectRef
	var err error
	if isRepo {
		repoRef, err := FindOneRepoRef(projectId)
		if err != nil {
			return nil, errors.Wrap(err, "finding repo ref")
		}
		if repoRef == nil {
			return nil, errors.Errorf("repo ref '%s' not found", projectId)
		}
		return GetProjectSettings(&repoRef.ProjectRef)
	}

	pRef, err = FindBranchProjectRef(projectId)
	if err != nil {
		return nil, errors.Wrap(err, "finding project ref")
	}
	if pRef == nil {
		return nil, errors.Errorf("project ref '%s' not found", projectId)
	}

	return GetProjectSettings(pRef)
}

// GetProjectSettings returns the ProjectSettings of the given identifier and ProjectRef
func GetProjectSettings(p *ProjectRef) (*ProjectSettings, error) {
	hook, err := FindGithubHook(p.Owner, p.Repo)
	if err != nil {
		return nil, errors.Wrapf(err, "finding GitHub hook for project '%s'", p.Id)
	}
	projectVars, err := FindOneProjectVars(p.Id)
	if err != nil {
		return nil, errors.Wrapf(err, "finding variables for project '%s'", p.Id)
	}
	if projectVars == nil {
		projectVars = &ProjectVars{}
	}
	projectAliases, err := FindAliasesForProjectFromDb(p.Id)
	if err != nil {
		return nil, errors.Wrapf(err, "finding aliases for project '%s'", p.Id)
	}
	subscriptions, err := event.FindSubscriptionsByOwner(p.Id, event.OwnerTypeProject)
	if err != nil {
		return nil, errors.Wrapf(err, "finding subscription for project '%s'", p.Id)
	}
	projectSettingsEvent := ProjectSettings{
		ProjectRef:         *p,
		GithubHooksEnabled: hook != nil,
		Vars:               *projectVars,
		Aliases:            projectAliases,
		Subscriptions:      subscriptions,
	}
	return &projectSettingsEvent, nil
}

func IsPerfEnabledForProject(projectId string) bool {
	projectRef, err := FindMergedProjectRef(projectId, "", true)
	if err != nil || projectRef == nil {
		return false
	}
	return projectRef.IsPerfEnabled()
}

func UpdateOwnerAndRepoForBranchProjects(repoId, owner, repo string) error {
	return db.Update(
		ProjectRefCollection,
		bson.M{
			ProjectRefRepoRefIdKey: repoId,
		},
		bson.M{
			"$set": bson.M{
				ProjectRefOwnerKey: owner,
				ProjectRefRepoKey:  repo,
			},
		})
}

// FindProjectRefIdsWithCommitQueueEnabled returns a list of project IDs that have the commit queue enabled.
// We don't return the full projects since they aren't actually merged with the repo documents, so they
// aren't necessarily accurate.
func FindProjectRefIdsWithCommitQueueEnabled() ([]string, error) {
	projectRefs := []ProjectRef{}
	res := []string{}
	err := db.Aggregate(
		ProjectRefCollection,
		projectRefPipelineForCommitQueueEnabled(),
		&projectRefs)
	if err != nil {
		return nil, err
	}
	for _, p := range projectRefs {
		res = append(res, p.Id)
	}

	return res, nil
}

// FindPeriodicProjects returns a list of merged projects that have periodic builds defined.
func FindPeriodicProjects() ([]ProjectRef, error) {
	res := []ProjectRef{}

	projectRefs, err := FindAllMergedTrackedProjectRefs()
	if err != nil {
		return nil, err
	}
	for _, p := range projectRefs {
		if p.Enabled && len(p.PeriodicBuilds) > 0 {
			res = append(res, p)
		}
	}

	return res, nil
}

// FindProjectRefs returns limit refs starting at project id key in the sortDir direction.
func FindProjectRefs(key string, limit int, sortDir int) ([]ProjectRef, error) {
	projectRefs := []ProjectRef{}
	filter := bson.M{}
	sortSpec := ProjectRefIdKey

	if sortDir < 0 {
		sortSpec = "-" + sortSpec
		filter[ProjectRefIdKey] = bson.M{"$lt": key}
	} else {
		filter[ProjectRefIdKey] = bson.M{"$gte": key}
	}

	q := db.Query(filter).Sort([]string{sortSpec}).Limit(limit)
	err := db.FindAllQ(ProjectRefCollection, q, &projectRefs)

	return projectRefs, err
}

func (projectRef *ProjectRef) CanEnableCommitQueue() (bool, error) {
	conflicts, err := projectRef.GetGithubProjectConflicts()
	if err != nil {
		return false, errors.Wrap(err, "finding GitHub conflicts")
	}
	if len(conflicts.CommitQueueIdentifiers) > 0 {
		return false, nil
	}
	return true, nil
}

// Upsert updates the project ref in the db if an entry already exists,
// overwriting the existing ref. If no project ref exists, one is created
func (projectRef *ProjectRef) Upsert() error {
	_, err := db.Upsert(
		ProjectRefCollection,
		bson.M{
			ProjectRefIdKey: projectRef.Id,
		}, projectRef)
	return err
}

// SaveProjectPageForSection updates the project or repo ref variables for the section (if no project is given, we unset to default to repo).
func SaveProjectPageForSection(projectId string, p *ProjectRef, section ProjectPageSection, isRepo bool) (bool, error) {
	coll := ProjectRefCollection
	if isRepo {
		coll = RepoRefCollection
		if p == nil {
			return false, errors.New("can't default project ref for a repo")
		}
	}
	defaultToRepo := false
	if p == nil {
		defaultToRepo = true
		p = &ProjectRef{} // use a blank project ref to default the section to repo
	}

	var err error
	switch section {
	case ProjectPageGeneralSection:
		setUpdate := bson.M{
			ProjectRefBranchKey:                p.Branch,
			ProjectRefBatchTimeKey:             p.BatchTime,
			ProjectRefRemotePathKey:            p.RemotePath,
			projectRefSpawnHostScriptPathKey:   p.SpawnHostScriptPath,
			projectRefDispatchingDisabledKey:   p.DispatchingDisabled,
			projectRefStepbackDisabledKey:      p.StepbackDisabled,
			projectRefVersionControlEnabledKey: p.VersionControlEnabled,
			ProjectRefDeactivatePreviousKey:    p.DeactivatePrevious,
			projectRefRepotrackerDisabledKey:   p.RepotrackerDisabled,
			projectRefPatchingDisabledKey:      p.PatchingDisabled,
			projectRefTaskSyncKey:              p.TaskSync,
			ProjectRefDisabledStatsCacheKey:    p.DisabledStatsCache,
		}
		// Unlike other fields, this will only be set if we're actually modifying it since it's used by the backend.
		if p.TracksPushEvents != nil {
			setUpdate[ProjectRefTracksPushEventsKey] = p.TracksPushEvents
		}
		// Allow a user to modify owner and repo only if they are editing an unattached project
		if !isRepo && !p.UseRepoSettings() && !defaultToRepo {
			setUpdate[ProjectRefOwnerKey] = p.Owner
			setUpdate[ProjectRefRepoKey] = p.Repo

		}
		// some fields shouldn't be set to nil when defaulting to the repo
		if !defaultToRepo {
			setUpdate[ProjectRefEnabledKey] = p.Enabled
			setUpdate[ProjectRefDisplayNameKey] = p.DisplayName
			setUpdate[ProjectRefIdentifierKey] = p.Identifier
		}
		err = db.Update(coll,
			bson.M{ProjectRefIdKey: projectId},
			bson.M{
				"$set": setUpdate,
			})
	case ProjectPagePluginSection:
		catcher := grip.NewSimpleCatcher()
		for _, link := range p.ExternalLinks {
			if link.DisplayName != "" && link.URLTemplate != "" {
				// check length of link display name
				if len(link.DisplayName) > 40 {
					catcher.Add(errors.New(fmt.Sprintf("link display name, %s, must be 40 characters or less", link.DisplayName)))
				}
				// validate url template
				formattedURL := strings.Replace(link.URLTemplate, "{version_id}", "version_id", -1)
				if _, err := url.ParseRequestURI(formattedURL); err != nil {
					catcher.Add(err)
				}
			}
		}
		if catcher.HasErrors() {
			return false, errors.Wrapf(catcher.Resolve(), "validating external links")
		}
		err = db.Update(coll,
			bson.M{ProjectRefIdKey: projectId},
			bson.M{
				"$set": bson.M{
					projectRefTaskAnnotationSettingsKey: p.TaskAnnotationSettings,
					projectRefBuildBaronSettingsKey:     p.BuildBaronSettings,
					projectRefPerfEnabledKey:            p.PerfEnabled,
					projectRefExternalLinksKey:          p.ExternalLinks,
				},
			})
	case ProjectPageAccessSection:
		err = db.Update(coll,
			bson.M{ProjectRefIdKey: projectId},
			bson.M{
				"$set": bson.M{
					ProjectRefRestrictedKey: p.Restricted,
					ProjectRefAdminsKey:     p.Admins,
				},
			})
	case ProjectPageGithubAndCQSection:
		err = db.Update(coll,
			bson.M{ProjectRefIdKey: projectId},
			bson.M{
				"$set": bson.M{
					projectRefPRTestingEnabledKey:       p.PRTestingEnabled,
					projectRefManualPRTestingEnabledKey: p.ManualPRTestingEnabled,
					projectRefGithubChecksEnabledKey:    p.GithubChecksEnabled,
					projectRefGitTagVersionsEnabledKey:  p.GitTagVersionsEnabled,
					ProjectRefGitTagAuthorizedUsersKey:  p.GitTagAuthorizedUsers,
					ProjectRefGitTagAuthorizedTeamsKey:  p.GitTagAuthorizedTeams,
					projectRefCommitQueueKey:            p.CommitQueue,
				},
			})
	case ProjectPageNotificationsSection:
		err = db.Update(coll,
			bson.M{ProjectRefIdKey: projectId},
			bson.M{
				"$set": bson.M{projectRefNotifyOnFailureKey: p.NotifyOnBuildFailure,
					projectRefBannerKey: p.Banner},
			})
	case ProjectPageWorkstationsSection:
		err = db.Update(coll,
			bson.M{ProjectRefIdKey: projectId},
			bson.M{
				"$set": bson.M{projectRefWorkstationConfigKey: p.WorkstationConfig},
			})
	case ProjectPageTriggersSection:
		err = db.Update(coll,
			bson.M{ProjectRefIdKey: projectId},
			bson.M{
				"$set": bson.M{
					projectRefTriggersKey: p.Triggers,
				},
			})

	case ProjectPagePatchAliasSection:
		err = db.Update(coll,
			bson.M{ProjectRefIdKey: projectId},
			bson.M{
				"$set": bson.M{
					projectRefPatchTriggerAliasesKey:  p.PatchTriggerAliases,
					projectRefGithubTriggerAliasesKey: p.GithubTriggerAliases,
				},
			})
	case ProjectPagePeriodicBuildsSection:
		err = db.Update(coll,
			bson.M{ProjectRefIdKey: projectId},
			bson.M{
				"$set": bson.M{projectRefPeriodicBuildsKey: p.PeriodicBuilds},
			})
	case ProjectPageContainerSection:
		catcher := grip.NewSimpleCatcher()
		for _, size := range p.ContainerSizeDefinitions {
			if err = size.Validate(evergreen.GetEnvironment().Settings().Providers.AWS.Pod.ECS); err != nil {
				catcher.Add(errors.Wrapf(err, "validating container size '%s'", size.Name))
			}
		}
		if catcher.HasErrors() {
			return false, errors.Wrapf(catcher.Resolve(), "validating container size definitions")
		}
		err = db.Update(coll,
			bson.M{ProjectRefIdKey: projectId},
			bson.M{
				"$set": bson.M{projectRefContainerSizeDefinitionsKey: p.ContainerSizeDefinitions},
			})
	case ProjectPageVariablesSection:
		// this section doesn't modify the project/repo ref
		return false, nil
	default:
		return false, errors.Errorf("invalid section")
	}

	if err != nil {
		return false, errors.Wrap(err, "saving section")
	}
	return true, nil
}

// DefaultSectionToRepo modifies a subset of the project ref to use the repo values instead.
// This subset is based on the pages used in Spruce.
// If project settings aren't given, we should assume we're defaulting to repo and we need
// to create our own project settings event  after completing the update.
func DefaultSectionToRepo(projectId string, section ProjectPageSection, userId string) error {
	before, err := GetProjectSettingsById(projectId, false)
	if err != nil {
		return errors.Wrap(err, "getting before project settings event")
	}

	modified, err := SaveProjectPageForSection(projectId, nil, section, false)
	if err != nil {
		return errors.Wrapf(err, "defaulting project ref to repo for section '%s'", section)
	}

	// Handle sections that modify collections outside of the project ref.
	// Handle errors at the end so that we can still log the project as modified, if applicable.
	catcher := grip.NewBasicCatcher()
	switch section {
	case ProjectPageVariablesSection:
		err = db.Update(ProjectVarsCollection,
			bson.M{ProjectRefIdKey: projectId},
			bson.M{
				"$unset": bson.M{
					projectVarsMapKey:   1,
					privateVarsMapKey:   1,
					adminOnlyVarsMapKey: 1,
				},
			})
		if err == nil {
			modified = true
		}
		catcher.Wrapf(err, "defaulting to repo for section '%s'", section)
	case ProjectPageGithubAndCQSection:
		for _, a := range before.Aliases {
			// remove only internal aliases; any alias without these labels is a patch alias
			if utility.StringSliceContains(evergreen.InternalAliases, a.Alias) {
				err = RemoveProjectAlias(a.ID.Hex())
				if err == nil {
					modified = true // track if any aliases here were correctly modified so we can log the changes
				}
				catcher.Add(err)
			}
		}
	case ProjectPageNotificationsSection:
		// handle subscriptions
		for _, sub := range before.Subscriptions {
			err = event.RemoveSubscription(sub.ID)
			if err == nil {
				modified = true // track if any subscriptions were correctly modified so we can log the changes
			}
			catcher.Add(err)
		}
	case ProjectPagePatchAliasSection:
		catcher := grip.NewBasicCatcher()
		// remove only patch aliases, i.e. aliases without an Evergreen-internal label
		for _, a := range before.Aliases {
			if !utility.StringSliceContains(evergreen.InternalAliases, a.Alias) {
				err = RemoveProjectAlias(a.ID.Hex())
				if err == nil {
					modified = true // track if any aliases were correctly modified so we can log the changes
				}
				catcher.Add(err)
			}
		}
	}
	if modified {
		catcher.Add(GetAndLogProjectModified(projectId, userId, false, before))
	}

	return errors.Wrapf(catcher.Resolve(), "defaulting to repo for section '%s'", section)
}

// getBatchTimeForVariant returns the Batch Time to be used for this variant
func (p *ProjectRef) getBatchTimeForVariant(variant *BuildVariant) int {
	val := p.BatchTime
	if variant.BatchTime != nil {
		val = *variant.BatchTime
	}
	return handleBatchTimeOverflow(val)
}

func (p *ProjectRef) getBatchTimeForTask(t *BuildVariantTaskUnit) int {
	val := p.BatchTime
	if t.BatchTime != nil {
		val = *t.BatchTime
	}
	return handleBatchTimeOverflow(val)
}

// BatchTime is in minutes, but it is stored/used internally as
// nanoseconds. We need to cap this value to prevent an
// overflow/wrap around to negative values of time.Duration
func handleBatchTimeOverflow(in int) int {
	if in > maxBatchTime {
		return maxBatchTime
	}
	return in
}

// GetNextCronTime returns the next valid batch time
func GetNextCronTime(curTime time.Time, cronBatchTime string) (time.Time, error) {
	sched, err := getCronParserSchedule(cronBatchTime)
	if err != nil {
		return time.Time{}, err
	}
	return sched.Next(curTime), nil
}

func getCronParserSchedule(cronStr string) (cron.Schedule, error) {
	if strings.HasPrefix(cronStr, intervalPrefix) {
		return nil, errors.Errorf("cannot use interval '%s' in cron '%s'", intervalPrefix, cronStr)
	}
	parser := cron.NewParser(cron.Minute | cron.Hour | cron.Dom | cron.Month | cron.DowOptional | cron.Descriptor)
	sched, err := parser.Parse(cronStr)
	if err != nil {
		return nil, errors.Wrapf(err, "parsing cron '%s'", cronStr)
	}
	return sched, nil
}

func (p *ProjectRef) GetActivationTimeForVariant(variant *BuildVariant) (time.Time, error) {
	defaultRes := time.Now()
	// if we don't want to activate the build, set batchtime to the zero time
	if !utility.FromBoolTPtr(variant.Activate) {
		return utility.ZeroTime, nil
	}
	if variant.CronBatchTime != "" {
		return GetNextCronTime(time.Now(), variant.CronBatchTime)
	}
	// if activated explicitly set to true and we don't have batchtime, then we want to just activate now
	if utility.FromBoolPtr(variant.Activate) && variant.BatchTime == nil {
		return time.Now(), nil
	}

	lastActivated, err := VersionFindOne(VersionByLastVariantActivation(p.Id, variant.Name).WithFields(VersionBuildVariantsKey))
	if err != nil {
		return time.Time{}, errors.Wrap(err, "finding version")
	}

	if lastActivated == nil {
		return defaultRes, nil
	}

	// find matching activated build variant
	for _, buildStatus := range lastActivated.BuildVariants {
		if buildStatus.BuildVariant != variant.Name || !buildStatus.Activated {
			continue
		}

		return buildStatus.ActivateAt.Add(time.Minute * time.Duration(p.getBatchTimeForVariant(variant))), nil
	}

	return defaultRes, nil
}

func (p *ProjectRef) GetActivationTimeForTask(t *BuildVariantTaskUnit) (time.Time, error) {
	defaultRes := time.Now()
	// if we don't want to activate the task, set batchtime to the zero time
	if !utility.FromBoolTPtr(t.Activate) || t.IsDisabled() {
		return utility.ZeroTime, nil
	}
	if t.CronBatchTime != "" {
		return GetNextCronTime(time.Now(), t.CronBatchTime)
	}
	// If activated explicitly set to true and we don't have batchtime, then we want to just activate now
	if utility.FromBoolPtr(t.Activate) && t.BatchTime == nil {
		return time.Now(), nil
	}

	lastActivated, err := VersionFindOne(VersionByLastTaskActivation(p.Id, t.Variant, t.Name).WithFields(VersionBuildVariantsKey))
	if err != nil {
		return defaultRes, errors.Wrap(err, "finding version")
	}
	if lastActivated == nil {
		return defaultRes, nil
	}

	for _, buildStatus := range lastActivated.BuildVariants {
		// don't check buildStatus activation; this corresponds to the batchtime for the overall variant, not the individual tasks.
		if buildStatus.BuildVariant != t.Variant {
			continue
		}
		for _, taskStatus := range buildStatus.BatchTimeTasks {
			if taskStatus.TaskName != t.Name || !taskStatus.Activated {
				continue
			}
			return taskStatus.ActivateAt.Add(time.Minute * time.Duration(p.getBatchTimeForTask(t))), nil
		}
	}
	return defaultRes, nil
}

// GetGithubProjectConflicts returns any potential conflicts; i.e. regardless of whether or not
// p has something enabled, returns the project identifiers that it _would_ conflict with if it did.
func (p *ProjectRef) GetGithubProjectConflicts() (GithubProjectConflicts, error) {
	res := GithubProjectConflicts{}
	// return early for projects that don't need to consider conflicts
	if p.Owner == "" || p.Repo == "" || p.Branch == "" {
		return res, nil
	}

	matchingProjects, err := FindMergedEnabledProjectRefsByRepoAndBranch(p.Owner, p.Repo, p.Branch)
	if err != nil {
		return res, errors.Wrap(err, "getting conflicting projects")
	}

	for _, conflictingRef := range matchingProjects {
		if conflictingRef.Id == p.Id {
			continue
		}
		if conflictingRef.IsPRTestingEnabled() {
			res.PRTestingIdentifiers = append(res.PRTestingIdentifiers, conflictingRef.Identifier)
		}
		if conflictingRef.CommitQueue.IsEnabled() {
			res.CommitQueueIdentifiers = append(res.CommitQueueIdentifiers, conflictingRef.Identifier)
		}
		if conflictingRef.IsGithubChecksEnabled() {
			res.CommitCheckIdentifiers = append(res.CommitCheckIdentifiers, conflictingRef.Identifier)
		}
	}
	return res, nil
}

// shouldValidateTotalProjectLimit will return true if:
// - we are creating a new project
// - the original project was disabled
func shouldValidateTotalProjectLimit(isNewProject bool, originalMergedRef *ProjectRef) bool {
	return isNewProject || !originalMergedRef.Enabled
}

// shouldValidateOwnerRepoLimit will return true if:
// - we are creating a new project
// - the original project was disabled
// - the owner or repo has changed
// - the owner/repo is not part of exception
func shouldValidateOwnerRepoLimit(isNewProject bool, config *evergreen.Settings, originalMergedRef, mergedRefToValidate *ProjectRef) bool {
	return (shouldValidateTotalProjectLimit(isNewProject, originalMergedRef) ||
		originalMergedRef.Owner != mergedRefToValidate.Owner || originalMergedRef.Repo != mergedRefToValidate.Repo) &&
		!config.ProjectCreation.IsExceptionToRepoLimit(mergedRefToValidate.Owner, mergedRefToValidate.Repo)
}

// ValidateEnabledProjectsLimit takes in a the original and new merged project refs and validates project limits,
// assuming the given project is going to be enabled.
// Returns a status code and error if we are already at limit with enabled projects.
func ValidateEnabledProjectsLimit(projectId string, config *evergreen.Settings, originalMergedRef, mergedRefToValidate *ProjectRef) (int, error) {
	if config.ProjectCreation.TotalProjectLimit == 0 || config.ProjectCreation.RepoProjectLimit == 0 {
		return http.StatusOK, nil
	}

	isNewProject := originalMergedRef == nil
	catcher := grip.NewBasicCatcher()
	if shouldValidateTotalProjectLimit(isNewProject, originalMergedRef) {
		allEnabledProjects, err := GetNumberOfEnabledProjects()
		if err != nil {
			return http.StatusInternalServerError, errors.Wrap(err, "getting number of enabled projects")
		}
		if allEnabledProjects >= config.ProjectCreation.TotalProjectLimit {
			catcher.Errorf("total enabled project limit of %d reached", config.ProjectCreation.TotalProjectLimit)
		}
	}

	if shouldValidateOwnerRepoLimit(isNewProject, config, originalMergedRef, mergedRefToValidate) {
		enabledOwnerRepoProjects, err := GetNumberOfEnabledProjectsForOwnerRepo(mergedRefToValidate.Owner, mergedRefToValidate.Repo)
		if err != nil {
			return http.StatusInternalServerError, errors.Wrapf(err, "getting number of projects for '%s/%s'", mergedRefToValidate.Owner, mergedRefToValidate.Repo)
		}
		if enabledOwnerRepoProjects >= config.ProjectCreation.RepoProjectLimit {
			catcher.Errorf("enabled project limit of %d reached for '%s/%s'", config.ProjectCreation.RepoProjectLimit, mergedRefToValidate.Owner, mergedRefToValidate.Repo)
		}
	}

	if catcher.HasErrors() {
		return http.StatusBadRequest, catcher.Resolve()
	}
	return http.StatusOK, nil
}

// ValidateProjectRefAndSetDefaults validates the project ref and sets default values.
// Should only be called on enabled project refs or repo refs.
func (p *ProjectRef) ValidateOwnerAndRepo(validOrgs []string) error {
	// verify input and webhooks
	if p.Owner == "" || p.Repo == "" {
		return errors.New("no owner/repo specified")
	}

	return validateOwner(p.Owner, validOrgs)
}

func validateOwner(owner string, validOrgs []string) error {
	if len(validOrgs) > 0 && !utility.StringSliceContains(validOrgs, owner) {
		return errors.New("owner not authorized")
	}
	return nil
}

func (p *ProjectRef) ValidateIdentifier() error {
	if p.Id == p.Identifier { // we already know the id is unique
		return nil
	}
	count, err := CountProjectRefsWithIdentifier(p.Identifier)
	if err != nil {
		return errors.Wrap(err, "counting other project refs")
	}
	if count > 0 {
		return errors.New("identifier cannot match another project's identifier")
	}
	return nil
}

// RemoveAdminFromProjects removes a user from all Admin slices of every project and repo
func RemoveAdminFromProjects(toDelete string) error {
	projectUpdate := bson.M{
		"$pull": bson.M{
			ProjectRefAdminsKey: toDelete,
		},
	}
	repoUpdate := bson.M{
		"$pull": bson.M{
			RepoRefAdminsKey: toDelete,
		},
	}

	catcher := grip.NewBasicCatcher()
	_, err := db.UpdateAll(ProjectRefCollection, bson.M{ProjectRefAdminsKey: bson.M{"$ne": nil}}, projectUpdate)
	catcher.Wrap(err, "updating projects")
	_, err = db.UpdateAll(RepoRefCollection, bson.M{RepoRefAdminsKey: bson.M{"$ne": nil}}, repoUpdate)
	catcher.Wrap(err, "updating repos")
	return catcher.Resolve()
}

func (p *ProjectRef) MakeRestricted() error {
	rm := evergreen.GetEnvironment().RoleManager()
	// remove from the unrestricted branch project scope (if it exists)
	if p.UseRepoSettings() {
		scopeId := GetUnrestrictedBranchProjectsScope(p.RepoRefId)
		if err := rm.RemoveResourceFromScope(scopeId, p.Id); err != nil {
			return errors.Wrap(err, "removing resource from unrestricted branches scope")
		}
	}

	if err := rm.RemoveResourceFromScope(evergreen.UnrestrictedProjectsScope, p.Id); err != nil {
		return errors.Wrapf(err, "removing project '%s' from list of unrestricted projects", p.Id)
	}
	if err := rm.AddResourceToScope(evergreen.RestrictedProjectsScope, p.Id); err != nil {
		return errors.Wrapf(err, "adding project '%s' to list of restricted projects", p.Id)
	}

	return nil
}

func (p *ProjectRef) MakeUnrestricted() error {
	rm := evergreen.GetEnvironment().RoleManager()
	// remove from the unrestricted branch project scope (if it exists)
	if p.UseRepoSettings() {
		scopeId := GetUnrestrictedBranchProjectsScope(p.RepoRefId)
		if err := rm.AddResourceToScope(scopeId, p.Id); err != nil {
			return errors.Wrap(err, "adding resource to unrestricted branches scope")
		}
	}

	if err := rm.RemoveResourceFromScope(evergreen.RestrictedProjectsScope, p.Id); err != nil {
		return errors.Wrapf(err, "removing project '%s' from list of restricted projects", p.Id)
	}
	if err := rm.AddResourceToScope(evergreen.UnrestrictedProjectsScope, p.Id); err != nil {
		return errors.Wrapf(err, "adding project '%s' to list of unrestricted projects", p.Id)
	}
	return nil
}

// UpdateAdminRoles returns true if any admins have been modified/removed, regardless of errors.
func (p *ProjectRef) UpdateAdminRoles(toAdd, toRemove []string) (bool, error) {
	if len(toAdd) == 0 && len(toRemove) == 0 {
		return false, nil
	}
	rm := evergreen.GetEnvironment().RoleManager()
	role, err := rm.FindRoleWithPermissions(evergreen.ProjectResourceType, []string{p.Id}, adminPermissions)
	if err != nil {
		return false, errors.Wrap(err, "finding role with admin permissions")
	}
	if role == nil {
		return false, errors.Errorf("no admin role for project '%s' found", p.Id)
	}
	viewRole := ""
	allBranchAdmins := []string{}
	if p.RepoRefId != "" {
		allBranchAdmins, err = FindBranchAdminsForRepo(p.RepoRefId)
		if err != nil {
			return false, errors.Wrapf(err, "finding branch admins for repo '%s'", p.RepoRefId)
		}
		viewRole = GetViewRepoRole(p.RepoRefId)
	}

	catcher := grip.NewBasicCatcher()
	for _, addedUser := range toAdd {
		adminUser, err := user.FindOneById(addedUser)
		if err != nil {
			catcher.Wrapf(err, "finding user '%s'", addedUser)
			p.removeFromAdminsList(addedUser)
			continue
		}
		if adminUser == nil {
			catcher.Errorf("no user '%s' found", addedUser)
			p.removeFromAdminsList(addedUser)
			continue
		}
		if err = adminUser.AddRole(role.ID); err != nil {
			catcher.Wrapf(err, "adding role '%s' to user '%s'", role.ID, addedUser)
			p.removeFromAdminsList(addedUser)
			continue
		}
		if viewRole != "" {
			if err = adminUser.AddRole(viewRole); err != nil {
				catcher.Wrapf(err, "adding role '%s' to user '%s'", viewRole, addedUser)
				continue
			}
		}
	}
	for _, removedUser := range toRemove {
		adminUser, err := user.FindOneById(removedUser)
		if err != nil {
			catcher.Wrapf(err, "finding user '%s'", removedUser)
			continue
		}
		if adminUser == nil {
			continue
		}

		if err = adminUser.RemoveRole(role.ID); err != nil {
			catcher.Wrapf(err, "removing role '%s' from user '%s'", role.ID, removedUser)
			p.Admins = append(p.Admins, removedUser)
			continue
		}
		if viewRole != "" && !utility.StringSliceContains(allBranchAdmins, adminUser.Id) {
			if err = adminUser.RemoveRole(viewRole); err != nil {
				catcher.Wrapf(err, "removing role '%s' from user '%s'", viewRole, removedUser)
				continue
			}
		}
	}
	return true, errors.Wrap(catcher.Resolve(), "updating some admin roles")
}

func (p *ProjectRef) removeFromAdminsList(user string) {
	for i, name := range p.Admins {
		if name == user {
			p.Admins = append(p.Admins[:i], p.Admins[i+1:]...)
		}
	}
}

func (p *ProjectRef) AuthorizedForGitTag(ctx context.Context, githubUser string, token string) bool {
	if utility.StringSliceContains(p.GitTagAuthorizedUsers, githubUser) {
		return true
	}
	// check if user has permissions with mana before asking github about the teams
	u, err := user.FindByGithubName(githubUser)
	if err != nil {
		grip.Error(message.WrapError(err, message.Fields{
			"message": "error checking if user is authorized for git tag",
			"source":  "github hook",
		}))
	}
	if u != nil {
		hasPermission := u.HasPermission(gimlet.PermissionOpts{
			Resource:      p.Id,
			ResourceType:  evergreen.ProjectResourceType,
			Permission:    evergreen.PermissionGitTagVersions,
			RequiredLevel: evergreen.GitTagVersionsCreate.Value,
		})
		if hasPermission {
			return true
		}
	}

	return thirdparty.IsUserInGithubTeam(ctx, p.GitTagAuthorizedTeams, p.Owner, githubUser, token)
}

// GetProjectSetupCommands returns jasper commands for the project's configuration commands
// Stderr/Stdin are passed through to the commands as well as Stdout, when opts.Quiet is false
// The commands' working directories may not exist and need to be created before running the commands
func (p *ProjectRef) GetProjectSetupCommands(opts apimodels.WorkstationSetupCommandOptions) ([]*jasper.Command, error) {
	if len(p.WorkstationConfig.SetupCommands) == 0 && !p.WorkstationConfig.ShouldGitClone() {
		return nil, errors.Errorf("no setup commands configured for project '%s'", p.Id)
	}

	baseDir := filepath.Join(opts.Directory, p.Id)
	cmds := []*jasper.Command{}

	if p.WorkstationConfig.ShouldGitClone() {
		args := []string{"git", "clone", "-b", p.Branch, fmt.Sprintf("git@github.com:%s/%s.git", p.Owner, p.Repo), opts.Directory}

		cmd := jasper.NewCommand().Add(args).
			SetErrorWriter(utility.NopWriteCloser(os.Stderr)).
			Prerequisite(func() bool {
				grip.Info(message.Fields{
					"directory": opts.Directory,
					"command":   strings.Join(args, " "),
					"op":        "repo clone",
					"project":   p.Id,
				})

				return !opts.DryRun
			})

		if !opts.Quiet {
			cmd = cmd.SetOutputWriter(utility.NopWriteCloser(os.Stdout))
		}

		cmds = append(cmds, cmd)

	}

	for idx, obj := range p.WorkstationConfig.SetupCommands {
		dir := baseDir
		if obj.Directory != "" {
			dir = filepath.Join(dir, obj.Directory)
		}

		// avoid logging the final value of obj
		commandNumber := idx + 1
		cmdString := obj.Command

		cmd := jasper.NewCommand().Directory(dir).SetErrorWriter(utility.NopWriteCloser(os.Stderr)).SetInput(os.Stdin).
			Append(obj.Command).
			Prerequisite(func() bool {
				grip.Info(message.Fields{
					"directory":      dir,
					"command":        cmdString,
					"command_number": commandNumber,
					"op":             "setup command",
					"project":        p.Id,
				})

				return !opts.DryRun
			})
		if !opts.Quiet {
			cmd = cmd.SetOutputWriter(utility.NopWriteCloser(os.Stdout))
		}
		cmds = append(cmds, cmd)
	}

	return cmds, nil
}

// UpdateNextPeriodicBuild updates the periodic build run time for either the project
// or repo ref depending on where it's defined.
func UpdateNextPeriodicBuild(projectId string, definition *PeriodicBuildDefinition) error {
	var nextRunTime time.Time
	var err error
	baseTime := definition.NextRunTime
	if utility.IsZeroTime(baseTime) {
		baseTime = time.Now()
	}
	if definition.IntervalHours > 0 {
		nextRunTime = baseTime.Add(time.Duration(definition.IntervalHours) * time.Hour)
	} else {
		nextRunTime, err = GetNextCronTime(baseTime, definition.Cron)
		if err != nil {
			return errors.Wrap(err, "getting next run time with cron")
		}
	}
	// Get the branch project on its own so we can determine where to update the run time.
	projectRef, err := FindBranchProjectRef(projectId)
	if err != nil {
		return errors.Wrap(err, "finding branch project")
	}
	if projectRef == nil {
		return errors.Errorf("project '%s' not found", projectId)
	}

	collection := ProjectRefCollection
	buildsKey := projectRefPeriodicBuildsKey
	documentIdKey := ProjectRefIdKey
	idToUpdate := projectRef.Id

	// If periodic builds aren't defined for the project, see if it's part of the repo and update there instead.
	if projectRef.PeriodicBuilds == nil && projectRef.UseRepoSettings() {
		repoRef, err := FindOneRepoRef(projectRef.RepoRefId)
		if err != nil {
			return err
		}
		if repoRef == nil {
			return errors.Errorf("repo '%s' not found", projectRef.RepoRefId)
		}
		for _, d := range repoRef.PeriodicBuilds {
			if d.ID == definition.ID {
				collection = RepoRefCollection
				buildsKey = RepoRefPeriodicBuildsKey
				documentIdKey = RepoRefIdKey
				idToUpdate = projectRef.RepoRefId
			}
		}
	}

	filter := bson.M{
		documentIdKey: idToUpdate,
		buildsKey: bson.M{
			"$elemMatch": bson.M{
				"id": definition.ID,
			},
		},
	}
	update := bson.M{
		"$set": bson.M{
			bsonutil.GetDottedKeyName(buildsKey, "$", "next_run_time"): nextRunTime,
		},
	}

	return errors.Wrapf(db.Update(collection, filter, update), "updating collection '%s'", collection)
}

func (p *ProjectRef) CommitQueueIsOn() error {
	catcher := grip.NewBasicCatcher()
	if !p.Enabled {
		catcher.Add(errors.Errorf("project '%s' is disabled", p.Id))
	}
	if p.IsPatchingDisabled() {
		catcher.Add(errors.Errorf("patching is disabled for project '%s'", p.Id))
	}
	if !p.CommitQueue.IsEnabled() {
		catcher.Add(errors.Errorf("commit queue is disabled for project '%s'", p.Id))
	}

	return catcher.Resolve()
}

func GetProjectRefForTask(taskId string) (*ProjectRef, error) {
	t, err := task.FindOneId(taskId)
	if err != nil {
		return nil, errors.Wrap(err, "finding task")
	}
	pRef, err := FindMergedProjectRef(t.Project, t.Version, true)
	if err != nil {
		return nil, errors.Wrapf(err, "getting project '%s'", t.Project)
	}
	if pRef == nil {
		return nil, errors.Errorf("project ref '%s' doesn't exist", t.Project)
	}
	return pRef, nil
}

func GetSetupScriptForTask(ctx context.Context, taskId string) (string, error) {
	conf, err := evergreen.GetConfig()
	if err != nil {
		return "", errors.Wrap(err, "can't get evergreen configuration")
	}
	token, err := conf.GetGithubOauthToken()
	if err != nil {
		return "", errors.Wrap(err, "getting GitHub token")
	}

	pRef, err := GetProjectRefForTask(taskId)
	if err != nil {
		return "", errors.Wrap(err, "getting project")
	}

	configFile, err := thirdparty.GetGithubFile(ctx, token, pRef.Owner, pRef.Repo, pRef.SpawnHostScriptPath, pRef.Branch)
	if err != nil {
		return "", errors.Wrapf(err,
			"fetching spawn host script for project '%s' at path '%s'", pRef.Identifier, pRef.SpawnHostScriptPath)
	}
	fileContents, err := base64.StdEncoding.DecodeString(*configFile.Content)
	if err != nil {
		return "", errors.Wrapf(err,
			"unable to spawn host script for project '%s' at path '%s'", pRef.Identifier, pRef.SpawnHostScriptPath)
	}

	return string(fileContents), nil
}

func (t *TriggerDefinition) Validate(parentProject string) error {
	upstreamProject, err := FindBranchProjectRef(t.Project)
	if err != nil {
		return errors.Wrapf(err, "finding upstream project '%s'", t.Project)
	}
	if upstreamProject == nil {
		return errors.Errorf("project '%s' not found", t.Project)
	}
	if upstreamProject.Id == parentProject {
		return errors.New("a project cannot trigger itself")
	}
	// should be saved using its ID, in case the user used the project's identifier
	t.Project = upstreamProject.Id
	if t.Level != ProjectTriggerLevelBuild && t.Level != ProjectTriggerLevelTask {
		return errors.Errorf("invalid level: %s", t.Level)
	}
	if t.Status != "" && t.Status != evergreen.TaskFailed && t.Status != evergreen.TaskSucceeded {
		return errors.Errorf("invalid status: %s", t.Status)
	}
	_, regexErr := regexp.Compile(t.BuildVariantRegex)
	if regexErr != nil {
		return errors.Wrapf(regexErr, "invalid variant regex '%s'", t.BuildVariantRegex)
	}
	_, regexErr = regexp.Compile(t.TaskRegex)
	if regexErr != nil {
		return errors.Wrapf(regexErr, "invalid task regex '%s'", t.TaskRegex)
	}
	if t.ConfigFile == "" {
		return errors.New("must provide a config file")
	}
	if t.DefinitionID == "" {
		t.DefinitionID = utility.RandomString()
	}
	return nil
}

func GetMessageForPatch(patchID string) (string, error) {
	requestedPatch, err := patch.FindOneId(patchID)
	if err != nil {
		return "", errors.Wrap(err, "finding patch")
	}
	if requestedPatch == nil {
		return "", errors.New("no patch found")
	}
	project, err := FindMergedProjectRef(requestedPatch.Project, requestedPatch.Version, true)
	if err != nil {
		return "", errors.Wrap(err, "finding project for patch")
	}
	if project == nil {
		return "", errors.New("patch has nonexistent project")
	}

	return project.CommitQueue.Message, nil
}

// ValidateContainers inspects the list of containers defined in the project YAML and checks that each
// are properly configured, and that their definitions can coexist with what is defined for container sizes
// on the project admin page.
func ValidateContainers(ecsConf evergreen.ECSConfig, pRef *ProjectRef, containers []Container) error {
	catcher := grip.NewSimpleCatcher()
	for _, container := range containers {
		catcher.Add(container.System.Validate())
		if container.Resources != nil {
			catcher.Add(container.Resources.Validate(ecsConf))
		}
		var containerSize *ContainerResources
		for _, size := range pRef.ContainerSizeDefinitions {
			if size.Name == container.Size {
				containerSize = &size
				break
			}
		}
		if containerSize != nil {
			catcher.Add(containerSize.Validate(ecsConf))
		}
		catcher.ErrorfWhen(container.Size != "" && containerSize == nil, "container size '%s' not found", container.Size)

		if container.Credential != "" {
			var matchingSecret *ContainerSecret
			for _, cs := range pRef.ContainerSecrets {
				if cs.Name == container.Credential {
					matchingSecret = &cs
					break
				}
			}
			catcher.ErrorfWhen(matchingSecret == nil, "credential '%s' is not defined in project settings", container.Credential)
			catcher.ErrorfWhen(matchingSecret != nil && matchingSecret.Type != ContainerSecretRepoCreds, "container credential named '%s' exists but is not valid for use as a repository credential", container.Credential)
		}
		catcher.NewWhen(container.Size != "" && container.Resources != nil, "size and resources cannot both be defined")
		catcher.NewWhen(container.Size == "" && container.Resources == nil, "either size or resources must be defined")
		catcher.NewWhen(container.Image == "", "image must be defined")
		catcher.NewWhen(container.Name == "", "name must be defined")
	}
	return catcher.Resolve()
}

// Validate that essential ContainerSystem fields are properly defined and no data contradictions exist.
func (c ContainerSystem) Validate() error {
	catcher := grip.NewSimpleCatcher()
	if c.OperatingSystem != "" {
		catcher.Add(c.OperatingSystem.Validate())
	}
	if c.CPUArchitecture != "" {
		catcher.Add(c.CPUArchitecture.Validate())
	}
	if c.OperatingSystem == evergreen.WindowsOS {
		catcher.Add(c.WindowsVersion.Validate())
	}
	catcher.NewWhen(c.OperatingSystem == evergreen.LinuxOS && c.WindowsVersion != "", "cannot specify windows version when OS is linux")
	return catcher.Resolve()
}

// Validate that essential ContainerResources fields are properly defined.
func (c ContainerResources) Validate(ecsConf evergreen.ECSConfig) error {
	catcher := grip.NewSimpleCatcher()
	catcher.NewWhen(c.CPU <= 0, "container resource CPU must be a positive integer")
	catcher.NewWhen(c.MemoryMB <= 0, "container resource memory MB must be a positive integer")

	catcher.ErrorfWhen(ecsConf.MaxCPU > 0 && c.CPU > ecsConf.MaxCPU, "CPU cannot exceed maximum global limit of %d CPU units", ecsConf.MaxCPU)
	catcher.ErrorfWhen(ecsConf.MaxMemoryMB > 0 && c.MemoryMB > ecsConf.MaxMemoryMB, "memory cannot exceed maximum global limit of %d MB", ecsConf.MaxMemoryMB)

	return catcher.Resolve()
}

// Validate that essential container secret fields are properly defined for a
// new secret.
func (c ContainerSecret) Validate() error {
	catcher := grip.NewSimpleCatcher()
	catcher.Add(c.Type.Validate())
	catcher.ErrorfWhen(c.Name == "", "must specify name for new container secret")
	catcher.ErrorfWhen(c.Value == "", "must specify value for new container secret")
	return catcher.Resolve()
}

func ValidateTriggerDefinition(definition patch.PatchTriggerDefinition, parentProject string) (patch.PatchTriggerDefinition, error) {
	if definition.ChildProject == parentProject {
		return definition, errors.New("a project cannot trigger itself")
	}

	childProjectId, err := GetIdForProject(definition.ChildProject)
	if err != nil {
		return definition, errors.Wrapf(err, "finding child project '%s'", definition.ChildProject)
	}

	if !utility.StringSliceContains([]string{"", AllStatuses, evergreen.PatchSucceeded, evergreen.PatchFailed}, definition.Status) {
		return definition, errors.Errorf("invalid status: %s", definition.Status)
	}

	// ChildProject should be saved using its ID, in case the user used the project's Identifier
	definition.ChildProject = childProjectId

	for _, specifier := range definition.TaskSpecifiers {
		if (specifier.VariantRegex != "" || specifier.TaskRegex != "") && specifier.PatchAlias != "" {
			return definition, errors.New("can't specify both a regex set and a patch alias")
		}

		if specifier.PatchAlias == "" && (specifier.TaskRegex == "" || specifier.VariantRegex == "") {
			return definition, errors.New("must specify either a patch alias or a complete regex set")
		}

		if specifier.VariantRegex != "" {
			_, regexErr := regexp.Compile(specifier.VariantRegex)
			if regexErr != nil {
				return definition, errors.Wrapf(regexErr, "invalid variant regex '%s'", specifier.VariantRegex)
			}
		}

		if specifier.TaskRegex != "" {
			_, regexErr := regexp.Compile(specifier.TaskRegex)
			if regexErr != nil {
				return definition, errors.Wrapf(regexErr, "invalid task regex '%s'", specifier.TaskRegex)
			}
		}

		if specifier.PatchAlias != "" {
			var aliases []ProjectAlias
			aliases, err = FindAliasInProjectRepoOrConfig(definition.ChildProject, specifier.PatchAlias)
			if err != nil {
				return definition, errors.Wrap(err, "fetching aliases for project")
			}
			if len(aliases) == 0 {
				return definition, errors.Errorf("patch alias '%s' is not defined for project '%s'", specifier.PatchAlias, definition.ChildProject)
			}
		}
	}

	return definition, nil
}

func (d *PeriodicBuildDefinition) Validate() error {
	catcher := grip.NewBasicCatcher()
	catcher.NewWhen(d.IntervalHours <= 0 && d.Cron == "", "interval must be a positive integer or cron must be defined")
	catcher.NewWhen(d.IntervalHours > 0 && d.Cron != "", "can't define both cron and interval")
	catcher.NewWhen(d.ConfigFile == "", "a config file must be specified")
	if d.Cron != "" {
		_, err := getCronParserSchedule(d.Cron)
		catcher.Wrap(err, "parsing cron")
	}

	if d.ID == "" {
		d.ID = utility.RandomString()
	}
	return catcher.Resolve()
}

// IsWebhookConfigured retrieves webhook configuration from the project settings.
func IsWebhookConfigured(project string, version string) (evergreen.WebHook, bool, error) {
	projectRef, err := FindMergedProjectRef(project, version, true)
	if err != nil || projectRef == nil {
		return evergreen.WebHook{}, false, errors.Errorf("finding merged project ref for project '%s'", project)
	}
	webHook := projectRef.TaskAnnotationSettings.FileTicketWebhook
	if webHook.Endpoint != "" {
		return webHook, true, nil
	} else {
		return evergreen.WebHook{}, false, nil
	}
}

func GetUpstreamProjectName(triggerID, triggerType string) (string, error) {
	if triggerID == "" || triggerType == "" {
		return "", nil
	}
	var projectID string
	if triggerType == ProjectTriggerLevelTask {
		upstreamTask, err := task.FindOneId(triggerID)
		if err != nil {
			return "", errors.Wrap(err, "finding upstream task")
		}
		if upstreamTask == nil {
			return "", errors.New("upstream task not found")
		}
		projectID = upstreamTask.Project
	} else if triggerType == ProjectTriggerLevelBuild {
		upstreamBuild, err := build.FindOneId(triggerID)
		if err != nil {
			return "", errors.Wrap(err, "finding upstream build")
		}
		if upstreamBuild == nil {
			return "", errors.New("upstream build not found")
		}
		projectID = upstreamBuild.Project
	}
	upstreamProject, err := FindBranchProjectRef(projectID)
	if err != nil {
		return "", errors.Wrap(err, "finding upstream project")
	}
	if upstreamProject == nil {
		return "", errors.New("upstream project not found")
	}
	return upstreamProject.DisplayName, nil
}

// projectRefPipelineForValueIsBool is an aggregation pipeline to find projects that have the projectKey
// explicitly set to the val, OR that default to the repo, which has the repoKey explicitly set to the val.
// Should not be used with project enabled field.
func projectRefPipelineForValueIsBool(projectKey, repoKey string, val bool) []bson.M {
	return []bson.M{
		lookupRepoStep,
		{"$match": bson.M{
			"$or": []bson.M{
				{projectKey: val},
				{projectKey: nil, bsonutil.GetDottedKeyName("repo_ref", repoKey): val},
			},
		}},
	}
}

// projectRefPipelineForMatchingTrigger is an aggregation pipeline to find projects that are
// 1) explicitly enabled, or that default to the repo which is enabled, and
// 2) they have triggers defined for this project, or they default to the repo, which has a trigger for this project defined.
func projectRefPipelineForMatchingTrigger(project string) []bson.M {
	return []bson.M{
		lookupRepoStep,
		{"$match": bson.M{
			"$and": []bson.M{
				{"$or": []bson.M{
					{ProjectRefEnabledKey: true},
				}},
				{"$or": []bson.M{
					{
						bsonutil.GetDottedKeyName(projectRefTriggersKey, triggerDefinitionProjectKey): project,
					},
					{
						projectRefTriggersKey: nil,
						bsonutil.GetDottedKeyName("repo_ref", RepoRefTriggersKey, triggerDefinitionProjectKey): project,
					},
				}},
			}},
		},
	}
}

// projectRefPipelineForCommitQueue is an aggregation pipeline to find projects that are
// 1) explicitly enabled, or that default to the repo which is enabled, and
// 2) the commit queue is explicitly enabled, or defaults to the repo which has the commit queue enabled
func projectRefPipelineForCommitQueueEnabled() []bson.M {
	return []bson.M{
		lookupRepoStep,
		{"$match": bson.M{
			"$and": []bson.M{
				{"$or": []bson.M{
					{ProjectRefEnabledKey: true},
				}},
				{"$or": []bson.M{
					{
						bsonutil.GetDottedKeyName(projectRefCommitQueueKey, commitQueueEnabledKey): true,
					},
					{
						bsonutil.GetDottedKeyName(projectRefCommitQueueKey, commitQueueEnabledKey):          nil,
						bsonutil.GetDottedKeyName("repo_ref", RepoRefCommitQueueKey, commitQueueEnabledKey): true,
					},
				}},
			}},
		},
		{"$project": bson.M{
			ProjectRefIdKey: 1,
		}},
	}
}

var lookupRepoStep = bson.M{"$lookup": bson.M{
	"from":         RepoRefCollection,
	"localField":   ProjectRefRepoRefIdKey,
	"foreignField": RepoRefIdKey,
	"as":           "repo_ref",
}}

// ContainerSecretCache implements the cocoa.SecretCache to provide a cache to
// store secrets in the DB's project ref.
type ContainerSecretCache struct{}

// Put sets the external ID for a project ref's container secret by its name.
func (c ContainerSecretCache) Put(_ context.Context, sc cocoa.SecretCacheItem) error {
	externalNameKey := bsonutil.GetDottedKeyName(projectRefContainerSecretsKey, containerSecretExternalNameKey)
	externalIDKey := bsonutil.GetDottedKeyName(projectRefContainerSecretsKey, containerSecretExternalIDKey)
	externalIDUpdateKey := bsonutil.GetDottedKeyName(projectRefContainerSecretsKey, "$", containerSecretExternalIDKey)
	return db.Update(ProjectRefCollection, bson.M{
		externalNameKey: sc.Name,
		externalIDKey: bson.M{
			"$in": []interface{}{"", sc.ID},
		},
	}, bson.M{
		"$set": bson.M{
			externalIDUpdateKey: sc.ID,
		},
	})
}

// Delete deletes a container secret from the project ref by its external
// identifier.
func (c ContainerSecretCache) Delete(_ context.Context, externalID string) error {
	externalIDKey := bsonutil.GetDottedKeyName(projectRefContainerSecretsKey, containerSecretExternalIDKey)
	err := db.Update(ProjectRefCollection, bson.M{
		externalIDKey: externalID,
	}, bson.M{
		"$pull": bson.M{
			projectRefContainerSecretsKey: bson.M{
				containerSecretExternalIDKey: externalID,
			},
		},
	})
	if adb.ResultsNotFound(err) {
		return nil
	}

	return err
}

// ContainerSecretTag is the tag used to track container secrets.
const ContainerSecretTag = "evergreen-tracked"

// GetTag returns the tag used for tracking cloud container secrets.
func (c ContainerSecretCache) GetTag() string {
	return ContainerSecretTag
}

// Constants related to secrets stored in Secrets Manager.
const (
	// internalSecretNamespace is the namespace for secrets that are
	// Evergreen-internal (such as the pod secret).
	internalSecretNamespace = "evg-internal"
	// repoCredsSecretName is the namespace for repository credentials.
	repoCredsSecretName = "repo-creds"
)

// makeContainerSecretName creates a Secrets Manager secret name namespaced
// within the given project ID.
func makeContainerSecretName(smConf evergreen.SecretsManagerConfig, projectID, name string) string {
	return strings.Join([]string{strings.TrimRight(smConf.SecretPrefix, "/"), "project", projectID, name}, "/")
}

// makeInternalContainerSecretName creates a Secrets Manager secret name
// namespaced by the given project ID for Evergreen-internal purposes.
func makeInternalContainerSecretName(smConf evergreen.SecretsManagerConfig, projectID, name string) string {
	return makeContainerSecretName(smConf, projectID, fmt.Sprintf("%s/%s", internalSecretNamespace, name))
}

// makeRepoCredsSecretName creates a Secrets Manager secret name namespaced by
// the given project ID for use as a repository credential.
func makeRepoCredsContainerSecretName(smConf evergreen.SecretsManagerConfig, projectID, name string) string {
	return makeContainerSecretName(smConf, projectID, fmt.Sprintf("%s/%s", repoCredsSecretName, name))
}

// ValidateContainerSecrets checks that the project-level container secrets to
// be added/updated are valid and sets default values where necessary. It
// returns the validated and merged container secrets, including the unmodified
// secrets, the modified secrets, and the new secrets to create.
func ValidateContainerSecrets(settings *evergreen.Settings, projectID string, original, toUpdate []ContainerSecret) ([]ContainerSecret, error) {
	combined := make([]ContainerSecret, len(original))
	_ = copy(combined, original)

	var numPodSecrets int
	catcher := grip.NewBasicCatcher()
	for _, updatedSecret := range toUpdate {
		name := updatedSecret.Name

		if updatedSecret.Type == ContainerSecretPodSecret {
			numPodSecrets++
		}

		idx := -1
		for i := 0; i < len(original); i++ {
			if original[i].Name == name {
				idx = i
				break
			}
		}

		if idx != -1 {
			existingSecret := combined[idx]
			// If updating an existing secret, only allow the value to be
			// updated.
			catcher.ErrorfWhen(updatedSecret.Type != "" && updatedSecret.Type != existingSecret.Type, "container secret '%s' type cannot be changed from '%s' to '%s'", name, existingSecret.Type, updatedSecret.Type)
			catcher.ErrorfWhen(updatedSecret.ExternalID != "" && updatedSecret.ExternalID != existingSecret.ExternalID, "container secret '%s' external ID cannot be changed from '%s' to '%s'", name, existingSecret.ExternalID, existingSecret.ExternalID)
			catcher.ErrorfWhen(updatedSecret.ExternalName != "" && updatedSecret.ExternalName != existingSecret.ExternalName, "container secret '%s' external name cannot be changed from '%s' to '%s'", name, existingSecret.ExternalName, updatedSecret.ExternalName)
			existingSecret.Value = updatedSecret.Value
			combined[idx] = existingSecret
			continue
		}

		catcher.Wrapf(updatedSecret.Validate(), "invalid new container secret '%s'", name)

		// New secrets that have to be created should not have their external
		// name and ID decided by the user. The external name is controlled by
		// Evergreen (and set here) and the external ID is determined by the
		// secret storage service (and set when the secret is actually stored).
		extName, err := newContainerSecretExternalName(settings.Providers.AWS.Pod.SecretsManager, projectID, updatedSecret)
		catcher.Add(err)
		updatedSecret.ExternalName = extName
		updatedSecret.ExternalID = ""

		combined = append(combined, updatedSecret)
	}

	catcher.ErrorfWhen(numPodSecrets > 1, "a project can have at most one pod secret but tried to create %d pod secrets total", numPodSecrets)

	return combined, catcher.Resolve()
}

func newContainerSecretExternalName(smConf evergreen.SecretsManagerConfig, projectID string, secret ContainerSecret) (string, error) {
	switch secret.Type {
	case ContainerSecretPodSecret:
		return makeInternalContainerSecretName(smConf, projectID, secret.Name), nil
	case ContainerSecretRepoCreds:
		return makeRepoCredsContainerSecretName(smConf, projectID, secret.Name), nil
	default:
		return "", errors.Errorf("unrecognized secret type '%s' for container secret '%s'", secret.Type, secret.Name)
	}
}

// ProjectCanDispatchTask returns a boolean indicating if the task can be
// dispatched based on the project ref's settings and optionally includes a
// particular reason that the task can or cannot be dispatched.
func ProjectCanDispatchTask(pRef *ProjectRef, t *task.Task) (canDispatch bool, reason string) {
	// GitHub PR tasks are still allowed to run for disabled hidden projects.
	if !pRef.Enabled {
		// GitHub PR tasks are still allowed to run for disabled hidden
		// projects.
		if t.Requester == evergreen.GithubPRRequester && pRef.IsHidden() {
			reason = "GitHub PRs are allowed to run tasks for disabled hidden projects"
		} else {
			return false, "project is disabled"
		}
	}

	if pRef.IsDispatchingDisabled() {
		return false, "task dispatching is disabled for its project"
	}

	if t.IsPatchRequest() && pRef.IsPatchingDisabled() {
		return false, "patch testing is disabled for its project"
	}

	return true, reason
}<|MERGE_RESOLUTION|>--- conflicted
+++ resolved
@@ -125,17 +125,14 @@
 	Banner        ProjectBanner  `bson:"banner,omitempty" json:"banner,omitempty" yaml:"banner,omitempty"`
 
 	// Filter/view settings
-<<<<<<< HEAD
 	ProjectHealthView ProjectHealthView `bson:"project_health_view" json:"project_health_view" yaml:"project_health_view"`
-=======
-	ParsleyFilters []ParsleyFilter `bson:"parsley_filters,omitempty" json:"parsley_filters,omitempty"`
+	ParsleyFilters    []ParsleyFilter   `bson:"parsley_filters,omitempty" json:"parsley_filters,omitempty"`
 }
 
 type ParsleyFilter struct {
 	Expression    string `bson:"expression" json:"expression"`
 	CaseSensitive bool   `bson:"case_sensitive" json:"case_sensitive"`
 	ExactMatch    bool   `bson:"exact_match" json:"exact_match"`
->>>>>>> dda5183a
 }
 
 type ProjectHealthView string
