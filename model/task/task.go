--- conflicted
+++ resolved
@@ -1426,7 +1426,6 @@
 	return info.Updated, nil
 }
 
-<<<<<<< HEAD
 // LegacyDeactivateStepbackTasksForProject deactivates and aborts any scheduled/running tasks
 // for this project that were activated by stepback.
 // TODO: remove as part of EVG-17947
@@ -1456,27 +1455,6 @@
 	}
 	if err = SetManyAborted(abortTaskIds, AbortInfo{User: caller}); err != nil {
 		return errors.Wrap(err, "aborting in progress tasks")
-=======
-// DisableStaleContainerTasks disables all container tasks that have been
-// scheduled to run for a long time without actually dispatching the task.
-func DisableStaleContainerTasks(caller string) error {
-	query := isContainerTaskScheduledQuery()
-	query[ActivatedTimeKey] = bson.M{"$lte": time.Now().Add(-UnschedulableThreshold)}
-
-	tasks, err := FindAll(db.Query(query))
-	if err != nil {
-		return errors.Wrap(err, "finding tasks that need to be disabled")
-	}
-
-	grip.Info(message.Fields{
-		"message":   "disabling container tasks that are still scheduled to run but are stale",
-		"num_tasks": len(tasks),
-		"caller":    caller,
-	})
-
-	if err := DisableTasks(tasks, caller); err != nil {
-		return errors.Wrap(err, "disabled stale container tasks")
->>>>>>> 17ca9446
 	}
 
 	return nil
