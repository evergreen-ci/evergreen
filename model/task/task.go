--- conflicted
+++ resolved
@@ -2485,7 +2485,6 @@
 // ArchiveMany accepts tasks and display tasks (no execution tasks), bundles them all up, archives and updates all
 // that need to be (accounting for ResetFailedWhenFinished) in two queries
 func ArchiveMany(tasks []Task) error {
-<<<<<<< HEAD
 	bundledTasks := []string{}
 	toUpdateTaskIds := []string{}
 	etToArchiveIds := []string{}
@@ -2518,32 +2517,6 @@
 
 	if err != nil {
 		return errors.Wrap(err, "Failed getting execution tasks")
-=======
-	if len(tasks) == 0 {
-		return nil
-	}
-	existingTasksMap := map[string]bool{}
-	for _, t := range tasks {
-		existingTasksMap[t.Id] = true
-	}
-	additionalTasks := []string{}
-	for _, t := range tasks {
-		// For any display tasks here, make sure that we also archive all their execution tasks.
-		// Consider each execution tasks individually, so we don't query a task we already passed in.
-		for _, et := range t.ExecutionTasks {
-			if !existingTasksMap[et] {
-				additionalTasks = append(additionalTasks, et)
-				existingTasksMap[et] = true
-			}
-		}
-	}
-	if len(additionalTasks) > 0 {
-		toAdd, err := FindAll(db.Query(ByIds(additionalTasks)))
-		if err != nil {
-			return errors.Wrap(err, "finding execution tasks")
-		}
-		tasks = append(tasks, toAdd...)
->>>>>>> e12bdfa0
 	}
 
 	for _, et := range execTasks {
