package task

import (
	"fmt"
	"regexp"
	"strings"
	"time"

	"github.com/evergreen-ci/evergreen"
	"github.com/evergreen-ci/evergreen/apimodels"
	"github.com/evergreen-ci/evergreen/db"
	"github.com/evergreen-ci/evergreen/model/distro"
	"github.com/evergreen-ci/evergreen/model/event"
	"github.com/evergreen-ci/evergreen/model/testresult"
	"github.com/evergreen-ci/evergreen/util"
	"github.com/mongodb/grip"
	"github.com/mongodb/grip/message"
	"github.com/pkg/errors"
	"go.mongodb.org/mongo-driver/bson"
	mgobson "gopkg.in/mgo.v2/bson"
)

const (
	edgesKey = "edges"
	taskKey  = "task"

	// tasks should be unscheduled after ~a week
	UnschedulableThreshold = 7 * 24 * time.Hour

	// indicates the window of completed tasks we want to use in computing
	// average task duration. By default we use tasks that have
	// completed within the last 7 days
	taskCompletionEstimateWindow = 24 * 7 * time.Hour

	// if we have no data on a given task, default to 10 minutes so we
	// have some new hosts spawned
	defaultTaskDuration = 10 * time.Minute

	// length of time to cache the expected duration in the task document
	predictionTTL = 8 * time.Hour
)

var (
	AgentHeartbeat = "heartbeat"

	// A regex that matches either / or \ for splitting directory paths
	// on either windows or linux paths.
	eitherSlash *regexp.Regexp = regexp.MustCompile(`[/\\]`)
)

type Task struct {
	Id     string `bson:"_id" json:"id"`
	Secret string `bson:"secret" json:"secret"`

	// time information for task
	// create - the creation time for the task, derived from the commit time or the patch creation time.
	// dispatch - the time the task runner starts up the agent on the host
	// scheduled - the time the commit is scheduled
	// start - the time the agent starts the task on the host after spinning it up
	// finish - the time the task was completed on the remote host
	CreateTime    time.Time `bson:"create_time" json:"create_time"`
	IngestTime    time.Time `bson:"injest_time" json:"ingest_time"`
	DispatchTime  time.Time `bson:"dispatch_time" json:"dispatch_time"`
	ScheduledTime time.Time `bson:"scheduled_time" json:"scheduled_time"`
	StartTime     time.Time `bson:"start_time" json:"start_time"`
	FinishTime    time.Time `bson:"finish_time" json:"finish_time"`
	ActivatedTime time.Time `bson:"activated_time" json:"activated_time"`

	Version           string              `bson:"version" json:"version,omitempty"`
	Project           string              `bson:"branch" json:"branch,omitempty"`
	Revision          string              `bson:"gitspec" json:"gitspec"`
	Priority          int64               `bson:"priority" json:"priority"`
	TaskGroup         string              `bson:"task_group" json:"task_group"`
	TaskGroupMaxHosts int                 `bson:"task_group_max_hosts,omitempty" json:"task_group_max_hosts,omitempty"`
	Logs              *apimodels.TaskLogs `bson:"logs,omitempty" json:"logs,omitempty"`

	// only relevant if the task is runnin.  the time of the last heartbeat
	// sent back by the agent
	LastHeartbeat time.Time `bson:"last_heartbeat"`

	// used to indicate whether task should be scheduled to run
	Activated            bool         `bson:"activated" json:"activated"`
	ActivatedBy          string       `bson:"activated_by" json:"activated_by"`
	BuildId              string       `bson:"build_id" json:"build_id"`
	DistroId             string       `bson:"distro" json:"distro"`
	BuildVariant         string       `bson:"build_variant" json:"build_variant"`
	DependsOn            []Dependency `bson:"depends_on" json:"depends_on"`
	NumDependents        int          `bson:"num_dependents,omitempty" json:"num_dependents,omitempty"`
	OverrideDependencies bool         `bson:"override_dependencies,omitempty" json:"override_dependencies,omitempty"`

	// Human-readable name
	DisplayName string `bson:"display_name" json:"display_name"`

	// Tags that describe the task
	Tags []string `bson:"tags,omitempty" json:"tags,omitempty"`

	// The host the task was run on. This value is empty for display
	// tasks
	HostId string `bson:"host_id" json:"host_id"`

	// the number of times this task has been restarted
	Restarts            int    `bson:"restarts" json:"restarts,omitempty"`
	Execution           int    `bson:"execution" json:"execution"`
	OldTaskId           string `bson:"old_task_id,omitempty" json:"old_task_id,omitempty"`
	Archived            bool   `bson:"archived,omitempty" json:"archived,omitempty"`
	RevisionOrderNumber int    `bson:"order,omitempty" json:"order,omitempty"`

	// task requester - this is used to help tell the
	// reason this task was created. e.g. it could be
	// because the repotracker requested it (via tracking the
	// repository) or it was triggered by a developer
	// patch request
	Requester string `bson:"r" json:"r"`

	// Status represents the various stages the task could be in
	Status  string                  `bson:"status" json:"status"`
	Details apimodels.TaskEndDetail `bson:"details" json:"task_end_details"`
	Aborted bool                    `bson:"abort,omitempty" json:"abort"`

	// TimeTaken is how long the task took to execute.  meaningless if the task is not finished
	TimeTaken time.Duration `bson:"time_taken" json:"time_taken"`

	// how long we expect the task to take from start to
	// finish. expected duration is the legacy value, but the UI
	// probably depends on it, so we maintain both values.
	ExpectedDuration   time.Duration            `bson:"expected_duration,omitempty" json:"expected_duration,omitempty"`
	DurationPrediction util.CachedDurationValue `bson:"duration_prediction,omitempty" json:"-"`

	// an estimate of what the task cost to run, hidden from JSON views for now
	Cost float64 `bson:"cost,omitempty" json:"-"`
	// total estimated cost of hosts this task spawned
	SpawnedHostCost float64 `bson:"spawned_host_cost,omitempty" json:"spawned_host_cost,omitempty"`

	// test results embedded from the testresults collection
	LocalTestResults []TestResult `bson:"-" json:"test_results"`

	// display task fields
	DisplayOnly       bool     `bson:"display_only,omitempty" json:"display_only,omitempty"`
	ExecutionTasks    []string `bson:"execution_tasks,omitempty" json:"execution_tasks,omitempty"`
	ResetWhenFinished bool     `bson:"reset_when_finished,omitempty" json:"reset_when_finished,omitempty"`
	DisplayTask       *Task    `bson:"-" json:"-"` // this is a local pointer from an exec to display task

	// GenerateTask indicates that the task generates other tasks, which the
	// scheduler will use to prioritize this task.
	GenerateTask bool `bson:"generate_task,omitempty" json:"generate_task,omitempty"`
	// GeneratedTasks indicates that the task has already generated other tasks. This fields
	// allows us to noop future requests, since a task should only generate others once.
	GeneratedTasks bool `bson:"generated_tasks,omitempty" json:"generated_tasks,omitempty"`
	// GeneratedBy, if present, is the ID of the task that generated this task.
	GeneratedBy string `bson:"generated_by,omitempty" json:"generated_by,omitempty"`

	// Fields set if triggered by an upstream build
	TriggerID    string `bson:"trigger_id,omitempty" json:"trigger_id,omitempty"`
	TriggerType  string `bson:"trigger_type,omitempty" json:"trigger_type,omitempty"`
	TriggerEvent string `bson:"trigger_event,omitempty" json:"trigger_event,omitempty"`
}

func (t *Task) MarshalBSON() ([]byte, error)  { return mgobson.Marshal(t) }
func (t *Task) UnmarshalBSON(in []byte) error { return mgobson.Unmarshal(in, t) }

func (t *Task) GetTaskGroupString() string {
	return fmt.Sprintf("%s_%s_%s_%s", t.TaskGroup, t.BuildVariant, t.Project, t.Version)
}

// Dependency represents a task that must be completed before the owning
// task can be scheduled.
type Dependency struct {
	TaskId string `bson:"_id" json:"id"`
	Status string `bson:"status" json:"status"`
}

// VersionCost is service level model for representing cost data related to a version.
// SumTimeTaken is the aggregation of time taken by all tasks associated with a version.
type VersionCost struct {
	VersionId        string        `bson:"version_id"`
	SumTimeTaken     time.Duration `bson:"sum_time_taken"`
	SumEstimatedCost float64       `bson:"sum_estimated_cost"`
}

// DistroCost is service level model for representing cost data related to a distro.
// SumTimeTaken is the aggregation of time taken by all tasks associated with a distro.
type DistroCost struct {
	DistroId         string                 `bson:"distro_id"`
	SumTimeTaken     time.Duration          `bson:"sum_time_taken"`
	SumEstimatedCost float64                `bson:"sum_estimated_cost"`
	Provider         string                 `json:"provider"`
	ProviderSettings map[string]interface{} `json:"provider_settings"`
	NumTasks         int                    `bson:"num_tasks"`
}

func (d *Dependency) UnmarshalBSON(in []byte) error {
	return mgobson.Unmarshal(in, d)
}

// SetBSON allows us to use dependency representation of both
// just task Ids and of true Dependency structs.
//  TODO eventually drop all of this switching
func (d *Dependency) SetBSON(raw mgobson.Raw) error {
	// copy the Dependency type to remove this SetBSON method but preserve bson struct tags
	type nakedDep Dependency
	var depCopy nakedDep
	if err := raw.Unmarshal(&depCopy); err == nil {
		if depCopy.TaskId != "" {
			*d = Dependency(depCopy)
			return nil
		}
	}

	// hack to support the legacy depends_on, since we can't just unmarshal a string
	strBytes, _ := mgobson.Marshal(mgobson.RawD{{Name: "str", Value: raw}})
	var strStruct struct {
		String string `bson:"str"`
	}
	if err := mgobson.Unmarshal(strBytes, &strStruct); err == nil {
		if strStruct.String != "" {
			d.TaskId = strStruct.String
			d.Status = evergreen.TaskSucceeded
			return nil
		}
	}

	return mgobson.SetZero
}

// LocalTestResults is only used when transferring data from agent to api.
type LocalTestResults struct {
	Results []TestResult `json:"results"`
}

type TestResult struct {
	Status    string  `json:"status" bson:"status"`
	TestFile  string  `json:"test_file" bson:"test_file"`
	URL       string  `json:"url" bson:"url,omitempty"`
	URLRaw    string  `json:"url_raw" bson:"url_raw,omitempty"`
	LogId     string  `json:"log_id,omitempty" bson:"log_id,omitempty"`
	LineNum   int     `json:"line_num,omitempty" bson:"line_num,omitempty"`
	ExitCode  int     `json:"exit_code" bson:"exit_code"`
	StartTime float64 `json:"start" bson:"start"`
	EndTime   float64 `json:"end" bson:"end"`

	// LogRaw is not saved in the task
	LogRaw string `json:"log_raw" bson:"log_raw,omitempty"`
}

var (
	AllStatuses = "*"
)

// Abortable returns true if the task can be aborted.
func IsAbortable(t Task) bool {
	return t.Status == evergreen.TaskStarted ||
		t.Status == evergreen.TaskDispatched
}

// IsFinished returns true if the task is no longer running
func (t *Task) IsFinished() bool {
	return evergreen.IsFinishedTaskStatus(t.Status)
}

// IsDispatchable return true if the task should be dispatched
func (t *Task) IsDispatchable() bool {
	return t.Status == evergreen.TaskUndispatched && t.Activated
}

// satisfiesDependency checks a task the receiver task depends on
// to see if its status satisfies a dependency. If the "Status" field is
// unset, default to checking that is succeeded.
func (t *Task) satisfiesDependency(depTask *Task) bool {
	for _, dep := range t.DependsOn {
		if dep.TaskId == depTask.Id {
			switch dep.Status {
			case evergreen.TaskSucceeded, "":
				return depTask.Status == evergreen.TaskSucceeded
			case evergreen.TaskFailed:
				return depTask.Status == evergreen.TaskFailed
			case AllStatuses:
				return depTask.Status == evergreen.TaskFailed || depTask.Status == evergreen.TaskSucceeded
			}
		}
	}
	return false
}

func (t *Task) IsPatchRequest() bool {
	return util.StringSliceContains(evergreen.PatchRequesters, t.Requester)
}

func (t *Task) SetOverrideDependencies(userID string) error {
	t.OverrideDependencies = true
	event.LogTaskDependenciesOverridden(t.Id, t.Execution, userID)
	return UpdateOne(
		bson.M{
			IdKey: t.Id,
		},
		bson.M{
			"$set": bson.M{
				OverrideDependenciesKey: true,
			},
		},
	)
}

func (t *Task) AddDependency(d Dependency) error {
	t.DependsOn = append(t.DependsOn, d)
	return UpdateOne(
		bson.M{
			IdKey: t.Id,
		},
		bson.M{
			"$push": bson.M{
				DependsOnKey: d,
			},
		},
	)
}

// Checks whether the dependencies for the task have all completed successfully.
// If any of the dependencies exist in the map that is passed in, they are
// used to check rather than fetching from the database. All queries
// are cached back into the map for later use.
func (t *Task) DependenciesMet(depCaches map[string]Task) (bool, error) {

	if len(t.DependsOn) == 0 || t.OverrideDependencies {
		return true, nil
	}

	deps := make([]Task, 0, len(t.DependsOn))

	depIdsToQueryFor := make([]string, 0, len(t.DependsOn))
	for _, dep := range t.DependsOn {
		if cachedDep, ok := depCaches[dep.TaskId]; !ok {
			depIdsToQueryFor = append(depIdsToQueryFor, dep.TaskId)
		} else {
			deps = append(deps, cachedDep)
		}
	}

	if len(depIdsToQueryFor) > 0 {
		newDeps, err := Find(ByIds(depIdsToQueryFor).WithFields(StatusKey))
		if err != nil {
			return false, err
		}

		// add queried dependencies to the cache
		for _, newDep := range newDeps {
			deps = append(deps, newDep)
			depCaches[newDep.Id] = newDep
		}
	}

	for _, depTask := range deps {
		if !t.satisfiesDependency(&depTask) {
			return false, nil
		}
	}

	return true, nil
}

// AllDependenciesSatisfied inspects the tasks first-order
// dependencies with regards to the cached tasks, and reports if all
// of the dependencies have been satisfied.
//
// If the cached tasks do not include a dependency specified by one of
// the tasks, the function returns an error.
func (t *Task) AllDependenciesSatisfied(cache map[string]Task) (bool, error) {
	if len(t.DependsOn) == 0 {
		return true, nil
	}

	catcher := grip.NewBasicCatcher()
	deps := []Task{}
	for _, dep := range t.DependsOn {
		if cachedDep, ok := cache[dep.TaskId]; !ok {
			catcher.Add(errors.Errorf("cannot resolve task %s", dep.TaskId))
			continue
		} else {
			deps = append(deps, cachedDep)
		}
	}

	if catcher.HasErrors() {
		return false, catcher.Resolve()
	}

	for _, depTask := range deps {
		if !t.satisfiesDependency(&depTask) {
			return false, nil
		}
	}

	return true, nil
}

// HasFailedTests iterates through a tasks' tests and returns true if
// that task had any failed tests.
func (t *Task) HasFailedTests() bool {
	for _, test := range t.LocalTestResults {
		if test.Status == evergreen.TestFailedStatus {
			return true
		}
	}
	return false
}

// FindTaskOnBaseCommit returns the task that is on the base commit.
func (t *Task) FindTaskOnBaseCommit() (*Task, error) {
	return FindOne(ByCommit(t.Revision, t.BuildVariant, t.DisplayName, t.Project, evergreen.RepotrackerVersionRequester))
}

// FindIntermediateTasks returns the tasks from most recent to least recent between two tasks.
func (current *Task) FindIntermediateTasks(previous *Task) ([]Task, error) {
	intermediateTasks, err := Find(ByIntermediateRevisions(previous.RevisionOrderNumber, current.RevisionOrderNumber, current.BuildVariant,
		current.DisplayName, current.Project, current.Requester))
	if err != nil {
		return nil, err
	}

	// reverse the slice of tasks
	intermediateTasksReversed := make([]Task, len(intermediateTasks))
	for idx, t := range intermediateTasks {
		intermediateTasksReversed[len(intermediateTasks)-idx-1] = t
	}
	return intermediateTasksReversed, nil
}

// CountSimilarFailingTasks returns a count of all tasks with the same project,
// same display name, and in other buildvariants, that have failed in the same
// revision
func (t *Task) CountSimilarFailingTasks() (int, error) {
	return Count(ByDifferentFailedBuildVariants(t.Revision, t.BuildVariant, t.DisplayName,
		t.Project, t.Requester))
}

// Find the previously completed task for the same project +
// build variant + display name combination as the specified task
func (t *Task) PreviousCompletedTask(project string, statuses []string) (*Task, error) {
	if len(statuses) == 0 {
		statuses = CompletedStatuses
	}
	return FindOneNoMerge(ByBeforeRevisionWithStatusesAndRequesters(t.RevisionOrderNumber, statuses, t.BuildVariant,
		t.DisplayName, project, evergreen.SystemVersionRequesterTypes))
}

// SetExpectedDuration updates the expected duration field for the task
func (t *Task) SetExpectedDuration(duration time.Duration) error {
	return UpdateOne(
		bson.M{
			IdKey: t.Id,
		},
		bson.M{
			"$set": bson.M{
				ExpectedDurationKey:   duration,
				DurationPredictionKey: t.DurationPrediction,
			},
		},
	)
}

func (t *Task) cacheExpectedDuration() error {
	return UpdateOne(
		bson.M{
			IdKey: t.Id,
		},
		bson.M{
			"$set": bson.M{
				DurationPredictionKey: t.DurationPrediction,
				ExpectedDurationKey:   t.DurationPrediction.Value,
			},
		},
	)
}

// Mark that the task has been dispatched onto a particular host. Sets the
// running task field on the host and the host id field on the task.
// Returns an error if any of the database updates fail.
func (t *Task) MarkAsDispatched(hostId string, distroId string, dispatchTime time.Time) error {
	t.DispatchTime = dispatchTime
	t.Status = evergreen.TaskDispatched
	t.HostId = hostId
	t.LastHeartbeat = dispatchTime
	t.DistroId = distroId
	err := UpdateOne(
		bson.M{
			IdKey: t.Id,
		},
		bson.M{
			"$set": bson.M{
				DispatchTimeKey:  dispatchTime,
				StatusKey:        evergreen.TaskDispatched,
				HostIdKey:        hostId,
				LastHeartbeatKey: dispatchTime,
				DistroIdKey:      distroId,
			},
			"$unset": bson.M{
				AbortedKey: "",
				DetailsKey: "",
			},
		},
	)
	if err != nil {
		return errors.Wrapf(err, "error marking task %s as dispatched", t.Id)
	}
	if t.IsPartOfDisplay() {
		//when dispatching an execution task, mark its parent as dispatched
		if t.DisplayTask != nil && t.DisplayTask.DispatchTime == util.ZeroTime {
			return t.DisplayTask.MarkAsDispatched("", "", dispatchTime)
		}
	}
	return nil
}

// MarkAsUndispatched marks that the task has been undispatched from a
// particular host. Unsets the running task field on the host and the
// host id field on the task
// Returns an error if any of the database updates fail.
func (t *Task) MarkAsUndispatched() error {
	// then, update the task document
	t.Status = evergreen.TaskUndispatched

	return UpdateOne(
		bson.M{
			IdKey: t.Id,
		},
		bson.M{
			"$set": bson.M{
				StatusKey: evergreen.TaskUndispatched,
			},
			"$unset": bson.M{
				DispatchTimeKey:  util.ZeroTime,
				LastHeartbeatKey: util.ZeroTime,
				DistroIdKey:      "",
				HostIdKey:        "",
				AbortedKey:       "",
				DetailsKey:       "",
			},
		},
	)
}

// MarkGeneratedTasks marks that the task has generated tasks.
func (t *Task) MarkGeneratedTasks() error {
	t.GeneratedTasks = true
	return UpdateOne(
		bson.M{
			IdKey: t.Id,
		},
		bson.M{
			"$set": bson.M{
				GeneratedTasksKey: true,
			},
		},
	)
}

// SetTasksScheduledTime takes a list of tasks and a time, and then sets
// the scheduled time in the database for the tasks if it is currently unset
func SetTasksScheduledTime(tasks []Task, scheduledTime time.Time) error {
	ids := []string{}
	for i := range tasks {
		tasks[i].ScheduledTime = scheduledTime
		ids = append(ids, tasks[i].Id)

		// Display tasks are considered scheduled when their first exec task is scheduled
		displayTask, err := tasks[i].GetDisplayTask()
		if err != nil {
			return errors.Wrapf(err, "can't get display task for task %s", tasks[i].Id)
		}
		if displayTask != nil {
			ids = append(ids, displayTask.Id)
		}

	}
	info, err := UpdateAll(
		bson.M{
			IdKey: bson.M{
				"$in": ids,
			},
			ScheduledTimeKey: bson.M{
				"$lte": util.ZeroTime,
			},
		},
		bson.M{
			"$set": bson.M{
				ScheduledTimeKey: scheduledTime,
			},
		},
	)
	if err != nil {
		return err
	}

	if info.Updated > 0 {
		for _, t := range tasks {
			event.LogTaskScheduled(t.Id, t.Execution, scheduledTime)
		}
	}
	return nil
}

// Removes tasks older than the unscheduable threshold (e.g. two
// weeks) from the scheduler queue.
//
// If you pass an empty string as an argument to this function, this
// operation will select tasks from all distros.
func UnscheduleStaleUnderwaterTasks(distroID string) (int, error) {
	query := scheduleableTasksQuery()
	query[PriorityKey] = 0

	if distroID != "" {
		query[DistroIdKey] = distroID
	}

	query[ActivatedTimeKey] = bson.M{"$lte": time.Now().Add(-UnschedulableThreshold)}

	update := bson.M{
		"$set": bson.M{
			PriorityKey:  -1,
			ActivatedKey: false,
		},
	}

	info, err := UpdateAll(query, update)
	if err != nil {
		return 0, errors.Wrap(err, "problem unscheduling stale underwater tasks")
	}

	return info.Updated, nil
}

// MarkFailed changes the state of the task to failed.
func (t *Task) MarkFailed() error {
	t.Status = evergreen.TaskFailed
	return UpdateOne(
		bson.M{
			IdKey: t.Id,
		},
		bson.M{
			"$set": bson.M{
				StatusKey: evergreen.TaskFailed,
			},
		},
	)
}

func (t *Task) MarkSystemFailed() error {
	t.Status = evergreen.TaskFailed
	t.FinishTime = time.Now()

	t.Details = apimodels.TaskEndDetail{
		Status: evergreen.TaskFailed,
		Type:   evergreen.CommandTypeSystem,
	}

	event.LogTaskFinished(t.Id, t.Execution, t.HostId, evergreen.TaskSystemFailed)

	return UpdateOne(
		bson.M{
			IdKey: t.Id,
		},
		bson.M{
			"$set": bson.M{
				StatusKey:     evergreen.TaskFailed,
				FinishTimeKey: t.FinishTime,
				DetailsKey:    t.Details,
			},
		},
	)
}

// SetAborted sets the abort field of task to aborted
func (t *Task) SetAborted() error {
	t.Aborted = true
	return UpdateOne(
		bson.M{
			IdKey: t.Id,
		},
		bson.M{
			"$set": bson.M{
				AbortedKey: true,
			},
		},
	)
}

// ActivateTask will set the ActivatedBy field to the caller and set the active state to be true
func (t *Task) ActivateTask(caller string) error {
	t.ActivatedBy = caller
	t.Activated = true
	t.ActivatedTime = time.Now()
	return UpdateOne(
		bson.M{
			IdKey: t.Id,
		},
		bson.M{
			"$set": bson.M{
				ActivatedKey:     true,
				ActivatedByKey:   caller,
				ActivatedTimeKey: t.ActivatedTime,
			},
		})
}

// DeactivateTask will set the ActivatedBy field to the caller and set the active state to be false and deschedule the task
func (t *Task) DeactivateTask(caller string) error {
	t.ActivatedBy = caller
	t.Activated = false
	t.ScheduledTime = util.ZeroTime
	return UpdateOne(
		bson.M{
			IdKey: t.Id,
		},
		bson.M{
			"$set": bson.M{
				ActivatedKey:     false,
				ScheduledTimeKey: util.ZeroTime,
			},
		},
	)
}

// MarkEnd handles the Task updates associated with ending a task. If the task's start time is zero
// at this time, it will set it to the finish time minus the timeout time.
func (t *Task) MarkEnd(finishTime time.Time, detail *apimodels.TaskEndDetail) error {
	// record that the task has finished, in memory and in the db
	t.Status = detail.Status
	t.FinishTime = finishTime

	// if there is no start time set, either set it to the create time
	// or set 2 hours previous to the finish time.
	if util.IsZeroTime(t.StartTime) {
		timedOutStart := finishTime.Add(-2 * time.Hour)
		t.StartTime = timedOutStart
		if timedOutStart.Before(t.IngestTime) {
			t.StartTime = t.IngestTime
		}
	}

	t.TimeTaken = finishTime.Sub(t.StartTime)
	t.Details = *detail

	grip.Debug(message.Fields{
		"message":   "marking task finished",
		"task_id":   t.Id,
		"execution": t.Execution,
		"project":   t.Project,
		"details":   t.Details,
	})
	return UpdateOne(
		bson.M{
			IdKey: t.Id,
		},
		bson.M{
			"$set": bson.M{
				FinishTimeKey: finishTime,
				StatusKey:     detail.Status,
				TimeTakenKey:  t.TimeTaken,
				DetailsKey:    t.Details,
				StartTimeKey:  t.StartTime,
				LogsKey:       detail.Logs,
			},
			"$unset": bson.M{
				AbortedKey: "",
			},
		})

}

func (t *Task) displayTaskPriority() int {
	switch t.ResultStatus() {
	case evergreen.TaskFailed:
		return 10
	case evergreen.TaskTestTimedOut:
		return 20
	case evergreen.TaskSystemFailed:
		return 30
	case evergreen.TaskSystemTimedOut:
		return 40
	case evergreen.TaskSystemUnresponse:
		return 50
	case evergreen.TaskSetupFailed:
		return 60
	case evergreen.TaskSucceeded:
		return 70
	case evergreen.TaskInactive:
		return 80
	case evergreen.TaskStarted:
		return 90
	case evergreen.TaskUndispatched:
		return 100
	}
	return 1000
}

// Reset sets the task state to be activated, with a new secret,
// undispatched status and zero time on Start, Scheduled, Dispatch and FinishTime
func (t *Task) Reset() error {
	if t.DisplayOnly {
		for _, et := range t.ExecutionTasks {
			execTask, err := FindOne(ById(et))
			if err != nil {
				return errors.Wrap(err, "error retrieving execution task")
			}
			if err = execTask.Reset(); err != nil {
				return errors.Wrap(err, "error resetting execution task")
			}
		}
	}

	t.Activated = true
	t.Secret = util.RandomString()
	t.DispatchTime = util.ZeroTime
	t.StartTime = util.ZeroTime
	t.ScheduledTime = util.ZeroTime
	t.FinishTime = util.ZeroTime
	t.ResetWhenFinished = false
	t.DependsOn = []Dependency{}

	unset := bson.M{
		DetailsKey:           "",
		ResetWhenFinishedKey: "",
	}
	if t.IsPartOfSingleHostTaskGroup() {
		d, err := distro.FindOne(distro.ById(t.DistroId))
		if err != nil {
			return errors.Wrap(err, "error retrieving distro")
		}
		if d.PlannerSettings.Version != evergreen.PlannerVersionTunable {
			unset[DependsOnKey] = ""
		}
	}

	reset := bson.M{
		"$set": bson.M{
			ActivatedKey:     true,
			SecretKey:        t.Secret,
			StatusKey:        evergreen.TaskUndispatched,
			DispatchTimeKey:  util.ZeroTime,
			StartTimeKey:     util.ZeroTime,
			ScheduledTimeKey: util.ZeroTime,
			FinishTimeKey:    util.ZeroTime,
		},
		"$unset": unset,
	}

	return UpdateOne(
		bson.M{
			IdKey: t.Id,
		},
		reset,
	)
}

func ResetDisplayTasks(taskIds []string) error {
	tasks, err := FindWithDisplayTasks(ByIds(taskIds))
	if err != nil {
		return err
	}
	for _, t := range tasks {
		if t.DisplayOnly {
			taskIds = append(taskIds, t.Id)
		}
	}
	return errors.Wrap(resetTasksByIds(taskIds), "error resetting display tasks")
}

// Reset sets the task state to be activated, with a new secret,
// undispatched status and zero time on Start, Scheduled, Dispatch and FinishTime
func resetTasksByIds(taskIds []string) error {
	reset := bson.M{
		"$set": bson.M{
			ActivatedKey:     true,
			SecretKey:        util.RandomString(),
			StatusKey:        evergreen.TaskUndispatched,
			DispatchTimeKey:  util.ZeroTime,
			StartTimeKey:     util.ZeroTime,
			ScheduledTimeKey: util.ZeroTime,
			FinishTimeKey:    util.ZeroTime,
		},
		"$unset": bson.M{
			DetailsKey:           "",
			ResetWhenFinishedKey: "",
		},
	}

	_, err := UpdateAll(
		bson.M{
			IdKey: bson.M{"$in": taskIds},
		},
		reset,
	)

	return err
}

// UpdateHeartbeat updates the heartbeat to be the current time
func (t *Task) UpdateHeartbeat() error {
	t.LastHeartbeat = time.Now()
	return UpdateOne(
		bson.M{
			IdKey: t.Id,
		},
		bson.M{
			"$set": bson.M{
				LastHeartbeatKey: t.LastHeartbeat,
			},
		},
	)
}

// SetPriority sets the priority of the tasks and the tasks that they depend on
func (t *Task) SetPriority(priority int64, user string) error {
	t.Priority = priority
	modifier := bson.M{PriorityKey: priority}

	//blacklisted - this task should never run, so unschedule it now
	if priority < 0 {
		modifier[ActivatedKey] = false
	}

	ids, err := t.getRecursiveDependencies()
	if err != nil {
		return errors.Wrap(err, "error getting task dependencies")
	}
	ids = append(ids, t.ExecutionTasks...)

	_, err = UpdateAll(
		bson.M{"$or": []bson.M{
			{IdKey: t.Id},
			{IdKey: bson.M{"$in": ids},
				PriorityKey: bson.M{"$lt": priority}},
		}},
		bson.M{"$set": modifier},
	)

	event.LogTaskPriority(t.Id, t.Execution, user, priority)

	return errors.WithStack(err)

}

// getRecursiveDependencies creates a slice containing t.Id and the Ids of all recursive dependencies.
// We assume there are no dependency cycles.
func (t *Task) getRecursiveDependencies() ([]string, error) {
	recurIds := make([]string, 0, len(t.DependsOn))
	for _, dependency := range t.DependsOn {
		recurIds = append(recurIds, dependency.TaskId)
	}

	recurTasks, err := Find(ByIds(recurIds))
	if err != nil {
		return nil, errors.WithStack(err)
	}

	ids := make([]string, 0)
	for _, recurTask := range recurTasks {
		appendIds, err := recurTask.getRecursiveDependencies()
		if err != nil {
			return nil, errors.WithStack(err)
		}
		ids = append(ids, appendIds...)
	}

	ids = append(ids, t.Id)
	return ids, nil
}

// MarkStart updates the task's start time and sets the status to started
func (t *Task) MarkStart(startTime time.Time) error {
	// record the start time in the in-memory task
	t.StartTime = startTime
	t.Status = evergreen.TaskStarted
	return UpdateOne(
		bson.M{
			IdKey: t.Id,
		},
		bson.M{
			"$set": bson.M{
				StatusKey:        evergreen.TaskStarted,
				LastHeartbeatKey: startTime,
				StartTimeKey:     startTime,
			},
		},
	)
}

// SetResults sets the results of the task in LocalTestResults
func (t *Task) SetResults(results []TestResult) error {
	docs := make([]testresult.TestResult, len(results))

	for idx, result := range results {
		docs[idx] = result.convertToNewStyleTestResult(t.Id, t.Execution)
	}

	return errors.Wrap(testresult.InsertMany(docs), "error inserting into testresults collection")
}

func (t TestResult) convertToNewStyleTestResult(id string, execution int) testresult.TestResult {
	return testresult.TestResult{
		TaskID:    id,
		Execution: execution,
		Status:    t.Status,
		TestFile:  t.TestFile,
		URL:       t.URL,
		URLRaw:    t.URLRaw,
		LogID:     t.LogId,
		LineNum:   t.LineNum,
		ExitCode:  t.ExitCode,
		StartTime: t.StartTime,
		EndTime:   t.EndTime,
	}
}

func ConvertToOld(in *testresult.TestResult) TestResult {
	return TestResult{
		Status:    in.Status,
		TestFile:  in.TestFile,
		URL:       in.URL,
		URLRaw:    in.URLRaw,
		LogId:     in.LogID,
		LineNum:   in.LineNum,
		ExitCode:  in.ExitCode,
		StartTime: in.StartTime,
		EndTime:   in.EndTime,
		LogRaw:    in.LogRaw,
	}
}

// MarkUnscheduled marks the task as undispatched and updates it in the database
func (t *Task) MarkUnscheduled() error {
	t.Status = evergreen.TaskUndispatched
	return UpdateOne(
		bson.M{
			IdKey: t.Id,
		},
		bson.M{
			"$set": bson.M{
				StatusKey: evergreen.TaskUndispatched,
			},
		},
	)

}

// SetCost updates the task's Cost field
func (t *Task) SetCost(cost float64) error {
	t.Cost = cost
	return UpdateOne(
		bson.M{
			IdKey: t.Id,
		},
		bson.M{
			"$set": bson.M{
				CostKey: cost,
			},
		},
	)
}

func IncSpawnedHostCost(taskID string, cost float64) error {
	return UpdateOne(
		bson.M{
			IdKey: taskID,
		},
		bson.M{
			"$inc": bson.M{
				SpawnedHostCostKey: cost,
			},
		},
	)
}

// AbortBuild sets the abort flag on all tasks associated with the build which are in an abortable
// state
func AbortBuild(buildId, caller string) error {
	_, err := UpdateAll(
		bson.M{
			BuildIdKey: buildId,
			StatusKey:  bson.M{"$in": evergreen.AbortableStatuses},
		},
		bson.M{"$set": bson.M{AbortedKey: true}},
	)
	if err != nil {
		return errors.Wrap(err, "error setting aborted statuses")
	}
	ids, err := FindAllTaskIDsFromBuild(buildId)
	if err != nil {
		return errors.Wrap(err, "error finding tasks by build id")
	}
	if len(ids) > 0 {
		event.LogManyTaskAbortRequests(ids, caller)
	}
	return nil
}

//String represents the stringified version of a task
func (t *Task) String() (taskStruct string) {
	taskStruct += fmt.Sprintf("Id: %v\n", t.Id)
	taskStruct += fmt.Sprintf("Status: %v\n", t.Status)
	taskStruct += fmt.Sprintf("Host: %v\n", t.HostId)
	taskStruct += fmt.Sprintf("ScheduledTime: %v\n", t.ScheduledTime)
	taskStruct += fmt.Sprintf("DispatchTime: %v\n", t.DispatchTime)
	taskStruct += fmt.Sprintf("StartTime: %v\n", t.StartTime)
	taskStruct += fmt.Sprintf("FinishTime: %v\n", t.FinishTime)
	taskStruct += fmt.Sprintf("TimeTaken: %v\n", t.TimeTaken)
	taskStruct += fmt.Sprintf("Activated: %v\n", t.Activated)
	taskStruct += fmt.Sprintf("Requester: %v\n", t.Requester)
	taskStruct += fmt.Sprintf("PredictedDuration: %v\n", t.DurationPrediction)

	return
}

// Insert writes the b to the db.
func (t *Task) Insert() error {
	return db.Insert(Collection, t)
}

// Inserts the task into the old_tasks collection
func (t *Task) Archive() error {
	var update bson.M
	if t.DisplayOnly {
		for _, et := range t.ExecutionTasks {
			execTask, err := FindOne(ById(et))
			if err != nil {
				return errors.Wrap(err, "error retrieving execution task")
			}
			if execTask == nil {
				return errors.Errorf("unable to find execution task %s from display task %s", et, t.Id)
			}
			if err = execTask.Archive(); err != nil {
				return errors.Wrap(err, "error archiving execution task")
			}
		}
	}

	// only increment restarts if have a current restarts
	// this way restarts will never be set for new tasks but will be
	// maintained for old ones
	if t.Restarts > 0 {
		update = bson.M{"$inc": bson.M{
			ExecutionKey: 1,
			RestartsKey:  1,
		}}
	} else {
		update = bson.M{
			"$inc": bson.M{ExecutionKey: 1},
		}
	}
	err := UpdateOne(
		bson.M{IdKey: t.Id},
		update)
	if err != nil {
		return errors.Wrap(err, "task.Archive() failed")
	}

	archiveTask := *t
	archiveTask.Id = fmt.Sprintf("%v_%v", t.Id, t.Execution)
	archiveTask.OldTaskId = t.Id
	archiveTask.Archived = true
	err = db.Insert(OldCollection, &archiveTask)
	if err != nil {
		return errors.Wrap(err, "task.Archive() failed")
	}

	err = event.UpdateExecutions(t.HostId, t.Id, t.Execution)
	if err != nil {
		return errors.Wrap(err, "unable to update host event logs")
	}
	return nil
}

// Aggregation

// MergeNewTestResults returns the task with both old (embedded in
// the tasks collection) and new (from the testresults collection) test results
// merged in the Task's LocalTestResults field.
func (t *Task) MergeNewTestResults() error {
	id := t.Id
	if t.Archived {
		id = t.OldTaskId
	}
	newTestResults, err := testresult.FindByTaskIDAndExecution(id, t.Execution)
	if err != nil {
		return errors.Wrap(err, "problem finding test results")
	}
	for _, result := range newTestResults {
		t.LocalTestResults = append(t.LocalTestResults, TestResult{
			Status:    result.Status,
			TestFile:  result.TestFile,
			URL:       result.URL,
			URLRaw:    result.URLRaw,
			LogId:     result.LogID,
			LineNum:   result.LineNum,
			ExitCode:  result.ExitCode,
			StartTime: result.StartTime,
			EndTime:   result.EndTime,
		})
	}
	return nil
}

// GetTestResultsForDisplayTask returns the test results for the execution tasks
// for a display task.
func (t *Task) GetTestResultsForDisplayTask() ([]TestResult, error) {
	if !t.DisplayOnly {
		return nil, errors.Errorf("%s is not a display task", t.Id)
	}
	tasks, err := MergeTestResultsBulk([]Task{*t}, nil)
	if err != nil {
		return nil, errors.Wrap(err, "error merging test results for display task")
	}
	return tasks[0].LocalTestResults, nil
}

// SetResetWhenFinished requests that a display task/task group reset itself when finished. Will mark itself as system failed
func (t *Task) SetResetWhenFinished() error {
	if !t.DisplayOnly && !t.IsPartOfSingleHostTaskGroup() {
		return errors.Errorf("%s is not a display task or in a task group", t.Id)
	}
	t.ResetWhenFinished = true
	return UpdateOne(
		bson.M{
			IdKey: t.Id,
		},
		bson.M{
			"$set": bson.M{
				ResetWhenFinishedKey: true,
			},
		},
	)
}

// MergeTestResultsBulk takes a slice of task structs and returns the slice with
// test results populated. Note that the order may change. The second parameter
// can be used to use a specific test result filtering query, otherwise all test
// results for the passed in tasks will be merged. Display tasks will have
// the execution task results merged
func MergeTestResultsBulk(tasks []Task, query *db.Q) ([]Task, error) {
	out := []Task{}
	if query == nil {
		taskIds := []string{}
		for _, t := range tasks {
			taskIds = append(taskIds, t.Id)
			taskIds = append(taskIds, t.ExecutionTasks...)
		}
		q := testresult.ByTaskIDs(taskIds)
		query = &q
	}
	results, err := testresult.Find(*query)
	if err != nil {
		return nil, err
	}

	for _, t := range tasks {
		for _, result := range results {
			if (result.TaskID == t.Id || util.StringSliceContains(t.ExecutionTasks, result.TaskID)) && result.Execution == t.Execution {
				t.LocalTestResults = append(t.LocalTestResults, ConvertToOld(&result))
			}
		}
		out = append(out, t)
	}

	return out, nil
}

func FindSchedulable(distroID string) ([]Task, error) {
	query := scheduleableTasksQuery()

	if distroID == "" {
		return Find(db.Query(query))
	}

	query[DistroIdKey] = distroID
	return Find(db.Query(query))
}

func FindRunnable(distroID string, removeDeps bool) ([]Task, error) {
	expectedStatuses := []string{evergreen.TaskSucceeded, evergreen.TaskFailed, ""}

	match := scheduleableTasksQuery()
	if distroID != "" {
		match[DistroIdKey] = distroID
	}

	matchActivatedUndispatchedTasks := bson.M{
		"$match": match,
	}

	removeFields := bson.M{
		"$project": bson.M{
			LogsKey:      0,
			OldTaskIdKey: 0,
		},
	}

	graphLookupTaskDeps := bson.M{
		"$graphLookup": bson.M{
			"from":             Collection,
			"startWith":        "$" + DependsOnKey + "." + IdKey,
			"connectFromField": DependsOnKey + "." + IdKey,
			"connectToField":   IdKey,
			"as":               edgesKey,
			// restrict graphLookup to only direct dependencies
			"maxDepth": 0,
			"restrictSearchWithMatch": bson.M{
				StatusKey: bson.M{
					"$in": expectedStatuses,
				},
			},
		},
	}

	reshapeTasksAndEdges := bson.M{
		"$project": bson.M{
			edgesKey + "." + IdKey:     1,
			edgesKey + "." + StatusKey: 1,
			taskKey:                    "$$ROOT",
		},
	}

	removeEdgesFromTask := bson.M{
		"$project": bson.M{
			taskKey + "." + edgesKey: 0,
		},
	}

	redactUnrunnableTasks := bson.M{
		"$redact": bson.M{
			"$cond": bson.M{
				"if": bson.M{
					"$setEquals": []string{"$" + taskKey + "." + DependsOnKey, "$" + edgesKey},
				},
				"then": "$$KEEP",
				"else": "$$PRUNE",
			},
		},
	}

	replaceRoot := bson.M{
		"$replaceRoot": bson.M{
			"newRoot": "$" + taskKey,
		},
	}

	joinProjectRef := bson.M{
		"$lookup": bson.M{
			"from":         "project_ref",
			"localField":   ProjectKey,
			"foreignField": "identifier",
			"as":           "project_ref",
		},
	}

	filterDisabledProejcts := bson.M{
		"$match": bson.M{
			"project_ref.0." + "enabled": true,
		},
	}

	filterPatchingDisabledProjects := bson.M{
		"$match": bson.M{"$or": []bson.M{
			{
				RequesterKey: bson.M{"$nin": evergreen.PatchRequesters},
			},
			{
				"project_ref.0." + "patching_disabled": false,
			},
		}},
	}

	removeProjectRef := bson.M{
		"$project": bson.M{
			"project_ref": 0,
		},
	}

	pipeline := []bson.M{
		matchActivatedUndispatchedTasks,
		removeFields,
		graphLookupTaskDeps,
	}

	if removeDeps {
		pipeline = append(pipeline,
			reshapeTasksAndEdges,
			removeEdgesFromTask,
			redactUnrunnableTasks,
			replaceRoot,
		)
	}

	pipeline = append(pipeline,
		joinProjectRef,
		filterDisabledProejcts,
		filterPatchingDisabledProjects,
		removeProjectRef,
	)

	runnableTasks := []Task{}
	if err := Aggregate(pipeline, &runnableTasks); err != nil {
		return nil, errors.Wrap(err, "failed to fetch runnable tasks")
	}

	return runnableTasks, nil
}

// FindVariantsWithTask returns a list of build variants between specified commmits that contain a specific task name
func FindVariantsWithTask(taskName, project string, orderMin, orderMax int) ([]string, error) {
	pipeline := []bson.M{
		{
			"$match": bson.M{
				ProjectKey:     project,
				RequesterKey:   evergreen.RepotrackerVersionRequester,
				DisplayNameKey: taskName,
				"$and": []bson.M{
					{RevisionOrderNumberKey: bson.M{"$gte": orderMin}},
					{RevisionOrderNumberKey: bson.M{"$lte": orderMax}},
				},
			},
		},
		{
			"$group": bson.M{
				"_id": "$" + BuildVariantKey,
			},
		},
	}
	docs := []map[string]string{}
	err := Aggregate(pipeline, &docs)
	if err != nil {
		return nil, errors.Wrapf(err, "error finding variants with task %s", taskName)
	}
	variants := []string{}
	for _, doc := range docs {
		variants = append(variants, doc["_id"])
	}
	return variants, nil
}

func (t *Task) IsPartOfDisplay() bool {
	dt, err := t.GetDisplayTask()
	if err != nil {
		grip.Error(err)
		return false
	}
	return dt != nil
}

func (t *Task) IsPartOfSingleHostTaskGroup() bool {
	return t.TaskGroup != "" && t.TaskGroupMaxHosts == 1
}

func (t *Task) GetDisplayTask() (*Task, error) {
	if t.DisplayTask != nil {
		return t, nil
	}
	dt, err := FindOne(ByExecutionTask(t.Id))
	if err != nil {
		return nil, err
	}
	t.DisplayTask = dt
	return dt, nil
}

func (t *Task) GetHistoricRuntime() (time.Duration, error) {
	runtimes, err := getExpectedDurationsForWindow(t.DisplayName, t.Project, t.BuildVariant, t.FinishTime.Add(-oneMonthIsh), t.FinishTime.Add(-time.Second))
	if err != nil {
		return 0, errors.WithStack(err)
	}

	if len(runtimes) != 1 {
		return 0, errors.Errorf("got unexpected task runtimes data points (%d)", len(runtimes))
	}

	return time.Duration(runtimes[0].ExpectedDuration), nil
}

func (t *Task) FetchExpectedDuration() time.Duration {
	if t.DurationPrediction.TTL == 0 {
		t.DurationPrediction.TTL = util.JitterInterval(predictionTTL)
	}

	if t.DurationPrediction.Value == 0 && t.ExpectedDuration != 0 {
		// this is probably just backfill, if we have an
		// expected duration, let's assume it was collected
		// before now slightly.
		t.DurationPrediction.Value = t.ExpectedDuration
		t.DurationPrediction.CollectedAt = time.Now().Add(-time.Minute)

		if err := t.cacheExpectedDuration(); err != nil {
			grip.Error(message.WrapError(err, message.Fields{
				"task":    t.Id,
				"message": "caching expected duration",
			}))
		}

		return t.ExpectedDuration
	}

	grip.Debug(message.WrapError(t.DurationPrediction.SetRefresher(func(previous time.Duration) (time.Duration, bool) {
		vals, err := getExpectedDurationsForWindow(t.DisplayName, t.Project, t.BuildVariant, time.Now().Add(-taskCompletionEstimateWindow), time.Now())
		grip.Notice(message.WrapError(err, message.Fields{
			"name":      t.DisplayName,
			"id":        t.Id,
			"project":   t.Project,
			"variant":   t.BuildVariant,
			"operation": "fetching expected duration, expect stale scheduling data",
		}))
		if err != nil {
			return defaultTaskDuration, false
		}

		if len(vals) != 1 {
			if previous == 0 {
				return defaultTaskDuration, true
			}

			return previous, true
		}

		ret := time.Duration(vals[0].ExpectedDuration)
		if ret == 0 {
			return defaultTaskDuration, true
		}
		return ret, true
	}), message.Fields{
		"message": "problem setting cached value refresher",
		"cause":   "programmer error",
	}))

	expectedDuration, ok := t.DurationPrediction.Get()
	if ok {
		if err := t.cacheExpectedDuration(); err != nil {
			grip.Error(message.WrapError(err, message.Fields{
				"task":    t.Id,
				"message": "caching expected duration",
			}))
		}
	}

	return expectedDuration
}

// TaskStatusCount holds counts for task statuses
type TaskStatusCount struct {
	Succeeded    int `json:"succeeded"`
	Failed       int `json:"failed"`
	Started      int `json:"started"`
	Undispatched int `json:"undispatched"`
	Inactive     int `json:"inactive"`
	Dispatched   int `json:"dispatched"`
	TimedOut     int `json:"timed_out"`
}

func (tsc *TaskStatusCount) IncrementStatus(status string, statusDetails apimodels.TaskEndDetail) {
	switch status {
	case evergreen.TaskSucceeded:
		tsc.Succeeded++
	case evergreen.TaskFailed, evergreen.TaskSetupFailed:
		if statusDetails.TimedOut && statusDetails.Description == "heartbeat" {
			tsc.TimedOut++
		} else {
			tsc.Failed++
		}
	case evergreen.TaskStarted, evergreen.TaskDispatched:
		tsc.Started++
	case evergreen.TaskUndispatched:
		tsc.Undispatched++
	case evergreen.TaskInactive:
		tsc.Inactive++
	}
}

const jqlBFQuery = "(project in (%v)) and ( %v ) order by updatedDate desc"

// Generates a jira JQL string from the task
// When we search in jira for a task we search in the specified JIRA project
// If there are any test results, then we only search by test file
// name of all of the failed tests.
// Otherwise we search by the task name.
func (t *Task) GetJQL(searchProjects []string) string {
	var jqlParts []string
	var jqlClause string
	for _, testResult := range t.LocalTestResults {
		if testResult.Status == evergreen.TestFailedStatus {
			fileParts := eitherSlash.Split(testResult.TestFile, -1)
			jqlParts = append(jqlParts, fmt.Sprintf("text~\"%v\"", util.EscapeJQLReservedChars(fileParts[len(fileParts)-1])))
		}
	}
	if jqlParts != nil {
		jqlClause = strings.Join(jqlParts, " or ")
	} else {
		jqlClause = fmt.Sprintf("text~\"%v\"", util.EscapeJQLReservedChars(t.DisplayName))
	}

	return fmt.Sprintf(jqlBFQuery, strings.Join(searchProjects, ", "), jqlClause)
<<<<<<< HEAD
=======
}

// BlockedState returns "blocked," "pending" (unsatisfied dependencies,
// but unblocked), or "" (runnable) to represent the state of the task
// with respect to its dependencies
func (t *Task) BlockedState(tasksWithDeps []Task) (string, error) {
	if t.DisplayOnly {
		return t.blockedStateForDisplayTask(tasksWithDeps)
	}

	return t.blockedStatePrivate()
}

func (t *Task) blockedStatePrivate() (string, error) {
	if len(t.DependsOn) == 0 {
		return "", nil
	}
	dependencyIDs := []string{}
	for _, d := range t.DependsOn {
		dependencyIDs = append(dependencyIDs, d.TaskId)
	}
	dependentTasks, err := Find(ByIds(dependencyIDs).WithFields(DisplayNameKey, StatusKey,
		ActivatedKey, BuildVariantKey, DetailsKey, DependsOnKey))
	if err != nil {
		return "", errors.Wrap(err, "error finding dependencies")
	}
	taskMap := map[string]*Task{}
	for i := range dependentTasks {
		taskMap[dependentTasks[i].Id] = &dependentTasks[i]
	}
	for _, dependency := range t.DependsOn {
		depTask := taskMap[dependency.TaskId]
		if depTask == nil {
			grip.Error(message.Fields{
				"message": "task does not exist",
				"task_id": dependency.TaskId,
			})
			continue
		}
		state, err := depTask.blockedStatePrivate()
		if err != nil {
			return "", err
		}
		if state == taskBlocked {
			return taskBlocked, nil
		} else if depTask.Status == evergreen.TaskSucceeded || depTask.Status == evergreen.TaskFailed {
			if depTask.Status != dependency.Status && dependency.Status != AllStatuses {
				return taskBlocked, nil
			}
		} else {
			return taskPending, nil
		}
	}
	return "", nil
}

func (t *Task) blockedStateForDisplayTask(tasksWithDeps []Task) (string, error) {
	execTasks, err := Find(ByIds(t.ExecutionTasks))
	if err != nil {
		return "", errors.Wrap(err, "error finding execution tasks")
	}
	if len(execTasks) == 0 {
		return "", nil
	}
	state := ""
	for _, execTask := range execTasks {
		etState, err := execTask.BlockedState(tasksWithDeps)
		if err != nil {
			return "", errors.Wrap(err, "error finding blocked state")
		}
		if etState == taskBlocked {
			return taskBlocked, nil
		} else if etState == taskPending {
			state = taskPending
		}
	}
	return state, nil
}

func (t *Task) CircularDependencies() error {
	var err error
	tasksWithDeps, err := FindAllTasksFromVersionWithDependencies(t.Version)
	if err != nil {
		return errors.Wrap(err, "error finding tasks with dependencies")
	}
	if len(tasksWithDeps) == 0 {
		return nil
	}
	dependencyMap := map[string][]string{}
	for _, versionTask := range tasksWithDeps {
		for _, dependency := range versionTask.DependsOn {
			dependencyMap[versionTask.Id] = append(dependencyMap[versionTask.Id], dependency.TaskId)
		}
	}
	catcher := grip.NewBasicCatcher()
	cycles := tarjan.Connections(dependencyMap)
	for _, cycle := range cycles {
		if len(cycle) > 1 {
			catcher.Add(errors.Errorf("Dependency cycle detected: %s", strings.Join(cycle, ",")))
		}
	}
	return catcher.Resolve()
}

func (t *Task) IsBlockedDisplayTask() bool {
	if !t.DisplayOnly {
		return false
	}

	tasksWithDeps, err := FindAllTasksFromVersionWithDependencies(t.Version)
	if err != nil {
		grip.Error(message.WrapError(err, "error finding tasks with dependencies"))
		return false
	}
	blockedState, err := t.BlockedState(tasksWithDeps)
	if err != nil {
		grip.Error(message.WrapError(err, "error determining blocked state"))
		return false
	}
	return blockedState == taskBlocked
}

// GetTimeSpent returns the total time_taken and makespan of tasks
// tasks should not include display tasks so they aren't double counted
func GetTimeSpent(tasks []Task) (time.Duration, time.Duration) {
	var timeTaken time.Duration
	earliestStartTime := util.MaxTime
	latestFinishTime := util.ZeroTime
	for _, t := range tasks {
		timeTaken += t.TimeTaken
		if !util.IsZeroTime(t.StartTime) && t.StartTime.Before(earliestStartTime) {
			earliestStartTime = t.StartTime
		}
		if t.FinishTime.After(latestFinishTime) {
			latestFinishTime = t.FinishTime
		}
	}

	if earliestStartTime == util.MaxTime || latestFinishTime == util.ZeroTime {
		return 0, 0
	}

	return timeTaken, latestFinishTime.Sub(earliestStartTime)
>>>>>>> 57f5b7e3
}<|MERGE_RESOLUTION|>--- conflicted
+++ resolved
@@ -1593,8 +1593,6 @@
 	}
 
 	return fmt.Sprintf(jqlBFQuery, strings.Join(searchProjects, ", "), jqlClause)
-<<<<<<< HEAD
-=======
 }
 
 // BlockedState returns "blocked," "pending" (unsatisfied dependencies,
@@ -1738,5 +1736,4 @@
 	}
 
 	return timeTaken, latestFinishTime.Sub(earliestStartTime)
->>>>>>> 57f5b7e3
 }