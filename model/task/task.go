package task

import (
	"context"
	"encoding/json"
	"fmt"
	"net/url"
	"regexp"
	"strings"
	"time"

	"github.com/evergreen-ci/evergreen"
	"github.com/evergreen-ci/evergreen/apimodels"
	"github.com/evergreen-ci/evergreen/db"
	mgobson "github.com/evergreen-ci/evergreen/db/mgo/bson"
	"github.com/evergreen-ci/evergreen/model/distro"
	"github.com/evergreen-ci/evergreen/model/event"
	"github.com/evergreen-ci/evergreen/model/testresult"
	"github.com/evergreen-ci/evergreen/util"
	"github.com/evergreen-ci/tarjan"
	"github.com/evergreen-ci/utility"
	"github.com/mongodb/anser/bsonutil"
	adb "github.com/mongodb/anser/db"
	"github.com/mongodb/grip"
	"github.com/mongodb/grip/message"
	"github.com/pkg/errors"
	"go.mongodb.org/mongo-driver/bson"
	"go.mongodb.org/mongo-driver/mongo"
	"go.mongodb.org/mongo-driver/mongo/options"
	"gonum.org/v1/gonum/graph"
	"gonum.org/v1/gonum/graph/simple"
	"gonum.org/v1/gonum/graph/topo"
)

const (
	dependencyKey = "dependencies"

	// UnschedulableThreshold is the threshold after which a task waiting to
	// dispatch should be unscheduled due to staleness.
	UnschedulableThreshold = 7 * 24 * time.Hour

	// indicates the window of completed tasks we want to use in computing
	// average task duration. By default we use tasks that have
	// completed within the last 7 days
	taskCompletionEstimateWindow = 24 * 7 * time.Hour

	// if we have no data on a given task, default to 10 minutes so we
	// have some new hosts spawned
	defaultTaskDuration = 10 * time.Minute

	// length of time to cache the expected duration in the task document
	predictionTTL = 8 * time.Hour
)

var (
	// A regex that matches either / or \ for splitting directory paths
	// on either windows or linux paths.
	eitherSlash = regexp.MustCompile(`[/\\]`)
)

type Task struct {
	Id     string `bson:"_id" json:"id"`
	Secret string `bson:"secret" json:"secret"`

	// time information for task
	// CreateTime - the creation time for the task, derived from the commit time or the patch creation time.
	// DispatchTime - the time the task runner starts up the agent on the host.
	// ScheduledTime - the time the task is scheduled.
	// StartTime - the time the agent starts the task on the host after spinning it up.
	// FinishTime - the time the task was completed on the remote host.
	// ActivatedTime - the time the task was marked as available to be scheduled, automatically or by a developer.
	// DependenciesMet - for tasks that have dependencies, the time all dependencies are met.
	// ContainerAllocated - for tasks that run on containers, the time the container was allocated.
	CreateTime             time.Time `bson:"create_time" json:"create_time"`
	IngestTime             time.Time `bson:"injest_time" json:"ingest_time"`
	DispatchTime           time.Time `bson:"dispatch_time" json:"dispatch_time"`
	ScheduledTime          time.Time `bson:"scheduled_time" json:"scheduled_time"`
	StartTime              time.Time `bson:"start_time" json:"start_time"`
	FinishTime             time.Time `bson:"finish_time" json:"finish_time"`
	ActivatedTime          time.Time `bson:"activated_time" json:"activated_time"`
	DependenciesMetTime    time.Time `bson:"dependencies_met_time,omitempty" json:"dependencies_met_time,omitempty"`
	ContainerAllocatedTime time.Time `bson:"container_allocated_time,omitempty" json:"container_allocated_time,omitempty"`

	Version            string              `bson:"version" json:"version,omitempty"`
	Project            string              `bson:"branch" json:"branch,omitempty"`
	Revision           string              `bson:"gitspec" json:"gitspec"`
	Priority           int64               `bson:"priority" json:"priority"`
	TaskGroup          string              `bson:"task_group" json:"task_group"`
	TaskGroupMaxHosts  int                 `bson:"task_group_max_hosts,omitempty" json:"task_group_max_hosts,omitempty"`
	TaskGroupOrder     int                 `bson:"task_group_order,omitempty" json:"task_group_order,omitempty"`
	Logs               *apimodels.TaskLogs `bson:"logs,omitempty" json:"logs,omitempty"`
	MustHaveResults    bool                `bson:"must_have_results,omitempty" json:"must_have_results,omitempty"`
	HasCedarResults    bool                `bson:"has_cedar_results,omitempty" json:"has_cedar_results,omitempty"`
	CedarResultsFailed bool                `bson:"cedar_results_failed,omitempty" json:"cedar_results_failed,omitempty"`
	// we use a pointer for HasLegacyResults to distinguish the default from an intentional "false"
	HasLegacyResults *bool `bson:"has_legacy_results,omitempty" json:"has_legacy_results,omitempty"`
	// only relevant if the task is running.  the time of the last heartbeat
	// sent back by the agent
	LastHeartbeat time.Time `bson:"last_heartbeat" json:"last_heartbeat"`

	// Activated indicates whether the task should be scheduled to run or not.
	Activated                bool   `bson:"activated" json:"activated"`
	ActivatedBy              string `bson:"activated_by" json:"activated_by"`
	DeactivatedForDependency bool   `bson:"deactivated_for_dependency" json:"deactivated_for_dependency"`

	// StepbackDepth indicates how far into stepback this task was activated, starting at 1 for stepback tasks.
	// After EVG-17949, should either remove this field/logging or use it to limit stepback depth.
	StepbackDepth int `bson:"stepback_depth" json:"stepback_depth"`

	// ContainerAllocated indicates whether this task has been allocated a
	// container to run it. It only applies to tasks running in containers.
	ContainerAllocated bool `bson:"container_allocated" json:"container_allocated"`
	// ContainerAllocationAttempts is the number of times this task has
	// been allocated a container to run it (for a single execution).
	ContainerAllocationAttempts int `bson:"container_allocation_attempts" json:"container_allocation_attempts"`

	BuildId  string `bson:"build_id" json:"build_id"`
	DistroId string `bson:"distro" json:"distro"`
	// Container is the name of the container configuration for running a
	// container task.
	Container string `bson:"container,omitempty" json:"container,omitempty"`
	// ContainerOpts contains the options to configure the container that will
	// run the task.
	ContainerOpts           ContainerOptions `bson:"container_options,omitempty" json:"container_options,omitempty"`
	BuildVariant            string           `bson:"build_variant" json:"build_variant"`
	BuildVariantDisplayName string           `bson:"build_variant_display_name" json:"-"`
	DependsOn               []Dependency     `bson:"depends_on" json:"depends_on"`
	NumDependents           int              `bson:"num_dependents,omitempty" json:"num_dependents,omitempty"`
	OverrideDependencies    bool             `bson:"override_dependencies,omitempty" json:"override_dependencies,omitempty"`

	// DistroAliases refer to the optional secondary distros that can be
	// associated with a task. This is used for running tasks in case there are
	// idle hosts in a distro with an empty primary queue. Despite the variable
	// name, this is a distinct concept from actual distro aliases (i.e.
	// alternative distro names).
	// TODO (EVG-15148): rename this to represent secondary distros.
	DistroAliases []string `bson:"distro_aliases,omitempty" json:"distro_aliases,omitempty"`

	// Human-readable name
	DisplayName string `bson:"display_name" json:"display_name"`

	// Tags that describe the task
	Tags []string `bson:"tags,omitempty" json:"tags,omitempty"`

	// The host the task was run on. This value is only set for host tasks.
	HostId string `bson:"host_id,omitempty" json:"host_id"`

	// PodID is the pod that was assigned to run the task. This value is only
	// set for container tasks.
	PodID string `bson:"pod_id,omitempty" json:"pod_id"`

	// ExecutionPlatform determines the execution environment that the task runs
	// in.
	ExecutionPlatform ExecutionPlatform `bson:"execution_platform,omitempty" json:"execution_platform,omitempty"`

	// The version of the agent this task was run on.
	AgentVersion string `bson:"agent_version,omitempty" json:"agent_version,omitempty"`

	// Set to true if the task should be considered for mainline github checks
	IsGithubCheck bool `bson:"is_github_check,omitempty" json:"is_github_check,omitempty"`

	// CanReset indicates that the task has successfully archived and is in a valid state to be reset.
	CanReset bool `bson:"can_reset,omitempty" json:"can_reset,omitempty"`

	Execution           int    `bson:"execution" json:"execution"`
	OldTaskId           string `bson:"old_task_id,omitempty" json:"old_task_id,omitempty"`
	Archived            bool   `bson:"archived,omitempty" json:"archived,omitempty"`
	RevisionOrderNumber int    `bson:"order,omitempty" json:"order,omitempty"`

	// task requester - this is used to help tell the
	// reason this task was created. e.g. it could be
	// because the repotracker requested it (via tracking the
	// repository) or it was triggered by a developer
	// patch request
	Requester string `bson:"r" json:"r"`

	// tasks that are part of a child patch will store the id and patch number of the parent patch
	ParentPatchID     string `bson:"parent_patch_id,omitempty" json:"parent_patch_id,omitempty"`
	ParentPatchNumber int    `bson:"parent_patch_number,omitempty" json:"parent_patch_number,omitempty"`

	// Status represents the various stages the task could be in
	Status    string                  `bson:"status" json:"status"`
	Details   apimodels.TaskEndDetail `bson:"details" json:"task_end_details"`
	Aborted   bool                    `bson:"abort,omitempty" json:"abort"`
	AbortInfo AbortInfo               `bson:"abort_info,omitempty" json:"abort_info,omitempty"`

	// HostCreateDetails stores information about why host.create failed for this task
	HostCreateDetails []HostCreateDetail `bson:"host_create_details,omitempty" json:"host_create_details,omitempty"`
	// DisplayStatus is not persisted to the db. It is the status to display in the UI.
	// It may be added via aggregation
	DisplayStatus string `bson:"display_status,omitempty" json:"display_status,omitempty"`
	// BaseTask is not persisted to the db. It is the data of the task on the base commit
	// It may be added via aggregation
	BaseTask BaseTaskInfo `bson:"base_task" json:"base_task"`

	// TimeTaken is how long the task took to execute (if it has finished) or how long the task has been running (if it has started)
	TimeTaken time.Duration `bson:"time_taken" json:"time_taken"`
	// WaitSinceDependenciesMet is populated in GetDistroQueueInfo, used for host allocation
	WaitSinceDependenciesMet time.Duration `bson:"wait_since_dependencies_met,omitempty" json:"wait_since_dependencies_met,omitempty"`

	// how long we expect the task to take from start to
	// finish. expected duration is the legacy value, but the UI
	// probably depends on it, so we maintain both values.
	ExpectedDuration       time.Duration            `bson:"expected_duration,omitempty" json:"expected_duration,omitempty"`
	ExpectedDurationStdDev time.Duration            `bson:"expected_duration_std_dev,omitempty" json:"expected_duration_std_dev,omitempty"`
	DurationPrediction     util.CachedDurationValue `bson:"duration_prediction,omitempty" json:"-"`

	// test results embedded from the testresults collection
	LocalTestResults []TestResult `bson:"-" json:"test_results"`

	// display task fields
	DisplayOnly           bool     `bson:"display_only,omitempty" json:"display_only,omitempty"`
	ExecutionTasks        []string `bson:"execution_tasks,omitempty" json:"execution_tasks,omitempty"`
	LatestParentExecution int      `bson:"latest_parent_execution" json:"latest_parent_execution"`

	// ResetWhenFinished indicates that a task should be reset once it is
	// finished running. This is typically to deal with tasks that should be
	// reset but cannot do so yet because they're currently running.
	ResetWhenFinished       bool  `bson:"reset_when_finished,omitempty" json:"reset_when_finished,omitempty"`
	ResetFailedWhenFinished bool  `bson:"reset_failed_when_finished,omitempty" json:"reset_failed_when_finished,omitempty"`
	DisplayTask             *Task `bson:"-" json:"-"` // this is a local pointer from an exec to display task

	// DisplayTaskId is set to the display task ID if the task is an execution task, the empty string if it's not an execution task,
	// and is nil if we haven't yet checked whether or not this task has a display task.
	DisplayTaskId *string `bson:"display_task_id,omitempty" json:"display_task_id,omitempty"`

	// GenerateTask indicates that the task generates other tasks, which the
	// scheduler will use to prioritize this task.
	GenerateTask bool `bson:"generate_task,omitempty" json:"generate_task,omitempty"`
	// GeneratedTasks indicates that the task has already generated other tasks. This fields
	// allows us to noop future requests, since a task should only generate others once.
	GeneratedTasks bool `bson:"generated_tasks,omitempty" json:"generated_tasks,omitempty"`
	// GeneratedBy, if present, is the ID of the task that generated this task.
	GeneratedBy string `bson:"generated_by,omitempty" json:"generated_by,omitempty"`
	// GeneratedJSONAsString is the configuration information to create new tasks from.
	GeneratedJSONAsString []string `bson:"generated_json,omitempty" json:"generated_json,omitempty"`
	// GenerateTasksError any encountered while generating tasks.
	GenerateTasksError string `bson:"generate_error,omitempty" json:"generate_error,omitempty"`
	// GeneratedTasksToActivate is only populated if we want to override activation for these generated tasks, because of stepback.
	// Maps the build variant to a list of task names.
	GeneratedTasksToActivate map[string][]string `bson:"generated_tasks_to_stepback,omitempty" json:"generated_tasks_to_stepback,omitempty"`

	// Fields set if triggered by an upstream build
	TriggerID    string `bson:"trigger_id,omitempty" json:"trigger_id,omitempty"`
	TriggerType  string `bson:"trigger_type,omitempty" json:"trigger_type,omitempty"`
	TriggerEvent string `bson:"trigger_event,omitempty" json:"trigger_event,omitempty"`

	CommitQueueMerge bool `bson:"commit_queue_merge,omitempty" json:"commit_queue_merge,omitempty"`

	CanSync       bool             `bson:"can_sync" json:"can_sync"`
	SyncAtEndOpts SyncAtEndOptions `bson:"sync_at_end_opts,omitempty" json:"sync_at_end_opts,omitempty"`

	// testResultsPopulated is a local field that indicates whether the
	// task's test results are successfully cached in LocalTestResults.
	testResultsPopulated bool
}

// ExecutionPlatform indicates the type of environment that the task runs in.
type ExecutionPlatform string

const (
	// ExecutionPlatformHost indicates that the task runs in a host.
	ExecutionPlatformHost ExecutionPlatform = "host"
	// ExecutionPlatformContainer indicates that the task runs in a container.
	ExecutionPlatformContainer ExecutionPlatform = "container"
)

// ContainerOptions represent options to create the container to run a task.
type ContainerOptions struct {
	CPU        int    `bson:"cpu,omitempty" json:"cpu"`
	MemoryMB   int    `bson:"memory_mb,omitempty" json:"memory_mb"`
	WorkingDir string `bson:"working_dir,omitempty" json:"working_dir"`
	Image      string `bson:"image,omitempty" json:"image"`
	// RepoCredsName is the name of the project container secret containing the
	// repository credentials.
	RepoCredsName  string                   `bson:"repo_creds_name,omitempty" json:"repo_creds_name"`
	OS             evergreen.ContainerOS    `bson:"os,omitempty" json:"os"`
	Arch           evergreen.ContainerArch  `bson:"arch,omitempty" json:"arch"`
	WindowsVersion evergreen.WindowsVersion `bson:"windows_version,omitempty" json:"windows_version"`
}

// IsZero implements the bsoncodec.Zeroer interface for the sake of defining the
// zero value for BSON marshalling.
func (o ContainerOptions) IsZero() bool {
	return o == ContainerOptions{}
}

func (t *Task) MarshalBSON() ([]byte, error)  { return mgobson.Marshal(t) }
func (t *Task) UnmarshalBSON(in []byte) error { return mgobson.Unmarshal(in, t) }

func (t *Task) GetTaskGroupString() string {
	return fmt.Sprintf("%s_%s_%s_%s", t.TaskGroup, t.BuildVariant, t.Project, t.Version)
}

// S3Path returns the path to a task's directory dump in S3.
func (t *Task) S3Path(bv, name string) string {
	return strings.Join([]string{t.Project, t.Version, bv, name, "latest"}, "/")
}

type SyncAtEndOptions struct {
	Enabled  bool          `bson:"enabled,omitempty" json:"enabled,omitempty"`
	Statuses []string      `bson:"statuses,omitempty" json:"statuses,omitempty"`
	Timeout  time.Duration `bson:"timeout,omitempty" json:"timeout,omitempty"`
}

// Dependency represents a task that must be completed before the owning
// task can be scheduled.
type Dependency struct {
	TaskId       string `bson:"_id" json:"id"`
	Status       string `bson:"status" json:"status"`
	Unattainable bool   `bson:"unattainable" json:"unattainable"`
	// Finished indicates if the task's dependency has finished running or not.
	Finished bool `bson:"finished" json:"finished"`
}

// BaseTaskInfo is a subset of task fields that should be returned for patch tasks.
// The bson keys must match those of the actual task document
type BaseTaskInfo struct {
	Id     string `bson:"_id" json:"id"`
	Status string `bson:"status" json:"status"`
}

type HostCreateDetail struct {
	HostId string `bson:"host_id" json:"host_id"`
	Error  string `bson:"error" json:"error"`
}

func (d *Dependency) UnmarshalBSON(in []byte) error {
	return mgobson.Unmarshal(in, d)
}

// SetBSON allows us to use dependency representation of both
// just task Ids and of true Dependency structs.
//
//	TODO eventually drop all of this switching
func (d *Dependency) SetBSON(raw mgobson.Raw) error {
	// copy the Dependency type to remove this SetBSON method but preserve bson struct tags
	type nakedDep Dependency
	var depCopy nakedDep
	if err := raw.Unmarshal(&depCopy); err == nil {
		if depCopy.TaskId != "" {
			*d = Dependency(depCopy)
			return nil
		}
	}

	// hack to support the legacy depends_on, since we can't just unmarshal a string
	strBytes, _ := mgobson.Marshal(mgobson.RawD{{Name: "str", Value: raw}})
	var strStruct struct {
		String string `bson:"str"`
	}
	if err := mgobson.Unmarshal(strBytes, &strStruct); err == nil {
		if strStruct.String != "" {
			d.TaskId = strStruct.String
			d.Status = evergreen.TaskSucceeded
			return nil
		}
	}

	return mgobson.SetZero
}

// LocalTestResults is only used when transferring data from agent to api.
type LocalTestResults struct {
	Results []TestResult `json:"results"`
}

type TestResult struct {
	Status          string  `json:"status" bson:"status"`
	TestFile        string  `json:"test_file" bson:"test_file"`
	DisplayTestName string  `json:"display_test_name" bson:"display_test_name"`
	GroupID         string  `json:"group_id,omitempty" bson:"group_id,omitempty"`
	URL             string  `json:"url" bson:"url,omitempty"`
	URLRaw          string  `json:"url_raw" bson:"url_raw,omitempty"`
	LogId           string  `json:"log_id,omitempty" bson:"log_id,omitempty"`
	LineNum         int     `json:"line_num,omitempty" bson:"line_num,omitempty"`
	ExitCode        int     `json:"exit_code" bson:"exit_code"`
	StartTime       float64 `json:"start" bson:"start"`
	EndTime         float64 `json:"end" bson:"end"`
	TaskID          string  `json:"task_id" bson:"task_id"`
	Execution       int     `json:"execution" bson:"execution"`

	// LogRaw and LogTestName are not saved in the task
	LogRaw      string `json:"log_raw" bson:"log_raw,omitempty"`
	LogTestName string `json:"log_test_name" bson:"log_test_name"`
}

// GetLogTestName returns the name of the test in the logging backend. This is
// used for test logs in Cedar where the name of the test in the logging
// service may differ from that in the test results service.
func (tr TestResult) GetLogTestName() string {
	if tr.LogTestName != "" {
		return tr.LogTestName
	}

	return tr.TestFile
}

// GetDisplayTestName returns the name of the test that should be displayed in
// the UI. In most cases, this will just be TestFile.
func (tr TestResult) GetDisplayTestName() string {
	if tr.DisplayTestName != "" {
		return tr.DisplayTestName
	}

	return tr.TestFile
}

// GetLogURL returns the external or internal log URL for this test result.
//
// It is not advisable to set URL or URLRaw with the output of this function as
// those fields are reserved for external logs and used to determine URL
// generation for other log viewers.
func (tr TestResult) GetLogURL(viewer evergreen.LogViewer) string {
	root := evergreen.GetEnvironment().Settings().ApiUrl
	deprecatedLobsterURLs := []string{"https://logkeeper.mongodb.org", "https://logkeeper2.build.10gen.cc"}

	switch viewer {
	case evergreen.LogViewerHTML:
		if tr.URL != "" {
			for _, url := range deprecatedLobsterURLs {
				if strings.Contains(tr.URL, url) {
					return strings.Replace(tr.URL, url, root+"/lobster", 1)
				}
			}

			// Some test results may have internal URLs that are
			// missing the root.
			if err := util.CheckURL(tr.URL); err != nil {
				return root + tr.URL
			}

			return tr.URL
		}

		if tr.LogId != "" {
			return fmt.Sprintf("%s/test_log/%s#L%d",
				root,
				url.PathEscape(tr.LogId),
				tr.LineNum,
			)
		}

		return fmt.Sprintf("%s/test_log/%s/%d?test_name=%s&group_id=%s#L%d",
			root,
			url.PathEscape(tr.TaskID),
			tr.Execution,
			url.QueryEscape(tr.GetLogTestName()),
			url.QueryEscape(tr.GroupID),
			tr.LineNum,
		)
	case evergreen.LogViewerLobster:
		// Evergreen-hosted lobster does not support external logs nor
		// logs stored in the database.
		if tr.URL != "" || tr.URLRaw != "" || tr.LogId != "" {
			return ""
		}

		return fmt.Sprintf("%s/lobster/evergreen/test/%s/%d/%s/%s#shareLine=%d",
			root,
			url.PathEscape(tr.TaskID),
			tr.Execution,
			url.QueryEscape(tr.GetLogTestName()),
			url.QueryEscape(tr.GroupID),
			tr.LineNum,
		)
	default:
		if tr.URLRaw != "" {
			// Some test results may have internal URLs that are
			// missing the root.
			if err := util.CheckURL(tr.URL); err != nil {
				return root + tr.URL
			}

			return tr.URLRaw
		}

		if tr.LogId != "" {
			return fmt.Sprintf("%s/test_log/%s?text=true",
				root,
				url.PathEscape(tr.LogId),
			)
		}

		return fmt.Sprintf("%s/test_log/%s/%d?test_name=%s&group_id=%s&text=true",
			root,
			url.PathEscape(tr.TaskID),
			tr.Execution,
			url.QueryEscape(tr.GetLogTestName()),
			url.QueryEscape(tr.GroupID),
		)
	}
}

type DisplayTaskCache struct {
	execToDisplay map[string]*Task
	displayTasks  []*Task
}

func (c *DisplayTaskCache) Get(t *Task) (*Task, error) {
	if parent, exists := c.execToDisplay[t.Id]; exists {
		return parent, nil
	}
	displayTask, err := t.GetDisplayTask()
	if err != nil {
		return nil, err
	}
	if displayTask == nil {
		return nil, nil
	}
	for _, execTask := range displayTask.ExecutionTasks {
		c.execToDisplay[execTask] = displayTask
	}
	c.displayTasks = append(c.displayTasks, displayTask)
	return displayTask, nil
}
func (c *DisplayTaskCache) List() []*Task { return c.displayTasks }

func NewDisplayTaskCache() DisplayTaskCache {
	return DisplayTaskCache{execToDisplay: map[string]*Task{}, displayTasks: []*Task{}}
}

type AbortInfo struct {
	User       string `bson:"user,omitempty" json:"user,omitempty"`
	TaskID     string `bson:"task_id,omitempty" json:"task_id,omitempty"`
	NewVersion string `bson:"new_version,omitempty" json:"new_version,omitempty"`
	PRClosed   bool   `bson:"pr_closed,omitempty" json:"pr_closed,omitempty"`
}

var (
	AllStatuses = "*"
)

// IsAbortable returns true if the task can be aborted.
func (t *Task) IsAbortable() bool {
	return t.Status == evergreen.TaskStarted ||
		t.Status == evergreen.TaskDispatched
}

// IsFinished returns true if the task is no longer running
func (t *Task) IsFinished() bool {
	return evergreen.IsFinishedTaskStatus(t.Status)
}

// IsDispatchable returns true if the task should make progress towards
// dispatching to run.
func (t *Task) IsDispatchable() bool {
	return t.IsHostDispatchable() || t.ShouldAllocateContainer() || t.IsContainerDispatchable()
}

// IsHostDispatchable returns true if the task should run on a host and can be
// dispatched.
func (t *Task) IsHostDispatchable() bool {
	return t.IsHostTask() && t.Status == evergreen.TaskUndispatched && t.Activated
}

// IsHostTask returns true if it's a task that runs on hosts.
func (t *Task) IsHostTask() bool {
	return (t.ExecutionPlatform == "" || t.ExecutionPlatform == ExecutionPlatformHost) && !t.DisplayOnly
}

// IsContainerTask returns true if it's a task that runs on containers.
func (t *Task) IsContainerTask() bool {
	return t.ExecutionPlatform == ExecutionPlatformContainer
}

// IsRestartFailedOnly returns true if the task should only restart failed tests.
func (t *Task) IsRestartFailedOnly() bool {
	return t.ResetFailedWhenFinished && !t.ResetWhenFinished
}

// ShouldAllocateContainer indicates whether a task should be allocated a
// container or not.
func (t *Task) ShouldAllocateContainer() bool {
	if t.ContainerAllocated {
		return false
	}
	if t.RemainingContainerAllocationAttempts() == 0 {
		return false
	}

	return t.isContainerScheduled()
}

// RemainingContainerAllocationAttempts returns the number of times this task
// execution is allowed to try allocating a container.
func (t *Task) RemainingContainerAllocationAttempts() int {
	return maxContainerAllocationAttempts - t.ContainerAllocationAttempts
}

// IsContainerDispatchable returns true if the task should run in a container
// and can be dispatched.
func (t *Task) IsContainerDispatchable() bool {
	if !t.ContainerAllocated {
		return false
	}
	return t.isContainerScheduled()
}

// isContainerTaskScheduled returns whether or not the task is in a state
// where it should eventually dispatch to run on a container.
func (t *Task) isContainerScheduled() bool {
	if !t.IsContainerTask() {
		return false
	}
	if t.Status != evergreen.TaskUndispatched {
		return false
	}
	if !t.Activated {
		return false
	}
	if t.Priority <= evergreen.DisabledTaskPriority {
		return false
	}

	for _, dep := range t.DependsOn {
		if dep.Unattainable {
			return false
		}
		if !dep.Finished {
			return false
		}
	}

	return true
}

// SatisfiesDependency checks a task the receiver task depends on
// to see if its status satisfies a dependency. If the "Status" field is
// unset, default to checking that is succeeded.
func (t *Task) SatisfiesDependency(depTask *Task) bool {
	for _, dep := range t.DependsOn {
		if dep.TaskId == depTask.Id {
			switch dep.Status {
			case evergreen.TaskSucceeded, "":
				return depTask.Status == evergreen.TaskSucceeded
			case evergreen.TaskFailed:
				return depTask.Status == evergreen.TaskFailed
			case AllStatuses:
				return depTask.Status == evergreen.TaskFailed || depTask.Status == evergreen.TaskSucceeded || depTask.Blocked()
			}
		}
	}
	return false
}

func (t *Task) IsPatchRequest() bool {
	return utility.StringSliceContains(evergreen.PatchRequesters, t.Requester)
}

func (t *Task) IsSystemUnresponsive() bool {
	// this is a legacy case
	if t.Status == evergreen.TaskSystemUnresponse {
		return true
	}

	if t.Details.Type == evergreen.CommandTypeSystem && t.Details.TimedOut && t.Details.Description == evergreen.TaskDescriptionHeartbeat {
		return true
	}

	return false
}

func (t *Task) SetOverrideDependencies(userID string) error {
	t.OverrideDependencies = true
	event.LogTaskDependenciesOverridden(t.Id, t.Execution, userID)
	return UpdateOne(
		bson.M{
			IdKey: t.Id,
		},
		bson.M{
			"$set": bson.M{
				OverrideDependenciesKey: true,
			},
		},
	)
}

func (t *Task) AddDependency(d Dependency) error {
	// ensure the dependency doesn't already exist
	for _, existingDependency := range t.DependsOn {
		if existingDependency.TaskId == d.TaskId && existingDependency.Status == d.Status {
			if existingDependency.Unattainable == d.Unattainable {
				return nil // nothing to be done
			}
			return errors.Wrapf(t.MarkUnattainableDependency(existingDependency.TaskId, d.Unattainable),
				"updating matching dependency '%s' for task '%s'", existingDependency.TaskId, t.Id)
		}
	}
	t.DependsOn = append(t.DependsOn, d)
	return UpdateOne(
		bson.M{
			IdKey: t.Id,
		},
		bson.M{
			"$push": bson.M{
				DependsOnKey: d,
			},
		},
	)
}

func (t *Task) RemoveDependency(dependencyId string) error {
	found := false
	for i := len(t.DependsOn) - 1; i >= 0; i-- {
		d := t.DependsOn[i]
		if d.TaskId == dependencyId {
			t.DependsOn = append(t.DependsOn[:i], t.DependsOn[i+1:]...)
			found = true
			break
		}
	}
	if !found {
		return errors.Errorf("dependency '%s' not found", dependencyId)
	}

	query := bson.M{IdKey: t.Id}
	update := bson.M{
		"$pull": bson.M{
			DependsOnKey: bson.M{
				DependencyTaskIdKey: dependencyId,
			},
		},
	}
	return db.Update(Collection, query, update)
}

// DependenciesMet checks whether the dependencies for the task have all completed successfully.
// If any of the dependencies exist in the map that is passed in, they are
// used to check rather than fetching from the database. All queries
// are cached back into the map for later use.
func (t *Task) DependenciesMet(depCaches map[string]Task) (bool, error) {
	if len(t.DependsOn) == 0 || t.OverrideDependencies || !utility.IsZeroTime(t.DependenciesMetTime) {
		return true, nil
	}

	_, err := t.populateDependencyTaskCache(depCaches)
	if err != nil {
		return false, errors.WithStack(err)
	}

	for _, dependency := range t.DependsOn {
		depTask, exists := depCaches[dependency.TaskId]
		if !exists {
			foundTask, err := FindOneId(dependency.TaskId)
			if err != nil {
				return false, errors.Wrap(err, "finding dependency")
			}
			if foundTask == nil {
				return false, errors.Errorf("dependency '%s' not found", dependency.TaskId)
			}
			depTask = *foundTask
			depCaches[depTask.Id] = depTask
		}
		if !t.SatisfiesDependency(&depTask) {
			return false, nil
		}
	}
	// this is not exact, but depTask.FinishTime is not always set in time to use that
	t.DependenciesMetTime = time.Now()
	err = UpdateOne(
		bson.M{IdKey: t.Id},
		bson.M{
			"$set": bson.M{DependenciesMetTimeKey: t.DependenciesMetTime},
		})
	grip.Error(message.WrapError(err, message.Fields{
		"message": "task.DependenciesMet() failed to update task",
		"task_id": t.Id}))

	return true, nil
}

func (t *Task) populateDependencyTaskCache(depCache map[string]Task) ([]Task, error) {
	var deps []Task
	depIdsToQueryFor := make([]string, 0, len(t.DependsOn))
	for _, dep := range t.DependsOn {
		if cachedDep, ok := depCache[dep.TaskId]; !ok {
			depIdsToQueryFor = append(depIdsToQueryFor, dep.TaskId)
		} else {
			deps = append(deps, cachedDep)
		}
	}

	if len(depIdsToQueryFor) > 0 {
		newDeps, err := FindWithFields(ByIds(depIdsToQueryFor), StatusKey, DependsOnKey, ActivatedKey)
		if err != nil {
			return nil, errors.WithStack(err)
		}

		// add queried dependencies to the cache
		for _, newDep := range newDeps {
			deps = append(deps, newDep)
			depCache[newDep.Id] = newDep
		}
	}

	return deps, nil
}

// RefreshBlockedDependencies manually rechecks first degree dependencies
// when a task isn't marked as blocked. It returns a slice of this task's dependencies that
// need to recursively update their dependencies
func (t *Task) RefreshBlockedDependencies(depCache map[string]Task) ([]Task, error) {
	if len(t.DependsOn) == 0 || t.OverrideDependencies {
		return nil, nil
	}

	// do this early to avoid caching tasks we won't need.
	for _, dep := range t.DependsOn {
		if dep.Unattainable {
			return nil, nil
		}
	}

	_, err := t.populateDependencyTaskCache(depCache)
	if err != nil {
		return nil, errors.WithStack(err)
	}

	blockedDeps := []Task{}
	for _, dep := range t.DependsOn {
		depTask, ok := depCache[dep.TaskId]
		if !ok {
			return nil, errors.Errorf("task '%s' is not in the cache", dep.TaskId)
		}
		if !t.SatisfiesDependency(&depTask) && (depTask.IsFinished() || depTask.Blocked()) {
			blockedDeps = append(blockedDeps, depTask)
		}
	}

	return blockedDeps, nil
}

func (t *Task) BlockedOnDeactivatedDependency(depCache map[string]Task) ([]string, error) {
	_, err := t.populateDependencyTaskCache(depCache)
	if err != nil {
		return nil, errors.WithStack(err)
	}

	blockingDeps := []string{}
	for _, dep := range t.DependsOn {
		depTask, exists := depCache[dep.TaskId]
		if !exists {
			foundTask, err := FindOneId(dep.TaskId)
			if err != nil {
				return nil, errors.Wrap(err, "finding dependency")
			}
			if foundTask == nil {
				return nil, errors.Errorf("dependency '%s' not found", depTask.Id)
			}
			depTask = *foundTask
			depCache[depTask.Id] = depTask
		}
		if !depTask.IsFinished() && !depTask.Activated {
			blockingDeps = append(blockingDeps, depTask.Id)
		}
	}

	return blockingDeps, nil
}

// AllDependenciesSatisfied inspects the tasks first-order
// dependencies with regards to the cached tasks, and reports if all
// of the dependencies have been satisfied.
//
// If the cached tasks do not include a dependency specified by one of
// the tasks, the function returns an error.
func (t *Task) AllDependenciesSatisfied(cache map[string]Task) (bool, error) {
	if len(t.DependsOn) == 0 {
		return true, nil
	}

	catcher := grip.NewBasicCatcher()
	deps := []Task{}
	for _, dep := range t.DependsOn {
		cachedDep, ok := cache[dep.TaskId]
		if !ok {
			foundTask, err := FindOneId(dep.TaskId)
			if err != nil {
				return false, errors.Wrap(err, "finding dependency")
			}
			if foundTask == nil {
				return false, errors.Errorf("dependency '%s' not found", dep.TaskId)
			}
			cachedDep = *foundTask
			cache[dep.TaskId] = cachedDep
		}
		deps = append(deps, cachedDep)
	}

	if catcher.HasErrors() {
		return false, catcher.Resolve()
	}

	for _, depTask := range deps {
		if !t.SatisfiesDependency(&depTask) {
			return false, nil
		}
	}

	return true, nil
}

// MarkDependenciesFinished updates all direct dependencies on this task to
// cache whether or not this task has finished running.
func (t *Task) MarkDependenciesFinished(finished bool) error {
	if t.DisplayOnly {
		// This update can be skipped for display tasks since tasks are not
		// allowed to have dependencies on display tasks.
		return nil
	}

	env := evergreen.GetEnvironment()
	ctx, cancel := env.Context()
	defer cancel()

	_, err := env.DB().Collection(Collection).UpdateMany(ctx,
		bson.M{
			DependsOnKey: bson.M{"$elemMatch": bson.M{
				DependencyTaskIdKey: t.Id,
			}},
		},
		bson.M{
			"$set": bson.M{bsonutil.GetDottedKeyName(DependsOnKey, "$[elem]", DependencyFinishedKey): finished},
		},
		options.Update().SetArrayFilters(options.ArrayFilters{Filters: []interface{}{
			bson.M{bsonutil.GetDottedKeyName("elem", DependencyTaskIdKey): t.Id},
		}}),
	)
	if err != nil {
		return errors.Wrap(err, "marking finished dependencies")
	}

	return nil
}

// HasFailedTests returns true if the task had any failed tests.
func (t *Task) HasFailedTests() (bool, error) {
	// Check Cedar flags before populating test results to avoid
	// unnecessarily fetching test results.
	if t.HasCedarResults {
		if t.CedarResultsFailed {
			return true, nil
		}

		return false, nil
	}

	if err := t.PopulateTestResults(); err != nil {
		return false, errors.WithStack(err)
	}
	for _, test := range t.LocalTestResults {
		if test.Status == evergreen.TestFailedStatus {
			return true, nil
		}
	}

	return false, nil
}

// FindTaskOnBaseCommit returns the task that is on the base commit.
func (t *Task) FindTaskOnBaseCommit() (*Task, error) {
	return FindOne(db.Query(ByCommit(t.Revision, t.BuildVariant, t.DisplayName, t.Project, evergreen.RepotrackerVersionRequester)))
}

func (t *Task) FindTaskOnPreviousCommit() (*Task, error) {
	return FindOne(db.Query(ByPreviousCommit(t.BuildVariant, t.DisplayName, t.Project, evergreen.RepotrackerVersionRequester, t.RevisionOrderNumber)))
}

// FindIntermediateTasks returns the tasks from most recent to least recent between two tasks.
func (current *Task) FindIntermediateTasks(previous *Task) ([]Task, error) {
	intermediateTasks, err := Find(ByIntermediateRevisions(previous.RevisionOrderNumber, current.RevisionOrderNumber, current.BuildVariant,
		current.DisplayName, current.Project, current.Requester))
	if err != nil {
		return nil, err
	}

	// reverse the slice of tasks
	intermediateTasksReversed := make([]Task, len(intermediateTasks))
	for idx, t := range intermediateTasks {
		intermediateTasksReversed[len(intermediateTasks)-idx-1] = t
	}
	return intermediateTasksReversed, nil
}

// CountSimilarFailingTasks returns a count of all tasks with the same project,
// same display name, and in other buildvariants, that have failed in the same
// revision
func (t *Task) CountSimilarFailingTasks() (int, error) {
	return Count(db.Query(ByDifferentFailedBuildVariants(t.Revision, t.BuildVariant, t.DisplayName,
		t.Project, t.Requester)))
}

// Find the previously completed task for the same project +
// build variant + display name combination as the specified task
func (t *Task) PreviousCompletedTask(project string, statuses []string) (*Task, error) {
	if len(statuses) == 0 {
		statuses = evergreen.TaskCompletedStatuses
	}
	query := db.Query(ByBeforeRevisionWithStatusesAndRequesters(t.RevisionOrderNumber, statuses, t.BuildVariant,
		t.DisplayName, project, evergreen.SystemVersionRequesterTypes)).Sort([]string{"-" + RevisionOrderNumberKey})
	return FindOne(query)
}

func (t *Task) cacheExpectedDuration() error {
	return UpdateOne(
		bson.M{
			IdKey: t.Id,
		},
		bson.M{
			"$set": bson.M{
				DurationPredictionKey:     t.DurationPrediction,
				ExpectedDurationKey:       t.DurationPrediction.Value,
				ExpectedDurationStddevKey: t.DurationPrediction.StdDev,
			},
		},
	)
}

// MarkAsContainerDispatched marks that the container task has been dispatched
// to a pod.
func (t *Task) MarkAsContainerDispatched(ctx context.Context, env evergreen.Environment, podID, agentVersion string) error {
	dispatchedAt := time.Now()
	query := isContainerTaskScheduledQuery()
	query[StatusKey] = evergreen.TaskUndispatched
	query[ContainerAllocatedKey] = true
	update := bson.M{
		"$set": bson.M{
			StatusKey:        evergreen.TaskDispatched,
			DispatchTimeKey:  dispatchedAt,
			LastHeartbeatKey: dispatchedAt,
			PodIDKey:         podID,
			AgentVersionKey:  agentVersion,
		},
	}
	res, err := env.DB().Collection(Collection).UpdateOne(ctx, query, update)
	if err != nil {
		return errors.Wrap(err, "updating task")
	}
	if res.ModifiedCount == 0 {
		return errors.New("task was not updated")
	}

	t.Status = evergreen.TaskDispatched
	t.DispatchTime = dispatchedAt
	t.LastHeartbeat = dispatchedAt
	t.PodID = podID
	t.AgentVersion = agentVersion

	return nil
}

// MarkAsHostDispatched marks that the task has been dispatched onto a
// particular host. If the task is part of a display task, the display task is
// also marked as dispatched to a host. Returns an error if any of the database
// updates fail.
func (t *Task) MarkAsHostDispatched(hostID, distroID, agentRevision string, dispatchTime time.Time) error {
	doUpdate := func(update bson.M) error {
		return UpdateOne(bson.M{IdKey: t.Id}, update)
	}
	if err := t.markAsHostDispatchedWithFunc(doUpdate, hostID, distroID, agentRevision, dispatchTime); err != nil {
		return err
	}

	//when dispatching an execution task, mark its parent as dispatched
	if dt, _ := t.GetDisplayTask(); dt != nil && dt.DispatchTime == utility.ZeroTime {
		return dt.MarkAsHostDispatched("", "", "", dispatchTime)
	}
	return nil
}

// MarkAsHostDispatchedWithContext marks that the task has been dispatched onto
// a particular host. Unlike MarkAsHostDispatched, this does not update the
// parent display task.
func (t *Task) MarkAsHostDispatchedWithContext(ctx context.Context, env evergreen.Environment, hostID, distroID, agentRevision string, dispatchTime time.Time) error {
	doUpdate := func(update bson.M) error {
		_, err := env.DB().Collection(Collection).UpdateByID(ctx, t.Id, update)
		return err
	}
	return t.markAsHostDispatchedWithFunc(doUpdate, hostID, distroID, agentRevision, dispatchTime)
}

func (t *Task) markAsHostDispatchedWithFunc(doUpdate func(update bson.M) error, hostID, distroID, agentRevision string, dispatchTime time.Time) error {
	if err := doUpdate(bson.M{
		"$set": bson.M{
			DispatchTimeKey:  dispatchTime,
			StatusKey:        evergreen.TaskDispatched,
			HostIdKey:        hostID,
			LastHeartbeatKey: dispatchTime,
			DistroIdKey:      distroID,
			AgentVersionKey:  agentRevision,
		},
		"$unset": bson.M{
			AbortedKey:   "",
			AbortInfoKey: "",
			DetailsKey:   "",
		},
	}); err != nil {
		return err
	}

	t.DispatchTime = dispatchTime
	t.Status = evergreen.TaskDispatched
	t.HostId = hostID
	t.AgentVersion = agentRevision
	t.LastHeartbeat = dispatchTime
	t.DistroId = distroID
	t.Aborted = false
	t.AbortInfo = AbortInfo{}
	t.Details = apimodels.TaskEndDetail{}

	return nil
}

// MarkAsHostUndispatchedWithContext marks that the host task is undispatched.
// If the task is already dispatched to a host, it aborts the dispatch by
// undoing the dispatch updates. This is the inverse operation of
// MarkAsHostDispatchedWithContext.
func (t *Task) MarkAsHostUndispatchedWithContext(ctx context.Context, env evergreen.Environment) error {
	doUpdate := func(update bson.M) error {
		_, err := env.DB().Collection(Collection).UpdateByID(ctx, t.Id, update)
		return err
	}
	return t.markAsHostUndispatchedWithFunc(doUpdate)
}

func (t *Task) markAsHostUndispatchedWithFunc(doUpdate func(update bson.M) error) error {
	update := bson.M{
		"$set": bson.M{
			StatusKey:        evergreen.TaskUndispatched,
			DispatchTimeKey:  utility.ZeroTime,
			LastHeartbeatKey: utility.ZeroTime,
		},
		"$unset": bson.M{
			HostIdKey:       "",
			AgentVersionKey: "",
			AbortedKey:      "",
			AbortInfoKey:    "",
			DetailsKey:      "",
		},
	}

	if err := doUpdate(update); err != nil {
		return err
	}

	t.Status = evergreen.TaskUndispatched
	t.DispatchTime = utility.ZeroTime
	t.LastHeartbeat = utility.ZeroTime
	t.HostId = ""
	t.AgentVersion = ""
	t.Aborted = false
	t.AbortInfo = AbortInfo{}
	t.Details = apimodels.TaskEndDetail{}

	return nil
}

// maxContainerAllocationAttempts is the maximum number of times a container
// task is allowed to try to allocate a container for a single execution.
const maxContainerAllocationAttempts = 5

// MarkAsContainerAllocated marks a container task as allocated a container.
// This will fail if the task is not in a state where it needs a container to be
// allocated to it.
func (t *Task) MarkAsContainerAllocated(ctx context.Context, env evergreen.Environment) error {
	if t.ContainerAllocated {
		return errors.New("cannot allocate a container task if it's currently allocated")
	}
	if t.RemainingContainerAllocationAttempts() == 0 {
		return errors.Errorf("task execution has hit the max allowed allocation attempts (%d)", maxContainerAllocationAttempts)
	}
	q := needsContainerAllocation()
	q[IdKey] = t.Id
	q[ContainerAllocationAttemptsKey] = bson.M{"$lt": maxContainerAllocationAttempts}

	allocatedAt := time.Now()
	update, err := env.DB().Collection(Collection).UpdateOne(ctx, q, bson.M{
		"$set": bson.M{
			ContainerAllocatedKey:     true,
			ContainerAllocatedTimeKey: allocatedAt,
		},
		"$inc": bson.M{
			ContainerAllocationAttemptsKey: 1,
		},
	})
	if err != nil {
		return err
	}
	if update.ModifiedCount == 0 {
		return errors.New("task was not updated")
	}

	t.ContainerAllocated = true
	t.ContainerAllocatedTime = allocatedAt

	return nil
}

func containerDeallocatedUpdate() bson.M {
	return bson.M{
		"$set": bson.M{
			ContainerAllocatedKey: false,
		},
		"$unset": bson.M{
			ContainerAllocatedTimeKey: 1,
		},
	}
}

// MarkAsContainerDeallocated marks a container task that was allocated as no
// longer allocated a container.
func (t *Task) MarkAsContainerDeallocated(ctx context.Context, env evergreen.Environment) error {
	if !t.ContainerAllocated {
		return errors.New("cannot deallocate a container task if it's not currently allocated")
	}

	res, err := env.DB().Collection(Collection).UpdateOne(ctx, bson.M{
		IdKey:                 t.Id,
		ExecutionPlatformKey:  ExecutionPlatformContainer,
		ContainerAllocatedKey: true,
	}, containerDeallocatedUpdate())
	if err != nil {
		return errors.Wrap(err, "updating task")
	}
	if res.ModifiedCount == 0 {
		return errors.New("task was not updated")
	}

	t.ContainerAllocated = false
	t.ContainerAllocatedTime = time.Time{}

	return nil
}

// MarkTasksAsContainerDeallocated marks multiple container tasks as no longer
// allocated containers.
func MarkTasksAsContainerDeallocated(taskIDs []string) error {
	if len(taskIDs) == 0 {
		return nil
	}

	if _, err := UpdateAll(bson.M{
		IdKey:                bson.M{"$in": taskIDs},
		ExecutionPlatformKey: ExecutionPlatformContainer,
	}, containerDeallocatedUpdate()); err != nil {
		return errors.Wrap(err, "updating tasks")
	}

	return nil
}

// MarkGeneratedTasks marks that the task has generated tasks.
func MarkGeneratedTasks(taskID string) error {
	query := bson.M{
		IdKey:             taskID,
		GeneratedTasksKey: bson.M{"$exists": false},
	}
	update := bson.M{
		"$set": bson.M{
			GeneratedTasksKey: true,
		},
		"$unset": bson.M{
			GenerateTasksErrorKey: 1,
		},
	}
	err := UpdateOne(query, update)
	if adb.ResultsNotFound(err) {
		return nil
	}
	return errors.Wrap(err, "marking generate.tasks complete")
}

// MarkGeneratedTasksErr marks that the task hit errors generating tasks.
func MarkGeneratedTasksErr(taskID string, errorToSet error) error {
	if errorToSet == nil || adb.ResultsNotFound(errorToSet) || db.IsDuplicateKey(errorToSet) {
		return nil
	}
	query := bson.M{
		IdKey:             taskID,
		GeneratedTasksKey: bson.M{"$exists": false},
	}
	update := bson.M{
		"$set": bson.M{
			GenerateTasksErrorKey: errorToSet.Error(),
		},
	}
	err := UpdateOne(query, update)
	if adb.ResultsNotFound(err) {
		return nil
	}
	return errors.Wrap(err, "setting generate.tasks error")
}

func GenerateNotRun() ([]Task, error) {
	const maxGenerateTimeAgo = 24 * time.Hour
	return FindAll(db.Query(bson.M{
		StatusKey:                evergreen.TaskStarted,                              // task is running
		StartTimeKey:             bson.M{"$gt": time.Now().Add(-maxGenerateTimeAgo)}, // ignore older tasks, just in case
		GenerateTaskKey:          true,                                               // task contains generate.tasks command
		GeneratedTasksKey:        bson.M{"$exists": false},                           // generate.tasks has not yet run
		GeneratedJSONAsStringKey: bson.M{"$exists": true},                            // config has been posted by generate.tasks command
	}))
}

// SetGeneratedJSON sets JSON data to generate tasks from.
func (t *Task) SetGeneratedJSON(json []json.RawMessage) error {
	if len(t.GeneratedJSONAsString) > 0 {
		return nil
	}
	s := []string{}
	for _, j := range json {
		s = append(s, string(j))
	}
	t.GeneratedJSONAsString = s
	return UpdateOne(
		bson.M{
			IdKey:                    t.Id,
			GeneratedJSONAsStringKey: bson.M{"$exists": false},
		},
		bson.M{
			"$set": bson.M{
				GeneratedJSONAsStringKey: s,
			},
		},
	)
}

// SetGeneratedTasksToActivate adds a task to stepback after activation
func (t *Task) SetGeneratedTasksToActivate(buildVariantName, taskName string) error {
	return UpdateOne(
		bson.M{
			IdKey: t.Id,
		},
		bson.M{
			"$addToSet": bson.M{
				bsonutil.GetDottedKeyName(GeneratedTasksToActivateKey, buildVariantName): taskName,
			},
		},
	)
}

// SetTasksScheduledTime takes a list of tasks and a time, and then sets
// the scheduled time in the database for the tasks if it is currently unset
func SetTasksScheduledTime(tasks []Task, scheduledTime time.Time) error {
	ids := []string{}
	for i := range tasks {
		tasks[i].ScheduledTime = scheduledTime
		ids = append(ids, tasks[i].Id)

		// Display tasks are considered scheduled when their first exec task is scheduled
		if tasks[i].IsPartOfDisplay() {
			ids = append(ids, utility.FromStringPtr(tasks[i].DisplayTaskId))
		}
	}
	_, err := UpdateAll(
		bson.M{
			IdKey: bson.M{
				"$in": ids,
			},
			ScheduledTimeKey: bson.M{
				"$lte": utility.ZeroTime,
			},
		},
		bson.M{
			"$set": bson.M{
				ScheduledTimeKey: scheduledTime,
			},
		},
	)
	if err != nil {
		return err
	}

	return nil
}

// UnscheduleStaleUnderwaterHostTasks Removes host tasks older than the unscheduable threshold (e.g. one week) from
// the scheduler queue.
// If you pass an empty string as an argument to this function, this operation
// will select tasks from all distros.
func UnscheduleStaleUnderwaterHostTasks(distroID string) (int, error) {
	query := schedulableHostTasksQuery()

	if err := addApplicableDistroFilter(distroID, DistroIdKey, query); err != nil {
		return 0, errors.WithStack(err)
	}

	query[ActivatedTimeKey] = bson.M{"$lte": time.Now().Add(-UnschedulableThreshold)}

	update := bson.M{
		"$set": bson.M{
			PriorityKey:  evergreen.DisabledTaskPriority,
			ActivatedKey: false,
		},
	}

	// Force the query to use 'distro_1_status_1_activated_1_priority_1_override_dependencies_1_depends_on.unattainable_1'
	// instead of defaulting to 'status_1_depends_on.status_1_depends_on.unattainable_1'.
	info, err := UpdateAllWithHint(query, update, ActivatedTasksByDistroIndex)
	if err != nil {
		return 0, errors.Wrap(err, "unscheduling stale underwater tasks")
	}

	return info.Updated, nil
}

// DisableStaleContainerTasks disables all container tasks that have been
// scheduled to run for a long time without actually dispatching the task.
func DisableStaleContainerTasks(caller string) error {
	query := isContainerTaskScheduledQuery()
	query[ActivatedTimeKey] = bson.M{"$lte": time.Now().Add(-UnschedulableThreshold)}

	tasks, err := FindAll(db.Query(query))
	if err != nil {
		return errors.Wrap(err, "finding tasks that need to be disabled")
	}

	grip.Info(message.Fields{
		"message":   "disabling container tasks that are still scheduled to run but are stale",
		"num_tasks": len(tasks),
		"caller":    caller,
	})

	if err := DisableTasks(tasks, caller); err != nil {
		return errors.Wrap(err, "disabled stale container tasks")
	}

	return nil
}

// LegacyDeactivateStepbackTasksForProject deactivates and aborts any scheduled/running tasks
// for this project that were activated by stepback.
// TODO: remove as part of EVG-17947
func LegacyDeactivateStepbackTasksForProject(projectId, caller string) error {
	tasks, err := FindActivatedStepbackTasks(projectId)
	if err != nil {
		return errors.Wrap(err, "finding activated stepback tasks")
	}

	if err = DeactivateTasks(tasks, true, caller); err != nil {
		return errors.Wrap(err, "deactivating active stepback tasks")
	}

	grip.InfoWhen(len(tasks) > 0, message.Fields{
		"message":    "deactivated active stepback tasks",
		"project_id": projectId,
		"user":       caller,
		"num_tasks":  len(tasks),
	})

	abortTaskIds := []string{}
	for _, t := range tasks {
		if t.IsAbortable() {
			abortTaskIds = append(abortTaskIds, t.Id)
			event.LogTaskAbortRequest(t.Id, t.Execution, caller)
		}
	}
	if err = SetManyAborted(abortTaskIds, AbortInfo{User: caller}); err != nil {
		return errors.Wrap(err, "aborting in progress tasks")
	}

	return nil
}

// DeactivateStepbackTask deactivates and aborts the matching stepback task.
// Will be used instead of LegacyDeactivateStepbackTasksForProject as part of EVG-17947
func DeactivateStepbackTask(projectId, buildVariantName, taskName, caller string) error {
	t, err := FindActivatedStepbackTaskByName(projectId, buildVariantName, taskName)
	if err != nil {
		return err
	}
	if t == nil {
		return errors.Errorf("no stepback task '%s' for variant '%s' found", taskName, buildVariantName)
	}

	if err = t.DeactivateTask(caller); err != nil {
		return errors.Wrap(err, "deactivating stepback task")
	}
	if t.IsAbortable() {
		event.LogTaskAbortRequest(t.Id, t.Execution, caller)
		if err = t.SetAborted(AbortInfo{User: caller}); err != nil {
			return errors.Wrap(err, "setting task aborted")
		}
	}
	return nil
}

// MarkFailed changes the state of the task to failed.
func (t *Task) MarkFailed() error {
	t.Status = evergreen.TaskFailed
	return UpdateOne(
		bson.M{
			IdKey: t.Id,
		},
		bson.M{
			"$set": bson.M{
				StatusKey: evergreen.TaskFailed,
			},
		},
	)
}

func (t *Task) MarkSystemFailed(description string) error {
	t.Status = evergreen.TaskFailed
	t.FinishTime = time.Now()

	t.Details = apimodels.TaskEndDetail{
		Status:      evergreen.TaskFailed,
		Type:        evergreen.CommandTypeSystem,
		Description: description,
	}
	if description == evergreen.TaskDescriptionHeartbeat {
		t.Details.TimedOut = true
	}

	switch t.ExecutionPlatform {
	case ExecutionPlatformHost:
		event.LogHostTaskFinished(t.Id, t.Execution, t.HostId, evergreen.TaskSystemFailed)
	case ExecutionPlatformContainer:
		event.LogContainerTaskFinished(t.Id, t.Execution, t.PodID, evergreen.TaskSystemFailed)
	default:
		event.LogTaskFinished(t.Id, t.Execution, evergreen.TaskSystemFailed)
	}
	grip.Info(message.Fields{
		"message":     "marking task system failed",
		"usage":       "container task health dashboard",
		"task_id":     t.Id,
		"execution":   t.Execution,
		"status":      t.Status,
		"host_id":     t.HostId,
		"description": description,
	})

	t.ContainerAllocated = false
	t.ContainerAllocatedTime = time.Time{}

	return UpdateOne(
		bson.M{
			IdKey: t.Id,
		},
		bson.M{
			"$set": bson.M{
				StatusKey:             evergreen.TaskFailed,
				FinishTimeKey:         t.FinishTime,
				DetailsKey:            t.Details,
				ContainerAllocatedKey: false,
			},
			"$unset": bson.M{
				ContainerAllocatedTimeKey: 1,
			},
		},
	)
}

func SetManyAborted(taskIds []string, reason AbortInfo) error {
	return UpdateOne(
		ByIds(taskIds),
		bson.M{
			"$set": bson.M{
				AbortedKey:   true,
				AbortInfoKey: reason,
			},
		},
	)
}

// SetAborted sets the abort field of task to aborted
func (t *Task) SetAborted(reason AbortInfo) error {
	t.Aborted = true
	return UpdateOne(
		bson.M{
			IdKey: t.Id,
		},
		bson.M{
			"$set": bson.M{
				AbortedKey:   true,
				AbortInfoKey: reason,
			},
		},
	)
}

// SetStepbackDepth adds the stepback depth to the task.
func (t *Task) SetStepbackDepth(stepbackDepth int) error {
	t.StepbackDepth = stepbackDepth
	return UpdateOne(
		bson.M{
			IdKey: t.Id,
		},
		bson.M{
			"$set": bson.M{
				StepbackDepthKey: stepbackDepth,
			},
		})
}

// SetHasCedarResults sets the HasCedarResults field of the task to
// hasCedarResults and, if failedResults is true, sets CedarResultsFailed to
// true. If the task is part of a display task, the display tasks's fields are
// also set. An error is returned if hasCedarResults is false and failedResults
// is true as this is an invalid state. Note that if failedResults is false,
// CedarResultsFailed is not set. This is because in cases where separate calls
// to attach test results are made, only one call needs to have a test failure
// for the CedarResultsFailed to be set to true.
func (t *Task) SetHasCedarResults(hasCedarResults, failedResults bool) error {
	if !hasCedarResults && failedResults {
		return errors.New("cannot set Cedar results as failed when task does not have Cedar results")
	}

	t.HasCedarResults = hasCedarResults
	set := bson.M{
		HasCedarResultsKey: hasCedarResults,
	}
	if failedResults {
		t.CedarResultsFailed = true
		set[CedarResultsFailedKey] = true
	}

	if err := UpdateOne(
		bson.M{
			IdKey: t.Id,
		},
		bson.M{
			"$set": set,
		},
	); err != nil {
		return err
	}

	if !t.DisplayOnly && t.IsPartOfDisplay() {
		displayTask, err := t.GetDisplayTask()
		if err != nil {
			return errors.Wrap(err, "getting display task")
		}
		return displayTask.SetHasCedarResults(hasCedarResults, failedResults)
	}

	return nil
}

func (t *Task) SetHasLegacyResults(hasLegacyResults bool) error {
	t.HasLegacyResults = utility.ToBoolPtr(hasLegacyResults)
	return UpdateOne(
		bson.M{
			IdKey: t.Id,
		},
		bson.M{
			"$set": bson.M{
				HasLegacyResultsKey: t.HasLegacyResults,
			},
		},
	)
}

// ActivateTask will set the ActivatedBy field to the caller and set the active state to be true.
// Also activates dependencies of the task.
func (t *Task) ActivateTask(caller string) error {
	t.ActivatedBy = caller
	t.Activated = true
	t.ActivatedTime = time.Now()

	return ActivateTasks([]Task{*t}, t.ActivatedTime, true, caller)
}

// ActivateTasks sets all given tasks to active, logs them as activated, and proceeds to activate any dependencies that were deactivated.
func ActivateTasks(tasks []Task, activationTime time.Time, updateDependencies bool, caller string) error {
	taskIDs := make([]string, 0, len(tasks))
	for _, t := range tasks {
		taskIDs = append(taskIDs, t.Id)
	}

	_, err := UpdateAll(
		bson.M{
			IdKey: bson.M{"$in": taskIDs},
		},
		bson.M{
			"$set": bson.M{
				ActivatedKey:     true,
				ActivatedByKey:   caller,
				ActivatedTimeKey: activationTime,
			},
		})
	if err != nil {
		return errors.Wrap(err, "activating tasks")
	}
	logs := []event.EventLogEntry{}
	for _, t := range tasks {
		logs = append(logs, event.GetTaskActivatedEvent(t.Id, t.Execution, caller))
	}
	grip.Error(message.WrapError(event.LogManyEvents(logs), message.Fields{
		"message":  "problem logging task activated events",
		"task_ids": taskIDs,
		"caller":   caller,
	}))

	if updateDependencies {
		return ActivateDeactivatedDependencies(taskIDs, caller)
	}
	return nil
}

// ActivateTasksByIdsWithDependencies activates the given tasks and their dependencies.
func ActivateTasksByIdsWithDependencies(ids []string, caller string) error {
	q := db.Query(bson.M{
		IdKey:     bson.M{"$in": ids},
		StatusKey: evergreen.TaskUndispatched,
	})

	tasks, err := FindAll(q.WithFields(IdKey, DependsOnKey, ExecutionKey))
	if err != nil {
		return errors.Wrap(err, "getting tasks for activation")
	}
	dependOn, err := GetRecursiveDependenciesUp(tasks, nil)
	if err != nil {
		return errors.Wrap(err, "getting recursive dependencies")
	}

	if err = ActivateTasks(append(tasks, dependOn...), time.Now(), true, caller); err != nil {
		return errors.Wrap(err, "updating tasks for activation")
	}
	return nil
}

// ActivateDeactivatedDependencies activates tasks that depend on these tasks which were deactivated because a task
// they depended on was deactivated. Only activate when all their dependencies are activated or are being activated
func ActivateDeactivatedDependencies(tasks []string, caller string) error {
	taskMap := make(map[string]bool)
	for _, t := range tasks {
		taskMap[t] = true
	}

	tasksDependingOnTheseTasks, err := getRecursiveDependenciesDown(tasks, nil)
	if err != nil {
		return errors.Wrap(err, "getting recursive dependencies down")
	}

	// do a topological sort so we've dealt with
	// all a task's dependencies by the time we get up to it
	sortedDependencies, err := topologicalSort(tasksDependingOnTheseTasks)
	if err != nil {
		return errors.WithStack(err)
	}

	// get dependencies we don't have yet and add them to a map
	tasksToGet := []string{}
	depTaskMap := make(map[string]bool)
	for _, t := range sortedDependencies {
		depTaskMap[t.Id] = true

		if t.Activated || !t.DeactivatedForDependency {
			continue
		}

		for _, dep := range t.DependsOn {
			if !taskMap[dep.TaskId] && !depTaskMap[dep.TaskId] {
				tasksToGet = append(tasksToGet, dep.TaskId)
			}
		}
	}

	missingTaskMap := make(map[string]Task)
	if len(tasksToGet) > 0 {
		var missingTasks []Task
		missingTasks, err = FindAll(db.Query(bson.M{IdKey: bson.M{"$in": tasksToGet}}).WithFields(ActivatedKey))
		if err != nil {
			return errors.Wrap(err, "getting missing tasks")
		}
		for _, t := range missingTasks {
			missingTaskMap[t.Id] = t
		}
	}

	tasksToActivate := make(map[string]Task)
	for _, t := range sortedDependencies {
		if t.Activated || !t.DeactivatedForDependency {
			continue
		}

		depsSatisfied := true
		for _, dep := range t.DependsOn {
			// not being activated now
			if _, ok := tasksToActivate[dep.TaskId]; !ok && !taskMap[dep.TaskId] {
				// and not already activated
				if depTask := missingTaskMap[dep.TaskId]; !depTask.Activated {
					depsSatisfied = false
					break
				}
			}
		}
		if depsSatisfied {
			tasksToActivate[t.Id] = t
		}
	}

	if len(tasksToActivate) == 0 {
		return nil
	}

	taskIDsToActivate := make([]string, 0, len(tasksToActivate))
	for _, t := range tasksToActivate {
		taskIDsToActivate = append(taskIDsToActivate, t.Id)
	}
	_, err = UpdateAll(
		bson.M{IdKey: bson.M{"$in": taskIDsToActivate}},
		bson.M{"$set": bson.M{
			ActivatedKey:                true,
			DeactivatedForDependencyKey: false,
			ActivatedByKey:              caller,
			ActivatedTimeKey:            time.Now(),
		}},
	)
	if err != nil {
		return errors.Wrap(err, "updating activation for dependencies")
	}

	logs := []event.EventLogEntry{}
	for _, t := range tasksToActivate {
		logs = append(logs, event.GetTaskActivatedEvent(t.Id, t.Execution, caller))
	}
	grip.Error(message.WrapError(event.LogManyEvents(logs), message.Fields{
		"message":  "problem logging task activated events",
		"task_ids": taskIDsToActivate,
		"caller":   caller,
	}))

	return nil
}

func topologicalSort(tasks []Task) ([]Task, error) {
	depGraph := simple.NewDirectedGraph()
	taskNodeMap := make(map[string]graph.Node)
	nodeTaskMap := make(map[int64]Task)

	for _, task := range tasks {
		node := depGraph.NewNode()
		depGraph.AddNode(node)
		nodeTaskMap[node.ID()] = task
		taskNodeMap[task.Id] = node
	}

	for _, task := range tasks {
		for _, dep := range task.DependsOn {
			if toNode, ok := taskNodeMap[dep.TaskId]; ok {
				edge := simple.Edge{
					F: simple.Node(toNode.ID()),
					T: simple.Node(taskNodeMap[task.Id].ID()),
				}
				depGraph.SetEdge(edge)
			}
		}
	}

	sorted, err := topo.Sort(depGraph)
	if err != nil {
		return nil, errors.Wrap(err, "topologically sorting dependency graph")
	}
	sortedTasks := make([]Task, 0, len(tasks))
	for _, node := range sorted {
		sortedTasks = append(sortedTasks, nodeTaskMap[node.ID()])
	}

	return sortedTasks, nil
}

// DeactivateTask will set the ActivatedBy field to the caller and set the active state to be false and deschedule the task
func (t *Task) DeactivateTask(caller string) error {
	t.ActivatedBy = caller
	t.Activated = false
	t.ScheduledTime = utility.ZeroTime

	return DeactivateTasks([]Task{*t}, true, caller)
}

func DeactivateTasks(tasks []Task, updateDependencies bool, caller string) error {
	taskIDs := make([]string, 0, len(tasks))
	for _, t := range tasks {
		taskIDs = append(taskIDs, t.Id)
	}

	_, err := UpdateAll(
		bson.M{
			IdKey: bson.M{"$in": taskIDs},
		},
		bson.M{
			"$set": bson.M{
				ActivatedKey:     false,
				ActivatedByKey:   caller,
				ScheduledTimeKey: utility.ZeroTime,
			},
		},
	)
	if err != nil {
		return errors.Wrap(err, "deactivating tasks")
	}
	logs := []event.EventLogEntry{}
	for _, t := range tasks {
		logs = append(logs, event.GetTaskDeactivatedEvent(t.Id, t.Execution, caller))
	}
	grip.Error(message.WrapError(event.LogManyEvents(logs), message.Fields{
		"message":  "problem logging task deactivated events",
		"task_ids": taskIDs,
		"caller":   caller,
	}))

	if updateDependencies {
		return DeactivateDependencies(taskIDs, caller)
	}
	return nil
}

func DeactivateDependencies(tasks []string, caller string) error {
	tasksDependingOnTheseTasks, err := getRecursiveDependenciesDown(tasks, nil)
	if err != nil {
		return errors.Wrap(err, "getting recursive dependencies down")
	}

	tasksToUpdate := make([]Task, 0, len(tasksDependingOnTheseTasks))
	taskIDsToUpdate := make([]string, 0, len(tasksDependingOnTheseTasks))
	for _, t := range tasksDependingOnTheseTasks {
		if t.Activated {
			tasksToUpdate = append(tasksToUpdate, t)
			taskIDsToUpdate = append(taskIDsToUpdate, t.Id)
		}
	}

	if len(tasksToUpdate) == 0 {
		return nil
	}

	_, err = UpdateAll(
		bson.M{
			IdKey: bson.M{"$in": taskIDsToUpdate},
		},
		bson.M{"$set": bson.M{
			ActivatedKey:                false,
			DeactivatedForDependencyKey: true,
			ScheduledTimeKey:            utility.ZeroTime,
		}},
	)
	if err != nil {
		return errors.Wrap(err, "deactivating dependencies")
	}

	logs := []event.EventLogEntry{}
	for _, t := range tasksToUpdate {
		logs = append(logs, event.GetTaskDeactivatedEvent(t.Id, t.Execution, caller))
	}
	grip.Error(message.WrapError(event.LogManyEvents(logs), message.Fields{
		"message":  "problem logging task deactivated events",
		"task_ids": taskIDsToUpdate,
		"caller":   caller,
	}))

	return nil
}

// MarkEnd handles the Task updates associated with ending a task. If the task's start time is zero
// at this time, it will set it to the finish time minus the timeout time.
func (t *Task) MarkEnd(finishTime time.Time, detail *apimodels.TaskEndDetail) error {
	// if there is no start time set, either set it to the create time
	// or set 2 hours previous to the finish time.
	if utility.IsZeroTime(t.StartTime) {
		timedOutStart := finishTime.Add(-2 * time.Hour)
		t.StartTime = timedOutStart
		if timedOutStart.Before(t.IngestTime) {
			t.StartTime = t.IngestTime
		}
	}

	t.TimeTaken = finishTime.Sub(t.StartTime)

	grip.Debug(message.Fields{
		"message":   "marking task finished",
		"task_id":   t.Id,
		"execution": t.Execution,
		"project":   t.Project,
		"details":   t.Details,
	})
	if detail.IsEmpty() {
		grip.Debug(message.Fields{
			"message":   "detail status was empty, setting to failed",
			"task_id":   t.Id,
			"execution": t.Execution,
			"project":   t.Project,
			"details":   t.Details,
		})
		detail = &apimodels.TaskEndDetail{
			Status: evergreen.TaskFailed,
		}
	}

	// record that the task has finished, in memory and in the db
	t.Status = detail.Status
	t.FinishTime = finishTime
	t.Details = *detail
	t.ContainerAllocated = false
	t.ContainerAllocatedTime = time.Time{}
	return UpdateOne(
		bson.M{
			IdKey: t.Id,
		},
		bson.M{
			"$set": bson.M{
				FinishTimeKey:         finishTime,
				StatusKey:             detail.Status,
				TimeTakenKey:          t.TimeTaken,
				DetailsKey:            detail,
				StartTimeKey:          t.StartTime,
				LogsKey:               detail.Logs,
				HasLegacyResultsKey:   t.HasLegacyResults,
				ContainerAllocatedKey: false,
			},
			"$unset": bson.M{
				ContainerAllocatedTimeKey: 1,
			},
		})

}

// GetDisplayStatus finds and sets DisplayStatus to the task. It should reflect
// the statuses assigned during the addDisplayStatus aggregation step.
func (t *Task) GetDisplayStatus() string {
	if t.DisplayStatus != "" {
		return t.DisplayStatus
	}
	t.DisplayStatus = t.findDisplayStatus()
	return t.DisplayStatus
}

func (t *Task) findDisplayStatus() string {
	if t.Aborted {
		return evergreen.TaskAborted
	}
	if t.Status == evergreen.TaskSucceeded {
		return evergreen.TaskSucceeded
	}
	if t.Details.Type == evergreen.CommandTypeSetup {
		return evergreen.TaskSetupFailed
	}
	if t.Details.Type == evergreen.CommandTypeSystem {
		if t.Details.TimedOut && t.Details.Description == evergreen.TaskDescriptionHeartbeat {
			return evergreen.TaskSystemUnresponse
		}
		if t.Details.TimedOut {
			return evergreen.TaskSystemTimedOut
		}
		return evergreen.TaskSystemFailed
	}
	if t.Details.TimedOut {
		return evergreen.TaskTimedOut
	}
	if t.Status == evergreen.TaskUndispatched {
		if !t.Activated {
			return evergreen.TaskUnscheduled
		}
		if t.Blocked() {
			return evergreen.TaskStatusBlocked
		}
		return evergreen.TaskWillRun
	}
	return t.Status
}

// displayTaskPriority answers the question "if there is a display task whose executions are
// in these statuses, which overall status would a user expect to see?"
// for example, if there are both successful and failed tasks, one would expect to see "failed"
func (t *Task) displayTaskPriority() int {
	switch t.GetDisplayStatus() {
	case evergreen.TaskStarted:
		return 10
	case evergreen.TaskFailed:
		return 20
	case evergreen.TaskTestTimedOut:
		return 30
	case evergreen.TaskTimedOut:
		return 40
	case evergreen.TaskSystemFailed:
		return 50
	case evergreen.TaskSystemTimedOut:
		return 60
	case evergreen.TaskSystemUnresponse:
		return 70
	case evergreen.TaskSetupFailed:
		return 80
	case evergreen.TaskUndispatched:
		return 90
	case evergreen.TaskInactive:
		return 100
	case evergreen.TaskSucceeded:
		return 110
	}
	// Note that this includes evergreen.TaskDispatched.
	return 1000
}

// Reset sets the task state to a state in which it is scheduled to re-run.
func (t *Task) Reset() error {
	return UpdateOne(
		bson.M{
			IdKey:       t.Id,
			StatusKey:   bson.M{"$in": evergreen.TaskCompletedStatuses},
			CanResetKey: true,
		},
		resetTaskUpdate(t),
	)
}

// ResetTasks performs the same DB updates as (*Task).Reset, but resets many
// tasks instead of a single one.
func ResetTasks(tasks []Task) error {
	if len(tasks) == 0 {
		return nil
	}
	var taskIDs []string
	for _, t := range tasks {
		taskIDs = append(taskIDs, t.Id)
	}

	if _, err := UpdateAll(
		bson.M{
			IdKey:       bson.M{"$in": taskIDs},
			StatusKey:   bson.M{"$in": evergreen.TaskCompletedStatuses},
			CanResetKey: true,
		},
		resetTaskUpdate(nil),
	); err != nil {
		return err
	}

	return nil
}

func resetTaskUpdate(t *Task) bson.M {
	newSecret := utility.RandomString()
	now := time.Now()
	if t != nil {
		t.Activated = true
		t.ActivatedTime = now
		t.Secret = newSecret
		t.HostId = ""
		t.PodID = ""
		t.Status = evergreen.TaskUndispatched
		t.DispatchTime = utility.ZeroTime
		t.StartTime = utility.ZeroTime
		t.ScheduledTime = utility.ZeroTime
		t.FinishTime = utility.ZeroTime
		t.DependenciesMetTime = utility.ZeroTime
		t.TimeTaken = 0
		t.LastHeartbeat = utility.ZeroTime
		t.Details = apimodels.TaskEndDetail{}
		t.HasCedarResults = false
		t.ResetWhenFinished = false
		t.ResetFailedWhenFinished = false
		t.AgentVersion = ""
		t.HostCreateDetails = []HostCreateDetail{}
		t.OverrideDependencies = false
		t.ContainerAllocationAttempts = 0
		t.CanReset = false
	}
	update := bson.M{
		"$set": bson.M{
			ActivatedKey:                   true,
			ActivatedTimeKey:               now,
			SecretKey:                      newSecret,
			StatusKey:                      evergreen.TaskUndispatched,
			DispatchTimeKey:                utility.ZeroTime,
			StartTimeKey:                   utility.ZeroTime,
			ScheduledTimeKey:               utility.ZeroTime,
			FinishTimeKey:                  utility.ZeroTime,
			DependenciesMetTimeKey:         utility.ZeroTime,
			TimeTakenKey:                   0,
			LastHeartbeatKey:               utility.ZeroTime,
			ContainerAllocationAttemptsKey: 0,
		},
		"$unset": bson.M{
			DetailsKey:                 "",
			HasCedarResultsKey:         "",
			CedarResultsFailedKey:      "",
			ResetWhenFinishedKey:       "",
			ResetFailedWhenFinishedKey: "",
			AgentVersionKey:            "",
			HostIdKey:                  "",
			PodIDKey:                   "",
			HostCreateDetailsKey:       "",
			OverrideDependenciesKey:    "",
			CanResetKey:                "",
		},
	}
	return update
}

// UpdateHeartbeat updates the heartbeat to be the current time
func (t *Task) UpdateHeartbeat() error {
	t.LastHeartbeat = time.Now()
	return UpdateOne(
		bson.M{
			IdKey: t.Id,
		},
		bson.M{
			"$set": bson.M{
				LastHeartbeatKey: t.LastHeartbeat,
			},
		},
	)
}

// SetDisabledPriority sets the priority of a task so it will never run. If it's
// a display task, it will disable the display task and all of its child
// execution tasks. If it's an execution task, its parent display task will not
// be updated. It also deactivates the task and any tasks that depend on it.
func (t *Task) SetDisabledPriority(caller string) error {
	t.Priority = evergreen.DisabledTaskPriority

	ids := append([]string{t.Id}, t.ExecutionTasks...)
	_, err := UpdateAll(
		bson.M{IdKey: bson.M{"$in": ids}},
		bson.M{"$set": bson.M{PriorityKey: evergreen.DisabledTaskPriority}},
	)
	if err != nil {
		return errors.Wrap(err, "updating priority")
	}

	query := db.Query(bson.M{
		IdKey: bson.M{"$in": ids},
	}).WithFields(ExecutionKey)
	tasks, err := FindAll(query)
	if err != nil {
		return errors.Wrap(err, "finding matching tasks")
	}
	for _, task := range tasks {
		event.LogTaskPriority(task.Id, task.Execution, caller, evergreen.DisabledTaskPriority)
	}

	return t.DeactivateTask(caller)
}

// DisableTasks is the same as (*Task).SetDisabledPriority but for many tasks.
func DisableTasks(tasks []Task, caller string) error {
	if len(tasks) == 0 {
		return nil
	}

	tasksPresent := map[string]struct{}{}
	var taskIDs []string
	var execTaskIDs []string
	for _, t := range tasks {
		tasksPresent[t.Id] = struct{}{}
		taskIDs = append(taskIDs, t.Id)
		execTaskIDs = append(execTaskIDs, t.ExecutionTasks...)
	}

	_, err := UpdateAll(
		ByIds(append(taskIDs, execTaskIDs...)),
		bson.M{"$set": bson.M{PriorityKey: evergreen.DisabledTaskPriority}},
	)
	if err != nil {
		return errors.Wrap(err, "updating task priorities")
	}

	execTasks, err := findMissingTasks(execTaskIDs, tasksPresent)
	if err != nil {
		return errors.Wrap(err, "finding additional execution tasks")
	}
	tasks = append(tasks, execTasks...)

	for _, t := range tasks {
		t.Priority = evergreen.DisabledTaskPriority
		event.LogTaskPriority(t.Id, t.Execution, caller, evergreen.DisabledTaskPriority)
	}

	if err := DeactivateTasks(tasks, true, caller); err != nil {
		return errors.Wrap(err, "deactivating dependencies")
	}

	return nil
}

// findMissingTasks finds all tasks whose IDs are missing from tasksPresent.
func findMissingTasks(taskIDs []string, tasksPresent map[string]struct{}) ([]Task, error) {
	var missingTaskIDs []string
	for _, id := range taskIDs {
		if _, ok := tasksPresent[id]; ok {
			continue
		}
		missingTaskIDs = append(missingTaskIDs, id)
	}
	if len(missingTaskIDs) == 0 {
		return nil, nil
	}

	missingTasks, err := FindAll(db.Query(ByIds(missingTaskIDs)))
	if err != nil {
		return nil, err
	}

	return missingTasks, nil
}

// GetRecursiveDependenciesUp returns all tasks recursively depended upon
// that are not in the original task slice (this includes earlier tasks in task groups, if applicable).
// depCache should originally be nil. We assume there are no dependency cycles.
func GetRecursiveDependenciesUp(tasks []Task, depCache map[string]Task) ([]Task, error) {
	if depCache == nil {
		depCache = make(map[string]Task)
	}
	for _, t := range tasks {
		depCache[t.Id] = t
	}

	tasksToFind := []string{}
	for _, t := range tasks {
		for _, dep := range t.DependsOn {
			if _, ok := depCache[dep.TaskId]; !ok {
				tasksToFind = append(tasksToFind, dep.TaskId)
			}
		}
		if t.IsPartOfSingleHostTaskGroup() {
			tasksInGroup, err := FindTaskGroupFromBuild(t.BuildId, t.TaskGroup)
			if err != nil {
				return nil, errors.Wrapf(err, "finding task group '%s'", t.TaskGroup)
			}
			for _, taskInGroup := range tasksInGroup {
				if taskInGroup.TaskGroupOrder < t.TaskGroupOrder {
					if _, ok := depCache[taskInGroup.Id]; !ok {
						tasksToFind = append(tasksToFind, taskInGroup.Id)
					}
				}
			}
		}
	}

	// leaf node
	if len(tasksToFind) == 0 {
		return nil, nil
	}

	deps, err := FindWithFields(ByIds(tasksToFind), IdKey, DependsOnKey, ExecutionKey, BuildIdKey, StatusKey, TaskGroupKey)
	if err != nil {
		return nil, errors.Wrap(err, "getting dependencies")
	}

	recursiveDeps, err := GetRecursiveDependenciesUp(deps, depCache)
	if err != nil {
		return nil, errors.Wrap(err, "getting recursive dependencies")
	}

	return append(deps, recursiveDeps...), nil
}

// getRecursiveDependenciesDown returns a slice containing all tasks recursively depending on tasks.
// taskMap should originally be nil.
// We assume there are no dependency cycles.
func getRecursiveDependenciesDown(tasks []string, taskMap map[string]bool) ([]Task, error) {
	if taskMap == nil {
		taskMap = make(map[string]bool)
	}
	for _, t := range tasks {
		taskMap[t] = true
	}

	// find the tasks that depend on these tasks
	query := db.Query(bson.M{
		bsonutil.GetDottedKeyName(DependsOnKey, DependencyTaskIdKey): bson.M{"$in": tasks},
	}).WithFields(IdKey, ActivatedKey, DeactivatedForDependencyKey, ExecutionKey, DependsOnKey, BuildIdKey)
	dependOnUsTasks, err := FindAll(query)
	if err != nil {
		return nil, errors.Wrap(err, "can't get dependencies")
	}

	// if the task hasn't yet been visited we need to recurse on it
	newDeps := []Task{}
	for _, t := range dependOnUsTasks {
		if !taskMap[t.Id] {
			newDeps = append(newDeps, t)
		}
	}

	// everything is aleady in the map or nothing depends on tasks
	if len(newDeps) == 0 {
		return nil, nil
	}

	newDepIDs := make([]string, 0, len(newDeps))
	for _, t := range newDeps {
		newDepIDs = append(newDepIDs, t.Id)
	}
	recurseTasks, err := getRecursiveDependenciesDown(newDepIDs, taskMap)
	if err != nil {
		return nil, errors.Wrap(err, "getting recursive dependencies")
	}

	return append(newDeps, recurseTasks...), nil
}

// MarkStart updates the task's start time and sets the status to started
func (t *Task) MarkStart(startTime time.Time) error {
	// record the start time in the in-memory task
	t.StartTime = startTime
	t.Status = evergreen.TaskStarted
	return UpdateOne(
		bson.M{
			IdKey: t.Id,
		},
		bson.M{
			"$set": bson.M{
				StatusKey:        evergreen.TaskStarted,
				LastHeartbeatKey: startTime,
				StartTimeKey:     startTime,
			},
		},
	)
}

// SetResults sets the results of the task in LocalTestResults
func (t *Task) SetResults(results []TestResult) error {
	docs := make([]testresult.TestResult, len(results))

	for idx, result := range results {
		docs[idx] = result.convertToNewStyleTestResult(t)
	}

	grip.Debug(message.Fields{
		"message":        "writing test results",
		"task":           t.Id,
		"project":        t.Project,
		"requester":      t.Requester,
		"version":        t.Version,
		"display_name":   t.DisplayName,
		"results_length": len(results),
	})

	return errors.Wrap(testresult.InsertMany(docs), "inserting test results")
}

func (t TestResult) convertToNewStyleTestResult(task *Task) testresult.TestResult {
	ExecutionDisplayName := ""
	if displayTask, _ := task.GetDisplayTask(); displayTask != nil {
		ExecutionDisplayName = displayTask.DisplayName
	}
	return testresult.TestResult{
		// copy fields from local test result.
		Status:          t.Status,
		TestFile:        t.TestFile,
		DisplayTestName: t.DisplayTestName,
		GroupID:         t.GroupID,
		URL:             t.URL,
		URLRaw:          t.URLRaw,
		LogID:           t.LogId,
		LineNum:         t.LineNum,
		ExitCode:        t.ExitCode,
		StartTime:       t.StartTime,
		EndTime:         t.EndTime,

		// copy field values from enclosing tasks.
		TaskID:               task.Id,
		Execution:            task.Execution,
		Project:              task.Project,
		BuildVariant:         task.BuildVariant,
		DistroId:             task.DistroId,
		Container:            task.Container,
		Requester:            task.Requester,
		DisplayName:          task.DisplayName,
		TaskCreateTime:       task.CreateTime,
		ExecutionDisplayName: ExecutionDisplayName,

		TestStartTime: utility.FromPythonTime(t.StartTime).In(time.UTC),
		TestEndTime:   utility.FromPythonTime(t.EndTime).In(time.UTC),
	}
}

func ConvertToOld(in *testresult.TestResult) TestResult {
	return TestResult{
		Status:          in.Status,
		TestFile:        in.TestFile,
		DisplayTestName: in.DisplayTestName,
		GroupID:         in.GroupID,
		URL:             in.URL,
		URLRaw:          in.URLRaw,
		LogId:           in.LogID,
		LineNum:         in.LineNum,
		ExitCode:        in.ExitCode,
		StartTime:       in.StartTime,
		EndTime:         in.EndTime,
		LogRaw:          in.LogRaw,
		TaskID:          in.TaskID,
		Execution:       in.Execution,
	}
}

// MarkUnscheduled marks the task as undispatched and updates it in the database
func (t *Task) MarkUnscheduled() error {
	t.Status = evergreen.TaskUndispatched
	return UpdateOne(
		bson.M{
			IdKey: t.Id,
		},
		bson.M{
			"$set": bson.M{
				StatusKey: evergreen.TaskUndispatched,
			},
		},
	)

}

// MarkUnattainableDependency updates the unattainable field for the dependency in the task's dependency list,
// and logs if the task is newly blocked.
func (t *Task) MarkUnattainableDependency(dependencyId string, unattainable bool) error {
	wasBlocked := t.Blocked()
	// Check all dependencies in case of erroneous duplicate
	for i := range t.DependsOn {
		if t.DependsOn[i].TaskId == dependencyId {
			t.DependsOn[i].Unattainable = unattainable
		}
	}

	if err := updateAllMatchingDependenciesForTask(t.Id, dependencyId, unattainable); err != nil {
		return err
	}

	// Only want to log the task as blocked if it wasn't already blocked, and if we're not overriding dependencies.
	if !wasBlocked && unattainable && !t.OverrideDependencies {
		event.LogTaskBlocked(t.Id, t.Execution)
	}
	return nil
}

// AbortBuild sets the abort flag on all tasks associated with the build which are in an abortable
// state
func AbortBuild(buildId string, reason AbortInfo) error {
	q := bson.M{
		BuildIdKey: buildId,
		StatusKey:  bson.M{"$in": evergreen.TaskAbortableStatuses},
	}
	if reason.TaskID != "" {
		q[IdKey] = bson.M{"$ne": reason.TaskID}
	}
	ids, err := findAllTaskIDs(db.Query(q))
	if err != nil {
		return errors.Wrapf(err, "finding tasks to abort from build '%s'", buildId)
	}
	if len(ids) == 0 {
		grip.Info(message.Fields{
			"message": "no tasks aborted for build",
			"buildId": buildId,
		})
		return nil
	}

	_, err = UpdateAll(
		bson.M{IdKey: bson.M{"$in": ids}},
		bson.M{"$set": bson.M{
			AbortedKey:   true,
			AbortInfoKey: reason,
		}},
	)
	if err != nil {
		return errors.Wrapf(err, "setting aborted statuses for tasks in build '%s'", buildId)
	}

	event.LogManyTaskAbortRequests(ids, reason.User)

	return nil
}

// AbortVersion sets the abort flag on all tasks associated with the version which are in an
// abortable state
func AbortVersion(versionId string, reason AbortInfo) error {
	q := bson.M{
		VersionKey: versionId,
		StatusKey:  bson.M{"$in": evergreen.TaskAbortableStatuses},
	}
	if reason.TaskID != "" {
		q[IdKey] = bson.M{"$ne": reason.TaskID}
		// if the aborting task is part of a display task, we also don't want to mark it as aborted
		q[ExecutionTasksKey] = bson.M{"$ne": reason.TaskID}
	}
	ids, err := findAllTaskIDs(db.Query(q))
	if err != nil {
		return errors.Wrap(err, "finding updated tasks")
	}
	if len(ids) == 0 {
		return nil
	}

	_, err = UpdateAll(
		bson.M{IdKey: bson.M{"$in": ids}},
		bson.M{"$set": bson.M{
			AbortedKey:   true,
			AbortInfoKey: reason,
		}},
	)
	if err != nil {
		return errors.Wrap(err, "setting aborted statuses")
	}

	event.LogManyTaskAbortRequests(ids, reason.User)
	return nil
}

// String represents the stringified version of a task
func (t *Task) String() (taskStruct string) {
	taskStruct += fmt.Sprintf("Id: %v\n", t.Id)
	taskStruct += fmt.Sprintf("Status: %v\n", t.Status)
	taskStruct += fmt.Sprintf("Host: %v\n", t.HostId)
	taskStruct += fmt.Sprintf("ScheduledTime: %v\n", t.ScheduledTime)
	taskStruct += fmt.Sprintf("ContainerAllocatedTime: %v\n", t.ContainerAllocatedTime)
	taskStruct += fmt.Sprintf("DispatchTime: %v\n", t.DispatchTime)
	taskStruct += fmt.Sprintf("StartTime: %v\n", t.StartTime)
	taskStruct += fmt.Sprintf("FinishTime: %v\n", t.FinishTime)
	taskStruct += fmt.Sprintf("TimeTaken: %v\n", t.TimeTaken)
	taskStruct += fmt.Sprintf("Activated: %v\n", t.Activated)
	taskStruct += fmt.Sprintf("Requester: %v\n", t.Requester)
	taskStruct += fmt.Sprintf("PredictedDuration: %v\n", t.DurationPrediction)

	return
}

// Insert writes the task to the db.
func (t *Task) Insert() error {
	return db.Insert(Collection, t)
}

// Archive modifies the current execution of the task so that it is no longer
// considered the latest execution. This task execution is inserted
// into the old_tasks collection. If this is a display task, its execution tasks
// are also archived.
func (t *Task) Archive() error {
	if !utility.StringSliceContains(evergreen.TaskCompletedStatuses, t.Status) {
		grip.Debug(message.Fields{
			"message":   "task is in incomplete state, skipping archiving",
			"task_id":   t.Id,
			"execution": t.Execution,
			"func":      "Archive",
		})
		return nil
	}
	if t.DisplayOnly && len(t.ExecutionTasks) > 0 {
		return errors.Wrapf(ArchiveMany([]Task{*t}), "archiving display task '%s'", t.Id)
	} else {
		// Archiving a single task.
		archiveTask := t.makeArchivedTask()
		err := db.Insert(OldCollection, archiveTask)
		if err != nil && !db.IsDuplicateKey(err) {
			return errors.Wrap(err, "inserting archived task into old tasks")
		}
		t.Aborted = false
		err = UpdateOne(
			bson.M{
				IdKey:     t.Id,
				StatusKey: bson.M{"$in": evergreen.TaskCompletedStatuses},
				"$or": []bson.M{
					{
						CanResetKey: bson.M{"$exists": false},
					},
					{
						CanResetKey: false,
					},
				},
			},
			updateDisplayTasksAndTasksExpression,
		)
		// return nil if the task has already been archived
		if adb.ResultsNotFound(err) {
			return nil
		}
		return errors.Wrap(err, "updating task")
	}
}

// ArchiveMany accepts tasks and display tasks (no execution tasks). The function
// expects that each one is going to be archived and progressed to the next execution.
// For execution tasks in display tasks, it will properly account for archiving
// only tasks that should be if failed.
func ArchiveMany(tasks []Task) error {
	allTaskIds := []string{}          // Contains all tasks and display tasks IDs
	execTaskIds := []string{}         // Contains all exec tasks IDs
	toUpdateExecTaskIds := []string{} // Contains all exec tasks IDs that should update and have new execution
	archivedTasks := []interface{}{}  // Contains all archived tasks (task, display, and execution). Created by Task.makeArchivedTask()

	for _, t := range tasks {
		if !utility.StringSliceContains(evergreen.TaskCompletedStatuses, t.Status) {
			grip.Debug(message.Fields{
				"message":   "task is in incomplete state, skipping archiving",
				"task_id":   t.Id,
				"execution": t.Execution,
				"func":      "ArchiveMany",
			})
			continue
		}
		allTaskIds = append(allTaskIds, t.Id)
		archivedTasks = append(archivedTasks, t.makeArchivedTask())
		if t.DisplayOnly && len(t.ExecutionTasks) > 0 {
			var execTasks []Task
			var err error

			if t.IsRestartFailedOnly() {
				execTasks, err = Find(FailedTasksByIds(t.ExecutionTasks))
			} else {
				execTasks, err = FindAll(db.Query(ByIdsAndStatus(t.ExecutionTasks, evergreen.TaskCompletedStatuses)))
			}

			if err != nil {
				return errors.Wrapf(err, "finding execution tasks for display task '%s'", t.Id)
			}
			execTaskIds = append(execTaskIds, t.ExecutionTasks...)
			for _, et := range execTasks {
				if !utility.StringSliceContains(evergreen.TaskCompletedStatuses, et.Status) {
					grip.Debug(message.Fields{
						"message":   "execution task is in incomplete state, skipping archiving",
						"task_id":   et.Id,
						"execution": et.Execution,
						"func":      "ArchiveMany",
					})
					continue
				}
				archivedTasks = append(archivedTasks, et.makeArchivedTask())
				toUpdateExecTaskIds = append(toUpdateExecTaskIds, et.Id)
			}
		}
	}

	grip.DebugWhen(len(utility.UniqueStrings(allTaskIds)) != len(allTaskIds), message.Fields{
		"ticket":           "EVG-17261",
		"message":          "archiving same task multiple times",
		"tasks_to_archive": allTaskIds,
	})

	return archiveAll(allTaskIds, execTaskIds, toUpdateExecTaskIds, archivedTasks)
}

// archiveAll takes in:
// - taskIds                : All tasks and display tasks IDs
// - execTaskIds            : All execution task IDs
// - toRestartExecTaskIds   : All execution task IDs for execution tasks that will be archived/restarted
// - archivedTasks          : All archived tasks created by Task.makeArchivedTask()
func archiveAll(taskIds, execTaskIds, toRestartExecTaskIds []string, archivedTasks []interface{}) error {
	mongoClient := evergreen.GetEnvironment().Client()
	ctx, cancel := evergreen.GetEnvironment().Context()
	defer cancel()
	session, err := mongoClient.StartSession()
	if err != nil {
		return errors.Wrap(err, "starting DB session")
	}
	defer session.EndSession(ctx)

	txFunc := func(sessCtx mongo.SessionContext) (interface{}, error) {
		var err error
		if len(archivedTasks) > 0 {
			oldTaskColl := evergreen.GetEnvironment().DB().Collection(OldCollection)
			_, err = oldTaskColl.InsertMany(sessCtx, archivedTasks)
			if err != nil && !db.IsDuplicateKey(err) {
				return nil, errors.Wrap(err, "archiving tasks")
			}
		}
		if len(taskIds) > 0 {
			_, err = evergreen.GetEnvironment().DB().Collection(Collection).UpdateMany(sessCtx,
				bson.M{
					IdKey:     bson.M{"$in": taskIds},
					StatusKey: bson.M{"$in": evergreen.TaskCompletedStatuses},
					"$or": []bson.M{
						{
							CanResetKey: bson.M{"$exists": false},
						},
						{
							CanResetKey: false,
						},
					},
				},
				updateDisplayTasksAndTasksExpression,
			)
			if err != nil {
				return nil, errors.Wrap(err, "archiving tasks")
			}
		}
		if len(execTaskIds) > 0 {
			// TODO (EVG-17508): Replace call with non-backwards compatible call
			// Backwards compatibility call + LPE setting for all tasks
			_, err = evergreen.GetEnvironment().DB().Collection(Collection).UpdateMany(sessCtx,
				bson.M{IdKey: bson.M{"$in": execTaskIds}}, // Query all execution tasks
				bson.A{ // Pipeline
					bson.M{"$set": bson.M{ // Sets LatestParentExecution (LPE) = !exists(LPE) ? execution + 1 : LPE + 1
						LatestParentExecutionKey: bson.M{
							"$cond": bson.A{
								bson.M{"$not": bson.A{ // !exists(LPE)
									"$" + LatestParentExecutionKey,
								}},
								bson.M{"$add": bson.A{ // execution + 1
									"$" + ExecutionKey, 1,
								}},
								bson.M{"$add": bson.A{ // LPE + 1
									"$" + LatestParentExecutionKey, 1,
								}},
							},
						},
					}},
				})

			if err != nil {
				return nil, errors.Wrap(err, "updating latest parent executions")
			}

			// Call to update all tasks that are actually restarting
			_, err = evergreen.GetEnvironment().DB().Collection(Collection).UpdateMany(sessCtx,
				bson.M{IdKey: bson.M{"$in": toRestartExecTaskIds}}, // Query all archiving/restarting execution tasks
				bson.A{ // Pipeline
					bson.M{"$set": bson.M{ // Execution = LPE
						ExecutionKey: "$" + LatestParentExecutionKey,
						CanResetKey:  true,
					}},
					bson.M{"$unset": bson.A{
						AbortedKey,
						AbortInfoKey,
						OverrideDependenciesKey,
					}}})

			return nil, errors.Wrap(err, "updating restarting exec tasks")
		}
		return nil, errors.Wrap(err, "updating tasks")
	}

	_, err = session.WithTransaction(ctx, txFunc)

	return errors.Wrap(err, "archiving execution tasks and updating execution tasks")
}

func (t *Task) makeArchivedTask() *Task {
	archiveTask := *t
	archiveTask.Id = MakeOldID(t.Id, t.Execution)
	archiveTask.OldTaskId = t.Id
	archiveTask.Archived = true

	return &archiveTask
}

// Aggregation

// PopulateTestResults returns the task with both old (embedded in the tasks
// collection) and new (from the testresults collection) OR Cedar test results
// merged into the Task's LocalTestResults field.
func (t *Task) PopulateTestResults() error {
	if t.testResultsPopulated {
		return nil
	}
	if !evergreen.IsFinishedTaskStatus(t.Status) && t.Status != evergreen.TaskStarted {
		// Task won't have test results.
		return nil
	}

	if t.DisplayOnly && !t.hasCedarResults() {
		return t.populateTestResultsForDisplayTask()
	}
	if !t.hasCedarResults() {
		return t.populateNewTestResults()
	}

	results, err := t.getCedarTestResults()
	if err != nil {
		return errors.Wrap(err, "getting test results from cedar")
	}
	t.LocalTestResults = append(t.LocalTestResults, results...)
	t.testResultsPopulated = true

	return nil
}

// populateNewTestResults returns the task with both old (embedded in the tasks
// collection) and new (from the testresults collection) test results merged in
// the Task's LocalTestResults field.
func (t *Task) populateNewTestResults() error {
	id := t.Id
	if t.Archived {
		id = t.OldTaskId
	}

	newTestResults, err := testresult.FindByTaskIDAndExecution(id, t.Execution)
	if err != nil {
		return errors.Wrap(err, "finding test results")
	}
	for i := range newTestResults {
		t.LocalTestResults = append(t.LocalTestResults, ConvertToOld(&newTestResults[i]))
	}
	t.testResultsPopulated = true

	// Store whether or not results exist so we know if we should look them
	// up in the future.
	if t.HasLegacyResults == nil && !t.Archived {
		return t.SetHasLegacyResults(len(newTestResults) > 0)
	}
	return nil
}

// populateTestResultsForDisplayTask returns the test results for the execution
// tasks of a display task.
func (t *Task) populateTestResultsForDisplayTask() error {
	if !t.DisplayOnly {
		return errors.Errorf("'%s' is not a display task", t.Id)
	}

	out, err := MergeTestResultsBulk([]Task{*t}, nil)
	if err != nil {
		return errors.Wrap(err, "merging test results for display task")
	}
	t.LocalTestResults = out[0].LocalTestResults
	t.testResultsPopulated = true

	return nil
}

// SetResetWhenFinished requests that a display task or single-host task group
// reset itself when finished. Will mark itself as system failed.
func (t *Task) SetResetWhenFinished() error {
	if t.ResetWhenFinished {
		return nil
	}
	t.ResetWhenFinished = true
	return UpdateOne(
		bson.M{
			IdKey: t.Id,
		},
		bson.M{
			"$set": bson.M{
				ResetWhenFinishedKey: true,
			},
		},
	)
}

// SetResetFailedWhenFinished requests that a display task
// only restarts failed tasks.
func (t *Task) SetResetFailedWhenFinished() error {
	if t.ResetFailedWhenFinished {
		return nil
	}
	t.ResetFailedWhenFinished = true
	return UpdateOne(
		bson.M{
			IdKey: t.Id,
		},
		bson.M{
			"$set": bson.M{
				ResetFailedWhenFinishedKey: true,
			},
		},
	)
}

// MergeTestResultsBulk takes a slice of task structs and returns the slice with
// test results populated. Note that the order may change. The second parameter
// can be used to use a specific test result filtering query, otherwise all test
// results for the passed in tasks will be merged. Display tasks will have
// the execution task results merged.
//
// Keeping this function public for backwards compatibility (legacy test
// results uses this for test history).
func MergeTestResultsBulk(tasks []Task, query *db.Q) ([]Task, error) {
	out := []Task{}
	if query == nil {
		taskIds := []string{}
		for _, t := range tasks {
			taskIds = append(taskIds, t.Id)
			taskIds = append(taskIds, t.ExecutionTasks...)
		}
		q := testresult.ByTaskIDs(taskIds)
		query = &q
	}
	results, err := testresult.Find(*query)
	if err != nil {
		return nil, err
	}

	for _, t := range tasks {
		for _, result := range results {
			if (result.TaskID == t.Id || utility.StringSliceContains(t.ExecutionTasks, result.TaskID)) && result.Execution == t.Execution {
				t.LocalTestResults = append(t.LocalTestResults, ConvertToOld(&result))
			}
		}
		out = append(out, t)
	}

	return out, nil
}

// FindHostSchedulable finds all tasks that can be scheduled for a distro
// primary queue.
func FindHostSchedulable(distroID string) ([]Task, error) {
	query := schedulableHostTasksQuery()

	if err := addApplicableDistroFilter(distroID, DistroIdKey, query); err != nil {
		return nil, errors.WithStack(err)
	}

	return Find(query)
}

func addApplicableDistroFilter(id string, fieldName string, query bson.M) error {
	if id == "" {
		return nil
	}

	aliases, err := distro.FindApplicableDistroIDs(id)
	if err != nil {
		return errors.WithStack(err)
	}

	if len(aliases) == 1 {
		query[fieldName] = aliases[0]
	} else {
		query[fieldName] = bson.M{"$in": aliases}
	}

	return nil
}

// FindHostSchedulableForAlias finds all tasks that can be scheduled for a
// distro secondary queue.
func FindHostSchedulableForAlias(id string) ([]Task, error) {
	q := schedulableHostTasksQuery()

	if err := addApplicableDistroFilter(id, DistroAliasesKey, q); err != nil {
		return nil, errors.WithStack(err)
	}

	// Single-host task groups can't be put in an alias queue, because it can
	// cause a race when assigning tasks to hosts where the tasks in the task
	// group might be assigned to different hosts.
	q[TaskGroupMaxHostsKey] = bson.M{"$ne": 1}

	return FindAll(db.Query(q))
}

func GetTestCountByTaskIdAndFilters(taskId, testName string, statuses []string, execution int) (int, error) {
	t, err := FindOneIdNewOrOld(taskId)
	if err != nil {
		return 0, errors.Wrapf(err, "finding task '%s'", taskId)
	}
	if t == nil {
		return 0, errors.Errorf("task '%s' not found", taskId)
	}
	var taskIds []string
	if t.DisplayOnly {
		taskIds = t.ExecutionTasks
	} else {
		taskIds = []string{taskId}
	}
	count, err := testresult.TestResultCount(taskIds, testName, statuses, execution)
	if err != nil {
		return 0, errors.Wrapf(err, "counting test results for task '%s'", taskId)
	}
	return count, nil
}

func (t *Task) IsPartOfSingleHostTaskGroup() bool {
	return t.TaskGroup != "" && t.TaskGroupMaxHosts == 1
}

func (t *Task) IsPartOfDisplay() bool {
	// if display task ID is nil, we need to check manually if we have an execution task
	if t.DisplayTaskId == nil {
		dt, err := t.GetDisplayTask()
		if err != nil {
			grip.Error(message.WrapError(err, message.Fields{
				"message":        "unable to get display task",
				"execution_task": t.Id,
			}))
			return false
		}
		return dt != nil
	}

	return utility.FromStringPtr(t.DisplayTaskId) != ""
}

func (t *Task) GetDisplayTask() (*Task, error) {
	if t.DisplayTask != nil {
		return t.DisplayTask, nil
	}
	dtId := utility.FromStringPtr(t.DisplayTaskId)
	if t.DisplayTaskId != nil && dtId == "" {
		// display task ID is explicitly set to empty if it's not a display task
		return nil, nil
	}
	var dt *Task
	var err error
	if t.Archived {
		if dtId != "" {
			dt, err = FindOneOldByIdAndExecution(dtId, t.Execution)
		} else {
			dt, err = FindOneOld(ByExecutionTask(t.OldTaskId))
			if dt != nil {
				dtId = dt.OldTaskId // save the original task ID to cache
			}
		}
	} else {
		if dtId != "" {
			dt, err = FindOneId(dtId)
		} else {
			dt, err = FindOne(db.Query(ByExecutionTask(t.Id)))
			if dt != nil {
				dtId = dt.Id
			}
		}
	}
	if err != nil {
		return nil, err
	}

	if t.DisplayTaskId == nil {
		// Cache display task ID for future use. If we couldn't find the display task,
		// we cache the empty string to show that it doesn't exist.
		grip.Error(message.WrapError(t.SetDisplayTaskID(dtId), message.Fields{
			"message":         "failed to cache display task ID for task",
			"task_id":         t.Id,
			"display_task_id": dtId,
		}))
	}

	t.DisplayTask = dt
	return dt, nil
}

// GetAllDependencies returns all the dependencies the tasks in taskIDs rely on
func GetAllDependencies(taskIDs []string, taskMap map[string]*Task) ([]Dependency, error) {
	// fill in the gaps in taskMap
	tasksToFetch := []string{}
	for _, tID := range taskIDs {
		if _, ok := taskMap[tID]; !ok {
			tasksToFetch = append(tasksToFetch, tID)
		}
	}
	missingTaskMap := make(map[string]*Task)
	if len(tasksToFetch) > 0 {
		missingTasks, err := FindAll(db.Query(ByIds(tasksToFetch)).WithFields(DependsOnKey))
		if err != nil {
			return nil, errors.Wrap(err, "getting tasks missing from map")
		}
		if missingTasks == nil {
			return nil, errors.New("no missing tasks found")
		}
		for i, t := range missingTasks {
			missingTaskMap[t.Id] = &missingTasks[i]
		}
	}

	// extract the set of dependencies
	depSet := make(map[Dependency]bool)
	for _, tID := range taskIDs {
		t, ok := taskMap[tID]
		if !ok {
			t, ok = missingTaskMap[tID]
		}
		if !ok {
			return nil, errors.Errorf("task '%s' does not exist", tID)
		}
		for _, dep := range t.DependsOn {
			depSet[dep] = true
		}
	}

	deps := make([]Dependency, 0, len(depSet))
	for dep := range depSet {
		deps = append(deps, dep)
	}

	return deps, nil
}

func (t *Task) GetHistoricRuntime() (time.Duration, error) {
	runtimes, err := getExpectedDurationsForWindow(t.DisplayName, t.Project, t.BuildVariant, t.FinishTime.Add(-oneMonthIsh), t.FinishTime.Add(-time.Second))
	if err != nil {
		return 0, errors.WithStack(err)
	}

	if len(runtimes) != 1 {
		return 0, errors.Errorf("expected exactly one task runtime data point, but actually got %d", len(runtimes))
	}

	return time.Duration(runtimes[0].ExpectedDuration), nil
}

func (t *Task) FetchExpectedDuration() util.DurationStats {
	if t.DurationPrediction.TTL == 0 {
		t.DurationPrediction.TTL = utility.JitterInterval(predictionTTL)
	}

	if t.DurationPrediction.Value == 0 && t.ExpectedDuration != 0 {
		// this is probably just backfill, if we have an
		// expected duration, let's assume it was collected
		// before now slightly.
		t.DurationPrediction.Value = t.ExpectedDuration
		t.DurationPrediction.CollectedAt = time.Now().Add(-time.Minute)

		if err := t.cacheExpectedDuration(); err != nil {
			grip.Error(message.WrapError(err, message.Fields{
				"task":    t.Id,
				"message": "caching expected duration",
			}))
		}

		return util.DurationStats{Average: t.ExpectedDuration, StdDev: t.ExpectedDurationStdDev}
	}

	refresher := func(previous util.DurationStats) (util.DurationStats, bool) {
		defaultVal := util.DurationStats{Average: defaultTaskDuration, StdDev: 0}
		vals, err := getExpectedDurationsForWindow(t.DisplayName, t.Project, t.BuildVariant, time.Now().Add(-taskCompletionEstimateWindow), time.Now())
		grip.Notice(message.WrapError(err, message.Fields{
			"name":      t.DisplayName,
			"id":        t.Id,
			"project":   t.Project,
			"variant":   t.BuildVariant,
			"operation": "fetching expected duration, expect stale scheduling data",
		}))
		if err != nil {
			return defaultVal, false
		}

		if len(vals) != 1 {
			if previous.Average == 0 {
				return defaultVal, true
			}

			return previous, true
		}

		avg := time.Duration(vals[0].ExpectedDuration)
		if avg == 0 {
			return defaultVal, true
		}
		stdDev := time.Duration(vals[0].StdDev)
		return util.DurationStats{Average: avg, StdDev: stdDev}, true
	}

	grip.Error(message.WrapError(t.DurationPrediction.SetRefresher(refresher), message.Fields{
		"message": "problem setting cached value refresher",
		"cause":   "programmer error",
	}))

	stats, ok := t.DurationPrediction.Get()
	if ok {
		if err := t.cacheExpectedDuration(); err != nil {
			grip.Error(message.WrapError(err, message.Fields{
				"task":    t.Id,
				"message": "caching expected duration",
			}))
		}
	}
	t.ExpectedDuration = stats.Average
	t.ExpectedDurationStdDev = stats.StdDev

	return stats
}

// TaskStatusCount holds counts for task statuses
type TaskStatusCount struct {
	Succeeded    int `json:"succeeded"`
	Failed       int `json:"failed"`
	Started      int `json:"started"`
	Undispatched int `json:"undispatched"`
	Inactive     int `json:"inactive"`
	Dispatched   int `json:"dispatched"`
	TimedOut     int `json:"timed_out"`
}

func (tsc *TaskStatusCount) IncrementStatus(status string, statusDetails apimodels.TaskEndDetail) {
	switch status {
	case evergreen.TaskSucceeded:
		tsc.Succeeded++
	case evergreen.TaskFailed, evergreen.TaskSetupFailed:
		if statusDetails.TimedOut && statusDetails.Description == evergreen.TaskDescriptionHeartbeat {
			tsc.TimedOut++
		} else {
			tsc.Failed++
		}
	case evergreen.TaskStarted, evergreen.TaskDispatched:
		tsc.Started++
	case evergreen.TaskUndispatched:
		tsc.Undispatched++
	case evergreen.TaskInactive:
		tsc.Inactive++
	}
}

const jqlBFQuery = "(project in (%v)) and ( %v ) order by updatedDate desc"

// Generates a jira JQL string from the task
// When we search in jira for a task we search in the specified JIRA project
// If there are any test results, then we only search by test file
// name of all of the failed tests.
// Otherwise we search by the task name.
func (t *Task) GetJQL(searchProjects []string) string {
	var jqlParts []string
	var jqlClause string
	for _, testResult := range t.LocalTestResults {
		if testResult.Status == evergreen.TestFailedStatus {
			fileParts := eitherSlash.Split(testResult.TestFile, -1)
			jqlParts = append(jqlParts, fmt.Sprintf("text~\"%v\"", util.EscapeJQLReservedChars(fileParts[len(fileParts)-1])))
		}
	}
	if jqlParts != nil {
		jqlClause = strings.Join(jqlParts, " or ")
	} else {
		jqlClause = fmt.Sprintf("text~\"%v\"", util.EscapeJQLReservedChars(t.DisplayName))
	}

	return fmt.Sprintf(jqlBFQuery, strings.Join(searchProjects, ", "), jqlClause)
}

// Blocked returns if a task cannot run given the state of the task
func (t *Task) Blocked() bool {
	if t.OverrideDependencies {
		return false
	}
	for _, dependency := range t.DependsOn {
		if dependency.Unattainable {
			return true
		}
	}

	return false
}

func (t *Task) BlockedState(dependencies map[string]*Task) (string, error) {
	if t.Blocked() {
		return evergreen.TaskStatusBlocked, nil
	}

	for _, dep := range t.DependsOn {
		depTask, ok := dependencies[dep.TaskId]
		if !ok {
			continue
		}
		if !t.SatisfiesDependency(depTask) {
			return evergreen.TaskStatusPending, nil
		}
	}

	return "", nil
}

// CircularDependencies detects if any tasks in this version are part of a dependency cycle
// Note that it does not check inter-version dependencies, because only evergreen can add those
func (t *Task) CircularDependencies() error {
	var err error
	tasksWithDeps, err := FindAllTasksFromVersionWithDependencies(t.Version)
	if err != nil {
		return errors.Wrap(err, "finding tasks with dependencies")
	}
	if len(tasksWithDeps) == 0 {
		return nil
	}
	dependencyMap := map[string][]string{}
	for _, versionTask := range tasksWithDeps {
		for _, dependency := range versionTask.DependsOn {
			dependencyMap[versionTask.Id] = append(dependencyMap[versionTask.Id], dependency.TaskId)
		}
	}
	catcher := grip.NewBasicCatcher()
	cycles := tarjan.Connections(dependencyMap)
	for _, cycle := range cycles {
		if len(cycle) > 1 {
			catcher.Errorf("dependency cycle detected: %s", strings.Join(cycle, ","))
		}
	}
	return catcher.Resolve()
}

func (t *Task) ToTaskNode() TaskNode {
	return TaskNode{
		Name:    t.DisplayName,
		Variant: t.BuildVariant,
		ID:      t.Id,
	}
}

func AnyActiveTasks(tasks []Task) bool {
	for _, t := range tasks {
		if t.Activated {
			return true
		}
	}
	return false
}

func TaskSliceToMap(tasks []Task) map[string]Task {
	taskMap := make(map[string]Task, len(tasks))
	for _, t := range tasks {
		taskMap[t.Id] = t
	}

	return taskMap
}

func GetLatestExecution(taskId string) (int, error) {
	var t *Task
	var err error
	t, err = FindOneId(taskId)
	if err != nil {
		return -1, err
	}
	if t == nil {
		pieces := strings.Split(taskId, "_")
		pieces = pieces[:len(pieces)-1]
		taskId = strings.Join(pieces, "_")
		t, err = FindOneId(taskId)
		if err != nil {
			return -1, errors.Wrap(err, "getting task")
		}
	}
	if t == nil {
		return -1, errors.Errorf("task '%s' not found", taskId)
	}
	return t.Execution, nil
}

// GetTimeSpent returns the total time_taken and makespan of tasks
func GetTimeSpent(tasks []Task) (time.Duration, time.Duration) {
	var timeTaken time.Duration
	earliestStartTime := utility.MaxTime
	latestFinishTime := utility.ZeroTime
	for _, t := range tasks {
		if t.DisplayOnly {
			continue
		}
		timeTaken += t.TimeTaken
		if !utility.IsZeroTime(t.StartTime) && t.StartTime.Before(earliestStartTime) {
			earliestStartTime = t.StartTime
		}
		if t.FinishTime.After(latestFinishTime) {
			latestFinishTime = t.FinishTime
		}
	}

	if earliestStartTime == utility.MaxTime || latestFinishTime == utility.ZeroTime {
		return 0, 0
	}

	return timeTaken, latestFinishTime.Sub(earliestStartTime)
}

type TasksSortOrder struct {
	Key   string
	Order int
}

type GetTasksByProjectAndCommitOptions struct {
	Project        string
	CommitHash     string
	StartingTaskId string
	Status         string
	VariantName    string
	TaskName       string
	Limit          int
}

<<<<<<< HEAD
type GetTasksByVersionOptions struct {
	Statuses                            []string
	BaseStatuses                        []string
	Variants                            []string
	TaskNames                           []string
	Page                                int
	Limit                               int
	FieldsToProject                     []string
	Sorts                               []TasksSortOrder
	IncludeExecutionTasks               bool
	IncludeBaseTasks                    bool
	IncludeEmptyActivation              bool
	IncludeBuildVariantDisplayName      bool
	IsPatch                             bool
	UseLegacyAddBuildVariantDisplayName bool
}

// GetTasksByVersion gets all tasks for a specific version
// Query results can be filtered by task name, variant name and status in addition to being paginated and limited
func GetTasksByVersion(versionID string, opts GetTasksByVersionOptions) ([]Task, int, error) {
	if opts.IncludeBuildVariantDisplayName {
		opts.UseLegacyAddBuildVariantDisplayName = ShouldUseLegacyAddBuildVariantDisplayName(versionID)
	}
	pipeline, err := getTasksByVersionPipeline(versionID, opts)
	if err != nil {
		return nil, 0, errors.Wrap(err, "getting tasks by version pipeline")
	}
	if len(opts.Sorts) > 0 {
		sortPipeline := []bson.M{}

		sortFields := bson.D{}
		for _, singleSort := range opts.Sorts {
			if singleSort.Key == DisplayStatusKey || singleSort.Key == BaseTaskStatusKey {
				sortPipeline = append(sortPipeline, addStatusColorSort(singleSort.Key))
				sortFields = append(sortFields, bson.E{Key: "__" + singleSort.Key, Value: singleSort.Order})
			} else if singleSort.Key == TimeTakenKey {
				sortPipeline = append(sortPipeline, recalculateTimeTaken())
				sortFields = append(sortFields, bson.E{Key: singleSort.Key, Value: singleSort.Order})
			} else {
				sortFields = append(sortFields, bson.E{Key: singleSort.Key, Value: singleSort.Order})
			}
		}
		sortFields = append(sortFields, bson.E{Key: IdKey, Value: 1})

		sortPipeline = append(sortPipeline, bson.M{
			"$sort": sortFields,
		})

		pipeline = append(pipeline, sortPipeline...)
	}

	if len(opts.FieldsToProject) > 0 {
		fieldKeys := bson.M{}
		for _, field := range opts.FieldsToProject {
			fieldKeys[field] = 1
		}
		pipeline = append(pipeline, bson.M{
			"$project": fieldKeys,
		})
	}

	// If there is a limit we should calculate the total count before we apply the limit and pagination
	if opts.Limit > 0 {
		paginatePipeline := []bson.M{}
		paginatePipeline = append(paginatePipeline, bson.M{
			"$skip": opts.Page * opts.Limit,
		})
		paginatePipeline = append(paginatePipeline, bson.M{
			"$limit": opts.Limit,
		})
		// Use a $facet to perform separate aggregations for $count and to sort and paginate the results in the same query
		tasksAndCountPipeline := bson.M{
			"$facet": bson.M{
				"count": []bson.M{
					{"$count": "count"},
				},
				"tasks": paginatePipeline,
			},
		}
		pipeline = append(pipeline, tasksAndCountPipeline)
	}

	env := evergreen.GetEnvironment()
	ctx, cancel := env.Context()
	defer cancel()
	cursor, err := env.DB().Collection(Collection).Aggregate(ctx, pipeline)
	if err != nil {
		return nil, 0, err
	}

	var results []Task
	var count int

	// If there is no limit applied we should just return the tasks and compute the total count in go.
	// This avoids hitting the 16 MB limit on the aggregation pipeline in the $facet stage https://jira.mongodb.org/browse/EVG-15334
	if opts.Limit > 0 {
		type TasksAndCount struct {
			Tasks []Task           `bson:"tasks"`
			Count []map[string]int `bson:"count"`
		}
		taskAndCountResults := []TasksAndCount{}
		err = cursor.All(ctx, &taskAndCountResults)
		if err != nil {
			return nil, 0, err
		}
		if len(taskAndCountResults) > 0 && len(taskAndCountResults[0].Count) > 0 {
			count = taskAndCountResults[0].Count[0]["count"]
			results = taskAndCountResults[0].Tasks
		}
	} else {
		taskResults := []Task{}
		err = cursor.All(ctx, &taskResults)
		if err != nil {
			return nil, 0, err
		}
		results = taskResults
		count = len(results)
	}

	if len(results) == 0 {
		return nil, 0, nil
	}

	return results, count, nil
}

type StatusCount struct {
	Status string `bson:"status"`
	Count  int    `bson:"count"`
}

type TaskStats struct {
	Counts []StatusCount `bson:"counts"`
	ETA    *time.Time    `bson:"eta"`
}

func GetTaskStatsByVersion(versionID string, opts GetTasksByVersionOptions) (*TaskStats, error) {
	if opts.IncludeBuildVariantDisplayName {
		opts.UseLegacyAddBuildVariantDisplayName = ShouldUseLegacyAddBuildVariantDisplayName(versionID)
	}
	pipeline, err := getTasksByVersionPipeline(versionID, opts)
	if err != nil {
		return nil, errors.Wrap(err, "getting tasks by version pipeline")
	}
	maxEtaPipeline := []bson.M{
		{
			"$match": bson.M{
				ExpectedDurationKey: bson.M{"$exists": true},
				StartTimeKey:        bson.M{"$exists": true},
				DisplayStatusKey:    bson.M{"$in": []string{evergreen.TaskStarted, evergreen.TaskDispatched}},
			},
		},
		{
			"$project": bson.M{
				"eta": bson.M{
					"$add": []interface{}{
						bson.M{"$divide": []interface{}{"$" + ExpectedDurationKey, time.Millisecond}},
						"$" + StartTimeKey,
					},
				},
			},
		},
		{
			"$group": bson.M{
				"_id":     nil,
				"max_eta": bson.M{"$max": "$eta"},
			},
		},
		{
			"$project": bson.M{
				"_id":     0,
				"max_eta": 1,
			},
		},
	}
	groupPipeline := []bson.M{
		{"$group": bson.M{
			"_id":   "$" + DisplayStatusKey,
			"count": bson.M{"$sum": 1},
		}},
		{"$sort": bson.M{"_id": 1}},
		{"$project": bson.M{
			"status": "$_id",
			"count":  1,
		}},
	}
	facet := bson.M{"$facet": bson.M{
		"counts": groupPipeline,
		"eta":    maxEtaPipeline,
	}}
	pipeline = append(pipeline, facet)

	type maxETAForQuery struct {
		MaxETA time.Time `bson:"max_eta"`
	}

	type taskStatsForQueryResult struct {
		Counts []StatusCount    `bson:"counts"`
		ETA    []maxETAForQuery `bson:"eta"`
	}

	taskStats := []taskStatsForQueryResult{}
	if err := Aggregate(pipeline, &taskStats); err != nil {
		return nil, errors.Wrap(err, "aggregating task stats for version")
	}
	result := TaskStats{}
	result.Counts = taskStats[0].Counts
	if len(taskStats[0].ETA) > 0 {
		result.ETA = &taskStats[0].ETA[0].MaxETA
	}

	return &result, nil
}

// ShouldUseLegacyAddBuildVariantDisplayName returns a boolean indicating whether the given version uses the buildVariantDisplayName field that was added in https://jira.mongodb.org/browse/EVG-16761
// This is used to determine whether we should use the buildVariantDisplayName field in the task document or if we should use a $lookup to retrieve it
func ShouldUseLegacyAddBuildVariantDisplayName(versionID string) bool {
	query := db.Query(ByVersion(versionID))
	task, err := FindOne(query)
	if err != nil {
		return false
	}
	if task == nil {
		return false
	}

	return task.BuildVariantDisplayName == ""
}

type GroupedTaskStatusCount struct {
	Variant      string         `bson:"variant"`
	DisplayName  string         `bson:"display_name"`
	StatusCounts []*StatusCount `bson:"status_counts"`
}

func GetGroupedTaskStatsByVersion(versionID string, opts GetTasksByVersionOptions) ([]*GroupedTaskStatusCount, error) {
	opts.IncludeBuildVariantDisplayName = true
	opts.UseLegacyAddBuildVariantDisplayName = ShouldUseLegacyAddBuildVariantDisplayName(versionID)
	pipeline, err := getTasksByVersionPipeline(versionID, opts)
	if err != nil {
		return nil, errors.Wrap(err, "getting tasks by version pipeline")
	}
	project := bson.M{"$project": bson.M{
		BuildVariantKey:            "$" + BuildVariantKey,
		BuildVariantDisplayNameKey: "$" + BuildVariantDisplayNameKey,
		DisplayStatusKey:           "$" + DisplayStatusKey,
	}}
	pipeline = append(pipeline, project)
	variantStatusesKey := "variant_statuses"
	statusCountsKey := "status_counts"
	groupByStatusPipeline := []bson.M{
		// Group tasks by variant
		{
			"$group": bson.M{
				"_id": "$" + BuildVariantKey,
				variantStatusesKey: bson.M{
					"$push": bson.M{
						DisplayStatusKey:           "$" + DisplayStatusKey,
						BuildVariantKey:            "$" + BuildVariantKey,
						BuildVariantDisplayNameKey: "$" + BuildVariantDisplayNameKey,
					},
				},
			},
		},
		{
			"$unwind": bson.M{
				"path":                       "$" + variantStatusesKey,
				"preserveNullAndEmptyArrays": false,
			},
		},
		{
			"$project": bson.M{
				variantStatusesKey: 1,
				"_id":              0,
			},
		},
		// Group tasks by variant and status and calculate count for each status
		{
			"$group": bson.M{
				"_id": bson.M{
					DisplayStatusKey:           "$" + bsonutil.GetDottedKeyName(variantStatusesKey, DisplayStatusKey),
					BuildVariantKey:            "$" + bsonutil.GetDottedKeyName(variantStatusesKey, BuildVariantKey),
					BuildVariantDisplayNameKey: "$" + bsonutil.GetDottedKeyName(variantStatusesKey, BuildVariantDisplayNameKey),
				},
				"count": bson.M{"$sum": 1},
			},
		},
		// Sort the values by status so they are sorted before being grouped. This will ensure that they are sorted in the array when they are grouped.
		{
			"$sort": bson.M{
				bsonutil.GetDottedKeyName("_id", DisplayStatusKey): 1,
			},
		},
		// Group the elements by build variant and status_counts
		{
			"$group": bson.M{
				"_id": bson.M{BuildVariantKey: "$" + bsonutil.GetDottedKeyName("_id", BuildVariantKey), BuildVariantDisplayNameKey: "$" + bsonutil.GetDottedKeyName("_id", BuildVariantDisplayNameKey)},
				statusCountsKey: bson.M{
					"$push": bson.M{
						"status": "$" + bsonutil.GetDottedKeyName("_id", DisplayStatusKey),
						"count":  "$count",
					},
				},
			},
		},
		{
			"$project": bson.M{
				"variant":       "$" + bsonutil.GetDottedKeyName("_id", BuildVariantKey),
				"display_name":  "$" + bsonutil.GetDottedKeyName("_id", BuildVariantDisplayNameKey),
				statusCountsKey: 1,
			},
		},
		// Sort build variants in alphanumeric order for final return
		{
			"$sort": bson.M{
				"display_name": 1,
			},
		},
	}
	pipeline = append(pipeline, groupByStatusPipeline...)
	result := []*GroupedTaskStatusCount{}

	if err := Aggregate(pipeline, &result); err != nil {
		return nil, errors.Wrap(err, "aggregating task stats")
	}
	return result, nil

}

// GetBaseStatusesForActivatedTasks returns the base statuses for activated tasks on a version.
func GetBaseStatusesForActivatedTasks(versionID string, baseVersionID string) ([]string, error) {
	pipeline := []bson.M{}
	taskField := "tasks"

	// Fetch all activated tasks from version, and all tasks from base version
	pipeline = append(pipeline, bson.M{
		"$match": bson.M{
			"$or": []bson.M{
				{VersionKey: baseVersionID},
				{VersionKey: versionID, ActivatedTimeKey: bson.M{"$ne": utility.ZeroTime}},
			},
		}})
	// Add display status
	pipeline = append(pipeline, addDisplayStatus)
	// Group by display name and build variant, and keep track of DisplayStatus and Version fields
	pipeline = append(pipeline, bson.M{
		"$group": bson.M{
			"_id": bson.M{DisplayNameKey: "$" + DisplayNameKey, BuildVariantKey: "$" + BuildVariantKey},
			taskField: bson.M{"$push": bson.M{
				DisplayStatusKey: "$" + DisplayStatusKey,
				VersionKey:       "$" + VersionKey,
			}},
		},
	})
	// Only keep records that exist both on the version & base version (i.e. there are 2 copies)
	pipeline = append(pipeline, bson.M{
		"$match": bson.M{taskField: bson.M{"$size": 2}},
	})
	// Unwind to put tasks into a state where it's easier to filter
	pipeline = append(pipeline, bson.M{
		"$unwind": bson.M{
			"path": "$" + taskField,
		},
	})
	// Filter out tasks that aren't from base version
	pipeline = append(pipeline, bson.M{
		"$match": bson.M{bsonutil.GetDottedKeyName(taskField, VersionKey): baseVersionID},
	})
	// Group to get rid of duplicate statuses
	pipeline = append(pipeline, bson.M{
		"$group": bson.M{
			"_id": "$" + bsonutil.GetDottedKeyName(taskField, DisplayStatusKey),
		},
	})
	// Sort to guarantee order
	pipeline = append(pipeline, bson.M{
		"$sort": bson.D{
			bson.E{Key: "_id", Value: 1},
		},
	})

	res := []map[string]string{}
	err := Aggregate(pipeline, &res)
	if err != nil {
		return nil, errors.Wrap(err, "aggregating base task statuses")
	}
	statuses := []string{}
	for _, r := range res {
		statuses = append(statuses, r["_id"])
	}
	return statuses, nil
}

type HasMatchingTasksOptions struct {
	TaskNames []string
	Variants  []string
	Statuses  []string
	IsPatch   bool
}

// HasMatchingTasks returns true if the version has tasks with the given statuses
func HasMatchingTasks(versionID string, opts HasMatchingTasksOptions) (bool, error) {
	options := GetTasksByVersionOptions{
		TaskNames:                      opts.TaskNames,
		Variants:                       opts.Variants,
		Statuses:                       opts.Statuses,
		IncludeBuildVariantDisplayName: true,
		IsPatch:                        opts.IsPatch,
	}
	if len(opts.Variants) > 0 {
		options.UseLegacyAddBuildVariantDisplayName = ShouldUseLegacyAddBuildVariantDisplayName(versionID)
	}
	pipeline, err := getTasksByVersionPipeline(versionID, options)
	if err != nil {
		return false, errors.Wrap(err, "getting tasks by version pipeline")
	}
	pipeline = append(pipeline, bson.M{"$count": "count"})
	env := evergreen.GetEnvironment()
	ctx, cancel := env.Context()
	defer cancel()
	cursor, err := env.DB().Collection(Collection).Aggregate(ctx, pipeline)
	if err != nil {
		return false, err
	}
	type Count struct {
		Count int `bson:"count"`
	}
	count := []*Count{}
	err = cursor.All(ctx, &count)
	if err != nil {
		return false, err
	}
	if len(count) == 0 {
		return false, nil
	}
	return count[0].Count > 0, nil
}

func getTasksByVersionPipeline(versionID string, opts GetTasksByVersionOptions) ([]bson.M, error) {
	match := bson.M{}
	if !opts.IncludeBuildVariantDisplayName && opts.UseLegacyAddBuildVariantDisplayName {
		return nil, errors.New("should not use UseLegacyAddBuildVariantDisplayName with !IncludeBuildVariantDisplayName")
	}
	match[VersionKey] = versionID

	if len(opts.TaskNames) > 0 {
		taskNamesAsRegex := strings.Join(opts.TaskNames, "|")
		match[DisplayNameKey] = bson.M{"$regex": taskNamesAsRegex, "$options": "i"}
	}
	// Depending on whether a version is a patch or mainline commit we need to treat how we fetch unscheduled tasks differently.
	// Unscheduled
	if opts.IsPatch {
		// Activated Time is needed to filter out generated tasks that have been generated but not yet activated
		if !opts.IncludeEmptyActivation {
			match[ActivatedTimeKey] = bson.M{"$ne": utility.ZeroTime}
		}
	} else {
		if opts.IncludeEmptyActivation {
			match[GeneratedByKey] = bson.M{"$exists": false}
		}
	}
	pipeline := []bson.M{
		{"$match": match},
	}

	// Add BuildVariantDisplayName to all the results if it we need to match on the entire set of results
	// This is an expensive operation so we only want to do it if we have to
	if len(opts.Variants) > 0 && opts.IncludeBuildVariantDisplayName {
		if opts.UseLegacyAddBuildVariantDisplayName {
			pipeline = append(pipeline, AddBuildVariantDisplayName...)
		}

		// Allow searching by either variant name or variant display
		variantsAsRegex := strings.Join(opts.Variants, "|")
		match = bson.M{
			"$or": []bson.M{
				{BuildVariantDisplayNameKey: bson.M{"$regex": variantsAsRegex, "$options": "i"}},
				{BuildVariantKey: bson.M{"$regex": variantsAsRegex, "$options": "i"}},
			},
		}
		pipeline = append(pipeline, bson.M{"$match": match})
	}

	if !opts.IncludeExecutionTasks {
		const tempParentKey = "_parent"
		// Split tasks so that we only look up if the task is an execution task if display task ID is unset and
		// display only is false (i.e. we don't know if it's a display task or not).
		facet := bson.M{
			"$facet": bson.M{
				// We skip lookup for anything we already know is not part of a display task
				"id_empty": []bson.M{
					{
						"$match": bson.M{
							"$or": []bson.M{
								{DisplayTaskIdKey: ""},
								{DisplayOnlyKey: true},
							},
						},
					},
				},
				// No ID and not display task: lookup if it's an execution task for some task, and then filter it out if it is
				"no_id": []bson.M{
					{
						"$match": bson.M{
							DisplayTaskIdKey: nil,
							DisplayOnlyKey:   bson.M{"$ne": true},
						},
					},
					{"$lookup": bson.M{
						"from":         Collection,
						"localField":   IdKey,
						"foreignField": ExecutionTasksKey,
						"as":           tempParentKey,
					}},
					{
						"$match": bson.M{
							tempParentKey: []interface{}{},
						},
					},
				},
			},
		}
		pipeline = append(pipeline, facet)

		// Recombine the tasks so that we can continue the pipeline on the joined tasks
		recombineTasks := []bson.M{
			{"$project": bson.M{
				"tasks": bson.M{
					"$setUnion": []string{"$no_id", "$id_empty"},
				}},
			},
			{"$unwind": "$tasks"},
			{"$replaceRoot": bson.M{"newRoot": "$tasks"}},
		}

		pipeline = append(pipeline, recombineTasks...)
	}

	pipeline = append(pipeline, AddAnnotations...)
	pipeline = append(pipeline,
		// Add a field for the display status of each task
		addDisplayStatus,
	)
	// Filter on the computed display status before continuing to add additional fields.
	if len(opts.Statuses) > 0 {
		pipeline = append(pipeline, bson.M{
			"$match": bson.M{
				DisplayStatusKey: bson.M{"$in": opts.Statuses},
			},
		})
	}
	if opts.IncludeBaseTasks {
		baseCommitMatch := []bson.M{
			{"$eq": []string{"$" + BuildVariantKey, "$$" + BuildVariantKey}},
			{"$eq": []string{"$" + DisplayNameKey, "$$" + DisplayNameKey}},
		}

		// If we are requesting a mainline commit's base task we want to use the previous commit instead.
		if !opts.IsPatch {
			baseCommitMatch = append(baseCommitMatch, bson.M{
				"$eq": []interface{}{"$" + RevisionOrderNumberKey, bson.M{
					"$subtract": []interface{}{"$$" + RevisionOrderNumberKey, 1},
				}},
			})
		} else {
			baseCommitMatch = append(baseCommitMatch, bson.M{
				"$eq": []string{"$" + RevisionKey, "$$" + RevisionKey},
			})
		}
		pipeline = append(pipeline, []bson.M{
			// Add data about the base task
			{"$lookup": bson.M{
				"from": Collection,
				"let": bson.M{
					RevisionKey:            "$" + RevisionKey,
					BuildVariantKey:        "$" + BuildVariantKey,
					DisplayNameKey:         "$" + DisplayNameKey,
					RevisionOrderNumberKey: "$" + RevisionOrderNumberKey,
				},
				"as": BaseTaskKey,
				"pipeline": []bson.M{
					{"$match": bson.M{
						RequesterKey: evergreen.RepotrackerVersionRequester,
						"$expr": bson.M{
							"$and": baseCommitMatch,
						},
					}},
					{"$project": bson.M{
						IdKey:     1,
						StatusKey: displayStatusExpression,
					}},
					{"$limit": 1},
				},
			}},
			{
				"$unwind": bson.M{
					"path":                       "$" + BaseTaskKey,
					"preserveNullAndEmptyArrays": true,
				},
			},
		}...,
		)
	}
	// Add the build variant display name to the returned subset of results if it wasn't added earlier
	if len(opts.Variants) == 0 && opts.IncludeBuildVariantDisplayName {
		if opts.UseLegacyAddBuildVariantDisplayName {
			pipeline = append(pipeline, AddBuildVariantDisplayName...)
		}
	}

	if opts.IncludeBaseTasks && len(opts.BaseStatuses) > 0 {
		pipeline = append(pipeline, bson.M{
			"$match": bson.M{
				BaseTaskStatusKey: bson.M{"$in": opts.BaseStatuses},
			},
		})
	}

	return pipeline, nil
}

func recalculateTimeTaken() bson.M {
	return bson.M{
		"$set": bson.M{
			TimeTakenKey: bson.M{
				"$cond": bson.M{
					"if": bson.M{
						"$eq": []string{"$" + StatusKey, evergreen.TaskStarted},
					},
					// Time taken for a task is in nanoseconds. Since subtracting two dates in MongoDB yields milliseconds, we have
					// to multiply by time.Millisecond (1000000) to keep time taken consistently in nanoseconds.
					"then": bson.M{"$multiply": []interface{}{time.Millisecond, bson.M{"$subtract": []interface{}{"$$NOW", "$" + StartTimeKey}}}},
					"else": "$" + TimeTakenKey,
				},
			},
		},
	}
}

// addStatusColorSort adds a stage which takes a task display status and returns an integer
// for the rank at which it should be sorted. the return value groups all statuses with the
// same color together. this should be kept consistent with the badge status colors in spruce
func addStatusColorSort(key string) bson.M {
	return bson.M{
		"$addFields": bson.M{
			"__" + key: bson.M{
				"$switch": bson.M{
					"branches": []bson.M{
						{
							"case": bson.M{
								"$in": []interface{}{"$" + key, []string{evergreen.TaskFailed, evergreen.TaskTestTimedOut, evergreen.TaskTimedOut}},
							},
							"then": 1, // red
						},
						{
							"case": bson.M{
								"$in": []interface{}{"$" + key, []string{evergreen.TaskKnownIssue}},
							},
							"then": 2,
						},
						{
							"case": bson.M{
								"$eq": []string{"$" + key, evergreen.TaskSetupFailed},
							},
							"then": 3, // lavender
						},
						{
							"case": bson.M{
								"$in": []interface{}{"$" + key, []string{evergreen.TaskSystemFailed, evergreen.TaskSystemUnresponse, evergreen.TaskSystemTimedOut}},
							},
							"then": 4, // purple
						},
						{
							"case": bson.M{
								"$in": []interface{}{"$" + key, []string{evergreen.TaskStarted, evergreen.TaskDispatched}},
							},
							"then": 5, // yellow
						},
						{
							"case": bson.M{
								"$eq": []string{"$" + key, evergreen.TaskSucceeded},
							},
							"then": 10, // green
						},
					},
					"default": 6, // all shades of grey
				},
			},
		},
	}
}

=======
>>>>>>> 736917e0
func AddParentDisplayTasks(tasks []Task) ([]Task, error) {
	if len(tasks) == 0 {
		return tasks, nil
	}
	taskIDs := []string{}
	tasksCopy := tasks
	for _, t := range tasks {
		taskIDs = append(taskIDs, t.Id)
	}
	parents, err := FindAll(db.Query(ByExecutionTasks(taskIDs)))
	if err != nil {
		return nil, errors.Wrap(err, "finding parent display tasks")
	}
	childrenToParents := map[string]*Task{}
	for i, dt := range parents {
		for _, et := range dt.ExecutionTasks {
			childrenToParents[et] = &parents[i]
		}
	}
	for i, t := range tasksCopy {
		if childrenToParents[t.Id] != nil {
			t.DisplayTask = childrenToParents[t.Id]
			tasksCopy[i] = t
		}
	}
	return tasksCopy, nil
}

// UpdateDependsOn appends new dependencies to tasks that already depend on this task
func (t *Task) UpdateDependsOn(status string, newDependencyIDs []string) error {
	newDependencies := make([]Dependency, 0, len(newDependencyIDs))
	for _, depID := range newDependencyIDs {
		newDependencies = append(newDependencies, Dependency{
			TaskId: depID,
			Status: status,
		})
	}

	_, err := UpdateAll(
		bson.M{
			DependsOnKey: bson.M{"$elemMatch": bson.M{
				DependencyTaskIdKey: t.Id,
				DependencyStatusKey: status,
			}},
		},
		bson.M{"$push": bson.M{DependsOnKey: bson.M{"$each": newDependencies}}},
	)

	return errors.Wrap(err, "updating dependencies")
}

func (t *Task) SetTaskGroupInfo() error {
	return errors.WithStack(UpdateOne(bson.M{IdKey: t.Id},
		bson.M{"$set": bson.M{
			TaskGroupOrderKey:    t.TaskGroupOrder,
			TaskGroupMaxHostsKey: t.TaskGroupMaxHosts,
		}}))
}

func (t *Task) SetDisplayTaskID(id string) error {
	t.DisplayTaskId = utility.ToStringPtr(id)
	return errors.WithStack(UpdateOne(bson.M{IdKey: t.Id},
		bson.M{"$set": bson.M{
			DisplayTaskIdKey: id,
		}}))
}

func (t *Task) SetNumDependents() error {
	update := bson.M{
		"$set": bson.M{
			NumDepsKey: t.NumDependents,
		},
	}
	if t.NumDependents == 0 {
		update = bson.M{"$unset": bson.M{
			NumDepsKey: "",
		}}
	}
	return UpdateOne(bson.M{
		IdKey: t.Id,
	}, update)
}

func AddDisplayTaskIdToExecTasks(displayTaskId string, execTasksToUpdate []string) error {
	if len(execTasksToUpdate) == 0 {
		return nil
	}
	_, err := UpdateAll(bson.M{
		IdKey: bson.M{"$in": execTasksToUpdate},
	},
		bson.M{"$set": bson.M{
			DisplayTaskIdKey: displayTaskId,
		}},
	)
	return err
}

func AddExecTasksToDisplayTask(displayTaskId string, execTasks []string, displayTaskActivated bool) error {
	if len(execTasks) == 0 {
		return nil
	}
	update := bson.M{"$addToSet": bson.M{
		ExecutionTasksKey: bson.M{"$each": execTasks},
	}}

	if displayTaskActivated {
		// verify that the display task isn't already activated
		dt, err := FindOneId(displayTaskId)
		if err != nil {
			return errors.Wrap(err, "getting display task")
		}
		if dt == nil {
			return errors.Errorf("display task not found")
		}
		if !dt.Activated {
			update["$set"] = bson.M{
				ActivatedKey:     true,
				ActivatedTimeKey: time.Now(),
			}
		}
	}

	return UpdateOne(
		bson.M{IdKey: displayTaskId},
		update,
	)
}

////////////////
// Cedar Helpers
////////////////

// getCedarTestResults fetches the task's test results from the Cedar service.
// If the task does not have test results in Cedar, (nil, nil) is returned. If
// the task is a display task, all of its execution tasks' test results are
// returned.
func (t *Task) getCedarTestResults() ([]TestResult, error) {
	ctx, cancel := evergreen.GetEnvironment().Context()
	defer cancel()

	if !t.hasCedarResults() {
		return nil, nil
	}

	taskID := t.Id
	if t.Archived {
		taskID = t.OldTaskId
	}

	opts := apimodels.GetCedarTestResultsOptions{
		BaseURL:     evergreen.GetEnvironment().Settings().Cedar.BaseURL,
		TaskID:      taskID,
		Execution:   utility.ToIntPtr(t.Execution),
		DisplayTask: t.DisplayOnly,
	}

	cedarResults, err := apimodels.GetCedarTestResultsWithStatusError(ctx, opts)
	if err != nil {
		return nil, errors.Wrap(err, "getting test results from cedar")
	}

	results := make([]TestResult, len(cedarResults.Results))
	for i, result := range cedarResults.Results {
		results[i] = ConvertCedarTestResult(result)
	}

	return results, nil
}

func (t *Task) hasCedarResults() bool {
	if !t.DisplayOnly || t.HasCedarResults {
		return t.HasCedarResults
	}

	// Older display tasks may incorrectly indicate that they do not have
	// test results in Cedar. In the case that the execution tasks have
	// results in Cedar, this will attempt to update the display task
	// accordingly.
	if len(t.ExecutionTasks) > 0 {
		var (
			execTasks []Task
			err       error
		)
		if t.Archived {
			// This is a display task from the old task collection,
			// we need to look there for its execution tasks.
			execTasks, err = FindAllOld(db.Query(bson.M{
				OldTaskIdKey: bson.M{"$in": t.ExecutionTasks},
				ExecutionKey: t.Execution,
			}))
		} else {
			execTasks, err = FindAll(db.Query(ByIds(t.ExecutionTasks)))
		}
		if err != nil {
			return false
		}

		for _, execTask := range execTasks {
			if execTask.HasCedarResults {
				// Attempt to update the display task's
				// HasCedarResults field. We will not update
				// the CedarResultsFailed field since we do
				// want to iterate through all of the execution
				// tasks and it isn't really needed for display
				// tasks. Since we do not want to fail here, we
				// can ignore the error.
				_ = t.SetHasCedarResults(true, false)

				return true
			}
		}
	}

	return false
}

// ConvertCedarTestResult converts a CedarTestResult struct into a TestResult
// struct.
func ConvertCedarTestResult(result apimodels.CedarTestResult) TestResult {
	return TestResult{
		TaskID:          result.TaskID,
		Execution:       result.Execution,
		TestFile:        result.TestName,
		DisplayTestName: result.DisplayTestName,
		GroupID:         result.GroupID,
		LogTestName:     result.LogTestName,
		URL:             result.LogURL,
		URLRaw:          result.RawLogURL,
		LineNum:         result.LineNum,
		StartTime:       float64(result.Start.Unix()),
		EndTime:         float64(result.End.Unix()),
		Status:          result.Status,
	}
}

// FindAbortingAndResettingForVersion finds dependencies for the task that are
// in the process of aborting and will eventually reset themselves.
func (t *Task) FindAbortingAndResettingDependencies() ([]Task, error) {
	recursiveDeps, err := GetRecursiveDependenciesUp([]Task{*t}, map[string]Task{})
	if err != nil {
		return nil, errors.Wrap(err, "getting recursive parent dependencies")
	}
	var taskIDs []string
	for _, dep := range recursiveDeps {
		taskIDs = append(taskIDs, dep.Id)
	}
	if len(taskIDs) == 0 {
		return nil, nil
	}

	// GetRecursiveDependenciesUp only populates a subset of the task's
	// in-memory fields, so query for them again with the necessary keys.
	q := db.Query(bson.M{
		IdKey:      bson.M{"$in": taskIDs},
		AbortedKey: true,
		"$or": []bson.M{
			{ResetWhenFinishedKey: true},
			{ResetFailedWhenFinishedKey: true},
		},
	})
	return FindAll(q)
}<|MERGE_RESOLUTION|>--- conflicted
+++ resolved
@@ -3453,701 +3453,6 @@
 	Limit          int
 }
 
-<<<<<<< HEAD
-type GetTasksByVersionOptions struct {
-	Statuses                            []string
-	BaseStatuses                        []string
-	Variants                            []string
-	TaskNames                           []string
-	Page                                int
-	Limit                               int
-	FieldsToProject                     []string
-	Sorts                               []TasksSortOrder
-	IncludeExecutionTasks               bool
-	IncludeBaseTasks                    bool
-	IncludeEmptyActivation              bool
-	IncludeBuildVariantDisplayName      bool
-	IsPatch                             bool
-	UseLegacyAddBuildVariantDisplayName bool
-}
-
-// GetTasksByVersion gets all tasks for a specific version
-// Query results can be filtered by task name, variant name and status in addition to being paginated and limited
-func GetTasksByVersion(versionID string, opts GetTasksByVersionOptions) ([]Task, int, error) {
-	if opts.IncludeBuildVariantDisplayName {
-		opts.UseLegacyAddBuildVariantDisplayName = ShouldUseLegacyAddBuildVariantDisplayName(versionID)
-	}
-	pipeline, err := getTasksByVersionPipeline(versionID, opts)
-	if err != nil {
-		return nil, 0, errors.Wrap(err, "getting tasks by version pipeline")
-	}
-	if len(opts.Sorts) > 0 {
-		sortPipeline := []bson.M{}
-
-		sortFields := bson.D{}
-		for _, singleSort := range opts.Sorts {
-			if singleSort.Key == DisplayStatusKey || singleSort.Key == BaseTaskStatusKey {
-				sortPipeline = append(sortPipeline, addStatusColorSort(singleSort.Key))
-				sortFields = append(sortFields, bson.E{Key: "__" + singleSort.Key, Value: singleSort.Order})
-			} else if singleSort.Key == TimeTakenKey {
-				sortPipeline = append(sortPipeline, recalculateTimeTaken())
-				sortFields = append(sortFields, bson.E{Key: singleSort.Key, Value: singleSort.Order})
-			} else {
-				sortFields = append(sortFields, bson.E{Key: singleSort.Key, Value: singleSort.Order})
-			}
-		}
-		sortFields = append(sortFields, bson.E{Key: IdKey, Value: 1})
-
-		sortPipeline = append(sortPipeline, bson.M{
-			"$sort": sortFields,
-		})
-
-		pipeline = append(pipeline, sortPipeline...)
-	}
-
-	if len(opts.FieldsToProject) > 0 {
-		fieldKeys := bson.M{}
-		for _, field := range opts.FieldsToProject {
-			fieldKeys[field] = 1
-		}
-		pipeline = append(pipeline, bson.M{
-			"$project": fieldKeys,
-		})
-	}
-
-	// If there is a limit we should calculate the total count before we apply the limit and pagination
-	if opts.Limit > 0 {
-		paginatePipeline := []bson.M{}
-		paginatePipeline = append(paginatePipeline, bson.M{
-			"$skip": opts.Page * opts.Limit,
-		})
-		paginatePipeline = append(paginatePipeline, bson.M{
-			"$limit": opts.Limit,
-		})
-		// Use a $facet to perform separate aggregations for $count and to sort and paginate the results in the same query
-		tasksAndCountPipeline := bson.M{
-			"$facet": bson.M{
-				"count": []bson.M{
-					{"$count": "count"},
-				},
-				"tasks": paginatePipeline,
-			},
-		}
-		pipeline = append(pipeline, tasksAndCountPipeline)
-	}
-
-	env := evergreen.GetEnvironment()
-	ctx, cancel := env.Context()
-	defer cancel()
-	cursor, err := env.DB().Collection(Collection).Aggregate(ctx, pipeline)
-	if err != nil {
-		return nil, 0, err
-	}
-
-	var results []Task
-	var count int
-
-	// If there is no limit applied we should just return the tasks and compute the total count in go.
-	// This avoids hitting the 16 MB limit on the aggregation pipeline in the $facet stage https://jira.mongodb.org/browse/EVG-15334
-	if opts.Limit > 0 {
-		type TasksAndCount struct {
-			Tasks []Task           `bson:"tasks"`
-			Count []map[string]int `bson:"count"`
-		}
-		taskAndCountResults := []TasksAndCount{}
-		err = cursor.All(ctx, &taskAndCountResults)
-		if err != nil {
-			return nil, 0, err
-		}
-		if len(taskAndCountResults) > 0 && len(taskAndCountResults[0].Count) > 0 {
-			count = taskAndCountResults[0].Count[0]["count"]
-			results = taskAndCountResults[0].Tasks
-		}
-	} else {
-		taskResults := []Task{}
-		err = cursor.All(ctx, &taskResults)
-		if err != nil {
-			return nil, 0, err
-		}
-		results = taskResults
-		count = len(results)
-	}
-
-	if len(results) == 0 {
-		return nil, 0, nil
-	}
-
-	return results, count, nil
-}
-
-type StatusCount struct {
-	Status string `bson:"status"`
-	Count  int    `bson:"count"`
-}
-
-type TaskStats struct {
-	Counts []StatusCount `bson:"counts"`
-	ETA    *time.Time    `bson:"eta"`
-}
-
-func GetTaskStatsByVersion(versionID string, opts GetTasksByVersionOptions) (*TaskStats, error) {
-	if opts.IncludeBuildVariantDisplayName {
-		opts.UseLegacyAddBuildVariantDisplayName = ShouldUseLegacyAddBuildVariantDisplayName(versionID)
-	}
-	pipeline, err := getTasksByVersionPipeline(versionID, opts)
-	if err != nil {
-		return nil, errors.Wrap(err, "getting tasks by version pipeline")
-	}
-	maxEtaPipeline := []bson.M{
-		{
-			"$match": bson.M{
-				ExpectedDurationKey: bson.M{"$exists": true},
-				StartTimeKey:        bson.M{"$exists": true},
-				DisplayStatusKey:    bson.M{"$in": []string{evergreen.TaskStarted, evergreen.TaskDispatched}},
-			},
-		},
-		{
-			"$project": bson.M{
-				"eta": bson.M{
-					"$add": []interface{}{
-						bson.M{"$divide": []interface{}{"$" + ExpectedDurationKey, time.Millisecond}},
-						"$" + StartTimeKey,
-					},
-				},
-			},
-		},
-		{
-			"$group": bson.M{
-				"_id":     nil,
-				"max_eta": bson.M{"$max": "$eta"},
-			},
-		},
-		{
-			"$project": bson.M{
-				"_id":     0,
-				"max_eta": 1,
-			},
-		},
-	}
-	groupPipeline := []bson.M{
-		{"$group": bson.M{
-			"_id":   "$" + DisplayStatusKey,
-			"count": bson.M{"$sum": 1},
-		}},
-		{"$sort": bson.M{"_id": 1}},
-		{"$project": bson.M{
-			"status": "$_id",
-			"count":  1,
-		}},
-	}
-	facet := bson.M{"$facet": bson.M{
-		"counts": groupPipeline,
-		"eta":    maxEtaPipeline,
-	}}
-	pipeline = append(pipeline, facet)
-
-	type maxETAForQuery struct {
-		MaxETA time.Time `bson:"max_eta"`
-	}
-
-	type taskStatsForQueryResult struct {
-		Counts []StatusCount    `bson:"counts"`
-		ETA    []maxETAForQuery `bson:"eta"`
-	}
-
-	taskStats := []taskStatsForQueryResult{}
-	if err := Aggregate(pipeline, &taskStats); err != nil {
-		return nil, errors.Wrap(err, "aggregating task stats for version")
-	}
-	result := TaskStats{}
-	result.Counts = taskStats[0].Counts
-	if len(taskStats[0].ETA) > 0 {
-		result.ETA = &taskStats[0].ETA[0].MaxETA
-	}
-
-	return &result, nil
-}
-
-// ShouldUseLegacyAddBuildVariantDisplayName returns a boolean indicating whether the given version uses the buildVariantDisplayName field that was added in https://jira.mongodb.org/browse/EVG-16761
-// This is used to determine whether we should use the buildVariantDisplayName field in the task document or if we should use a $lookup to retrieve it
-func ShouldUseLegacyAddBuildVariantDisplayName(versionID string) bool {
-	query := db.Query(ByVersion(versionID))
-	task, err := FindOne(query)
-	if err != nil {
-		return false
-	}
-	if task == nil {
-		return false
-	}
-
-	return task.BuildVariantDisplayName == ""
-}
-
-type GroupedTaskStatusCount struct {
-	Variant      string         `bson:"variant"`
-	DisplayName  string         `bson:"display_name"`
-	StatusCounts []*StatusCount `bson:"status_counts"`
-}
-
-func GetGroupedTaskStatsByVersion(versionID string, opts GetTasksByVersionOptions) ([]*GroupedTaskStatusCount, error) {
-	opts.IncludeBuildVariantDisplayName = true
-	opts.UseLegacyAddBuildVariantDisplayName = ShouldUseLegacyAddBuildVariantDisplayName(versionID)
-	pipeline, err := getTasksByVersionPipeline(versionID, opts)
-	if err != nil {
-		return nil, errors.Wrap(err, "getting tasks by version pipeline")
-	}
-	project := bson.M{"$project": bson.M{
-		BuildVariantKey:            "$" + BuildVariantKey,
-		BuildVariantDisplayNameKey: "$" + BuildVariantDisplayNameKey,
-		DisplayStatusKey:           "$" + DisplayStatusKey,
-	}}
-	pipeline = append(pipeline, project)
-	variantStatusesKey := "variant_statuses"
-	statusCountsKey := "status_counts"
-	groupByStatusPipeline := []bson.M{
-		// Group tasks by variant
-		{
-			"$group": bson.M{
-				"_id": "$" + BuildVariantKey,
-				variantStatusesKey: bson.M{
-					"$push": bson.M{
-						DisplayStatusKey:           "$" + DisplayStatusKey,
-						BuildVariantKey:            "$" + BuildVariantKey,
-						BuildVariantDisplayNameKey: "$" + BuildVariantDisplayNameKey,
-					},
-				},
-			},
-		},
-		{
-			"$unwind": bson.M{
-				"path":                       "$" + variantStatusesKey,
-				"preserveNullAndEmptyArrays": false,
-			},
-		},
-		{
-			"$project": bson.M{
-				variantStatusesKey: 1,
-				"_id":              0,
-			},
-		},
-		// Group tasks by variant and status and calculate count for each status
-		{
-			"$group": bson.M{
-				"_id": bson.M{
-					DisplayStatusKey:           "$" + bsonutil.GetDottedKeyName(variantStatusesKey, DisplayStatusKey),
-					BuildVariantKey:            "$" + bsonutil.GetDottedKeyName(variantStatusesKey, BuildVariantKey),
-					BuildVariantDisplayNameKey: "$" + bsonutil.GetDottedKeyName(variantStatusesKey, BuildVariantDisplayNameKey),
-				},
-				"count": bson.M{"$sum": 1},
-			},
-		},
-		// Sort the values by status so they are sorted before being grouped. This will ensure that they are sorted in the array when they are grouped.
-		{
-			"$sort": bson.M{
-				bsonutil.GetDottedKeyName("_id", DisplayStatusKey): 1,
-			},
-		},
-		// Group the elements by build variant and status_counts
-		{
-			"$group": bson.M{
-				"_id": bson.M{BuildVariantKey: "$" + bsonutil.GetDottedKeyName("_id", BuildVariantKey), BuildVariantDisplayNameKey: "$" + bsonutil.GetDottedKeyName("_id", BuildVariantDisplayNameKey)},
-				statusCountsKey: bson.M{
-					"$push": bson.M{
-						"status": "$" + bsonutil.GetDottedKeyName("_id", DisplayStatusKey),
-						"count":  "$count",
-					},
-				},
-			},
-		},
-		{
-			"$project": bson.M{
-				"variant":       "$" + bsonutil.GetDottedKeyName("_id", BuildVariantKey),
-				"display_name":  "$" + bsonutil.GetDottedKeyName("_id", BuildVariantDisplayNameKey),
-				statusCountsKey: 1,
-			},
-		},
-		// Sort build variants in alphanumeric order for final return
-		{
-			"$sort": bson.M{
-				"display_name": 1,
-			},
-		},
-	}
-	pipeline = append(pipeline, groupByStatusPipeline...)
-	result := []*GroupedTaskStatusCount{}
-
-	if err := Aggregate(pipeline, &result); err != nil {
-		return nil, errors.Wrap(err, "aggregating task stats")
-	}
-	return result, nil
-
-}
-
-// GetBaseStatusesForActivatedTasks returns the base statuses for activated tasks on a version.
-func GetBaseStatusesForActivatedTasks(versionID string, baseVersionID string) ([]string, error) {
-	pipeline := []bson.M{}
-	taskField := "tasks"
-
-	// Fetch all activated tasks from version, and all tasks from base version
-	pipeline = append(pipeline, bson.M{
-		"$match": bson.M{
-			"$or": []bson.M{
-				{VersionKey: baseVersionID},
-				{VersionKey: versionID, ActivatedTimeKey: bson.M{"$ne": utility.ZeroTime}},
-			},
-		}})
-	// Add display status
-	pipeline = append(pipeline, addDisplayStatus)
-	// Group by display name and build variant, and keep track of DisplayStatus and Version fields
-	pipeline = append(pipeline, bson.M{
-		"$group": bson.M{
-			"_id": bson.M{DisplayNameKey: "$" + DisplayNameKey, BuildVariantKey: "$" + BuildVariantKey},
-			taskField: bson.M{"$push": bson.M{
-				DisplayStatusKey: "$" + DisplayStatusKey,
-				VersionKey:       "$" + VersionKey,
-			}},
-		},
-	})
-	// Only keep records that exist both on the version & base version (i.e. there are 2 copies)
-	pipeline = append(pipeline, bson.M{
-		"$match": bson.M{taskField: bson.M{"$size": 2}},
-	})
-	// Unwind to put tasks into a state where it's easier to filter
-	pipeline = append(pipeline, bson.M{
-		"$unwind": bson.M{
-			"path": "$" + taskField,
-		},
-	})
-	// Filter out tasks that aren't from base version
-	pipeline = append(pipeline, bson.M{
-		"$match": bson.M{bsonutil.GetDottedKeyName(taskField, VersionKey): baseVersionID},
-	})
-	// Group to get rid of duplicate statuses
-	pipeline = append(pipeline, bson.M{
-		"$group": bson.M{
-			"_id": "$" + bsonutil.GetDottedKeyName(taskField, DisplayStatusKey),
-		},
-	})
-	// Sort to guarantee order
-	pipeline = append(pipeline, bson.M{
-		"$sort": bson.D{
-			bson.E{Key: "_id", Value: 1},
-		},
-	})
-
-	res := []map[string]string{}
-	err := Aggregate(pipeline, &res)
-	if err != nil {
-		return nil, errors.Wrap(err, "aggregating base task statuses")
-	}
-	statuses := []string{}
-	for _, r := range res {
-		statuses = append(statuses, r["_id"])
-	}
-	return statuses, nil
-}
-
-type HasMatchingTasksOptions struct {
-	TaskNames []string
-	Variants  []string
-	Statuses  []string
-	IsPatch   bool
-}
-
-// HasMatchingTasks returns true if the version has tasks with the given statuses
-func HasMatchingTasks(versionID string, opts HasMatchingTasksOptions) (bool, error) {
-	options := GetTasksByVersionOptions{
-		TaskNames:                      opts.TaskNames,
-		Variants:                       opts.Variants,
-		Statuses:                       opts.Statuses,
-		IncludeBuildVariantDisplayName: true,
-		IsPatch:                        opts.IsPatch,
-	}
-	if len(opts.Variants) > 0 {
-		options.UseLegacyAddBuildVariantDisplayName = ShouldUseLegacyAddBuildVariantDisplayName(versionID)
-	}
-	pipeline, err := getTasksByVersionPipeline(versionID, options)
-	if err != nil {
-		return false, errors.Wrap(err, "getting tasks by version pipeline")
-	}
-	pipeline = append(pipeline, bson.M{"$count": "count"})
-	env := evergreen.GetEnvironment()
-	ctx, cancel := env.Context()
-	defer cancel()
-	cursor, err := env.DB().Collection(Collection).Aggregate(ctx, pipeline)
-	if err != nil {
-		return false, err
-	}
-	type Count struct {
-		Count int `bson:"count"`
-	}
-	count := []*Count{}
-	err = cursor.All(ctx, &count)
-	if err != nil {
-		return false, err
-	}
-	if len(count) == 0 {
-		return false, nil
-	}
-	return count[0].Count > 0, nil
-}
-
-func getTasksByVersionPipeline(versionID string, opts GetTasksByVersionOptions) ([]bson.M, error) {
-	match := bson.M{}
-	if !opts.IncludeBuildVariantDisplayName && opts.UseLegacyAddBuildVariantDisplayName {
-		return nil, errors.New("should not use UseLegacyAddBuildVariantDisplayName with !IncludeBuildVariantDisplayName")
-	}
-	match[VersionKey] = versionID
-
-	if len(opts.TaskNames) > 0 {
-		taskNamesAsRegex := strings.Join(opts.TaskNames, "|")
-		match[DisplayNameKey] = bson.M{"$regex": taskNamesAsRegex, "$options": "i"}
-	}
-	// Depending on whether a version is a patch or mainline commit we need to treat how we fetch unscheduled tasks differently.
-	// Unscheduled
-	if opts.IsPatch {
-		// Activated Time is needed to filter out generated tasks that have been generated but not yet activated
-		if !opts.IncludeEmptyActivation {
-			match[ActivatedTimeKey] = bson.M{"$ne": utility.ZeroTime}
-		}
-	} else {
-		if opts.IncludeEmptyActivation {
-			match[GeneratedByKey] = bson.M{"$exists": false}
-		}
-	}
-	pipeline := []bson.M{
-		{"$match": match},
-	}
-
-	// Add BuildVariantDisplayName to all the results if it we need to match on the entire set of results
-	// This is an expensive operation so we only want to do it if we have to
-	if len(opts.Variants) > 0 && opts.IncludeBuildVariantDisplayName {
-		if opts.UseLegacyAddBuildVariantDisplayName {
-			pipeline = append(pipeline, AddBuildVariantDisplayName...)
-		}
-
-		// Allow searching by either variant name or variant display
-		variantsAsRegex := strings.Join(opts.Variants, "|")
-		match = bson.M{
-			"$or": []bson.M{
-				{BuildVariantDisplayNameKey: bson.M{"$regex": variantsAsRegex, "$options": "i"}},
-				{BuildVariantKey: bson.M{"$regex": variantsAsRegex, "$options": "i"}},
-			},
-		}
-		pipeline = append(pipeline, bson.M{"$match": match})
-	}
-
-	if !opts.IncludeExecutionTasks {
-		const tempParentKey = "_parent"
-		// Split tasks so that we only look up if the task is an execution task if display task ID is unset and
-		// display only is false (i.e. we don't know if it's a display task or not).
-		facet := bson.M{
-			"$facet": bson.M{
-				// We skip lookup for anything we already know is not part of a display task
-				"id_empty": []bson.M{
-					{
-						"$match": bson.M{
-							"$or": []bson.M{
-								{DisplayTaskIdKey: ""},
-								{DisplayOnlyKey: true},
-							},
-						},
-					},
-				},
-				// No ID and not display task: lookup if it's an execution task for some task, and then filter it out if it is
-				"no_id": []bson.M{
-					{
-						"$match": bson.M{
-							DisplayTaskIdKey: nil,
-							DisplayOnlyKey:   bson.M{"$ne": true},
-						},
-					},
-					{"$lookup": bson.M{
-						"from":         Collection,
-						"localField":   IdKey,
-						"foreignField": ExecutionTasksKey,
-						"as":           tempParentKey,
-					}},
-					{
-						"$match": bson.M{
-							tempParentKey: []interface{}{},
-						},
-					},
-				},
-			},
-		}
-		pipeline = append(pipeline, facet)
-
-		// Recombine the tasks so that we can continue the pipeline on the joined tasks
-		recombineTasks := []bson.M{
-			{"$project": bson.M{
-				"tasks": bson.M{
-					"$setUnion": []string{"$no_id", "$id_empty"},
-				}},
-			},
-			{"$unwind": "$tasks"},
-			{"$replaceRoot": bson.M{"newRoot": "$tasks"}},
-		}
-
-		pipeline = append(pipeline, recombineTasks...)
-	}
-
-	pipeline = append(pipeline, AddAnnotations...)
-	pipeline = append(pipeline,
-		// Add a field for the display status of each task
-		addDisplayStatus,
-	)
-	// Filter on the computed display status before continuing to add additional fields.
-	if len(opts.Statuses) > 0 {
-		pipeline = append(pipeline, bson.M{
-			"$match": bson.M{
-				DisplayStatusKey: bson.M{"$in": opts.Statuses},
-			},
-		})
-	}
-	if opts.IncludeBaseTasks {
-		baseCommitMatch := []bson.M{
-			{"$eq": []string{"$" + BuildVariantKey, "$$" + BuildVariantKey}},
-			{"$eq": []string{"$" + DisplayNameKey, "$$" + DisplayNameKey}},
-		}
-
-		// If we are requesting a mainline commit's base task we want to use the previous commit instead.
-		if !opts.IsPatch {
-			baseCommitMatch = append(baseCommitMatch, bson.M{
-				"$eq": []interface{}{"$" + RevisionOrderNumberKey, bson.M{
-					"$subtract": []interface{}{"$$" + RevisionOrderNumberKey, 1},
-				}},
-			})
-		} else {
-			baseCommitMatch = append(baseCommitMatch, bson.M{
-				"$eq": []string{"$" + RevisionKey, "$$" + RevisionKey},
-			})
-		}
-		pipeline = append(pipeline, []bson.M{
-			// Add data about the base task
-			{"$lookup": bson.M{
-				"from": Collection,
-				"let": bson.M{
-					RevisionKey:            "$" + RevisionKey,
-					BuildVariantKey:        "$" + BuildVariantKey,
-					DisplayNameKey:         "$" + DisplayNameKey,
-					RevisionOrderNumberKey: "$" + RevisionOrderNumberKey,
-				},
-				"as": BaseTaskKey,
-				"pipeline": []bson.M{
-					{"$match": bson.M{
-						RequesterKey: evergreen.RepotrackerVersionRequester,
-						"$expr": bson.M{
-							"$and": baseCommitMatch,
-						},
-					}},
-					{"$project": bson.M{
-						IdKey:     1,
-						StatusKey: displayStatusExpression,
-					}},
-					{"$limit": 1},
-				},
-			}},
-			{
-				"$unwind": bson.M{
-					"path":                       "$" + BaseTaskKey,
-					"preserveNullAndEmptyArrays": true,
-				},
-			},
-		}...,
-		)
-	}
-	// Add the build variant display name to the returned subset of results if it wasn't added earlier
-	if len(opts.Variants) == 0 && opts.IncludeBuildVariantDisplayName {
-		if opts.UseLegacyAddBuildVariantDisplayName {
-			pipeline = append(pipeline, AddBuildVariantDisplayName...)
-		}
-	}
-
-	if opts.IncludeBaseTasks && len(opts.BaseStatuses) > 0 {
-		pipeline = append(pipeline, bson.M{
-			"$match": bson.M{
-				BaseTaskStatusKey: bson.M{"$in": opts.BaseStatuses},
-			},
-		})
-	}
-
-	return pipeline, nil
-}
-
-func recalculateTimeTaken() bson.M {
-	return bson.M{
-		"$set": bson.M{
-			TimeTakenKey: bson.M{
-				"$cond": bson.M{
-					"if": bson.M{
-						"$eq": []string{"$" + StatusKey, evergreen.TaskStarted},
-					},
-					// Time taken for a task is in nanoseconds. Since subtracting two dates in MongoDB yields milliseconds, we have
-					// to multiply by time.Millisecond (1000000) to keep time taken consistently in nanoseconds.
-					"then": bson.M{"$multiply": []interface{}{time.Millisecond, bson.M{"$subtract": []interface{}{"$$NOW", "$" + StartTimeKey}}}},
-					"else": "$" + TimeTakenKey,
-				},
-			},
-		},
-	}
-}
-
-// addStatusColorSort adds a stage which takes a task display status and returns an integer
-// for the rank at which it should be sorted. the return value groups all statuses with the
-// same color together. this should be kept consistent with the badge status colors in spruce
-func addStatusColorSort(key string) bson.M {
-	return bson.M{
-		"$addFields": bson.M{
-			"__" + key: bson.M{
-				"$switch": bson.M{
-					"branches": []bson.M{
-						{
-							"case": bson.M{
-								"$in": []interface{}{"$" + key, []string{evergreen.TaskFailed, evergreen.TaskTestTimedOut, evergreen.TaskTimedOut}},
-							},
-							"then": 1, // red
-						},
-						{
-							"case": bson.M{
-								"$in": []interface{}{"$" + key, []string{evergreen.TaskKnownIssue}},
-							},
-							"then": 2,
-						},
-						{
-							"case": bson.M{
-								"$eq": []string{"$" + key, evergreen.TaskSetupFailed},
-							},
-							"then": 3, // lavender
-						},
-						{
-							"case": bson.M{
-								"$in": []interface{}{"$" + key, []string{evergreen.TaskSystemFailed, evergreen.TaskSystemUnresponse, evergreen.TaskSystemTimedOut}},
-							},
-							"then": 4, // purple
-						},
-						{
-							"case": bson.M{
-								"$in": []interface{}{"$" + key, []string{evergreen.TaskStarted, evergreen.TaskDispatched}},
-							},
-							"then": 5, // yellow
-						},
-						{
-							"case": bson.M{
-								"$eq": []string{"$" + key, evergreen.TaskSucceeded},
-							},
-							"then": 10, // green
-						},
-					},
-					"default": 6, // all shades of grey
-				},
-			},
-		},
-	}
-}
-
-=======
->>>>>>> 736917e0
 func AddParentDisplayTasks(tasks []Task) ([]Task, error) {
 	if len(tasks) == 0 {
 		return tasks, nil
