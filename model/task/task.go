package task

import (
	"context"
	"encoding/json"
	"fmt"
	"regexp"
	"runtime/debug"
	"strings"
	"time"

	"github.com/evergreen-ci/evergreen"
	"github.com/evergreen-ci/evergreen/apimodels"
	"github.com/evergreen-ci/evergreen/db"
	mgobson "github.com/evergreen-ci/evergreen/db/mgo/bson"
	"github.com/evergreen-ci/evergreen/model/distro"
	"github.com/evergreen-ci/evergreen/model/event"
	"github.com/evergreen-ci/evergreen/model/log"
	"github.com/evergreen-ci/evergreen/model/testresult"
	"github.com/evergreen-ci/evergreen/taskoutput"
	"github.com/evergreen-ci/evergreen/util"
	"github.com/evergreen-ci/tarjan"
	"github.com/evergreen-ci/utility"
	"github.com/mongodb/anser/bsonutil"
	adb "github.com/mongodb/anser/db"
	"github.com/mongodb/grip"
	"github.com/mongodb/grip/message"
	"github.com/mongodb/grip/recovery"
	"github.com/pkg/errors"
	"go.mongodb.org/mongo-driver/bson"
	"go.mongodb.org/mongo-driver/mongo"
	"go.mongodb.org/mongo-driver/mongo/options"
	"gonum.org/v1/gonum/graph"
	"gonum.org/v1/gonum/graph/simple"
	"gonum.org/v1/gonum/graph/topo"
)

const (
	dependencyKey = "dependencies"

	// UnschedulableThreshold is the threshold after which a task waiting to
	// dispatch should be unscheduled due to staleness.
	UnschedulableThreshold = 7 * 24 * time.Hour

	// indicates the window of completed tasks we want to use in computing
	// average task duration. By default we use tasks that have
	// completed within the last 7 days
	taskCompletionEstimateWindow = 24 * 7 * time.Hour

	// if we have no data on a given task, default to 10 minutes so we
	// have some new hosts spawned
	defaultTaskDuration = 10 * time.Minute

	// length of time to cache the expected duration in the task document
	predictionTTL = 8 * time.Hour
)

var (
	// A regex that matches either / or \ for splitting directory paths
	// on either windows or linux paths.
	eitherSlash = regexp.MustCompile(`[/\\]`)
)

type Task struct {
	Id     string `bson:"_id" json:"id"`
	Secret string `bson:"secret" json:"secret"`

	// time information for task
	// CreateTime - the creation time for the task, derived from the commit time or the patch creation time.
	// DispatchTime - the time the task runner starts up the agent on the host.
	// ScheduledTime - the time the task is scheduled.
	// StartTime - the time the agent starts the task on the host after spinning it up.
	// FinishTime - the time the task was completed on the remote host.
	// ActivatedTime - the time the task was marked as available to be scheduled, automatically or by a developer.
	// DependenciesMet - for tasks that have dependencies, the time all dependencies are met.
	// ContainerAllocated - for tasks that run on containers, the time the container was allocated.
	CreateTime             time.Time `bson:"create_time" json:"create_time"`
	IngestTime             time.Time `bson:"injest_time" json:"ingest_time"`
	DispatchTime           time.Time `bson:"dispatch_time" json:"dispatch_time"`
	ScheduledTime          time.Time `bson:"scheduled_time" json:"scheduled_time"`
	StartTime              time.Time `bson:"start_time" json:"start_time"`
	FinishTime             time.Time `bson:"finish_time" json:"finish_time"`
	ActivatedTime          time.Time `bson:"activated_time" json:"activated_time"`
	DependenciesMetTime    time.Time `bson:"dependencies_met_time,omitempty" json:"dependencies_met_time,omitempty"`
	ContainerAllocatedTime time.Time `bson:"container_allocated_time,omitempty" json:"container_allocated_time,omitempty"`

	Version           string `bson:"version" json:"version,omitempty"`
	Project           string `bson:"branch" json:"branch,omitempty"`
	Revision          string `bson:"gitspec" json:"gitspec"`
	Priority          int64  `bson:"priority" json:"priority"`
	TaskGroup         string `bson:"task_group" json:"task_group"`
	TaskGroupMaxHosts int    `bson:"task_group_max_hosts,omitempty" json:"task_group_max_hosts,omitempty"`
	TaskGroupOrder    int    `bson:"task_group_order,omitempty" json:"task_group_order,omitempty"`
	ResultsService    string `bson:"results_service,omitempty" json:"results_service,omitempty"`
	HasCedarResults   bool   `bson:"has_cedar_results,omitempty" json:"has_cedar_results,omitempty"`
	ResultsFailed     bool   `bson:"results_failed,omitempty" json:"results_failed,omitempty"`
	MustHaveResults   bool   `bson:"must_have_results,omitempty" json:"must_have_results,omitempty"`
	// only relevant if the task is running.  the time of the last heartbeat
	// sent back by the agent
	LastHeartbeat time.Time `bson:"last_heartbeat" json:"last_heartbeat"`

	// Activated indicates whether the task should be scheduled to run or not.
	Activated                bool   `bson:"activated" json:"activated"`
	ActivatedBy              string `bson:"activated_by" json:"activated_by"`
	DeactivatedForDependency bool   `bson:"deactivated_for_dependency" json:"deactivated_for_dependency"`

	// ContainerAllocated indicates whether this task has been allocated a
	// container to run it. It only applies to tasks running in containers.
	ContainerAllocated bool `bson:"container_allocated" json:"container_allocated"`
	// ContainerAllocationAttempts is the number of times this task has
	// been allocated a container to run it (for a single execution).
	ContainerAllocationAttempts int `bson:"container_allocation_attempts" json:"container_allocation_attempts"`

	BuildId  string `bson:"build_id" json:"build_id"`
	DistroId string `bson:"distro" json:"distro"`
	// Container is the name of the container configuration for running a
	// container task.
	Container string `bson:"container,omitempty" json:"container,omitempty"`
	// ContainerOpts contains the options to configure the container that will
	// run the task.
	ContainerOpts           ContainerOptions `bson:"container_options,omitempty" json:"container_options,omitempty"`
	BuildVariant            string           `bson:"build_variant" json:"build_variant"`
	BuildVariantDisplayName string           `bson:"build_variant_display_name" json:"-"`
	DependsOn               []Dependency     `bson:"depends_on" json:"depends_on"`
	// UnattainableDependency caches the contents of DependsOn for more efficient querying.
	UnattainableDependency bool `bson:"unattainable_dependency" json:"unattainable_dependency"`
	NumDependents          int  `bson:"num_dependents,omitempty" json:"num_dependents,omitempty"`
	// OverrideDependencies indicates whether a task should override its dependencies. If set, it will not
	// wait for its dependencies to finish before running.
	OverrideDependencies bool `bson:"override_dependencies,omitempty" json:"override_dependencies,omitempty"`

	// SecondaryDistros refer to the optional secondary distros that can be
	// associated with a task. This is used for running tasks in case there are
	// idle hosts in a distro with an empty primary queue. This is a distinct concept
	// from distro aliases (i.e. alternative distro names).
	// Tags refer to outdated naming; maintained for compatibility.
	SecondaryDistros []string `bson:"distro_aliases,omitempty" json:"distro_aliases,omitempty"`

	// Human-readable name
	DisplayName string `bson:"display_name" json:"display_name"`

	// Tags that describe the task
	Tags []string `bson:"tags,omitempty" json:"tags,omitempty"`

	// The host the task was run on. This value is only set for host tasks.
	HostId string `bson:"host_id,omitempty" json:"host_id"`

	// PodID is the pod that was assigned to run the task. This value is only
	// set for container tasks.
	PodID string `bson:"pod_id,omitempty" json:"pod_id"`

	// ExecutionPlatform determines the execution environment that the task runs
	// in.
	ExecutionPlatform ExecutionPlatform `bson:"execution_platform,omitempty" json:"execution_platform,omitempty"`

	// The version of the agent this task was run on.
	AgentVersion string `bson:"agent_version,omitempty" json:"agent_version,omitempty"`
	// TaskOutputInfo holds the information for the interface that
	// coordinates persistent storage of a task's output data.
	// There are four possible scenarios:
	//     1. The task will never have output data (e.g., display tasks)
	//        and, therefore, the value is and always will be nil.
	//     2. The task does not have output data yet, but can in the future
	//        if/when dispatched, and, therefore, the value is currently
	//        nil.
	//     3. The task has been dispatched with the task output information
	//        initialized and the application can safely use this field to
	//        fetch any output data. If the task has not finished running,
	//        the output data is accessible but may not be complete yet.
	//     4. The task has data but was run before the introduction of the
	//        field and should be initialized before the application can
	//        safely fetch any output data.
	// This field should *never* be accessed directly, instead call
	// `Task.getTaskOutputSafe()`.
	TaskOutputInfo *taskoutput.TaskOutput `bson:"task_output_info,omitempty" json:"task_output_info,omitempty"`

	// Set to true if the task should be considered for mainline github checks
	IsGithubCheck bool `bson:"is_github_check,omitempty" json:"is_github_check,omitempty"`

	// CanReset indicates that the task has successfully archived and is in a valid state to be reset.
	CanReset bool `bson:"can_reset,omitempty" json:"can_reset,omitempty"`

	Execution int    `bson:"execution" json:"execution"`
	OldTaskId string `bson:"old_task_id,omitempty" json:"old_task_id,omitempty"`
	Archived  bool   `bson:"archived,omitempty" json:"archived,omitempty"`

	// RevisionOrderNumber for user-submitted patches is the user's current patch submission count.
	// For mainline commits for a project, it is the amount of versions for that repositry so far.
	RevisionOrderNumber int `bson:"order,omitempty" json:"order,omitempty"`

	// task requester - this is used to help tell the
	// reason this task was created. e.g. it could be
	// because the repotracker requested it (via tracking the
	// repository) or it was triggered by a developer
	// patch request
	Requester string `bson:"r" json:"r"`

	// tasks that are part of a child patch will store the id and patch number of the parent patch
	ParentPatchID     string `bson:"parent_patch_id,omitempty" json:"parent_patch_id,omitempty"`
	ParentPatchNumber int    `bson:"parent_patch_number,omitempty" json:"parent_patch_number,omitempty"`

	// Status represents the various stages the task could be in. Note that this
	// task status is distinct from the way a task status is displayed in the
	// UI. For example, a task that has failed will have a status of
	// evergreen.TaskFailed regardless of the specific cause of failure.
	// However, in the UI, the displayed status supports more granular failure
	// type such as system failed and setup failed by checking this status and
	// the task status details.
	Status    string                  `bson:"status" json:"status"`
	Details   apimodels.TaskEndDetail `bson:"details" json:"task_end_details"`
	Aborted   bool                    `bson:"abort,omitempty" json:"abort"`
	AbortInfo AbortInfo               `bson:"abort_info,omitempty" json:"abort_info,omitempty"`

	// HostCreateDetails stores information about why host.create failed for this task
	HostCreateDetails []HostCreateDetail `bson:"host_create_details,omitempty" json:"host_create_details,omitempty"`
	// DisplayStatus is not persisted to the db. It is the status to display in the UI.
	// It may be added via aggregation
	DisplayStatus string `bson:"display_status,omitempty" json:"display_status,omitempty"`
	// BaseTask is not persisted to the db. It is the data of the task on the base commit
	// It may be added via aggregation
	BaseTask BaseTaskInfo `bson:"base_task" json:"base_task"`

	// TimeTaken is how long the task took to execute (if it has finished) or how long the task has been running (if it has started)
	TimeTaken time.Duration `bson:"time_taken" json:"time_taken"`
	// WaitSinceDependenciesMet is populated in GetDistroQueueInfo, used for host allocation
	WaitSinceDependenciesMet time.Duration `bson:"wait_since_dependencies_met,omitempty" json:"wait_since_dependencies_met,omitempty"`

	// how long we expect the task to take from start to
	// finish. expected duration is the legacy value, but the UI
	// probably depends on it, so we maintain both values.
	ExpectedDuration       time.Duration            `bson:"expected_duration,omitempty" json:"expected_duration,omitempty"`
	ExpectedDurationStdDev time.Duration            `bson:"expected_duration_std_dev,omitempty" json:"expected_duration_std_dev,omitempty"`
	DurationPrediction     util.CachedDurationValue `bson:"duration_prediction,omitempty" json:"-"`

	// test results embedded from the testresults collection
	LocalTestResults []testresult.TestResult `bson:"-" json:"test_results"`

	// display task fields
	DisplayOnly           bool     `bson:"display_only,omitempty" json:"display_only,omitempty"`
	ExecutionTasks        []string `bson:"execution_tasks,omitempty" json:"execution_tasks,omitempty"`
	LatestParentExecution int      `bson:"latest_parent_execution" json:"latest_parent_execution"`

	StepbackInfo *StepbackInfo `bson:"stepback_info,omitempty" json:"stepback_info,omitempty"`

	// ResetWhenFinished indicates that a task should be reset once it is
	// finished running. This is typically to deal with tasks that should be
	// reset but cannot do so yet because they're currently running.
	ResetWhenFinished       bool  `bson:"reset_when_finished,omitempty" json:"reset_when_finished,omitempty"`
	ResetFailedWhenFinished bool  `bson:"reset_failed_when_finished,omitempty" json:"reset_failed_when_finished,omitempty"`
	DisplayTask             *Task `bson:"-" json:"-"` // this is a local pointer from an exec to display task

	// DisplayTaskId is set to the display task ID if the task is an execution task, the empty string if it's not an execution task,
	// and is nil if we haven't yet checked whether or not this task has a display task.
	DisplayTaskId *string `bson:"display_task_id,omitempty" json:"display_task_id,omitempty"`

	// GenerateTask indicates that the task generates other tasks, which the
	// scheduler will use to prioritize this task. This will not be set for
	// tasks where the generate.tasks command runs outside of the main task
	// block (e.g. pre, timeout).
	GenerateTask bool `bson:"generate_task,omitempty" json:"generate_task,omitempty"`
	// GeneratedTasks indicates that the task has already generated other tasks. This fields
	// allows us to noop future requests, since a task should only generate others once.
	GeneratedTasks bool `bson:"generated_tasks,omitempty" json:"generated_tasks,omitempty"`
	// GeneratedBy, if present, is the ID of the task that generated this task.
	GeneratedBy string `bson:"generated_by,omitempty" json:"generated_by,omitempty"`
	// GeneratedJSONAsString is the configuration information to create new tasks from.
	GeneratedJSONAsString []string `bson:"generated_json,omitempty" json:"generated_json,omitempty"`
	// GenerateTasksError any encountered while generating tasks.
	GenerateTasksError string `bson:"generate_error,omitempty" json:"generate_error,omitempty"`
	// GeneratedTasksToActivate is only populated if we want to override activation for these generated tasks, because of stepback.
	// Maps the build variant to a list of task names.
	GeneratedTasksToActivate map[string][]string `bson:"generated_tasks_to_stepback,omitempty" json:"generated_tasks_to_stepback,omitempty"`

	// Fields set if triggered by an upstream build
	TriggerID    string `bson:"trigger_id,omitempty" json:"trigger_id,omitempty"`
	TriggerType  string `bson:"trigger_type,omitempty" json:"trigger_type,omitempty"`
	TriggerEvent string `bson:"trigger_event,omitempty" json:"trigger_event,omitempty"`

	CommitQueueMerge bool `bson:"commit_queue_merge,omitempty" json:"commit_queue_merge,omitempty"`

	CanSync       bool             `bson:"can_sync" json:"can_sync"`
	SyncAtEndOpts SyncAtEndOptions `bson:"sync_at_end_opts,omitempty" json:"sync_at_end_opts,omitempty"`

	// IsEssentialToSucceed indicates that this task must finish in order for
	// its build and version to be considered successful. For example, tasks
	// selected by the GitHub PR alias must succeed for the GitHub PR requester
	// before its build or version can be reported as successful, but tasks
	// manually scheduled by the user afterwards are not required.
	IsEssentialToSucceed bool `bson:"is_essential_to_succeed" json:"is_essential_to_succeed"`
}

// StepbackInfo helps determine which task to bisect to when performing stepback.
type StepbackInfo struct {
	// LastFailingStepbackTaskId stores the last failing task while doing stepback.
	LastFailingStepbackTaskId string `bson:"last_failing_stepback_task_id,omitempty" json:"last_failing_stepback_task_id"`
	// LastPassingStepbackTaskId stores the last passing task while doing stepback.
	LastPassingStepbackTaskId string `bson:"last_passing_stepback_task_id,omitempty" json:"last_passing_stepback_task_id"`
	// NextStepbackTaskId stores the next task id to stepback to when doing bisect stepback. This
	// is the middle of LastFailingStepbackTaskId and LastPassingStepbackTaskId.
	NextStepbackTaskId string `bson:"next_stepback_task_id,omitempty" json:"next_stepback_task_id"`
}

// ExecutionPlatform indicates the type of environment that the task runs in.
type ExecutionPlatform string

const (
	// ExecutionPlatformHost indicates that the task runs in a host.
	ExecutionPlatformHost ExecutionPlatform = "host"
	// ExecutionPlatformContainer indicates that the task runs in a container.
	ExecutionPlatformContainer ExecutionPlatform = "container"
)

// ContainerOptions represent options to create the container to run a task.
type ContainerOptions struct {
	CPU        int    `bson:"cpu,omitempty" json:"cpu"`
	MemoryMB   int    `bson:"memory_mb,omitempty" json:"memory_mb"`
	WorkingDir string `bson:"working_dir,omitempty" json:"working_dir"`
	Image      string `bson:"image,omitempty" json:"image"`
	// RepoCredsName is the name of the project container secret containing the
	// repository credentials.
	RepoCredsName  string                   `bson:"repo_creds_name,omitempty" json:"repo_creds_name"`
	OS             evergreen.ContainerOS    `bson:"os,omitempty" json:"os"`
	Arch           evergreen.ContainerArch  `bson:"arch,omitempty" json:"arch"`
	WindowsVersion evergreen.WindowsVersion `bson:"windows_version,omitempty" json:"windows_version"`
}

// IsZero implements the bsoncodec.Zeroer interface for the sake of defining the
// zero value for BSON marshalling.
func (o ContainerOptions) IsZero() bool {
	return o == ContainerOptions{}
}

func (t *Task) MarshalBSON() ([]byte, error)  { return mgobson.Marshal(t) }
func (t *Task) UnmarshalBSON(in []byte) error { return mgobson.Unmarshal(in, t) }

func (t *Task) GetTaskGroupString() string {
	return fmt.Sprintf("%s_%s_%s_%s", t.TaskGroup, t.BuildVariant, t.Project, t.Version)
}

// S3Path returns the path to a task's directory dump in S3.
func (t *Task) S3Path(bv, name string) string {
	return strings.Join([]string{t.Project, t.Version, bv, name, "latest"}, "/")
}

type SyncAtEndOptions struct {
	Enabled  bool          `bson:"enabled,omitempty" json:"enabled,omitempty"`
	Statuses []string      `bson:"statuses,omitempty" json:"statuses,omitempty"`
	Timeout  time.Duration `bson:"timeout,omitempty" json:"timeout,omitempty"`
}

// Dependency represents a task that must be completed before the owning
// task can be scheduled.
type Dependency struct {
	TaskId       string `bson:"_id" json:"id"`
	Status       string `bson:"status" json:"status"`
	Unattainable bool   `bson:"unattainable" json:"unattainable"`
	// Finished indicates if the task's dependency has finished running or not.
	Finished bool `bson:"finished" json:"finished"`
	// OmitGeneratedTasks causes tasks that depend on a generator task to not depend on
	// the generated tasks if this is set
	OmitGeneratedTasks bool `bson:"omit_generated_tasks,omitempty" json:"omit_generated_tasks,omitempty"`
}

// BaseTaskInfo is a subset of task fields that should be returned for patch tasks.
// The bson keys must match those of the actual task document
type BaseTaskInfo struct {
	Id     string `bson:"_id" json:"id"`
	Status string `bson:"status" json:"status"`
}

type HostCreateDetail struct {
	HostId string `bson:"host_id" json:"host_id"`
	Error  string `bson:"error" json:"error"`
}

func (d *Dependency) UnmarshalBSON(in []byte) error {
	return mgobson.Unmarshal(in, d)
}

// SetBSON allows us to use dependency representation of both
// just task Ids and of true Dependency structs.
//
//	TODO eventually drop all of this switching
func (d *Dependency) SetBSON(raw mgobson.Raw) error {
	// copy the Dependency type to remove this SetBSON method but preserve bson struct tags
	type nakedDep Dependency
	var depCopy nakedDep
	if err := raw.Unmarshal(&depCopy); err == nil {
		if depCopy.TaskId != "" {
			*d = Dependency(depCopy)
			return nil
		}
	}

	// hack to support the legacy depends_on, since we can't just unmarshal a string
	strBytes, _ := mgobson.Marshal(mgobson.RawD{{Name: "str", Value: raw}})
	var strStruct struct {
		String string `bson:"str"`
	}
	if err := mgobson.Unmarshal(strBytes, &strStruct); err == nil {
		if strStruct.String != "" {
			d.TaskId = strStruct.String
			d.Status = evergreen.TaskSucceeded
			return nil
		}
	}

	return mgobson.SetZero
}

type DisplayTaskCache struct {
	execToDisplay map[string]*Task
	displayTasks  []*Task
}

func (c *DisplayTaskCache) Get(t *Task) (*Task, error) {
	if parent, exists := c.execToDisplay[t.Id]; exists {
		return parent, nil
	}
	displayTask, err := t.GetDisplayTask()
	if err != nil {
		return nil, err
	}
	if displayTask == nil {
		return nil, nil
	}
	for _, execTask := range displayTask.ExecutionTasks {
		c.execToDisplay[execTask] = displayTask
	}
	c.displayTasks = append(c.displayTasks, displayTask)
	return displayTask, nil
}
func (c *DisplayTaskCache) List() []*Task { return c.displayTasks }

func NewDisplayTaskCache() DisplayTaskCache {
	return DisplayTaskCache{execToDisplay: map[string]*Task{}, displayTasks: []*Task{}}
}

type AbortInfo struct {
	User       string `bson:"user,omitempty" json:"user,omitempty"`
	TaskID     string `bson:"task_id,omitempty" json:"task_id,omitempty"`
	NewVersion string `bson:"new_version,omitempty" json:"new_version,omitempty"`
	PRClosed   bool   `bson:"pr_closed,omitempty" json:"pr_closed,omitempty"`
}

var (
	AllStatuses = "*"
)

// IsAbortable returns true if the task can be aborted.
func (t *Task) IsAbortable() bool {
	return t.Status == evergreen.TaskStarted ||
		t.Status == evergreen.TaskDispatched
}

// IsFinished returns true if the task is no longer running
func (t *Task) IsFinished() bool {
	return evergreen.IsFinishedTaskStatus(t.Status)
}

// IsDispatchable returns true if the task should make progress towards
// dispatching to run.
func (t *Task) IsDispatchable() bool {
	return t.IsHostDispatchable() || t.ShouldAllocateContainer() || t.IsContainerDispatchable()
}

// IsHostDispatchable returns true if the task should run on a host and can be
// dispatched.
func (t *Task) IsHostDispatchable() bool {
	return t.IsHostTask() && t.WillRun()
}

// IsHostTask returns true if it's a task that runs on hosts.
func (t *Task) IsHostTask() bool {
	return (t.ExecutionPlatform == "" || t.ExecutionPlatform == ExecutionPlatformHost) && !t.DisplayOnly
}

// IsContainerTask returns true if it's a task that runs on containers.
func (t *Task) IsContainerTask() bool {
	return t.ExecutionPlatform == ExecutionPlatformContainer
}

// IsRestartFailedOnly returns true if the task should only restart failed tests.
func (t *Task) IsRestartFailedOnly() bool {
	return t.ResetFailedWhenFinished && !t.ResetWhenFinished
}

// ShouldAllocateContainer indicates whether a task should be allocated a
// container or not.
func (t *Task) ShouldAllocateContainer() bool {
	if t.ContainerAllocated {
		return false
	}
	if t.RemainingContainerAllocationAttempts() == 0 {
		return false
	}

	return t.isContainerScheduled()
}

// RemainingContainerAllocationAttempts returns the number of times this task
// execution is allowed to try allocating a container.
func (t *Task) RemainingContainerAllocationAttempts() int {
	return maxContainerAllocationAttempts - t.ContainerAllocationAttempts
}

// IsContainerDispatchable returns true if the task should run in a container
// and can be dispatched.
func (t *Task) IsContainerDispatchable() bool {
	if !t.ContainerAllocated {
		return false
	}
	return t.isContainerScheduled()
}

// isContainerTaskScheduled returns whether the task is in a state where it
// should eventually dispatch to run on a container and is logically equivalent
// to ScheduledContainerTasksQuery. This encompasses two potential states:
//  1. A container is not yet allocated to the task but it's ready to be
//     allocated one. Note that this is a subset of all container tasks that
//     could eventually run (i.e. evergreen.TaskWillRun from
//     (Task).GetDisplayStatus), because a container task is not scheduled until
//     all of its dependencies have been met.
//  2. The container is allocated but the agent has not picked up the task yet.
func (t *Task) isContainerScheduled() bool {
	if !t.IsContainerTask() {
		return false
	}
	if t.Status != evergreen.TaskUndispatched {
		return false
	}
	if !t.Activated {
		return false
	}
	if t.Priority <= evergreen.DisabledTaskPriority {
		return false
	}
	if !t.OverrideDependencies {
		for _, dep := range t.DependsOn {
			if dep.Unattainable {
				return false
			}
			if !dep.Finished {
				return false
			}
		}
	}

	return true
}

// SatisfiesDependency checks a task the receiver task depends on
// to see if its status satisfies a dependency. If the "Status" field is
// unset, default to checking that is succeeded.
func (t *Task) SatisfiesDependency(depTask *Task) bool {
	for _, dep := range t.DependsOn {
		if dep.TaskId == depTask.Id {
			switch dep.Status {
			case evergreen.TaskSucceeded, "":
				return depTask.Status == evergreen.TaskSucceeded
			case evergreen.TaskFailed:
				return depTask.Status == evergreen.TaskFailed
			case AllStatuses:
				return depTask.Status == evergreen.TaskFailed || depTask.Status == evergreen.TaskSucceeded || depTask.Blocked()
			}
		}
	}
	return false
}

func (t *Task) IsPatchRequest() bool {
	return utility.StringSliceContains(evergreen.PatchRequesters, t.Requester)
}

// IsUnfinishedSystemUnresponsive returns true only if this is an unfinished system unresponsive task (i.e. not on max execution)
func (t *Task) IsUnfinishedSystemUnresponsive() bool {
	return t.isSystemUnresponsive() && t.Execution < evergreen.MaxTaskExecution
}

func (t *Task) isSystemUnresponsive() bool {
	// this is a legacy case
	if t.Status == evergreen.TaskSystemUnresponse {
		return true
	}

	if t.Details.Type == evergreen.CommandTypeSystem && t.Details.TimedOut && t.Details.Description == evergreen.TaskDescriptionHeartbeat {
		return true
	}
	return false
}

func (t *Task) SetOverrideDependencies(userID string) error {
	t.OverrideDependencies = true
	event.LogTaskDependenciesOverridden(t.Id, t.Execution, userID)
	return UpdateOne(
		bson.M{
			IdKey: t.Id,
		},
		bson.M{
			"$set": bson.M{
				OverrideDependenciesKey: true,
			},
		},
	)
}

func (t *Task) AddDependency(d Dependency) error {
	// ensure the dependency doesn't already exist
	for _, existingDependency := range t.DependsOn {
		if d.TaskId == t.Id {
			grip.Error(message.Fields{
				"message": "task is attempting to add a dependency on itself, skipping this dependency",
				"task_id": t.Id,
				"stack":   string(debug.Stack()),
			})
			return nil
		}
		if existingDependency.TaskId == d.TaskId && existingDependency.Status == d.Status {
			if existingDependency.Unattainable == d.Unattainable {
				return nil // nothing to be done
			}
			return errors.Wrapf(t.MarkUnattainableDependency(existingDependency.TaskId, d.Unattainable),
				"updating matching dependency '%s' for task '%s'", existingDependency.TaskId, t.Id)
		}
	}
	t.DependsOn = append(t.DependsOn, d)
	return UpdateOne(
		bson.M{
			IdKey: t.Id,
		},
		bson.M{
			"$push": bson.M{
				DependsOnKey: d,
			},
		},
	)
}

func (t *Task) RemoveDependency(dependencyId string) error {
	found := false
	for i := len(t.DependsOn) - 1; i >= 0; i-- {
		d := t.DependsOn[i]
		if d.TaskId == dependencyId {
			var dependsOn []Dependency
			dependsOn = append(dependsOn, t.DependsOn[:i]...)
			dependsOn = append(dependsOn, t.DependsOn[i+1:]...)
			t.DependsOn = dependsOn
			found = true
			break
		}
	}
	if !found {
		return errors.Errorf("dependency '%s' not found", dependencyId)
	}

	query := bson.M{IdKey: t.Id}
	update := bson.M{
		"$pull": bson.M{
			DependsOnKey: bson.M{
				DependencyTaskIdKey: dependencyId,
			},
		},
	}
	return db.Update(Collection, query, update)
}

// DependenciesMet checks whether the dependencies for the task have all completed successfully.
// If any of the dependencies exist in the map that is passed in, they are
// used to check rather than fetching from the database. All queries
// are cached back into the map for later use.
func (t *Task) DependenciesMet(depCaches map[string]Task) (bool, error) {
	if len(t.DependsOn) == 0 || t.OverrideDependencies || !utility.IsZeroTime(t.DependenciesMetTime) {
		return true, nil
	}

	_, err := t.populateDependencyTaskCache(depCaches)
	if err != nil {
		return false, errors.WithStack(err)
	}

	for _, dependency := range t.DependsOn {
		depTask, exists := depCaches[dependency.TaskId]
		if !exists {
			foundTask, err := FindOneId(dependency.TaskId)
			if err != nil {
				return false, errors.Wrap(err, "finding dependency")
			}
			if foundTask == nil {
				return false, errors.Errorf("dependency '%s' not found", dependency.TaskId)
			}
			depTask = *foundTask
			depCaches[depTask.Id] = depTask
		}
		if !t.SatisfiesDependency(&depTask) {
			return false, nil
		}
	}
	// this is not exact, but depTask.FinishTime is not always set in time to use that
	t.DependenciesMetTime = time.Now()
	err = UpdateOne(
		bson.M{IdKey: t.Id},
		bson.M{
			"$set": bson.M{DependenciesMetTimeKey: t.DependenciesMetTime},
		})
	grip.Error(message.WrapError(err, message.Fields{
		"message": "task.DependenciesMet() failed to update task",
		"task_id": t.Id}))

	return true, nil
}

func (t *Task) populateDependencyTaskCache(depCache map[string]Task) ([]Task, error) {
	var deps []Task
	depIdsToQueryFor := make([]string, 0, len(t.DependsOn))
	for _, dep := range t.DependsOn {
		if cachedDep, ok := depCache[dep.TaskId]; !ok {
			depIdsToQueryFor = append(depIdsToQueryFor, dep.TaskId)
		} else {
			deps = append(deps, cachedDep)
		}
	}

	if len(depIdsToQueryFor) > 0 {
		newDeps, err := FindWithFields(ByIds(depIdsToQueryFor), StatusKey, DependsOnKey, ActivatedKey)
		if err != nil {
			return nil, errors.WithStack(err)
		}

		// add queried dependencies to the cache
		for _, newDep := range newDeps {
			deps = append(deps, newDep)
			depCache[newDep.Id] = newDep
		}
	}

	return deps, nil
}

// RefreshBlockedDependencies manually rechecks first degree dependencies
// when a task isn't marked as blocked. It returns a slice of this task's dependencies that
// need to recursively update their dependencies
func (t *Task) RefreshBlockedDependencies(depCache map[string]Task) ([]Task, error) {
	if len(t.DependsOn) == 0 || t.OverrideDependencies {
		return nil, nil
	}

	// do this early to avoid caching tasks we won't need.
	for _, dep := range t.DependsOn {
		if dep.Unattainable {
			return nil, nil
		}
	}

	_, err := t.populateDependencyTaskCache(depCache)
	if err != nil {
		return nil, errors.WithStack(err)
	}

	blockedDeps := []Task{}
	for _, dep := range t.DependsOn {
		depTask, ok := depCache[dep.TaskId]
		if !ok {
			return nil, errors.Errorf("task '%s' is not in the cache", dep.TaskId)
		}
		if !t.SatisfiesDependency(&depTask) && (depTask.IsFinished() || depTask.Blocked()) {
			blockedDeps = append(blockedDeps, depTask)
		}
	}

	return blockedDeps, nil
}

func (t *Task) BlockedOnDeactivatedDependency(depCache map[string]Task) ([]string, error) {
	_, err := t.populateDependencyTaskCache(depCache)
	if err != nil {
		return nil, errors.WithStack(err)
	}

	blockingDeps := []string{}
	for _, dep := range t.DependsOn {
		depTask, exists := depCache[dep.TaskId]
		if !exists {
			foundTask, err := FindOneId(dep.TaskId)
			if err != nil {
				return nil, errors.Wrap(err, "finding dependency")
			}
			if foundTask == nil {
				return nil, errors.Errorf("dependency '%s' not found", depTask.Id)
			}
			depTask = *foundTask
			depCache[depTask.Id] = depTask
		}
		if !depTask.IsFinished() && !depTask.Activated {
			blockingDeps = append(blockingDeps, depTask.Id)
		}
	}

	return blockingDeps, nil
}

// AllDependenciesSatisfied inspects the tasks first-order
// dependencies with regards to the cached tasks, and reports if all
// of the dependencies have been satisfied.
//
// If the cached tasks do not include a dependency specified by one of
// the tasks, the function returns an error.
func (t *Task) AllDependenciesSatisfied(cache map[string]Task) (bool, error) {
	if len(t.DependsOn) == 0 {
		return true, nil
	}

	catcher := grip.NewBasicCatcher()
	deps := []Task{}
	for _, dep := range t.DependsOn {
		cachedDep, ok := cache[dep.TaskId]
		if !ok {
			foundTask, err := FindOneId(dep.TaskId)
			if err != nil {
				return false, errors.Wrap(err, "finding dependency")
			}
			if foundTask == nil {
				return false, errors.Errorf("dependency '%s' not found", dep.TaskId)
			}
			cachedDep = *foundTask
			cache[dep.TaskId] = cachedDep
		}
		deps = append(deps, cachedDep)
	}

	if catcher.HasErrors() {
		return false, catcher.Resolve()
	}

	for _, depTask := range deps {
		if !t.SatisfiesDependency(&depTask) {
			return false, nil
		}
	}

	return true, nil
}

// MarkDependenciesFinished updates all direct dependencies on this task to
// cache whether or not this task has finished running.
func (t *Task) MarkDependenciesFinished(finished bool) error {
	if t.DisplayOnly {
		// This update can be skipped for display tasks since tasks are not
		// allowed to have dependencies on display tasks.
		return nil
	}

	env := evergreen.GetEnvironment()
	ctx, cancel := env.Context()
	defer cancel()

	_, err := env.DB().Collection(Collection).UpdateMany(ctx,
		bson.M{
			DependsOnKey: bson.M{"$elemMatch": bson.M{
				DependencyTaskIdKey: t.Id,
			}},
		},
		bson.M{
			"$set": bson.M{bsonutil.GetDottedKeyName(DependsOnKey, "$[elem]", DependencyFinishedKey): finished},
		},
		options.Update().SetArrayFilters(options.ArrayFilters{Filters: []interface{}{
			bson.M{bsonutil.GetDottedKeyName("elem", DependencyTaskIdKey): t.Id},
		}}),
	)
	if err != nil {
		return errors.Wrap(err, "marking finished dependencies")
	}

	return nil
}

// FindTaskOnBaseCommit returns the task that is on the base commit.
func (t *Task) FindTaskOnBaseCommit() (*Task, error) {
	return FindOne(db.Query(ByCommit(t.Revision, t.BuildVariant, t.DisplayName, t.Project, evergreen.RepotrackerVersionRequester)))
}

func (t *Task) FindTaskOnPreviousCommit() (*Task, error) {
	return FindOne(db.Query(ByPreviousCommit(t.BuildVariant, t.DisplayName, t.Project, evergreen.RepotrackerVersionRequester, t.RevisionOrderNumber)).Sort([]string{"-" + RevisionOrderNumberKey}))
}

// CountSimilarFailingTasks returns a count of all tasks with the same project,
// same display name, and in other buildvariants, that have failed in the same
// revision
func (t *Task) CountSimilarFailingTasks() (int, error) {
	return Count(db.Query(ByDifferentFailedBuildVariants(t.Revision, t.BuildVariant, t.DisplayName,
		t.Project, t.Requester)))
}

// Find the previously completed task for the same project +
// build variant + display name combination as the specified task
func (t *Task) PreviousCompletedTask(project string, statuses []string) (*Task, error) {
	if len(statuses) == 0 {
		statuses = evergreen.TaskCompletedStatuses
	}
	query := db.Query(ByBeforeRevisionWithStatusesAndRequesters(t.RevisionOrderNumber, statuses, t.BuildVariant,
		t.DisplayName, project, evergreen.SystemVersionRequesterTypes)).Sort([]string{"-" + RevisionOrderNumberKey})
	return FindOne(query)
}

func (t *Task) cacheExpectedDuration() error {
	return UpdateOne(
		bson.M{
			IdKey: t.Id,
		},
		bson.M{
			"$set": bson.M{
				DurationPredictionKey:     t.DurationPrediction,
				ExpectedDurationKey:       t.DurationPrediction.Value,
				ExpectedDurationStddevKey: t.DurationPrediction.StdDev,
			},
		},
	)
}

// MarkAsContainerDispatched marks that the container task has been dispatched
// to a pod.
func (t *Task) MarkAsContainerDispatched(ctx context.Context, env evergreen.Environment, podID, agentVersion string) error {
	dispatchedAt := time.Now()

	query := ScheduledContainerTasksQuery()
	query[IdKey] = t.Id
	query[StatusKey] = evergreen.TaskUndispatched
	query[ContainerAllocatedKey] = true
	set := bson.M{
		StatusKey:        evergreen.TaskDispatched,
		DispatchTimeKey:  dispatchedAt,
		LastHeartbeatKey: dispatchedAt,
		PodIDKey:         podID,
		AgentVersionKey:  agentVersion,
	}
	output, ok := t.initializeTaskOutputInfo(env)
	if ok {
		set[TaskOutputInfoKey] = output
	}
	res, err := env.DB().Collection(Collection).UpdateOne(ctx, query, bson.M{"$set": set})
	if err != nil {
		return errors.Wrap(err, "updating task")
	}
	if res.ModifiedCount == 0 {
		return errors.New("task was not updated")
	}

	t.Status = evergreen.TaskDispatched
	t.DispatchTime = dispatchedAt
	t.LastHeartbeat = dispatchedAt
	t.PodID = podID
	t.AgentVersion = agentVersion
	t.TaskOutputInfo = output

	return nil
}

// MarkAsHostDispatched marks that the task has been dispatched onto a
// particular host. If the task is part of a display task, the display task is
// also marked as dispatched to a host. Returns an error if any of the database
// updates fail.
func (t *Task) MarkAsHostDispatched(hostID, distroID, agentRevision string, dispatchTime time.Time) error {
	doUpdate := func(update bson.M) error {
		return UpdateOne(bson.M{IdKey: t.Id}, update)
	}
	if err := t.markAsHostDispatchedWithFunc(doUpdate, hostID, distroID, agentRevision, dispatchTime); err != nil {
		return err
	}

	// When dispatching an execution task, mark its parent as dispatched.
	if dt, _ := t.GetDisplayTask(); dt != nil && dt.DispatchTime == utility.ZeroTime {
		return dt.MarkAsHostDispatched("", "", "", dispatchTime)
	}
	return nil
}

// MarkAsHostDispatchedWithContext marks that the task has been dispatched onto
// a particular host. Unlike MarkAsHostDispatched, this does not update the
// parent display task.
func (t *Task) MarkAsHostDispatchedWithContext(ctx context.Context, env evergreen.Environment, hostID, distroID, agentRevision string, dispatchTime time.Time) error {
	doUpdate := func(update bson.M) error {
		_, err := env.DB().Collection(Collection).UpdateByID(ctx, t.Id, update)
		return err
	}
	return t.markAsHostDispatchedWithFunc(doUpdate, hostID, distroID, agentRevision, dispatchTime)
}

func (t *Task) markAsHostDispatchedWithFunc(doUpdate func(update bson.M) error, hostID, distroID, agentRevision string, dispatchTime time.Time) error {

	set := bson.M{
		DispatchTimeKey:  dispatchTime,
		StatusKey:        evergreen.TaskDispatched,
		HostIdKey:        hostID,
		LastHeartbeatKey: dispatchTime,
		DistroIdKey:      distroID,
		AgentVersionKey:  agentRevision,
	}
	output, ok := t.initializeTaskOutputInfo(evergreen.GetEnvironment())
	if ok {
		set[TaskOutputInfoKey] = output
	}
	if err := doUpdate(bson.M{
		"$set": set,
		"$unset": bson.M{
			AbortedKey:   "",
			AbortInfoKey: "",
			DetailsKey:   "",
		},
	}); err != nil {
		return err
	}

	t.DispatchTime = dispatchTime
	t.Status = evergreen.TaskDispatched
	t.HostId = hostID
	t.AgentVersion = agentRevision
	t.TaskOutputInfo = output
	t.LastHeartbeat = dispatchTime
	t.DistroId = distroID
	t.Aborted = false
	t.AbortInfo = AbortInfo{}
	t.Details = apimodels.TaskEndDetail{}

	return nil
}

// MarkAsHostUndispatchedWithContext marks that the host task is undispatched.
// If the task is already dispatched to a host, it aborts the dispatch by
// undoing the dispatch updates. This is the inverse operation of
// MarkAsHostDispatchedWithContext.
func (t *Task) MarkAsHostUndispatchedWithContext(ctx context.Context, env evergreen.Environment) error {
	doUpdate := func(update bson.M) error {
		_, err := env.DB().Collection(Collection).UpdateByID(ctx, t.Id, update)
		return err
	}
	return t.markAsHostUndispatchedWithFunc(doUpdate)
}

func (t *Task) markAsHostUndispatchedWithFunc(doUpdate func(update bson.M) error) error {
	update := bson.M{
		"$set": bson.M{
			StatusKey:        evergreen.TaskUndispatched,
			DispatchTimeKey:  utility.ZeroTime,
			LastHeartbeatKey: utility.ZeroTime,
		},
		"$unset": bson.M{
			HostIdKey:         "",
			AgentVersionKey:   "",
			TaskOutputInfoKey: "",
			AbortedKey:        "",
			AbortInfoKey:      "",
			DetailsKey:        "",
		},
	}

	if err := doUpdate(update); err != nil {
		return err
	}

	t.Status = evergreen.TaskUndispatched
	t.DispatchTime = utility.ZeroTime
	t.LastHeartbeat = utility.ZeroTime
	t.HostId = ""
	t.AgentVersion = ""
	t.TaskOutputInfo = nil
	t.Aborted = false
	t.AbortInfo = AbortInfo{}
	t.Details = apimodels.TaskEndDetail{}

	return nil
}

// maxContainerAllocationAttempts is the maximum number of times a container
// task is allowed to try to allocate a container for a single execution.
const maxContainerAllocationAttempts = 5

// MarkAsContainerAllocated marks a container task as allocated a container.
// This will fail if the task is not in a state where it needs a container to be
// allocated to it.
func (t *Task) MarkAsContainerAllocated(ctx context.Context, env evergreen.Environment) error {
	if t.ContainerAllocated {
		return errors.New("cannot allocate a container task if it's currently allocated")
	}
	if t.RemainingContainerAllocationAttempts() == 0 {
		return errors.Errorf("task execution has hit the max allowed allocation attempts (%d)", maxContainerAllocationAttempts)
	}
	q := needsContainerAllocation()
	q[IdKey] = t.Id
	q[ContainerAllocationAttemptsKey] = bson.M{"$lt": maxContainerAllocationAttempts}

	allocatedAt := time.Now()
	update, err := env.DB().Collection(Collection).UpdateOne(ctx, q, bson.M{
		"$set": bson.M{
			ContainerAllocatedKey:     true,
			ContainerAllocatedTimeKey: allocatedAt,
		},
		"$inc": bson.M{
			ContainerAllocationAttemptsKey: 1,
		},
	})
	if err != nil {
		return err
	}
	if update.ModifiedCount == 0 {
		return errors.New("task was not updated")
	}

	t.ContainerAllocated = true
	t.ContainerAllocatedTime = allocatedAt

	return nil
}

func containerDeallocatedUpdate() bson.M {
	return bson.M{
		"$set": bson.M{
			ContainerAllocatedKey: false,
		},
		"$unset": bson.M{
			ContainerAllocatedTimeKey: 1,
		},
	}
}

// MarkAsContainerDeallocated marks a container task that was allocated as no
// longer allocated a container.
func (t *Task) MarkAsContainerDeallocated(ctx context.Context, env evergreen.Environment) error {
	if !t.ContainerAllocated {
		return errors.New("cannot deallocate a container task if it's not currently allocated")
	}

	res, err := env.DB().Collection(Collection).UpdateOne(ctx, bson.M{
		IdKey:                 t.Id,
		ExecutionPlatformKey:  ExecutionPlatformContainer,
		ContainerAllocatedKey: true,
	}, containerDeallocatedUpdate())
	if err != nil {
		return errors.Wrap(err, "updating task")
	}
	if res.ModifiedCount == 0 {
		return errors.New("task was not updated")
	}

	t.ContainerAllocated = false
	t.ContainerAllocatedTime = time.Time{}

	return nil
}

// MarkTasksAsContainerDeallocated marks multiple container tasks as no longer
// allocated containers.
func MarkTasksAsContainerDeallocated(taskIDs []string) error {
	if len(taskIDs) == 0 {
		return nil
	}

	if _, err := UpdateAll(bson.M{
		IdKey:                bson.M{"$in": taskIDs},
		ExecutionPlatformKey: ExecutionPlatformContainer,
	}, containerDeallocatedUpdate()); err != nil {
		return errors.Wrap(err, "updating tasks")
	}

	return nil
}

// MarkGeneratedTasks marks that the task has generated tasks.
func MarkGeneratedTasks(taskID string) error {
	query := bson.M{
		IdKey:             taskID,
		GeneratedTasksKey: bson.M{"$exists": false},
	}
	update := bson.M{
		"$set": bson.M{
			GeneratedTasksKey: true,
		},
		"$unset": bson.M{
			GenerateTasksErrorKey: 1,
		},
	}
	err := UpdateOne(query, update)
	if adb.ResultsNotFound(err) {
		return nil
	}
	return errors.Wrap(err, "marking generate.tasks complete")
}

// MarkGeneratedTasksErr marks that the task hit errors generating tasks.
func MarkGeneratedTasksErr(taskID string, errorToSet error) error {
	if errorToSet == nil || adb.ResultsNotFound(errorToSet) || db.IsDuplicateKey(errorToSet) {
		return nil
	}
	query := bson.M{
		IdKey:             taskID,
		GeneratedTasksKey: bson.M{"$exists": false},
	}
	update := bson.M{
		"$set": bson.M{
			GenerateTasksErrorKey: errorToSet.Error(),
		},
	}
	err := UpdateOne(query, update)
	if adb.ResultsNotFound(err) {
		return nil
	}
	return errors.Wrap(err, "setting generate.tasks error")
}

// GenerateNotRun returns tasks that have requested to generate tasks.
func GenerateNotRun() ([]Task, error) {
	const maxGenerateTimeAgo = 24 * time.Hour
	return FindAll(db.Query(bson.M{
		StatusKey:                evergreen.TaskStarted,                              // task is running
		StartTimeKey:             bson.M{"$gt": time.Now().Add(-maxGenerateTimeAgo)}, // ignore older tasks, just in case
		GeneratedTasksKey:        bson.M{"$ne": true},                                // generate.tasks has not yet run
		GeneratedJSONAsStringKey: bson.M{"$exists": true},                            // config has been posted by generate.tasks command
	}))
}

// SetGeneratedJSON sets JSON data to generate tasks from.
func (t *Task) SetGeneratedJSON(json []json.RawMessage) error {
	if len(t.GeneratedJSONAsString) > 0 {
		return nil
	}
	s := []string{}
	for _, j := range json {
		s = append(s, string(j))
	}
	t.GeneratedJSONAsString = s
	return UpdateOne(
		bson.M{
			IdKey:                    t.Id,
			GeneratedJSONAsStringKey: bson.M{"$exists": false},
		},
		bson.M{
			"$set": bson.M{
				GeneratedJSONAsStringKey: s,
			},
		},
	)
}

// SetGeneratedTasksToActivate adds a task to stepback after activation
func (t *Task) SetGeneratedTasksToActivate(buildVariantName, taskName string) error {
	return UpdateOne(
		bson.M{
			IdKey: t.Id,
		},
		bson.M{
			"$addToSet": bson.M{
				bsonutil.GetDottedKeyName(GeneratedTasksToActivateKey, buildVariantName): taskName,
			},
		},
	)
}

// SetTasksScheduledTime takes a list of tasks and a time, and then sets
// the scheduled time in the database for the tasks if it is currently unset
func SetTasksScheduledTime(tasks []Task, scheduledTime time.Time) error {
	ids := []string{}
	for i := range tasks {
		tasks[i].ScheduledTime = scheduledTime
		ids = append(ids, tasks[i].Id)

		// Display tasks are considered scheduled when their first exec task is scheduled
		if tasks[i].IsPartOfDisplay() {
			ids = append(ids, utility.FromStringPtr(tasks[i].DisplayTaskId))
		}
	}
	_, err := UpdateAll(
		bson.M{
			IdKey: bson.M{
				"$in": ids,
			},
			ScheduledTimeKey: bson.M{
				"$lte": utility.ZeroTime,
			},
		},
		bson.M{
			"$set": bson.M{
				ScheduledTimeKey: scheduledTime,
			},
		},
	)
	if err != nil {
		return err
	}

	return nil
}

// GetTaskIdBetweenIds gets the task between two task given that they are
// from the same project, requester, build variant, and display name. The
// order of the ID's does not matter and if the task passed cannot have a
// middle (i.e. it is sequential tasks or the same task) it will return the
// the first task given.
func FindMidwayTask(t1, t2 Task) (*Task, error) {
	// The tasks should be the same build variant, display name, project, and requester.
	catcher := grip.NewBasicCatcher() // Makes an error accumulator
	catcher.ErrorfWhen(t1.BuildVariant != t2.BuildVariant, "given tasks have differing build variants '%s' and '%s'", t1.BuildVariant, t2.BuildVariant)
	catcher.ErrorfWhen(t1.DisplayName != t2.DisplayName, "given tasks have differing display name '%s' and '%s'", t1.DisplayName, t2.DisplayName)
	catcher.ErrorfWhen(t1.Project != t2.Project, "given tasks have differing project '%s' and '%s'", t1.Project, t2.Project)
	catcher.ErrorfWhen(t1.Requester != t2.Requester, "given tasks have differing project '%s' and '%s'", t1.Requester, t2.Requester)
	if catcher.HasErrors() {
		return nil, catcher.Resolve()
	}
	// If the tasks are sequential or the same order number, return the first given task.
	d := t1.RevisionOrderNumber - t2.RevisionOrderNumber
	if d == -1 || d == 0 || d == 1 {
		return &t1, nil
	}

	mid := (t1.RevisionOrderNumber + t2.RevisionOrderNumber) / 2
	return FindOne(db.Query(ByRevisionOrderNumber(t1.BuildVariant, t1.DisplayName, t1.Project, t1.Requester, mid)))
}

// UnscheduleStaleUnderwaterHostTasks Removes host tasks older than the unscheduable threshold (e.g. one week) from
// the scheduler queue.
// If you pass an empty string as an argument to this function, this operation
// will select tasks from all distros.
func UnscheduleStaleUnderwaterHostTasks(ctx context.Context, distroID string) (int, error) {
	query := schedulableHostTasksQuery()

	if err := addApplicableDistroFilter(ctx, distroID, DistroIdKey, query); err != nil {
		return 0, errors.WithStack(err)
	}

	query[ActivatedTimeKey] = bson.M{"$lte": time.Now().Add(-UnschedulableThreshold)}

	update := bson.M{
		"$set": bson.M{
			PriorityKey:  evergreen.DisabledTaskPriority,
			ActivatedKey: false,
		},
	}

	// Force the query to use 'distro_1_status_1_activated_1_priority_1_override_dependencies_1_unattainable_dependency_1'
	// instead of defaulting to 'status_1_depends_on.status_1_depends_on.unattainable_1'.
	info, err := UpdateAllWithHint(query, update, ActivatedTasksByDistroIndex)
	if err != nil {
		return 0, errors.Wrap(err, "unscheduling stale underwater tasks")
	}

	return info.Updated, nil
}

// LegacyDeactivateStepbackTasksForProject deactivates and aborts any scheduled/running tasks
// for this project that were activated by stepback.
// TODO: remove as part of EVG-17947
func LegacyDeactivateStepbackTasksForProject(projectId, caller string) error {
	tasks, err := FindActivatedStepbackTasks(projectId)
	if err != nil {
		return errors.Wrap(err, "finding activated stepback tasks")
	}

	if err = DeactivateTasks(tasks, true, caller); err != nil {
		return errors.Wrap(err, "deactivating active stepback tasks")
	}

	grip.InfoWhen(len(tasks) > 0, message.Fields{
		"message":    "deactivated active stepback tasks",
		"project_id": projectId,
		"user":       caller,
		"num_tasks":  len(tasks),
	})

	abortTaskIds := []string{}
	for _, t := range tasks {
		if t.IsAbortable() {
			abortTaskIds = append(abortTaskIds, t.Id)
			event.LogTaskAbortRequest(t.Id, t.Execution, caller)
		}
	}
	if err = SetManyAborted(abortTaskIds, AbortInfo{User: caller}); err != nil {
		return errors.Wrap(err, "aborting in progress tasks")
	}

	return nil
}

// DeactivateStepbackTask deactivates and aborts the matching stepback task.
func DeactivateStepbackTask(projectId, buildVariantName, taskName, caller string) error {
	t, err := FindActivatedStepbackTaskByName(projectId, buildVariantName, taskName)
	if err != nil {
		return err
	}
	if t == nil {
		return errors.Errorf("no stepback task '%s' for variant '%s' found", taskName, buildVariantName)
	}

	if err = t.DeactivateTask(caller); err != nil {
		return errors.Wrap(err, "deactivating stepback task")
	}
	if t.IsAbortable() {
		event.LogTaskAbortRequest(t.Id, t.Execution, caller)
		if err = t.SetAborted(AbortInfo{User: caller}); err != nil {
			return errors.Wrap(err, "setting task aborted")
		}
	}
	return nil
}

// MarkFailed changes the state of the task to failed.
func (t *Task) MarkFailed() error {
	t.Status = evergreen.TaskFailed
	return UpdateOne(
		bson.M{
			IdKey: t.Id,
		},
		bson.M{
			"$set": bson.M{
				StatusKey: evergreen.TaskFailed,
			},
		},
	)
}

func (t *Task) MarkSystemFailed(description string) error {
	t.FinishTime = time.Now()
	t.Details = GetSystemFailureDetails(description)

	switch t.ExecutionPlatform {
	case ExecutionPlatformHost:
		event.LogHostTaskFinished(t.Id, t.Execution, t.HostId, evergreen.TaskSystemFailed)
	case ExecutionPlatformContainer:
		event.LogContainerTaskFinished(t.Id, t.Execution, t.PodID, evergreen.TaskSystemFailed)
	default:
		event.LogTaskFinished(t.Id, t.Execution, evergreen.TaskSystemFailed)
	}
	grip.Info(message.Fields{
		"message":            "marking task system failed",
		"included_on":        evergreen.ContainerHealthDashboard,
		"task_id":            t.Id,
		"execution":          t.Execution,
		"status":             t.Status,
		"host_id":            t.HostId,
		"pod_id":             t.PodID,
		"description":        description,
		"execution_platform": t.ExecutionPlatform,
	})

	return t.MarkEnd(t.FinishTime, &t.Details)
}

// GetSystemFailureDetails returns a task's end details based on an input description.
func GetSystemFailureDetails(description string) apimodels.TaskEndDetail {
	details := apimodels.TaskEndDetail{
		Status:      evergreen.TaskFailed,
		Type:        evergreen.CommandTypeSystem,
		Description: description,
	}
	if description == evergreen.TaskDescriptionHeartbeat {
		details.TimedOut = true
	}
	return details
}

func SetManyAborted(taskIds []string, reason AbortInfo) error {
	return UpdateOne(
		ByIds(taskIds),
		bson.M{
			"$set": bson.M{
				AbortedKey:   true,
				AbortInfoKey: reason,
			},
		},
	)
}

// SetAborted sets the abort field of task to aborted
func (t *Task) SetAborted(reason AbortInfo) error {
	t.Aborted = true
	return UpdateOne(
		bson.M{
			IdKey: t.Id,
		},
		bson.M{
			"$set": bson.M{
				AbortedKey:   true,
				AbortInfoKey: reason,
			},
		},
	)
}

// SetStepbackInfo adds the StepbackInfo to the task.
func (t *Task) SetStepbackInfo(s StepbackInfo) error {
	t.StepbackInfo = &s
	return UpdateOne(
		bson.M{
			IdKey: t.Id,
		},
		bson.M{
			"$set": bson.M{
				StepbackInfoKey: s,
			},
		})
}

// initializeTaskOutputInfo returns the task output information with the most
// up-to-date configuration for the task run. Returns false if the task will
// never have output. This function should only be used to set the task output
// field upon task dispatch.
func (t *Task) initializeTaskOutputInfo(env evergreen.Environment) (*taskoutput.TaskOutput, bool) {
	if t.DisplayOnly || t.Archived {
		return nil, false
	}

	return taskoutput.InitializeTaskOutput(env, taskoutput.TaskOptions{
		ProjectID: t.Project,
		TaskID:    t.Id,
		Execution: t.Execution,
	}), true
}

// getTaskOutputSafe returns an instantiation of the task output interface and
// whether it is safe to fetch task output data. This function should always
// be called to access task output data.
func (t *Task) getTaskOutputSafe() (*taskoutput.TaskOutput, bool) {
	if t.DisplayOnly || t.Status == evergreen.TaskUndispatched {
		return nil, false
<<<<<<< HEAD
	}

	if t.TaskOutputInfo == nil {
		// Return the zero value for tasks that do not have the task
		// output metadata saved in the database. This is for backwards
		// compatibility. We can safely assume version zero for each
		// task output type.
		return &taskoutput.TaskOutput{}, true
	}

=======
	}

	if t.TaskOutputInfo == nil {
		// Return the zero value for tasks that do not have the task
		// output metadata saved in the database. This is for backwards
		// compatibility. We can safely assume version zero for each
		// task output type.
		return &taskoutput.TaskOutput{}, true
	}

>>>>>>> 9f3350a1
	return t.TaskOutputInfo, true
}

// GetTaskLogs returns the task's task logs with the given options.
func (t *Task) GetTaskLogs(ctx context.Context, env evergreen.Environment, getOpts taskoutput.TaskLogGetOptions) (log.LogIterator, error) {
	if t.DisplayOnly {
		return nil, errors.New("cannot get task logs for a display task")
	}

	output, ok := t.getTaskOutputSafe()
	if !ok {
<<<<<<< HEAD
		// We know the task have does not have output data, likely
		// because it has not run yet. Return an empty log iterator.
=======
		// We know there task cannot have task output, likely because
		// it has not run yet. Return an empty iterator.
>>>>>>> 9f3350a1
		return log.EmptyIterator(), nil
	}

	taskID := t.Id
	if t.Archived {
		taskID = t.OldTaskId
	}
	taskOpts := taskoutput.TaskOptions{
		ProjectID: t.Project,
		TaskID:    taskID,
		Execution: t.Execution,
	}

	return output.TaskLogs.Get(ctx, env, taskOpts, getOpts)
}

// GetTestLogs returns the task's test logs with the specified options.
func (t *Task) GetTestLogs(ctx context.Context, env evergreen.Environment, getOpts taskoutput.TestLogGetOptions) (log.LogIterator, error) {
	if t.DisplayOnly {
		return nil, errors.New("cannot get test logs for a display task")
	}

	output, ok := t.getTaskOutputSafe()
	if !ok {
<<<<<<< HEAD
		// We know the task have does not have output data, likely
		// because it has not run yet. Return an empty log iterator.
=======
		// We know there task cannot have task output, likely because
		// it has not run yet. Return an empty iterator.
>>>>>>> 9f3350a1
		return log.EmptyIterator(), nil
	}

	taskID := t.Id
	if t.Archived {
		taskID = t.OldTaskId
	}
	taskOpts := taskoutput.TaskOptions{
		ProjectID: t.Project,
		TaskID:    taskID,
		Execution: t.Execution,
	}

	return output.TestLogs.Get(ctx, env, taskOpts, getOpts)
}

// SetResultsInfo sets the task's test results info.
//
// Note that if failedResults is false, ResultsFailed is not set. This is
// because in cases where multiple calls to attach test results are made for a
// task, only one call needs to have a test failure for the ResultsFailed field
// to be set to true.
func (t *Task) SetResultsInfo(service string, failedResults bool) error {
	if t.DisplayOnly {
		return errors.New("cannot set results info on a display task")
	}
	if t.ResultsService != "" {
		if t.ResultsService != service {
			return errors.New("cannot use more than one test results service for a task")
		}
		if !failedResults {
			return nil
		}
	}

	t.ResultsService = service
	set := bson.M{ResultsServiceKey: service}
	if failedResults {
		t.ResultsFailed = true
		set[ResultsFailedKey] = true
	}

	return errors.WithStack(UpdateOne(ById(t.Id), bson.M{"$set": set}))
}

// HasResults returns whether the task has test results or not.
func (t *Task) HasResults() bool {
	if t.DisplayOnly && len(t.ExecutionTasks) > 0 {
		hasResults := []bson.M{{ResultsServiceKey: bson.M{"$exists": true}}, {HasCedarResultsKey: true}}
		if t.Archived {
			execTasks, err := FindByExecutionTasksAndMaxExecution(t.ExecutionTasks, t.Execution, bson.E{Key: "$or", Value: hasResults})
			if err != nil {
				grip.Error(message.WrapError(err, message.Fields{
					"message": "getting execution tasks for archived display task",
				}))
			}

			return len(execTasks) > 0
		} else {
			query := ByIds(t.ExecutionTasks)
			query["$or"] = hasResults
			execTasksWithResults, err := Count(db.Query(query))
			if err != nil {
				grip.Error(message.WrapError(err, message.Fields{
					"message": "getting count of execution tasks with results for display task",
				}))
			}

			return execTasksWithResults > 0
		}
	}

	return t.ResultsService != "" || t.HasCedarResults
}

// ActivateTask will set the ActivatedBy field to the caller and set the active state to be true.
// Also activates dependencies of the task.
func (t *Task) ActivateTask(caller string) error {
	t.ActivatedBy = caller
	t.Activated = true
	t.ActivatedTime = time.Now()

	return ActivateTasks([]Task{*t}, t.ActivatedTime, true, caller)
}

// ActivateTasks sets all given tasks to active, logs them as activated, and proceeds to activate any dependencies that were deactivated.
func ActivateTasks(tasks []Task, activationTime time.Time, updateDependencies bool, caller string) error {
	tasksToActivate := make([]Task, 0, len(tasks))
	taskIDs := make([]string, 0, len(tasks))
	for _, t := range tasks {
		// Activating an activated task is a noop.
		if t.Activated {
			continue
		}
		tasksToActivate = append(tasksToActivate, t)
		taskIDs = append(taskIDs, t.Id)
	}
	err := activateTasks(taskIDs, caller, activationTime)
	if err != nil {
		return errors.Wrap(err, "activating tasks")
	}
	logs := []event.EventLogEntry{}
	for _, t := range tasksToActivate {
		logs = append(logs, event.GetTaskActivatedEvent(t.Id, t.Execution, caller))
	}
	grip.Error(message.WrapError(event.LogManyEvents(logs), message.Fields{
		"message":  "problem logging task activated events",
		"task_ids": taskIDs,
		"caller":   caller,
	}))

	if updateDependencies {
		return ActivateDeactivatedDependencies(taskIDs, caller)
	}
	return nil
}

// ActivateTasksByIdsWithDependencies activates the given tasks and their dependencies.
func ActivateTasksByIdsWithDependencies(ids []string, caller string) error {
	q := db.Query(bson.M{
		IdKey:     bson.M{"$in": ids},
		StatusKey: evergreen.TaskUndispatched,
	})

	tasks, err := FindAll(q.WithFields(IdKey, DependsOnKey, ExecutionKey, ActivatedKey))
	if err != nil {
		return errors.Wrap(err, "getting tasks for activation")
	}
	dependOn, err := GetRecursiveDependenciesUp(tasks, nil)
	if err != nil {
		return errors.Wrap(err, "getting recursive dependencies")
	}

	if err = ActivateTasks(append(tasks, dependOn...), time.Now(), true, caller); err != nil {
		return errors.Wrap(err, "updating tasks for activation")
	}
	return nil
}

// ActivateDeactivatedDependencies activates tasks that depend on these tasks which were deactivated because a task
// they depended on was deactivated. Only activate when all their dependencies are activated or are being activated
func ActivateDeactivatedDependencies(tasks []string, caller string) error {
	taskMap := make(map[string]bool)
	for _, t := range tasks {
		taskMap[t] = true
	}

	tasksDependingOnTheseTasks, err := getRecursiveDependenciesDown(tasks, nil)
	if err != nil {
		return errors.Wrap(err, "getting recursive dependencies down")
	}

	// do a topological sort so we've dealt with
	// all a task's dependencies by the time we get up to it
	sortedDependencies, err := topologicalSort(tasksDependingOnTheseTasks)
	if err != nil {
		return errors.WithStack(err)
	}

	// get dependencies we don't have yet and add them to a map
	tasksToGet := []string{}
	depTaskMap := make(map[string]bool)
	for _, t := range sortedDependencies {
		depTaskMap[t.Id] = true

		if t.Activated || !t.DeactivatedForDependency {
			continue
		}

		for _, dep := range t.DependsOn {
			if !taskMap[dep.TaskId] && !depTaskMap[dep.TaskId] {
				tasksToGet = append(tasksToGet, dep.TaskId)
			}
		}
	}

	missingTaskMap := make(map[string]Task)
	if len(tasksToGet) > 0 {
		var missingTasks []Task
		missingTasks, err = FindAll(db.Query(bson.M{IdKey: bson.M{"$in": tasksToGet}}).WithFields(ActivatedKey))
		if err != nil {
			return errors.Wrap(err, "getting missing tasks")
		}
		for _, t := range missingTasks {
			missingTaskMap[t.Id] = t
		}
	}

	tasksToActivate := make(map[string]Task)
	for _, t := range sortedDependencies {
		if t.Activated || !t.DeactivatedForDependency {
			continue
		}

		depsSatisfied := true
		for _, dep := range t.DependsOn {
			// not being activated now
			if _, ok := tasksToActivate[dep.TaskId]; !ok && !taskMap[dep.TaskId] {
				// and not already activated
				if depTask := missingTaskMap[dep.TaskId]; !depTask.Activated {
					depsSatisfied = false
					break
				}
			}
		}
		if depsSatisfied {
			tasksToActivate[t.Id] = t
		}
	}

	if len(tasksToActivate) == 0 {
		return nil
	}

	taskIDsToActivate := make([]string, 0, len(tasksToActivate))
	for _, t := range tasksToActivate {
		taskIDsToActivate = append(taskIDsToActivate, t.Id)
	}
	_, err = UpdateAll(
		bson.M{IdKey: bson.M{"$in": taskIDsToActivate}},
		[]bson.M{
			{
				"$set": bson.M{
					ActivatedKey:                true,
					DeactivatedForDependencyKey: false,
					ActivatedByKey:              caller,
					ActivatedTimeKey:            time.Now(),
					// TODO: (EVG-20334) Remove this field and the aggregation update once old tasks without the UnattainableDependency field have TTLed.
					UnattainableDependencyKey: bson.M{"$cond": bson.M{
						"if":   bson.M{"$isArray": "$" + bsonutil.GetDottedKeyName(DependsOnKey, DependencyUnattainableKey)},
						"then": bson.M{"$anyElementTrue": "$" + bsonutil.GetDottedKeyName(DependsOnKey, DependencyUnattainableKey)},
						"else": false,
					}},
				},
			},
		},
	)
	if err != nil {
		return errors.Wrap(err, "updating activation for dependencies")
	}

	logs := []event.EventLogEntry{}
	for _, t := range tasksToActivate {
		logs = append(logs, event.GetTaskActivatedEvent(t.Id, t.Execution, caller))
	}
	grip.Error(message.WrapError(event.LogManyEvents(logs), message.Fields{
		"message":  "problem logging task activated events",
		"task_ids": taskIDsToActivate,
		"caller":   caller,
	}))

	return nil
}

func topologicalSort(tasks []Task) ([]Task, error) {
	var fromTask, toTask string
	defer func() {
		taskIds := []string{}
		for _, t := range tasks {
			taskIds = append(taskIds, t.Id)
		}
		panicErr := recovery.HandlePanicWithError(recover(), nil, "problem adding edge")
		grip.Error(message.WrapError(panicErr, message.Fields{
			"function":       "topologicalSort",
			"from_task":      fromTask,
			"to_task":        toTask,
			"original_tasks": taskIds,
		}))
	}()
	depGraph := simple.NewDirectedGraph()
	taskNodeMap := make(map[string]graph.Node)
	nodeTaskMap := make(map[int64]Task)

	for _, task := range tasks {
		node := depGraph.NewNode()
		depGraph.AddNode(node)
		nodeTaskMap[node.ID()] = task
		taskNodeMap[task.Id] = node
	}

	for _, task := range tasks {
		for _, dep := range task.DependsOn {
			fromTask = dep.TaskId
			if toNode, ok := taskNodeMap[fromTask]; ok {
				toTask = task.Id
				edge := simple.Edge{
					F: simple.Node(toNode.ID()),
					T: simple.Node(taskNodeMap[toTask].ID()),
				}
				depGraph.SetEdge(edge)
			}
		}
	}

	sorted, err := topo.Sort(depGraph)
	if err != nil {
		return nil, errors.Wrap(err, "topologically sorting dependency graph")
	}
	sortedTasks := make([]Task, 0, len(tasks))
	for _, node := range sorted {
		sortedTasks = append(sortedTasks, nodeTaskMap[node.ID()])
	}

	return sortedTasks, nil
}

// DeactivateTask will set the ActivatedBy field to the caller and set the active state to be false and deschedule the task
func (t *Task) DeactivateTask(caller string) error {
	t.ActivatedBy = caller
	t.Activated = false
	t.ScheduledTime = utility.ZeroTime

	return DeactivateTasks([]Task{*t}, true, caller)
}

func DeactivateTasks(tasks []Task, updateDependencies bool, caller string) error {
	taskIDs := make([]string, 0, len(tasks))
	for _, t := range tasks {
		if t.DisplayOnly {
			taskIDs = append(taskIDs, t.ExecutionTasks...)
		}
		taskIDs = append(taskIDs, t.Id)
	}

	_, err := UpdateAll(
		bson.M{
			IdKey: bson.M{"$in": taskIDs},
		},
		bson.M{
			"$set": bson.M{
				ActivatedKey:     false,
				ActivatedByKey:   caller,
				ScheduledTimeKey: utility.ZeroTime,
			},
		},
	)
	if err != nil {
		return errors.Wrap(err, "deactivating tasks")
	}

	logs := []event.EventLogEntry{}
	for _, t := range tasks {
		logs = append(logs, event.GetTaskDeactivatedEvent(t.Id, t.Execution, caller))
	}
	grip.Error(message.WrapError(event.LogManyEvents(logs), message.Fields{
		"message":  "problem logging task deactivated events",
		"task_ids": taskIDs,
		"caller":   caller,
	}))

	if updateDependencies {
		return DeactivateDependencies(taskIDs, caller)
	}
	return nil
}

func DeactivateDependencies(tasks []string, caller string) error {
	tasksDependingOnTheseTasks, err := getRecursiveDependenciesDown(tasks, nil)
	if err != nil {
		return errors.Wrap(err, "getting recursive dependencies down")
	}

	tasksToUpdate := make([]Task, 0, len(tasksDependingOnTheseTasks))
	taskIDsToUpdate := make([]string, 0, len(tasksDependingOnTheseTasks))
	for _, t := range tasksDependingOnTheseTasks {
		if t.Activated {
			tasksToUpdate = append(tasksToUpdate, t)
			taskIDsToUpdate = append(taskIDsToUpdate, t.Id)
		}
	}

	if len(tasksToUpdate) == 0 {
		return nil
	}

	_, err = UpdateAll(
		bson.M{
			IdKey: bson.M{"$in": taskIDsToUpdate},
		},
		bson.M{"$set": bson.M{
			ActivatedKey:                false,
			DeactivatedForDependencyKey: true,
			ScheduledTimeKey:            utility.ZeroTime,
		}},
	)
	if err != nil {
		return errors.Wrap(err, "deactivating dependencies")
	}

	logs := []event.EventLogEntry{}
	for _, t := range tasksToUpdate {
		logs = append(logs, event.GetTaskDeactivatedEvent(t.Id, t.Execution, caller))
	}
	grip.Error(message.WrapError(event.LogManyEvents(logs), message.Fields{
		"message":  "problem logging task deactivated events",
		"task_ids": taskIDsToUpdate,
		"caller":   caller,
	}))

	return nil
}

// MarkEnd handles the Task updates associated with ending a task. If the task's start time is zero
// at this time, it will set it to the finish time minus the timeout time.
func (t *Task) MarkEnd(finishTime time.Time, detail *apimodels.TaskEndDetail) error {
	// if there is no start time set, either set it to the create time
	// or set 2 hours previous to the finish time.
	if utility.IsZeroTime(t.StartTime) {
		timedOutStart := finishTime.Add(-2 * time.Hour)
		t.StartTime = timedOutStart
		if timedOutStart.Before(t.IngestTime) {
			t.StartTime = t.IngestTime
		}
	}

	t.TimeTaken = finishTime.Sub(t.StartTime)

	grip.Debug(message.Fields{
		"message":   "marking task finished",
		"task_id":   t.Id,
		"execution": t.Execution,
		"project":   t.Project,
		"details":   t.Details,
	})
	if detail.IsEmpty() {
		grip.Debug(message.Fields{
			"message":   "detail status was empty, setting to failed",
			"task_id":   t.Id,
			"execution": t.Execution,
			"project":   t.Project,
			"details":   t.Details,
		})
		detail = &apimodels.TaskEndDetail{
			Status: evergreen.TaskFailed,
		}
	}

	// record that the task has finished, in memory and in the db
	t.Status = detail.Status
	t.FinishTime = finishTime
	t.Details = *detail
	t.ContainerAllocated = false
	t.ContainerAllocatedTime = time.Time{}
	return UpdateOne(
		bson.M{
			IdKey: t.Id,
		},
		bson.M{
			"$set": bson.M{
				FinishTimeKey:         finishTime,
				StatusKey:             detail.Status,
				TimeTakenKey:          t.TimeTaken,
				DetailsKey:            detail,
				StartTimeKey:          t.StartTime,
				ContainerAllocatedKey: false,
			},
			"$unset": bson.M{
				ContainerAllocatedTimeKey: 1,
			},
		})

}

// GetDisplayStatus finds and sets DisplayStatus to the task. It should reflect
// the statuses assigned during the addDisplayStatus aggregation step.
func (t *Task) GetDisplayStatus() string {
	if t.DisplayStatus != "" {
		return t.DisplayStatus
	}
	t.DisplayStatus = t.findDisplayStatus()
	return t.DisplayStatus
}

func (t *Task) findDisplayStatus() string {
	if t.Aborted {
		return evergreen.TaskAborted
	}
	if t.Status == evergreen.TaskSucceeded {
		return evergreen.TaskSucceeded
	}
	if t.Details.Type == evergreen.CommandTypeSetup {
		return evergreen.TaskSetupFailed
	}
	if t.Details.Type == evergreen.CommandTypeSystem {
		if t.Details.TimedOut && t.Details.Description == evergreen.TaskDescriptionHeartbeat {
			return evergreen.TaskSystemUnresponse
		}
		if t.Details.TimedOut {
			return evergreen.TaskSystemTimedOut
		}
		return evergreen.TaskSystemFailed
	}
	if t.Details.TimedOut {
		return evergreen.TaskTimedOut
	}
	if t.Status == evergreen.TaskUndispatched {
		if !t.Activated {
			return evergreen.TaskUnscheduled
		}
		if t.Blocked() {
			return evergreen.TaskStatusBlocked
		}
		return evergreen.TaskWillRun
	}
	return t.Status
}

// displayTaskPriority answers the question "if there is a display task whose executions are
// in these statuses, which overall status would a user expect to see?"
// for example, if there are both successful and failed tasks, one would expect to see "failed"
func (t *Task) displayTaskPriority() int {
	switch t.GetDisplayStatus() {
	case evergreen.TaskStarted:
		return 10
	case evergreen.TaskFailed:
		return 20
	case evergreen.TaskTestTimedOut:
		return 30
	case evergreen.TaskTimedOut:
		return 40
	case evergreen.TaskSystemFailed:
		return 50
	case evergreen.TaskSystemTimedOut:
		return 60
	case evergreen.TaskSystemUnresponse:
		return 70
	case evergreen.TaskSetupFailed:
		return 80
	case evergreen.TaskUndispatched:
		return 90
	case evergreen.TaskInactive:
		return 100
	case evergreen.TaskSucceeded:
		return 110
	}
	// Note that this includes evergreen.TaskDispatched.
	return 1000
}

// Reset sets the task state to a state in which it is scheduled to re-run.
func (t *Task) Reset(ctx context.Context) error {
	return UpdateOneContext(ctx,
		bson.M{
			IdKey:       t.Id,
			StatusKey:   bson.M{"$in": evergreen.TaskCompletedStatuses},
			CanResetKey: true,
		},
		resetTaskUpdate(t),
	)
}

// ResetTasks performs the same DB updates as (*Task).Reset, but resets many
// tasks instead of a single one.
func ResetTasks(tasks []Task) error {
	if len(tasks) == 0 {
		return nil
	}
	var taskIDs []string
	for _, t := range tasks {
		taskIDs = append(taskIDs, t.Id)
	}

	if _, err := UpdateAll(
		bson.M{
			IdKey:       bson.M{"$in": taskIDs},
			StatusKey:   bson.M{"$in": evergreen.TaskCompletedStatuses},
			CanResetKey: true,
		},
		resetTaskUpdate(nil),
	); err != nil {
		return err
	}

	return nil
}

func resetTaskUpdate(t *Task) []bson.M {
	newSecret := utility.RandomString()
	now := time.Now()
	if t != nil {
		t.Activated = true
		t.ActivatedTime = now
		t.Secret = newSecret
		t.HostId = ""
		t.PodID = ""
		t.Status = evergreen.TaskUndispatched
		t.DispatchTime = utility.ZeroTime
		t.StartTime = utility.ZeroTime
		t.ScheduledTime = utility.ZeroTime
		t.FinishTime = utility.ZeroTime
		t.DependenciesMetTime = utility.ZeroTime
		t.TimeTaken = 0
		t.LastHeartbeat = utility.ZeroTime
		t.Details = apimodels.TaskEndDetail{}
		t.TaskOutputInfo = nil
		t.ResultsService = ""
		t.ResultsFailed = false
		t.HasCedarResults = false
		t.ResetWhenFinished = false
		t.ResetFailedWhenFinished = false
		t.AgentVersion = ""
		t.HostCreateDetails = []HostCreateDetail{}
		t.OverrideDependencies = false
		t.ContainerAllocationAttempts = 0
		t.CanReset = false
	}
	update := []bson.M{
		{
			"$set": bson.M{
				ActivatedKey:                   true,
				ActivatedTimeKey:               now,
				SecretKey:                      newSecret,
				StatusKey:                      evergreen.TaskUndispatched,
				DispatchTimeKey:                utility.ZeroTime,
				StartTimeKey:                   utility.ZeroTime,
				ScheduledTimeKey:               utility.ZeroTime,
				FinishTimeKey:                  utility.ZeroTime,
				DependenciesMetTimeKey:         utility.ZeroTime,
				TimeTakenKey:                   0,
				LastHeartbeatKey:               utility.ZeroTime,
				ContainerAllocationAttemptsKey: 0,
				// TODO: (EVG-20334) Remove this field and the aggregation update once old tasks without the UnattainableDependency field have TTLed.
				UnattainableDependencyKey: bson.M{"$cond": bson.M{
					"if":   bson.M{"$isArray": "$" + bsonutil.GetDottedKeyName(DependsOnKey, DependencyUnattainableKey)},
					"then": bson.M{"$anyElementTrue": "$" + bsonutil.GetDottedKeyName(DependsOnKey, DependencyUnattainableKey)},
					"else": false,
				}},
			},
		},
		{
			"$unset": []string{
				DetailsKey,
				TaskOutputInfoKey,
				ResultsServiceKey,
				ResultsFailedKey,
				HasCedarResultsKey,
				ResetWhenFinishedKey,
				ResetFailedWhenFinishedKey,
				AgentVersionKey,
				HostIdKey,
				PodIDKey,
				HostCreateDetailsKey,
				OverrideDependenciesKey,
				CanResetKey,
			},
		},
	}
	return update
}

// UpdateHeartbeat updates the heartbeat to be the current time
func (t *Task) UpdateHeartbeat() error {
	t.LastHeartbeat = time.Now()
	return UpdateOne(
		bson.M{
			IdKey: t.Id,
		},
		bson.M{
			"$set": bson.M{
				LastHeartbeatKey: t.LastHeartbeat,
			},
		},
	)
}

// GetRecursiveDependenciesUp returns all tasks recursively depended upon
// that are not in the original task slice (this includes earlier tasks in task groups, if applicable).
// depCache should originally be nil. We assume there are no dependency cycles.
func GetRecursiveDependenciesUp(tasks []Task, depCache map[string]Task) ([]Task, error) {
	if depCache == nil {
		depCache = make(map[string]Task)
	}
	for _, t := range tasks {
		depCache[t.Id] = t
	}

	tasksToFind := []string{}
	for _, t := range tasks {
		for _, dep := range t.DependsOn {
			if _, ok := depCache[dep.TaskId]; !ok {
				tasksToFind = append(tasksToFind, dep.TaskId)
			}
		}
		if t.IsPartOfSingleHostTaskGroup() {
			tasksInGroup, err := FindTaskGroupFromBuild(t.BuildId, t.TaskGroup)
			if err != nil {
				return nil, errors.Wrapf(err, "finding task group '%s'", t.TaskGroup)
			}
			for _, taskInGroup := range tasksInGroup {
				if taskInGroup.TaskGroupOrder < t.TaskGroupOrder {
					if _, ok := depCache[taskInGroup.Id]; !ok {
						tasksToFind = append(tasksToFind, taskInGroup.Id)
					}
				}
			}
		}
	}

	// leaf node
	if len(tasksToFind) == 0 {
		return nil, nil
	}

	deps, err := FindWithFields(ByIds(tasksToFind), IdKey, DependsOnKey, ExecutionKey, BuildIdKey, StatusKey, TaskGroupKey, ActivatedKey)
	if err != nil {
		return nil, errors.Wrap(err, "getting dependencies")
	}

	recursiveDeps, err := GetRecursiveDependenciesUp(deps, depCache)
	if err != nil {
		return nil, errors.Wrap(err, "getting recursive dependencies")
	}

	return append(deps, recursiveDeps...), nil
}

// getRecursiveDependenciesDown returns a slice containing all tasks recursively depending on tasks.
// taskMap should originally be nil.
// We assume there are no dependency cycles.
func getRecursiveDependenciesDown(tasks []string, taskMap map[string]bool) ([]Task, error) {
	if taskMap == nil {
		taskMap = make(map[string]bool)
	}
	for _, t := range tasks {
		taskMap[t] = true
	}

	// find the tasks that depend on these tasks
	query := db.Query(bson.M{
		bsonutil.GetDottedKeyName(DependsOnKey, DependencyTaskIdKey): bson.M{"$in": tasks},
	}).WithFields(IdKey, ActivatedKey, DeactivatedForDependencyKey, ExecutionKey, DependsOnKey, BuildIdKey)
	dependOnUsTasks, err := FindAll(query)
	if err != nil {
		return nil, errors.Wrap(err, "can't get dependencies")
	}

	// if the task hasn't yet been visited we need to recurse on it
	newDeps := []Task{}
	for _, t := range dependOnUsTasks {
		if !taskMap[t.Id] {
			newDeps = append(newDeps, t)
		}
	}

	// everything is aleady in the map or nothing depends on tasks
	if len(newDeps) == 0 {
		return nil, nil
	}

	newDepIDs := make([]string, 0, len(newDeps))
	for _, t := range newDeps {
		newDepIDs = append(newDepIDs, t.Id)
	}
	recurseTasks, err := getRecursiveDependenciesDown(newDepIDs, taskMap)
	if err != nil {
		return nil, errors.Wrap(err, "getting recursive dependencies")
	}

	return append(newDeps, recurseTasks...), nil
}

// MarkStart updates the task's start time and sets the status to started
func (t *Task) MarkStart(startTime time.Time) error {
	// record the start time in the in-memory task
	t.StartTime = startTime
	t.Status = evergreen.TaskStarted
	return UpdateOne(
		bson.M{
			IdKey: t.Id,
		},
		bson.M{
			"$set": bson.M{
				StatusKey:        evergreen.TaskStarted,
				LastHeartbeatKey: startTime,
				StartTimeKey:     startTime,
			},
		},
	)
}

// MarkUnscheduled marks the task as undispatched and updates it in the database
func (t *Task) MarkUnscheduled() error {
	t.Status = evergreen.TaskUndispatched
	return UpdateOne(
		bson.M{
			IdKey: t.Id,
		},
		bson.M{
			"$set": bson.M{
				StatusKey: evergreen.TaskUndispatched,
			},
		},
	)

}

// MarkUnattainableDependency updates the unattainable field for the dependency in the task's dependency list,
// and logs if the task is newly blocked.
func (t *Task) MarkUnattainableDependency(dependencyId string, unattainable bool) error {
	wasBlocked := t.Blocked()
	if err := t.updateAllMatchingDependenciesForTask(dependencyId, unattainable); err != nil {
		return errors.Wrapf(err, "updating matching dependencies for task '%s'", t.Id)
	}

	// Only want to log the task as blocked if it wasn't already blocked, and if we're not overriding dependencies.
	if !wasBlocked && unattainable && !t.OverrideDependencies {
		event.LogTaskBlocked(t.Id, t.Execution)
	}
	return nil
}

// AbortBuildTasks sets the abort flag on all tasks associated with the build which are in an abortable
func AbortBuildTasks(buildId string, reason AbortInfo) error {
	q := bson.M{
		BuildIdKey: buildId,
		StatusKey:  bson.M{"$in": evergreen.TaskInProgressStatuses},
	}
	if reason.TaskID != "" {
		q[IdKey] = bson.M{"$ne": reason.TaskID}
	}
	return errors.Wrapf(abortTasksByQuery(q, reason), "aborting tasks for build '%s'", buildId)
}

// AbortVersionTasks sets the abort flag on all tasks associated with the version which are in an
// abortable state
func AbortVersionTasks(versionId string, reason AbortInfo) error {
	q := ByVersionWithChildTasks(versionId)
	q[StatusKey] = bson.M{"$in": evergreen.TaskInProgressStatuses}
	if reason.TaskID != "" {
		q[IdKey] = bson.M{"$ne": reason.TaskID}
		// if the aborting task is part of a display task, we also don't want to mark it as aborted
		q[ExecutionTasksKey] = bson.M{"$ne": reason.TaskID}
	}
	return errors.Wrapf(abortTasksByQuery(q, reason), "aborting tasks for version '%s'", versionId)
}

func abortTasksByQuery(q bson.M, reason AbortInfo) error {
	ids, err := findAllTaskIDs(db.Query(q))
	if err != nil {
		return errors.Wrap(err, "finding updated tasks")
	}
	if len(ids) == 0 {
		return nil
	}
	_, err = UpdateAll(
		ByIds(ids),
		bson.M{"$set": bson.M{
			AbortedKey:   true,
			AbortInfoKey: reason,
		}},
	)
	if err != nil {
		return errors.Wrap(err, "setting aborted statuses")
	}
	event.LogManyTaskAbortRequests(ids, reason.User)
	return nil
}

// String represents the stringified version of a task
func (t *Task) String() (taskStruct string) {
	taskStruct += fmt.Sprintf("Id: %v\n", t.Id)
	taskStruct += fmt.Sprintf("Status: %v\n", t.Status)
	taskStruct += fmt.Sprintf("Host: %v\n", t.HostId)
	taskStruct += fmt.Sprintf("ScheduledTime: %v\n", t.ScheduledTime)
	taskStruct += fmt.Sprintf("ContainerAllocatedTime: %v\n", t.ContainerAllocatedTime)
	taskStruct += fmt.Sprintf("DispatchTime: %v\n", t.DispatchTime)
	taskStruct += fmt.Sprintf("StartTime: %v\n", t.StartTime)
	taskStruct += fmt.Sprintf("FinishTime: %v\n", t.FinishTime)
	taskStruct += fmt.Sprintf("TimeTaken: %v\n", t.TimeTaken)
	taskStruct += fmt.Sprintf("Activated: %v\n", t.Activated)
	taskStruct += fmt.Sprintf("Requester: %v\n", t.Requester)
	taskStruct += fmt.Sprintf("PredictedDuration: %v\n", t.DurationPrediction)

	return
}

// Insert writes the task to the db.
func (t *Task) Insert() error {
	return db.Insert(Collection, t)
}

// Archive modifies the current execution of the task so that it is no longer
// considered the latest execution. This task execution is inserted
// into the old_tasks collection. If this is a display task, its execution tasks
// are also archived.
func (t *Task) Archive() error {
	if !utility.StringSliceContains(evergreen.TaskCompletedStatuses, t.Status) {
		return nil
	}
	if t.DisplayOnly && len(t.ExecutionTasks) > 0 {
		return errors.Wrapf(ArchiveMany([]Task{*t}), "archiving display task '%s'", t.Id)
	} else {
		// Archiving a single task.
		archiveTask := t.makeArchivedTask()
		err := db.Insert(OldCollection, archiveTask)
		if err != nil && !db.IsDuplicateKey(err) {
			return errors.Wrap(err, "inserting archived task into old tasks")
		}
		t.Aborted = false
		err = UpdateOne(
			bson.M{
				IdKey:     t.Id,
				StatusKey: bson.M{"$in": evergreen.TaskCompletedStatuses},
				"$or": []bson.M{
					{
						CanResetKey: bson.M{"$exists": false},
					},
					{
						CanResetKey: false,
					},
				},
			},
			updateDisplayTasksAndTasksExpression,
		)
		// return nil if the task has already been archived
		if adb.ResultsNotFound(err) {
			return nil
		}
		return errors.Wrap(err, "updating task")
	}
}

// ArchiveMany accepts tasks and display tasks (no execution tasks). The function
// expects that each one is going to be archived and progressed to the next execution.
// For execution tasks in display tasks, it will properly account for archiving
// only tasks that should be if failed.
func ArchiveMany(tasks []Task) error {
	allTaskIds := []string{}          // Contains all tasks and display tasks IDs
	execTaskIds := []string{}         // Contains all exec tasks IDs
	toUpdateExecTaskIds := []string{} // Contains all exec tasks IDs that should update and have new execution
	archivedTasks := []interface{}{}  // Contains all archived tasks (task, display, and execution). Created by Task.makeArchivedTask()

	for _, t := range tasks {
		if !utility.StringSliceContains(evergreen.TaskCompletedStatuses, t.Status) {
			continue
		}
		allTaskIds = append(allTaskIds, t.Id)
		archivedTasks = append(archivedTasks, t.makeArchivedTask())
		if t.DisplayOnly && len(t.ExecutionTasks) > 0 {
			var execTasks []Task
			var err error

			if t.IsRestartFailedOnly() {
				execTasks, err = Find(FailedTasksByIds(t.ExecutionTasks))
			} else {
				execTasks, err = FindAll(db.Query(ByIdsAndStatus(t.ExecutionTasks, evergreen.TaskCompletedStatuses)))
			}

			if err != nil {
				return errors.Wrapf(err, "finding execution tasks for display task '%s'", t.Id)
			}
			execTaskIds = append(execTaskIds, t.ExecutionTasks...)
			for _, et := range execTasks {
				if !utility.StringSliceContains(evergreen.TaskCompletedStatuses, et.Status) {
					grip.Debug(message.Fields{
						"message":   "execution task is in incomplete state, skipping archiving",
						"task_id":   et.Id,
						"execution": et.Execution,
						"func":      "ArchiveMany",
					})
					continue
				}
				archivedTasks = append(archivedTasks, et.makeArchivedTask())
				toUpdateExecTaskIds = append(toUpdateExecTaskIds, et.Id)
			}
		}
	}

	return archiveAll(allTaskIds, execTaskIds, toUpdateExecTaskIds, archivedTasks)
}

// archiveAll takes in:
// - taskIds                : All tasks and display tasks IDs
// - execTaskIds            : All execution task IDs
// - toRestartExecTaskIds   : All execution task IDs for execution tasks that will be archived/restarted
// - archivedTasks          : All archived tasks created by Task.makeArchivedTask()
func archiveAll(taskIds, execTaskIds, toRestartExecTaskIds []string, archivedTasks []interface{}) error {
	mongoClient := evergreen.GetEnvironment().Client()
	ctx, cancel := evergreen.GetEnvironment().Context()
	defer cancel()
	session, err := mongoClient.StartSession()
	if err != nil {
		return errors.Wrap(err, "starting DB session")
	}
	defer session.EndSession(ctx)

	txFunc := func(sessCtx mongo.SessionContext) (interface{}, error) {
		var err error
		if len(archivedTasks) > 0 {
			oldTaskColl := evergreen.GetEnvironment().DB().Collection(OldCollection)
			_, err = oldTaskColl.InsertMany(sessCtx, archivedTasks)
			if err != nil {
				return nil, errors.Wrap(err, "archiving tasks")
			}
		}
		if len(taskIds) > 0 {
			_, err = evergreen.GetEnvironment().DB().Collection(Collection).UpdateMany(sessCtx,
				bson.M{
					IdKey:     bson.M{"$in": taskIds},
					StatusKey: bson.M{"$in": evergreen.TaskCompletedStatuses},
					"$or": []bson.M{
						{
							CanResetKey: bson.M{"$exists": false},
						},
						{
							CanResetKey: false,
						},
					},
				},
				updateDisplayTasksAndTasksExpression,
			)
			if err != nil {
				return nil, errors.Wrap(err, "archiving tasks")
			}
		}
		if len(execTaskIds) > 0 {
			_, err = evergreen.GetEnvironment().DB().Collection(Collection).UpdateMany(sessCtx,
				bson.M{IdKey: bson.M{"$in": execTaskIds}}, // Query all execution tasks
				bson.A{ // Pipeline
					bson.M{"$set": bson.M{ // Sets LatestParentExecution (LPE) = LPE + 1
						LatestParentExecutionKey: bson.M{"$add": bson.A{
							"$" + LatestParentExecutionKey, 1,
						}},
					}},
				})

			if err != nil {
				return nil, errors.Wrap(err, "updating latest parent executions")
			}

			// Call to update all tasks that are actually restarting
			_, err = evergreen.GetEnvironment().DB().Collection(Collection).UpdateMany(sessCtx,
				bson.M{IdKey: bson.M{"$in": toRestartExecTaskIds}}, // Query all archiving/restarting execution tasks
				bson.A{ // Pipeline
					bson.M{"$set": bson.M{ // Execution = LPE
						ExecutionKey: "$" + LatestParentExecutionKey,
						CanResetKey:  true,
					}},
					bson.M{"$unset": bson.A{
						AbortedKey,
						AbortInfoKey,
						OverrideDependenciesKey,
					}}})

			return nil, errors.Wrap(err, "updating restarting exec tasks")
		}
		return nil, errors.Wrap(err, "updating tasks")
	}

	_, err = session.WithTransaction(ctx, txFunc)

	return errors.Wrap(err, "archiving execution tasks and updating execution tasks")
}

func (t *Task) makeArchivedTask() *Task {
	archiveTask := *t
	archiveTask.Id = MakeOldID(t.Id, t.Execution)
	archiveTask.OldTaskId = t.Id
	archiveTask.Archived = true

	return &archiveTask
}

// Aggregation

// PopulateTestResults populates the task's LocalTestResults field with any
// test results the task may have. If the results are already populated, this
// function no-ops.
func (t *Task) PopulateTestResults() error {
	if len(t.LocalTestResults) > 0 {
		return nil
	}

	env := evergreen.GetEnvironment()
	ctx, cancel := env.Context()
	defer cancel()

	taskTestResults, err := t.GetTestResults(ctx, env, nil)
	if err != nil {
		return errors.Wrap(err, "populating test results")
	}
	t.LocalTestResults = taskTestResults.Results

	return nil
}

// GetTestResults returns the task's test results filtered, sorted, and
// paginated as specified by the optional filter options.
func (t *Task) GetTestResults(ctx context.Context, env evergreen.Environment, filterOpts *testresult.FilterOptions) (testresult.TaskTestResults, error) {
	taskOpts, err := t.CreateTestResultsTaskOptions()
	if err != nil {
		return testresult.TaskTestResults{}, errors.Wrap(err, "creating test results task options")
	}
	if len(taskOpts) == 0 {
		return testresult.TaskTestResults{}, nil
	}

	return testresult.GetMergedTaskTestResults(ctx, env, taskOpts, filterOpts)
}

// GetTestResultsStats returns basic statistics of the task's test results.
func (t *Task) GetTestResultsStats(ctx context.Context, env evergreen.Environment) (testresult.TaskTestResultsStats, error) {
	taskOpts, err := t.CreateTestResultsTaskOptions()
	if err != nil {
		return testresult.TaskTestResultsStats{}, errors.Wrap(err, "creating test results task options")
	}
	if len(taskOpts) == 0 {
		return testresult.TaskTestResultsStats{}, nil
	}

	return testresult.GetMergedTaskTestResultsStats(ctx, env, taskOpts)
}

// GetTestResultsStats returns a sample of test names (up to 10) that failed in
// the task. If the task does not have any results or does not have any failing
// tests, a nil slice is returned.
func (t *Task) GetFailedTestSample(ctx context.Context, env evergreen.Environment) ([]string, error) {
	taskOpts, err := t.CreateTestResultsTaskOptions()
	if err != nil {
		return nil, errors.Wrap(err, "creating test results task options")
	}
	if len(taskOpts) == 0 {
		return nil, nil
	}

	return testresult.GetMergedFailedTestSample(ctx, env, taskOpts)
}

// CreateTestResultsTaskOptions returns the options required for fetching test
// results for the task.
//
// Calling this function explicitly is typically not necessary. In cases where
// additional tasks are required for fetching test results, such as when
// sorting results by some base status, using this function to populate those
// task options is useful.
func (t *Task) CreateTestResultsTaskOptions() ([]testresult.TaskOptions, error) {
	var taskOpts []testresult.TaskOptions
	if t.DisplayOnly && len(t.ExecutionTasks) > 0 {
		var (
			execTasksWithResults []Task
			err                  error
		)
		hasResults := []bson.M{{ResultsServiceKey: bson.M{"$exists": true}}, {HasCedarResultsKey: true}}
		if t.Archived {
			execTasksWithResults, err = FindByExecutionTasksAndMaxExecution(t.ExecutionTasks, t.Execution, bson.E{Key: "$or", Value: hasResults})
		} else {
			query := ByIds(t.ExecutionTasks)
			query["$or"] = hasResults
			execTasksWithResults, err = FindWithFields(query, ExecutionKey, ResultsServiceKey, HasCedarResultsKey)
		}
		if err != nil {
			return nil, errors.Wrap(err, "getting execution tasks for display task")
		}

		for _, execTask := range execTasksWithResults {
			taskID := execTask.Id
			if execTask.Archived {
				taskID = execTask.OldTaskId
			}
			taskOpts = append(taskOpts, testresult.TaskOptions{
				TaskID:         taskID,
				Execution:      execTask.Execution,
				ResultsService: execTask.ResultsService,
			})
		}
	} else if t.HasResults() {
		taskID := t.Id
		if t.Archived {
			taskID = t.OldTaskId
		}
		taskOpts = append(taskOpts, testresult.TaskOptions{
			TaskID:         taskID,
			Execution:      t.Execution,
			ResultsService: t.ResultsService,
		})
	}

	return taskOpts, nil
}

// SetResetWhenFinished requests that a display task or single-host task group
// reset itself when finished. Will mark itself as system failed.
func (t *Task) SetResetWhenFinished() error {
	if t.ResetWhenFinished {
		return nil
	}
	t.ResetWhenFinished = true
	return UpdateOne(
		bson.M{
			IdKey: t.Id,
		},
		bson.M{
			"$set": bson.M{
				ResetWhenFinishedKey: true,
			},
		},
	)
}

// SetResetFailedWhenFinished requests that a display task
// only restarts failed tasks.
func (t *Task) SetResetFailedWhenFinished() error {
	if t.ResetFailedWhenFinished {
		return nil
	}
	t.ResetFailedWhenFinished = true
	return UpdateOne(
		bson.M{
			IdKey: t.Id,
		},
		bson.M{
			"$set": bson.M{
				ResetFailedWhenFinishedKey: true,
			},
		},
	)
}

// FindHostSchedulable finds all tasks that can be scheduled for a distro
// primary queue.
func FindHostSchedulable(ctx context.Context, distroID string) ([]Task, error) {
	query := schedulableHostTasksQuery()

	if err := addApplicableDistroFilter(ctx, distroID, DistroIdKey, query); err != nil {
		return nil, errors.WithStack(err)
	}

	return Find(query)
}

func addApplicableDistroFilter(ctx context.Context, id string, fieldName string, query bson.M) error {
	if id == "" {
		return nil
	}

	aliases, err := distro.FindApplicableDistroIDs(ctx, id)
	if err != nil {
		return errors.WithStack(err)
	}

	if len(aliases) == 1 {
		query[fieldName] = aliases[0]
	} else {
		query[fieldName] = bson.M{"$in": aliases}
	}

	return nil
}

// FindHostSchedulableForAlias finds all tasks that can be scheduled for a
// distro secondary queue.
func FindHostSchedulableForAlias(ctx context.Context, id string) ([]Task, error) {
	q := schedulableHostTasksQuery()

	if err := addApplicableDistroFilter(ctx, id, SecondaryDistrosKey, q); err != nil {
		return nil, errors.WithStack(err)
	}

	// Single-host task groups can't be put in an alias queue, because it can
	// cause a race when assigning tasks to hosts where the tasks in the task
	// group might be assigned to different hosts.
	q[TaskGroupMaxHostsKey] = bson.M{"$ne": 1}

	return FindAll(db.Query(q))
}

func (t *Task) IsPartOfSingleHostTaskGroup() bool {
	return t.TaskGroup != "" && t.TaskGroupMaxHosts == 1
}

func (t *Task) IsPartOfDisplay() bool {
	// if display task ID is nil, we need to check manually if we have an execution task
	if t.DisplayTaskId == nil {
		dt, err := t.GetDisplayTask()
		if err != nil {
			grip.Error(message.WrapError(err, message.Fields{
				"message":        "unable to get display task",
				"execution_task": t.Id,
			}))
			return false
		}
		return dt != nil
	}

	return utility.FromStringPtr(t.DisplayTaskId) != ""
}

func (t *Task) GetDisplayTask() (*Task, error) {
	if t.DisplayTask != nil {
		return t.DisplayTask, nil
	}
	dtId := utility.FromStringPtr(t.DisplayTaskId)
	if t.DisplayTaskId != nil && dtId == "" {
		// display task ID is explicitly set to empty if it's not a display task
		return nil, nil
	}
	var dt *Task
	var err error
	if t.Archived {
		if dtId != "" {
			dt, err = FindOneOldByIdAndExecution(dtId, t.Execution)
		} else {
			dt, err = FindOneOld(ByExecutionTask(t.OldTaskId))
			if dt != nil {
				dtId = dt.OldTaskId // save the original task ID to cache
			}
		}
	} else {
		if dtId != "" {
			dt, err = FindOneId(dtId)
		} else {
			dt, err = FindOne(db.Query(ByExecutionTask(t.Id)))
			if dt != nil {
				dtId = dt.Id
			}
		}
	}
	if err != nil {
		return nil, err
	}

	if t.DisplayTaskId == nil {
		// Cache display task ID for future use. If we couldn't find the display task,
		// we cache the empty string to show that it doesn't exist.
		grip.Error(message.WrapError(t.SetDisplayTaskID(dtId), message.Fields{
			"message":         "failed to cache display task ID for task",
			"task_id":         t.Id,
			"display_task_id": dtId,
		}))
	}

	t.DisplayTask = dt
	return dt, nil
}

// GetAllDependencies returns all the dependencies the tasks in taskIDs rely on
func GetAllDependencies(taskIDs []string, taskMap map[string]*Task) ([]Dependency, error) {
	// fill in the gaps in taskMap
	tasksToFetch := []string{}
	for _, tID := range taskIDs {
		if _, ok := taskMap[tID]; !ok {
			tasksToFetch = append(tasksToFetch, tID)
		}
	}
	missingTaskMap := make(map[string]*Task)
	if len(tasksToFetch) > 0 {
		missingTasks, err := FindAll(db.Query(ByIds(tasksToFetch)).WithFields(DependsOnKey))
		if err != nil {
			return nil, errors.Wrap(err, "getting tasks missing from map")
		}
		if missingTasks == nil {
			return nil, errors.New("no missing tasks found")
		}
		for i, t := range missingTasks {
			missingTaskMap[t.Id] = &missingTasks[i]
		}
	}

	// extract the set of dependencies
	depSet := make(map[Dependency]bool)
	for _, tID := range taskIDs {
		t, ok := taskMap[tID]
		if !ok {
			t, ok = missingTaskMap[tID]
		}
		if !ok {
			return nil, errors.Errorf("task '%s' does not exist", tID)
		}
		for _, dep := range t.DependsOn {
			depSet[dep] = true
		}
	}

	deps := make([]Dependency, 0, len(depSet))
	for dep := range depSet {
		deps = append(deps, dep)
	}

	return deps, nil
}

func (t *Task) FetchExpectedDuration() util.DurationStats {
	if t.DurationPrediction.TTL == 0 {
		t.DurationPrediction.TTL = utility.JitterInterval(predictionTTL)
	}

	if t.DurationPrediction.Value == 0 && t.ExpectedDuration != 0 {
		// this is probably just backfill, if we have an
		// expected duration, let's assume it was collected
		// before now slightly.
		t.DurationPrediction.Value = t.ExpectedDuration
		t.DurationPrediction.CollectedAt = time.Now().Add(-time.Minute)

		if err := t.cacheExpectedDuration(); err != nil {
			grip.Error(message.WrapError(err, message.Fields{
				"task":    t.Id,
				"message": "caching expected duration",
			}))
		}

		return util.DurationStats{Average: t.ExpectedDuration, StdDev: t.ExpectedDurationStdDev}
	}

	refresher := func(previous util.DurationStats) (util.DurationStats, bool) {
		defaultVal := util.DurationStats{Average: defaultTaskDuration, StdDev: 0}
		vals, err := getExpectedDurationsForWindow(t.DisplayName, t.Project, t.BuildVariant,
			time.Now().Add(-taskCompletionEstimateWindow), time.Now())
		grip.Notice(message.WrapError(err, message.Fields{
			"name":      t.DisplayName,
			"id":        t.Id,
			"project":   t.Project,
			"variant":   t.BuildVariant,
			"operation": "fetching expected duration, expect stale scheduling data",
		}))
		if err != nil {
			return defaultVal, false
		}

		if len(vals) != 1 {
			if previous.Average == 0 {
				return defaultVal, true
			}

			return previous, true
		}

		avg := time.Duration(vals[0].ExpectedDuration)
		if avg == 0 {
			return defaultVal, true
		}
		stdDev := time.Duration(vals[0].StdDev)
		return util.DurationStats{Average: avg, StdDev: stdDev}, true
	}

	grip.Error(message.WrapError(t.DurationPrediction.SetRefresher(refresher), message.Fields{
		"message": "problem setting cached value refresher",
		"cause":   "programmer error",
	}))

	stats, ok := t.DurationPrediction.Get()
	if ok {
		if err := t.cacheExpectedDuration(); err != nil {
			grip.Error(message.WrapError(err, message.Fields{
				"task":    t.Id,
				"message": "caching expected duration",
			}))
		}
	}
	t.ExpectedDuration = stats.Average
	t.ExpectedDurationStdDev = stats.StdDev

	return stats
}

// TaskStatusCount holds counts for task statuses
type TaskStatusCount struct {
	Succeeded    int `json:"succeeded"`
	Failed       int `json:"failed"`
	Started      int `json:"started"`
	Undispatched int `json:"undispatched"`
	Inactive     int `json:"inactive"`
	Dispatched   int `json:"dispatched"`
	TimedOut     int `json:"timed_out"`
}

func (tsc *TaskStatusCount) IncrementStatus(status string, statusDetails apimodels.TaskEndDetail) {
	switch status {
	case evergreen.TaskSucceeded:
		tsc.Succeeded++
	case evergreen.TaskFailed, evergreen.TaskSetupFailed:
		if statusDetails.TimedOut && statusDetails.Description == evergreen.TaskDescriptionHeartbeat {
			tsc.TimedOut++
		} else {
			tsc.Failed++
		}
	case evergreen.TaskStarted, evergreen.TaskDispatched:
		tsc.Started++
	case evergreen.TaskUndispatched:
		tsc.Undispatched++
	case evergreen.TaskInactive:
		tsc.Inactive++
	}
}

const jqlBFQuery = "(project in (%v)) and ( %v ) order by updatedDate desc"

// Generates a jira JQL string from the task
// When we search in jira for a task we search in the specified JIRA project
// If there are any test results, then we only search by test file
// name of all of the failed tests.
// Otherwise we search by the task name.
func (t *Task) GetJQL(searchProjects []string) string {
	var jqlParts []string
	var jqlClause string
	for _, testResult := range t.LocalTestResults {
		if testResult.Status == evergreen.TestFailedStatus {
			fileParts := eitherSlash.Split(testResult.TestName, -1)
			jqlParts = append(jqlParts, fmt.Sprintf("text~\"%v\"", util.EscapeJQLReservedChars(fileParts[len(fileParts)-1])))
		}
	}
	if jqlParts != nil {
		jqlClause = strings.Join(jqlParts, " or ")
	} else {
		jqlClause = fmt.Sprintf("text~\"%v\"", util.EscapeJQLReservedChars(t.DisplayName))
	}

	return fmt.Sprintf(jqlBFQuery, strings.Join(searchProjects, ", "), jqlClause)
}

// Blocked returns if a task cannot run given the state of the task
func (t *Task) Blocked() bool {
	if t.OverrideDependencies {
		return false
	}

	for _, dependency := range t.DependsOn {
		if dependency.Unattainable {
			return true
		}
	}
	return false
}

// WillRun returns true if the task will run eventually, but has not started
// running yet. This is logically equivalent to evergreen.TaskWillRun from
// (Task).GetDisplayStatus.
func (t *Task) WillRun() bool {
	return t.Status == evergreen.TaskUndispatched && t.Activated && !t.Blocked()
}

// IsUnscheduled returns true if a task is unscheduled and will not run. This is
// logically equivalent to evergreen.TaskUnscheduled from
// (Task).GetDisplayStatus.
func (t *Task) IsUnscheduled() bool {
	return t.Status == evergreen.TaskUndispatched && !t.Activated
}

// IsInProgress returns true if the task has been dispatched and is about to
// run, or is already running.
func (t *Task) IsInProgress() bool {
	return utility.StringSliceContains(evergreen.TaskInProgressStatuses, t.Status)
}

func (t *Task) BlockedState(dependencies map[string]*Task) (string, error) {
	if t.Blocked() {
		return evergreen.TaskStatusBlocked, nil
	}

	for _, dep := range t.DependsOn {
		depTask, ok := dependencies[dep.TaskId]
		if !ok {
			continue
		}
		if !t.SatisfiesDependency(depTask) {
			return evergreen.TaskStatusPending, nil
		}
	}

	return "", nil
}

// CircularDependencies detects if any tasks in this version are part of a dependency cycle
// Note that it does not check inter-version dependencies, because only evergreen can add those
func (t *Task) CircularDependencies() error {
	var err error
	tasksWithDeps, err := FindAllTasksFromVersionWithDependencies(t.Version)
	if err != nil {
		return errors.Wrap(err, "finding tasks with dependencies")
	}
	if len(tasksWithDeps) == 0 {
		return nil
	}
	dependencyMap := map[string][]string{}
	for _, versionTask := range tasksWithDeps {
		for _, dependency := range versionTask.DependsOn {
			dependencyMap[versionTask.Id] = append(dependencyMap[versionTask.Id], dependency.TaskId)
		}
	}
	catcher := grip.NewBasicCatcher()
	cycles := tarjan.Connections(dependencyMap)
	for _, cycle := range cycles {
		if len(cycle) > 1 {
			catcher.Errorf("dependency cycle detected: %s", strings.Join(cycle, ","))
		}
	}
	return catcher.Resolve()
}

func (t *Task) ToTaskNode() TaskNode {
	return TaskNode{
		Name:    t.DisplayName,
		Variant: t.BuildVariant,
		ID:      t.Id,
	}
}

func AnyActiveTasks(tasks []Task) bool {
	for _, t := range tasks {
		if t.Activated {
			return true
		}
	}
	return false
}

func TaskSliceToMap(tasks []Task) map[string]Task {
	taskMap := make(map[string]Task, len(tasks))
	for _, t := range tasks {
		taskMap[t.Id] = t
	}

	return taskMap
}

func GetLatestExecution(taskId string) (int, error) {
	var t *Task
	var err error
	t, err = FindOneId(taskId)
	if err != nil {
		return -1, err
	}
	if t == nil {
		pieces := strings.Split(taskId, "_")
		pieces = pieces[:len(pieces)-1]
		taskId = strings.Join(pieces, "_")
		t, err = FindOneId(taskId)
		if err != nil {
			return -1, errors.Wrap(err, "getting task")
		}
	}
	if t == nil {
		return -1, errors.Errorf("task '%s' not found", taskId)
	}
	return t.Execution, nil
}

// GetTimeSpent returns the total time_taken and makespan of tasks
func GetTimeSpent(tasks []Task) (time.Duration, time.Duration) {
	var timeTaken time.Duration
	earliestStartTime := utility.MaxTime
	latestFinishTime := utility.ZeroTime
	for _, t := range tasks {
		if t.DisplayOnly {
			continue
		}
		timeTaken += t.TimeTaken
		if !utility.IsZeroTime(t.StartTime) && t.StartTime.Before(earliestStartTime) {
			earliestStartTime = t.StartTime
		}
		if t.FinishTime.After(latestFinishTime) {
			latestFinishTime = t.FinishTime
		}
	}

	if earliestStartTime == utility.MaxTime || latestFinishTime == utility.ZeroTime {
		return 0, 0
	}

	return timeTaken, latestFinishTime.Sub(earliestStartTime)
}

// GetFormattedTimeSpent returns the total time_taken and makespan of tasks as a formatted string
func GetFormattedTimeSpent(tasks []Task) (string, string) {
	timeTaken, makespan := GetTimeSpent(tasks)

	t := timeTaken.Round(time.Second).String()
	m := makespan.Round(time.Second).String()

	return formatDuration(t), formatDuration(m)
}

func formatDuration(duration string) string {
	regex := regexp.MustCompile(`\d*[dhms]`)
	return strings.TrimSpace(regex.ReplaceAllStringFunc(duration, func(m string) string {
		return m + " "
	}))
}

type TasksSortOrder struct {
	Key   string
	Order int
}

type GetTasksByProjectAndCommitOptions struct {
	Project        string
	CommitHash     string
	StartingTaskId string
	Status         string
	VariantName    string
	VariantRegex   string
	TaskName       string
	Limit          int
}

func AddParentDisplayTasks(tasks []Task) ([]Task, error) {
	if len(tasks) == 0 {
		return tasks, nil
	}
	taskIDs := []string{}
	tasksCopy := tasks
	for _, t := range tasks {
		taskIDs = append(taskIDs, t.Id)
	}
	parents, err := FindAll(db.Query(ByExecutionTasks(taskIDs)))
	if err != nil {
		return nil, errors.Wrap(err, "finding parent display tasks")
	}
	childrenToParents := map[string]*Task{}
	for i, dt := range parents {
		for _, et := range dt.ExecutionTasks {
			childrenToParents[et] = &parents[i]
		}
	}
	for i, t := range tasksCopy {
		if childrenToParents[t.Id] != nil {
			t.DisplayTask = childrenToParents[t.Id]
			tasksCopy[i] = t
		}
	}
	return tasksCopy, nil
}

// UpdateDependsOn appends new dependencies to tasks that already depend on this task
// if the task does not explicitly omit having generated tasks as dependencies
func (t *Task) UpdateDependsOn(status string, newDependencyIDs []string) error {
	newDependencies := make([]Dependency, 0, len(newDependencyIDs))
	for _, depID := range newDependencyIDs {
		if depID == t.Id {
			grip.Error(message.Fields{
				"message": "task is attempting to add a dependency on itself, skipping this dependency",
				"task_id": t.Id,
				"stack":   string(debug.Stack()),
			})
			continue
		}

		newDependencies = append(newDependencies, Dependency{
			TaskId: depID,
			Status: status,
		})
	}

	_, err := UpdateAll(
		bson.M{
			DependsOnKey: bson.M{"$elemMatch": bson.M{
				DependencyTaskIdKey:             t.Id,
				DependencyStatusKey:             status,
				DependencyOmitGeneratedTasksKey: bson.M{"$ne": true},
			}},
		},
		bson.M{"$push": bson.M{DependsOnKey: bson.M{"$each": newDependencies}}},
	)

	return errors.Wrap(err, "updating dependencies")
}

func (t *Task) SetTaskGroupInfo() error {
	return errors.WithStack(UpdateOne(bson.M{IdKey: t.Id},
		bson.M{"$set": bson.M{
			TaskGroupOrderKey:    t.TaskGroupOrder,
			TaskGroupMaxHostsKey: t.TaskGroupMaxHosts,
		}}))
}

func (t *Task) SetDisplayTaskID(id string) error {
	t.DisplayTaskId = utility.ToStringPtr(id)
	return errors.WithStack(UpdateOne(bson.M{IdKey: t.Id},
		bson.M{"$set": bson.M{
			DisplayTaskIdKey: id,
		}}))
}

func (t *Task) SetNumDependents() error {
	update := bson.M{
		"$set": bson.M{
			NumDepsKey: t.NumDependents,
		},
	}
	if t.NumDependents == 0 {
		update = bson.M{"$unset": bson.M{
			NumDepsKey: "",
		}}
	}
	return UpdateOne(bson.M{
		IdKey: t.Id,
	}, update)
}

func AddDisplayTaskIdToExecTasks(displayTaskId string, execTasksToUpdate []string) error {
	if len(execTasksToUpdate) == 0 {
		return nil
	}
	_, err := UpdateAll(bson.M{
		IdKey: bson.M{"$in": execTasksToUpdate},
	},
		bson.M{"$set": bson.M{
			DisplayTaskIdKey: displayTaskId,
		}},
	)
	return err
}

func AddExecTasksToDisplayTask(displayTaskId string, execTasks []string, displayTaskActivated bool) error {
	if len(execTasks) == 0 {
		return nil
	}
	update := bson.M{"$addToSet": bson.M{
		ExecutionTasksKey: bson.M{"$each": execTasks},
	}}

	if displayTaskActivated {
		// verify that the display task isn't already activated
		dt, err := FindOneId(displayTaskId)
		if err != nil {
			return errors.Wrap(err, "getting display task")
		}
		if dt == nil {
			return errors.Errorf("display task not found")
		}
		if !dt.Activated {
			update["$set"] = bson.M{
				ActivatedKey:     true,
				ActivatedTimeKey: time.Now(),
			}
		}
	}

	return UpdateOne(
		bson.M{IdKey: displayTaskId},
		update,
	)
}

// in the process of aborting and will eventually reset themselves.
func (t *Task) FindAbortingAndResettingDependencies() ([]Task, error) {
	recursiveDeps, err := GetRecursiveDependenciesUp([]Task{*t}, map[string]Task{})
	if err != nil {
		return nil, errors.Wrap(err, "getting recursive parent dependencies")
	}
	var taskIDs []string
	for _, dep := range recursiveDeps {
		taskIDs = append(taskIDs, dep.Id)
	}
	if len(taskIDs) == 0 {
		return nil, nil
	}

	// GetRecursiveDependenciesUp only populates a subset of the task's
	// in-memory fields, so query for them again with the necessary keys.
	q := db.Query(bson.M{
		IdKey:      bson.M{"$in": taskIDs},
		AbortedKey: true,
		"$or": []bson.M{
			{ResetWhenFinishedKey: true},
			{ResetFailedWhenFinishedKey: true},
		},
	})
	return FindAll(q)
}<|MERGE_RESOLUTION|>--- conflicted
+++ resolved
@@ -1518,7 +1518,6 @@
 func (t *Task) getTaskOutputSafe() (*taskoutput.TaskOutput, bool) {
 	if t.DisplayOnly || t.Status == evergreen.TaskUndispatched {
 		return nil, false
-<<<<<<< HEAD
 	}
 
 	if t.TaskOutputInfo == nil {
@@ -1529,18 +1528,6 @@
 		return &taskoutput.TaskOutput{}, true
 	}
 
-=======
-	}
-
-	if t.TaskOutputInfo == nil {
-		// Return the zero value for tasks that do not have the task
-		// output metadata saved in the database. This is for backwards
-		// compatibility. We can safely assume version zero for each
-		// task output type.
-		return &taskoutput.TaskOutput{}, true
-	}
-
->>>>>>> 9f3350a1
 	return t.TaskOutputInfo, true
 }
 
@@ -1552,13 +1539,8 @@
 
 	output, ok := t.getTaskOutputSafe()
 	if !ok {
-<<<<<<< HEAD
-		// We know the task have does not have output data, likely
-		// because it has not run yet. Return an empty log iterator.
-=======
 		// We know there task cannot have task output, likely because
 		// it has not run yet. Return an empty iterator.
->>>>>>> 9f3350a1
 		return log.EmptyIterator(), nil
 	}
 
@@ -1583,13 +1565,8 @@
 
 	output, ok := t.getTaskOutputSafe()
 	if !ok {
-<<<<<<< HEAD
-		// We know the task have does not have output data, likely
-		// because it has not run yet. Return an empty log iterator.
-=======
 		// We know there task cannot have task output, likely because
 		// it has not run yet. Return an empty iterator.
->>>>>>> 9f3350a1
 		return log.EmptyIterator(), nil
 	}
 
