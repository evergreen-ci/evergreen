package task

import (
	"encoding/json"
	"fmt"
	"regexp"
	"strings"
	"time"

	"github.com/evergreen-ci/evergreen"
	"github.com/evergreen-ci/evergreen/apimodels"
	"github.com/evergreen-ci/evergreen/db"
	"github.com/evergreen-ci/evergreen/model/annotations"
	"github.com/evergreen-ci/evergreen/model/distro"
	"github.com/evergreen-ci/evergreen/model/event"
	"github.com/evergreen-ci/evergreen/model/testresult"
	"github.com/evergreen-ci/evergreen/util"
	"github.com/evergreen-ci/utility"
	"github.com/mongodb/anser/bsonutil"
	adb "github.com/mongodb/anser/db"
	"github.com/mongodb/grip"
	"github.com/mongodb/grip/message"
	"github.com/pkg/errors"
	"github.com/tychoish/tarjan"
	"go.mongodb.org/mongo-driver/bson"
	"go.mongodb.org/mongo-driver/mongo"
	"gonum.org/v1/gonum/graph"
	"gonum.org/v1/gonum/graph/simple"
	"gonum.org/v1/gonum/graph/topo"
	mgobson "gopkg.in/mgo.v2/bson"
)

const (
	dependencyKey = "dependencies"

	// tasks should be unscheduled after ~a week
	UnschedulableThreshold = 7 * 24 * time.Hour

	// indicates the window of completed tasks we want to use in computing
	// average task duration. By default we use tasks that have
	// completed within the last 7 days
	taskCompletionEstimateWindow = 24 * 7 * time.Hour

	// if we have no data on a given task, default to 10 minutes so we
	// have some new hosts spawned
	defaultTaskDuration = 10 * time.Minute

	// length of time to cache the expected duration in the task document
	predictionTTL = 8 * time.Hour
)

var (
	// A regex that matches either / or \ for splitting directory paths
	// on either windows or linux paths.
	eitherSlash *regexp.Regexp = regexp.MustCompile(`[/\\]`)
)

type Task struct {
	Id     string `bson:"_id" json:"id"`
	Secret string `bson:"secret" json:"secret"`

	// time information for task
	// create - the creation time for the task, derived from the commit time or the patch creation time.
	// dispatch - the time the task runner starts up the agent on the host
	// scheduled - the time the commit is scheduled
	// start - the time the agent starts the task on the host after spinning it up
	// finish - the time the task was completed on the remote host
	// activated - the time the task was marked as available to be scheduled, automatically or by a developer
	// DependenciesMetTime - for tasks that have dependencies, the time all dependencies are met
	CreateTime          time.Time `bson:"create_time" json:"create_time"`
	IngestTime          time.Time `bson:"injest_time" json:"ingest_time"`
	DispatchTime        time.Time `bson:"dispatch_time" json:"dispatch_time"`
	ScheduledTime       time.Time `bson:"scheduled_time" json:"scheduled_time"`
	StartTime           time.Time `bson:"start_time" json:"start_time"`
	FinishTime          time.Time `bson:"finish_time" json:"finish_time"`
	ActivatedTime       time.Time `bson:"activated_time" json:"activated_time"`
	DependenciesMetTime time.Time `bson:"dependencies_met_time,omitempty" json:"dependencies_met_time,omitempty"`

	Version            string              `bson:"version" json:"version,omitempty"`
	Project            string              `bson:"branch" json:"branch,omitempty"`
	Revision           string              `bson:"gitspec" json:"gitspec"`
	Priority           int64               `bson:"priority" json:"priority"`
	TaskGroup          string              `bson:"task_group" json:"task_group"`
	TaskGroupMaxHosts  int                 `bson:"task_group_max_hosts,omitempty" json:"task_group_max_hosts,omitempty"`
	TaskGroupOrder     int                 `bson:"task_group_order,omitempty" json:"task_group_order,omitempty"`
	Logs               *apimodels.TaskLogs `bson:"logs,omitempty" json:"logs,omitempty"`
	MustHaveResults    bool                `bson:"must_have_results,omitempty" json:"must_have_results,omitempty"`
	HasCedarResults    bool                `bson:"has_cedar_results,omitempty" json:"has_cedar_results,omitempty"`
	CedarResultsFailed bool                `bson:"cedar_results_failed,omitempty" json:"cedar_results_failed,omitempty"`
	// we use a pointer for HasLegacyResults to distinguish the default from an intentional "false"
	HasLegacyResults *bool `bson:"has_legacy_results,omitempty" json:"has_legacy_results,omitempty"`
	// only relevant if the task is running.  the time of the last heartbeat
	// sent back by the agent
	LastHeartbeat time.Time `bson:"last_heartbeat" json:"last_heartbeat"`

	// used to indicate whether task should be scheduled to run
	Activated                bool         `bson:"activated" json:"activated"`
	ActivatedBy              string       `bson:"activated_by" json:"activated_by"`
	DeactivatedForDependency bool         `bson:"deactivated_for_dependency" json:"deactivated_for_dependency"`
	BuildId                  string       `bson:"build_id" json:"build_id"`
	DistroId                 string       `bson:"distro" json:"distro"`
	BuildVariant             string       `bson:"build_variant" json:"build_variant"`
	BuildVariantDisplayName  string       `bson:"build_variant_display_name" json:"-"`
	DependsOn                []Dependency `bson:"depends_on" json:"depends_on"`
	NumDependents            int          `bson:"num_dependents,omitempty" json:"num_dependents,omitempty"`
	OverrideDependencies     bool         `bson:"override_dependencies,omitempty" json:"override_dependencies,omitempty"`

	DistroAliases []string `bson:"distro_aliases,omitempty" json:"distro_aliases,omitempty"`

	// Human-readable name
	DisplayName string `bson:"display_name" json:"display_name"`

	// Tags that describe the task
	Tags []string `bson:"tags,omitempty" json:"tags,omitempty"`

	// The host the task was run on. This value is empty for display tasks
	HostId string `bson:"host_id" json:"host_id"`

	// The version of the agent this task was run on.
	AgentVersion string `bson:"agent_version,omitempty" json:"agent_version,omitempty"`

	// Set to true if the task should be considered for mainline github checks
	IsGithubCheck bool `bson:"is_github_check,omitempty" json:"is_github_check,omitempty"`

	// the number of times this task has been restarted
	Restarts            int    `bson:"restarts" json:"restarts,omitempty"`
	Execution           int    `bson:"execution" json:"execution"`
	OldTaskId           string `bson:"old_task_id,omitempty" json:"old_task_id,omitempty"`
	Archived            bool   `bson:"archived,omitempty" json:"archived,omitempty"`
	RevisionOrderNumber int    `bson:"order,omitempty" json:"order,omitempty"`

	// task requester - this is used to help tell the
	// reason this task was created. e.g. it could be
	// because the repotracker requested it (via tracking the
	// repository) or it was triggered by a developer
	// patch request
	Requester string `bson:"r" json:"r"`

	// tasks that are part of a child patch will store the id and patch number of the parent patch
	ParentPatchID     string `bson:"parent_patch_id,omitempty" json:"parent_patch_id,omitempty"`
	ParentPatchNumber int    `bson:"parent_patch_number,omitempty" json:"parent_patch_number,omitempty"`

	// Status represents the various stages the task could be in
	Status    string                  `bson:"status" json:"status"`
	Details   apimodels.TaskEndDetail `bson:"details" json:"task_end_details"`
	Aborted   bool                    `bson:"abort,omitempty" json:"abort"`
	AbortInfo AbortInfo               `bson:"abort_info,omitempty" json:"abort_info,omitempty"`

	// HostCreateDetails stores information about why host.create failed for this task
	HostCreateDetails []HostCreateDetail `bson:"host_create_details,omitempty" json:"host_create_details,omitempty"`
	// DisplayStatus is not persisted to the db. It is the status to display in the UI.
	// It may be added via aggregation
	DisplayStatus string `bson:"display_status,omitempty" json:"display_status,omitempty"`
	// BaseTask is not persisted to the db. It is the data of the task on the base commit
	// It may be added via aggregation
	BaseTask BaseTaskInfo `bson:"base_task" json:"base_task"`

	// TimeTaken is how long the task took to execute.  meaningless if the task is not finished
	TimeTaken time.Duration `bson:"time_taken" json:"time_taken"`
	// WaitSinceDependenciesMet is populated in GetDistroQueueInfo, used for host allocation
	WaitSinceDependenciesMet time.Duration `bson:"wait_since_dependencies_met,omitempty" json:"wait_since_dependencies_met,omitempty"`

	// how long we expect the task to take from start to
	// finish. expected duration is the legacy value, but the UI
	// probably depends on it, so we maintain both values.
	ExpectedDuration       time.Duration            `bson:"expected_duration,omitempty" json:"expected_duration,omitempty"`
	ExpectedDurationStdDev time.Duration            `bson:"expected_duration_std_dev,omitempty" json:"expected_duration_std_dev,omitempty"`
	DurationPrediction     util.CachedDurationValue `bson:"duration_prediction,omitempty" json:"-"`

	// test results embedded from the testresults collection
	LocalTestResults []TestResult `bson:"-" json:"test_results"`

	// display task fields
	DisplayOnly        bool     `bson:"display_only,omitempty" json:"display_only,omitempty"`
	ExecutionTasks     []string `bson:"execution_tasks,omitempty" json:"execution_tasks,omitempty"`
	ExecutionTasksFull []Task   `bson:"execution_tasks_full" json:"-"` // this is a local pointer from a display task to its execution tasks
	ResetWhenFinished  bool     `bson:"reset_when_finished,omitempty" json:"reset_when_finished,omitempty"`
	DisplayTask        *Task    `bson:"-" json:"-"` // this is a local pointer from an exec to display task

	// DisplayTaskId is set to the display task ID if the task is an execution task, the empty string if it's not an execution task,
	// and is nil if we haven't yet checked whether or not this task has a display task.
	DisplayTaskId *string `bson:"display_task_id,omitempty" json:"display_task_id,omitempty"`

	// GenerateTask indicates that the task generates other tasks, which the
	// scheduler will use to prioritize this task.
	GenerateTask bool `bson:"generate_task,omitempty" json:"generate_task,omitempty"`
	// GeneratedTasks indicates that the task has already generated other tasks. This fields
	// allows us to noop future requests, since a task should only generate others once.
	GeneratedTasks bool `bson:"generated_tasks,omitempty" json:"generated_tasks,omitempty"`
	// GeneratedBy, if present, is the ID of the task that generated this task.
	GeneratedBy string `bson:"generated_by,omitempty" json:"generated_by,omitempty"`
	// GeneratedJSONKey is no longer used but must be kept for old tasks.
	GeneratedJSON []json.RawMessage `bson:"generate_json,omitempty" json:"generate_json,omitempty"`
	// GeneratedJSONAsString is the configuration information to create new tasks from.
	GeneratedJSONAsString []string `bson:"generated_json,omitempty" json:"generated_json,omitempty"`
	// GenerateTasksError any encountered while generating tasks.
	GenerateTasksError string `bson:"generate_error,omitempty" json:"generate_error,omitempty"`
	// GeneratedTasksToActivate is only populated if we want to override activation for these generated tasks, because of stepback.
	// Maps the build variant to a list of task names.
	GeneratedTasksToActivate map[string][]string `bson:"generated_tasks_to_stepback,omitempty" json:"generated_tasks_to_stepback,omitempty"`

	// Fields set if triggered by an upstream build
	TriggerID    string `bson:"trigger_id,omitempty" json:"trigger_id,omitempty"`
	TriggerType  string `bson:"trigger_type,omitempty" json:"trigger_type,omitempty"`
	TriggerEvent string `bson:"trigger_event,omitempty" json:"trigger_event,omitempty"`

	CommitQueueMerge bool `bson:"commit_queue_merge,omitempty" json:"commit_queue_merge,omitempty"`

	CanSync       bool             `bson:"can_sync" json:"can_sync"`
	SyncAtEndOpts SyncAtEndOptions `bson:"sync_at_end_opts,omitempty" json:"sync_at_end_opts,omitempty"`

	testResultsPopulated bool
}

func (t *Task) MarshalBSON() ([]byte, error)  { return mgobson.Marshal(t) }
func (t *Task) UnmarshalBSON(in []byte) error { return mgobson.Unmarshal(in, t) }

func (t *Task) GetTaskGroupString() string {
	return fmt.Sprintf("%s_%s_%s_%s", t.TaskGroup, t.BuildVariant, t.Project, t.Version)
}

// S3Path returns the path to a task's directory dump in S3.
func (t *Task) S3Path(bv, name string) string {
	return strings.Join([]string{t.Project, t.Version, bv, name, "latest"}, "/")
}

type SyncAtEndOptions struct {
	Enabled  bool          `bson:"enabled,omitempty" json:"enabled,omitempty"`
	Statuses []string      `bson:"statuses,omitempty" json:"statuses,omitempty"`
	Timeout  time.Duration `bson:"timeout,omitempty" json:"timeout,omitempty"`
}

// Dependency represents a task that must be completed before the owning
// task can be scheduled.
type Dependency struct {
	TaskId       string `bson:"_id" json:"id"`
	Status       string `bson:"status" json:"status"`
	Unattainable bool   `bson:"unattainable" json:"unattainable"`
}

// BaseTaskInfo is a subset of task fields that should be returned for patch tasks.
// The bson keys must match those of the actual task document
type BaseTaskInfo struct {
	Id     string `bson:"_id" json:"id"`
	Status string `bson:"status" json:"status"`
}

type HostCreateDetail struct {
	HostId string `bson:"host_id" json:"host_id"`
	Error  string `bson:"error" json:"error"`
}

func (d *Dependency) UnmarshalBSON(in []byte) error {
	return mgobson.Unmarshal(in, d)
}

// SetBSON allows us to use dependency representation of both
// just task Ids and of true Dependency structs.
//  TODO eventually drop all of this switching
func (d *Dependency) SetBSON(raw mgobson.Raw) error {
	// copy the Dependency type to remove this SetBSON method but preserve bson struct tags
	type nakedDep Dependency
	var depCopy nakedDep
	if err := raw.Unmarshal(&depCopy); err == nil {
		if depCopy.TaskId != "" {
			*d = Dependency(depCopy)
			return nil
		}
	}

	// hack to support the legacy depends_on, since we can't just unmarshal a string
	strBytes, _ := mgobson.Marshal(mgobson.RawD{{Name: "str", Value: raw}})
	var strStruct struct {
		String string `bson:"str"`
	}
	if err := mgobson.Unmarshal(strBytes, &strStruct); err == nil {
		if strStruct.String != "" {
			d.TaskId = strStruct.String
			d.Status = evergreen.TaskSucceeded
			return nil
		}
	}

	return mgobson.SetZero
}

// LocalTestResults is only used when transferring data from agent to api.
type LocalTestResults struct {
	Results []TestResult `json:"results"`
}

type TestResult struct {
	Status          string  `json:"status" bson:"status"`
	TestFile        string  `json:"test_file" bson:"test_file"`
	DisplayTestName string  `json:"display_test_name" bson:"display_test_name"`
	GroupID         string  `json:"group_id,omitempty" bson:"group_id,omitempty"`
	URL             string  `json:"url" bson:"url,omitempty"`
	URLRaw          string  `json:"url_raw" bson:"url_raw,omitempty"`
	LogId           string  `json:"log_id,omitempty" bson:"log_id,omitempty"`
	LineNum         int     `json:"line_num,omitempty" bson:"line_num,omitempty"`
	ExitCode        int     `json:"exit_code" bson:"exit_code"`
	StartTime       float64 `json:"start" bson:"start"`
	EndTime         float64 `json:"end" bson:"end"`
	TaskID          string  `json:"task_id" bson:"task_id"`
	Execution       int     `json:"execution" bson:"execution"`

	// LogRaw and LogTestName are not saved in the task
	LogRaw      string `json:"log_raw" bson:"log_raw,omitempty"`
	LogTestName string `json:"log_test_name" bson:"log_test_name"`
}

// GetLogTestName returns the name of the test in the logging backend. This is
// used for test logs in cedar where the name of the test in the logging
// service may differ from that in the test results service.
func (tr *TestResult) GetLogTestName() string {
	if tr.LogTestName != "" {
		return tr.LogTestName
	}

	return tr.TestFile
}

// GetDisplayTestName returns the name of the test that should be displayed in
// the UI. In most cases, this will just be TestFile.
func (tr *TestResult) GetDisplayTestName() string {
	if tr.DisplayTestName != "" {
		return tr.DisplayTestName
	}

	return tr.TestFile
}

type DisplayTaskCache struct {
	execToDisplay map[string]*Task
	displayTasks  []*Task
}

func (c *DisplayTaskCache) Get(t *Task) (*Task, error) {
	if parent, exists := c.execToDisplay[t.Id]; exists {
		return parent, nil
	}
	displayTask, err := t.GetDisplayTask()
	if err != nil {
		return nil, err
	}
	if displayTask == nil {
		return nil, nil
	}
	for _, execTask := range displayTask.ExecutionTasks {
		c.execToDisplay[execTask] = displayTask
	}
	c.displayTasks = append(c.displayTasks, displayTask)
	return displayTask, nil
}
func (c *DisplayTaskCache) List() []*Task { return c.displayTasks }

func NewDisplayTaskCache() DisplayTaskCache {
	return DisplayTaskCache{execToDisplay: map[string]*Task{}, displayTasks: []*Task{}}
}

type AbortInfo struct {
	User       string `bson:"user,omitempty" json:"user,omitempty"`
	TaskID     string `bson:"task_id,omitempty" json:"task_id,omitempty"`
	NewVersion string `bson:"new_version,omitempty" json:"new_version,omitempty"`
	PRClosed   bool   `bson:"pr_closed,omitempty" json:"pr_closed,omitempty"`
}

var (
	AllStatuses = "*"
)

// IsAbortable returns true if the task can be aborted.
func (t *Task) IsAbortable() bool {
	return t.Status == evergreen.TaskStarted ||
		t.Status == evergreen.TaskDispatched
}

// IsFinished returns true if the task is no longer running
func (t *Task) IsFinished() bool {
	return evergreen.IsFinishedTaskStatus(t.Status)
}

// IsDispatchable return true if the task should be dispatched
func (t *Task) IsDispatchable() bool {
	return t.Status == evergreen.TaskUndispatched && t.Activated
}

// SatisfiesDependency checks a task the receiver task depends on
// to see if its status satisfies a dependency. If the "Status" field is
// unset, default to checking that is succeeded.
func (t *Task) SatisfiesDependency(depTask *Task) bool {
	for _, dep := range t.DependsOn {
		if dep.TaskId == depTask.Id {
			switch dep.Status {
			case evergreen.TaskSucceeded, "":
				return depTask.Status == evergreen.TaskSucceeded
			case evergreen.TaskFailed:
				return depTask.Status == evergreen.TaskFailed
			case AllStatuses:
				return depTask.Status == evergreen.TaskFailed || depTask.Status == evergreen.TaskSucceeded || depTask.Blocked()
			}
		}
	}
	return false
}

func (t *Task) IsPatchRequest() bool {
	return utility.StringSliceContains(evergreen.PatchRequesters, t.Requester)
}

func (t *Task) IsSystemUnresponsive() bool {
	// this is a legacy case
	if t.Status == evergreen.TaskSystemUnresponse {
		return true
	}

	if t.Details.Type == evergreen.CommandTypeSystem && t.Details.TimedOut && t.Details.Description == evergreen.TaskDescriptionHeartbeat {
		return true
	}

	return false
}

func (t *Task) SetOverrideDependencies(userID string) error {
	t.OverrideDependencies = true
	event.LogTaskDependenciesOverridden(t.Id, t.Execution, userID)
	return UpdateOne(
		bson.M{
			IdKey: t.Id,
		},
		bson.M{
			"$set": bson.M{
				OverrideDependenciesKey: true,
			},
		},
	)
}

func (t *Task) AddDependency(d Dependency) error {
	// ensure the dependency doesn't already exist
	for _, existingDependency := range t.DependsOn {
		if existingDependency.TaskId == d.TaskId && existingDependency.Status == d.Status {
			if existingDependency.Unattainable == d.Unattainable {
				return nil // nothing to be done
			}
			return errors.Wrapf(t.MarkUnattainableDependency(existingDependency.TaskId, d.Unattainable),
				"error updating matching dependency '%s' for task '%s'", existingDependency.TaskId, t.Id)
		}
	}
	t.DependsOn = append(t.DependsOn, d)
	return UpdateOne(
		bson.M{
			IdKey: t.Id,
		},
		bson.M{
			"$push": bson.M{
				DependsOnKey: d,
			},
		},
	)
}

func (t *Task) RemoveDependency(dependencyId string) error {
	found := false
	for i := len(t.DependsOn) - 1; i >= 0; i-- {
		d := t.DependsOn[i]
		if d.TaskId == dependencyId {
			t.DependsOn = append(t.DependsOn[:i], t.DependsOn[i+1:]...)
			found = true
			break
		}
	}
	if !found {
		return errors.Errorf("dependency '%s' not found", dependencyId)
	}

	query := bson.M{IdKey: t.Id}
	update := bson.M{
		"$pull": bson.M{
			DependsOnKey: bson.M{
				DependencyTaskIdKey: dependencyId,
			},
		},
	}
	return db.Update(Collection, query, update)
}

// Checks whether the dependencies for the task have all completed successfully.
// If any of the dependencies exist in the map that is passed in, they are
// used to check rather than fetching from the database. All queries
// are cached back into the map for later use.
func (t *Task) DependenciesMet(depCaches map[string]Task) (bool, error) {
	if len(t.DependsOn) == 0 || t.OverrideDependencies || !utility.IsZeroTime(t.DependenciesMetTime) {
		return true, nil
	}

	_, err := t.populateDependencyTaskCache(depCaches)
	if err != nil {
		return false, errors.WithStack(err)
	}

	for _, dependency := range t.DependsOn {
		depTask, exists := depCaches[dependency.TaskId]
		if !exists {
			foundTask, err := FindOneId(dependency.TaskId)
			if err != nil {
				return false, errors.Wrap(err, "error finding dependency")
			}
			if foundTask == nil {
				return false, errors.Errorf("dependency '%s' not found", depTask.Id)
			}
			depTask = *foundTask
			depCaches[depTask.Id] = depTask
		}
		if !t.SatisfiesDependency(&depTask) {
			return false, nil
		}
	}
	// this is not exact, but depTask.FinishTime is not always set in time to use that
	t.DependenciesMetTime = time.Now()
	err = UpdateOne(
		bson.M{IdKey: t.Id},
		bson.M{
			"$set": bson.M{DependenciesMetTimeKey: t.DependenciesMetTime},
		})
	grip.Error(message.WrapError(err, message.Fields{
		"message": "task.DependenciesMet() failed to update task",
		"task_id": t.Id}))

	return true, nil
}

func (t *Task) populateDependencyTaskCache(depCache map[string]Task) ([]Task, error) {
	var deps []Task
	depIdsToQueryFor := make([]string, 0, len(t.DependsOn))
	for _, dep := range t.DependsOn {
		if cachedDep, ok := depCache[dep.TaskId]; !ok {
			depIdsToQueryFor = append(depIdsToQueryFor, dep.TaskId)
		} else {
			deps = append(deps, cachedDep)
		}
	}

	if len(depIdsToQueryFor) > 0 {
		newDeps, err := Find(ByIds(depIdsToQueryFor).WithFields(StatusKey, DependsOnKey, ActivatedKey))
		if err != nil {
			return nil, errors.WithStack(err)
		}

		// add queried dependencies to the cache
		for _, newDep := range newDeps {
			deps = append(deps, newDep)
			depCache[newDep.Id] = newDep
		}
	}

	return deps, nil
}

// RefreshBlockedDependencies manually rechecks first degree dependencies
// when a task isn't marked as blocked. It returns a slice of this task's dependencies that
// need to recursively update their dependencies
func (t *Task) RefreshBlockedDependencies(depCache map[string]Task) ([]Task, error) {
	if len(t.DependsOn) == 0 || t.OverrideDependencies {
		return nil, nil
	}

	// do this early to avoid caching tasks we won't need.
	for _, dep := range t.DependsOn {
		if dep.Unattainable {
			return nil, nil
		}
	}

	_, err := t.populateDependencyTaskCache(depCache)
	if err != nil {
		return nil, errors.WithStack(err)
	}

	blockedDeps := []Task{}
	for _, dep := range t.DependsOn {
		depTask, ok := depCache[dep.TaskId]
		if !ok {
			return nil, errors.Errorf("task '%s' is not in the cache", dep.TaskId)
		}
		if !t.SatisfiesDependency(&depTask) && (depTask.IsFinished() || depTask.Blocked()) {
			blockedDeps = append(blockedDeps, depTask)
		}
	}

	return blockedDeps, nil
}

func (t *Task) BlockedOnDeactivatedDependency(depCache map[string]Task) ([]string, error) {
	_, err := t.populateDependencyTaskCache(depCache)
	if err != nil {
		return nil, errors.WithStack(err)
	}

	blockingDeps := []string{}
	for _, dep := range t.DependsOn {
		depTask, exists := depCache[dep.TaskId]
		if !exists {
			foundTask, err := FindOneId(dep.TaskId)
			if err != nil {
				return nil, errors.Wrap(err, "error finding dependency")
			}
			if foundTask == nil {
				return nil, errors.Errorf("dependency '%s' not found", depTask.Id)
			}
			depTask = *foundTask
			depCache[depTask.Id] = depTask
		}
		if !depTask.IsFinished() && !depTask.Activated {
			blockingDeps = append(blockingDeps, depTask.Id)
		}
	}

	return blockingDeps, nil
}

// AllDependenciesSatisfied inspects the tasks first-order
// dependencies with regards to the cached tasks, and reports if all
// of the dependencies have been satisfied.
//
// If the cached tasks do not include a dependency specified by one of
// the tasks, the function returns an error.
func (t *Task) AllDependenciesSatisfied(cache map[string]Task) (bool, error) {
	if len(t.DependsOn) == 0 {
		return true, nil
	}

	catcher := grip.NewBasicCatcher()
	deps := []Task{}
	for _, dep := range t.DependsOn {
		cachedDep, ok := cache[dep.TaskId]
		if !ok {
			foundTask, err := FindOneId(dep.TaskId)
			if err != nil {
				return false, errors.Wrap(err, "error finding dependency")
			}
			if foundTask == nil {
				return false, errors.Errorf("dependency '%s' not found", dep.TaskId)
			}
			cachedDep = *foundTask
			cache[dep.TaskId] = cachedDep
		}
		deps = append(deps, cachedDep)
	}

	if catcher.HasErrors() {
		return false, catcher.Resolve()
	}

	for _, depTask := range deps {
		if !t.SatisfiesDependency(&depTask) {
			return false, nil
		}
	}

	return true, nil
}

// HasFailedTests returns true if the task had any failed tests.
func (t *Task) HasFailedTests() bool {
	for _, test := range t.LocalTestResults {
		if test.Status == evergreen.TestFailedStatus {
			return true
		}
	}

	if t.HasCedarResults && t.CedarResultsFailed {
		return true
	}

	return false
}

// FindTaskOnBaseCommit returns the task that is on the base commit.
func (t *Task) FindTaskOnBaseCommit() (*Task, error) {
	return FindOne(ByCommit(t.Revision, t.BuildVariant, t.DisplayName, t.Project, evergreen.RepotrackerVersionRequester))
}

// FindIntermediateTasks returns the tasks from most recent to least recent between two tasks.
func (current *Task) FindIntermediateTasks(previous *Task) ([]Task, error) {
	intermediateTasks, err := Find(ByIntermediateRevisions(previous.RevisionOrderNumber, current.RevisionOrderNumber, current.BuildVariant,
		current.DisplayName, current.Project, current.Requester))
	if err != nil {
		return nil, err
	}

	// reverse the slice of tasks
	intermediateTasksReversed := make([]Task, len(intermediateTasks))
	for idx, t := range intermediateTasks {
		intermediateTasksReversed[len(intermediateTasks)-idx-1] = t
	}
	return intermediateTasksReversed, nil
}

// CountSimilarFailingTasks returns a count of all tasks with the same project,
// same display name, and in other buildvariants, that have failed in the same
// revision
func (t *Task) CountSimilarFailingTasks() (int, error) {
	return Count(ByDifferentFailedBuildVariants(t.Revision, t.BuildVariant, t.DisplayName,
		t.Project, t.Requester))
}

// Find the previously completed task for the same project +
// build variant + display name combination as the specified task
func (t *Task) PreviousCompletedTask(project string, statuses []string) (*Task, error) {
	if len(statuses) == 0 {
		statuses = evergreen.CompletedStatuses
	}
	return FindOne(ByBeforeRevisionWithStatusesAndRequesters(t.RevisionOrderNumber, statuses, t.BuildVariant,
		t.DisplayName, project, evergreen.SystemVersionRequesterTypes).Sort([]string{"-" + RevisionOrderNumberKey}))
}

func (t *Task) cacheExpectedDuration() error {
	return UpdateOne(
		bson.M{
			IdKey: t.Id,
		},
		bson.M{
			"$set": bson.M{
				DurationPredictionKey:     t.DurationPrediction,
				ExpectedDurationKey:       t.DurationPrediction.Value,
				ExpectedDurationStddevKey: t.DurationPrediction.StdDev,
			},
		},
	)
}

// Mark that the task has been dispatched onto a particular host. Sets the
// running task field on the host and the host id field on the task.
// Returns an error if any of the database updates fail.
func (t *Task) MarkAsDispatched(hostId, distroId, agentRevision string, dispatchTime time.Time) error {
	t.DispatchTime = dispatchTime
	t.Status = evergreen.TaskDispatched
	t.HostId = hostId
	t.AgentVersion = agentRevision
	t.LastHeartbeat = dispatchTime
	t.DistroId = distroId
	err := UpdateOne(
		bson.M{
			IdKey: t.Id,
		},
		bson.M{
			"$set": bson.M{
				DispatchTimeKey:  dispatchTime,
				StatusKey:        evergreen.TaskDispatched,
				HostIdKey:        hostId,
				LastHeartbeatKey: dispatchTime,
				DistroIdKey:      distroId,
				AgentVersionKey:  agentRevision,
			},
			"$unset": bson.M{
				AbortedKey:   "",
				AbortInfoKey: "",
				DetailsKey:   "",
			},
		},
	)
	if err != nil {
		return errors.Wrapf(err, "error marking task %s as dispatched", t.Id)
	}

	//when dispatching an execution task, mark its parent as dispatched
	if dt, _ := t.GetDisplayTask(); dt != nil && dt.DispatchTime == utility.ZeroTime {
		return dt.MarkAsDispatched("", "", "", dispatchTime)
	}
	return nil
}

// MarkAsUndispatched marks that the task has been undispatched from a
// particular host. Unsets the running task field on the host and the
// host id field on the task
// Returns an error if any of the database updates fail.
func (t *Task) MarkAsUndispatched() error {
	// then, update the task document
	t.Status = evergreen.TaskUndispatched

	return UpdateOne(
		bson.M{
			IdKey: t.Id,
		},
		bson.M{
			"$set": bson.M{
				StatusKey: evergreen.TaskUndispatched,
			},
			"$unset": bson.M{
				DispatchTimeKey:  utility.ZeroTime,
				LastHeartbeatKey: utility.ZeroTime,
				DistroIdKey:      "",
				HostIdKey:        "",
				AbortedKey:       "",
				AbortInfoKey:     "",
				DetailsKey:       "",
			},
		},
	)
}

// MarkGeneratedTasks marks that the task has generated tasks.
func MarkGeneratedTasks(taskID string) error {
	query := bson.M{
		IdKey:             taskID,
		GeneratedTasksKey: bson.M{"$exists": false},
	}
	update := bson.M{
		"$set": bson.M{
			GeneratedTasksKey: true,
		},
		"$unset": bson.M{
			GenerateTasksErrorKey: 1,
		},
	}
	err := UpdateOne(query, update)
	if adb.ResultsNotFound(err) {
		return nil
	}
	return errors.Wrap(err, "problem marking generate.tasks complete")
}

// MarkGeneratedTasksErr marks that the task hit errors generating tasks.
func MarkGeneratedTasksErr(taskID string, errorToSet error) error {
	if errorToSet == nil || adb.ResultsNotFound(errorToSet) || db.IsDuplicateKey(errorToSet) {
		return nil
	}
	query := bson.M{
		IdKey:             taskID,
		GeneratedTasksKey: bson.M{"$exists": false},
	}
	update := bson.M{
		"$set": bson.M{
			GenerateTasksErrorKey: errorToSet.Error(),
		},
	}
	err := UpdateOne(query, update)
	if adb.ResultsNotFound(err) {
		return nil
	}
	return errors.Wrap(err, "problem setting generate.tasks error")
}

func GenerateNotRun() ([]Task, error) {
	const maxGenerateTimeAgo = 24 * time.Hour
	return FindAll(db.Query(bson.M{
		StatusKey:         evergreen.TaskStarted,                              // task is running
		StartTimeKey:      bson.M{"$gt": time.Now().Add(-maxGenerateTimeAgo)}, // ignore older tasks, just in case
		GenerateTaskKey:   true,                                               // task contains generate.tasks command
		GeneratedTasksKey: bson.M{"$exists": false},                           // generate.tasks has not yet run
		"$or": []bson.M{
			bson.M{GeneratedJSONAsStringKey: bson.M{"$exists": true}}, // config has been posted by generate.tasks command
		},
	}))
}

// SetGeneratedJSON sets JSON data to generate tasks from.
func (t *Task) SetGeneratedJSON(json []json.RawMessage) error {
	if len(t.GeneratedJSONAsString) > 0 || len(t.GeneratedJSON) > 0 {
		return nil
	}
	s := []string{}
	for _, j := range json {
		s = append(s, string(j))
	}
	t.GeneratedJSONAsString = s
	return UpdateOne(
		bson.M{
			IdKey: t.Id,
			"$or": []bson.M{
				{
					GeneratedJSONAsStringKey: bson.M{"$exists": false},
				},
			},
		},
		bson.M{
			"$set": bson.M{
				GeneratedJSONAsStringKey: s,
			},
		},
	)
}

// SetGeneratedTasksToActivate adds a task to stepback after activation
func (t *Task) SetGeneratedTasksToActivate(buildVariantName, taskName string) error {
	return UpdateOne(
		bson.M{
			IdKey: t.Id,
		},
		bson.M{
			"$addToSet": bson.M{
				bsonutil.GetDottedKeyName(GeneratedTasksToActivateKey, buildVariantName): taskName,
			},
		},
	)
}

// SetTasksScheduledTime takes a list of tasks and a time, and then sets
// the scheduled time in the database for the tasks if it is currently unset
func SetTasksScheduledTime(tasks []Task, scheduledTime time.Time) error {
	ids := []string{}
	for i := range tasks {
		tasks[i].ScheduledTime = scheduledTime
		ids = append(ids, tasks[i].Id)

		// Display tasks are considered scheduled when their first exec task is scheduled
		if tasks[i].IsPartOfDisplay() {
			ids = append(ids, utility.FromStringPtr(tasks[i].DisplayTaskId))
		}
	}
	info, err := UpdateAll(
		bson.M{
			IdKey: bson.M{
				"$in": ids,
			},
			ScheduledTimeKey: bson.M{
				"$lte": utility.ZeroTime,
			},
		},
		bson.M{
			"$set": bson.M{
				ScheduledTimeKey: scheduledTime,
			},
		},
	)
	if err != nil {
		return err
	}

	if info.Updated > 0 {
		for _, t := range tasks {
			event.LogTaskScheduled(t.Id, t.Execution, scheduledTime)
		}
	}
	return nil
}

// Removes tasks older than the unscheduable threshold (e.g. one
// weeks) from the scheduler queue.
//
// If you pass an empty string as an argument to this function, this
// operation will select tasks from all distros.
func UnscheduleStaleUnderwaterTasks(distroID string) (int, error) {
	query := scheduleableTasksQuery()

	if err := addApplicableDistroFilter(distroID, DistroIdKey, query); err != nil {
		return 0, errors.WithStack(err)
	}

	query[ActivatedTimeKey] = bson.M{"$lte": time.Now().Add(-UnschedulableThreshold)}

	update := bson.M{
		"$set": bson.M{
			PriorityKey:  -1,
			ActivatedKey: false,
		},
	}

	info, err := UpdateAll(query, update)
	if err != nil {
		return 0, errors.Wrap(err, "problem unscheduling stale underwater tasks")
	}

	return info.Updated, nil
}

// MarkFailed changes the state of the task to failed.
func (t *Task) MarkFailed() error {
	t.Status = evergreen.TaskFailed
	return UpdateOne(
		bson.M{
			IdKey: t.Id,
		},
		bson.M{
			"$set": bson.M{
				StatusKey: evergreen.TaskFailed,
			},
		},
	)
}

func (t *Task) MarkSystemFailed(description string) error {
	t.Status = evergreen.TaskFailed
	t.FinishTime = time.Now()

	t.Details = apimodels.TaskEndDetail{
		Status:      evergreen.TaskFailed,
		Type:        evergreen.CommandTypeSystem,
		Description: description,
	}

	event.LogTaskFinished(t.Id, t.Execution, t.HostId, evergreen.TaskSystemFailed)

	return UpdateOne(
		bson.M{
			IdKey: t.Id,
		},
		bson.M{
			"$set": bson.M{
				StatusKey:     evergreen.TaskFailed,
				FinishTimeKey: t.FinishTime,
				DetailsKey:    t.Details,
			},
		},
	)
}

// SetAborted sets the abort field of task to aborted
func (t *Task) SetAborted(reason AbortInfo) error {
	t.Aborted = true
	return UpdateOne(
		bson.M{
			IdKey: t.Id,
		},
		bson.M{
			"$set": bson.M{
				AbortedKey:   true,
				AbortInfoKey: reason,
			},
		},
	)
}

// SetHasCedarResults sets the HasCedarResults field of the task to
// hasCedarResults and, if failedResults is true, sets CedarResultsFailed to
// true. If the task is part of a display task, the display tasks's fields are
// also set. An error is returned if hasCedarResults is false and failedResults
// is true as this is an invalid state. Note that if failedResults is false,
// CedarResultsFailed is not set. This is because in cases where separate calls
// to attach test results are made, only one call needs to have a test failure
// for the CedarResultsFailed to be set to true.
func (t *Task) SetHasCedarResults(hasCedarResults, failedResults bool) error {
	if !hasCedarResults && failedResults {
		return errors.New("cannot set CedarResultsFailed to true when HasCedarResults is false")
	}

	t.HasCedarResults = hasCedarResults
	set := bson.M{
		HasCedarResultsKey: hasCedarResults,
	}
	if failedResults {
		t.CedarResultsFailed = true
		set[CedarResultsFailedKey] = true
	}

	if err := UpdateOne(
		bson.M{
			IdKey: t.Id,
		},
		bson.M{
			"$set": set,
		},
	); err != nil {
		return err
	}

	if !t.DisplayOnly && t.IsPartOfDisplay() {
		return t.DisplayTask.SetHasCedarResults(hasCedarResults, failedResults)
	}

	return nil
}

func (t *Task) SetHasLegacyResults(hasLegacyResults bool) error {
	t.HasLegacyResults = utility.ToBoolPtr(hasLegacyResults)
	return UpdateOne(
		bson.M{
			IdKey: t.Id,
		},
		bson.M{
			"$set": bson.M{
				HasLegacyResultsKey: t.HasLegacyResults,
			},
		},
	)
}

// ActivateTask will set the ActivatedBy field to the caller and set the active state to be true
func (t *Task) ActivateTask(caller string) error {
	t.ActivatedBy = caller
	t.Activated = true
	t.ActivatedTime = time.Now()

	return ActivateTasks([]Task{*t}, t.ActivatedTime, caller)
}

func ActivateTasks(tasks []Task, activationTime time.Time, caller string) error {
	taskIDs := make([]string, 0, len(tasks))
	for _, t := range tasks {
		taskIDs = append(taskIDs, t.Id)
	}

	_, err := UpdateAll(
		bson.M{
			IdKey: bson.M{"$in": taskIDs},
		},
		bson.M{
			"$set": bson.M{
				ActivatedKey:     true,
				ActivatedByKey:   caller,
				ActivatedTimeKey: activationTime,
			},
		})
	if err != nil {
		return errors.Wrap(err, "can't activate tasks")
	}
	for _, t := range tasks {
		event.LogTaskActivated(t.Id, t.Execution, caller)
	}

	return ActivateDeactivatedDependencies(taskIDs, caller)
}

func ActivateTasksByIdsWithDependencies(ids []string, caller string) error {
	q := bson.M{
		IdKey:     bson.M{"$in": ids},
		StatusKey: evergreen.TaskUndispatched,
	}

	tasks, err := FindAll(db.Query(q).WithFields(IdKey, DependsOnKey, ExecutionKey))
	if err != nil {
		return errors.Wrap(err, "can't get tasks to deactivate")
	}
	dependOn, err := GetRecursiveDependenciesUp(tasks, nil)
	if err != nil {
		return errors.Wrap(err, "can't get recursive dependencies")
	}

	if err = ActivateTasks(append(tasks, dependOn...), time.Now(), caller); err != nil {
		return errors.Wrap(err, "problem updating tasks for activation")
	}
	return nil
}

// ActivateDeactivatedDependencies activates tasks that depend on these tasks which were deactivated because a task
// they depended on was deactivated. Only activate when all their dependencies are activated or are being activated
func ActivateDeactivatedDependencies(tasks []string, caller string) error {
	taskMap := make(map[string]bool)
	for _, t := range tasks {
		taskMap[t] = true
	}

	tasksDependingOnTheseTasks, err := getRecursiveDependenciesDown(tasks, nil)
	if err != nil {
		return errors.Wrap(err, "can't get recursive dependencies down")
	}

	// do a topological sort so we've dealt with
	// all a task's dependencies by the time we get up to it
	sortedDependencies, err := topologicalSort(tasksDependingOnTheseTasks)
	if err != nil {
		return errors.WithStack(err)
	}

	// get dependencies we don't have yet and add them to a map
	tasksToGet := []string{}
	depTaskMap := make(map[string]bool)
	for _, t := range sortedDependencies {
		depTaskMap[t.Id] = true

		if t.Activated || !t.DeactivatedForDependency {
			continue
		}

		for _, dep := range t.DependsOn {
			if !taskMap[dep.TaskId] && !depTaskMap[dep.TaskId] {
				tasksToGet = append(tasksToGet, dep.TaskId)
			}
		}
	}

	missingTaskMap := make(map[string]Task)
	if len(tasksToGet) > 0 {
		var missingTasks []Task
		missingTasks, err = FindAll(db.Query(bson.M{IdKey: bson.M{"$in": tasksToGet}}).WithFields(ActivatedKey))
		if err != nil {
			return errors.Wrap(err, "can't get missing tasks")
		}
		for _, t := range missingTasks {
			missingTaskMap[t.Id] = t
		}
	}

	tasksToActivate := make(map[string]Task)
	for _, t := range sortedDependencies {
		if t.Activated || !t.DeactivatedForDependency {
			continue
		}

		depsSatisfied := true
		for _, dep := range t.DependsOn {
			// not being activated now
			if _, ok := tasksToActivate[dep.TaskId]; !ok && !taskMap[dep.TaskId] {
				// and not already activated
				if depTask := missingTaskMap[dep.TaskId]; !depTask.Activated {
					depsSatisfied = false
					break
				}
			}
		}
		if depsSatisfied {
			tasksToActivate[t.Id] = t
		}
	}

	if len(tasksToActivate) == 0 {
		return nil
	}

	taskIDsToActivate := make([]string, 0, len(tasksToActivate))
	for _, t := range tasksToActivate {
		taskIDsToActivate = append(taskIDsToActivate, t.Id)
	}
	_, err = UpdateAll(
		bson.M{IdKey: bson.M{"$in": taskIDsToActivate}},
		bson.M{"$set": bson.M{
			ActivatedKey:                true,
			DeactivatedForDependencyKey: false,
			ActivatedByKey:              caller,
			ActivatedTimeKey:            time.Now(),
		}},
	)
	if err != nil {
		return errors.Wrap(err, "can't update activation for dependencies")
	}

	for _, t := range tasksToActivate {
		event.LogTaskActivated(t.Id, t.Execution, caller)
	}

	return nil
}

func topologicalSort(tasks []Task) ([]Task, error) {
	depGraph := simple.NewDirectedGraph()
	taskNodeMap := make(map[string]graph.Node)
	nodeTaskMap := make(map[int64]Task)

	for _, task := range tasks {
		node := depGraph.NewNode()
		depGraph.AddNode(node)
		nodeTaskMap[node.ID()] = task
		taskNodeMap[task.Id] = node
	}

	for _, task := range tasks {
		for _, dep := range task.DependsOn {
			if toNode, ok := taskNodeMap[dep.TaskId]; ok {
				edge := simple.Edge{
					F: simple.Node(toNode.ID()),
					T: simple.Node(taskNodeMap[task.Id].ID()),
				}
				depGraph.SetEdge(edge)
			}
		}
	}

	sorted, err := topo.Sort(depGraph)
	if err != nil {
		return nil, errors.Wrap(err, "problem with topological sort")
	}
	sortedTasks := make([]Task, 0, len(tasks))
	for _, node := range sorted {
		sortedTasks = append(sortedTasks, nodeTaskMap[node.ID()])
	}

	return sortedTasks, nil
}

// DeactivateTask will set the ActivatedBy field to the caller and set the active state to be false and deschedule the task
func (t *Task) DeactivateTask(caller string) error {
	t.ActivatedBy = caller
	t.Activated = false
	t.ScheduledTime = utility.ZeroTime

	return DeactivateTasks([]Task{*t}, caller)
}

func DeactivateTasks(tasks []Task, caller string) error {
	taskIDs := make([]string, 0, len(tasks))
	for _, t := range tasks {
		taskIDs = append(taskIDs, t.Id)
	}

	_, err := UpdateAll(
		bson.M{
			IdKey: bson.M{"$in": taskIDs},
		},
		bson.M{
			"$set": bson.M{
				ActivatedKey:     false,
				ActivatedByKey:   caller,
				ScheduledTimeKey: utility.ZeroTime,
			},
		},
	)
	if err != nil {
		return errors.Wrap(err, "problem deactivating tasks")
	}
	for _, t := range tasks {
		event.LogTaskDeactivated(t.Id, t.Execution, caller)
	}

	return DeactivateDependencies(taskIDs, caller)
}

func DeactivateDependencies(tasks []string, caller string) error {
	tasksDependingOnTheseTasks, err := getRecursiveDependenciesDown(tasks, nil)
	if err != nil {
		return errors.Wrap(err, "can't get recursive dependencies down")
	}

	tasksToUpdate := make([]Task, 0, len(tasksDependingOnTheseTasks))
	taskIDsToUpdate := make([]string, 0, len(tasksDependingOnTheseTasks))
	for _, t := range tasksDependingOnTheseTasks {
		if t.Activated {
			tasksToUpdate = append(tasksToUpdate, t)
			taskIDsToUpdate = append(taskIDsToUpdate, t.Id)
		}
	}

	if len(tasksToUpdate) == 0 {
		return nil
	}

	_, err = UpdateAll(
		bson.M{
			IdKey: bson.M{"$in": taskIDsToUpdate},
		},
		bson.M{"$set": bson.M{
			ActivatedKey:                false,
			DeactivatedForDependencyKey: true,
			ScheduledTimeKey:            utility.ZeroTime,
		}},
	)
	if err != nil {
		return errors.Wrap(err, "problem deactivating dependencies")
	}
	for _, t := range tasksToUpdate {
		event.LogTaskDeactivated(t.Id, t.Execution, caller)
	}

	return nil
}

// MarkEnd handles the Task updates associated with ending a task. If the task's start time is zero
// at this time, it will set it to the finish time minus the timeout time.
func (t *Task) MarkEnd(finishTime time.Time, detail *apimodels.TaskEndDetail) error {
	// record that the task has finished, in memory and in the db
	t.Status = detail.Status
	t.FinishTime = finishTime

	// if there is no start time set, either set it to the create time
	// or set 2 hours previous to the finish time.
	if utility.IsZeroTime(t.StartTime) {
		timedOutStart := finishTime.Add(-2 * time.Hour)
		t.StartTime = timedOutStart
		if timedOutStart.Before(t.IngestTime) {
			t.StartTime = t.IngestTime
		}
	}

	t.TimeTaken = finishTime.Sub(t.StartTime)
	t.Details = *detail

	grip.Debug(message.Fields{
		"message":   "marking task finished",
		"task_id":   t.Id,
		"execution": t.Execution,
		"project":   t.Project,
		"details":   t.Details,
	})
	return UpdateOne(
		bson.M{
			IdKey: t.Id,
		},
		bson.M{
			"$set": bson.M{
				FinishTimeKey:       finishTime,
				StatusKey:           detail.Status,
				TimeTakenKey:        t.TimeTaken,
				DetailsKey:          t.Details,
				StartTimeKey:        t.StartTime,
				LogsKey:             detail.Logs,
				HasLegacyResultsKey: t.HasLegacyResults,
			},
		})

}

// GetDisplayStatus should reflect the statuses assigned during the addDisplayStatus aggregation step
func (t *Task) GetDisplayStatus() string {
	if t.DisplayStatus != "" {
		return t.DisplayStatus
	}
	if t.Aborted && t.IsFinished() {
		return evergreen.TaskAborted
	}
	if t.Status == evergreen.TaskUndispatched {
		if !t.Activated {
			return evergreen.TaskUnscheduled
		}
		if t.Blocked() {
			return evergreen.TaskStatusBlocked
		}
		return evergreen.TaskWillRun
	}
	if !t.IsFinished() {
		return t.Status
	}
	if t.Status == evergreen.TaskSucceeded {
		return evergreen.TaskSucceeded
	}
	if t.Details.Type == evergreen.CommandTypeSystem {
		if t.Details.TimedOut && t.Details.Description == evergreen.TaskDescriptionHeartbeat {
			return evergreen.TaskSystemUnresponse
		}
		if t.Details.TimedOut {
			return evergreen.TaskSystemTimedOut
		}
		return evergreen.TaskSystemFailed
	}
	if t.Details.Type == evergreen.CommandTypeSetup {
		return evergreen.TaskSetupFailed
	}
	if t.Details.TimedOut {
		return evergreen.TaskTimedOut
	}
	return t.Status
}

// displayTaskPriority answers the question "if there is a display task whose executions are
// in these statuses, which overall status would a user expect to see?"
// for example, if there are both successful and failed tasks, one would expect to see "failed"
func (t *Task) displayTaskPriority() int {
	switch t.ResultStatus() {
	case evergreen.TaskStarted:
		return 10
	case evergreen.TaskFailed:
		return 20
	case evergreen.TaskTestTimedOut:
		return 30
	case evergreen.TaskSystemFailed:
		return 40
	case evergreen.TaskSystemTimedOut:
		return 50
	case evergreen.TaskSystemUnresponse:
		return 60
	case evergreen.TaskSetupFailed:
		return 70
	case evergreen.TaskUndispatched:
		return 80
	case evergreen.TaskInactive:
		return 90
	case evergreen.TaskSucceeded:
		return 100
	}
	return 1000
}

// Reset sets the task state to be activated, with a new secret,
// undispatched status and zero time on Start, Scheduled, Dispatch and FinishTime
func (t *Task) Reset() error {
	reset := resetTaskUpdate(t)

	return UpdateOne(
		bson.M{
			IdKey: t.Id,
		},
		reset,
	)
}

// Reset sets the task state to be activated, with a new secret,
// undispatched status and zero time on Start, Scheduled, Dispatch and FinishTime
func ResetTasks(taskIds []string) error {
	_, err := UpdateAll(
		bson.M{
			IdKey: bson.M{"$in": taskIds},
		},
		resetTaskUpdate(nil),
	)

	return err
}

func resetTaskUpdate(t *Task) bson.M {
	newSecret := utility.RandomString()
	now := time.Now()
	if t != nil {
		t.Activated = true
		t.ActivatedTime = now
		t.Secret = newSecret
		t.HostId = ""
		t.Status = evergreen.TaskUndispatched
		t.DispatchTime = utility.ZeroTime
		t.StartTime = utility.ZeroTime
		t.ScheduledTime = utility.ZeroTime
		t.FinishTime = utility.ZeroTime
		t.DependenciesMetTime = utility.ZeroTime
		t.TimeTaken = 0
		t.LastHeartbeat = utility.ZeroTime
		t.Details = apimodels.TaskEndDetail{}
		t.HasCedarResults = false
		t.ResetWhenFinished = false
		t.HostId = ""
		t.AgentVersion = ""
	}
	update := bson.M{
		"$set": bson.M{
			ActivatedKey:           true,
			ActivatedTimeKey:       now,
			SecretKey:              newSecret,
			HostIdKey:              "",
			StatusKey:              evergreen.TaskUndispatched,
			DispatchTimeKey:        utility.ZeroTime,
			StartTimeKey:           utility.ZeroTime,
			ScheduledTimeKey:       utility.ZeroTime,
			FinishTimeKey:          utility.ZeroTime,
			DependenciesMetTimeKey: utility.ZeroTime,
			TimeTakenKey:           0,
			LastHeartbeatKey:       utility.ZeroTime,
		},
		"$unset": bson.M{
			DetailsKey:            "",
			HasCedarResultsKey:    "",
			CedarResultsFailedKey: "",
			ResetWhenFinishedKey:  "",
			AgentVersionKey:       "",
		},
	}
	return update
}

// UpdateHeartbeat updates the heartbeat to be the current time
func (t *Task) UpdateHeartbeat() error {
	t.LastHeartbeat = time.Now()
	return UpdateOne(
		bson.M{
			IdKey: t.Id,
		},
		bson.M{
			"$set": bson.M{
				LastHeartbeatKey: t.LastHeartbeat,
			},
		},
	)
}

// SetDisabledPriority sets the priority of a task so it will never run.
// It also deactivates the task and any tasks that depend on it.
func (t *Task) SetDisabledPriority(user string) error {
	t.Priority = evergreen.DisabledTaskPriority

	ids := append([]string{t.Id}, t.ExecutionTasks...)
	_, err := UpdateAll(
		bson.M{IdKey: bson.M{"$in": ids}},
		bson.M{"$set": bson.M{PriorityKey: evergreen.DisabledTaskPriority}},
	)
	if err != nil {
		return errors.Wrap(err, "can't update priority")
	}

	tasks, err := FindAll(db.Query(bson.M{
		IdKey: bson.M{"$in": ids},
	}).WithFields(ExecutionKey))
	if err != nil {
		return errors.Wrap(err, "can't find matching tasks")
	}
	for _, task := range tasks {
		event.LogTaskPriority(task.Id, task.Execution, user, evergreen.DisabledTaskPriority)
	}

	return t.DeactivateTask(user)
}

// GetRecursiveDependenciesUp returns all tasks recursively depended upon
// that are not in the original task slice (this includes earlier tasks in task groups, if applicable).
// depCache should originally be nil. We assume there are no dependency cycles.
func GetRecursiveDependenciesUp(tasks []Task, depCache map[string]Task) ([]Task, error) {
	if depCache == nil {
		depCache = make(map[string]Task)
	}
	for _, t := range tasks {
		depCache[t.Id] = t
	}

	tasksToFind := []string{}
	for _, t := range tasks {
		for _, dep := range t.DependsOn {
			if _, ok := depCache[dep.TaskId]; !ok {
				tasksToFind = append(tasksToFind, dep.TaskId)
			}
		}
		if t.IsPartOfSingleHostTaskGroup() {
			tasksInGroup, err := FindTaskGroupFromBuild(t.BuildId, t.TaskGroup)
			if err != nil {
				return nil, errors.Wrapf(err, "error finding task group '%s'", t.TaskGroup)
			}
			for _, taskInGroup := range tasksInGroup {
				if taskInGroup.TaskGroupOrder < t.TaskGroupOrder {
					if _, ok := depCache[taskInGroup.Id]; !ok {
						tasksToFind = append(tasksToFind, taskInGroup.Id)
					}
				}
			}
		}
	}

	// leaf node
	if len(tasksToFind) == 0 {
		return nil, nil
	}

	deps, err := Find(ByIds(tasksToFind).WithFields(IdKey, DependsOnKey, ExecutionKey, BuildIdKey))
	if err != nil {
		return nil, errors.Wrap(err, "can't get dependencies")
	}

	recursiveDeps, err := GetRecursiveDependenciesUp(deps, depCache)
	if err != nil {
		return nil, errors.Wrap(err, "can't get recursive deps")
	}

	return append(deps, recursiveDeps...), nil
}

// getRecursiveDependenciesDown returns a slice containing all tasks recursively depending on tasks.
// taskMap should originally be nil.
// We assume there are no dependency cycles.
func getRecursiveDependenciesDown(tasks []string, taskMap map[string]bool) ([]Task, error) {
	if taskMap == nil {
		taskMap = make(map[string]bool)
	}
	for _, t := range tasks {
		taskMap[t] = true
	}

	// find the tasks that depend on these tasks
	dependOnUsTasks, err := FindAll(db.Query(bson.M{
		bsonutil.GetDottedKeyName(DependsOnKey, DependencyTaskIdKey): bson.M{"$in": tasks},
	}).WithFields(IdKey, ActivatedKey, DeactivatedForDependencyKey, ExecutionKey, DependsOnKey, BuildIdKey))
	if err != nil {
		return nil, errors.Wrap(err, "can't get dependencies")
	}

	// if the task hasn't yet been visited we need to recurse on it
	newDeps := []Task{}
	for _, t := range dependOnUsTasks {
		if !taskMap[t.Id] {
			newDeps = append(newDeps, t)
		}
	}

	// everything is aleady in the map or nothing depends on tasks
	if len(newDeps) == 0 {
		return nil, nil
	}

	newDepIDs := make([]string, 0, len(newDeps))
	for _, t := range newDeps {
		newDepIDs = append(newDepIDs, t.Id)
	}
	recurseTasks, err := getRecursiveDependenciesDown(newDepIDs, taskMap)
	if err != nil {
		return nil, errors.Wrap(err, "can't get recursive dependencies")
	}

	return append(newDeps, recurseTasks...), nil
}

// MarkStart updates the task's start time and sets the status to started
func (t *Task) MarkStart(startTime time.Time) error {
	// record the start time in the in-memory task
	t.StartTime = startTime
	t.Status = evergreen.TaskStarted
	return UpdateOne(
		bson.M{
			IdKey: t.Id,
		},
		bson.M{
			"$set": bson.M{
				StatusKey:        evergreen.TaskStarted,
				LastHeartbeatKey: startTime,
				StartTimeKey:     startTime,
			},
		},
	)
}

// SetResults sets the results of the task in LocalTestResults
func (t *Task) SetResults(results []TestResult) error {
	docs := make([]testresult.TestResult, len(results))

	for idx, result := range results {
		docs[idx] = result.convertToNewStyleTestResult(t)
	}

	grip.Debug(message.Fields{
		"message":        "writing test results",
		"task":           t.Id,
		"project":        t.Project,
		"requester":      t.Requester,
		"version":        t.Version,
		"display_name":   t.DisplayName,
		"results_length": len(results),
	})

	return errors.Wrap(testresult.InsertMany(docs), "error inserting into testresults collection")
}

func (t TestResult) convertToNewStyleTestResult(task *Task) testresult.TestResult {
	ExecutionDisplayName := ""
	if displayTask, _ := task.GetDisplayTask(); displayTask != nil {
		ExecutionDisplayName = displayTask.DisplayName
	}
	return testresult.TestResult{
		// copy fields from local test result.
		Status:          t.Status,
		TestFile:        t.TestFile,
		DisplayTestName: t.DisplayTestName,
		GroupID:         t.GroupID,
		URL:             t.URL,
		URLRaw:          t.URLRaw,
		LogID:           t.LogId,
		LineNum:         t.LineNum,
		ExitCode:        t.ExitCode,
		StartTime:       t.StartTime,
		EndTime:         t.EndTime,

		// copy field values from enclosing tasks.
		TaskID:               task.Id,
		Execution:            task.Execution,
		Project:              task.Project,
		BuildVariant:         task.BuildVariant,
		DistroId:             task.DistroId,
		Requester:            task.Requester,
		DisplayName:          task.DisplayName,
		TaskCreateTime:       task.CreateTime,
		ExecutionDisplayName: ExecutionDisplayName,

		TestStartTime: utility.FromPythonTime(t.StartTime).In(time.UTC),
		TestEndTime:   utility.FromPythonTime(t.EndTime).In(time.UTC),
	}
}

func ConvertToOld(in *testresult.TestResult) TestResult {
	return TestResult{
		Status:          in.Status,
		TestFile:        in.TestFile,
		DisplayTestName: in.DisplayTestName,
		GroupID:         in.GroupID,
		URL:             in.URL,
		URLRaw:          in.URLRaw,
		LogId:           in.LogID,
		LineNum:         in.LineNum,
		ExitCode:        in.ExitCode,
		StartTime:       in.StartTime,
		EndTime:         in.EndTime,
		LogRaw:          in.LogRaw,
		TaskID:          in.TaskID,
		Execution:       in.Execution,
	}
}

// MarkUnscheduled marks the task as undispatched and updates it in the database
func (t *Task) MarkUnscheduled() error {
	t.Status = evergreen.TaskUndispatched
	return UpdateOne(
		bson.M{
			IdKey: t.Id,
		},
		bson.M{
			"$set": bson.M{
				StatusKey: evergreen.TaskUndispatched,
			},
		},
	)

}

// MarkUnattainableDependency updates the unattainable field for the dependency in the task's dependency list,
// and logs if the task is newly blocked.
func (t *Task) MarkUnattainableDependency(dependencyId string, unattainable bool) error {
	wasBlocked := t.Blocked()
	// check all dependencies in case of erroneous duplicate
	for i := range t.DependsOn {
		if t.DependsOn[i].TaskId == dependencyId {
			t.DependsOn[i].Unattainable = unattainable
		}
	}

	if err := updateAllMatchingDependenciesForTask(t.Id, dependencyId, unattainable); err != nil {
		return err
	}

	// only want to log the task as blocked if it wasn't already blocked
	if !wasBlocked && unattainable {
		event.LogTaskBlocked(t.Id, t.Execution)
	}
	return nil
}

// AbortBuild sets the abort flag on all tasks associated with the build which are in an abortable
// state
func AbortBuild(buildId string, reason AbortInfo) error {
	q := bson.M{
		BuildIdKey: buildId,
		StatusKey:  bson.M{"$in": evergreen.AbortableStatuses},
	}
	if reason.TaskID != "" {
		q[IdKey] = bson.M{"$ne": reason.TaskID}
	}
	ids, err := findAllTaskIDs(db.Query(q))
	if err != nil {
		return errors.Wrapf(err, "error finding tasks to abort from build '%s'", buildId)
	}
	if len(ids) == 0 {
		grip.Info(message.Fields{
			"message": "no tasks aborted for build",
			"buildId": buildId,
		})
		return nil
	}

	_, err = UpdateAll(
		bson.M{IdKey: bson.M{"$in": ids}},
		bson.M{"$set": bson.M{
			AbortedKey:   true,
			AbortInfoKey: reason,
		}},
	)
	if err != nil {
		return errors.Wrapf(err, "error setting aborted statuses for tasks in build '%s'", buildId)
	}

	event.LogManyTaskAbortRequests(ids, reason.User)

	return nil
}

// AbortVersion sets the abort flag on all tasks associated with the version which are in an
// abortable state
func AbortVersion(versionId string, reason AbortInfo) error {
	q := bson.M{
		VersionKey: versionId,
		StatusKey:  bson.M{"$in": evergreen.AbortableStatuses},
	}
	if reason.TaskID != "" {
		q[IdKey] = bson.M{"$ne": reason.TaskID}
	}
	ids, err := findAllTaskIDs(db.Query(q))
	if err != nil {
		return errors.Wrap(err, "error finding updated tasks")
	}

	if len(ids) == 0 {
		grip.Info(message.Fields{
			"message": "no tasks aborted for version",
			"buildId": versionId,
		})
		return nil
	}

	_, err = UpdateAll(
		bson.M{IdKey: bson.M{"$in": ids}},
		bson.M{"$set": bson.M{
			AbortedKey:   true,
			AbortInfoKey: reason,
		}},
	)
	if err != nil {
		return errors.Wrap(err, "error setting aborted statuses")
	}

	event.LogManyTaskAbortRequests(ids, reason.User)

	return nil
}

//String represents the stringified version of a task
func (t *Task) String() (taskStruct string) {
	taskStruct += fmt.Sprintf("Id: %v\n", t.Id)
	taskStruct += fmt.Sprintf("Status: %v\n", t.Status)
	taskStruct += fmt.Sprintf("Host: %v\n", t.HostId)
	taskStruct += fmt.Sprintf("ScheduledTime: %v\n", t.ScheduledTime)
	taskStruct += fmt.Sprintf("DispatchTime: %v\n", t.DispatchTime)
	taskStruct += fmt.Sprintf("StartTime: %v\n", t.StartTime)
	taskStruct += fmt.Sprintf("FinishTime: %v\n", t.FinishTime)
	taskStruct += fmt.Sprintf("TimeTaken: %v\n", t.TimeTaken)
	taskStruct += fmt.Sprintf("Activated: %v\n", t.Activated)
	taskStruct += fmt.Sprintf("Requester: %v\n", t.Requester)
	taskStruct += fmt.Sprintf("PredictedDuration: %v\n", t.DurationPrediction)

	return
}

// Insert writes the task to the db.
func (t *Task) Insert() error {
	return db.Insert(Collection, t)
}

// Inserts the task into the old_tasks collection
func (t *Task) Archive() error {
	if t.DisplayOnly && len(t.ExecutionTasks) > 0 {
		execTasks, err := FindAll(ByIds(t.ExecutionTasks))
		if err != nil {
			return errors.Wrap(err, "error retrieving execution tasks")
		}
		if err = ArchiveMany(execTasks); err != nil {
			return errors.Wrap(err, "error archiving execution tasks")
		}
	}

	archiveTask := t.makeArchivedTask()
	err := db.Insert(OldCollection, archiveTask)
	if err != nil {
		grip.Error(message.WrapError(err, message.Fields{
			"archive_task_id": archiveTask.Id,
			"old_task_id":     archiveTask.OldTaskId,
			"execution":       t.Execution,
			"display_only":    t.DisplayOnly,
		}))
		return errors.Wrap(err, "task.Archive() failed to insert new old task")
	}

	// only increment restarts if have a current restarts
	// this way restarts will never be set for new tasks but will be
	// maintained for old ones
	inc := bson.M{ExecutionKey: 1}
	if t.Restarts > 0 {
		inc[RestartsKey] = 1
	}
	err = UpdateOne(
		bson.M{IdKey: t.Id},
		bson.M{
			"$unset": bson.M{AbortedKey: "", AbortInfoKey: "", OverrideDependenciesKey: ""},
			"$inc":   inc,
		})
	if err != nil {
		return errors.Wrap(err, "task.Archive() failed to update task")
	}
	t.Aborted = false

	err = event.UpdateExecutions(t.HostId, t.Id, t.Execution)
	if err != nil {
		return errors.Wrap(err, "unable to update host event logs")
	}
	return nil
}

func ArchiveMany(tasks []Task) error {
	if len(tasks) == 0 {
		return nil
	}
	// add execution tasks of display tasks passed in, if they are not there
	execTaskMap := map[string]bool{}
	for _, t := range tasks {
		execTaskMap[t.Id] = true
	}
	additionalTasks := []string{}
	for _, t := range tasks {
		// for any display tasks here, make sure that we archive all their execution tasks
		for _, et := range t.ExecutionTasks {
			if !execTaskMap[et] {
				additionalTasks = append(additionalTasks, t.ExecutionTasks...)
				continue
			}
		}
	}
	if len(additionalTasks) > 0 {
		toAdd, err := FindAll(ByIds((additionalTasks)))
		if err != nil {
			return errors.Wrap(err, "unable to find execution tasks")
		}
		tasks = append(tasks, toAdd...)
	}

	archived := []interface{}{}
	taskIds := []string{}
	for _, t := range tasks {
		archived = append(archived, *t.makeArchivedTask())
		taskIds = append(taskIds, t.Id)
	}

	mongoClient := evergreen.GetEnvironment().Client()
	ctx, cancel := evergreen.GetEnvironment().Context()
	defer cancel()
	session, err := mongoClient.StartSession()
	if err != nil {
		return errors.Wrap(err, "unable to start session")
	}
	defer session.EndSession(ctx)

	txFunc := func(sessCtx mongo.SessionContext) (interface{}, error) {
		oldTaskColl := evergreen.GetEnvironment().DB().Collection(OldCollection)
		_, err = oldTaskColl.InsertMany(ctx, archived)
		if err != nil {
			return nil, err
		}

		taskColl := evergreen.GetEnvironment().DB().Collection(Collection)
		_, err = taskColl.UpdateMany(ctx, bson.M{
			IdKey: bson.M{
				"$in": taskIds,
			},
		},
			bson.M{
				"$unset": bson.M{
					AbortedKey:   "",
					AbortInfoKey: "",
				},
				"$inc": bson.M{
					ExecutionKey: 1,
				},
			})
		if err != nil {
			return nil, err
		}
		_, err = taskColl.UpdateMany(ctx, bson.M{
			IdKey: bson.M{
				"$in": taskIds,
			},
			RestartsKey: bson.M{
				"$gt": 0,
			},
		},
			bson.M{
				"$inc": bson.M{
					RestartsKey: 1,
				},
			})
		return nil, err
	}

	_, err = session.WithTransaction(ctx, txFunc)
	if err != nil {
		return errors.Wrap(err, "unable to archive tasks")
	}

	eventLogErrs := grip.NewBasicCatcher()
	for _, t := range tasks {
		eventLogErrs.Add(event.UpdateExecutions(t.HostId, t.Id, t.Execution))
	}

	return eventLogErrs.Resolve()
}

func (t *Task) makeArchivedTask() *Task {
	archiveTask := *t
	archiveTask.Id = MakeOldID(t.Id, t.Execution)
	archiveTask.OldTaskId = t.Id
	archiveTask.Archived = true

	return &archiveTask
}

// Aggregation

// PopulateTestResults returns the task with both old (embedded in the tasks
// collection) and new (from the testresults collection) OR Cedar test results
// merged into the Task's LocalTestResults field.
func (t *Task) PopulateTestResults() error {
	if t.testResultsPopulated {
		return nil
	}
	if !evergreen.IsFinishedTaskStatus(t.Status) && t.Status != evergreen.TaskStarted {
		// Task won't have test results.
		return nil
	}

	if t.DisplayOnly && !t.hasCedarResults() {
		return t.populateTestResultsForDisplayTask()
	}
	if !t.hasCedarResults() {
		return t.populateNewTestResults()
	}

	results, err := t.getCedarTestResults()
	if err != nil {
		return errors.Wrap(err, "getting test results from cedar")
	}
	t.LocalTestResults = append(t.LocalTestResults, results...)
	t.testResultsPopulated = true

	return nil
}

// populateNewTestResults returns the task with both old (embedded in the tasks
// collection) and new (from the testresults collection) test results merged in
// the Task's LocalTestResults field.
func (t *Task) populateNewTestResults() error {
	id := t.Id
	if t.Archived {
		id = t.OldTaskId
	}

	newTestResults, err := testresult.FindByTaskIDAndExecution(id, t.Execution)
	if err != nil {
		return errors.Wrap(err, "finding test results")
	}
	for _, result := range newTestResults {
		t.LocalTestResults = append(t.LocalTestResults, TestResult{
			Status:          result.Status,
			TestFile:        result.TestFile,
			DisplayTestName: result.DisplayTestName,
			GroupID:         result.GroupID,
			URL:             result.URL,
			URLRaw:          result.URLRaw,
			LogId:           result.LogID,
			LineNum:         result.LineNum,
			ExitCode:        result.ExitCode,
			StartTime:       result.StartTime,
			EndTime:         result.EndTime,
		})
	}
	t.testResultsPopulated = true

	// Store whether or not results exist so we know if we should look them
	// up in the future.
	if t.HasLegacyResults == nil && !t.Archived {
		return t.SetHasLegacyResults(len(newTestResults) > 0)
	}
	return nil
}

// populateTestResultsForDisplayTask returns the test results for the execution
// tasks of a display task.
func (t *Task) populateTestResultsForDisplayTask() error {
	if !t.DisplayOnly {
		return errors.Errorf("%s is not a display task", t.Id)
	}

	out, err := MergeTestResultsBulk([]Task{*t}, nil)
	if err != nil {
		return errors.Wrap(err, "merging test results for display task")
	}
	t.LocalTestResults = out[0].LocalTestResults
	t.testResultsPopulated = true

	return nil
}

// SetResetWhenFinished requests that a display task or single-host task group
// reset itself when finished. Will mark itself as system failed.
func (t *Task) SetResetWhenFinished() error {
	t.ResetWhenFinished = true
	return UpdateOne(
		bson.M{
			IdKey: t.Id,
		},
		bson.M{
			"$set": bson.M{
				ResetWhenFinishedKey: true,
			},
		},
	)
}

// MergeTestResultsBulk takes a slice of task structs and returns the slice with
// test results populated. Note that the order may change. The second parameter
// can be used to use a specific test result filtering query, otherwise all test
// results for the passed in tasks will be merged. Display tasks will have
// the execution task results merged.
//
// Keeping this function public for backwards compatibility (legacy test
// results uses this for test history).
func MergeTestResultsBulk(tasks []Task, query *db.Q) ([]Task, error) {
	out := []Task{}
	if query == nil {
		taskIds := []string{}
		for _, t := range tasks {
			taskIds = append(taskIds, t.Id)
			taskIds = append(taskIds, t.ExecutionTasks...)
		}
		q := testresult.ByTaskIDs(taskIds)
		query = &q
	}
	results, err := testresult.Find(*query)
	if err != nil {
		return nil, err
	}

	for _, t := range tasks {
		for _, result := range results {
			if (result.TaskID == t.Id || utility.StringSliceContains(t.ExecutionTasks, result.TaskID)) && result.Execution == t.Execution {
				t.LocalTestResults = append(t.LocalTestResults, ConvertToOld(&result))
			}
		}
		out = append(out, t)
	}

	return out, nil
}

func FindSchedulable(distroID string) ([]Task, error) {
	query := scheduleableTasksQuery()

	if err := addApplicableDistroFilter(distroID, DistroIdKey, query); err != nil {
		return nil, errors.WithStack(err)
	}

	return Find(db.Query(query))
}

func addApplicableDistroFilter(id string, fieldName string, query bson.M) error {
	if id == "" {
		return nil
	}

	aliases, err := distro.FindApplicableDistroIDs(id)
	if err != nil {
		return errors.WithStack(err)
	}

	if len(aliases) == 1 {
		query[fieldName] = aliases[0]
	} else {
		query[fieldName] = bson.M{"$in": aliases}
	}

	return nil
}

func FindSchedulableForAlias(id string) ([]Task, error) {
	q := scheduleableTasksQuery()

	if err := addApplicableDistroFilter(id, DistroAliasesKey, q); err != nil {
		return nil, errors.WithStack(err)
	}

	// Single-host task groups can't be put in an alias queue, because it can
	// cause a race when assigning tasks to hosts where the tasks in the task
	// group might be assigned to different hosts.
	q[TaskGroupMaxHostsKey] = bson.M{"$ne": 1}

	return FindAll(db.Query(q))
}

func FindRunnable(distroID string, removeDeps bool) ([]Task, error) {
	match := scheduleableTasksQuery()
	var d distro.Distro
	var err error
	if distroID != "" {
		d, err = distro.FindOne(distro.ById(distroID).WithFields(distro.ValidProjectsKey))
		if err != nil {
			return nil, errors.Wrapf(err, "problem finding distro '%s'", distroID)
		}
	}

	if err = addApplicableDistroFilter(distroID, DistroIdKey, match); err != nil {
		return nil, errors.WithStack(err)
	}

	matchActivatedUndispatchedTasks := bson.M{
		"$match": match,
	}

	filterInvalidDistros := bson.M{
		"$match": bson.M{ProjectKey: bson.M{"$in": d.ValidProjects}},
	}

	removeFields := bson.M{
		"$project": bson.M{
			LogsKey:      0,
			OldTaskIdKey: 0,
			DependsOnKey + "." + DependencyUnattainableKey: 0,
		},
	}

	graphLookupTaskDeps := bson.M{
		"$graphLookup": bson.M{
			"from":             Collection,
			"startWith":        "$" + DependsOnKey + "." + IdKey,
			"connectFromField": DependsOnKey + "." + IdKey,
			"connectToField":   IdKey,
			"as":               dependencyKey,
			// restrict graphLookup to only direct dependencies
			"maxDepth": 0,
		},
	}

	unwindDependencies := bson.M{
		"$unwind": bson.M{
			"path":                       "$" + dependencyKey,
			"preserveNullAndEmptyArrays": true,
		},
	}

	unwindDependsOn := bson.M{
		"$unwind": bson.M{
			"path":                       "$" + DependsOnKey,
			"preserveNullAndEmptyArrays": true,
		},
	}

	matchIds := bson.M{
		"$match": bson.M{
			"$expr": bson.M{"$eq": bson.A{"$" + bsonutil.GetDottedKeyName(DependsOnKey, DependencyTaskIdKey), "$" + bsonutil.GetDottedKeyName(dependencyKey, IdKey)}},
		},
	}

	projectSatisfied := bson.M{
		"$addFields": bson.M{
			"satisfied_dependencies": bson.M{
				"$cond": bson.A{
					bson.M{
						"$or": []bson.M{
							{"$eq": bson.A{"$" + bsonutil.GetDottedKeyName(DependsOnKey, DependencyStatusKey), "$" + bsonutil.GetDottedKeyName(dependencyKey, StatusKey)}},
							{"$and": []bson.M{
								{"$eq": bson.A{"$" + bsonutil.GetDottedKeyName(DependsOnKey, DependencyStatusKey), "*"}},
								{"$or": []bson.M{
									{"$in": bson.A{"$" + bsonutil.GetDottedKeyName(dependencyKey, StatusKey), evergreen.CompletedStatuses}},
									{"$anyElementTrue": "$" + bsonutil.GetDottedKeyName(dependencyKey, DependsOnKey, DependencyUnattainableKey)},
								}},
							}},
						},
					},
					true,
					false,
				},
			},
		},
	}

	regroupTasks := bson.M{
		"$group": bson.M{
			"_id":           "$_id",
			"satisfied_set": bson.M{"$addToSet": "$satisfied_dependencies"},
			"root":          bson.M{"$first": "$$ROOT"},
		},
	}

	redactUnsatisfiedDependencies := bson.M{
		"$redact": bson.M{
			"$cond": bson.A{
				bson.M{"$allElementsTrue": "$satisfied_set"},
				"$$KEEP",
				"$$PRUNE",
			},
		},
	}

	replaceRoot := bson.M{"$replaceRoot": bson.M{"newRoot": "$root"}}

	joinProjectRef := bson.M{
		"$lookup": bson.M{
			"from":         "project_ref",
			"localField":   ProjectKey,
			"foreignField": "_id",
			"as":           "project_ref",
		},
	}

	filterDisabledProjects := bson.M{
		"$match": bson.M{
			bsonutil.GetDottedKeyName("project_ref", "0", "enabled"):              true,
			bsonutil.GetDottedKeyName("project_ref", "0", "dispatching_disabled"): bson.M{"$ne": true},
		},
	}

	filterPatchingDisabledProjects := bson.M{
		"$match": bson.M{"$or": []bson.M{
			{
				RequesterKey: bson.M{"$nin": evergreen.PatchRequesters},
			},
			{
				bsonutil.GetDottedKeyName("project_ref", "0", "patching_disabled"): false,
			},
		}},
	}

	removeProjectRef := bson.M{
		"$project": bson.M{
			"project_ref": 0,
		},
	}

	pipeline := []bson.M{
		matchActivatedUndispatchedTasks,
		removeFields,
		graphLookupTaskDeps,
	}

	if distroID != "" && len(d.ValidProjects) > 0 {
		pipeline = append(pipeline, filterInvalidDistros)
	}

	if removeDeps {
		pipeline = append(pipeline,
			unwindDependencies,
			unwindDependsOn,
			matchIds,
			projectSatisfied,
			regroupTasks,
			redactUnsatisfiedDependencies,
			replaceRoot,
		)
	}

	pipeline = append(pipeline,
		joinProjectRef,
		filterDisabledProjects,
		filterPatchingDisabledProjects,
		removeProjectRef,
	)

	runnableTasks := []Task{}
	if err := Aggregate(pipeline, &runnableTasks); err != nil {
		return nil, errors.Wrap(err, "failed to fetch runnable tasks")
	}

	return runnableTasks, nil
}

// FindVariantsWithTask returns a list of build variants between specified commits that contain a specific task name
func FindVariantsWithTask(taskName, project string, orderMin, orderMax int) ([]string, error) {
	pipeline := []bson.M{
		{
			"$match": bson.M{
				ProjectKey:     project,
				RequesterKey:   evergreen.RepotrackerVersionRequester,
				DisplayNameKey: taskName,
				"$and": []bson.M{
					{RevisionOrderNumberKey: bson.M{"$gte": orderMin}},
					{RevisionOrderNumberKey: bson.M{"$lte": orderMax}},
				},
			},
		},
		{
			"$group": bson.M{
				"_id": "$" + BuildVariantKey,
			},
		},
	}
	docs := []map[string]string{}
	err := Aggregate(pipeline, &docs)
	if err != nil {
		return nil, errors.Wrapf(err, "error finding variants with task %s", taskName)
	}
	variants := []string{}
	for _, doc := range docs {
		variants = append(variants, doc["_id"])
	}
	return variants, nil
}

func (t *Task) IsPartOfSingleHostTaskGroup() bool {
	return t.TaskGroup != "" && t.TaskGroupMaxHosts == 1
}

func (t *Task) IsPartOfDisplay() bool {
	// if display task ID is nil, we need to check manually if we have an execution task
	if t.DisplayTaskId == nil {
		dt, err := t.GetDisplayTask()
		if err != nil {
			grip.Error(message.WrapError(err, message.Fields{
				"message":        "unable to get display task",
				"execution_task": t.Id,
			}))
			return false
		}
		return dt != nil
	}

	return utility.FromStringPtr(t.DisplayTaskId) != ""
}

func (t *Task) GetDisplayTask() (*Task, error) {
	if t.DisplayTask != nil {
		return t.DisplayTask, nil
	}
	dtId := utility.FromStringPtr(t.DisplayTaskId)
	if t.DisplayTaskId != nil && dtId == "" {
		// display task ID is explicitly set to empty if it's not a display task
		return nil, nil
	}
	var dt *Task
	var err error
	if t.Archived {
<<<<<<< HEAD
		dt, err = FindOneOld(ByExecutionTask(t.OldTaskId))
	} else {
		dt, err = FindOne(ByExecutionTask(t.Id))
=======
		if dtId != "" {
			dt, err = FindOneOldNoMergeByIdAndExecution(dtId, t.Execution)
		} else {
			dt, err = FindOneOldNoMerge(ByExecutionTask(t.OldTaskId))
			if dt != nil {
				dtId = dt.OldTaskId // save the original task ID to cache
			}
		}
	} else {
		if dtId != "" {
			dt, err = FindOneId(dtId)
		} else {
			dt, err = FindOneNoMerge(ByExecutionTask(t.Id))
			if dt != nil {
				dtId = dt.Id
			}
		}
>>>>>>> 56c2f71a
	}
	if err != nil {
		return nil, err
	}

	if t.DisplayTaskId == nil {
		// Cache display task ID for future use. If we couldn't find the display task,
		// we cache the empty string to show that it doesn't exist.
		grip.Error(message.WrapError(t.SetDisplayTaskID(dtId), message.Fields{
			"message":         "failed to cache display task ID for task",
			"task_id":         t.Id,
			"display_task_id": dtId,
		}))
	}

	t.DisplayTask = dt
	return dt, nil
}

// GetAllDependencies returns all the dependencies the tasks in taskIDs rely on
func GetAllDependencies(taskIDs []string, taskMap map[string]*Task) ([]Dependency, error) {
	// fill in the gaps in taskMap
	tasksToFetch := []string{}
	for _, tID := range taskIDs {
		if _, ok := taskMap[tID]; !ok {
			tasksToFetch = append(tasksToFetch, tID)
		}
	}
	missingTaskMap := make(map[string]*Task)
	if len(tasksToFetch) > 0 {
		missingTasks, err := FindAll(ByIds(tasksToFetch).WithFields(DependsOnKey))
		if err != nil {
			return nil, errors.Wrap(err, "can't get tasks missing from map")
		}
		if missingTasks == nil {
			return nil, errors.New("no missing tasks found")
		}
		for i, t := range missingTasks {
			missingTaskMap[t.Id] = &missingTasks[i]
		}
	}

	// extract the set of dependencies
	depSet := make(map[Dependency]bool)
	for _, tID := range taskIDs {
		t, ok := taskMap[tID]
		if !ok {
			t, ok = missingTaskMap[tID]
		}
		if !ok {
			return nil, errors.Errorf("task '%s' does not exist", tID)
		}
		for _, dep := range t.DependsOn {
			depSet[dep] = true
		}
	}

	deps := make([]Dependency, 0, len(depSet))
	for dep := range depSet {
		deps = append(deps, dep)
	}

	return deps, nil
}

func (t *Task) GetHistoricRuntime() (time.Duration, error) {
	runtimes, err := getExpectedDurationsForWindow(t.DisplayName, t.Project, t.BuildVariant, t.FinishTime.Add(-oneMonthIsh), t.FinishTime.Add(-time.Second))
	if err != nil {
		return 0, errors.WithStack(err)
	}

	if len(runtimes) != 1 {
		return 0, errors.Errorf("got unexpected task runtimes data points (%d)", len(runtimes))
	}

	return time.Duration(runtimes[0].ExpectedDuration), nil
}

func (t *Task) FetchExpectedDuration() util.DurationStats {
	if t.DurationPrediction.TTL == 0 {
		t.DurationPrediction.TTL = utility.JitterInterval(predictionTTL)
	}

	if t.DurationPrediction.Value == 0 && t.ExpectedDuration != 0 {
		// this is probably just backfill, if we have an
		// expected duration, let's assume it was collected
		// before now slightly.
		t.DurationPrediction.Value = t.ExpectedDuration
		t.DurationPrediction.CollectedAt = time.Now().Add(-time.Minute)

		if err := t.cacheExpectedDuration(); err != nil {
			grip.Error(message.WrapError(err, message.Fields{
				"task":    t.Id,
				"message": "caching expected duration",
			}))
		}

		return util.DurationStats{Average: t.ExpectedDuration, StdDev: t.ExpectedDurationStdDev}
	}

	refresher := func(previous util.DurationStats) (util.DurationStats, bool) {
		defaultVal := util.DurationStats{Average: defaultTaskDuration, StdDev: 0}
		vals, err := getExpectedDurationsForWindow(t.DisplayName, t.Project, t.BuildVariant, time.Now().Add(-taskCompletionEstimateWindow), time.Now())
		grip.Notice(message.WrapError(err, message.Fields{
			"name":      t.DisplayName,
			"id":        t.Id,
			"project":   t.Project,
			"variant":   t.BuildVariant,
			"operation": "fetching expected duration, expect stale scheduling data",
		}))
		if err != nil {
			return defaultVal, false
		}

		if len(vals) != 1 {
			if previous.Average == 0 {
				return defaultVal, true
			}

			return previous, true
		}

		avg := time.Duration(vals[0].ExpectedDuration)
		if avg == 0 {
			return defaultVal, true
		}
		stdDev := time.Duration(vals[0].StdDev)
		return util.DurationStats{Average: avg, StdDev: stdDev}, true
	}

	grip.Error(message.WrapError(t.DurationPrediction.SetRefresher(refresher), message.Fields{
		"message": "problem setting cached value refresher",
		"cause":   "programmer error",
	}))

	stats, ok := t.DurationPrediction.Get()
	if ok {
		if err := t.cacheExpectedDuration(); err != nil {
			grip.Error(message.WrapError(err, message.Fields{
				"task":    t.Id,
				"message": "caching expected duration",
			}))
		}
	}
	t.ExpectedDuration = stats.Average
	t.ExpectedDurationStdDev = stats.StdDev

	return stats
}

// TaskStatusCount holds counts for task statuses
type TaskStatusCount struct {
	Succeeded    int `json:"succeeded"`
	Failed       int `json:"failed"`
	Started      int `json:"started"`
	Undispatched int `json:"undispatched"`
	Inactive     int `json:"inactive"`
	Dispatched   int `json:"dispatched"`
	TimedOut     int `json:"timed_out"`
}

func (tsc *TaskStatusCount) IncrementStatus(status string, statusDetails apimodels.TaskEndDetail) {
	switch status {
	case evergreen.TaskSucceeded:
		tsc.Succeeded++
	case evergreen.TaskFailed, evergreen.TaskSetupFailed:
		if statusDetails.TimedOut && statusDetails.Description == evergreen.TaskDescriptionHeartbeat {
			tsc.TimedOut++
		} else {
			tsc.Failed++
		}
	case evergreen.TaskStarted, evergreen.TaskDispatched:
		tsc.Started++
	case evergreen.TaskUndispatched:
		tsc.Undispatched++
	case evergreen.TaskInactive:
		tsc.Inactive++
	}
}

const jqlBFQuery = "(project in (%v)) and ( %v ) order by updatedDate desc"

// Generates a jira JQL string from the task
// When we search in jira for a task we search in the specified JIRA project
// If there are any test results, then we only search by test file
// name of all of the failed tests.
// Otherwise we search by the task name.
func (t *Task) GetJQL(searchProjects []string) string {
	var jqlParts []string
	var jqlClause string
	for _, testResult := range t.LocalTestResults {
		if testResult.Status == evergreen.TestFailedStatus {
			fileParts := eitherSlash.Split(testResult.TestFile, -1)
			jqlParts = append(jqlParts, fmt.Sprintf("text~\"%v\"", util.EscapeJQLReservedChars(fileParts[len(fileParts)-1])))
		}
	}
	if jqlParts != nil {
		jqlClause = strings.Join(jqlParts, " or ")
	} else {
		jqlClause = fmt.Sprintf("text~\"%v\"", util.EscapeJQLReservedChars(t.DisplayName))
	}

	return fmt.Sprintf(jqlBFQuery, strings.Join(searchProjects, ", "), jqlClause)
}

// Blocked returns if a task cannot run given the state of the task
func (t *Task) Blocked() bool {
	for _, dependency := range t.DependsOn {
		if dependency.Unattainable {
			return true
		}
	}

	return false
}

func (t *Task) BlockedState(dependencies map[string]*Task) (string, error) {
	if t.Blocked() {
		return evergreen.TaskStatusBlocked, nil
	}

	for _, dep := range t.DependsOn {
		depTask, ok := dependencies[dep.TaskId]
		if !ok {
			continue
		}
		if !t.SatisfiesDependency(depTask) {
			return evergreen.TaskStatusPending, nil
		}
	}

	return "", nil
}

// CircularDependencies detects if any tasks in this version are part of a dependency cycle
// Note that it does not check inter-version dependencies, because only evergreen can add those
func (t *Task) CircularDependencies() error {
	var err error
	tasksWithDeps, err := FindAllTasksFromVersionWithDependencies(t.Version)
	if err != nil {
		return errors.Wrap(err, "error finding tasks with dependencies")
	}
	if len(tasksWithDeps) == 0 {
		return nil
	}
	dependencyMap := map[string][]string{}
	for _, versionTask := range tasksWithDeps {
		for _, dependency := range versionTask.DependsOn {
			dependencyMap[versionTask.Id] = append(dependencyMap[versionTask.Id], dependency.TaskId)
		}
	}
	catcher := grip.NewBasicCatcher()
	cycles := tarjan.Connections(dependencyMap)
	for _, cycle := range cycles {
		if len(cycle) > 1 {
			catcher.Add(errors.Errorf("Dependency cycle detected: %s", strings.Join(cycle, ",")))
		}
	}
	return catcher.Resolve()
}

func (t *Task) FindAllUnmarkedBlockedDependencies() ([]Task, error) {
	okStatusSet := []string{AllStatuses, t.Status}
	query := db.Query(bson.M{
		DependsOnKey: bson.M{"$elemMatch": bson.M{
			DependencyTaskIdKey:       t.Id,
			DependencyStatusKey:       bson.M{"$nin": okStatusSet},
			DependencyUnattainableKey: false,
		},
		}})

	return FindAll(query)
}

func (t *Task) FindAllMarkedUnattainableDependencies() ([]Task, error) {
	query := db.Query(bson.M{
		DependsOnKey: bson.M{"$elemMatch": bson.M{
			DependencyTaskIdKey:       t.Id,
			DependencyUnattainableKey: true,
		},
		}})

	return FindAll(query)
}

func AnyActiveTasks(tasks []Task) bool {
	for _, t := range tasks {
		if t.Activated {
			return true
		}
	}
	return false
}

func TaskSliceToMap(tasks []Task) map[string]Task {
	taskMap := make(map[string]Task, len(tasks))
	for _, t := range tasks {
		taskMap[t.Id] = t
	}

	return taskMap
}

func GetLatestExecution(taskId string) (int, error) {
	var t *Task
	var err error
	t, err = FindOneId(taskId)
	if err != nil {
		return -1, err
	}
	if t == nil {
		pieces := strings.Split(taskId, "_")
		pieces = pieces[:len(pieces)-1]
		taskId = strings.Join(pieces, "_")
		t, err = FindOneId(taskId)
		if err != nil {
			return -1, errors.Wrap(err, "error getting task")
		}
	}
	if t == nil {
		return -1, errors.New("task not found")
	}
	return t.Execution, nil
}

// GetTimeSpent returns the total time_taken and makespan of tasks
func GetTimeSpent(tasks []Task) (time.Duration, time.Duration) {
	var timeTaken time.Duration
	earliestStartTime := utility.MaxTime
	latestFinishTime := utility.ZeroTime
	for _, t := range tasks {
		if t.DisplayOnly {
			continue
		}
		timeTaken += t.TimeTaken
		if !utility.IsZeroTime(t.StartTime) && t.StartTime.Before(earliestStartTime) {
			earliestStartTime = t.StartTime
		}
		if t.FinishTime.After(latestFinishTime) {
			latestFinishTime = t.FinishTime
		}
	}

	if earliestStartTime == utility.MaxTime || latestFinishTime == utility.ZeroTime {
		return 0, 0
	}

	return timeTaken, latestFinishTime.Sub(earliestStartTime)
}

type TasksSortOrder struct {
	Key   string
	Order int
}

type GetTasksByVersionOptions struct {
	Statuses              []string
	BaseStatuses          []string
	Variants              []string
	TaskNames             []string
	Page                  int
	Limit                 int
	FieldsToProject       []string
	Sorts                 []TasksSortOrder
	IncludeExecutionTasks bool
}

// GetTasksByVersion gets all tasks for a specific version
// Query results can be filtered by task name, variant name and status in addition to being paginated and limited
func GetTasksByVersion(versionID string, opts GetTasksByVersionOptions) ([]Task, int, error) {
	var match bson.M = bson.M{}

	// Allow searching by either variant name or variant display
	if len(opts.Variants) > 0 {
		variantsAsRegex := strings.Join(opts.Variants, "|")

		match = bson.M{
			"$or": []bson.M{
				bson.M{BuildVariantDisplayNameKey: bson.M{"$regex": variantsAsRegex, "$options": "i"}},
				bson.M{BuildVariantKey: bson.M{"$regex": variantsAsRegex, "$options": "i"}},
			},
		}
	}
	if len(opts.TaskNames) > 0 {
		taskNamesAsRegex := strings.Join(opts.TaskNames, "|")
		match[DisplayNameKey] = bson.M{"$regex": taskNamesAsRegex, "$options": "i"}
	}
	// Activated Time is needed to filter out generated tasks that have been generated but not yet activated
	match[ActivatedTimeKey] = bson.M{"$ne": utility.ZeroTime}
	match[VersionKey] = versionID
	const tempParentKey = "_parent"
	pipeline := []bson.M{}
	// Add BuildVariantDisplayName to all the results if it we need to match on the entire set of results
	// This is an expensive operation so we only want to do it if we have to
	if len(opts.Variants) > 0 {
		pipeline = append(pipeline, AddBuildVariantDisplayName...)
	}
	pipeline = append(pipeline,
		bson.M{"$match": match},
	)

	if !opts.IncludeExecutionTasks {
		pipeline = append(pipeline, []bson.M{
			// do a self join to filter off execution tasks
			{"$lookup": bson.M{
				"from":         Collection,
				"localField":   IdKey,
				"foreignField": ExecutionTasksKey,
				"as":           tempParentKey,
			}},
			{
				"$match": bson.M{
					tempParentKey: []interface{}{},
				},
			},
		}...)
	}
	pipeline = append(pipeline, []bson.M{
		// get any annotation that has at least one issue
		{
			"$lookup": bson.M{
				"from": annotations.Collection,
				"let":  bson.M{"task_annotation_id": "$" + IdKey, "task_annotation_execution": "$" + ExecutionKey},
				"pipeline": []bson.M{
					{
						"$match": bson.M{
							"$expr": bson.M{
								"$and": []bson.M{
									{
										"$eq": []string{"$" + annotations.TaskIdKey, "$$task_annotation_id"},
									},
									{
										"$eq": []string{"$" + annotations.TaskExecutionKey, "$$task_annotation_execution"},
									},
									{
										"$ne": []interface{}{
											bson.M{
												"$size": bson.M{"$ifNull": []interface{}{"$" + annotations.IssuesKey, []bson.M{}}},
											}, 0,
										},
									},
								},
							},
						}}},
				"as": "annotation_docs",
			},
		},

		// add a field for the display status of each task
		addDisplayStatus,
		// add data about the base task
		{"$lookup": bson.M{
			"from": Collection,
			"let": bson.M{
				RevisionKey:     "$" + RevisionKey,
				BuildVariantKey: "$" + BuildVariantKey,
				DisplayNameKey:  "$" + DisplayNameKey,
			},
			"as": BaseTaskKey,
			"pipeline": []bson.M{
				{"$match": bson.M{
					RequesterKey: evergreen.RepotrackerVersionRequester,
					"$expr": bson.M{
						"$and": []bson.M{
							{"$eq": []string{"$" + RevisionKey, "$$" + RevisionKey}},
							{"$eq": []string{"$" + BuildVariantKey, "$$" + BuildVariantKey}},
							{"$eq": []string{"$" + DisplayNameKey, "$$" + DisplayNameKey}},
						},
					},
				}},
				{"$project": bson.M{
					IdKey:     1,
					StatusKey: displayStatusExpression,
				}},
				{"$limit": 1},
			},
		}},
		{
			"$unwind": bson.M{
				"path":                       "$" + BaseTaskKey,
				"preserveNullAndEmptyArrays": true,
			},
		},
	}...,
	)
	// Add the build variant display name to the returned subset of results if it wasn't added earlier
	if len(opts.Variants) == 0 {
		pipeline = append(pipeline, AddBuildVariantDisplayName...)
	}
	if len(opts.Statuses) > 0 {
		pipeline = append(pipeline, bson.M{
			"$match": bson.M{
				DisplayStatusKey: bson.M{"$in": opts.Statuses},
			},
		})
	}
	if len(opts.BaseStatuses) > 0 {
		pipeline = append(pipeline, bson.M{
			"$match": bson.M{
				BaseTaskStatusKey: bson.M{"$in": opts.BaseStatuses},
			},
		})
	}

	sortAndPaginatePipeline := []bson.M{}

	sortFields := bson.D{}
	if len(opts.Sorts) > 0 {
		for _, singleSort := range opts.Sorts {
			if singleSort.Key == DisplayStatusKey || singleSort.Key == BaseTaskStatusKey {
				sortAndPaginatePipeline = append(sortAndPaginatePipeline, addStatusColorSort((singleSort.Key)))
				sortFields = append(sortFields, bson.E{Key: "__" + singleSort.Key, Value: singleSort.Order})
			} else {
				sortFields = append(sortFields, bson.E{Key: singleSort.Key, Value: singleSort.Order})
			}
		}
	}
	sortFields = append(sortFields, bson.E{Key: IdKey, Value: 1})

	sortAndPaginatePipeline = append(sortAndPaginatePipeline, bson.M{
		"$sort": sortFields,
	})

	if opts.Limit > 0 {
		sortAndPaginatePipeline = append(sortAndPaginatePipeline, bson.M{
			"$skip": opts.Page * opts.Limit,
		})
		sortAndPaginatePipeline = append(sortAndPaginatePipeline, bson.M{
			"$limit": opts.Limit,
		})
	}
	if len(opts.FieldsToProject) > 0 {
		fieldKeys := bson.M{}
		for _, field := range opts.FieldsToProject {
			fieldKeys[field] = 1
		}
		sortAndPaginatePipeline = append(sortAndPaginatePipeline, bson.M{
			"$project": fieldKeys,
		})
	}

	// Use a $facet to perform separate aggregations for $count and to sort and paginate the results in the same query
	tasksAndCountPipeline := bson.M{
		"$facet": bson.M{
			"count": []bson.M{
				{"$count": "count"},
			},
			"tasks": sortAndPaginatePipeline,
		},
	}

	pipeline = append(pipeline, tasksAndCountPipeline)

	type TasksAndCount struct {
		Tasks []Task           `bson:"tasks"`
		Count []map[string]int `bson:"count"`
	}
	results := []TasksAndCount{}
	env := evergreen.GetEnvironment()
	ctx, cancel := env.Context()
	defer cancel()
	cursor, err := env.DB().Collection(Collection).Aggregate(ctx, pipeline)
	if err != nil {
		return nil, 0, err
	}
	err = cursor.All(ctx, &results)
	if err != nil {
		return nil, 0, err
	}
	if len(results) == 0 {
		return nil, 0, nil
	}
	count := 0
	result := results[0]
	if len(result.Count) != 0 {
		count = result.Count[0]["count"]
	}
	return result.Tasks, count, nil
}

// addStatusColorSort adds a stage which takes a task display status and returns an integer
// for the rank at which it should be sorted. the return value groups all statuses with the
// same color together. this should be kept consistent with the badge status colors in spruce
func addStatusColorSort(key string) bson.M {
	return bson.M{
		"$addFields": bson.M{
			"__" + key: bson.M{
				"$switch": bson.M{
					"branches": []bson.M{
						{
							"case": bson.M{
								"$in": []interface{}{"$" + key, []string{evergreen.TaskFailed, evergreen.TaskTestTimedOut, evergreen.TaskTimedOut}},
							},
							"then": 1, // red
						},
						{
							"case": bson.M{
								"$in": []interface{}{"$" + key, []string{evergreen.TaskKnownIssue}},
							},
							"then": 2,
						},
						{
							"case": bson.M{
								"$eq": []string{"$" + key, evergreen.TaskSetupFailed},
							},
							"then": 3, // lavender
						},
						{
							"case": bson.M{
								"$in": []interface{}{"$" + key, []string{evergreen.TaskSystemFailed, evergreen.TaskSystemUnresponse, evergreen.TaskSystemTimedOut}},
							},
							"then": 4, // purple
						},
						{
							"case": bson.M{
								"$in": []interface{}{"$" + key, []string{evergreen.TaskStarted, evergreen.TaskDispatched}},
							},
							"then": 5, // yellow
						},
						{
							"case": bson.M{
								"$eq": []string{"$" + key, evergreen.TaskSucceeded},
							},
							"then": 10, // green
						},
					},
					"default": 6, // all shades of grey
				},
			},
		},
	}
}

func AddParentDisplayTasks(tasks []Task) ([]Task, error) {
	if len(tasks) == 0 {
		return tasks, nil
	}
	taskIDs := []string{}
	tasksCopy := tasks
	for _, t := range tasks {
		taskIDs = append(taskIDs, t.Id)
	}
	parents, err := FindAll(ByExecutionTasks(taskIDs))
	if err != nil {
		return nil, errors.Wrap(err, "error finding parent tasks")
	}
	childrenToParents := map[string]*Task{}
	for i, dt := range parents {
		for _, et := range dt.ExecutionTasks {
			childrenToParents[et] = &parents[i]
		}
	}
	for i, t := range tasksCopy {
		if childrenToParents[t.Id] != nil {
			t.DisplayTask = childrenToParents[t.Id]
			tasksCopy[i] = t
		}
	}
	return tasksCopy, nil
}

// UpdateDependsOn appends new dependencies to tasks that already depend on this task
func (t *Task) UpdateDependsOn(status string, newDependencyIDs []string) error {
	newDependencies := make([]Dependency, 0, len(newDependencyIDs))
	for _, depID := range newDependencyIDs {
		newDependencies = append(newDependencies, Dependency{
			TaskId: depID,
			Status: status,
		})
	}

	_, err := UpdateAll(
		bson.M{
			DependsOnKey: bson.M{"$elemMatch": bson.M{
				DependencyTaskIdKey: t.Id,
				DependencyStatusKey: status,
			}},
		},
		bson.M{"$push": bson.M{DependsOnKey: bson.M{"$each": newDependencies}}},
	)

	return errors.Wrap(err, "can't update dependencies")
}

func (t *Task) SetTaskGroupInfo() error {
	return errors.WithStack(UpdateOne(bson.M{IdKey: t.Id},
		bson.M{"$set": bson.M{
			TaskGroupOrderKey:    t.TaskGroupOrder,
			TaskGroupMaxHostsKey: t.TaskGroupMaxHosts,
		}}))
}

func (t *Task) SetDisplayTaskID(id string) error {
	t.DisplayTaskId = utility.ToStringPtr(id)
	return errors.WithStack(UpdateOne(bson.M{IdKey: t.Id},
		bson.M{"$set": bson.M{
			DisplayTaskIdKey: id,
		}}))
}

func (t *Task) SetNumDependents() error {
	update := bson.M{
		"$set": bson.M{
			NumDepsKey: t.NumDependents,
		},
	}
	if t.NumDependents == 0 {
		update = bson.M{"$unset": bson.M{
			NumDepsKey: "",
		}}
	}
	return UpdateOne(bson.M{
		IdKey: t.Id,
	}, update)
}

func AddExecTasksToDisplayTask(displayTaskId string, execTasks []string, displayTaskActivated bool) error {
	if len(execTasks) == 0 {
		return nil
	}
	update := bson.M{"$addToSet": bson.M{
		ExecutionTasksKey: bson.M{"$each": execTasks},
	}}

	if displayTaskActivated {
		// verify that the display task isn't already activated
		dt, err := FindOneId(displayTaskId)
		if err != nil {
			return errors.Wrap(err, "error getting display task")
		}
		if dt == nil {
			return errors.Errorf("display task not found")
		}
		if !dt.Activated {
			update["$set"] = bson.M{
				ActivatedKey:     true,
				ActivatedTimeKey: time.Now(),
			}
		}
	}

	return UpdateOne(
		bson.M{IdKey: displayTaskId},
		update,
	)
}

////////////////
// Cedar Helpers
////////////////

// getCedarTestResults fetches the task's test results from the Cedar service.
// If the task does not have test results in Cedar, (nil, nil) is returned. If
// the task is a display task, all of its execution tasks' test results are
// returned.
func (t *Task) getCedarTestResults() ([]TestResult, error) {
	ctx, cancel := evergreen.GetEnvironment().Context()
	defer cancel()

	if !t.hasCedarResults() {
		return nil, nil
	}

	taskID := t.Id
	if t.Archived {
		taskID = t.OldTaskId
	}

	opts := apimodels.GetCedarTestResultsOptions{
		BaseURL:   evergreen.GetEnvironment().Settings().Cedar.BaseURL,
		Execution: t.Execution,
	}
	if t.DisplayOnly {
		opts.DisplayTaskID = taskID
	} else {
		opts.TaskID = taskID
	}

	cedarResults, err := apimodels.GetCedarTestResults(ctx, opts)
	if err != nil {
		return nil, errors.Wrap(err, "getting test results from cedar")
	}

	results := make([]TestResult, len(cedarResults))
	for i, result := range cedarResults {
		results[i] = ConvertCedarTestResult(result)
	}

	return results, nil
}

func (t *Task) hasCedarResults() bool {
	if !t.DisplayOnly || t.HasCedarResults {
		return t.HasCedarResults
	}

	// Older display tasks may incorrectly indicate that they do not have
	// test results in Cedar. In the case that the execution tasks have
	// results in Cedar, this will attempt to update the display task
	// accordingly.
	if len(t.ExecutionTasks) > 0 {
		var (
			execTasks []Task
			err       error
		)
		if t.Archived {
			// This is a display task from the old task collection,
			// we need to look there for its execution tasks.
			execTasks, err = FindAllOld(db.Query(bson.M{
				OldTaskIdKey: bson.M{"$in": t.ExecutionTasks},
				ExecutionKey: t.Execution,
			}))
		} else {
			execTasks, err = FindAll(ByIds(t.ExecutionTasks))
		}
		if err != nil {
			return false
		}

		for _, execTask := range execTasks {
			if execTask.HasCedarResults {
				// Attempt to update the display task's
				// HasCedarResults field. We will not update
				// the CedarResultsFailed field since we do
				// want to iterate through all of the execution
				// tasks and it isn't really needed for display
				// tasks. Since we do not want to fail here, we
				// can ignore the error.
				_ = t.SetHasCedarResults(true, false)

				return true
			}
		}
	}

	return false
}

// ConvertCedarTestResult converts a CedarTestResult struct into a TestResult
// struct.
func ConvertCedarTestResult(result apimodels.CedarTestResult) TestResult {
	return TestResult{
		TaskID:          result.TaskID,
		Execution:       result.Execution,
		TestFile:        result.TestName,
		DisplayTestName: result.DisplayTestName,
		GroupID:         result.GroupID,
		LogTestName:     result.LogTestName,
		URL:             result.LogURL,
		URLRaw:          result.RawLogURL,
		LineNum:         result.LineNum,
		StartTime:       float64(result.Start.Unix()),
		EndTime:         float64(result.End.Unix()),
		Status:          result.Status,
	}
}<|MERGE_RESOLUTION|>--- conflicted
+++ resolved
@@ -2479,15 +2479,10 @@
 	var dt *Task
 	var err error
 	if t.Archived {
-<<<<<<< HEAD
-		dt, err = FindOneOld(ByExecutionTask(t.OldTaskId))
-	} else {
-		dt, err = FindOne(ByExecutionTask(t.Id))
-=======
 		if dtId != "" {
-			dt, err = FindOneOldNoMergeByIdAndExecution(dtId, t.Execution)
+			dt, err = FindOneOldByIdAndExecution(dtId, t.Execution)
 		} else {
-			dt, err = FindOneOldNoMerge(ByExecutionTask(t.OldTaskId))
+			dt, err = FindOneOld(ByExecutionTask(t.OldTaskId))
 			if dt != nil {
 				dtId = dt.OldTaskId // save the original task ID to cache
 			}
@@ -2496,12 +2491,11 @@
 		if dtId != "" {
 			dt, err = FindOneId(dtId)
 		} else {
-			dt, err = FindOneNoMerge(ByExecutionTask(t.Id))
+			dt, err = FindOne(ByExecutionTask(t.Id))
 			if dt != nil {
 				dtId = dt.Id
 			}
 		}
->>>>>>> 56c2f71a
 	}
 	if err != nil {
 		return nil, err
