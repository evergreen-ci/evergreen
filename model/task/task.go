--- conflicted
+++ resolved
@@ -97,18 +97,13 @@
 	// an estimate of what the task cost to run, hidden from JSON views for now
 	Cost float64 `bson:"cost,omitempty" json:"-"`
 
-<<<<<<< HEAD
-	// test results captured and sent back by agent
-	TestResults []TestResult `bson:"test_results" json:"test_results"`
+  // test results embedded from the testresults collection
+	LocalTestResults []TestResult `bson:"-" json:"test_results"`
 
 	// display task fields
 	DisplayOnly    bool     `bson:"display_only,omitempty" json:"display_only,omitempty"`
 	ExecutionTasks []string `bson:"execution_tasks,omitempty" json:"execution_tasks,omitempty"`
 	displayTask    *Task    `bson:"-" json:"-"`
-=======
-	// test results embedded from the testresults collection
-	LocalTestResults []TestResult `bson:"-" json:"test_results"`
->>>>>>> b6449fe0
 }
 
 // Dependency represents a task that must be completed before the owning
