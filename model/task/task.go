--- conflicted
+++ resolved
@@ -150,21 +150,14 @@
 	// Set to true if the task should be considered for mainline github checks
 	IsGithubCheck bool `bson:"is_github_check,omitempty" json:"is_github_check,omitempty"`
 
-<<<<<<< HEAD
+	// CanReset indicates if the task is in a valid state to be reset.
+	CanReset bool `bson:"can_reset,omitempty" json:"can_reset,omitempty"`
+
 	Execution             int    `bson:"execution" json:"execution"`
 	LatestParentExecution int    `bson:"latest_parent_execution" json:"latest_parent_execution"`
 	OldTaskId             string `bson:"old_task_id,omitempty" json:"old_task_id,omitempty"`
 	Archived              bool   `bson:"archived,omitempty" json:"archived,omitempty"`
 	RevisionOrderNumber   int    `bson:"order,omitempty" json:"order,omitempty"`
-=======
-	// CanReset indicates if the task is in a valid state to be reset.
-	CanReset bool `bson:"can_reset,omitempty" json:"can_reset,omitempty"`
-
-	Execution           int    `bson:"execution" json:"execution"`
-	OldTaskId           string `bson:"old_task_id,omitempty" json:"old_task_id,omitempty"`
-	Archived            bool   `bson:"archived,omitempty" json:"archived,omitempty"`
-	RevisionOrderNumber int    `bson:"order,omitempty" json:"order,omitempty"`
->>>>>>> d1d3af74
 
 	// task requester - this is used to help tell the
 	// reason this task was created. e.g. it could be
@@ -2508,83 +2501,43 @@
 // into the old_tasks collection. If this is a display task, its execution tasks
 // are also archived.
 func (t *Task) Archive() error {
-<<<<<<< HEAD
 	if t.DisplayOnly && len(t.ExecutionTasks) > 0 {
 		err := ArchiveMany([]Task{*t})
 		return errors.Wrapf(err, "archiving display task '%s'", t.Id)
 	} else {
 		// Archiving a single task.
-		archiveTask := t.makeArchivedTask()
-		err := db.Insert(OldCollection, archiveTask)
-		if err != nil {
-			grip.Error(message.WrapError(err, message.Fields{
-				"archive_task_id": archiveTask.Id,
-				"old_task_id":     archiveTask.OldTaskId,
-				"execution":       t.Execution,
-				"display_only":    t.DisplayOnly,
-			}))
-			return errors.Wrap(err, "inserting archived task into old tasks")
-		}
-		err = UpdateOne(
-			bson.M{IdKey: t.Id},
-			bson.M{
-				"$unset": bson.M{
-					AbortedKey:              "",
-					AbortInfoKey:            "",
-					OverrideDependenciesKey: "",
-				},
-				"$inc": bson.M{ExecutionKey: 1},
-			})
-		if err != nil {
-			return errors.Wrap(err, "updating task")
-		}
-		t.Aborted = false
+		if evergreen.IsFinishedTaskStatus(t.Status) {
+			archiveTask := t.makeArchivedTask()
+			err := db.Insert(OldCollection, archiveTask)
+			if err != nil {
+				grip.Error(message.WrapError(err, message.Fields{
+					"archive_task_id": archiveTask.Id,
+					"old_task_id":     archiveTask.OldTaskId,
+					"execution":       t.Execution,
+					"display_only":    t.DisplayOnly,
+				}))
+				return errors.Wrap(err, "inserting archived task into old tasks")
+			}
+			err = UpdateOne(
+				bson.M{IdKey: t.Id},
+				bson.M{
+					"$set": bson.M{
+						CanResetKey: true,
+					},
+					"$unset": bson.M{
+						AbortedKey:              "",
+						AbortInfoKey:            "",
+						OverrideDependenciesKey: "",
+					},
+					"$inc": bson.M{ExecutionKey: 1},
+				})
+			if err != nil && !adb.ResultsNotFound(err) {
+				return errors.Wrap(err, "updating task")
+			}
+			t.Aborted = false
+		}
 		return nil
 	}
-=======
-	archiveTask := t.makeArchivedTask()
-	err := db.Insert(OldCollection, archiveTask)
-	if err != nil {
-		grip.Error(message.WrapError(err, message.Fields{
-			"archive_task_id": archiveTask.Id,
-			"old_task_id":     archiveTask.OldTaskId,
-			"execution":       t.Execution,
-			"display_only":    t.DisplayOnly,
-		}))
-		return errors.Wrap(err, "inserting archived task into old tasks")
-	}
-	err = UpdateOne(
-		bson.M{
-			IdKey:     t.Id,
-			StatusKey: bson.M{"$in": evergreen.TaskCompletedStatuses},
-		},
-		bson.M{
-			"$set": bson.M{
-				CanResetKey: true,
-			},
-			"$unset": bson.M{
-				AbortedKey:              "",
-				AbortInfoKey:            "",
-				OverrideDependenciesKey: "",
-			},
-			"$inc": bson.M{ExecutionKey: 1},
-		})
-	if err != nil && !adb.ResultsNotFound(err) {
-		return errors.Wrap(err, "updating task")
-	}
-
-	if t.DisplayOnly && len(t.ExecutionTasks) > 0 {
-		execTasks, err := FindAll(db.Query(ByIds(t.ExecutionTasks)))
-		if err != nil {
-			return errors.Wrap(err, "retrieving execution tasks")
-		}
-		if err = ArchiveMany(execTasks); err != nil {
-			return errors.Wrap(err, "archiving execution tasks")
-		}
-	}
-	t.Aborted = false
-	return nil
->>>>>>> d1d3af74
 }
 
 // ArchiveMany accepts tasks and display tasks (no execution tasks). The function
@@ -2704,7 +2657,6 @@
 			// 		}},
 			// 	})
 
-<<<<<<< HEAD
 			if err != nil {
 				return nil, errors.Wrap(err, "updating documents")
 			}
@@ -2715,6 +2667,7 @@
 				bson.A{ // Pipeline
 					bson.M{"$set": bson.M{ // Execution = LPE
 						ExecutionKey: "$" + LatestParentExecutionKey,
+						CanResetKey:  true,
 					}},
 					bson.M{"$unset": bson.A{
 						AbortedKey,
@@ -2723,27 +2676,6 @@
 					}}})
 
 			return nil, errors.Wrap(err, "updating documents")
-=======
-		taskColl := evergreen.GetEnvironment().DB().Collection(Collection)
-		_, err = taskColl.UpdateMany(ctx, bson.M{
-			IdKey:     bson.M{"$in": taskIds},
-			StatusKey: bson.M{"$in": evergreen.TaskCompletedStatuses},
-		},
-			bson.M{
-				"$set": bson.M{
-					CanResetKey: true,
-				},
-				"$unset": bson.M{
-					AbortedKey:   "",
-					AbortInfoKey: "",
-				},
-				"$inc": bson.M{
-					ExecutionKey: 1,
-				},
-			})
-		if err != nil {
-			return nil, err
->>>>>>> d1d3af74
 		}
 		return nil, errors.Wrap(err, "updating tasks")
 	}
