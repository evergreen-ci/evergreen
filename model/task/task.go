package task

import (
	"context"
	"encoding/json"
	"fmt"
	"regexp"
	"runtime/debug"
	"strings"
	"time"

	"github.com/evergreen-ci/evergreen"
	"github.com/evergreen-ci/evergreen/apimodels"
	"github.com/evergreen-ci/evergreen/db"
	mgobson "github.com/evergreen-ci/evergreen/db/mgo/bson"
	"github.com/evergreen-ci/evergreen/model/distro"
	"github.com/evergreen-ci/evergreen/model/event"
	"github.com/evergreen-ci/evergreen/model/testresult"
	"github.com/evergreen-ci/evergreen/util"
	"github.com/evergreen-ci/tarjan"
	"github.com/evergreen-ci/utility"
	"github.com/mongodb/anser/bsonutil"
	adb "github.com/mongodb/anser/db"
	"github.com/mongodb/grip"
	"github.com/mongodb/grip/message"
	"github.com/mongodb/grip/recovery"
	"github.com/pkg/errors"
	"go.mongodb.org/mongo-driver/bson"
	"go.mongodb.org/mongo-driver/mongo"
	"go.mongodb.org/mongo-driver/mongo/options"
	"gonum.org/v1/gonum/graph"
	"gonum.org/v1/gonum/graph/simple"
	"gonum.org/v1/gonum/graph/topo"
)

const (
	dependencyKey = "dependencies"

	// UnschedulableThreshold is the threshold after which a task waiting to
	// dispatch should be unscheduled due to staleness.
	UnschedulableThreshold = 7 * 24 * time.Hour

	// indicates the window of completed tasks we want to use in computing
	// average task duration. By default we use tasks that have
	// completed within the last 7 days
	taskCompletionEstimateWindow = 24 * 7 * time.Hour

	// if we have no data on a given task, default to 10 minutes so we
	// have some new hosts spawned
	defaultTaskDuration = 10 * time.Minute

	// length of time to cache the expected duration in the task document
	predictionTTL = 8 * time.Hour
)

var (
	// A regex that matches either / or \ for splitting directory paths
	// on either windows or linux paths.
	eitherSlash = regexp.MustCompile(`[/\\]`)
)

type Task struct {
	Id     string `bson:"_id" json:"id"`
	Secret string `bson:"secret" json:"secret"`

	// time information for task
	// CreateTime - the creation time for the task, derived from the commit time or the patch creation time.
	// DispatchTime - the time the task runner starts up the agent on the host.
	// ScheduledTime - the time the task is scheduled.
	// StartTime - the time the agent starts the task on the host after spinning it up.
	// FinishTime - the time the task was completed on the remote host.
	// ActivatedTime - the time the task was marked as available to be scheduled, automatically or by a developer.
	// DependenciesMet - for tasks that have dependencies, the time all dependencies are met.
	// ContainerAllocated - for tasks that run on containers, the time the container was allocated.
	CreateTime             time.Time `bson:"create_time" json:"create_time"`
	IngestTime             time.Time `bson:"injest_time" json:"ingest_time"`
	DispatchTime           time.Time `bson:"dispatch_time" json:"dispatch_time"`
	ScheduledTime          time.Time `bson:"scheduled_time" json:"scheduled_time"`
	StartTime              time.Time `bson:"start_time" json:"start_time"`
	FinishTime             time.Time `bson:"finish_time" json:"finish_time"`
	ActivatedTime          time.Time `bson:"activated_time" json:"activated_time"`
	DependenciesMetTime    time.Time `bson:"dependencies_met_time,omitempty" json:"dependencies_met_time,omitempty"`
	ContainerAllocatedTime time.Time `bson:"container_allocated_time,omitempty" json:"container_allocated_time,omitempty"`

	Version           string `bson:"version" json:"version,omitempty"`
	Project           string `bson:"branch" json:"branch,omitempty"`
	Revision          string `bson:"gitspec" json:"gitspec"`
	Priority          int64  `bson:"priority" json:"priority"`
	TaskGroup         string `bson:"task_group" json:"task_group"`
	TaskGroupMaxHosts int    `bson:"task_group_max_hosts,omitempty" json:"task_group_max_hosts,omitempty"`
	TaskGroupOrder    int    `bson:"task_group_order,omitempty" json:"task_group_order,omitempty"`
	LogServiceVersion *int   `bson:"log_service_version" json:"log_service_version"`
	ResultsService    string `bson:"results_service,omitempty" json:"results_service,omitempty"`
	HasCedarResults   bool   `bson:"has_cedar_results,omitempty" json:"has_cedar_results,omitempty"`
	ResultsFailed     bool   `bson:"results_failed,omitempty" json:"results_failed,omitempty"`
	MustHaveResults   bool   `bson:"must_have_results,omitempty" json:"must_have_results,omitempty"`
	// only relevant if the task is running.  the time of the last heartbeat
	// sent back by the agent
	LastHeartbeat time.Time `bson:"last_heartbeat" json:"last_heartbeat"`

	// Activated indicates whether the task should be scheduled to run or not.
	Activated                bool   `bson:"activated" json:"activated"`
	ActivatedBy              string `bson:"activated_by" json:"activated_by"`
	DeactivatedForDependency bool   `bson:"deactivated_for_dependency" json:"deactivated_for_dependency"`

	// StepbackDepth indicates how far into stepback this task was activated, starting at 1 for stepback tasks.
	// After EVG-17949, should either remove this field/logging or use it to limit stepback depth.
	StepbackDepth int `bson:"stepback_depth" json:"stepback_depth"`

	// ContainerAllocated indicates whether this task has been allocated a
	// container to run it. It only applies to tasks running in containers.
	ContainerAllocated bool `bson:"container_allocated" json:"container_allocated"`
	// ContainerAllocationAttempts is the number of times this task has
	// been allocated a container to run it (for a single execution).
	ContainerAllocationAttempts int `bson:"container_allocation_attempts" json:"container_allocation_attempts"`

	BuildId  string `bson:"build_id" json:"build_id"`
	DistroId string `bson:"distro" json:"distro"`
	// Container is the name of the container configuration for running a
	// container task.
	Container string `bson:"container,omitempty" json:"container,omitempty"`
	// ContainerOpts contains the options to configure the container that will
	// run the task.
	ContainerOpts           ContainerOptions `bson:"container_options,omitempty" json:"container_options,omitempty"`
	BuildVariant            string           `bson:"build_variant" json:"build_variant"`
	BuildVariantDisplayName string           `bson:"build_variant_display_name" json:"-"`
	DependsOn               []Dependency     `bson:"depends_on" json:"depends_on"`
	// UnattainableDependency caches the contents of DependsOn for more efficient querying.
	UnattainableDependency bool `bson:"unattainable_dependency" json:"unattainable_dependency"`
	NumDependents          int  `bson:"num_dependents,omitempty" json:"num_dependents,omitempty"`
	// OverrideDependencies indicates whether a task should override its dependencies. If set, it will not
	// wait for its dependencies to finish before running.
	OverrideDependencies bool `bson:"override_dependencies,omitempty" json:"override_dependencies,omitempty"`

	// SecondaryDistros refer to the optional secondary distros that can be
	// associated with a task. This is used for running tasks in case there are
	// idle hosts in a distro with an empty primary queue. This is a distinct concept
	// from distro aliases (i.e. alternative distro names).
	// Tags refer to outdated naming; maintained for compatibility.
	SecondaryDistros []string `bson:"distro_aliases,omitempty" json:"distro_aliases,omitempty"`

	// Human-readable name
	DisplayName string `bson:"display_name" json:"display_name"`

	// Tags that describe the task
	Tags []string `bson:"tags,omitempty" json:"tags,omitempty"`

	// The host the task was run on. This value is only set for host tasks.
	HostId string `bson:"host_id,omitempty" json:"host_id"`

	// PodID is the pod that was assigned to run the task. This value is only
	// set for container tasks.
	PodID string `bson:"pod_id,omitempty" json:"pod_id"`

	// ExecutionPlatform determines the execution environment that the task runs
	// in.
	ExecutionPlatform ExecutionPlatform `bson:"execution_platform,omitempty" json:"execution_platform,omitempty"`

	// The version of the agent this task was run on.
	AgentVersion string `bson:"agent_version,omitempty" json:"agent_version,omitempty"`

	// Set to true if the task should be considered for mainline github checks
	IsGithubCheck bool `bson:"is_github_check,omitempty" json:"is_github_check,omitempty"`

	// CanReset indicates that the task has successfully archived and is in a valid state to be reset.
	CanReset bool `bson:"can_reset,omitempty" json:"can_reset,omitempty"`

	Execution           int    `bson:"execution" json:"execution"`
	OldTaskId           string `bson:"old_task_id,omitempty" json:"old_task_id,omitempty"`
	Archived            bool   `bson:"archived,omitempty" json:"archived,omitempty"`
	RevisionOrderNumber int    `bson:"order,omitempty" json:"order,omitempty"`

	// task requester - this is used to help tell the
	// reason this task was created. e.g. it could be
	// because the repotracker requested it (via tracking the
	// repository) or it was triggered by a developer
	// patch request
	Requester string `bson:"r" json:"r"`

	// tasks that are part of a child patch will store the id and patch number of the parent patch
	ParentPatchID     string `bson:"parent_patch_id,omitempty" json:"parent_patch_id,omitempty"`
	ParentPatchNumber int    `bson:"parent_patch_number,omitempty" json:"parent_patch_number,omitempty"`

	// Status represents the various stages the task could be in. Note that this
	// task status is distinct from the way a task status is displayed in the
	// UI. For example, a task that has failed will have a status of
	// evergreen.TaskFailed regardless of the specific cause of failure.
	// However, in the UI, the displayed status supports more granular failure
	// type such as system failed and setup failed by checking this status and
	// the task status details.
	Status    string                  `bson:"status" json:"status"`
	Details   apimodels.TaskEndDetail `bson:"details" json:"task_end_details"`
	Aborted   bool                    `bson:"abort,omitempty" json:"abort"`
	AbortInfo AbortInfo               `bson:"abort_info,omitempty" json:"abort_info,omitempty"`

	// HostCreateDetails stores information about why host.create failed for this task
	HostCreateDetails []HostCreateDetail `bson:"host_create_details,omitempty" json:"host_create_details,omitempty"`
	// DisplayStatus is not persisted to the db. It is the status to display in the UI.
	// It may be added via aggregation
	DisplayStatus string `bson:"display_status,omitempty" json:"display_status,omitempty"`
	// BaseTask is not persisted to the db. It is the data of the task on the base commit
	// It may be added via aggregation
	BaseTask BaseTaskInfo `bson:"base_task" json:"base_task"`

	// TimeTaken is how long the task took to execute (if it has finished) or how long the task has been running (if it has started)
	TimeTaken time.Duration `bson:"time_taken" json:"time_taken"`
	// WaitSinceDependenciesMet is populated in GetDistroQueueInfo, used for host allocation
	WaitSinceDependenciesMet time.Duration `bson:"wait_since_dependencies_met,omitempty" json:"wait_since_dependencies_met,omitempty"`

	// how long we expect the task to take from start to
	// finish. expected duration is the legacy value, but the UI
	// probably depends on it, so we maintain both values.
	ExpectedDuration       time.Duration            `bson:"expected_duration,omitempty" json:"expected_duration,omitempty"`
	ExpectedDurationStdDev time.Duration            `bson:"expected_duration_std_dev,omitempty" json:"expected_duration_std_dev,omitempty"`
	DurationPrediction     util.CachedDurationValue `bson:"duration_prediction,omitempty" json:"-"`

	// test results embedded from the testresults collection
	LocalTestResults []testresult.TestResult `bson:"-" json:"test_results"`

	// display task fields
	DisplayOnly           bool     `bson:"display_only,omitempty" json:"display_only,omitempty"`
	ExecutionTasks        []string `bson:"execution_tasks,omitempty" json:"execution_tasks,omitempty"`
	LatestParentExecution int      `bson:"latest_parent_execution" json:"latest_parent_execution"`

	// ResetWhenFinished indicates that a task should be reset once it is
	// finished running. This is typically to deal with tasks that should be
	// reset but cannot do so yet because they're currently running.
	ResetWhenFinished       bool  `bson:"reset_when_finished,omitempty" json:"reset_when_finished,omitempty"`
	ResetFailedWhenFinished bool  `bson:"reset_failed_when_finished,omitempty" json:"reset_failed_when_finished,omitempty"`
	DisplayTask             *Task `bson:"-" json:"-"` // this is a local pointer from an exec to display task

	// DisplayTaskId is set to the display task ID if the task is an execution task, the empty string if it's not an execution task,
	// and is nil if we haven't yet checked whether or not this task has a display task.
	DisplayTaskId *string `bson:"display_task_id,omitempty" json:"display_task_id,omitempty"`

	// GenerateTask indicates that the task generates other tasks, which the
	// scheduler will use to prioritize this task. This will not be set for
	// tasks where the generate.tasks command runs outside of the main task
	// block (e.g. pre, timeout).
	GenerateTask bool `bson:"generate_task,omitempty" json:"generate_task,omitempty"`
	// GeneratedTasks indicates that the task has already generated other tasks. This fields
	// allows us to noop future requests, since a task should only generate others once.
	GeneratedTasks bool `bson:"generated_tasks,omitempty" json:"generated_tasks,omitempty"`
	// GeneratedBy, if present, is the ID of the task that generated this task.
	GeneratedBy string `bson:"generated_by,omitempty" json:"generated_by,omitempty"`
	// GeneratedJSONAsString is the configuration information to create new tasks from.
	GeneratedJSONAsString []string `bson:"generated_json,omitempty" json:"generated_json,omitempty"`
	// GenerateTasksError any encountered while generating tasks.
	GenerateTasksError string `bson:"generate_error,omitempty" json:"generate_error,omitempty"`
	// GeneratedTasksToActivate is only populated if we want to override activation for these generated tasks, because of stepback.
	// Maps the build variant to a list of task names.
	GeneratedTasksToActivate map[string][]string `bson:"generated_tasks_to_stepback,omitempty" json:"generated_tasks_to_stepback,omitempty"`

	// Fields set if triggered by an upstream build
	TriggerID    string `bson:"trigger_id,omitempty" json:"trigger_id,omitempty"`
	TriggerType  string `bson:"trigger_type,omitempty" json:"trigger_type,omitempty"`
	TriggerEvent string `bson:"trigger_event,omitempty" json:"trigger_event,omitempty"`

	CommitQueueMerge bool `bson:"commit_queue_merge,omitempty" json:"commit_queue_merge,omitempty"`

	CanSync       bool             `bson:"can_sync" json:"can_sync"`
	SyncAtEndOpts SyncAtEndOptions `bson:"sync_at_end_opts,omitempty" json:"sync_at_end_opts,omitempty"`

	// IsEssentialToSucceed indicates that this task must finish in order for
	// its build and version to be considered successful. For example, tasks
	// selected by the GitHub PR alias must succeed for the GitHub PR requester
	// before its build or version can be reported as successful, but tasks
	// manually scheduled by the user afterwards are not required.
	IsEssentialToSucceed bool `bson:"is_essential_to_succeed" json:"is_essential_to_succeed"`
}

// ExecutionPlatform indicates the type of environment that the task runs in.
type ExecutionPlatform string

const (
	// ExecutionPlatformHost indicates that the task runs in a host.
	ExecutionPlatformHost ExecutionPlatform = "host"
	// ExecutionPlatformContainer indicates that the task runs in a container.
	ExecutionPlatformContainer ExecutionPlatform = "container"
)

// ContainerOptions represent options to create the container to run a task.
type ContainerOptions struct {
	CPU        int    `bson:"cpu,omitempty" json:"cpu"`
	MemoryMB   int    `bson:"memory_mb,omitempty" json:"memory_mb"`
	WorkingDir string `bson:"working_dir,omitempty" json:"working_dir"`
	Image      string `bson:"image,omitempty" json:"image"`
	// RepoCredsName is the name of the project container secret containing the
	// repository credentials.
	RepoCredsName  string                   `bson:"repo_creds_name,omitempty" json:"repo_creds_name"`
	OS             evergreen.ContainerOS    `bson:"os,omitempty" json:"os"`
	Arch           evergreen.ContainerArch  `bson:"arch,omitempty" json:"arch"`
	WindowsVersion evergreen.WindowsVersion `bson:"windows_version,omitempty" json:"windows_version"`
}

// IsZero implements the bsoncodec.Zeroer interface for the sake of defining the
// zero value for BSON marshalling.
func (o ContainerOptions) IsZero() bool {
	return o == ContainerOptions{}
}

func (t *Task) MarshalBSON() ([]byte, error)  { return mgobson.Marshal(t) }
func (t *Task) UnmarshalBSON(in []byte) error { return mgobson.Unmarshal(in, t) }

func (t *Task) GetTaskGroupString() string {
	return fmt.Sprintf("%s_%s_%s_%s", t.TaskGroup, t.BuildVariant, t.Project, t.Version)
}

// S3Path returns the path to a task's directory dump in S3.
func (t *Task) S3Path(bv, name string) string {
	return strings.Join([]string{t.Project, t.Version, bv, name, "latest"}, "/")
}

type SyncAtEndOptions struct {
	Enabled  bool          `bson:"enabled,omitempty" json:"enabled,omitempty"`
	Statuses []string      `bson:"statuses,omitempty" json:"statuses,omitempty"`
	Timeout  time.Duration `bson:"timeout,omitempty" json:"timeout,omitempty"`
}

// Dependency represents a task that must be completed before the owning
// task can be scheduled.
type Dependency struct {
	TaskId       string `bson:"_id" json:"id"`
	Status       string `bson:"status" json:"status"`
	Unattainable bool   `bson:"unattainable" json:"unattainable"`
	// Finished indicates if the task's dependency has finished running or not.
	Finished bool `bson:"finished" json:"finished"`
	// OmitGeneratedTasks causes tasks that depend on a generator task to not depend on
	// the generated tasks if this is set
	OmitGeneratedTasks bool `bson:"omit_generated_tasks,omitempty" json:"omit_generated_tasks,omitempty"`
}

// BaseTaskInfo is a subset of task fields that should be returned for patch tasks.
// The bson keys must match those of the actual task document
type BaseTaskInfo struct {
	Id     string `bson:"_id" json:"id"`
	Status string `bson:"status" json:"status"`
}

type HostCreateDetail struct {
	HostId string `bson:"host_id" json:"host_id"`
	Error  string `bson:"error" json:"error"`
}

func (d *Dependency) UnmarshalBSON(in []byte) error {
	return mgobson.Unmarshal(in, d)
}

// SetBSON allows us to use dependency representation of both
// just task Ids and of true Dependency structs.
//
//	TODO eventually drop all of this switching
func (d *Dependency) SetBSON(raw mgobson.Raw) error {
	// copy the Dependency type to remove this SetBSON method but preserve bson struct tags
	type nakedDep Dependency
	var depCopy nakedDep
	if err := raw.Unmarshal(&depCopy); err == nil {
		if depCopy.TaskId != "" {
			*d = Dependency(depCopy)
			return nil
		}
	}

	// hack to support the legacy depends_on, since we can't just unmarshal a string
	strBytes, _ := mgobson.Marshal(mgobson.RawD{{Name: "str", Value: raw}})
	var strStruct struct {
		String string `bson:"str"`
	}
	if err := mgobson.Unmarshal(strBytes, &strStruct); err == nil {
		if strStruct.String != "" {
			d.TaskId = strStruct.String
			d.Status = evergreen.TaskSucceeded
			return nil
		}
	}

	return mgobson.SetZero
}

type DisplayTaskCache struct {
	execToDisplay map[string]*Task
	displayTasks  []*Task
}

func (c *DisplayTaskCache) Get(t *Task) (*Task, error) {
	if parent, exists := c.execToDisplay[t.Id]; exists {
		return parent, nil
	}
	displayTask, err := t.GetDisplayTask()
	if err != nil {
		return nil, err
	}
	if displayTask == nil {
		return nil, nil
	}
	for _, execTask := range displayTask.ExecutionTasks {
		c.execToDisplay[execTask] = displayTask
	}
	c.displayTasks = append(c.displayTasks, displayTask)
	return displayTask, nil
}
func (c *DisplayTaskCache) List() []*Task { return c.displayTasks }

func NewDisplayTaskCache() DisplayTaskCache {
	return DisplayTaskCache{execToDisplay: map[string]*Task{}, displayTasks: []*Task{}}
}

type AbortInfo struct {
	User       string `bson:"user,omitempty" json:"user,omitempty"`
	TaskID     string `bson:"task_id,omitempty" json:"task_id,omitempty"`
	NewVersion string `bson:"new_version,omitempty" json:"new_version,omitempty"`
	PRClosed   bool   `bson:"pr_closed,omitempty" json:"pr_closed,omitempty"`
}

var (
	AllStatuses = "*"
)

// IsAbortable returns true if the task can be aborted.
func (t *Task) IsAbortable() bool {
	return t.Status == evergreen.TaskStarted ||
		t.Status == evergreen.TaskDispatched
}

// IsFinished returns true if the task is no longer running
func (t *Task) IsFinished() bool {
	return evergreen.IsFinishedTaskStatus(t.Status)
}

// IsDispatchable returns true if the task should make progress towards
// dispatching to run.
func (t *Task) IsDispatchable() bool {
	return t.IsHostDispatchable() || t.ShouldAllocateContainer() || t.IsContainerDispatchable()
}

// IsHostDispatchable returns true if the task should run on a host and can be
// dispatched.
func (t *Task) IsHostDispatchable() bool {
	return t.IsHostTask() && t.WillRun()
}

// IsHostTask returns true if it's a task that runs on hosts.
func (t *Task) IsHostTask() bool {
	return (t.ExecutionPlatform == "" || t.ExecutionPlatform == ExecutionPlatformHost) && !t.DisplayOnly
}

// IsContainerTask returns true if it's a task that runs on containers.
func (t *Task) IsContainerTask() bool {
	return t.ExecutionPlatform == ExecutionPlatformContainer
}

// IsRestartFailedOnly returns true if the task should only restart failed tests.
func (t *Task) IsRestartFailedOnly() bool {
	return t.ResetFailedWhenFinished && !t.ResetWhenFinished
}

// ShouldAllocateContainer indicates whether a task should be allocated a
// container or not.
func (t *Task) ShouldAllocateContainer() bool {
	if t.ContainerAllocated {
		return false
	}
	if t.RemainingContainerAllocationAttempts() == 0 {
		return false
	}

	return t.isContainerScheduled()
}

// RemainingContainerAllocationAttempts returns the number of times this task
// execution is allowed to try allocating a container.
func (t *Task) RemainingContainerAllocationAttempts() int {
	return maxContainerAllocationAttempts - t.ContainerAllocationAttempts
}

// IsContainerDispatchable returns true if the task should run in a container
// and can be dispatched.
func (t *Task) IsContainerDispatchable() bool {
	if !t.ContainerAllocated {
		return false
	}
	return t.isContainerScheduled()
}

// isContainerTaskScheduled returns whether the task is in a state where it
// should eventually dispatch to run on a container and is logically equivalent
// to IsContainerTaskScheduledQuery. This encompasses two potential states:
//  1. A container is not yet allocated to the task but it's ready to be
//     allocated one. Note that this is a subset of all container tasks that
//     could eventually run (i.e. evergreen.TaskWillRun from
//     (Task).GetDisplayStatus), because a container task is not scheduled until
//     all of its dependencies have been met.
//  2. The container is allocated but the agent has not picked up the task yet.
func (t *Task) isContainerScheduled() bool {
	if !t.IsContainerTask() {
		return false
	}
	if t.Status != evergreen.TaskUndispatched {
		return false
	}
	if !t.Activated {
		return false
	}
	if t.Priority <= evergreen.DisabledTaskPriority {
		return false
	}
	if !t.OverrideDependencies {
		for _, dep := range t.DependsOn {
			if dep.Unattainable {
				return false
			}
			if !dep.Finished {
				return false
			}
		}
	}

	return true
}

// SatisfiesDependency checks a task the receiver task depends on
// to see if its status satisfies a dependency. If the "Status" field is
// unset, default to checking that is succeeded.
func (t *Task) SatisfiesDependency(depTask *Task) bool {
	for _, dep := range t.DependsOn {
		if dep.TaskId == depTask.Id {
			switch dep.Status {
			case evergreen.TaskSucceeded, "":
				return depTask.Status == evergreen.TaskSucceeded
			case evergreen.TaskFailed:
				return depTask.Status == evergreen.TaskFailed
			case AllStatuses:
				return depTask.Status == evergreen.TaskFailed || depTask.Status == evergreen.TaskSucceeded || depTask.Blocked()
			}
		}
	}
	return false
}

func (t *Task) IsPatchRequest() bool {
	return utility.StringSliceContains(evergreen.PatchRequesters, t.Requester)
}

// IsUnfinishedSystemUnresponsive returns true only if this is an unfinished system unresponsive task (i.e. not on max execution)
func (t *Task) IsUnfinishedSystemUnresponsive() bool {
	return t.isSystemUnresponsive() && t.Execution < evergreen.MaxTaskExecution
}

func (t *Task) isSystemUnresponsive() bool {
	// this is a legacy case
	if t.Status == evergreen.TaskSystemUnresponse {
		return true
	}

	if t.Details.Type == evergreen.CommandTypeSystem && t.Details.TimedOut && t.Details.Description == evergreen.TaskDescriptionHeartbeat {
		return true
	}
	return false
}

func (t *Task) SetOverrideDependencies(userID string) error {
	t.OverrideDependencies = true
	event.LogTaskDependenciesOverridden(t.Id, t.Execution, userID)
	return UpdateOne(
		bson.M{
			IdKey: t.Id,
		},
		bson.M{
			"$set": bson.M{
				OverrideDependenciesKey: true,
			},
		},
	)
}

func (t *Task) AddDependency(d Dependency) error {
	// ensure the dependency doesn't already exist
	for _, existingDependency := range t.DependsOn {
		if d.TaskId == t.Id {
			grip.Error(message.Fields{
				"message": "task is attempting to add a dependency on itself, skipping this dependency",
				"task_id": t.Id,
				"stack":   string(debug.Stack()),
			})
			return nil
		}
		if existingDependency.TaskId == d.TaskId && existingDependency.Status == d.Status {
			if existingDependency.Unattainable == d.Unattainable {
				return nil // nothing to be done
			}
			return errors.Wrapf(t.MarkUnattainableDependency(existingDependency.TaskId, d.Unattainable),
				"updating matching dependency '%s' for task '%s'", existingDependency.TaskId, t.Id)
		}
	}
	t.DependsOn = append(t.DependsOn, d)
	return UpdateOne(
		bson.M{
			IdKey: t.Id,
		},
		bson.M{
			"$push": bson.M{
				DependsOnKey: d,
			},
		},
	)
}

func (t *Task) RemoveDependency(dependencyId string) error {
	found := false
	for i := len(t.DependsOn) - 1; i >= 0; i-- {
		d := t.DependsOn[i]
		if d.TaskId == dependencyId {
			var dependsOn []Dependency
			dependsOn = append(dependsOn, t.DependsOn[:i]...)
			dependsOn = append(dependsOn, t.DependsOn[i+1:]...)
			t.DependsOn = dependsOn
			found = true
			break
		}
	}
	if !found {
		return errors.Errorf("dependency '%s' not found", dependencyId)
	}

	query := bson.M{IdKey: t.Id}
	update := bson.M{
		"$pull": bson.M{
			DependsOnKey: bson.M{
				DependencyTaskIdKey: dependencyId,
			},
		},
	}
	return db.Update(Collection, query, update)
}

// DependenciesMet checks whether the dependencies for the task have all completed successfully.
// If any of the dependencies exist in the map that is passed in, they are
// used to check rather than fetching from the database. All queries
// are cached back into the map for later use.
func (t *Task) DependenciesMet(depCaches map[string]Task) (bool, error) {
	if len(t.DependsOn) == 0 || t.OverrideDependencies || !utility.IsZeroTime(t.DependenciesMetTime) {
		return true, nil
	}

	_, err := t.populateDependencyTaskCache(depCaches)
	if err != nil {
		return false, errors.WithStack(err)
	}

	for _, dependency := range t.DependsOn {
		depTask, exists := depCaches[dependency.TaskId]
		if !exists {
			foundTask, err := FindOneId(dependency.TaskId)
			if err != nil {
				return false, errors.Wrap(err, "finding dependency")
			}
			if foundTask == nil {
				return false, errors.Errorf("dependency '%s' not found", dependency.TaskId)
			}
			depTask = *foundTask
			depCaches[depTask.Id] = depTask
		}
		if !t.SatisfiesDependency(&depTask) {
			return false, nil
		}
	}
	// this is not exact, but depTask.FinishTime is not always set in time to use that
	t.DependenciesMetTime = time.Now()
	err = UpdateOne(
		bson.M{IdKey: t.Id},
		bson.M{
			"$set": bson.M{DependenciesMetTimeKey: t.DependenciesMetTime},
		})
	grip.Error(message.WrapError(err, message.Fields{
		"message": "task.DependenciesMet() failed to update task",
		"task_id": t.Id}))

	return true, nil
}

func (t *Task) populateDependencyTaskCache(depCache map[string]Task) ([]Task, error) {
	var deps []Task
	depIdsToQueryFor := make([]string, 0, len(t.DependsOn))
	for _, dep := range t.DependsOn {
		if cachedDep, ok := depCache[dep.TaskId]; !ok {
			depIdsToQueryFor = append(depIdsToQueryFor, dep.TaskId)
		} else {
			deps = append(deps, cachedDep)
		}
	}

	if len(depIdsToQueryFor) > 0 {
		newDeps, err := FindWithFields(ByIds(depIdsToQueryFor), StatusKey, DependsOnKey, ActivatedKey)
		if err != nil {
			return nil, errors.WithStack(err)
		}

		// add queried dependencies to the cache
		for _, newDep := range newDeps {
			deps = append(deps, newDep)
			depCache[newDep.Id] = newDep
		}
	}

	return deps, nil
}

// RefreshBlockedDependencies manually rechecks first degree dependencies
// when a task isn't marked as blocked. It returns a slice of this task's dependencies that
// need to recursively update their dependencies
func (t *Task) RefreshBlockedDependencies(depCache map[string]Task) ([]Task, error) {
	if len(t.DependsOn) == 0 || t.OverrideDependencies {
		return nil, nil
	}

	// do this early to avoid caching tasks we won't need.
	for _, dep := range t.DependsOn {
		if dep.Unattainable {
			return nil, nil
		}
	}

	_, err := t.populateDependencyTaskCache(depCache)
	if err != nil {
		return nil, errors.WithStack(err)
	}

	blockedDeps := []Task{}
	for _, dep := range t.DependsOn {
		depTask, ok := depCache[dep.TaskId]
		if !ok {
			return nil, errors.Errorf("task '%s' is not in the cache", dep.TaskId)
		}
		if !t.SatisfiesDependency(&depTask) && (depTask.IsFinished() || depTask.Blocked()) {
			blockedDeps = append(blockedDeps, depTask)
		}
	}

	return blockedDeps, nil
}

func (t *Task) BlockedOnDeactivatedDependency(depCache map[string]Task) ([]string, error) {
	_, err := t.populateDependencyTaskCache(depCache)
	if err != nil {
		return nil, errors.WithStack(err)
	}

	blockingDeps := []string{}
	for _, dep := range t.DependsOn {
		depTask, exists := depCache[dep.TaskId]
		if !exists {
			foundTask, err := FindOneId(dep.TaskId)
			if err != nil {
				return nil, errors.Wrap(err, "finding dependency")
			}
			if foundTask == nil {
				return nil, errors.Errorf("dependency '%s' not found", depTask.Id)
			}
			depTask = *foundTask
			depCache[depTask.Id] = depTask
		}
		if !depTask.IsFinished() && !depTask.Activated {
			blockingDeps = append(blockingDeps, depTask.Id)
		}
	}

	return blockingDeps, nil
}

// AllDependenciesSatisfied inspects the tasks first-order
// dependencies with regards to the cached tasks, and reports if all
// of the dependencies have been satisfied.
//
// If the cached tasks do not include a dependency specified by one of
// the tasks, the function returns an error.
func (t *Task) AllDependenciesSatisfied(cache map[string]Task) (bool, error) {
	if len(t.DependsOn) == 0 {
		return true, nil
	}

	catcher := grip.NewBasicCatcher()
	deps := []Task{}
	for _, dep := range t.DependsOn {
		cachedDep, ok := cache[dep.TaskId]
		if !ok {
			foundTask, err := FindOneId(dep.TaskId)
			if err != nil {
				return false, errors.Wrap(err, "finding dependency")
			}
			if foundTask == nil {
				return false, errors.Errorf("dependency '%s' not found", dep.TaskId)
			}
			cachedDep = *foundTask
			cache[dep.TaskId] = cachedDep
		}
		deps = append(deps, cachedDep)
	}

	if catcher.HasErrors() {
		return false, catcher.Resolve()
	}

	for _, depTask := range deps {
		if !t.SatisfiesDependency(&depTask) {
			return false, nil
		}
	}

	return true, nil
}

// MarkDependenciesFinished updates all direct dependencies on this task to
// cache whether or not this task has finished running.
func (t *Task) MarkDependenciesFinished(finished bool) error {
	if t.DisplayOnly {
		// This update can be skipped for display tasks since tasks are not
		// allowed to have dependencies on display tasks.
		return nil
	}

	env := evergreen.GetEnvironment()
	ctx, cancel := env.Context()
	defer cancel()

	_, err := env.DB().Collection(Collection).UpdateMany(ctx,
		bson.M{
			DependsOnKey: bson.M{"$elemMatch": bson.M{
				DependencyTaskIdKey: t.Id,
			}},
		},
		bson.M{
			"$set": bson.M{bsonutil.GetDottedKeyName(DependsOnKey, "$[elem]", DependencyFinishedKey): finished},
		},
		options.Update().SetArrayFilters(options.ArrayFilters{Filters: []interface{}{
			bson.M{bsonutil.GetDottedKeyName("elem", DependencyTaskIdKey): t.Id},
		}}),
	)
	if err != nil {
		return errors.Wrap(err, "marking finished dependencies")
	}

	return nil
}

// FindTaskOnBaseCommit returns the task that is on the base commit.
func (t *Task) FindTaskOnBaseCommit() (*Task, error) {
	return FindOne(db.Query(ByCommit(t.Revision, t.BuildVariant, t.DisplayName, t.Project, evergreen.RepotrackerVersionRequester)))
}

func (t *Task) FindTaskOnPreviousCommit() (*Task, error) {
	return FindOne(db.Query(ByPreviousCommit(t.BuildVariant, t.DisplayName, t.Project, evergreen.RepotrackerVersionRequester, t.RevisionOrderNumber)))
}

// FindIntermediateTasks returns the tasks from most recent to least recent between two tasks.
func (current *Task) FindIntermediateTasks(previous *Task) ([]Task, error) {
	intermediateTasks, err := Find(ByIntermediateRevisions(previous.RevisionOrderNumber, current.RevisionOrderNumber, current.BuildVariant,
		current.DisplayName, current.Project, current.Requester))
	if err != nil {
		return nil, err
	}

	// reverse the slice of tasks
	intermediateTasksReversed := make([]Task, len(intermediateTasks))
	for idx, t := range intermediateTasks {
		intermediateTasksReversed[len(intermediateTasks)-idx-1] = t
	}
	return intermediateTasksReversed, nil
}

// CountSimilarFailingTasks returns a count of all tasks with the same project,
// same display name, and in other buildvariants, that have failed in the same
// revision
func (t *Task) CountSimilarFailingTasks() (int, error) {
	return Count(db.Query(ByDifferentFailedBuildVariants(t.Revision, t.BuildVariant, t.DisplayName,
		t.Project, t.Requester)))
}

// Find the previously completed task for the same project +
// build variant + display name combination as the specified task
func (t *Task) PreviousCompletedTask(project string, statuses []string) (*Task, error) {
	if len(statuses) == 0 {
		statuses = evergreen.TaskCompletedStatuses
	}
	query := db.Query(ByBeforeRevisionWithStatusesAndRequesters(t.RevisionOrderNumber, statuses, t.BuildVariant,
		t.DisplayName, project, evergreen.SystemVersionRequesterTypes)).Sort([]string{"-" + RevisionOrderNumberKey})
	return FindOne(query)
}

func (t *Task) cacheExpectedDuration() error {
	return UpdateOne(
		bson.M{
			IdKey: t.Id,
		},
		bson.M{
			"$set": bson.M{
				DurationPredictionKey:     t.DurationPrediction,
				ExpectedDurationKey:       t.DurationPrediction.Value,
				ExpectedDurationStddevKey: t.DurationPrediction.StdDev,
			},
		},
	)
}

// MarkAsContainerDispatched marks that the container task has been dispatched
// to a pod.
func (t *Task) MarkAsContainerDispatched(ctx context.Context, env evergreen.Environment, podID, agentVersion string) error {
	dispatchedAt := time.Now()
	query := IsContainerTaskScheduledQuery()
	query[IdKey] = t.Id
	query[StatusKey] = evergreen.TaskUndispatched
	query[ContainerAllocatedKey] = true
	update := bson.M{
		"$set": bson.M{
			StatusKey:        evergreen.TaskDispatched,
			DispatchTimeKey:  dispatchedAt,
			LastHeartbeatKey: dispatchedAt,
			PodIDKey:         podID,
			AgentVersionKey:  agentVersion,
		},
	}
	res, err := env.DB().Collection(Collection).UpdateOne(ctx, query, update)
	if err != nil {
		return errors.Wrap(err, "updating task")
	}
	if res.ModifiedCount == 0 {
		return errors.New("task was not updated")
	}

	t.Status = evergreen.TaskDispatched
	t.DispatchTime = dispatchedAt
	t.LastHeartbeat = dispatchedAt
	t.PodID = podID
	t.AgentVersion = agentVersion

	return nil
}

// MarkAsHostDispatched marks that the task has been dispatched onto a
// particular host. If the task is part of a display task, the display task is
// also marked as dispatched to a host. Returns an error if any of the database
// updates fail.
func (t *Task) MarkAsHostDispatched(hostID, distroID, agentRevision string, dispatchTime time.Time) error {
	doUpdate := func(update bson.M) error {
		return UpdateOne(bson.M{IdKey: t.Id}, update)
	}
	if err := t.markAsHostDispatchedWithFunc(doUpdate, hostID, distroID, agentRevision, dispatchTime); err != nil {
		return err
	}

	//when dispatching an execution task, mark its parent as dispatched
	if dt, _ := t.GetDisplayTask(); dt != nil && dt.DispatchTime == utility.ZeroTime {
		return dt.MarkAsHostDispatched("", "", "", dispatchTime)
	}
	return nil
}

// MarkAsHostDispatchedWithContext marks that the task has been dispatched onto
// a particular host. Unlike MarkAsHostDispatched, this does not update the
// parent display task.
func (t *Task) MarkAsHostDispatchedWithContext(ctx context.Context, env evergreen.Environment, hostID, distroID, agentRevision string, dispatchTime time.Time) error {
	doUpdate := func(update bson.M) error {
		_, err := env.DB().Collection(Collection).UpdateByID(ctx, t.Id, update)
		return err
	}
	return t.markAsHostDispatchedWithFunc(doUpdate, hostID, distroID, agentRevision, dispatchTime)
}

func (t *Task) markAsHostDispatchedWithFunc(doUpdate func(update bson.M) error, hostID, distroID, agentRevision string, dispatchTime time.Time) error {
	if err := doUpdate(bson.M{
		"$set": bson.M{
			DispatchTimeKey:  dispatchTime,
			StatusKey:        evergreen.TaskDispatched,
			HostIdKey:        hostID,
			LastHeartbeatKey: dispatchTime,
			DistroIdKey:      distroID,
			AgentVersionKey:  agentRevision,
		},
		"$unset": bson.M{
			AbortedKey:   "",
			AbortInfoKey: "",
			DetailsKey:   "",
		},
	}); err != nil {
		return err
	}

	t.DispatchTime = dispatchTime
	t.Status = evergreen.TaskDispatched
	t.HostId = hostID
	t.AgentVersion = agentRevision
	t.LastHeartbeat = dispatchTime
	t.DistroId = distroID
	t.Aborted = false
	t.AbortInfo = AbortInfo{}
	t.Details = apimodels.TaskEndDetail{}

	return nil
}

// MarkAsHostUndispatchedWithContext marks that the host task is undispatched.
// If the task is already dispatched to a host, it aborts the dispatch by
// undoing the dispatch updates. This is the inverse operation of
// MarkAsHostDispatchedWithContext.
func (t *Task) MarkAsHostUndispatchedWithContext(ctx context.Context, env evergreen.Environment) error {
	doUpdate := func(update bson.M) error {
		_, err := env.DB().Collection(Collection).UpdateByID(ctx, t.Id, update)
		return err
	}
	return t.markAsHostUndispatchedWithFunc(doUpdate)
}

func (t *Task) markAsHostUndispatchedWithFunc(doUpdate func(update bson.M) error) error {
	update := bson.M{
		"$set": bson.M{
			StatusKey:        evergreen.TaskUndispatched,
			DispatchTimeKey:  utility.ZeroTime,
			LastHeartbeatKey: utility.ZeroTime,
		},
		"$unset": bson.M{
			HostIdKey:       "",
			AgentVersionKey: "",
			AbortedKey:      "",
			AbortInfoKey:    "",
			DetailsKey:      "",
		},
	}

	if err := doUpdate(update); err != nil {
		return err
	}

	t.Status = evergreen.TaskUndispatched
	t.DispatchTime = utility.ZeroTime
	t.LastHeartbeat = utility.ZeroTime
	t.HostId = ""
	t.AgentVersion = ""
	t.Aborted = false
	t.AbortInfo = AbortInfo{}
	t.Details = apimodels.TaskEndDetail{}

	return nil
}

// maxContainerAllocationAttempts is the maximum number of times a container
// task is allowed to try to allocate a container for a single execution.
const maxContainerAllocationAttempts = 5

// MarkAsContainerAllocated marks a container task as allocated a container.
// This will fail if the task is not in a state where it needs a container to be
// allocated to it.
func (t *Task) MarkAsContainerAllocated(ctx context.Context, env evergreen.Environment) error {
	if t.ContainerAllocated {
		return errors.New("cannot allocate a container task if it's currently allocated")
	}
	if t.RemainingContainerAllocationAttempts() == 0 {
		return errors.Errorf("task execution has hit the max allowed allocation attempts (%d)", maxContainerAllocationAttempts)
	}
	q := needsContainerAllocation()
	q[IdKey] = t.Id
	q[ContainerAllocationAttemptsKey] = bson.M{"$lt": maxContainerAllocationAttempts}

	allocatedAt := time.Now()
	update, err := env.DB().Collection(Collection).UpdateOne(ctx, q, bson.M{
		"$set": bson.M{
			ContainerAllocatedKey:     true,
			ContainerAllocatedTimeKey: allocatedAt,
		},
		"$inc": bson.M{
			ContainerAllocationAttemptsKey: 1,
		},
	})
	if err != nil {
		return err
	}
	if update.ModifiedCount == 0 {
		return errors.New("task was not updated")
	}

	t.ContainerAllocated = true
	t.ContainerAllocatedTime = allocatedAt

	return nil
}

func containerDeallocatedUpdate() bson.M {
	return bson.M{
		"$set": bson.M{
			ContainerAllocatedKey: false,
		},
		"$unset": bson.M{
			ContainerAllocatedTimeKey: 1,
		},
	}
}

// MarkAsContainerDeallocated marks a container task that was allocated as no
// longer allocated a container.
func (t *Task) MarkAsContainerDeallocated(ctx context.Context, env evergreen.Environment) error {
	if !t.ContainerAllocated {
		return errors.New("cannot deallocate a container task if it's not currently allocated")
	}

	res, err := env.DB().Collection(Collection).UpdateOne(ctx, bson.M{
		IdKey:                 t.Id,
		ExecutionPlatformKey:  ExecutionPlatformContainer,
		ContainerAllocatedKey: true,
	}, containerDeallocatedUpdate())
	if err != nil {
		return errors.Wrap(err, "updating task")
	}
	if res.ModifiedCount == 0 {
		return errors.New("task was not updated")
	}

	t.ContainerAllocated = false
	t.ContainerAllocatedTime = time.Time{}

	return nil
}

// MarkTasksAsContainerDeallocated marks multiple container tasks as no longer
// allocated containers.
func MarkTasksAsContainerDeallocated(taskIDs []string) error {
	if len(taskIDs) == 0 {
		return nil
	}

	if _, err := UpdateAll(bson.M{
		IdKey:                bson.M{"$in": taskIDs},
		ExecutionPlatformKey: ExecutionPlatformContainer,
	}, containerDeallocatedUpdate()); err != nil {
		return errors.Wrap(err, "updating tasks")
	}

	return nil
}

// MarkGeneratedTasks marks that the task has generated tasks.
func MarkGeneratedTasks(taskID string) error {
	query := bson.M{
		IdKey:             taskID,
		GeneratedTasksKey: bson.M{"$exists": false},
	}
	update := bson.M{
		"$set": bson.M{
			GeneratedTasksKey: true,
		},
		"$unset": bson.M{
			GenerateTasksErrorKey: 1,
		},
	}
	err := UpdateOne(query, update)
	if adb.ResultsNotFound(err) {
		return nil
	}
	return errors.Wrap(err, "marking generate.tasks complete")
}

// MarkGeneratedTasksErr marks that the task hit errors generating tasks.
func MarkGeneratedTasksErr(taskID string, errorToSet error) error {
	if errorToSet == nil || adb.ResultsNotFound(errorToSet) || db.IsDuplicateKey(errorToSet) {
		return nil
	}
	query := bson.M{
		IdKey:             taskID,
		GeneratedTasksKey: bson.M{"$exists": false},
	}
	update := bson.M{
		"$set": bson.M{
			GenerateTasksErrorKey: errorToSet.Error(),
		},
	}
	err := UpdateOne(query, update)
	if adb.ResultsNotFound(err) {
		return nil
	}
	return errors.Wrap(err, "setting generate.tasks error")
}

// GenerateNotRun returns tasks that have requested to generate tasks.
func GenerateNotRun() ([]Task, error) {
	const maxGenerateTimeAgo = 24 * time.Hour
	return FindAll(db.Query(bson.M{
		StatusKey:                evergreen.TaskStarted,                              // task is running
		StartTimeKey:             bson.M{"$gt": time.Now().Add(-maxGenerateTimeAgo)}, // ignore older tasks, just in case
		GeneratedTasksKey:        bson.M{"$ne": true},                                // generate.tasks has not yet run
		GeneratedJSONAsStringKey: bson.M{"$exists": true},                            // config has been posted by generate.tasks command
	}))
}

// SetGeneratedJSON sets JSON data to generate tasks from.
func (t *Task) SetGeneratedJSON(json []json.RawMessage) error {
	if len(t.GeneratedJSONAsString) > 0 {
		return nil
	}
	s := []string{}
	for _, j := range json {
		s = append(s, string(j))
	}
	t.GeneratedJSONAsString = s
	return UpdateOne(
		bson.M{
			IdKey:                    t.Id,
			GeneratedJSONAsStringKey: bson.M{"$exists": false},
		},
		bson.M{
			"$set": bson.M{
				GeneratedJSONAsStringKey: s,
			},
		},
	)
}

// SetGeneratedTasksToActivate adds a task to stepback after activation
func (t *Task) SetGeneratedTasksToActivate(buildVariantName, taskName string) error {
	return UpdateOne(
		bson.M{
			IdKey: t.Id,
		},
		bson.M{
			"$addToSet": bson.M{
				bsonutil.GetDottedKeyName(GeneratedTasksToActivateKey, buildVariantName): taskName,
			},
		},
	)
}

// SetTasksScheduledTime takes a list of tasks and a time, and then sets
// the scheduled time in the database for the tasks if it is currently unset
func SetTasksScheduledTime(tasks []Task, scheduledTime time.Time) error {
	ids := []string{}
	for i := range tasks {
		tasks[i].ScheduledTime = scheduledTime
		ids = append(ids, tasks[i].Id)

		// Display tasks are considered scheduled when their first exec task is scheduled
		if tasks[i].IsPartOfDisplay() {
			ids = append(ids, utility.FromStringPtr(tasks[i].DisplayTaskId))
		}
	}
	_, err := UpdateAll(
		bson.M{
			IdKey: bson.M{
				"$in": ids,
			},
			ScheduledTimeKey: bson.M{
				"$lte": utility.ZeroTime,
			},
		},
		bson.M{
			"$set": bson.M{
				ScheduledTimeKey: scheduledTime,
			},
		},
	)
	if err != nil {
		return err
	}

	return nil
}

// UnscheduleStaleUnderwaterHostTasks Removes host tasks older than the unscheduable threshold (e.g. one week) from
// the scheduler queue.
// If you pass an empty string as an argument to this function, this operation
// will select tasks from all distros.
func UnscheduleStaleUnderwaterHostTasks(ctx context.Context, distroID string) (int, error) {
	query := schedulableHostTasksQuery()

	if err := addApplicableDistroFilter(ctx, distroID, DistroIdKey, query); err != nil {
		return 0, errors.WithStack(err)
	}

	query[ActivatedTimeKey] = bson.M{"$lte": time.Now().Add(-UnschedulableThreshold)}

	update := bson.M{
		"$set": bson.M{
			PriorityKey:  evergreen.DisabledTaskPriority,
			ActivatedKey: false,
		},
	}

	// Force the query to use 'distro_1_status_1_activated_1_priority_1_override_dependencies_1_unattainable_dependency_1'
	// instead of defaulting to 'status_1_depends_on.status_1_depends_on.unattainable_1'.
	info, err := UpdateAllWithHint(query, update, ActivatedTasksByDistroIndex)
	if err != nil {
		return 0, errors.Wrap(err, "unscheduling stale underwater tasks")
	}

	return info.Updated, nil
}

// LegacyDeactivateStepbackTasksForProject deactivates and aborts any scheduled/running tasks
// for this project that were activated by stepback.
// TODO: remove as part of EVG-17947
func LegacyDeactivateStepbackTasksForProject(projectId, caller string) error {
	tasks, err := FindActivatedStepbackTasks(projectId)
	if err != nil {
		return errors.Wrap(err, "finding activated stepback tasks")
	}

	if err = DeactivateTasks(tasks, true, caller); err != nil {
		return errors.Wrap(err, "deactivating active stepback tasks")
	}

	grip.InfoWhen(len(tasks) > 0, message.Fields{
		"message":    "deactivated active stepback tasks",
		"project_id": projectId,
		"user":       caller,
		"num_tasks":  len(tasks),
	})

	abortTaskIds := []string{}
	for _, t := range tasks {
		if t.IsAbortable() {
			abortTaskIds = append(abortTaskIds, t.Id)
			event.LogTaskAbortRequest(t.Id, t.Execution, caller)
		}
	}
	if err = SetManyAborted(abortTaskIds, AbortInfo{User: caller}); err != nil {
		return errors.Wrap(err, "aborting in progress tasks")
	}

	return nil
}

// DeactivateStepbackTask deactivates and aborts the matching stepback task.
func DeactivateStepbackTask(projectId, buildVariantName, taskName, caller string) error {
	t, err := FindActivatedStepbackTaskByName(projectId, buildVariantName, taskName)
	if err != nil {
		return err
	}
	if t == nil {
		return errors.Errorf("no stepback task '%s' for variant '%s' found", taskName, buildVariantName)
	}

	if err = t.DeactivateTask(caller); err != nil {
		return errors.Wrap(err, "deactivating stepback task")
	}
	if t.IsAbortable() {
		event.LogTaskAbortRequest(t.Id, t.Execution, caller)
		if err = t.SetAborted(AbortInfo{User: caller}); err != nil {
			return errors.Wrap(err, "setting task aborted")
		}
	}
	return nil
}

// MarkFailed changes the state of the task to failed.
func (t *Task) MarkFailed() error {
	t.Status = evergreen.TaskFailed
	return UpdateOne(
		bson.M{
			IdKey: t.Id,
		},
		bson.M{
			"$set": bson.M{
				StatusKey: evergreen.TaskFailed,
			},
		},
	)
}

func (t *Task) MarkSystemFailed(description string) error {
	t.FinishTime = time.Now()
	t.Details = GetSystemFailureDetails(description)

	switch t.ExecutionPlatform {
	case ExecutionPlatformHost:
		event.LogHostTaskFinished(t.Id, t.Execution, t.HostId, evergreen.TaskSystemFailed)
	case ExecutionPlatformContainer:
		event.LogContainerTaskFinished(t.Id, t.Execution, t.PodID, evergreen.TaskSystemFailed)
	default:
		event.LogTaskFinished(t.Id, t.Execution, evergreen.TaskSystemFailed)
	}
	grip.Info(message.Fields{
		"message":            "marking task system failed",
		"included_on":        evergreen.ContainerHealthDashboard,
		"task_id":            t.Id,
		"execution":          t.Execution,
		"status":             t.Status,
		"host_id":            t.HostId,
		"pod_id":             t.PodID,
		"description":        description,
		"execution_platform": t.ExecutionPlatform,
	})

	return t.MarkEnd(t.FinishTime, &t.Details)
}

// GetSystemFailureDetails returns a task's end details based on an input description.
func GetSystemFailureDetails(description string) apimodels.TaskEndDetail {
	details := apimodels.TaskEndDetail{
		Status:      evergreen.TaskFailed,
		Type:        evergreen.CommandTypeSystem,
		Description: description,
	}
	if description == evergreen.TaskDescriptionHeartbeat {
		details.TimedOut = true
	}
	return details
}

func SetManyAborted(taskIds []string, reason AbortInfo) error {
	return UpdateOne(
		ByIds(taskIds),
		bson.M{
			"$set": bson.M{
				AbortedKey:   true,
				AbortInfoKey: reason,
			},
		},
	)
}

// SetAborted sets the abort field of task to aborted
func (t *Task) SetAborted(reason AbortInfo) error {
	t.Aborted = true
	return UpdateOne(
		bson.M{
			IdKey: t.Id,
		},
		bson.M{
			"$set": bson.M{
				AbortedKey:   true,
				AbortInfoKey: reason,
			},
		},
	)
}

// SetStepbackDepth adds the stepback depth to the task.
func (t *Task) SetStepbackDepth(stepbackDepth int) error {
	t.StepbackDepth = stepbackDepth
	return UpdateOne(
		bson.M{
			IdKey: t.Id,
		},
		bson.M{
			"$set": bson.M{
				StepbackDepthKey: stepbackDepth,
			},
		})
}

// SetLogServiceVersion sets the log service version used to write logs for the
// task.
func (t *Task) SetLogServiceVersion(ctx context.Context, env evergreen.Environment, version int) error {
	if t.DisplayOnly {
		return errors.New("cannot set log service version on a display task")
	}
	if t.LogServiceVersion != nil {
		return errors.New("log service version already set")
	}

<<<<<<< HEAD
	if err := env.DB().Collection(Collection).FindOneAndUpdate(
		ctx,
		bson.M{
			IdKey:                t.Id,
			LogServiceVersionKey: nil,
		},
		bson.M{
			"$set": bson.M{LogServiceVersionKey: version},
		},
		options.FindOneAndUpdate().SetReturnDocument(options.After),
	).Decode(t); err != nil {
		return errors.Wrap(err, "setting the log service version")
	}
	if t.LogServiceVersion == nil {
		return errors.New("programmatic error: failed to set previously unset log service version")
	}
	if utility.FromIntPtr(t.LogServiceVersion) != version {
		return errors.New("log service version already set")
	}
=======
	res, err := env.DB().Collection(Collection).UpdateByID(ctx, t.Id, []bson.M{
		{
			"$set": bson.M{LogServiceVersionKey: bson.M{
				"$ifNull": bson.A{
					"$" + LogServiceVersionKey,
					version,
				}},
			},
		},
	})
	if err != nil {
		return errors.Wrap(err, "setting the log service version")
	}
	if res.MatchedCount == 0 {
		return errors.New("programmatic error: task not found")
	}
	if res.ModifiedCount == 0 {
		return errors.New("log service version already set")
	}
	t.LogServiceVersion = utility.ToIntPtr(version)
>>>>>>> 0a23de3c

	return nil
}

// SetResultsInfo sets the task's test results info.
//
// Note that if failedResults is false, ResultsFailed is not set. This is
// because in cases where multiple calls to attach test results are made for a
// task, only one call needs to have a test failure for the ResultsFailed field
// to be set to true.
func (t *Task) SetResultsInfo(service string, failedResults bool) error {
	if t.DisplayOnly {
		return errors.New("cannot set results info on a display task")
	}
	if t.ResultsService != "" {
		if t.ResultsService != service {
			return errors.New("cannot use more than one test results service for a task")
		}
		if !failedResults {
			return nil
		}
	}

	t.ResultsService = service
	set := bson.M{ResultsServiceKey: service}
	if failedResults {
		t.ResultsFailed = true
		set[ResultsFailedKey] = true
	}

	return errors.WithStack(UpdateOne(ById(t.Id), bson.M{"$set": set}))
}

// HasResults returns whether the task has test results or not.
func (t *Task) HasResults() bool {
	if t.DisplayOnly && len(t.ExecutionTasks) > 0 {
		hasResults := []bson.M{{ResultsServiceKey: bson.M{"$exists": true}}, {HasCedarResultsKey: true}}
		if t.Archived {
			execTasks, err := FindByExecutionTasksAndMaxExecution(t.ExecutionTasks, t.Execution, bson.E{Key: "$or", Value: hasResults})
			if err != nil {
				grip.Error(message.WrapError(err, message.Fields{
					"message": "getting execution tasks for archived display task",
				}))
			}

			return len(execTasks) > 0
		} else {
			query := ByIds(t.ExecutionTasks)
			query["$or"] = hasResults
			execTasksWithResults, err := Count(db.Query(query))
			if err != nil {
				grip.Error(message.WrapError(err, message.Fields{
					"message": "getting count of execution tasks with results for display task",
				}))
			}

			return execTasksWithResults > 0
		}
	}

	return t.ResultsService != "" || t.HasCedarResults
}

// ActivateTask will set the ActivatedBy field to the caller and set the active state to be true.
// Also activates dependencies of the task.
func (t *Task) ActivateTask(caller string) error {
	t.ActivatedBy = caller
	t.Activated = true
	t.ActivatedTime = time.Now()

	return ActivateTasks([]Task{*t}, t.ActivatedTime, true, caller)
}

// ActivateTasks sets all given tasks to active, logs them as activated, and proceeds to activate any dependencies that were deactivated.
func ActivateTasks(tasks []Task, activationTime time.Time, updateDependencies bool, caller string) error {
	tasksToActivate := make([]Task, 0, len(tasks))
	taskIDs := make([]string, 0, len(tasks))
	for _, t := range tasks {
		// Activating an activated task is a noop.
		if t.Activated {
			continue
		}
		tasksToActivate = append(tasksToActivate, t)
		taskIDs = append(taskIDs, t.Id)
	}
	err := activateTasks(taskIDs, caller, activationTime)
	if err != nil {
		return errors.Wrap(err, "activating tasks")
	}
	logs := []event.EventLogEntry{}
	for _, t := range tasksToActivate {
		logs = append(logs, event.GetTaskActivatedEvent(t.Id, t.Execution, caller))
	}
	grip.Error(message.WrapError(event.LogManyEvents(logs), message.Fields{
		"message":  "problem logging task activated events",
		"task_ids": taskIDs,
		"caller":   caller,
	}))

	if updateDependencies {
		return ActivateDeactivatedDependencies(taskIDs, caller)
	}
	return nil
}

// ActivateTasksByIdsWithDependencies activates the given tasks and their dependencies.
func ActivateTasksByIdsWithDependencies(ids []string, caller string) error {
	q := db.Query(bson.M{
		IdKey:     bson.M{"$in": ids},
		StatusKey: evergreen.TaskUndispatched,
	})

	tasks, err := FindAll(q.WithFields(IdKey, DependsOnKey, ExecutionKey, ActivatedKey))
	if err != nil {
		return errors.Wrap(err, "getting tasks for activation")
	}
	dependOn, err := GetRecursiveDependenciesUp(tasks, nil)
	if err != nil {
		return errors.Wrap(err, "getting recursive dependencies")
	}

	if err = ActivateTasks(append(tasks, dependOn...), time.Now(), true, caller); err != nil {
		return errors.Wrap(err, "updating tasks for activation")
	}
	return nil
}

// ActivateDeactivatedDependencies activates tasks that depend on these tasks which were deactivated because a task
// they depended on was deactivated. Only activate when all their dependencies are activated or are being activated
func ActivateDeactivatedDependencies(tasks []string, caller string) error {
	taskMap := make(map[string]bool)
	for _, t := range tasks {
		taskMap[t] = true
	}

	tasksDependingOnTheseTasks, err := getRecursiveDependenciesDown(tasks, nil)
	if err != nil {
		return errors.Wrap(err, "getting recursive dependencies down")
	}

	// do a topological sort so we've dealt with
	// all a task's dependencies by the time we get up to it
	sortedDependencies, err := topologicalSort(tasksDependingOnTheseTasks)
	if err != nil {
		return errors.WithStack(err)
	}

	// get dependencies we don't have yet and add them to a map
	tasksToGet := []string{}
	depTaskMap := make(map[string]bool)
	for _, t := range sortedDependencies {
		depTaskMap[t.Id] = true

		if t.Activated || !t.DeactivatedForDependency {
			continue
		}

		for _, dep := range t.DependsOn {
			if !taskMap[dep.TaskId] && !depTaskMap[dep.TaskId] {
				tasksToGet = append(tasksToGet, dep.TaskId)
			}
		}
	}

	missingTaskMap := make(map[string]Task)
	if len(tasksToGet) > 0 {
		var missingTasks []Task
		missingTasks, err = FindAll(db.Query(bson.M{IdKey: bson.M{"$in": tasksToGet}}).WithFields(ActivatedKey))
		if err != nil {
			return errors.Wrap(err, "getting missing tasks")
		}
		for _, t := range missingTasks {
			missingTaskMap[t.Id] = t
		}
	}

	tasksToActivate := make(map[string]Task)
	for _, t := range sortedDependencies {
		if t.Activated || !t.DeactivatedForDependency {
			continue
		}

		depsSatisfied := true
		for _, dep := range t.DependsOn {
			// not being activated now
			if _, ok := tasksToActivate[dep.TaskId]; !ok && !taskMap[dep.TaskId] {
				// and not already activated
				if depTask := missingTaskMap[dep.TaskId]; !depTask.Activated {
					depsSatisfied = false
					break
				}
			}
		}
		if depsSatisfied {
			tasksToActivate[t.Id] = t
		}
	}

	if len(tasksToActivate) == 0 {
		return nil
	}

	taskIDsToActivate := make([]string, 0, len(tasksToActivate))
	for _, t := range tasksToActivate {
		taskIDsToActivate = append(taskIDsToActivate, t.Id)
	}
	_, err = UpdateAll(
		bson.M{IdKey: bson.M{"$in": taskIDsToActivate}},
		[]bson.M{
			{
				"$set": bson.M{
					ActivatedKey:                true,
					DeactivatedForDependencyKey: false,
					ActivatedByKey:              caller,
					ActivatedTimeKey:            time.Now(),
					// TODO: (EVG-20334) Remove this field and the aggregation update once old tasks without the UnattainableDependency field have TTLed.
					UnattainableDependencyKey: bson.M{"$cond": bson.M{
						"if":   bson.M{"$isArray": "$" + bsonutil.GetDottedKeyName(DependsOnKey, DependencyUnattainableKey)},
						"then": bson.M{"$anyElementTrue": "$" + bsonutil.GetDottedKeyName(DependsOnKey, DependencyUnattainableKey)},
						"else": false,
					}},
				},
			},
		},
	)
	if err != nil {
		return errors.Wrap(err, "updating activation for dependencies")
	}

	logs := []event.EventLogEntry{}
	for _, t := range tasksToActivate {
		logs = append(logs, event.GetTaskActivatedEvent(t.Id, t.Execution, caller))
	}
	grip.Error(message.WrapError(event.LogManyEvents(logs), message.Fields{
		"message":  "problem logging task activated events",
		"task_ids": taskIDsToActivate,
		"caller":   caller,
	}))

	return nil
}

func topologicalSort(tasks []Task) ([]Task, error) {
	var fromTask, toTask string
	defer func() {
		taskIds := []string{}
		for _, t := range tasks {
			taskIds = append(taskIds, t.Id)
		}
		panicErr := recovery.HandlePanicWithError(recover(), nil, "problem adding edge")
		grip.Error(message.WrapError(panicErr, message.Fields{
			"function":       "topologicalSort",
			"from_task":      fromTask,
			"to_task":        toTask,
			"original_tasks": taskIds,
		}))
	}()
	depGraph := simple.NewDirectedGraph()
	taskNodeMap := make(map[string]graph.Node)
	nodeTaskMap := make(map[int64]Task)

	for _, task := range tasks {
		node := depGraph.NewNode()
		depGraph.AddNode(node)
		nodeTaskMap[node.ID()] = task
		taskNodeMap[task.Id] = node
	}

	for _, task := range tasks {
		for _, dep := range task.DependsOn {
			fromTask = dep.TaskId
			if toNode, ok := taskNodeMap[fromTask]; ok {
				toTask = task.Id
				edge := simple.Edge{
					F: simple.Node(toNode.ID()),
					T: simple.Node(taskNodeMap[toTask].ID()),
				}
				depGraph.SetEdge(edge)
			}
		}
	}

	sorted, err := topo.Sort(depGraph)
	if err != nil {
		return nil, errors.Wrap(err, "topologically sorting dependency graph")
	}
	sortedTasks := make([]Task, 0, len(tasks))
	for _, node := range sorted {
		sortedTasks = append(sortedTasks, nodeTaskMap[node.ID()])
	}

	return sortedTasks, nil
}

// DeactivateTask will set the ActivatedBy field to the caller and set the active state to be false and deschedule the task
func (t *Task) DeactivateTask(caller string) error {
	t.ActivatedBy = caller
	t.Activated = false
	t.ScheduledTime = utility.ZeroTime

	return DeactivateTasks([]Task{*t}, true, caller)
}

func DeactivateTasks(tasks []Task, updateDependencies bool, caller string) error {
	taskIDs := make([]string, 0, len(tasks))
	for _, t := range tasks {
		if t.DisplayOnly {
			taskIDs = append(taskIDs, t.ExecutionTasks...)
		}
		taskIDs = append(taskIDs, t.Id)
	}

	_, err := UpdateAll(
		bson.M{
			IdKey: bson.M{"$in": taskIDs},
		},
		bson.M{
			"$set": bson.M{
				ActivatedKey:     false,
				ActivatedByKey:   caller,
				ScheduledTimeKey: utility.ZeroTime,
			},
		},
	)
	if err != nil {
		return errors.Wrap(err, "deactivating tasks")
	}

	logs := []event.EventLogEntry{}
	for _, t := range tasks {
		logs = append(logs, event.GetTaskDeactivatedEvent(t.Id, t.Execution, caller))
	}
	grip.Error(message.WrapError(event.LogManyEvents(logs), message.Fields{
		"message":  "problem logging task deactivated events",
		"task_ids": taskIDs,
		"caller":   caller,
	}))

	if updateDependencies {
		return DeactivateDependencies(taskIDs, caller)
	}
	return nil
}

func DeactivateDependencies(tasks []string, caller string) error {
	tasksDependingOnTheseTasks, err := getRecursiveDependenciesDown(tasks, nil)
	if err != nil {
		return errors.Wrap(err, "getting recursive dependencies down")
	}

	tasksToUpdate := make([]Task, 0, len(tasksDependingOnTheseTasks))
	taskIDsToUpdate := make([]string, 0, len(tasksDependingOnTheseTasks))
	for _, t := range tasksDependingOnTheseTasks {
		if t.Activated {
			tasksToUpdate = append(tasksToUpdate, t)
			taskIDsToUpdate = append(taskIDsToUpdate, t.Id)
		}
	}

	if len(tasksToUpdate) == 0 {
		return nil
	}

	_, err = UpdateAll(
		bson.M{
			IdKey: bson.M{"$in": taskIDsToUpdate},
		},
		bson.M{"$set": bson.M{
			ActivatedKey:                false,
			DeactivatedForDependencyKey: true,
			ScheduledTimeKey:            utility.ZeroTime,
		}},
	)
	if err != nil {
		return errors.Wrap(err, "deactivating dependencies")
	}

	logs := []event.EventLogEntry{}
	for _, t := range tasksToUpdate {
		logs = append(logs, event.GetTaskDeactivatedEvent(t.Id, t.Execution, caller))
	}
	grip.Error(message.WrapError(event.LogManyEvents(logs), message.Fields{
		"message":  "problem logging task deactivated events",
		"task_ids": taskIDsToUpdate,
		"caller":   caller,
	}))

	return nil
}

// MarkEnd handles the Task updates associated with ending a task. If the task's start time is zero
// at this time, it will set it to the finish time minus the timeout time.
func (t *Task) MarkEnd(finishTime time.Time, detail *apimodels.TaskEndDetail) error {
	// if there is no start time set, either set it to the create time
	// or set 2 hours previous to the finish time.
	if utility.IsZeroTime(t.StartTime) {
		timedOutStart := finishTime.Add(-2 * time.Hour)
		t.StartTime = timedOutStart
		if timedOutStart.Before(t.IngestTime) {
			t.StartTime = t.IngestTime
		}
	}

	t.TimeTaken = finishTime.Sub(t.StartTime)

	grip.Debug(message.Fields{
		"message":   "marking task finished",
		"task_id":   t.Id,
		"execution": t.Execution,
		"project":   t.Project,
		"details":   t.Details,
	})
	if detail.IsEmpty() {
		grip.Debug(message.Fields{
			"message":   "detail status was empty, setting to failed",
			"task_id":   t.Id,
			"execution": t.Execution,
			"project":   t.Project,
			"details":   t.Details,
		})
		detail = &apimodels.TaskEndDetail{
			Status: evergreen.TaskFailed,
		}
	}

	// record that the task has finished, in memory and in the db
	t.Status = detail.Status
	t.FinishTime = finishTime
	t.Details = *detail
	t.ContainerAllocated = false
	t.ContainerAllocatedTime = time.Time{}
	return UpdateOne(
		bson.M{
			IdKey: t.Id,
		},
		bson.M{
			"$set": bson.M{
				FinishTimeKey:         finishTime,
				StatusKey:             detail.Status,
				TimeTakenKey:          t.TimeTaken,
				DetailsKey:            detail,
				StartTimeKey:          t.StartTime,
				ContainerAllocatedKey: false,
			},
			"$unset": bson.M{
				ContainerAllocatedTimeKey: 1,
			},
		})

}

// GetDisplayStatus finds and sets DisplayStatus to the task. It should reflect
// the statuses assigned during the addDisplayStatus aggregation step.
func (t *Task) GetDisplayStatus() string {
	if t.DisplayStatus != "" {
		return t.DisplayStatus
	}
	t.DisplayStatus = t.findDisplayStatus()
	return t.DisplayStatus
}

func (t *Task) findDisplayStatus() string {
	if t.Aborted {
		return evergreen.TaskAborted
	}
	if t.Status == evergreen.TaskSucceeded {
		return evergreen.TaskSucceeded
	}
	if t.Details.Type == evergreen.CommandTypeSetup {
		return evergreen.TaskSetupFailed
	}
	if t.Details.Type == evergreen.CommandTypeSystem {
		if t.Details.TimedOut && t.Details.Description == evergreen.TaskDescriptionHeartbeat {
			return evergreen.TaskSystemUnresponse
		}
		if t.Details.TimedOut {
			return evergreen.TaskSystemTimedOut
		}
		return evergreen.TaskSystemFailed
	}
	if t.Details.TimedOut {
		return evergreen.TaskTimedOut
	}
	if t.Status == evergreen.TaskUndispatched {
		if !t.Activated {
			return evergreen.TaskUnscheduled
		}
		if t.Blocked() {
			return evergreen.TaskStatusBlocked
		}
		return evergreen.TaskWillRun
	}
	return t.Status
}

// displayTaskPriority answers the question "if there is a display task whose executions are
// in these statuses, which overall status would a user expect to see?"
// for example, if there are both successful and failed tasks, one would expect to see "failed"
func (t *Task) displayTaskPriority() int {
	switch t.GetDisplayStatus() {
	case evergreen.TaskStarted:
		return 10
	case evergreen.TaskFailed:
		return 20
	case evergreen.TaskTestTimedOut:
		return 30
	case evergreen.TaskTimedOut:
		return 40
	case evergreen.TaskSystemFailed:
		return 50
	case evergreen.TaskSystemTimedOut:
		return 60
	case evergreen.TaskSystemUnresponse:
		return 70
	case evergreen.TaskSetupFailed:
		return 80
	case evergreen.TaskUndispatched:
		return 90
	case evergreen.TaskInactive:
		return 100
	case evergreen.TaskSucceeded:
		return 110
	}
	// Note that this includes evergreen.TaskDispatched.
	return 1000
}

// Reset sets the task state to a state in which it is scheduled to re-run.
func (t *Task) Reset(ctx context.Context) error {
	return UpdateOneContext(ctx,
		bson.M{
			IdKey:       t.Id,
			StatusKey:   bson.M{"$in": evergreen.TaskCompletedStatuses},
			CanResetKey: true,
		},
		resetTaskUpdate(t),
	)
}

// ResetTasks performs the same DB updates as (*Task).Reset, but resets many
// tasks instead of a single one.
func ResetTasks(tasks []Task) error {
	if len(tasks) == 0 {
		return nil
	}
	var taskIDs []string
	for _, t := range tasks {
		taskIDs = append(taskIDs, t.Id)
	}

	if _, err := UpdateAll(
		bson.M{
			IdKey:       bson.M{"$in": taskIDs},
			StatusKey:   bson.M{"$in": evergreen.TaskCompletedStatuses},
			CanResetKey: true,
		},
		resetTaskUpdate(nil),
	); err != nil {
		return err
	}

	return nil
}

func resetTaskUpdate(t *Task) []bson.M {
	newSecret := utility.RandomString()
	now := time.Now()
	if t != nil {
		t.Activated = true
		t.ActivatedTime = now
		t.Secret = newSecret
		t.HostId = ""
		t.PodID = ""
		t.Status = evergreen.TaskUndispatched
		t.DispatchTime = utility.ZeroTime
		t.StartTime = utility.ZeroTime
		t.ScheduledTime = utility.ZeroTime
		t.FinishTime = utility.ZeroTime
		t.DependenciesMetTime = utility.ZeroTime
		t.TimeTaken = 0
		t.LastHeartbeat = utility.ZeroTime
		t.Details = apimodels.TaskEndDetail{}
		t.LogServiceVersion = nil
		t.ResultsService = ""
		t.ResultsFailed = false
		t.HasCedarResults = false
		t.ResetWhenFinished = false
		t.ResetFailedWhenFinished = false
		t.AgentVersion = ""
		t.HostCreateDetails = []HostCreateDetail{}
		t.OverrideDependencies = false
		t.ContainerAllocationAttempts = 0
		t.CanReset = false
	}
	update := []bson.M{
		{
			"$set": bson.M{
				ActivatedKey:                   true,
				ActivatedTimeKey:               now,
				SecretKey:                      newSecret,
				StatusKey:                      evergreen.TaskUndispatched,
				DispatchTimeKey:                utility.ZeroTime,
				StartTimeKey:                   utility.ZeroTime,
				ScheduledTimeKey:               utility.ZeroTime,
				FinishTimeKey:                  utility.ZeroTime,
				DependenciesMetTimeKey:         utility.ZeroTime,
				TimeTakenKey:                   0,
				LastHeartbeatKey:               utility.ZeroTime,
				ContainerAllocationAttemptsKey: 0,
				// TODO: (EVG-20334) Remove this field and the aggregation update once old tasks without the UnattainableDependency field have TTLed.
				UnattainableDependencyKey: bson.M{"$cond": bson.M{
					"if":   bson.M{"$isArray": "$" + bsonutil.GetDottedKeyName(DependsOnKey, DependencyUnattainableKey)},
					"then": bson.M{"$anyElementTrue": "$" + bsonutil.GetDottedKeyName(DependsOnKey, DependencyUnattainableKey)},
					"else": false,
				}},
			},
		},
		{
			"$unset": []string{
				DetailsKey,
				LogServiceVersionKey,
				ResultsServiceKey,
				ResultsFailedKey,
				HasCedarResultsKey,
				ResetWhenFinishedKey,
				ResetFailedWhenFinishedKey,
				AgentVersionKey,
				HostIdKey,
				PodIDKey,
				HostCreateDetailsKey,
				OverrideDependenciesKey,
				CanResetKey,
			},
		},
	}
	return update
}

// UpdateHeartbeat updates the heartbeat to be the current time
func (t *Task) UpdateHeartbeat() error {
	t.LastHeartbeat = time.Now()
	return UpdateOne(
		bson.M{
			IdKey: t.Id,
		},
		bson.M{
			"$set": bson.M{
				LastHeartbeatKey: t.LastHeartbeat,
			},
		},
	)
}

// GetRecursiveDependenciesUp returns all tasks recursively depended upon
// that are not in the original task slice (this includes earlier tasks in task groups, if applicable).
// depCache should originally be nil. We assume there are no dependency cycles.
func GetRecursiveDependenciesUp(tasks []Task, depCache map[string]Task) ([]Task, error) {
	if depCache == nil {
		depCache = make(map[string]Task)
	}
	for _, t := range tasks {
		depCache[t.Id] = t
	}

	tasksToFind := []string{}
	for _, t := range tasks {
		for _, dep := range t.DependsOn {
			if _, ok := depCache[dep.TaskId]; !ok {
				tasksToFind = append(tasksToFind, dep.TaskId)
			}
		}
		if t.IsPartOfSingleHostTaskGroup() {
			tasksInGroup, err := FindTaskGroupFromBuild(t.BuildId, t.TaskGroup)
			if err != nil {
				return nil, errors.Wrapf(err, "finding task group '%s'", t.TaskGroup)
			}
			for _, taskInGroup := range tasksInGroup {
				if taskInGroup.TaskGroupOrder < t.TaskGroupOrder {
					if _, ok := depCache[taskInGroup.Id]; !ok {
						tasksToFind = append(tasksToFind, taskInGroup.Id)
					}
				}
			}
		}
	}

	// leaf node
	if len(tasksToFind) == 0 {
		return nil, nil
	}

	deps, err := FindWithFields(ByIds(tasksToFind), IdKey, DependsOnKey, ExecutionKey, BuildIdKey, StatusKey, TaskGroupKey, ActivatedKey)
	if err != nil {
		return nil, errors.Wrap(err, "getting dependencies")
	}

	recursiveDeps, err := GetRecursiveDependenciesUp(deps, depCache)
	if err != nil {
		return nil, errors.Wrap(err, "getting recursive dependencies")
	}

	return append(deps, recursiveDeps...), nil
}

// getRecursiveDependenciesDown returns a slice containing all tasks recursively depending on tasks.
// taskMap should originally be nil.
// We assume there are no dependency cycles.
func getRecursiveDependenciesDown(tasks []string, taskMap map[string]bool) ([]Task, error) {
	if taskMap == nil {
		taskMap = make(map[string]bool)
	}
	for _, t := range tasks {
		taskMap[t] = true
	}

	// find the tasks that depend on these tasks
	query := db.Query(bson.M{
		bsonutil.GetDottedKeyName(DependsOnKey, DependencyTaskIdKey): bson.M{"$in": tasks},
	}).WithFields(IdKey, ActivatedKey, DeactivatedForDependencyKey, ExecutionKey, DependsOnKey, BuildIdKey)
	dependOnUsTasks, err := FindAll(query)
	if err != nil {
		return nil, errors.Wrap(err, "can't get dependencies")
	}

	// if the task hasn't yet been visited we need to recurse on it
	newDeps := []Task{}
	for _, t := range dependOnUsTasks {
		if !taskMap[t.Id] {
			newDeps = append(newDeps, t)
		}
	}

	// everything is aleady in the map or nothing depends on tasks
	if len(newDeps) == 0 {
		return nil, nil
	}

	newDepIDs := make([]string, 0, len(newDeps))
	for _, t := range newDeps {
		newDepIDs = append(newDepIDs, t.Id)
	}
	recurseTasks, err := getRecursiveDependenciesDown(newDepIDs, taskMap)
	if err != nil {
		return nil, errors.Wrap(err, "getting recursive dependencies")
	}

	return append(newDeps, recurseTasks...), nil
}

// MarkStart updates the task's start time and sets the status to started
func (t *Task) MarkStart(startTime time.Time) error {
	// record the start time in the in-memory task
	t.StartTime = startTime
	t.Status = evergreen.TaskStarted
	return UpdateOne(
		bson.M{
			IdKey: t.Id,
		},
		bson.M{
			"$set": bson.M{
				StatusKey:        evergreen.TaskStarted,
				LastHeartbeatKey: startTime,
				StartTimeKey:     startTime,
			},
		},
	)
}

// MarkUnscheduled marks the task as undispatched and updates it in the database
func (t *Task) MarkUnscheduled() error {
	t.Status = evergreen.TaskUndispatched
	return UpdateOne(
		bson.M{
			IdKey: t.Id,
		},
		bson.M{
			"$set": bson.M{
				StatusKey: evergreen.TaskUndispatched,
			},
		},
	)

}

// MarkUnattainableDependency updates the unattainable field for the dependency in the task's dependency list,
// and logs if the task is newly blocked.
func (t *Task) MarkUnattainableDependency(dependencyId string, unattainable bool) error {
	wasBlocked := t.Blocked()
	if err := t.updateAllMatchingDependenciesForTask(dependencyId, unattainable); err != nil {
		return errors.Wrapf(err, "updating matching dependencies for task '%s'", t.Id)
	}

	// Only want to log the task as blocked if it wasn't already blocked, and if we're not overriding dependencies.
	if !wasBlocked && unattainable && !t.OverrideDependencies {
		event.LogTaskBlocked(t.Id, t.Execution)
	}
	return nil
}

// AbortBuildTasks sets the abort flag on all tasks associated with the build which are in an abortable
func AbortBuildTasks(buildId string, reason AbortInfo) error {
	q := bson.M{
		BuildIdKey: buildId,
		StatusKey:  bson.M{"$in": evergreen.TaskInProgressStatuses},
	}
	if reason.TaskID != "" {
		q[IdKey] = bson.M{"$ne": reason.TaskID}
	}
	return errors.Wrapf(abortTasksByQuery(q, reason), "aborting tasks for build '%s'", buildId)
}

// AbortVersionTasks sets the abort flag on all tasks associated with the version which are in an
// abortable state
func AbortVersionTasks(versionId string, reason AbortInfo) error {
	q := ByVersionWithChildTasks(versionId)
	q[StatusKey] = bson.M{"$in": evergreen.TaskInProgressStatuses}
	if reason.TaskID != "" {
		q[IdKey] = bson.M{"$ne": reason.TaskID}
		// if the aborting task is part of a display task, we also don't want to mark it as aborted
		q[ExecutionTasksKey] = bson.M{"$ne": reason.TaskID}
	}
	return errors.Wrapf(abortTasksByQuery(q, reason), "aborting tasks for version '%s'", versionId)
}

func abortTasksByQuery(q bson.M, reason AbortInfo) error {
	ids, err := findAllTaskIDs(db.Query(q))
	if err != nil {
		return errors.Wrap(err, "finding updated tasks")
	}
	if len(ids) == 0 {
		return nil
	}
	_, err = UpdateAll(
		ByIds(ids),
		bson.M{"$set": bson.M{
			AbortedKey:   true,
			AbortInfoKey: reason,
		}},
	)
	if err != nil {
		return errors.Wrap(err, "setting aborted statuses")
	}
	event.LogManyTaskAbortRequests(ids, reason.User)
	return nil
}

// String represents the stringified version of a task
func (t *Task) String() (taskStruct string) {
	taskStruct += fmt.Sprintf("Id: %v\n", t.Id)
	taskStruct += fmt.Sprintf("Status: %v\n", t.Status)
	taskStruct += fmt.Sprintf("Host: %v\n", t.HostId)
	taskStruct += fmt.Sprintf("ScheduledTime: %v\n", t.ScheduledTime)
	taskStruct += fmt.Sprintf("ContainerAllocatedTime: %v\n", t.ContainerAllocatedTime)
	taskStruct += fmt.Sprintf("DispatchTime: %v\n", t.DispatchTime)
	taskStruct += fmt.Sprintf("StartTime: %v\n", t.StartTime)
	taskStruct += fmt.Sprintf("FinishTime: %v\n", t.FinishTime)
	taskStruct += fmt.Sprintf("TimeTaken: %v\n", t.TimeTaken)
	taskStruct += fmt.Sprintf("Activated: %v\n", t.Activated)
	taskStruct += fmt.Sprintf("Requester: %v\n", t.Requester)
	taskStruct += fmt.Sprintf("PredictedDuration: %v\n", t.DurationPrediction)

	return
}

// Insert writes the task to the db.
func (t *Task) Insert() error {
	return db.Insert(Collection, t)
}

// Archive modifies the current execution of the task so that it is no longer
// considered the latest execution. This task execution is inserted
// into the old_tasks collection. If this is a display task, its execution tasks
// are also archived.
func (t *Task) Archive() error {
	if !utility.StringSliceContains(evergreen.TaskCompletedStatuses, t.Status) {
		return nil
	}
	if t.DisplayOnly && len(t.ExecutionTasks) > 0 {
		return errors.Wrapf(ArchiveMany([]Task{*t}), "archiving display task '%s'", t.Id)
	} else {
		// Archiving a single task.
		archiveTask := t.makeArchivedTask()
		err := db.Insert(OldCollection, archiveTask)
		if err != nil && !db.IsDuplicateKey(err) {
			return errors.Wrap(err, "inserting archived task into old tasks")
		}
		t.Aborted = false
		err = UpdateOne(
			bson.M{
				IdKey:     t.Id,
				StatusKey: bson.M{"$in": evergreen.TaskCompletedStatuses},
				"$or": []bson.M{
					{
						CanResetKey: bson.M{"$exists": false},
					},
					{
						CanResetKey: false,
					},
				},
			},
			updateDisplayTasksAndTasksExpression,
		)
		// return nil if the task has already been archived
		if adb.ResultsNotFound(err) {
			return nil
		}
		return errors.Wrap(err, "updating task")
	}
}

// ArchiveMany accepts tasks and display tasks (no execution tasks). The function
// expects that each one is going to be archived and progressed to the next execution.
// For execution tasks in display tasks, it will properly account for archiving
// only tasks that should be if failed.
func ArchiveMany(tasks []Task) error {
	allTaskIds := []string{}          // Contains all tasks and display tasks IDs
	execTaskIds := []string{}         // Contains all exec tasks IDs
	toUpdateExecTaskIds := []string{} // Contains all exec tasks IDs that should update and have new execution
	archivedTasks := []interface{}{}  // Contains all archived tasks (task, display, and execution). Created by Task.makeArchivedTask()

	for _, t := range tasks {
		if !utility.StringSliceContains(evergreen.TaskCompletedStatuses, t.Status) {
			continue
		}
		allTaskIds = append(allTaskIds, t.Id)
		archivedTasks = append(archivedTasks, t.makeArchivedTask())
		if t.DisplayOnly && len(t.ExecutionTasks) > 0 {
			var execTasks []Task
			var err error

			if t.IsRestartFailedOnly() {
				execTasks, err = Find(FailedTasksByIds(t.ExecutionTasks))
			} else {
				execTasks, err = FindAll(db.Query(ByIdsAndStatus(t.ExecutionTasks, evergreen.TaskCompletedStatuses)))
			}

			if err != nil {
				return errors.Wrapf(err, "finding execution tasks for display task '%s'", t.Id)
			}
			execTaskIds = append(execTaskIds, t.ExecutionTasks...)
			for _, et := range execTasks {
				if !utility.StringSliceContains(evergreen.TaskCompletedStatuses, et.Status) {
					grip.Debug(message.Fields{
						"message":   "execution task is in incomplete state, skipping archiving",
						"task_id":   et.Id,
						"execution": et.Execution,
						"func":      "ArchiveMany",
					})
					continue
				}
				archivedTasks = append(archivedTasks, et.makeArchivedTask())
				toUpdateExecTaskIds = append(toUpdateExecTaskIds, et.Id)
			}
		}
	}

	grip.DebugWhen(len(utility.UniqueStrings(allTaskIds)) != len(allTaskIds), message.Fields{
		"ticket":           "EVG-17261",
		"message":          "archiving same task multiple times",
		"tasks_to_archive": allTaskIds,
	})

	return archiveAll(allTaskIds, execTaskIds, toUpdateExecTaskIds, archivedTasks)
}

// archiveAll takes in:
// - taskIds                : All tasks and display tasks IDs
// - execTaskIds            : All execution task IDs
// - toRestartExecTaskIds   : All execution task IDs for execution tasks that will be archived/restarted
// - archivedTasks          : All archived tasks created by Task.makeArchivedTask()
func archiveAll(taskIds, execTaskIds, toRestartExecTaskIds []string, archivedTasks []interface{}) error {
	mongoClient := evergreen.GetEnvironment().Client()
	ctx, cancel := evergreen.GetEnvironment().Context()
	defer cancel()
	session, err := mongoClient.StartSession()
	if err != nil {
		return errors.Wrap(err, "starting DB session")
	}
	defer session.EndSession(ctx)

	txFunc := func(sessCtx mongo.SessionContext) (interface{}, error) {
		var err error
		if len(archivedTasks) > 0 {
			oldTaskColl := evergreen.GetEnvironment().DB().Collection(OldCollection)
			_, err = oldTaskColl.InsertMany(sessCtx, archivedTasks)
			if err != nil && !db.IsDuplicateKey(err) {
				return nil, errors.Wrap(err, "archiving tasks")
			}
		}
		if len(taskIds) > 0 {
			_, err = evergreen.GetEnvironment().DB().Collection(Collection).UpdateMany(sessCtx,
				bson.M{
					IdKey:     bson.M{"$in": taskIds},
					StatusKey: bson.M{"$in": evergreen.TaskCompletedStatuses},
					"$or": []bson.M{
						{
							CanResetKey: bson.M{"$exists": false},
						},
						{
							CanResetKey: false,
						},
					},
				},
				updateDisplayTasksAndTasksExpression,
			)
			if err != nil {
				return nil, errors.Wrap(err, "archiving tasks")
			}
		}
		if len(execTaskIds) > 0 {
			_, err = evergreen.GetEnvironment().DB().Collection(Collection).UpdateMany(sessCtx,
				bson.M{IdKey: bson.M{"$in": execTaskIds}}, // Query all execution tasks
				bson.A{ // Pipeline
					bson.M{"$set": bson.M{ // Sets LatestParentExecution (LPE) = LPE + 1
						LatestParentExecutionKey: bson.M{"$add": bson.A{
							"$" + LatestParentExecutionKey, 1,
						}},
					}},
				})

			if err != nil {
				return nil, errors.Wrap(err, "updating latest parent executions")
			}

			// Call to update all tasks that are actually restarting
			_, err = evergreen.GetEnvironment().DB().Collection(Collection).UpdateMany(sessCtx,
				bson.M{IdKey: bson.M{"$in": toRestartExecTaskIds}}, // Query all archiving/restarting execution tasks
				bson.A{ // Pipeline
					bson.M{"$set": bson.M{ // Execution = LPE
						ExecutionKey: "$" + LatestParentExecutionKey,
						CanResetKey:  true,
					}},
					bson.M{"$unset": bson.A{
						AbortedKey,
						AbortInfoKey,
						OverrideDependenciesKey,
					}}})

			return nil, errors.Wrap(err, "updating restarting exec tasks")
		}
		return nil, errors.Wrap(err, "updating tasks")
	}

	_, err = session.WithTransaction(ctx, txFunc)

	return errors.Wrap(err, "archiving execution tasks and updating execution tasks")
}

func (t *Task) makeArchivedTask() *Task {
	archiveTask := *t
	archiveTask.Id = MakeOldID(t.Id, t.Execution)
	archiveTask.OldTaskId = t.Id
	archiveTask.Archived = true

	return &archiveTask
}

// Aggregation

// PopulateTestResults populates the task's LocalTestResults field with any
// test results the task may have. If the results are already populated, this
// function no-ops.
func (t *Task) PopulateTestResults() error {
	if len(t.LocalTestResults) > 0 {
		return nil
	}

	env := evergreen.GetEnvironment()
	ctx, cancel := env.Context()
	defer cancel()

	taskTestResults, err := t.GetTestResults(ctx, env, nil)
	if err != nil {
		return errors.Wrap(err, "populating test results")
	}
	t.LocalTestResults = taskTestResults.Results

	return nil
}

// GetTestResults returns the task's test results filtered, sorted, and
// paginated as specified by the optional filter options.
func (t *Task) GetTestResults(ctx context.Context, env evergreen.Environment, filterOpts *testresult.FilterOptions) (testresult.TaskTestResults, error) {
	taskOpts, err := t.CreateTestResultsTaskOptions()
	if err != nil {
		return testresult.TaskTestResults{}, errors.Wrap(err, "creating test results task options")
	}
	if len(taskOpts) == 0 {
		return testresult.TaskTestResults{}, nil
	}

	return testresult.GetMergedTaskTestResults(ctx, env, taskOpts, filterOpts)
}

// GetTestResultsStats returns basic statistics of the task's test results.
func (t *Task) GetTestResultsStats(ctx context.Context, env evergreen.Environment) (testresult.TaskTestResultsStats, error) {
	taskOpts, err := t.CreateTestResultsTaskOptions()
	if err != nil {
		return testresult.TaskTestResultsStats{}, errors.Wrap(err, "creating test results task options")
	}
	if len(taskOpts) == 0 {
		return testresult.TaskTestResultsStats{}, nil
	}

	return testresult.GetMergedTaskTestResultsStats(ctx, env, taskOpts)
}

// GetTestResultsStats returns a sample of test names (up to 10) that failed in
// the task. If the task does not have any results or does not have any failing
// tests, a nil slice is returned.
func (t *Task) GetFailedTestSample(ctx context.Context, env evergreen.Environment) ([]string, error) {
	taskOpts, err := t.CreateTestResultsTaskOptions()
	if err != nil {
		return nil, errors.Wrap(err, "creating test results task options")
	}
	if len(taskOpts) == 0 {
		return nil, nil
	}

	return testresult.GetMergedFailedTestSample(ctx, env, taskOpts)
}

// CreateTestResultsTaskOptions returns the options required for fetching test
// results for the task.
//
// Calling this function explicitly is typically not necessary. In cases where
// additional tasks are required for fetching test results, such as when
// sorting results by some base status, using this function to populate those
// task options is useful.
func (t *Task) CreateTestResultsTaskOptions() ([]testresult.TaskOptions, error) {
	var taskOpts []testresult.TaskOptions
	if t.DisplayOnly && len(t.ExecutionTasks) > 0 {
		var (
			execTasksWithResults []Task
			err                  error
		)
		hasResults := []bson.M{{ResultsServiceKey: bson.M{"$exists": true}}, {HasCedarResultsKey: true}}
		if t.Archived {
			execTasksWithResults, err = FindByExecutionTasksAndMaxExecution(t.ExecutionTasks, t.Execution, bson.E{Key: "$or", Value: hasResults})
		} else {
			query := ByIds(t.ExecutionTasks)
			query["$or"] = hasResults
			execTasksWithResults, err = FindWithFields(query, ExecutionKey, ResultsServiceKey, HasCedarResultsKey)
		}
		if err != nil {
			return nil, errors.Wrap(err, "getting execution tasks for display task")
		}

		for _, execTask := range execTasksWithResults {
			taskID := execTask.Id
			if execTask.Archived {
				taskID = execTask.OldTaskId
			}
			taskOpts = append(taskOpts, testresult.TaskOptions{
				TaskID:         taskID,
				Execution:      execTask.Execution,
				ResultsService: execTask.ResultsService,
			})
		}
	} else if t.HasResults() {
		taskID := t.Id
		if t.Archived {
			taskID = t.OldTaskId
		}
		taskOpts = append(taskOpts, testresult.TaskOptions{
			TaskID:         taskID,
			Execution:      t.Execution,
			ResultsService: t.ResultsService,
		})
	}

	return taskOpts, nil
}

// SetResetWhenFinished requests that a display task or single-host task group
// reset itself when finished. Will mark itself as system failed.
func (t *Task) SetResetWhenFinished() error {
	if t.ResetWhenFinished {
		return nil
	}
	t.ResetWhenFinished = true
	return UpdateOne(
		bson.M{
			IdKey: t.Id,
		},
		bson.M{
			"$set": bson.M{
				ResetWhenFinishedKey: true,
			},
		},
	)
}

// SetResetFailedWhenFinished requests that a display task
// only restarts failed tasks.
func (t *Task) SetResetFailedWhenFinished() error {
	if t.ResetFailedWhenFinished {
		return nil
	}
	t.ResetFailedWhenFinished = true
	return UpdateOne(
		bson.M{
			IdKey: t.Id,
		},
		bson.M{
			"$set": bson.M{
				ResetFailedWhenFinishedKey: true,
			},
		},
	)
}

// FindHostSchedulable finds all tasks that can be scheduled for a distro
// primary queue.
func FindHostSchedulable(ctx context.Context, distroID string) ([]Task, error) {
	query := schedulableHostTasksQuery()

	if err := addApplicableDistroFilter(ctx, distroID, DistroIdKey, query); err != nil {
		return nil, errors.WithStack(err)
	}

	return Find(query)
}

func addApplicableDistroFilter(ctx context.Context, id string, fieldName string, query bson.M) error {
	if id == "" {
		return nil
	}

	aliases, err := distro.FindApplicableDistroIDs(ctx, id)
	if err != nil {
		return errors.WithStack(err)
	}

	if len(aliases) == 1 {
		query[fieldName] = aliases[0]
	} else {
		query[fieldName] = bson.M{"$in": aliases}
	}

	return nil
}

// FindHostSchedulableForAlias finds all tasks that can be scheduled for a
// distro secondary queue.
func FindHostSchedulableForAlias(ctx context.Context, id string) ([]Task, error) {
	q := schedulableHostTasksQuery()

	if err := addApplicableDistroFilter(ctx, id, SecondaryDistrosKey, q); err != nil {
		return nil, errors.WithStack(err)
	}

	// Single-host task groups can't be put in an alias queue, because it can
	// cause a race when assigning tasks to hosts where the tasks in the task
	// group might be assigned to different hosts.
	q[TaskGroupMaxHostsKey] = bson.M{"$ne": 1}

	return FindAll(db.Query(q))
}

func (t *Task) IsPartOfSingleHostTaskGroup() bool {
	return t.TaskGroup != "" && t.TaskGroupMaxHosts == 1
}

func (t *Task) IsPartOfDisplay() bool {
	// if display task ID is nil, we need to check manually if we have an execution task
	if t.DisplayTaskId == nil {
		dt, err := t.GetDisplayTask()
		if err != nil {
			grip.Error(message.WrapError(err, message.Fields{
				"message":        "unable to get display task",
				"execution_task": t.Id,
			}))
			return false
		}
		return dt != nil
	}

	return utility.FromStringPtr(t.DisplayTaskId) != ""
}

func (t *Task) GetDisplayTask() (*Task, error) {
	if t.DisplayTask != nil {
		return t.DisplayTask, nil
	}
	dtId := utility.FromStringPtr(t.DisplayTaskId)
	if t.DisplayTaskId != nil && dtId == "" {
		// display task ID is explicitly set to empty if it's not a display task
		return nil, nil
	}
	var dt *Task
	var err error
	if t.Archived {
		if dtId != "" {
			dt, err = FindOneOldByIdAndExecution(dtId, t.Execution)
		} else {
			dt, err = FindOneOld(ByExecutionTask(t.OldTaskId))
			if dt != nil {
				dtId = dt.OldTaskId // save the original task ID to cache
			}
		}
	} else {
		if dtId != "" {
			dt, err = FindOneId(dtId)
		} else {
			dt, err = FindOne(db.Query(ByExecutionTask(t.Id)))
			if dt != nil {
				dtId = dt.Id
			}
		}
	}
	if err != nil {
		return nil, err
	}

	if t.DisplayTaskId == nil {
		// Cache display task ID for future use. If we couldn't find the display task,
		// we cache the empty string to show that it doesn't exist.
		grip.Error(message.WrapError(t.SetDisplayTaskID(dtId), message.Fields{
			"message":         "failed to cache display task ID for task",
			"task_id":         t.Id,
			"display_task_id": dtId,
		}))
	}

	t.DisplayTask = dt
	return dt, nil
}

// GetAllDependencies returns all the dependencies the tasks in taskIDs rely on
func GetAllDependencies(taskIDs []string, taskMap map[string]*Task) ([]Dependency, error) {
	// fill in the gaps in taskMap
	tasksToFetch := []string{}
	for _, tID := range taskIDs {
		if _, ok := taskMap[tID]; !ok {
			tasksToFetch = append(tasksToFetch, tID)
		}
	}
	missingTaskMap := make(map[string]*Task)
	if len(tasksToFetch) > 0 {
		missingTasks, err := FindAll(db.Query(ByIds(tasksToFetch)).WithFields(DependsOnKey))
		if err != nil {
			return nil, errors.Wrap(err, "getting tasks missing from map")
		}
		if missingTasks == nil {
			return nil, errors.New("no missing tasks found")
		}
		for i, t := range missingTasks {
			missingTaskMap[t.Id] = &missingTasks[i]
		}
	}

	// extract the set of dependencies
	depSet := make(map[Dependency]bool)
	for _, tID := range taskIDs {
		t, ok := taskMap[tID]
		if !ok {
			t, ok = missingTaskMap[tID]
		}
		if !ok {
			return nil, errors.Errorf("task '%s' does not exist", tID)
		}
		for _, dep := range t.DependsOn {
			depSet[dep] = true
		}
	}

	deps := make([]Dependency, 0, len(depSet))
	for dep := range depSet {
		deps = append(deps, dep)
	}

	return deps, nil
}

func (t *Task) FetchExpectedDuration() util.DurationStats {
	if t.DurationPrediction.TTL == 0 {
		t.DurationPrediction.TTL = utility.JitterInterval(predictionTTL)
	}

	if t.DurationPrediction.Value == 0 && t.ExpectedDuration != 0 {
		// this is probably just backfill, if we have an
		// expected duration, let's assume it was collected
		// before now slightly.
		t.DurationPrediction.Value = t.ExpectedDuration
		t.DurationPrediction.CollectedAt = time.Now().Add(-time.Minute)

		if err := t.cacheExpectedDuration(); err != nil {
			grip.Error(message.WrapError(err, message.Fields{
				"task":    t.Id,
				"message": "caching expected duration",
			}))
		}

		return util.DurationStats{Average: t.ExpectedDuration, StdDev: t.ExpectedDurationStdDev}
	}

	refresher := func(previous util.DurationStats) (util.DurationStats, bool) {
		defaultVal := util.DurationStats{Average: defaultTaskDuration, StdDev: 0}
		vals, err := getExpectedDurationsForWindow(t.DisplayName, t.Project, t.BuildVariant,
			time.Now().Add(-taskCompletionEstimateWindow), time.Now())
		grip.Notice(message.WrapError(err, message.Fields{
			"name":      t.DisplayName,
			"id":        t.Id,
			"project":   t.Project,
			"variant":   t.BuildVariant,
			"operation": "fetching expected duration, expect stale scheduling data",
		}))
		if err != nil {
			return defaultVal, false
		}

		if len(vals) != 1 {
			if previous.Average == 0 {
				return defaultVal, true
			}

			return previous, true
		}

		avg := time.Duration(vals[0].ExpectedDuration)
		if avg == 0 {
			return defaultVal, true
		}
		stdDev := time.Duration(vals[0].StdDev)
		return util.DurationStats{Average: avg, StdDev: stdDev}, true
	}

	grip.Error(message.WrapError(t.DurationPrediction.SetRefresher(refresher), message.Fields{
		"message": "problem setting cached value refresher",
		"cause":   "programmer error",
	}))

	stats, ok := t.DurationPrediction.Get()
	if ok {
		if err := t.cacheExpectedDuration(); err != nil {
			grip.Error(message.WrapError(err, message.Fields{
				"task":    t.Id,
				"message": "caching expected duration",
			}))
		}
	}
	t.ExpectedDuration = stats.Average
	t.ExpectedDurationStdDev = stats.StdDev

	return stats
}

// TaskStatusCount holds counts for task statuses
type TaskStatusCount struct {
	Succeeded    int `json:"succeeded"`
	Failed       int `json:"failed"`
	Started      int `json:"started"`
	Undispatched int `json:"undispatched"`
	Inactive     int `json:"inactive"`
	Dispatched   int `json:"dispatched"`
	TimedOut     int `json:"timed_out"`
}

func (tsc *TaskStatusCount) IncrementStatus(status string, statusDetails apimodels.TaskEndDetail) {
	switch status {
	case evergreen.TaskSucceeded:
		tsc.Succeeded++
	case evergreen.TaskFailed, evergreen.TaskSetupFailed:
		if statusDetails.TimedOut && statusDetails.Description == evergreen.TaskDescriptionHeartbeat {
			tsc.TimedOut++
		} else {
			tsc.Failed++
		}
	case evergreen.TaskStarted, evergreen.TaskDispatched:
		tsc.Started++
	case evergreen.TaskUndispatched:
		tsc.Undispatched++
	case evergreen.TaskInactive:
		tsc.Inactive++
	}
}

const jqlBFQuery = "(project in (%v)) and ( %v ) order by updatedDate desc"

// Generates a jira JQL string from the task
// When we search in jira for a task we search in the specified JIRA project
// If there are any test results, then we only search by test file
// name of all of the failed tests.
// Otherwise we search by the task name.
func (t *Task) GetJQL(searchProjects []string) string {
	var jqlParts []string
	var jqlClause string
	for _, testResult := range t.LocalTestResults {
		if testResult.Status == evergreen.TestFailedStatus {
			fileParts := eitherSlash.Split(testResult.TestName, -1)
			jqlParts = append(jqlParts, fmt.Sprintf("text~\"%v\"", util.EscapeJQLReservedChars(fileParts[len(fileParts)-1])))
		}
	}
	if jqlParts != nil {
		jqlClause = strings.Join(jqlParts, " or ")
	} else {
		jqlClause = fmt.Sprintf("text~\"%v\"", util.EscapeJQLReservedChars(t.DisplayName))
	}

	return fmt.Sprintf(jqlBFQuery, strings.Join(searchProjects, ", "), jqlClause)
}

// Blocked returns if a task cannot run given the state of the task
func (t *Task) Blocked() bool {
	if t.OverrideDependencies {
		return false
	}

	for _, dependency := range t.DependsOn {
		if dependency.Unattainable {
			return true
		}
	}
	return false
}

// WillRun returns true if the task will run eventually, but has not started
// running yet. This is logically equivalent to evergreen.TaskWillRun from
// (Task).GetDisplayStatus.
func (t *Task) WillRun() bool {
	return t.Status == evergreen.TaskUndispatched && t.Activated && !t.Blocked()
}

// IsUnscheduled returns true if a task is unscheduled and will not run. This is
// logically equivalent to evergreen.TaskUnscheduled from
// (Task).GetDisplayStatus.
func (t *Task) IsUnscheduled() bool {
	return t.Status == evergreen.TaskUndispatched && !t.Activated
}

// IsInProgress returns true if the task has been dispatched and is about to
// run, or is already running.
func (t *Task) IsInProgress() bool {
	return utility.StringSliceContains(evergreen.TaskInProgressStatuses, t.Status)
}

func (t *Task) BlockedState(dependencies map[string]*Task) (string, error) {
	if t.Blocked() {
		return evergreen.TaskStatusBlocked, nil
	}

	for _, dep := range t.DependsOn {
		depTask, ok := dependencies[dep.TaskId]
		if !ok {
			continue
		}
		if !t.SatisfiesDependency(depTask) {
			return evergreen.TaskStatusPending, nil
		}
	}

	return "", nil
}

// CircularDependencies detects if any tasks in this version are part of a dependency cycle
// Note that it does not check inter-version dependencies, because only evergreen can add those
func (t *Task) CircularDependencies() error {
	var err error
	tasksWithDeps, err := FindAllTasksFromVersionWithDependencies(t.Version)
	if err != nil {
		return errors.Wrap(err, "finding tasks with dependencies")
	}
	if len(tasksWithDeps) == 0 {
		return nil
	}
	dependencyMap := map[string][]string{}
	for _, versionTask := range tasksWithDeps {
		for _, dependency := range versionTask.DependsOn {
			dependencyMap[versionTask.Id] = append(dependencyMap[versionTask.Id], dependency.TaskId)
		}
	}
	catcher := grip.NewBasicCatcher()
	cycles := tarjan.Connections(dependencyMap)
	for _, cycle := range cycles {
		if len(cycle) > 1 {
			catcher.Errorf("dependency cycle detected: %s", strings.Join(cycle, ","))
		}
	}
	return catcher.Resolve()
}

func (t *Task) ToTaskNode() TaskNode {
	return TaskNode{
		Name:    t.DisplayName,
		Variant: t.BuildVariant,
		ID:      t.Id,
	}
}

func AnyActiveTasks(tasks []Task) bool {
	for _, t := range tasks {
		if t.Activated {
			return true
		}
	}
	return false
}

func TaskSliceToMap(tasks []Task) map[string]Task {
	taskMap := make(map[string]Task, len(tasks))
	for _, t := range tasks {
		taskMap[t.Id] = t
	}

	return taskMap
}

func GetLatestExecution(taskId string) (int, error) {
	var t *Task
	var err error
	t, err = FindOneId(taskId)
	if err != nil {
		return -1, err
	}
	if t == nil {
		pieces := strings.Split(taskId, "_")
		pieces = pieces[:len(pieces)-1]
		taskId = strings.Join(pieces, "_")
		t, err = FindOneId(taskId)
		if err != nil {
			return -1, errors.Wrap(err, "getting task")
		}
	}
	if t == nil {
		return -1, errors.Errorf("task '%s' not found", taskId)
	}
	return t.Execution, nil
}

// GetTimeSpent returns the total time_taken and makespan of tasks
func GetTimeSpent(tasks []Task) (time.Duration, time.Duration) {
	var timeTaken time.Duration
	earliestStartTime := utility.MaxTime
	latestFinishTime := utility.ZeroTime
	for _, t := range tasks {
		if t.DisplayOnly {
			continue
		}
		timeTaken += t.TimeTaken
		if !utility.IsZeroTime(t.StartTime) && t.StartTime.Before(earliestStartTime) {
			earliestStartTime = t.StartTime
		}
		if t.FinishTime.After(latestFinishTime) {
			latestFinishTime = t.FinishTime
		}
	}

	if earliestStartTime == utility.MaxTime || latestFinishTime == utility.ZeroTime {
		return 0, 0
	}

	return timeTaken, latestFinishTime.Sub(earliestStartTime)
}

// GetFormattedTimeSpent returns the total time_taken and makespan of tasks as a formatted string
func GetFormattedTimeSpent(tasks []Task) (string, string) {
	timeTaken, makespan := GetTimeSpent(tasks)

	t := timeTaken.Round(time.Second).String()
	m := makespan.Round(time.Second).String()

	return formatDuration(t), formatDuration(m)
}

func formatDuration(duration string) string {
	regex := regexp.MustCompile(`\d*[dhms]`)
	return strings.TrimSpace(regex.ReplaceAllStringFunc(duration, func(m string) string {
		return m + " "
	}))
}

type TasksSortOrder struct {
	Key   string
	Order int
}

type GetTasksByProjectAndCommitOptions struct {
	Project        string
	CommitHash     string
	StartingTaskId string
	Status         string
	VariantName    string
	VariantRegex   string
	TaskName       string
	Limit          int
}

func AddParentDisplayTasks(tasks []Task) ([]Task, error) {
	if len(tasks) == 0 {
		return tasks, nil
	}
	taskIDs := []string{}
	tasksCopy := tasks
	for _, t := range tasks {
		taskIDs = append(taskIDs, t.Id)
	}
	parents, err := FindAll(db.Query(ByExecutionTasks(taskIDs)))
	if err != nil {
		return nil, errors.Wrap(err, "finding parent display tasks")
	}
	childrenToParents := map[string]*Task{}
	for i, dt := range parents {
		for _, et := range dt.ExecutionTasks {
			childrenToParents[et] = &parents[i]
		}
	}
	for i, t := range tasksCopy {
		if childrenToParents[t.Id] != nil {
			t.DisplayTask = childrenToParents[t.Id]
			tasksCopy[i] = t
		}
	}
	return tasksCopy, nil
}

// UpdateDependsOn appends new dependencies to tasks that already depend on this task
// if the task does not explicitly omit having generated tasks as dependencies
func (t *Task) UpdateDependsOn(status string, newDependencyIDs []string) error {
	newDependencies := make([]Dependency, 0, len(newDependencyIDs))
	for _, depID := range newDependencyIDs {
		if depID == t.Id {
			grip.Error(message.Fields{
				"message": "task is attempting to add a dependency on itself, skipping this dependency",
				"task_id": t.Id,
				"stack":   string(debug.Stack()),
			})
			continue
		}

		newDependencies = append(newDependencies, Dependency{
			TaskId: depID,
			Status: status,
		})
	}

	_, err := UpdateAll(
		bson.M{
			DependsOnKey: bson.M{"$elemMatch": bson.M{
				DependencyTaskIdKey:             t.Id,
				DependencyStatusKey:             status,
				DependencyOmitGeneratedTasksKey: bson.M{"$ne": true},
			}},
		},
		bson.M{"$push": bson.M{DependsOnKey: bson.M{"$each": newDependencies}}},
	)

	return errors.Wrap(err, "updating dependencies")
}

func (t *Task) SetTaskGroupInfo() error {
	return errors.WithStack(UpdateOne(bson.M{IdKey: t.Id},
		bson.M{"$set": bson.M{
			TaskGroupOrderKey:    t.TaskGroupOrder,
			TaskGroupMaxHostsKey: t.TaskGroupMaxHosts,
		}}))
}

func (t *Task) SetDisplayTaskID(id string) error {
	t.DisplayTaskId = utility.ToStringPtr(id)
	return errors.WithStack(UpdateOne(bson.M{IdKey: t.Id},
		bson.M{"$set": bson.M{
			DisplayTaskIdKey: id,
		}}))
}

func (t *Task) SetNumDependents() error {
	update := bson.M{
		"$set": bson.M{
			NumDepsKey: t.NumDependents,
		},
	}
	if t.NumDependents == 0 {
		update = bson.M{"$unset": bson.M{
			NumDepsKey: "",
		}}
	}
	return UpdateOne(bson.M{
		IdKey: t.Id,
	}, update)
}

func AddDisplayTaskIdToExecTasks(displayTaskId string, execTasksToUpdate []string) error {
	if len(execTasksToUpdate) == 0 {
		return nil
	}
	_, err := UpdateAll(bson.M{
		IdKey: bson.M{"$in": execTasksToUpdate},
	},
		bson.M{"$set": bson.M{
			DisplayTaskIdKey: displayTaskId,
		}},
	)
	return err
}

func AddExecTasksToDisplayTask(displayTaskId string, execTasks []string, displayTaskActivated bool) error {
	if len(execTasks) == 0 {
		return nil
	}
	update := bson.M{"$addToSet": bson.M{
		ExecutionTasksKey: bson.M{"$each": execTasks},
	}}

	if displayTaskActivated {
		// verify that the display task isn't already activated
		dt, err := FindOneId(displayTaskId)
		if err != nil {
			return errors.Wrap(err, "getting display task")
		}
		if dt == nil {
			return errors.Errorf("display task not found")
		}
		if !dt.Activated {
			update["$set"] = bson.M{
				ActivatedKey:     true,
				ActivatedTimeKey: time.Now(),
			}
		}
	}

	return UpdateOne(
		bson.M{IdKey: displayTaskId},
		update,
	)
}

// in the process of aborting and will eventually reset themselves.
func (t *Task) FindAbortingAndResettingDependencies() ([]Task, error) {
	recursiveDeps, err := GetRecursiveDependenciesUp([]Task{*t}, map[string]Task{})
	if err != nil {
		return nil, errors.Wrap(err, "getting recursive parent dependencies")
	}
	var taskIDs []string
	for _, dep := range recursiveDeps {
		taskIDs = append(taskIDs, dep.Id)
	}
	if len(taskIDs) == 0 {
		return nil, nil
	}

	// GetRecursiveDependenciesUp only populates a subset of the task's
	// in-memory fields, so query for them again with the necessary keys.
	q := db.Query(bson.M{
		IdKey:      bson.M{"$in": taskIDs},
		AbortedKey: true,
		"$or": []bson.M{
			{ResetWhenFinishedKey: true},
			{ResetFailedWhenFinishedKey: true},
		},
	})
	return FindAll(q)
}<|MERGE_RESOLUTION|>--- conflicted
+++ resolved
@@ -1453,27 +1453,6 @@
 		return errors.New("log service version already set")
 	}
 
-<<<<<<< HEAD
-	if err := env.DB().Collection(Collection).FindOneAndUpdate(
-		ctx,
-		bson.M{
-			IdKey:                t.Id,
-			LogServiceVersionKey: nil,
-		},
-		bson.M{
-			"$set": bson.M{LogServiceVersionKey: version},
-		},
-		options.FindOneAndUpdate().SetReturnDocument(options.After),
-	).Decode(t); err != nil {
-		return errors.Wrap(err, "setting the log service version")
-	}
-	if t.LogServiceVersion == nil {
-		return errors.New("programmatic error: failed to set previously unset log service version")
-	}
-	if utility.FromIntPtr(t.LogServiceVersion) != version {
-		return errors.New("log service version already set")
-	}
-=======
 	res, err := env.DB().Collection(Collection).UpdateByID(ctx, t.Id, []bson.M{
 		{
 			"$set": bson.M{LogServiceVersionKey: bson.M{
@@ -1494,7 +1473,6 @@
 		return errors.New("log service version already set")
 	}
 	t.LogServiceVersion = utility.ToIntPtr(version)
->>>>>>> 0a23de3c
 
 	return nil
 }
