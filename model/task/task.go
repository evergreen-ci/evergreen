package task

import (
	"context"
	"encoding/json"
	"fmt"
	"net/url"
	"regexp"
	"strings"
	"time"

	"github.com/evergreen-ci/evergreen"
	"github.com/evergreen-ci/evergreen/apimodels"
	"github.com/evergreen-ci/evergreen/db"
	mgobson "github.com/evergreen-ci/evergreen/db/mgo/bson"
	"github.com/evergreen-ci/evergreen/model/annotations"
	"github.com/evergreen-ci/evergreen/model/distro"
	"github.com/evergreen-ci/evergreen/model/event"
	"github.com/evergreen-ci/evergreen/model/testresult"
	"github.com/evergreen-ci/evergreen/util"
	"github.com/evergreen-ci/tarjan"
	"github.com/evergreen-ci/utility"
	"github.com/mongodb/anser/bsonutil"
	adb "github.com/mongodb/anser/db"
	"github.com/mongodb/grip"
	"github.com/mongodb/grip/message"
	"github.com/pkg/errors"
	"go.mongodb.org/mongo-driver/bson"
	"go.mongodb.org/mongo-driver/mongo"
	"go.mongodb.org/mongo-driver/mongo/options"
	"gonum.org/v1/gonum/graph"
	"gonum.org/v1/gonum/graph/simple"
	"gonum.org/v1/gonum/graph/topo"
)

const (
	dependencyKey = "dependencies"

	// tasks should be unscheduled after ~a week
	UnschedulableThreshold = 7 * 24 * time.Hour

	// indicates the window of completed tasks we want to use in computing
	// average task duration. By default we use tasks that have
	// completed within the last 7 days
	taskCompletionEstimateWindow = 24 * 7 * time.Hour

	// if we have no data on a given task, default to 10 minutes so we
	// have some new hosts spawned
	defaultTaskDuration = 10 * time.Minute

	// length of time to cache the expected duration in the task document
	predictionTTL = 8 * time.Hour
)

var (
	// A regex that matches either / or \ for splitting directory paths
	// on either windows or linux paths.
	eitherSlash *regexp.Regexp = regexp.MustCompile(`[/\\]`)
)

type Task struct {
	Id     string `bson:"_id" json:"id"`
	Secret string `bson:"secret" json:"secret"`

	// time information for task
	// Create - the creation time for the task, derived from the commit time or the patch creation time.
	// Dispatch - the time the task runner starts up the agent on the host.
	// Scheduled - the time the task is scheduled.
	// Start - the time the agent starts the task on the host after spinning it up.
	// Finish - the time the task was completed on the remote host.
	// Activated - the time the task was marked as available to be scheduled, automatically or by a developer.
	// DependenciesMet - for tasks that have dependencies, the time all dependencies are met.
	// ContainerAllocated - for tasks that run on containers, the time the container was allocated.
	CreateTime             time.Time `bson:"create_time" json:"create_time"`
	IngestTime             time.Time `bson:"injest_time" json:"ingest_time"`
	DispatchTime           time.Time `bson:"dispatch_time" json:"dispatch_time"`
	ScheduledTime          time.Time `bson:"scheduled_time" json:"scheduled_time"`
	StartTime              time.Time `bson:"start_time" json:"start_time"`
	FinishTime             time.Time `bson:"finish_time" json:"finish_time"`
	ActivatedTime          time.Time `bson:"activated_time" json:"activated_time"`
	DependenciesMetTime    time.Time `bson:"dependencies_met_time,omitempty" json:"dependencies_met_time,omitempty"`
	ContainerAllocatedTime time.Time `bson:"container_allocated_time,omitempty" json:"container_allocated_time,omitempty"`

	Version            string              `bson:"version" json:"version,omitempty"`
	Project            string              `bson:"branch" json:"branch,omitempty"`
	Revision           string              `bson:"gitspec" json:"gitspec"`
	Priority           int64               `bson:"priority" json:"priority"`
	TaskGroup          string              `bson:"task_group" json:"task_group"`
	TaskGroupMaxHosts  int                 `bson:"task_group_max_hosts,omitempty" json:"task_group_max_hosts,omitempty"`
	TaskGroupOrder     int                 `bson:"task_group_order,omitempty" json:"task_group_order,omitempty"`
	Logs               *apimodels.TaskLogs `bson:"logs,omitempty" json:"logs,omitempty"`
	MustHaveResults    bool                `bson:"must_have_results,omitempty" json:"must_have_results,omitempty"`
	HasCedarResults    bool                `bson:"has_cedar_results,omitempty" json:"has_cedar_results,omitempty"`
	CedarResultsFailed bool                `bson:"cedar_results_failed,omitempty" json:"cedar_results_failed,omitempty"`
	// we use a pointer for HasLegacyResults to distinguish the default from an intentional "false"
	HasLegacyResults *bool `bson:"has_legacy_results,omitempty" json:"has_legacy_results,omitempty"`
	// only relevant if the task is running.  the time of the last heartbeat
	// sent back by the agent
	LastHeartbeat time.Time `bson:"last_heartbeat" json:"last_heartbeat"`

	// Activated indicates whether the task should be scheduled to run or not.
	Activated                bool   `bson:"activated" json:"activated"`
	ActivatedBy              string `bson:"activated_by" json:"activated_by"`
	DeactivatedForDependency bool   `bson:"deactivated_for_dependency" json:"deactivated_for_dependency"`
	// ContainerAllocated indicates whether this task has been allocated a
	// container to run it. It only applies to tasks running in containers.
	ContainerAllocated bool `bson:"container_allocated" json:"container_allocated"`

	BuildId                 string       `bson:"build_id" json:"build_id"`
	DistroId                string       `bson:"distro" json:"distro"`
	BuildVariant            string       `bson:"build_variant" json:"build_variant"`
	BuildVariantDisplayName string       `bson:"build_variant_display_name" json:"-"`
	DependsOn               []Dependency `bson:"depends_on" json:"depends_on"`
	NumDependents           int          `bson:"num_dependents,omitempty" json:"num_dependents,omitempty"`
	OverrideDependencies    bool         `bson:"override_dependencies,omitempty" json:"override_dependencies,omitempty"`

	// DistroAliases refer to the optional secondary distros that can be
	// associated with a task. This is used for running tasks in case there are
	// idle hosts in a distro with an empty primary queue. Despite the variable
	// name, this is a distinct concept from actual distro aliases (i.e.
	// alternative distro names).
	// TODO (EVG-15148): rename this to represent secondary distros.
	DistroAliases []string `bson:"distro_aliases,omitempty" json:"distro_aliases,omitempty"`

	// Human-readable name
	DisplayName string `bson:"display_name" json:"display_name"`

	// Tags that describe the task
	Tags []string `bson:"tags,omitempty" json:"tags,omitempty"`

	// The host the task was run on. This value is empty for display tasks
	HostId string `bson:"host_id" json:"host_id"`

	// ExecutionPlatform determines the execution environment that the task runs
	// in.
	ExecutionPlatform ExecutionPlatform `bson:"execution_platform,omitempty" json:"execution_platform,omitempty"`

	// The version of the agent this task was run on.
	AgentVersion string `bson:"agent_version,omitempty" json:"agent_version,omitempty"`

	// Set to true if the task should be considered for mainline github checks
	IsGithubCheck bool `bson:"is_github_check,omitempty" json:"is_github_check,omitempty"`

	Execution           int    `bson:"execution" json:"execution"`
	OldTaskId           string `bson:"old_task_id,omitempty" json:"old_task_id,omitempty"`
	Archived            bool   `bson:"archived,omitempty" json:"archived,omitempty"`
	RevisionOrderNumber int    `bson:"order,omitempty" json:"order,omitempty"`

	// task requester - this is used to help tell the
	// reason this task was created. e.g. it could be
	// because the repotracker requested it (via tracking the
	// repository) or it was triggered by a developer
	// patch request
	Requester string `bson:"r" json:"r"`

	// tasks that are part of a child patch will store the id and patch number of the parent patch
	ParentPatchID     string `bson:"parent_patch_id,omitempty" json:"parent_patch_id,omitempty"`
	ParentPatchNumber int    `bson:"parent_patch_number,omitempty" json:"parent_patch_number,omitempty"`

	// Status represents the various stages the task could be in
	Status    string                  `bson:"status" json:"status"`
	Details   apimodels.TaskEndDetail `bson:"details" json:"task_end_details"`
	Aborted   bool                    `bson:"abort,omitempty" json:"abort"`
	AbortInfo AbortInfo               `bson:"abort_info,omitempty" json:"abort_info,omitempty"`

	// HostCreateDetails stores information about why host.create failed for this task
	HostCreateDetails []HostCreateDetail `bson:"host_create_details,omitempty" json:"host_create_details,omitempty"`
	// DisplayStatus is not persisted to the db. It is the status to display in the UI.
	// It may be added via aggregation
	DisplayStatus string `bson:"display_status,omitempty" json:"display_status,omitempty"`
	// BaseTask is not persisted to the db. It is the data of the task on the base commit
	// It may be added via aggregation
	BaseTask BaseTaskInfo `bson:"base_task" json:"base_task"`

	// TimeTaken is how long the task took to execute.  meaningless if the task is not finished
	TimeTaken time.Duration `bson:"time_taken" json:"time_taken"`
	// WaitSinceDependenciesMet is populated in GetDistroQueueInfo, used for host allocation
	WaitSinceDependenciesMet time.Duration `bson:"wait_since_dependencies_met,omitempty" json:"wait_since_dependencies_met,omitempty"`

	// how long we expect the task to take from start to
	// finish. expected duration is the legacy value, but the UI
	// probably depends on it, so we maintain both values.
	ExpectedDuration       time.Duration            `bson:"expected_duration,omitempty" json:"expected_duration,omitempty"`
	ExpectedDurationStdDev time.Duration            `bson:"expected_duration_std_dev,omitempty" json:"expected_duration_std_dev,omitempty"`
	DurationPrediction     util.CachedDurationValue `bson:"duration_prediction,omitempty" json:"-"`

	// test results embedded from the testresults collection
	LocalTestResults []TestResult `bson:"-" json:"test_results"`

	// display task fields
	DisplayOnly       bool     `bson:"display_only,omitempty" json:"display_only,omitempty"`
	ExecutionTasks    []string `bson:"execution_tasks,omitempty" json:"execution_tasks,omitempty"`
	ResetWhenFinished bool     `bson:"reset_when_finished,omitempty" json:"reset_when_finished,omitempty"`
	DisplayTask       *Task    `bson:"-" json:"-"` // this is a local pointer from an exec to display task

	// DisplayTaskId is set to the display task ID if the task is an execution task, the empty string if it's not an execution task,
	// and is nil if we haven't yet checked whether or not this task has a display task.
	DisplayTaskId *string `bson:"display_task_id,omitempty" json:"display_task_id,omitempty"`

	// GenerateTask indicates that the task generates other tasks, which the
	// scheduler will use to prioritize this task.
	GenerateTask bool `bson:"generate_task,omitempty" json:"generate_task,omitempty"`
	// GeneratedTasks indicates that the task has already generated other tasks. This fields
	// allows us to noop future requests, since a task should only generate others once.
	GeneratedTasks bool `bson:"generated_tasks,omitempty" json:"generated_tasks,omitempty"`
	// GeneratedBy, if present, is the ID of the task that generated this task.
	GeneratedBy string `bson:"generated_by,omitempty" json:"generated_by,omitempty"`
	// GeneratedJSON is no longer used but must be kept for old tasks.
	GeneratedJSON []json.RawMessage `bson:"generate_json,omitempty" json:"generate_json,omitempty"`
	// GeneratedJSONAsString is the configuration information to create new tasks from.
	GeneratedJSONAsString []string `bson:"generated_json,omitempty" json:"generated_json,omitempty"`
	// GenerateTasksError any encountered while generating tasks.
	GenerateTasksError string `bson:"generate_error,omitempty" json:"generate_error,omitempty"`
	// GeneratedTasksToActivate is only populated if we want to override activation for these generated tasks, because of stepback.
	// Maps the build variant to a list of task names.
	GeneratedTasksToActivate map[string][]string `bson:"generated_tasks_to_stepback,omitempty" json:"generated_tasks_to_stepback,omitempty"`

	// Fields set if triggered by an upstream build
	TriggerID    string `bson:"trigger_id,omitempty" json:"trigger_id,omitempty"`
	TriggerType  string `bson:"trigger_type,omitempty" json:"trigger_type,omitempty"`
	TriggerEvent string `bson:"trigger_event,omitempty" json:"trigger_event,omitempty"`

	CommitQueueMerge bool `bson:"commit_queue_merge,omitempty" json:"commit_queue_merge,omitempty"`

	CanSync       bool             `bson:"can_sync" json:"can_sync"`
	SyncAtEndOpts SyncAtEndOptions `bson:"sync_at_end_opts,omitempty" json:"sync_at_end_opts,omitempty"`

	// testResultsPopulated is a local field that indicates whether the
	// task's test results are successfully cached in LocalTestResults.
	testResultsPopulated bool
}

// ExecutionPlatform indicates the type of environment that the task runs in.
type ExecutionPlatform string

const (
	// ExecutionPlatformHost indicates that the task runs in a host.
	ExecutionPlatformHost ExecutionPlatform = "host"
	// ExecutionPlatformContainer indicates that the task runs in a container.
	ExecutionPlatformContainer ExecutionPlatform = "container"
)

func (t *Task) MarshalBSON() ([]byte, error)  { return mgobson.Marshal(t) }
func (t *Task) UnmarshalBSON(in []byte) error { return mgobson.Unmarshal(in, t) }

func (t *Task) GetTaskGroupString() string {
	return fmt.Sprintf("%s_%s_%s_%s", t.TaskGroup, t.BuildVariant, t.Project, t.Version)
}

// S3Path returns the path to a task's directory dump in S3.
func (t *Task) S3Path(bv, name string) string {
	return strings.Join([]string{t.Project, t.Version, bv, name, "latest"}, "/")
}

type SyncAtEndOptions struct {
	Enabled  bool          `bson:"enabled,omitempty" json:"enabled,omitempty"`
	Statuses []string      `bson:"statuses,omitempty" json:"statuses,omitempty"`
	Timeout  time.Duration `bson:"timeout,omitempty" json:"timeout,omitempty"`
}

// Dependency represents a task that must be completed before the owning
// task can be scheduled.
type Dependency struct {
	TaskId       string `bson:"_id" json:"id"`
	Status       string `bson:"status" json:"status"`
	Unattainable bool   `bson:"unattainable" json:"unattainable"`
	// Finished indicates if the task's dependency has finished running or not.
	Finished bool `bson:"finished" json:"finished"`
}

// BaseTaskInfo is a subset of task fields that should be returned for patch tasks.
// The bson keys must match those of the actual task document
type BaseTaskInfo struct {
	Id     string `bson:"_id" json:"id"`
	Status string `bson:"status" json:"status"`
}

type HostCreateDetail struct {
	HostId string `bson:"host_id" json:"host_id"`
	Error  string `bson:"error" json:"error"`
}

func (d *Dependency) UnmarshalBSON(in []byte) error {
	return mgobson.Unmarshal(in, d)
}

// SetBSON allows us to use dependency representation of both
// just task Ids and of true Dependency structs.
//  TODO eventually drop all of this switching
func (d *Dependency) SetBSON(raw mgobson.Raw) error {
	// copy the Dependency type to remove this SetBSON method but preserve bson struct tags
	type nakedDep Dependency
	var depCopy nakedDep
	if err := raw.Unmarshal(&depCopy); err == nil {
		if depCopy.TaskId != "" {
			*d = Dependency(depCopy)
			return nil
		}
	}

	// hack to support the legacy depends_on, since we can't just unmarshal a string
	strBytes, _ := mgobson.Marshal(mgobson.RawD{{Name: "str", Value: raw}})
	var strStruct struct {
		String string `bson:"str"`
	}
	if err := mgobson.Unmarshal(strBytes, &strStruct); err == nil {
		if strStruct.String != "" {
			d.TaskId = strStruct.String
			d.Status = evergreen.TaskSucceeded
			return nil
		}
	}

	return mgobson.SetZero
}

// LocalTestResults is only used when transferring data from agent to api.
type LocalTestResults struct {
	Results []TestResult `json:"results"`
}

type TestResult struct {
	Status          string  `json:"status" bson:"status"`
	TestFile        string  `json:"test_file" bson:"test_file"`
	DisplayTestName string  `json:"display_test_name" bson:"display_test_name"`
	GroupID         string  `json:"group_id,omitempty" bson:"group_id,omitempty"`
	URL             string  `json:"url" bson:"url,omitempty"`
	URLRaw          string  `json:"url_raw" bson:"url_raw,omitempty"`
	LogId           string  `json:"log_id,omitempty" bson:"log_id,omitempty"`
	LineNum         int     `json:"line_num,omitempty" bson:"line_num,omitempty"`
	ExitCode        int     `json:"exit_code" bson:"exit_code"`
	StartTime       float64 `json:"start" bson:"start"`
	EndTime         float64 `json:"end" bson:"end"`
	TaskID          string  `json:"task_id" bson:"task_id"`
	Execution       int     `json:"execution" bson:"execution"`

	// LogRaw and LogTestName are not saved in the task
	LogRaw      string `json:"log_raw" bson:"log_raw,omitempty"`
	LogTestName string `json:"log_test_name" bson:"log_test_name"`
}

// GetLogTestName returns the name of the test in the logging backend. This is
// used for test logs in Cedar where the name of the test in the logging
// service may differ from that in the test results service.
func (tr TestResult) GetLogTestName() string {
	if tr.LogTestName != "" {
		return tr.LogTestName
	}

	return tr.TestFile
}

// GetDisplayTestName returns the name of the test that should be displayed in
// the UI. In most cases, this will just be TestFile.
func (tr TestResult) GetDisplayTestName() string {
	if tr.DisplayTestName != "" {
		return tr.DisplayTestName
	}

	return tr.TestFile
}

// GetLogURL returns the external or internal log URL for this test result.
//
// It is not advisable to set URL or URLRaw with the output of this function as
// those fields are reserved for external logs and used to determine URL
// generation for other log viewers.
func (tr TestResult) GetLogURL(viewer evergreen.LogViewer) string {
	root := evergreen.GetEnvironment().Settings().ApiUrl
	deprecatedLobsterURL := "https://logkeeper.mongodb.org/lobster"

	switch viewer {
	case evergreen.LogViewerHTML:
		if tr.URL != "" {
			if strings.Contains(tr.URL+"/lobster", deprecatedLobsterURL) {
				return strings.Replace(tr.URL, deprecatedLobsterURL, root, 1)
			}

			// Some test results may have internal URLs that are
			// missing the root.
			if err := util.CheckURL(tr.URL); err != nil {
				return root + tr.URL
			}

			return tr.URL
		}

		if tr.LogId != "" {
			return fmt.Sprintf("%s/test_log/%s#L%d",
				root,
				url.PathEscape(tr.LogId),
				tr.LineNum,
			)
		}

		return fmt.Sprintf("%s/test_log/%s/%d?test_name=%s&group_id=%s#L%d",
			root,
			url.PathEscape(tr.TaskID),
			tr.Execution,
			url.QueryEscape(tr.GetLogTestName()),
			url.QueryEscape(tr.GroupID),
			tr.LineNum,
		)
	case evergreen.LogViewerLobster:
		// Evergreen-hosted lobster does not support external logs nor
		// logs stored in the database.
		if tr.URL != "" || tr.URLRaw != "" || tr.LogId != "" {
			return ""
		}

		return fmt.Sprintf("%s/lobster/evergreen/test/%s/%d/%s/%s#shareLine=%d",
			root,
			url.PathEscape(tr.TaskID),
			tr.Execution,
			url.QueryEscape(tr.GetLogTestName()),
			url.QueryEscape(tr.GroupID),
			tr.LineNum,
		)
	default:
		if tr.URLRaw != "" {
			// Some test results may have internal URLs that are
			// missing the root.
			if err := util.CheckURL(tr.URL); err != nil {
				return root + tr.URL
			}

			return tr.URLRaw
		}

		if tr.LogId != "" {
			return fmt.Sprintf("%s/test_log/%s?text=true",
				root,
				url.PathEscape(tr.LogId),
			)
		}

		return fmt.Sprintf("%s/test_log/%s/%d?test_name=%s&group_id=%s&text=true",
			root,
			url.PathEscape(tr.TaskID),
			tr.Execution,
			url.QueryEscape(tr.GetLogTestName()),
			url.QueryEscape(tr.GroupID),
		)
	}
}

type DisplayTaskCache struct {
	execToDisplay map[string]*Task
	displayTasks  []*Task
}

func (c *DisplayTaskCache) Get(t *Task) (*Task, error) {
	if parent, exists := c.execToDisplay[t.Id]; exists {
		return parent, nil
	}
	displayTask, err := t.GetDisplayTask()
	if err != nil {
		return nil, err
	}
	if displayTask == nil {
		return nil, nil
	}
	for _, execTask := range displayTask.ExecutionTasks {
		c.execToDisplay[execTask] = displayTask
	}
	c.displayTasks = append(c.displayTasks, displayTask)
	return displayTask, nil
}
func (c *DisplayTaskCache) List() []*Task { return c.displayTasks }

func NewDisplayTaskCache() DisplayTaskCache {
	return DisplayTaskCache{execToDisplay: map[string]*Task{}, displayTasks: []*Task{}}
}

type AbortInfo struct {
	User       string `bson:"user,omitempty" json:"user,omitempty"`
	TaskID     string `bson:"task_id,omitempty" json:"task_id,omitempty"`
	NewVersion string `bson:"new_version,omitempty" json:"new_version,omitempty"`
	PRClosed   bool   `bson:"pr_closed,omitempty" json:"pr_closed,omitempty"`
}

var (
	AllStatuses = "*"
)

// IsAbortable returns true if the task can be aborted.
func (t *Task) IsAbortable() bool {
	return t.Status == evergreen.TaskStarted ||
		t.Status == evergreen.TaskDispatched
}

// IsFinished returns true if the task is no longer running
func (t *Task) IsFinished() bool {
	return evergreen.IsFinishedTaskStatus(t.Status)
}

// IsHostDispatchable returns true if the task should run on a host and can be
// dispatched.
func (t *Task) IsHostDispatchable() bool {
	return (t.ExecutionPlatform == "" || t.ExecutionPlatform == ExecutionPlatformHost) && t.Status == evergreen.TaskUndispatched && t.Activated
}

// IsContainerDispatchable returns true if the task should run in a container
// and can be dispatched.
func (t *Task) IsContainerDispatchable() bool {
	return t.ExecutionPlatform == ExecutionPlatformContainer && t.Status == evergreen.TaskUndispatched && t.Activated && t.ContainerAllocated && t.Priority != evergreen.DisabledTaskPriority
}

// ShouldAllocateContainer indicates whether a task should be allocated a
// container or not.
func (t *Task) ShouldAllocateContainer() bool {
	return t.ExecutionPlatform == ExecutionPlatformContainer && t.Status == evergreen.TaskUndispatched && t.Activated && !t.ContainerAllocated && t.Priority != evergreen.DisabledTaskPriority
}

// SatisfiesDependency checks a task the receiver task depends on
// to see if its status satisfies a dependency. If the "Status" field is
// unset, default to checking that is succeeded.
func (t *Task) SatisfiesDependency(depTask *Task) bool {
	for _, dep := range t.DependsOn {
		if dep.TaskId == depTask.Id {
			switch dep.Status {
			case evergreen.TaskSucceeded, "":
				return depTask.Status == evergreen.TaskSucceeded
			case evergreen.TaskFailed:
				return depTask.Status == evergreen.TaskFailed
			case AllStatuses:
				return depTask.Status == evergreen.TaskFailed || depTask.Status == evergreen.TaskSucceeded || depTask.Blocked()
			}
		}
	}
	return false
}

func (t *Task) IsPatchRequest() bool {
	return utility.StringSliceContains(evergreen.PatchRequesters, t.Requester)
}

func (t *Task) IsSystemUnresponsive() bool {
	// this is a legacy case
	if t.Status == evergreen.TaskSystemUnresponse {
		return true
	}

	if t.Details.Type == evergreen.CommandTypeSystem && t.Details.TimedOut && t.Details.Description == evergreen.TaskDescriptionHeartbeat {
		return true
	}

	return false
}

func (t *Task) SetOverrideDependencies(userID string) error {
	t.OverrideDependencies = true
	event.LogTaskDependenciesOverridden(t.Id, t.Execution, userID)
	return UpdateOne(
		bson.M{
			IdKey: t.Id,
		},
		bson.M{
			"$set": bson.M{
				OverrideDependenciesKey: true,
			},
		},
	)
}

func (t *Task) AddDependency(d Dependency) error {
	// ensure the dependency doesn't already exist
	for _, existingDependency := range t.DependsOn {
		if existingDependency.TaskId == d.TaskId && existingDependency.Status == d.Status {
			if existingDependency.Unattainable == d.Unattainable {
				return nil // nothing to be done
			}
			return errors.Wrapf(t.MarkUnattainableDependency(existingDependency.TaskId, d.Unattainable),
				"updating matching dependency '%s' for task '%s'", existingDependency.TaskId, t.Id)
		}
	}
	t.DependsOn = append(t.DependsOn, d)
	return UpdateOne(
		bson.M{
			IdKey: t.Id,
		},
		bson.M{
			"$push": bson.M{
				DependsOnKey: d,
			},
		},
	)
}

func (t *Task) RemoveDependency(dependencyId string) error {
	found := false
	for i := len(t.DependsOn) - 1; i >= 0; i-- {
		d := t.DependsOn[i]
		if d.TaskId == dependencyId {
			t.DependsOn = append(t.DependsOn[:i], t.DependsOn[i+1:]...)
			found = true
			break
		}
	}
	if !found {
		return errors.Errorf("dependency '%s' not found", dependencyId)
	}

	query := bson.M{IdKey: t.Id}
	update := bson.M{
		"$pull": bson.M{
			DependsOnKey: bson.M{
				DependencyTaskIdKey: dependencyId,
			},
		},
	}
	return db.Update(Collection, query, update)
}

// Checks whether the dependencies for the task have all completed successfully.
// If any of the dependencies exist in the map that is passed in, they are
// used to check rather than fetching from the database. All queries
// are cached back into the map for later use.
func (t *Task) DependenciesMet(depCaches map[string]Task) (bool, error) {
	if len(t.DependsOn) == 0 || t.OverrideDependencies || !utility.IsZeroTime(t.DependenciesMetTime) {
		return true, nil
	}

	_, err := t.populateDependencyTaskCache(depCaches)
	if err != nil {
		return false, errors.WithStack(err)
	}

	for _, dependency := range t.DependsOn {
		depTask, exists := depCaches[dependency.TaskId]
		if !exists {
			foundTask, err := FindOneId(dependency.TaskId)
			if err != nil {
				return false, errors.Wrap(err, "finding dependency")
			}
			if foundTask == nil {
				return false, errors.Errorf("dependency '%s' not found", depTask.Id)
			}
			depTask = *foundTask
			depCaches[depTask.Id] = depTask
		}
		if !t.SatisfiesDependency(&depTask) {
			return false, nil
		}
	}
	// this is not exact, but depTask.FinishTime is not always set in time to use that
	t.DependenciesMetTime = time.Now()
	err = UpdateOne(
		bson.M{IdKey: t.Id},
		bson.M{
			"$set": bson.M{DependenciesMetTimeKey: t.DependenciesMetTime},
		})
	grip.Error(message.WrapError(err, message.Fields{
		"message": "task.DependenciesMet() failed to update task",
		"task_id": t.Id}))

	return true, nil
}

func (t *Task) populateDependencyTaskCache(depCache map[string]Task) ([]Task, error) {
	var deps []Task
	depIdsToQueryFor := make([]string, 0, len(t.DependsOn))
	for _, dep := range t.DependsOn {
		if cachedDep, ok := depCache[dep.TaskId]; !ok {
			depIdsToQueryFor = append(depIdsToQueryFor, dep.TaskId)
		} else {
			deps = append(deps, cachedDep)
		}
	}

	if len(depIdsToQueryFor) > 0 {
		newDeps, err := FindWithFields(ByIds(depIdsToQueryFor), StatusKey, DependsOnKey, ActivatedKey)
		if err != nil {
			return nil, errors.WithStack(err)
		}

		// add queried dependencies to the cache
		for _, newDep := range newDeps {
			deps = append(deps, newDep)
			depCache[newDep.Id] = newDep
		}
	}

	return deps, nil
}

// RefreshBlockedDependencies manually rechecks first degree dependencies
// when a task isn't marked as blocked. It returns a slice of this task's dependencies that
// need to recursively update their dependencies
func (t *Task) RefreshBlockedDependencies(depCache map[string]Task) ([]Task, error) {
	if len(t.DependsOn) == 0 || t.OverrideDependencies {
		return nil, nil
	}

	// do this early to avoid caching tasks we won't need.
	for _, dep := range t.DependsOn {
		if dep.Unattainable {
			return nil, nil
		}
	}

	_, err := t.populateDependencyTaskCache(depCache)
	if err != nil {
		return nil, errors.WithStack(err)
	}

	blockedDeps := []Task{}
	for _, dep := range t.DependsOn {
		depTask, ok := depCache[dep.TaskId]
		if !ok {
			return nil, errors.Errorf("task '%s' is not in the cache", dep.TaskId)
		}
		if !t.SatisfiesDependency(&depTask) && (depTask.IsFinished() || depTask.Blocked()) {
			blockedDeps = append(blockedDeps, depTask)
		}
	}

	return blockedDeps, nil
}

func (t *Task) BlockedOnDeactivatedDependency(depCache map[string]Task) ([]string, error) {
	_, err := t.populateDependencyTaskCache(depCache)
	if err != nil {
		return nil, errors.WithStack(err)
	}

	blockingDeps := []string{}
	for _, dep := range t.DependsOn {
		depTask, exists := depCache[dep.TaskId]
		if !exists {
			foundTask, err := FindOneId(dep.TaskId)
			if err != nil {
				return nil, errors.Wrap(err, "finding dependency")
			}
			if foundTask == nil {
				return nil, errors.Errorf("dependency '%s' not found", depTask.Id)
			}
			depTask = *foundTask
			depCache[depTask.Id] = depTask
		}
		if !depTask.IsFinished() && !depTask.Activated {
			blockingDeps = append(blockingDeps, depTask.Id)
		}
	}

	return blockingDeps, nil
}

// AllDependenciesSatisfied inspects the tasks first-order
// dependencies with regards to the cached tasks, and reports if all
// of the dependencies have been satisfied.
//
// If the cached tasks do not include a dependency specified by one of
// the tasks, the function returns an error.
func (t *Task) AllDependenciesSatisfied(cache map[string]Task) (bool, error) {
	if len(t.DependsOn) == 0 {
		return true, nil
	}

	catcher := grip.NewBasicCatcher()
	deps := []Task{}
	for _, dep := range t.DependsOn {
		cachedDep, ok := cache[dep.TaskId]
		if !ok {
			foundTask, err := FindOneId(dep.TaskId)
			if err != nil {
				return false, errors.Wrap(err, "finding dependency")
			}
			if foundTask == nil {
				return false, errors.Errorf("dependency '%s' not found", dep.TaskId)
			}
			cachedDep = *foundTask
			cache[dep.TaskId] = cachedDep
		}
		deps = append(deps, cachedDep)
	}

	if catcher.HasErrors() {
		return false, catcher.Resolve()
	}

	for _, depTask := range deps {
		if !t.SatisfiesDependency(&depTask) {
			return false, nil
		}
	}

	return true, nil
}

// MarkDependenciesFinished updates all direct dependencies on this task to
// cache whether or not this task has finished running.
func (t *Task) MarkDependenciesFinished(finished bool) error {
	if t.DisplayOnly {
		// This update can be skipped for display tasks since tasks are not
		// allowed to have dependencies on display tasks.
		return nil
	}

	env := evergreen.GetEnvironment()
	ctx, cancel := env.Context()
	defer cancel()

	_, err := env.DB().Collection(Collection).UpdateMany(ctx,
		bson.M{
			DependsOnKey: bson.M{"$elemMatch": bson.M{
				DependencyTaskIdKey: t.Id,
			}},
		},
		bson.M{
			"$set": bson.M{bsonutil.GetDottedKeyName(DependsOnKey, "$[elem]", DependencyFinishedKey): finished},
		},
		options.Update().SetArrayFilters(options.ArrayFilters{Filters: []interface{}{
			bson.M{bsonutil.GetDottedKeyName("elem", DependencyTaskIdKey): t.Id},
		}}),
	)
	if err != nil {
		return errors.Wrap(err, "marking finished dependencies")
	}

	return nil
}

// HasFailedTests returns true if the task had any failed tests.
func (t *Task) HasFailedTests() (bool, error) {
	// Check Cedar flags before populating test results to avoid
	// unnecessarily fetching test results.
	if t.HasCedarResults {
		if t.CedarResultsFailed {
			return true, nil
		}

		return false, nil
	}

	if err := t.PopulateTestResults(); err != nil {
		return false, errors.WithStack(err)
	}
	for _, test := range t.LocalTestResults {
		if test.Status == evergreen.TestFailedStatus {
			return true, nil
		}
	}

	return false, nil
}

// FindTaskOnBaseCommit returns the task that is on the base commit.
func (t *Task) FindTaskOnBaseCommit() (*Task, error) {
	return FindOne(db.Query(ByCommit(t.Revision, t.BuildVariant, t.DisplayName, t.Project, evergreen.RepotrackerVersionRequester)))
}

func (t *Task) FindTaskOnPreviousCommit() (*Task, error) {
	return FindOne(db.Query(ByPreviousCommit(t.BuildVariant, t.DisplayName, t.Project, evergreen.RepotrackerVersionRequester, t.RevisionOrderNumber)))
}

// FindIntermediateTasks returns the tasks from most recent to least recent between two tasks.
func (current *Task) FindIntermediateTasks(previous *Task) ([]Task, error) {
	intermediateTasks, err := Find(ByIntermediateRevisions(previous.RevisionOrderNumber, current.RevisionOrderNumber, current.BuildVariant,
		current.DisplayName, current.Project, current.Requester))
	if err != nil {
		return nil, err
	}

	// reverse the slice of tasks
	intermediateTasksReversed := make([]Task, len(intermediateTasks))
	for idx, t := range intermediateTasks {
		intermediateTasksReversed[len(intermediateTasks)-idx-1] = t
	}
	return intermediateTasksReversed, nil
}

// CountSimilarFailingTasks returns a count of all tasks with the same project,
// same display name, and in other buildvariants, that have failed in the same
// revision
func (t *Task) CountSimilarFailingTasks() (int, error) {
	return Count(db.Query(ByDifferentFailedBuildVariants(t.Revision, t.BuildVariant, t.DisplayName,
		t.Project, t.Requester)))
}

// Find the previously completed task for the same project +
// build variant + display name combination as the specified task
func (t *Task) PreviousCompletedTask(project string, statuses []string) (*Task, error) {
	if len(statuses) == 0 {
		statuses = evergreen.TaskCompletedStatuses
	}
	query := db.Query(ByBeforeRevisionWithStatusesAndRequesters(t.RevisionOrderNumber, statuses, t.BuildVariant,
		t.DisplayName, project, evergreen.SystemVersionRequesterTypes)).Sort([]string{"-" + RevisionOrderNumberKey})
	return FindOne(query)
}

func (t *Task) cacheExpectedDuration() error {
	return UpdateOne(
		bson.M{
			IdKey: t.Id,
		},
		bson.M{
			"$set": bson.M{
				DurationPredictionKey:     t.DurationPrediction,
				ExpectedDurationKey:       t.DurationPrediction.Value,
				ExpectedDurationStddevKey: t.DurationPrediction.StdDev,
			},
		},
	)
}

// MarkAsHostDispatched marks that the task has been dispatched onto a
// particular host. If the task is part of a display task, the display task is
// also marked as dispatched to a host. Returns an error if any of the database
// updates fail.
func (t *Task) MarkAsHostDispatched(hostId, distroId, agentRevision string,
	dispatchTime time.Time) error {
	t.DispatchTime = dispatchTime
	t.Status = evergreen.TaskDispatched
	t.HostId = hostId
	t.AgentVersion = agentRevision
	t.LastHeartbeat = dispatchTime
	t.DistroId = distroId
	err := UpdateOne(
		bson.M{
			IdKey: t.Id,
		},
		bson.M{
			"$set": bson.M{
				DispatchTimeKey:  dispatchTime,
				StatusKey:        evergreen.TaskDispatched,
				HostIdKey:        hostId,
				LastHeartbeatKey: dispatchTime,
				DistroIdKey:      distroId,
				AgentVersionKey:  agentRevision,
			},
			"$unset": bson.M{
				AbortedKey:   "",
				AbortInfoKey: "",
				DetailsKey:   "",
			},
		},
	)
	if err != nil {
		return errors.Wrapf(err, "marking task '%s' as dispatched", t.Id)
	}

	//when dispatching an execution task, mark its parent as dispatched
	if dt, _ := t.GetDisplayTask(); dt != nil && dt.DispatchTime == utility.ZeroTime {
		return dt.MarkAsHostDispatched("", "", "", dispatchTime)
	}
	return nil
}

// MarkAsContainerDispatched marks that the container task has been dispatched
// to a pod. If the task is part of a display task, the display task is also
// marked as dispatched to a pod.
func (t *Task) MarkAsContainerDispatched(ctx context.Context, env evergreen.Environment, agentVersion string, dispatchedAt time.Time) error {
	query := shouldContainerTaskDispatchQuery()
	query[StatusKey] = evergreen.TaskUndispatched
	query[ContainerAllocatedKey] = true
	update := bson.M{
		"$set": bson.M{
			StatusKey:        evergreen.TaskDispatched,
			DispatchTimeKey:  dispatchedAt,
			LastHeartbeatKey: dispatchedAt,
			AgentVersionKey:  agentVersion,
		},
	}
	res, err := env.DB().Collection(Collection).UpdateOne(ctx, query, update)
	if err != nil {
		return errors.Wrap(err, "updating task")
	}
	if res.ModifiedCount == 0 {
		return errors.New("task was not updated")
	}

	t.Status = evergreen.TaskDispatched
	t.DispatchTime = dispatchedAt
	t.LastHeartbeat = dispatchedAt
	t.AgentVersion = agentVersion

	return nil
}

// MarkAsHostUndispatched marks that the host task is undispatched. If the task
// is already dispatched to a host, it unsets the host ID field on the task. It
// returns an error if any of the database updates fail.
func (t *Task) MarkAsHostUndispatched() error {
	// then, update the task document
	t.Status = evergreen.TaskUndispatched

	return UpdateOne(
		bson.M{
			IdKey: t.Id,
		},
		bson.M{
			"$set": bson.M{
				StatusKey: evergreen.TaskUndispatched,
			},
			"$unset": bson.M{
				DispatchTimeKey:  utility.ZeroTime,
				LastHeartbeatKey: utility.ZeroTime,
				DistroIdKey:      "",
				HostIdKey:        "",
				AbortedKey:       "",
				AbortInfoKey:     "",
				DetailsKey:       "",
			},
		},
	)
}

// MarkAsContainerDeallocated marks a container task that was allocated as no
// longer allocated.
func (t *Task) MarkAsContainerDeallocated(ctx context.Context, env evergreen.Environment) error {
	if !t.ContainerAllocated {
		return errors.New("cannot deallocate a container task if it's not currently allocated")
	}

	res, err := env.DB().Collection(Collection).UpdateOne(ctx, bson.M{
		IdKey:                 t.Id,
		ContainerAllocatedKey: true,
	}, bson.M{
		"$set": bson.M{
			ContainerAllocatedKey: false,
			DispatchTimeKey:       utility.ZeroTime,
			LastHeartbeatKey:      utility.ZeroTime,
		},
		"$unset": bson.M{
			AgentVersionKey: 1,
		},
	})
	if err != nil {
		return errors.Wrap(err, "updating task")
	}
	if res.ModifiedCount == 0 {
		return errors.New("task was not updated")
	}

	t.ContainerAllocated = false
	t.DispatchTime = utility.ZeroTime
	t.LastHeartbeat = utility.ZeroTime

	return nil
}

// MarkGeneratedTasks marks that the task has generated tasks.
func MarkGeneratedTasks(taskID string) error {
	query := bson.M{
		IdKey:             taskID,
		GeneratedTasksKey: bson.M{"$exists": false},
	}
	update := bson.M{
		"$set": bson.M{
			GeneratedTasksKey: true,
		},
		"$unset": bson.M{
			GenerateTasksErrorKey: 1,
		},
	}
	err := UpdateOne(query, update)
	if adb.ResultsNotFound(err) {
		return nil
	}
	return errors.Wrap(err, "marking generate.tasks complete")
}

// MarkGeneratedTasksErr marks that the task hit errors generating tasks.
func MarkGeneratedTasksErr(taskID string, errorToSet error) error {
	if errorToSet == nil || adb.ResultsNotFound(errorToSet) || db.IsDuplicateKey(errorToSet) {
		return nil
	}
	query := bson.M{
		IdKey:             taskID,
		GeneratedTasksKey: bson.M{"$exists": false},
	}
	update := bson.M{
		"$set": bson.M{
			GenerateTasksErrorKey: errorToSet.Error(),
		},
	}
	err := UpdateOne(query, update)
	if adb.ResultsNotFound(err) {
		return nil
	}
	return errors.Wrap(err, "setting generate.tasks error")
}

func GenerateNotRun() ([]Task, error) {
	const maxGenerateTimeAgo = 24 * time.Hour
	return FindAll(db.Query(bson.M{
		StatusKey:                evergreen.TaskStarted,                              // task is running
		StartTimeKey:             bson.M{"$gt": time.Now().Add(-maxGenerateTimeAgo)}, // ignore older tasks, just in case
		GenerateTaskKey:          true,                                               // task contains generate.tasks command
		GeneratedTasksKey:        bson.M{"$exists": false},                           // generate.tasks has not yet run
		GeneratedJSONAsStringKey: bson.M{"$exists": true},                            // config has been posted by generate.tasks command
	}))
}

// SetGeneratedJSON sets JSON data to generate tasks from.
func (t *Task) SetGeneratedJSON(json []json.RawMessage) error {
	if len(t.GeneratedJSONAsString) > 0 || len(t.GeneratedJSON) > 0 {
		return nil
	}
	s := []string{}
	for _, j := range json {
		s = append(s, string(j))
	}
	t.GeneratedJSONAsString = s
	return UpdateOne(
		bson.M{
			IdKey:                    t.Id,
			GeneratedJSONAsStringKey: bson.M{"$exists": false},
		},
		bson.M{
			"$set": bson.M{
				GeneratedJSONAsStringKey: s,
			},
		},
	)
}

// SetGeneratedTasksToActivate adds a task to stepback after activation
func (t *Task) SetGeneratedTasksToActivate(buildVariantName, taskName string) error {
	return UpdateOne(
		bson.M{
			IdKey: t.Id,
		},
		bson.M{
			"$addToSet": bson.M{
				bsonutil.GetDottedKeyName(GeneratedTasksToActivateKey, buildVariantName): taskName,
			},
		},
	)
}

// SetTasksScheduledTime takes a list of tasks and a time, and then sets
// the scheduled time in the database for the tasks if it is currently unset
func SetTasksScheduledTime(tasks []Task, scheduledTime time.Time) error {
	ids := []string{}
	for i := range tasks {
		tasks[i].ScheduledTime = scheduledTime
		ids = append(ids, tasks[i].Id)

		// Display tasks are considered scheduled when their first exec task is scheduled
		if tasks[i].IsPartOfDisplay() {
			ids = append(ids, utility.FromStringPtr(tasks[i].DisplayTaskId))
		}
	}
	info, err := UpdateAll(
		bson.M{
			IdKey: bson.M{
				"$in": ids,
			},
			ScheduledTimeKey: bson.M{
				"$lte": utility.ZeroTime,
			},
		},
		bson.M{
			"$set": bson.M{
				ScheduledTimeKey: scheduledTime,
			},
		},
	)
	if err != nil {
		return err
	}

	if info.Updated > 0 {
		for _, t := range tasks {
			event.LogTaskScheduled(t.Id, t.Execution, scheduledTime)
		}
	}
	return nil
}

// Removes host tasks older than the unscheduable threshold (e.g. one week) from
// the scheduler queue.
//
// If you pass an empty string as an argument to this function, this operation
// will select tasks from all distros.
func UnscheduleStaleUnderwaterHostTasks(distroID string) (int, error) {
	query := schedulableHostTasksQuery()

	if err := addApplicableDistroFilter(distroID, DistroIdKey, query); err != nil {
		return 0, errors.WithStack(err)
	}

	query[ActivatedTimeKey] = bson.M{"$lte": time.Now().Add(-UnschedulableThreshold)}

	update := bson.M{
		"$set": bson.M{
			PriorityKey:  -1,
			ActivatedKey: false,
		},
	}

	// Force the query to use 'distro_1_status_1_activated_1_priority_1'
	// instead of defaulting to 'status_1_depends_on.status_1_depends_on.unattainable_1'.
	info, err := UpdateAllWithHint(query, update, ActivatedTasksByDistroIndex)
	if err != nil {
		return 0, errors.Wrap(err, "unscheduling stale underwater tasks")
	}

	return info.Updated, nil
}

// DeactivateStepbackTasksForProjects deactivates and aborts any scheduled/running tasks
// for this project that were activated by stepback.
func DeactivateStepbackTasksForProject(projectId, caller string) error {
	tasks, err := FindActivatedStepbackTasks(projectId)
	if err != nil {
		return errors.Wrap(err, "finding activated stepback tasks")
	}

	if err = DeactivateTasks(tasks, caller); err != nil {
		return errors.Wrap(err, "deactivating active stepback tasks")
	}

	grip.InfoWhen(len(tasks) > 0, message.Fields{
		"message":    "deactivated active stepback tasks",
		"project_id": projectId,
		"user":       caller,
		"num_tasks":  len(tasks),
	})

	abortTaskIds := []string{}
	for _, t := range tasks {
		if t.IsAbortable() {
			abortTaskIds = append(abortTaskIds, t.Id)
			event.LogTaskAbortRequest(t.Id, t.Execution, caller)
		}
	}
	if err = SetManyAborted(abortTaskIds, AbortInfo{User: caller}); err != nil {
		return errors.Wrap(err, "aborting in progress tasks")
	}

	return nil
}

// MarkFailed changes the state of the task to failed.
func (t *Task) MarkFailed() error {
	t.Status = evergreen.TaskFailed
	return UpdateOne(
		bson.M{
			IdKey: t.Id,
		},
		bson.M{
			"$set": bson.M{
				StatusKey: evergreen.TaskFailed,
			},
		},
	)
}

func (t *Task) MarkSystemFailed(description string) error {
	t.Status = evergreen.TaskFailed
	t.FinishTime = time.Now()

	t.Details = apimodels.TaskEndDetail{
		Status:      evergreen.TaskFailed,
		Type:        evergreen.CommandTypeSystem,
		Description: description,
	}

	event.LogTaskFinished(t.Id, t.Execution, t.HostId, evergreen.TaskSystemFailed)

	return UpdateOne(
		bson.M{
			IdKey: t.Id,
		},
		bson.M{
			"$set": bson.M{
				StatusKey:     evergreen.TaskFailed,
				FinishTimeKey: t.FinishTime,
				DetailsKey:    t.Details,
			},
		},
	)
}

func SetManyAborted(taskIds []string, reason AbortInfo) error {
	return UpdateOne(
		ByIds(taskIds),
		bson.M{
			"$set": bson.M{
				AbortedKey:   true,
				AbortInfoKey: reason,
			},
		},
	)
}

// SetAborted sets the abort field of task to aborted
func (t *Task) SetAborted(reason AbortInfo) error {
	t.Aborted = true
	return UpdateOne(
		bson.M{
			IdKey: t.Id,
		},
		bson.M{
			"$set": bson.M{
				AbortedKey:   true,
				AbortInfoKey: reason,
			},
		},
	)
}

// SetHasCedarResults sets the HasCedarResults field of the task to
// hasCedarResults and, if failedResults is true, sets CedarResultsFailed to
// true. If the task is part of a display task, the display tasks's fields are
// also set. An error is returned if hasCedarResults is false and failedResults
// is true as this is an invalid state. Note that if failedResults is false,
// CedarResultsFailed is not set. This is because in cases where separate calls
// to attach test results are made, only one call needs to have a test failure
// for the CedarResultsFailed to be set to true.
func (t *Task) SetHasCedarResults(hasCedarResults, failedResults bool) error {
	if !hasCedarResults && failedResults {
		return errors.New("cannot set Cedar results as failed when task does not have Cedar results")
	}

	t.HasCedarResults = hasCedarResults
	set := bson.M{
		HasCedarResultsKey: hasCedarResults,
	}
	if failedResults {
		t.CedarResultsFailed = true
		set[CedarResultsFailedKey] = true
	}

	if err := UpdateOne(
		bson.M{
			IdKey: t.Id,
		},
		bson.M{
			"$set": set,
		},
	); err != nil {
		return err
	}

	if !t.DisplayOnly && t.IsPartOfDisplay() {
		displayTask, err := t.GetDisplayTask()
		if err != nil {
			return errors.Wrap(err, "getting display task")
		}
		return displayTask.SetHasCedarResults(hasCedarResults, failedResults)
	}

	return nil
}

func (t *Task) SetHasLegacyResults(hasLegacyResults bool) error {
	t.HasLegacyResults = utility.ToBoolPtr(hasLegacyResults)
	return UpdateOne(
		bson.M{
			IdKey: t.Id,
		},
		bson.M{
			"$set": bson.M{
				HasLegacyResultsKey: t.HasLegacyResults,
			},
		},
	)
}

// ActivateTask will set the ActivatedBy field to the caller and set the active state to be true
func (t *Task) ActivateTask(caller string) error {
	t.ActivatedBy = caller
	t.Activated = true
	t.ActivatedTime = time.Now()

	return ActivateTasks([]Task{*t}, t.ActivatedTime, caller)
}

func ActivateTasks(tasks []Task, activationTime time.Time, caller string) error {
	taskIDs := make([]string, 0, len(tasks))
	for _, t := range tasks {
		taskIDs = append(taskIDs, t.Id)
	}

	_, err := UpdateAll(
		bson.M{
			IdKey: bson.M{"$in": taskIDs},
		},
		bson.M{
			"$set": bson.M{
				ActivatedKey:     true,
				ActivatedByKey:   caller,
				ActivatedTimeKey: activationTime,
			},
		})
	if err != nil {
		return errors.Wrap(err, "activating tasks")
	}
	for _, t := range tasks {
		event.LogTaskActivated(t.Id, t.Execution, caller)
	}

	return ActivateDeactivatedDependencies(taskIDs, caller)
}

func ActivateTasksByIdsWithDependencies(ids []string, caller string) error {
	q := db.Query(bson.M{
		IdKey:     bson.M{"$in": ids},
		StatusKey: evergreen.TaskUndispatched,
	})

	tasks, err := FindAll(q.WithFields(IdKey, DependsOnKey, ExecutionKey))
	if err != nil {
		return errors.Wrap(err, "getting tasks for activation")
	}
	dependOn, err := GetRecursiveDependenciesUp(tasks, nil)
	if err != nil {
		return errors.Wrap(err, "getting recursive dependencies")
	}

	if err = ActivateTasks(append(tasks, dependOn...), time.Now(), caller); err != nil {
		return errors.Wrap(err, "updating tasks for activation")
	}
	return nil
}

// ActivateDeactivatedDependencies activates tasks that depend on these tasks which were deactivated because a task
// they depended on was deactivated. Only activate when all their dependencies are activated or are being activated
func ActivateDeactivatedDependencies(tasks []string, caller string) error {
	taskMap := make(map[string]bool)
	for _, t := range tasks {
		taskMap[t] = true
	}

	tasksDependingOnTheseTasks, err := getRecursiveDependenciesDown(tasks, nil)
	if err != nil {
		return errors.Wrap(err, "getting recursive dependencies down")
	}

	// do a topological sort so we've dealt with
	// all a task's dependencies by the time we get up to it
	sortedDependencies, err := topologicalSort(tasksDependingOnTheseTasks)
	if err != nil {
		return errors.WithStack(err)
	}

	// get dependencies we don't have yet and add them to a map
	tasksToGet := []string{}
	depTaskMap := make(map[string]bool)
	for _, t := range sortedDependencies {
		depTaskMap[t.Id] = true

		if t.Activated || !t.DeactivatedForDependency {
			continue
		}

		for _, dep := range t.DependsOn {
			if !taskMap[dep.TaskId] && !depTaskMap[dep.TaskId] {
				tasksToGet = append(tasksToGet, dep.TaskId)
			}
		}
	}

	missingTaskMap := make(map[string]Task)
	if len(tasksToGet) > 0 {
		var missingTasks []Task
		missingTasks, err = FindAll(db.Query(bson.M{IdKey: bson.M{"$in": tasksToGet}}).WithFields(ActivatedKey))
		if err != nil {
			return errors.Wrap(err, "getting missing tasks")
		}
		for _, t := range missingTasks {
			missingTaskMap[t.Id] = t
		}
	}

	tasksToActivate := make(map[string]Task)
	for _, t := range sortedDependencies {
		if t.Activated || !t.DeactivatedForDependency {
			continue
		}

		depsSatisfied := true
		for _, dep := range t.DependsOn {
			// not being activated now
			if _, ok := tasksToActivate[dep.TaskId]; !ok && !taskMap[dep.TaskId] {
				// and not already activated
				if depTask := missingTaskMap[dep.TaskId]; !depTask.Activated {
					depsSatisfied = false
					break
				}
			}
		}
		if depsSatisfied {
			tasksToActivate[t.Id] = t
		}
	}

	if len(tasksToActivate) == 0 {
		return nil
	}

	taskIDsToActivate := make([]string, 0, len(tasksToActivate))
	for _, t := range tasksToActivate {
		taskIDsToActivate = append(taskIDsToActivate, t.Id)
	}
	_, err = UpdateAll(
		bson.M{IdKey: bson.M{"$in": taskIDsToActivate}},
		bson.M{"$set": bson.M{
			ActivatedKey:                true,
			DeactivatedForDependencyKey: false,
			ActivatedByKey:              caller,
			ActivatedTimeKey:            time.Now(),
		}},
	)
	if err != nil {
		return errors.Wrap(err, "updating activation for dependencies")
	}

	for _, t := range tasksToActivate {
		event.LogTaskActivated(t.Id, t.Execution, caller)
	}

	return nil
}

func topologicalSort(tasks []Task) ([]Task, error) {
	depGraph := simple.NewDirectedGraph()
	taskNodeMap := make(map[string]graph.Node)
	nodeTaskMap := make(map[int64]Task)

	for _, task := range tasks {
		node := depGraph.NewNode()
		depGraph.AddNode(node)
		nodeTaskMap[node.ID()] = task
		taskNodeMap[task.Id] = node
	}

	for _, task := range tasks {
		for _, dep := range task.DependsOn {
			if toNode, ok := taskNodeMap[dep.TaskId]; ok {
				edge := simple.Edge{
					F: simple.Node(toNode.ID()),
					T: simple.Node(taskNodeMap[task.Id].ID()),
				}
				depGraph.SetEdge(edge)
			}
		}
	}

	sorted, err := topo.Sort(depGraph)
	if err != nil {
		return nil, errors.Wrap(err, "topologically sorting dependency graph")
	}
	sortedTasks := make([]Task, 0, len(tasks))
	for _, node := range sorted {
		sortedTasks = append(sortedTasks, nodeTaskMap[node.ID()])
	}

	return sortedTasks, nil
}

// DeactivateTask will set the ActivatedBy field to the caller and set the active state to be false and deschedule the task
func (t *Task) DeactivateTask(caller string) error {
	t.ActivatedBy = caller
	t.Activated = false
	t.ScheduledTime = utility.ZeroTime
	t.ContainerAllocatedTime = utility.ZeroTime

	return DeactivateTasks([]Task{*t}, caller)
}

func DeactivateTasks(tasks []Task, caller string) error {
	taskIDs := make([]string, 0, len(tasks))
	for _, t := range tasks {
		taskIDs = append(taskIDs, t.Id)
	}

	_, err := UpdateAll(
		bson.M{
			IdKey: bson.M{"$in": taskIDs},
		},
		bson.M{
			"$set": bson.M{
				ActivatedKey:              false,
				ActivatedByKey:            caller,
				ScheduledTimeKey:          utility.ZeroTime,
				ContainerAllocatedTimeKey: utility.ZeroTime,
			},
		},
	)
	if err != nil {
		return errors.Wrap(err, "deactivating tasks")
	}
	for _, t := range tasks {
		event.LogTaskDeactivated(t.Id, t.Execution, caller)
	}

	return DeactivateDependencies(taskIDs, caller)
}

func DeactivateDependencies(tasks []string, caller string) error {
	tasksDependingOnTheseTasks, err := getRecursiveDependenciesDown(tasks, nil)
	if err != nil {
		return errors.Wrap(err, "getting recursive dependencies down")
	}

	tasksToUpdate := make([]Task, 0, len(tasksDependingOnTheseTasks))
	taskIDsToUpdate := make([]string, 0, len(tasksDependingOnTheseTasks))
	for _, t := range tasksDependingOnTheseTasks {
		if t.Activated {
			tasksToUpdate = append(tasksToUpdate, t)
			taskIDsToUpdate = append(taskIDsToUpdate, t.Id)
		}
	}

	if len(tasksToUpdate) == 0 {
		return nil
	}

	_, err = UpdateAll(
		bson.M{
			IdKey: bson.M{"$in": taskIDsToUpdate},
		},
		bson.M{"$set": bson.M{
			ActivatedKey:                false,
			DeactivatedForDependencyKey: true,
			ScheduledTimeKey:            utility.ZeroTime,
			ContainerAllocatedTimeKey:   utility.ZeroTime,
		}},
	)
	if err != nil {
		return errors.Wrap(err, "deactivating dependencies")
	}
	for _, t := range tasksToUpdate {
		event.LogTaskDeactivated(t.Id, t.Execution, caller)
	}

	return nil
}

// MarkEnd handles the Task updates associated with ending a task. If the task's start time is zero
// at this time, it will set it to the finish time minus the timeout time.
func (t *Task) MarkEnd(finishTime time.Time, detail *apimodels.TaskEndDetail) error {
	// if there is no start time set, either set it to the create time
	// or set 2 hours previous to the finish time.
	if utility.IsZeroTime(t.StartTime) {
		timedOutStart := finishTime.Add(-2 * time.Hour)
		t.StartTime = timedOutStart
		if timedOutStart.Before(t.IngestTime) {
			t.StartTime = t.IngestTime
		}
	}

	t.TimeTaken = finishTime.Sub(t.StartTime)

	grip.Debug(message.Fields{
		"message":   "marking task finished",
		"task_id":   t.Id,
		"execution": t.Execution,
		"project":   t.Project,
		"details":   t.Details,
	})
	if detail.Status == "" {
		detail.Status = evergreen.TaskFailed
	}
	// record that the task has finished, in memory and in the db
	t.Status = detail.Status
	t.FinishTime = finishTime
	t.Details = *detail
	return UpdateOne(
		bson.M{
			IdKey: t.Id,
		},
		bson.M{
			"$set": bson.M{
				FinishTimeKey:       finishTime,
				StatusKey:           detail.Status,
				TimeTakenKey:        t.TimeTaken,
				DetailsKey:          detail,
				StartTimeKey:        t.StartTime,
				LogsKey:             detail.Logs,
				HasLegacyResultsKey: t.HasLegacyResults,
			},
		})

}

// GetDisplayStatus should reflect the statuses assigned during the addDisplayStatus aggregation step
func (t *Task) GetDisplayStatus() string {
	if t.DisplayStatus != "" {
		return t.DisplayStatus
	}
	if t.Aborted && t.IsFinished() {
		return evergreen.TaskAborted
	}
	if t.Status == evergreen.TaskUndispatched {
		if !t.Activated {
			return evergreen.TaskUnscheduled
		}
		if t.Blocked() && !t.OverrideDependencies {
			return evergreen.TaskStatusBlocked
		}
		return evergreen.TaskWillRun
	}
	if !t.IsFinished() {
		return t.Status
	}
	if t.Status == evergreen.TaskSucceeded {
		return evergreen.TaskSucceeded
	}
	if t.Details.Type == evergreen.CommandTypeSystem {
		if t.Details.TimedOut && t.Details.Description == evergreen.TaskDescriptionHeartbeat {
			return evergreen.TaskSystemUnresponse
		}
		if t.Details.TimedOut {
			return evergreen.TaskSystemTimedOut
		}
		return evergreen.TaskSystemFailed
	}
	if t.Details.Type == evergreen.CommandTypeSetup {
		return evergreen.TaskSetupFailed
	}
	if t.Details.TimedOut {
		return evergreen.TaskTimedOut
	}
	return t.Status
}

// displayTaskPriority answers the question "if there is a display task whose executions are
// in these statuses, which overall status would a user expect to see?"
// for example, if there are both successful and failed tasks, one would expect to see "failed"
func (t *Task) displayTaskPriority() int {
	switch t.GetDisplayStatus() {
	case evergreen.TaskStarted:
		return 10
	case evergreen.TaskFailed:
		return 20
	case evergreen.TaskTestTimedOut:
		return 30
	case evergreen.TaskTimedOut:
		return 40
	case evergreen.TaskSystemFailed:
		return 50
	case evergreen.TaskSystemTimedOut:
		return 60
	case evergreen.TaskSystemUnresponse:
		return 70
	case evergreen.TaskSetupFailed:
		return 80
<<<<<<< HEAD
	case evergreen.TaskInactive:
=======
	case evergreen.TaskUndispatched:
		return 90
	case evergreen.TaskContainerUnallocated:
>>>>>>> 976ab2cc
		return 90
	case evergreen.TaskInactive:
		return 100
	case evergreen.TaskSucceeded:
		return 110
	}
	return 1000
}

// Reset sets the task state to be activated, with a new secret,
// undispatched status and zero time on Start, Scheduled, Dispatch and FinishTime
func (t *Task) Reset() error {
	reset := resetTaskUpdate(t)

	return UpdateOne(
		bson.M{
			IdKey: t.Id,
		},
		reset,
	)
}

// Reset sets the task state to be activated, with a new secret,
// undispatched status and zero time on Start, Scheduled, Dispatch and FinishTime
func ResetTasks(taskIds []string) error {
	_, err := UpdateAll(
		bson.M{
			IdKey: bson.M{"$in": taskIds},
		},
		resetTaskUpdate(nil),
	)

	return err
}

func resetTaskUpdate(t *Task) bson.M {
	newSecret := utility.RandomString()
	now := time.Now()
	if t != nil {
		t.Activated = true
		t.ActivatedTime = now
		t.Secret = newSecret
		t.HostId = ""
		t.Status = evergreen.TaskUndispatched
		t.DispatchTime = utility.ZeroTime
		t.StartTime = utility.ZeroTime
		t.ScheduledTime = utility.ZeroTime
		t.ContainerAllocatedTime = utility.ZeroTime
		t.FinishTime = utility.ZeroTime
		t.DependenciesMetTime = utility.ZeroTime
		t.TimeTaken = 0
		t.LastHeartbeat = utility.ZeroTime
		t.Details = apimodels.TaskEndDetail{}
		t.HasCedarResults = false
		t.ResetWhenFinished = false
		t.HostId = ""
		t.AgentVersion = ""
		t.HostCreateDetails = []HostCreateDetail{}
		t.OverrideDependencies = false
	}
	update := bson.M{
		"$set": bson.M{
			ActivatedKey:              true,
			ActivatedTimeKey:          now,
			SecretKey:                 newSecret,
			HostIdKey:                 "",
			StatusKey:                 evergreen.TaskUndispatched,
			DispatchTimeKey:           utility.ZeroTime,
			StartTimeKey:              utility.ZeroTime,
			ScheduledTimeKey:          utility.ZeroTime,
			ContainerAllocatedTimeKey: utility.ZeroTime,
			FinishTimeKey:             utility.ZeroTime,
			DependenciesMetTimeKey:    utility.ZeroTime,
			TimeTakenKey:              0,
			LastHeartbeatKey:          utility.ZeroTime,
		},
		"$unset": bson.M{
			DetailsKey:              "",
			HasCedarResultsKey:      "",
			CedarResultsFailedKey:   "",
			ResetWhenFinishedKey:    "",
			AgentVersionKey:         "",
			HostCreateDetailsKey:    "",
			OverrideDependenciesKey: "",
		},
	}
	return update
}

// UpdateHeartbeat updates the heartbeat to be the current time
func (t *Task) UpdateHeartbeat() error {
	t.LastHeartbeat = time.Now()
	return UpdateOne(
		bson.M{
			IdKey: t.Id,
		},
		bson.M{
			"$set": bson.M{
				LastHeartbeatKey: t.LastHeartbeat,
			},
		},
	)
}

// SetDisabledPriority sets the priority of a task so it will never run.
// It also deactivates the task and any tasks that depend on it.
func (t *Task) SetDisabledPriority(user string) error {
	t.Priority = evergreen.DisabledTaskPriority

	ids := append([]string{t.Id}, t.ExecutionTasks...)
	_, err := UpdateAll(
		bson.M{IdKey: bson.M{"$in": ids}},
		bson.M{"$set": bson.M{PriorityKey: evergreen.DisabledTaskPriority}},
	)
	if err != nil {
		return errors.Wrap(err, "updating priority")
	}

	query := db.Query(bson.M{
		IdKey: bson.M{"$in": ids},
	}).WithFields(ExecutionKey)
	tasks, err := FindAll(query)
	if err != nil {
		return errors.Wrap(err, "finding matching tasks")
	}
	for _, task := range tasks {
		event.LogTaskPriority(task.Id, task.Execution, user, evergreen.DisabledTaskPriority)
	}

	return t.DeactivateTask(user)
}

// GetRecursiveDependenciesUp returns all tasks recursively depended upon
// that are not in the original task slice (this includes earlier tasks in task groups, if applicable).
// depCache should originally be nil. We assume there are no dependency cycles.
func GetRecursiveDependenciesUp(tasks []Task, depCache map[string]Task) ([]Task, error) {
	if depCache == nil {
		depCache = make(map[string]Task)
	}
	for _, t := range tasks {
		depCache[t.Id] = t
	}

	tasksToFind := []string{}
	for _, t := range tasks {
		for _, dep := range t.DependsOn {
			if _, ok := depCache[dep.TaskId]; !ok {
				tasksToFind = append(tasksToFind, dep.TaskId)
			}
		}
		if t.IsPartOfSingleHostTaskGroup() {
			tasksInGroup, err := FindTaskGroupFromBuild(t.BuildId, t.TaskGroup)
			if err != nil {
				return nil, errors.Wrapf(err, "finding task group '%s'", t.TaskGroup)
			}
			for _, taskInGroup := range tasksInGroup {
				if taskInGroup.TaskGroupOrder < t.TaskGroupOrder {
					if _, ok := depCache[taskInGroup.Id]; !ok {
						tasksToFind = append(tasksToFind, taskInGroup.Id)
					}
				}
			}
		}
	}

	// leaf node
	if len(tasksToFind) == 0 {
		return nil, nil
	}

	deps, err := FindWithFields(ByIds(tasksToFind), IdKey, DependsOnKey, ExecutionKey, BuildIdKey, StatusKey, TaskGroupKey)
	if err != nil {
		return nil, errors.Wrap(err, "getting dependencies")
	}

	recursiveDeps, err := GetRecursiveDependenciesUp(deps, depCache)
	if err != nil {
		return nil, errors.Wrap(err, "getting recursive dependencies")
	}

	return append(deps, recursiveDeps...), nil
}

// getRecursiveDependenciesDown returns a slice containing all tasks recursively depending on tasks.
// taskMap should originally be nil.
// We assume there are no dependency cycles.
func getRecursiveDependenciesDown(tasks []string, taskMap map[string]bool) ([]Task, error) {
	if taskMap == nil {
		taskMap = make(map[string]bool)
	}
	for _, t := range tasks {
		taskMap[t] = true
	}

	// find the tasks that depend on these tasks
	query := db.Query(bson.M{
		bsonutil.GetDottedKeyName(DependsOnKey, DependencyTaskIdKey): bson.M{"$in": tasks},
	}).WithFields(IdKey, ActivatedKey, DeactivatedForDependencyKey, ExecutionKey, DependsOnKey, BuildIdKey)
	dependOnUsTasks, err := FindAll(query)
	if err != nil {
		return nil, errors.Wrap(err, "can't get dependencies")
	}

	// if the task hasn't yet been visited we need to recurse on it
	newDeps := []Task{}
	for _, t := range dependOnUsTasks {
		if !taskMap[t.Id] {
			newDeps = append(newDeps, t)
		}
	}

	// everything is aleady in the map or nothing depends on tasks
	if len(newDeps) == 0 {
		return nil, nil
	}

	newDepIDs := make([]string, 0, len(newDeps))
	for _, t := range newDeps {
		newDepIDs = append(newDepIDs, t.Id)
	}
	recurseTasks, err := getRecursiveDependenciesDown(newDepIDs, taskMap)
	if err != nil {
		return nil, errors.Wrap(err, "getting recursive dependencies")
	}

	return append(newDeps, recurseTasks...), nil
}

// MarkStart updates the task's start time and sets the status to started
func (t *Task) MarkStart(startTime time.Time) error {
	// record the start time in the in-memory task
	t.StartTime = startTime
	t.Status = evergreen.TaskStarted
	return UpdateOne(
		bson.M{
			IdKey: t.Id,
		},
		bson.M{
			"$set": bson.M{
				StatusKey:        evergreen.TaskStarted,
				LastHeartbeatKey: startTime,
				StartTimeKey:     startTime,
			},
		},
	)
}

// SetResults sets the results of the task in LocalTestResults
func (t *Task) SetResults(results []TestResult) error {
	docs := make([]testresult.TestResult, len(results))

	for idx, result := range results {
		docs[idx] = result.convertToNewStyleTestResult(t)
	}

	grip.Debug(message.Fields{
		"message":        "writing test results",
		"task":           t.Id,
		"project":        t.Project,
		"requester":      t.Requester,
		"version":        t.Version,
		"display_name":   t.DisplayName,
		"results_length": len(results),
	})

	return errors.Wrap(testresult.InsertMany(docs), "inserting test results")
}

func (t TestResult) convertToNewStyleTestResult(task *Task) testresult.TestResult {
	ExecutionDisplayName := ""
	if displayTask, _ := task.GetDisplayTask(); displayTask != nil {
		ExecutionDisplayName = displayTask.DisplayName
	}
	return testresult.TestResult{
		// copy fields from local test result.
		Status:          t.Status,
		TestFile:        t.TestFile,
		DisplayTestName: t.DisplayTestName,
		GroupID:         t.GroupID,
		URL:             t.URL,
		URLRaw:          t.URLRaw,
		LogID:           t.LogId,
		LineNum:         t.LineNum,
		ExitCode:        t.ExitCode,
		StartTime:       t.StartTime,
		EndTime:         t.EndTime,

		// copy field values from enclosing tasks.
		TaskID:               task.Id,
		Execution:            task.Execution,
		Project:              task.Project,
		BuildVariant:         task.BuildVariant,
		DistroId:             task.DistroId,
		Requester:            task.Requester,
		DisplayName:          task.DisplayName,
		TaskCreateTime:       task.CreateTime,
		ExecutionDisplayName: ExecutionDisplayName,

		TestStartTime: utility.FromPythonTime(t.StartTime).In(time.UTC),
		TestEndTime:   utility.FromPythonTime(t.EndTime).In(time.UTC),
	}
}

func ConvertToOld(in *testresult.TestResult) TestResult {
	return TestResult{
		Status:          in.Status,
		TestFile:        in.TestFile,
		DisplayTestName: in.DisplayTestName,
		GroupID:         in.GroupID,
		URL:             in.URL,
		URLRaw:          in.URLRaw,
		LogId:           in.LogID,
		LineNum:         in.LineNum,
		ExitCode:        in.ExitCode,
		StartTime:       in.StartTime,
		EndTime:         in.EndTime,
		LogRaw:          in.LogRaw,
		TaskID:          in.TaskID,
		Execution:       in.Execution,
	}
}

// MarkUnscheduled marks the task as undispatched and updates it in the database
func (t *Task) MarkUnscheduled() error {
	t.Status = evergreen.TaskUndispatched
	return UpdateOne(
		bson.M{
			IdKey: t.Id,
		},
		bson.M{
			"$set": bson.M{
				StatusKey: evergreen.TaskUndispatched,
			},
		},
	)

}

// MarkUnattainableDependency updates the unattainable field for the dependency in the task's dependency list,
// and logs if the task is newly blocked.
func (t *Task) MarkUnattainableDependency(dependencyId string, unattainable bool) error {
	wasBlocked := t.Blocked()
	// check all dependencies in case of erroneous duplicate
	for i := range t.DependsOn {
		if t.DependsOn[i].TaskId == dependencyId {
			t.DependsOn[i].Unattainable = unattainable
		}
	}

	if err := updateAllMatchingDependenciesForTask(t.Id, dependencyId, unattainable); err != nil {
		return err
	}

	// only want to log the task as blocked if it wasn't already blocked
	if !wasBlocked && unattainable {
		event.LogTaskBlocked(t.Id, t.Execution)
	}
	return nil
}

// AbortBuild sets the abort flag on all tasks associated with the build which are in an abortable
// state
func AbortBuild(buildId string, reason AbortInfo) error {
	q := bson.M{
		BuildIdKey: buildId,
		StatusKey:  bson.M{"$in": evergreen.TaskAbortableStatuses},
	}
	if reason.TaskID != "" {
		q[IdKey] = bson.M{"$ne": reason.TaskID}
	}
	ids, err := findAllTaskIDs(db.Query(q))
	if err != nil {
		return errors.Wrapf(err, "finding tasks to abort from build '%s'", buildId)
	}
	if len(ids) == 0 {
		grip.Info(message.Fields{
			"message": "no tasks aborted for build",
			"buildId": buildId,
		})
		return nil
	}

	_, err = UpdateAll(
		bson.M{IdKey: bson.M{"$in": ids}},
		bson.M{"$set": bson.M{
			AbortedKey:   true,
			AbortInfoKey: reason,
		}},
	)
	if err != nil {
		return errors.Wrapf(err, "setting aborted statuses for tasks in build '%s'", buildId)
	}

	event.LogManyTaskAbortRequests(ids, reason.User)

	return nil
}

// AbortVersion sets the abort flag on all tasks associated with the version which are in an
// abortable state
func AbortVersion(versionId string, reason AbortInfo) error {
	q := bson.M{
		VersionKey: versionId,
		StatusKey:  bson.M{"$in": evergreen.TaskAbortableStatuses},
	}
	if reason.TaskID != "" {
		q[IdKey] = bson.M{"$ne": reason.TaskID}
		// if the aborting task is part of a display task, we also don't want to mark it as aborted
		q[ExecutionTasksKey] = bson.M{"$ne": reason.TaskID}
	}
	ids, err := findAllTaskIDs(db.Query(q))
	if err != nil {
		return errors.Wrap(err, "finding updated tasks")
	}

	if len(ids) == 0 {
		grip.Info(message.Fields{
			"message": "no tasks aborted for version",
			"buildId": versionId,
		})
		return nil
	}

	_, err = UpdateAll(
		bson.M{IdKey: bson.M{"$in": ids}},
		bson.M{"$set": bson.M{
			AbortedKey:   true,
			AbortInfoKey: reason,
		}},
	)
	if err != nil {
		return errors.Wrap(err, "setting aborted statuses")
	}

	event.LogManyTaskAbortRequests(ids, reason.User)

	return nil
}

//String represents the stringified version of a task
func (t *Task) String() (taskStruct string) {
	taskStruct += fmt.Sprintf("Id: %v\n", t.Id)
	taskStruct += fmt.Sprintf("Status: %v\n", t.Status)
	taskStruct += fmt.Sprintf("Host: %v\n", t.HostId)
	taskStruct += fmt.Sprintf("ScheduledTime: %v\n", t.ScheduledTime)
	taskStruct += fmt.Sprintf("ContainerAllocatedTime: %v\n", t.ContainerAllocatedTime)
	taskStruct += fmt.Sprintf("DispatchTime: %v\n", t.DispatchTime)
	taskStruct += fmt.Sprintf("StartTime: %v\n", t.StartTime)
	taskStruct += fmt.Sprintf("FinishTime: %v\n", t.FinishTime)
	taskStruct += fmt.Sprintf("TimeTaken: %v\n", t.TimeTaken)
	taskStruct += fmt.Sprintf("Activated: %v\n", t.Activated)
	taskStruct += fmt.Sprintf("Requester: %v\n", t.Requester)
	taskStruct += fmt.Sprintf("PredictedDuration: %v\n", t.DurationPrediction)

	return
}

// Insert writes the task to the db.
func (t *Task) Insert() error {
	return db.Insert(Collection, t)
}

// Inserts the task into the old_tasks collection
func (t *Task) Archive() error {
	if t.DisplayOnly && len(t.ExecutionTasks) > 0 {
		execTasks, err := FindAll(db.Query(ByIds(t.ExecutionTasks)))
		if err != nil {
			return errors.Wrap(err, "retrieving execution tasks")
		}
		if err = ArchiveMany(execTasks); err != nil {
			return errors.Wrap(err, "archiving execution tasks")
		}
	}

	archiveTask := t.makeArchivedTask()
	err := db.Insert(OldCollection, archiveTask)
	if err != nil {
		grip.Error(message.WrapError(err, message.Fields{
			"archive_task_id": archiveTask.Id,
			"old_task_id":     archiveTask.OldTaskId,
			"execution":       t.Execution,
			"display_only":    t.DisplayOnly,
		}))
		return errors.Wrap(err, "inserting archived task into old tasks")
	}
	err = UpdateOne(
		bson.M{IdKey: t.Id},
		bson.M{
			"$unset": bson.M{
				AbortedKey:              "",
				AbortInfoKey:            "",
				OverrideDependenciesKey: "",
			},
			"$inc": bson.M{ExecutionKey: 1},
		})
	if err != nil {
		return errors.Wrap(err, "updating task")
	}
	t.Aborted = false

	err = event.UpdateExecutions(t.HostId, t.Id, t.Execution)
	if err != nil {
		return errors.Wrap(err, "updating host event logs")
	}
	return nil
}

func ArchiveMany(tasks []Task) error {
	if len(tasks) == 0 {
		return nil
	}
	// add execution tasks of display tasks passed in, if they are not there
	execTaskMap := map[string]bool{}
	for _, t := range tasks {
		execTaskMap[t.Id] = true
	}
	additionalTasks := []string{}
	for _, t := range tasks {
		// for any display tasks here, make sure that we archive all their execution tasks
		for _, et := range t.ExecutionTasks {
			if !execTaskMap[et] {
				additionalTasks = append(additionalTasks, t.ExecutionTasks...)
				continue
			}
		}
	}
	if len(additionalTasks) > 0 {
		toAdd, err := FindAll(db.Query(ByIds((additionalTasks))))
		if err != nil {
			return errors.Wrap(err, "finding execution tasks")
		}
		tasks = append(tasks, toAdd...)
	}

	archived := []interface{}{}
	taskIds := []string{}
	for _, t := range tasks {
		archived = append(archived, *t.makeArchivedTask())
		taskIds = append(taskIds, t.Id)
	}

	mongoClient := evergreen.GetEnvironment().Client()
	ctx, cancel := evergreen.GetEnvironment().Context()
	defer cancel()
	session, err := mongoClient.StartSession()
	if err != nil {
		return errors.Wrap(err, "starting DB session")
	}
	defer session.EndSession(ctx)

	txFunc := func(sessCtx mongo.SessionContext) (interface{}, error) {
		oldTaskColl := evergreen.GetEnvironment().DB().Collection(OldCollection)
		_, err = oldTaskColl.InsertMany(ctx, archived)
		if err != nil {
			return nil, err
		}

		taskColl := evergreen.GetEnvironment().DB().Collection(Collection)
		_, err = taskColl.UpdateMany(ctx, bson.M{
			IdKey: bson.M{
				"$in": taskIds,
			},
		},
			bson.M{
				"$unset": bson.M{
					AbortedKey:   "",
					AbortInfoKey: "",
				},
				"$inc": bson.M{
					ExecutionKey: 1,
				},
			})
		if err != nil {
			return nil, err
		}
		return nil, err
	}

	_, err = session.WithTransaction(ctx, txFunc)
	if err != nil {
		return errors.Wrap(err, "archiving tasks")
	}

	eventLogErrs := grip.NewBasicCatcher()
	for _, t := range tasks {
		eventLogErrs.Add(event.UpdateExecutions(t.HostId, t.Id, t.Execution))
	}

	return eventLogErrs.Resolve()
}

func (t *Task) makeArchivedTask() *Task {
	archiveTask := *t
	archiveTask.Id = MakeOldID(t.Id, t.Execution)
	archiveTask.OldTaskId = t.Id
	archiveTask.Archived = true

	return &archiveTask
}

// Aggregation

// PopulateTestResults returns the task with both old (embedded in the tasks
// collection) and new (from the testresults collection) OR Cedar test results
// merged into the Task's LocalTestResults field.
func (t *Task) PopulateTestResults() error {
	if t.testResultsPopulated {
		return nil
	}
	if !evergreen.IsFinishedTaskStatus(t.Status) && t.Status != evergreen.TaskStarted {
		// Task won't have test results.
		return nil
	}

	if t.DisplayOnly && !t.hasCedarResults() {
		return t.populateTestResultsForDisplayTask()
	}
	if !t.hasCedarResults() {
		return t.populateNewTestResults()
	}

	results, err := t.getCedarTestResults()
	if err != nil {
		return errors.Wrap(err, "getting test results from cedar")
	}
	t.LocalTestResults = append(t.LocalTestResults, results...)
	t.testResultsPopulated = true

	return nil
}

// populateNewTestResults returns the task with both old (embedded in the tasks
// collection) and new (from the testresults collection) test results merged in
// the Task's LocalTestResults field.
func (t *Task) populateNewTestResults() error {
	id := t.Id
	if t.Archived {
		id = t.OldTaskId
	}

	newTestResults, err := testresult.FindByTaskIDAndExecution(id, t.Execution)
	if err != nil {
		return errors.Wrap(err, "finding test results")
	}
	for i := range newTestResults {
		t.LocalTestResults = append(t.LocalTestResults, ConvertToOld(&newTestResults[i]))
	}
	t.testResultsPopulated = true

	// Store whether or not results exist so we know if we should look them
	// up in the future.
	if t.HasLegacyResults == nil && !t.Archived {
		return t.SetHasLegacyResults(len(newTestResults) > 0)
	}
	return nil
}

// populateTestResultsForDisplayTask returns the test results for the execution
// tasks of a display task.
func (t *Task) populateTestResultsForDisplayTask() error {
	if !t.DisplayOnly {
		return errors.Errorf("'%s' is not a display task", t.Id)
	}

	out, err := MergeTestResultsBulk([]Task{*t}, nil)
	if err != nil {
		return errors.Wrap(err, "merging test results for display task")
	}
	t.LocalTestResults = out[0].LocalTestResults
	t.testResultsPopulated = true

	return nil
}

// SetResetWhenFinished requests that a display task or single-host task group
// reset itself when finished. Will mark itself as system failed.
func (t *Task) SetResetWhenFinished() error {
	t.ResetWhenFinished = true
	return UpdateOne(
		bson.M{
			IdKey: t.Id,
		},
		bson.M{
			"$set": bson.M{
				ResetWhenFinishedKey: true,
			},
		},
	)
}

// MergeTestResultsBulk takes a slice of task structs and returns the slice with
// test results populated. Note that the order may change. The second parameter
// can be used to use a specific test result filtering query, otherwise all test
// results for the passed in tasks will be merged. Display tasks will have
// the execution task results merged.
//
// Keeping this function public for backwards compatibility (legacy test
// results uses this for test history).
func MergeTestResultsBulk(tasks []Task, query *db.Q) ([]Task, error) {
	out := []Task{}
	if query == nil {
		taskIds := []string{}
		for _, t := range tasks {
			taskIds = append(taskIds, t.Id)
			taskIds = append(taskIds, t.ExecutionTasks...)
		}
		q := testresult.ByTaskIDs(taskIds)
		query = &q
	}
	results, err := testresult.Find(*query)
	if err != nil {
		return nil, err
	}

	for _, t := range tasks {
		for _, result := range results {
			if (result.TaskID == t.Id || utility.StringSliceContains(t.ExecutionTasks, result.TaskID)) && result.Execution == t.Execution {
				t.LocalTestResults = append(t.LocalTestResults, ConvertToOld(&result))
			}
		}
		out = append(out, t)
	}

	return out, nil
}

// FindHostSchedulable finds all tasks that can be scheduled for a distro
// primary queue.
func FindHostSchedulable(distroID string) ([]Task, error) {
	query := schedulableHostTasksQuery()

	if err := addApplicableDistroFilter(distroID, DistroIdKey, query); err != nil {
		return nil, errors.WithStack(err)
	}

	return Find(query)
}

func addApplicableDistroFilter(id string, fieldName string, query bson.M) error {
	if id == "" {
		return nil
	}

	aliases, err := distro.FindApplicableDistroIDs(id)
	if err != nil {
		return errors.WithStack(err)
	}

	if len(aliases) == 1 {
		query[fieldName] = aliases[0]
	} else {
		query[fieldName] = bson.M{"$in": aliases}
	}

	return nil
}

// FindHostSchedulableForAlias finds all tasks that can be scheduled for a
// distro secondary queue.
func FindHostSchedulableForAlias(id string) ([]Task, error) {
	q := schedulableHostTasksQuery()

	if err := addApplicableDistroFilter(id, DistroAliasesKey, q); err != nil {
		return nil, errors.WithStack(err)
	}

	// Single-host task groups can't be put in an alias queue, because it can
	// cause a race when assigning tasks to hosts where the tasks in the task
	// group might be assigned to different hosts.
	q[TaskGroupMaxHostsKey] = bson.M{"$ne": 1}

	return FindAll(db.Query(q))
}

// FindHostRunnable finds all host tasks that can be scheduled for a distro with
// an additional consideration for whether the task's dependencies are met. If
// removeDeps is true, tasks with unmet dependencies are excluded.
func FindHostRunnable(distroID string, removeDeps bool) ([]Task, error) {
	match := schedulableHostTasksQuery()
	var d distro.Distro
	var err error
	if distroID != "" {
		foundDistro, err := distro.FindOne(distro.ById(distroID).WithFields(distro.ValidProjectsKey))
		if err != nil {
			return nil, errors.Wrapf(err, "finding distro '%s'", distroID)
		}
		if foundDistro != nil {
			d = *foundDistro
		}
	}

	if err = addApplicableDistroFilter(distroID, DistroIdKey, match); err != nil {
		return nil, errors.WithStack(err)
	}

	matchActivatedUndispatchedTasks := bson.M{
		"$match": match,
	}

	filterInvalidDistros := bson.M{
		"$match": bson.M{ProjectKey: bson.M{"$in": d.ValidProjects}},
	}

	removeFields := bson.M{
		"$project": bson.M{
			LogsKey:      0,
			OldTaskIdKey: 0,
			DependsOnKey + "." + DependencyUnattainableKey: 0,
		},
	}

	graphLookupTaskDeps := bson.M{
		"$graphLookup": bson.M{
			"from":             Collection,
			"startWith":        "$" + DependsOnKey + "." + IdKey,
			"connectFromField": DependsOnKey + "." + IdKey,
			"connectToField":   IdKey,
			"as":               dependencyKey,
			// restrict graphLookup to only direct dependencies
			"maxDepth": 0,
		},
	}

	unwindDependencies := bson.M{
		"$unwind": bson.M{
			"path":                       "$" + dependencyKey,
			"preserveNullAndEmptyArrays": true,
		},
	}

	unwindDependsOn := bson.M{
		"$unwind": bson.M{
			"path":                       "$" + DependsOnKey,
			"preserveNullAndEmptyArrays": true,
		},
	}

	matchIds := bson.M{
		"$match": bson.M{
			"$expr": bson.M{"$eq": bson.A{"$" + bsonutil.GetDottedKeyName(DependsOnKey, DependencyTaskIdKey), "$" + bsonutil.GetDottedKeyName(dependencyKey, IdKey)}},
		},
	}

	projectSatisfied := bson.M{
		"$addFields": bson.M{
			"satisfied_dependencies": bson.M{
				"$cond": bson.A{
					bson.M{
						"$or": []bson.M{
							{"$eq": bson.A{"$" + bsonutil.GetDottedKeyName(DependsOnKey, DependencyStatusKey), "$" + bsonutil.GetDottedKeyName(dependencyKey, StatusKey)}},
							{"$and": []bson.M{
								{"$eq": bson.A{"$" + bsonutil.GetDottedKeyName(DependsOnKey, DependencyStatusKey), "*"}},
								{"$or": []bson.M{
									{"$in": bson.A{"$" + bsonutil.GetDottedKeyName(dependencyKey, StatusKey), evergreen.TaskCompletedStatuses}},
									{"$anyElementTrue": "$" + bsonutil.GetDottedKeyName(dependencyKey, DependsOnKey, DependencyUnattainableKey)},
								}},
							}},
						},
					},
					true,
					false,
				},
			},
		},
	}

	regroupTasks := bson.M{
		"$group": bson.M{
			"_id":           "$_id",
			"satisfied_set": bson.M{"$addToSet": "$satisfied_dependencies"},
			"root":          bson.M{"$first": "$$ROOT"},
		},
	}

	redactUnsatisfiedDependencies := bson.M{
		"$redact": bson.M{
			"$cond": bson.A{
				bson.M{"$allElementsTrue": "$satisfied_set"},
				"$$KEEP",
				"$$PRUNE",
			},
		},
	}

	replaceRoot := bson.M{"$replaceRoot": bson.M{"newRoot": "$root"}}

	joinProjectRef := bson.M{
		"$lookup": bson.M{
			"from":         "project_ref",
			"localField":   ProjectKey,
			"foreignField": "_id",
			"as":           "project_ref",
		},
	}

	filterDisabledProjects := bson.M{
		"$match": bson.M{
			bsonutil.GetDottedKeyName("project_ref", "0", "enabled"):              true,
			bsonutil.GetDottedKeyName("project_ref", "0", "dispatching_disabled"): bson.M{"$ne": true},
		},
	}

	filterPatchingDisabledProjects := bson.M{
		"$match": bson.M{"$or": []bson.M{
			{
				RequesterKey: bson.M{"$nin": evergreen.PatchRequesters},
			},
			{
				bsonutil.GetDottedKeyName("project_ref", "0", "patching_disabled"): false,
			},
		}},
	}

	removeProjectRef := bson.M{
		"$project": bson.M{
			"project_ref": 0,
		},
	}

	pipeline := []bson.M{
		matchActivatedUndispatchedTasks,
		removeFields,
		graphLookupTaskDeps,
	}

	if distroID != "" && len(d.ValidProjects) > 0 {
		pipeline = append(pipeline, filterInvalidDistros)
	}

	if removeDeps {
		pipeline = append(pipeline,
			unwindDependencies,
			unwindDependsOn,
			matchIds,
			projectSatisfied,
			regroupTasks,
			redactUnsatisfiedDependencies,
			replaceRoot,
		)
	}

	pipeline = append(pipeline,
		joinProjectRef,
		filterDisabledProjects,
		filterPatchingDisabledProjects,
		removeProjectRef,
	)

	runnableTasks := []Task{}
	if err := Aggregate(pipeline, &runnableTasks); err != nil {
		return nil, errors.Wrap(err, "fetching runnable host tasks")
	}

	return runnableTasks, nil
}

func GetTestCountByTaskIdAndFilters(taskId, testName string, statuses []string, execution int) (int, error) {
	t, err := FindOneIdNewOrOld(taskId)
	if err != nil {
		return 0, errors.Wrapf(err, "finding task '%s'", taskId)
	}
	if t == nil {
		return 0, errors.Errorf("task '%s' not found", taskId)
	}
	var taskIds []string
	if t.DisplayOnly {
		taskIds = t.ExecutionTasks
	} else {
		taskIds = []string{taskId}
	}
	count, err := testresult.TestResultCount(taskIds, testName, statuses, execution)
	if err != nil {
		return 0, errors.Wrapf(err, "counting test results for task '%s'", taskId)
	}
	return count, nil
}

// FindVariantsWithTask returns a list of build variants between specified commits that contain a specific task name
func FindVariantsWithTask(taskName, project string, orderMin, orderMax int) ([]string, error) {
	pipeline := []bson.M{
		{
			"$match": bson.M{
				ProjectKey:     project,
				RequesterKey:   evergreen.RepotrackerVersionRequester,
				DisplayNameKey: taskName,
				"$and": []bson.M{
					{RevisionOrderNumberKey: bson.M{"$gte": orderMin}},
					{RevisionOrderNumberKey: bson.M{"$lte": orderMax}},
				},
			},
		},
		{
			"$group": bson.M{
				"_id": "$" + BuildVariantKey,
			},
		},
	}
	docs := []map[string]string{}
	err := Aggregate(pipeline, &docs)
	if err != nil {
		return nil, errors.Wrapf(err, "finding variants with task named '%s'", taskName)
	}
	variants := []string{}
	for _, doc := range docs {
		variants = append(variants, doc["_id"])
	}
	return variants, nil
}

func (t *Task) IsPartOfSingleHostTaskGroup() bool {
	return t.TaskGroup != "" && t.TaskGroupMaxHosts == 1
}

func (t *Task) IsPartOfDisplay() bool {
	// if display task ID is nil, we need to check manually if we have an execution task
	if t.DisplayTaskId == nil {
		dt, err := t.GetDisplayTask()
		if err != nil {
			grip.Error(message.WrapError(err, message.Fields{
				"message":        "unable to get display task",
				"execution_task": t.Id,
			}))
			return false
		}
		return dt != nil
	}

	return utility.FromStringPtr(t.DisplayTaskId) != ""
}

func (t *Task) GetDisplayTask() (*Task, error) {
	if t.DisplayTask != nil {
		return t.DisplayTask, nil
	}
	dtId := utility.FromStringPtr(t.DisplayTaskId)
	if t.DisplayTaskId != nil && dtId == "" {
		// display task ID is explicitly set to empty if it's not a display task
		return nil, nil
	}
	var dt *Task
	var err error
	if t.Archived {
		if dtId != "" {
			dt, err = FindOneOldByIdAndExecution(dtId, t.Execution)
		} else {
			dt, err = FindOneOld(ByExecutionTask(t.OldTaskId))
			if dt != nil {
				dtId = dt.OldTaskId // save the original task ID to cache
			}
		}
	} else {
		if dtId != "" {
			dt, err = FindOneId(dtId)
		} else {
			dt, err = FindOne(db.Query(ByExecutionTask(t.Id)))
			if dt != nil {
				dtId = dt.Id
			}
		}
	}
	if err != nil {
		return nil, err
	}

	if t.DisplayTaskId == nil {
		// Cache display task ID for future use. If we couldn't find the display task,
		// we cache the empty string to show that it doesn't exist.
		grip.Error(message.WrapError(t.SetDisplayTaskID(dtId), message.Fields{
			"message":         "failed to cache display task ID for task",
			"task_id":         t.Id,
			"display_task_id": dtId,
		}))
	}

	t.DisplayTask = dt
	return dt, nil
}

// GetAllDependencies returns all the dependencies the tasks in taskIDs rely on
func GetAllDependencies(taskIDs []string, taskMap map[string]*Task) ([]Dependency, error) {
	// fill in the gaps in taskMap
	tasksToFetch := []string{}
	for _, tID := range taskIDs {
		if _, ok := taskMap[tID]; !ok {
			tasksToFetch = append(tasksToFetch, tID)
		}
	}
	missingTaskMap := make(map[string]*Task)
	if len(tasksToFetch) > 0 {
		missingTasks, err := FindAll(db.Query(ByIds(tasksToFetch)).WithFields(DependsOnKey))
		if err != nil {
			return nil, errors.Wrap(err, "getting tasks missing from map")
		}
		if missingTasks == nil {
			return nil, errors.New("no missing tasks found")
		}
		for i, t := range missingTasks {
			missingTaskMap[t.Id] = &missingTasks[i]
		}
	}

	// extract the set of dependencies
	depSet := make(map[Dependency]bool)
	for _, tID := range taskIDs {
		t, ok := taskMap[tID]
		if !ok {
			t, ok = missingTaskMap[tID]
		}
		if !ok {
			return nil, errors.Errorf("task '%s' does not exist", tID)
		}
		for _, dep := range t.DependsOn {
			depSet[dep] = true
		}
	}

	deps := make([]Dependency, 0, len(depSet))
	for dep := range depSet {
		deps = append(deps, dep)
	}

	return deps, nil
}

func (t *Task) GetHistoricRuntime() (time.Duration, error) {
	runtimes, err := getExpectedDurationsForWindow(t.DisplayName, t.Project, t.BuildVariant, t.FinishTime.Add(-oneMonthIsh), t.FinishTime.Add(-time.Second))
	if err != nil {
		return 0, errors.WithStack(err)
	}

	if len(runtimes) != 1 {
		return 0, errors.Errorf("expected exactly one task runtime data point, but actually got %d", len(runtimes))
	}

	return time.Duration(runtimes[0].ExpectedDuration), nil
}

func (t *Task) FetchExpectedDuration() util.DurationStats {
	if t.DurationPrediction.TTL == 0 {
		t.DurationPrediction.TTL = utility.JitterInterval(predictionTTL)
	}

	if t.DurationPrediction.Value == 0 && t.ExpectedDuration != 0 {
		// this is probably just backfill, if we have an
		// expected duration, let's assume it was collected
		// before now slightly.
		t.DurationPrediction.Value = t.ExpectedDuration
		t.DurationPrediction.CollectedAt = time.Now().Add(-time.Minute)

		if err := t.cacheExpectedDuration(); err != nil {
			grip.Error(message.WrapError(err, message.Fields{
				"task":    t.Id,
				"message": "caching expected duration",
			}))
		}

		return util.DurationStats{Average: t.ExpectedDuration, StdDev: t.ExpectedDurationStdDev}
	}

	refresher := func(previous util.DurationStats) (util.DurationStats, bool) {
		defaultVal := util.DurationStats{Average: defaultTaskDuration, StdDev: 0}
		vals, err := getExpectedDurationsForWindow(t.DisplayName, t.Project, t.BuildVariant, time.Now().Add(-taskCompletionEstimateWindow), time.Now())
		grip.Notice(message.WrapError(err, message.Fields{
			"name":      t.DisplayName,
			"id":        t.Id,
			"project":   t.Project,
			"variant":   t.BuildVariant,
			"operation": "fetching expected duration, expect stale scheduling data",
		}))
		if err != nil {
			return defaultVal, false
		}

		if len(vals) != 1 {
			if previous.Average == 0 {
				return defaultVal, true
			}

			return previous, true
		}

		avg := time.Duration(vals[0].ExpectedDuration)
		if avg == 0 {
			return defaultVal, true
		}
		stdDev := time.Duration(vals[0].StdDev)
		return util.DurationStats{Average: avg, StdDev: stdDev}, true
	}

	grip.Error(message.WrapError(t.DurationPrediction.SetRefresher(refresher), message.Fields{
		"message": "problem setting cached value refresher",
		"cause":   "programmer error",
	}))

	stats, ok := t.DurationPrediction.Get()
	if ok {
		if err := t.cacheExpectedDuration(); err != nil {
			grip.Error(message.WrapError(err, message.Fields{
				"task":    t.Id,
				"message": "caching expected duration",
			}))
		}
	}
	t.ExpectedDuration = stats.Average
	t.ExpectedDurationStdDev = stats.StdDev

	return stats
}

// TaskStatusCount holds counts for task statuses
type TaskStatusCount struct {
	Succeeded    int `json:"succeeded"`
	Failed       int `json:"failed"`
	Started      int `json:"started"`
	Undispatched int `json:"undispatched"`
	Inactive     int `json:"inactive"`
	Dispatched   int `json:"dispatched"`
	TimedOut     int `json:"timed_out"`
}

func (tsc *TaskStatusCount) IncrementStatus(status string, statusDetails apimodels.TaskEndDetail) {
	switch status {
	case evergreen.TaskSucceeded:
		tsc.Succeeded++
	case evergreen.TaskFailed, evergreen.TaskSetupFailed:
		if statusDetails.TimedOut && statusDetails.Description == evergreen.TaskDescriptionHeartbeat {
			tsc.TimedOut++
		} else {
			tsc.Failed++
		}
	case evergreen.TaskStarted, evergreen.TaskDispatched:
		tsc.Started++
	case evergreen.TaskUndispatched:
		tsc.Undispatched++
	case evergreen.TaskInactive:
		tsc.Inactive++
	}
}

const jqlBFQuery = "(project in (%v)) and ( %v ) order by updatedDate desc"

// Generates a jira JQL string from the task
// When we search in jira for a task we search in the specified JIRA project
// If there are any test results, then we only search by test file
// name of all of the failed tests.
// Otherwise we search by the task name.
func (t *Task) GetJQL(searchProjects []string) string {
	var jqlParts []string
	var jqlClause string
	for _, testResult := range t.LocalTestResults {
		if testResult.Status == evergreen.TestFailedStatus {
			fileParts := eitherSlash.Split(testResult.TestFile, -1)
			jqlParts = append(jqlParts, fmt.Sprintf("text~\"%v\"", util.EscapeJQLReservedChars(fileParts[len(fileParts)-1])))
		}
	}
	if jqlParts != nil {
		jqlClause = strings.Join(jqlParts, " or ")
	} else {
		jqlClause = fmt.Sprintf("text~\"%v\"", util.EscapeJQLReservedChars(t.DisplayName))
	}

	return fmt.Sprintf(jqlBFQuery, strings.Join(searchProjects, ", "), jqlClause)
}

// Blocked returns if a task cannot run given the state of the task
func (t *Task) Blocked() bool {
	for _, dependency := range t.DependsOn {
		if dependency.Unattainable {
			return true
		}
	}

	return false
}

func (t *Task) BlockedState(dependencies map[string]*Task) (string, error) {
	if t.Blocked() {
		return evergreen.TaskStatusBlocked, nil
	}

	for _, dep := range t.DependsOn {
		depTask, ok := dependencies[dep.TaskId]
		if !ok {
			continue
		}
		if !t.SatisfiesDependency(depTask) {
			return evergreen.TaskStatusPending, nil
		}
	}

	return "", nil
}

// CircularDependencies detects if any tasks in this version are part of a dependency cycle
// Note that it does not check inter-version dependencies, because only evergreen can add those
func (t *Task) CircularDependencies() error {
	var err error
	tasksWithDeps, err := FindAllTasksFromVersionWithDependencies(t.Version)
	if err != nil {
		return errors.Wrap(err, "finding tasks with dependencies")
	}
	if len(tasksWithDeps) == 0 {
		return nil
	}
	dependencyMap := map[string][]string{}
	for _, versionTask := range tasksWithDeps {
		for _, dependency := range versionTask.DependsOn {
			dependencyMap[versionTask.Id] = append(dependencyMap[versionTask.Id], dependency.TaskId)
		}
	}
	catcher := grip.NewBasicCatcher()
	cycles := tarjan.Connections(dependencyMap)
	for _, cycle := range cycles {
		if len(cycle) > 1 {
			catcher.Errorf("dependency cycle detected: %s", strings.Join(cycle, ","))
		}
	}
	return catcher.Resolve()
}

func (t *Task) FindAllUnmarkedBlockedDependencies() ([]Task, error) {
	okStatusSet := []string{AllStatuses, t.Status}
	query := db.Query(bson.M{
		DependsOnKey: bson.M{"$elemMatch": bson.M{
			DependencyTaskIdKey:       t.Id,
			DependencyStatusKey:       bson.M{"$nin": okStatusSet},
			DependencyUnattainableKey: false,
		},
		}},
	)
	return FindAll(query)
}

func (t *Task) FindAllMarkedUnattainableDependencies() ([]Task, error) {
	query := db.Query(bson.M{
		DependsOnKey: bson.M{"$elemMatch": bson.M{
			DependencyTaskIdKey:       t.Id,
			DependencyUnattainableKey: true,
		},
		}},
	)
	return FindAll(query)
}

func AnyActiveTasks(tasks []Task) bool {
	for _, t := range tasks {
		if t.Activated {
			return true
		}
	}
	return false
}

func TaskSliceToMap(tasks []Task) map[string]Task {
	taskMap := make(map[string]Task, len(tasks))
	for _, t := range tasks {
		taskMap[t.Id] = t
	}

	return taskMap
}

func GetLatestExecution(taskId string) (int, error) {
	var t *Task
	var err error
	t, err = FindOneId(taskId)
	if err != nil {
		return -1, err
	}
	if t == nil {
		pieces := strings.Split(taskId, "_")
		pieces = pieces[:len(pieces)-1]
		taskId = strings.Join(pieces, "_")
		t, err = FindOneId(taskId)
		if err != nil {
			return -1, errors.Wrap(err, "getting task")
		}
	}
	if t == nil {
		return -1, errors.Errorf("task '%s' not found", taskId)
	}
	return t.Execution, nil
}

// GetTimeSpent returns the total time_taken and makespan of tasks
func GetTimeSpent(tasks []Task) (time.Duration, time.Duration) {
	var timeTaken time.Duration
	earliestStartTime := utility.MaxTime
	latestFinishTime := utility.ZeroTime
	for _, t := range tasks {
		if t.DisplayOnly {
			continue
		}
		timeTaken += t.TimeTaken
		if !utility.IsZeroTime(t.StartTime) && t.StartTime.Before(earliestStartTime) {
			earliestStartTime = t.StartTime
		}
		if t.FinishTime.After(latestFinishTime) {
			latestFinishTime = t.FinishTime
		}
	}

	if earliestStartTime == utility.MaxTime || latestFinishTime == utility.ZeroTime {
		return 0, 0
	}

	return timeTaken, latestFinishTime.Sub(earliestStartTime)
}

type TasksSortOrder struct {
	Key   string
	Order int
}

type GetTasksByVersionOptions struct {
	Statuses                       []string
	BaseStatuses                   []string
	Variants                       []string
	TaskNames                      []string
	Page                           int
	Limit                          int
	FieldsToProject                []string
	Sorts                          []TasksSortOrder
	IncludeExecutionTasks          bool
	IncludeBaseTasks               bool
	IncludeEmptyActivation         bool
	IncludeBuildVariantDisplayName bool
	IsMainlineCommit               bool
}

// GetTasksByVersion gets all tasks for a specific version
// Query results can be filtered by task name, variant name and status in addition to being paginated and limited
func GetTasksByVersion(versionID string, opts GetTasksByVersionOptions) ([]Task, int, error) {

	pipeline := getTasksByVersionPipeline(versionID, opts)

	if len(opts.Sorts) > 0 {
		sortPipeline := []bson.M{}

		sortFields := bson.D{}
		for _, singleSort := range opts.Sorts {
			if singleSort.Key == DisplayStatusKey || singleSort.Key == BaseTaskStatusKey {
				sortPipeline = append(sortPipeline, addStatusColorSort((singleSort.Key)))
				sortFields = append(sortFields, bson.E{Key: "__" + singleSort.Key, Value: singleSort.Order})
			} else {
				sortFields = append(sortFields, bson.E{Key: singleSort.Key, Value: singleSort.Order})
			}
		}
		sortFields = append(sortFields, bson.E{Key: IdKey, Value: 1})

		sortPipeline = append(sortPipeline, bson.M{
			"$sort": sortFields,
		})

		pipeline = append(pipeline, sortPipeline...)
	}

	if len(opts.FieldsToProject) > 0 {
		fieldKeys := bson.M{}
		for _, field := range opts.FieldsToProject {
			fieldKeys[field] = 1
		}
		pipeline = append(pipeline, bson.M{
			"$project": fieldKeys,
		})
	}

	// If there is a limit we should calculate the total count before we apply the limit and pagination
	if opts.Limit > 0 {
		paginatePipeline := []bson.M{}
		paginatePipeline = append(paginatePipeline, bson.M{
			"$skip": opts.Page * opts.Limit,
		})
		paginatePipeline = append(paginatePipeline, bson.M{
			"$limit": opts.Limit,
		})
		// Use a $facet to perform separate aggregations for $count and to sort and paginate the results in the same query
		tasksAndCountPipeline := bson.M{
			"$facet": bson.M{
				"count": []bson.M{
					{"$count": "count"},
				},
				"tasks": paginatePipeline,
			},
		}
		pipeline = append(pipeline, tasksAndCountPipeline)
	}

	env := evergreen.GetEnvironment()
	ctx, cancel := env.Context()
	defer cancel()
	cursor, err := env.DB().Collection(Collection).Aggregate(ctx, pipeline)
	if err != nil {
		return nil, 0, err
	}

	var results []Task
	var count int

	// If there is no limit applied we should just return the tasks and compute the total count in go.
	// This avoids hitting the 16 MB limit on the aggregation pipeline in the $facet stage https://jira.mongodb.org/browse/EVG-15334
	if opts.Limit > 0 {
		type TasksAndCount struct {
			Tasks []Task           `bson:"tasks"`
			Count []map[string]int `bson:"count"`
		}
		taskAndCountResults := []TasksAndCount{}
		err = cursor.All(ctx, &taskAndCountResults)
		if err != nil {
			return nil, 0, err
		}
		if len(taskAndCountResults) > 0 && len(taskAndCountResults[0].Count) > 0 {
			count = taskAndCountResults[0].Count[0]["count"]
			results = taskAndCountResults[0].Tasks
		}
	} else {
		taskResults := []Task{}
		err = cursor.All(ctx, &taskResults)
		if err != nil {
			return nil, 0, err
		}
		results = taskResults
		count = len(results)
	}

	if len(results) == 0 {
		return nil, 0, nil
	}

	return results, count, nil
}

type StatusCount struct {
	Status string `bson:"status"`
	Count  int    `bson:"count"`
}

func GetTaskStatsByVersion(versionID string, opts GetTasksByVersionOptions) ([]*StatusCount, error) {
	StatusCount := []*StatusCount{}
	pipeline := getTasksByVersionPipeline(versionID, opts)
	groupPipeline := []bson.M{
		{"$group": bson.M{
			"_id":   "$" + DisplayStatusKey,
			"count": bson.M{"$sum": 1},
		}},
		{"$sort": bson.M{"_id": 1}},
		{"$project": bson.M{
			"status": "$_id",
			"count":  1,
		}},
	}
	pipeline = append(pipeline, groupPipeline...)
	env := evergreen.GetEnvironment()
	ctx, cancel := env.Context()
	defer cancel()
	cursor, err := env.DB().Collection(Collection).Aggregate(ctx, pipeline)
	if err != nil {
		return nil, errors.Wrap(err, "getting task stats")
	}
	err = cursor.All(ctx, &StatusCount)
	if err != nil {
		return nil, errors.Wrap(err, "iterating and decoding task stats")
	}

	return StatusCount, nil
}

type GroupedTaskStatusCount struct {
	Variant      string         `bson:"variant"`
	DisplayName  string         `bson:"display_name"`
	StatusCounts []*StatusCount `bson:"status_counts"`
}

func GetGroupedTaskStatsByVersion(versionID string, opts GetTasksByVersionOptions) ([]*GroupedTaskStatusCount, error) {
	pipeline := getTasksByVersionPipeline(versionID, opts)
	project := bson.M{"$project": bson.M{
		BuildVariantKey:            "$" + BuildVariantKey,
		BuildVariantDisplayNameKey: "$" + BuildVariantDisplayNameKey,
		DisplayStatusKey:           "$" + DisplayStatusKey,
	}}
	pipeline = append(pipeline, project)
	variantStatusesKey := "variant_statuses"
	statusCountsKey := "status_counts"
	groupByStatusPipeline := []bson.M{
		// Group tasks by variant
		{
			"$group": bson.M{
				"_id": "$" + BuildVariantKey,
				variantStatusesKey: bson.M{
					"$push": bson.M{
						DisplayStatusKey:           "$" + DisplayStatusKey,
						BuildVariantKey:            "$" + BuildVariantKey,
						BuildVariantDisplayNameKey: "$" + BuildVariantDisplayNameKey,
					},
				},
			},
		},
		{
			"$unwind": bson.M{
				"path":                       "$" + variantStatusesKey,
				"preserveNullAndEmptyArrays": false,
			},
		},
		{
			"$project": bson.M{
				variantStatusesKey: 1,
				"_id":              0,
			},
		},
		// Group tasks by variant and status and calculate count for each status
		{
			"$group": bson.M{
				"_id": bson.M{
					DisplayStatusKey:           "$" + bsonutil.GetDottedKeyName(variantStatusesKey, DisplayStatusKey),
					BuildVariantKey:            "$" + bsonutil.GetDottedKeyName(variantStatusesKey, BuildVariantKey),
					BuildVariantDisplayNameKey: "$" + bsonutil.GetDottedKeyName(variantStatusesKey, BuildVariantDisplayNameKey),
				},
				"count": bson.M{"$sum": 1},
			},
		},
		// Sort the values by status so they are sorted before being grouped. This will ensure that they are sorted in the array when they are grouped.
		{
			"$sort": bson.M{
				bsonutil.GetDottedKeyName("_id", DisplayStatusKey): 1,
			},
		},
		// Group the elements by build variant and status_counts
		{
			"$group": bson.M{
				"_id": bson.M{BuildVariantKey: "$" + bsonutil.GetDottedKeyName("_id", BuildVariantKey), BuildVariantDisplayNameKey: "$" + bsonutil.GetDottedKeyName("_id", BuildVariantDisplayNameKey)},
				statusCountsKey: bson.M{
					"$push": bson.M{
						"status": "$" + bsonutil.GetDottedKeyName("_id", DisplayStatusKey),
						"count":  "$count",
					},
				},
			},
		},
		{
			"$project": bson.M{
				"variant":       "$" + bsonutil.GetDottedKeyName("_id", BuildVariantKey),
				"display_name":  "$" + bsonutil.GetDottedKeyName("_id", BuildVariantDisplayNameKey),
				statusCountsKey: 1,
			},
		},
		// Sort build variants in alphabetical order for final return
		{
			"$sort": bson.M{
				"variant": 1,
			},
		},
	}
	pipeline = append(pipeline, groupByStatusPipeline...)
	result := []*GroupedTaskStatusCount{}

	if err := Aggregate(pipeline, &result); err != nil {
		return nil, errors.Wrap(err, "aggregating task stats")
	}
	return result, nil

}

type HasMatchingTasksOptions struct {
	TaskNames []string
	Variants  []string
	Statuses  []string
}

// HasMatchingTasks returns true if the version has tasks with the given statuses
func HasMatchingTasks(versionID string, opts HasMatchingTasksOptions) (bool, error) {
	options := GetTasksByVersionOptions{
		TaskNames: opts.TaskNames,
		Variants:  opts.Variants,
		Statuses:  opts.Statuses,
	}
	pipeline := getTasksByVersionPipeline(versionID, options)
	pipeline = append(pipeline, bson.M{"$count": "count"})
	env := evergreen.GetEnvironment()
	ctx, cancel := env.Context()
	defer cancel()
	cursor, err := env.DB().Collection(Collection).Aggregate(ctx, pipeline)
	if err != nil {
		return false, err
	}
	type Count struct {
		Count int `bson:"count"`
	}
	count := []*Count{}
	err = cursor.All(ctx, &count)
	if err != nil {
		return false, err
	}
	if len(count) == 0 {
		return false, nil
	}
	return count[0].Count > 0, nil
}

func getTasksByVersionPipeline(versionID string, opts GetTasksByVersionOptions) []bson.M {
	var match bson.M = bson.M{}

	// Allow searching by either variant name or variant display
	if len(opts.Variants) > 0 {
		variantsAsRegex := strings.Join(opts.Variants, "|")

		match = bson.M{
			"$or": []bson.M{
				{BuildVariantDisplayNameKey: bson.M{"$regex": variantsAsRegex, "$options": "i"}},
				{BuildVariantKey: bson.M{"$regex": variantsAsRegex, "$options": "i"}},
			},
		}
	}
	if len(opts.TaskNames) > 0 {
		taskNamesAsRegex := strings.Join(opts.TaskNames, "|")
		match[DisplayNameKey] = bson.M{"$regex": taskNamesAsRegex, "$options": "i"}
	}
	// Activated Time is needed to filter out generated tasks that have been generated but not yet activated
	if !opts.IncludeEmptyActivation {
		match[ActivatedTimeKey] = bson.M{"$ne": utility.ZeroTime}
	}
	match[VersionKey] = versionID
	pipeline := []bson.M{}
	// Add BuildVariantDisplayName to all the results if it we need to match on the entire set of results
	// This is an expensive operation so we only want to do it if we have to
	if len(opts.Variants) > 0 && opts.IncludeBuildVariantDisplayName {
		pipeline = append(pipeline, AddBuildVariantDisplayName...)
	}
	pipeline = append(pipeline,
		bson.M{"$match": match},
	)

	if !opts.IncludeExecutionTasks {
		const tempParentKey = "_parent"
		// Split tasks so that we only look up if the task is an execution task if display task ID is unset and
		// display only is false (i.e. we don't know if it's a display task or not).
		facet := bson.M{
			"$facet": bson.M{
				// We skip lookup for anything we already know is not part of a display task
				"id_empty": []bson.M{
					{
						"$match": bson.M{
							"$or": []bson.M{
								{DisplayTaskIdKey: ""},
								{DisplayOnlyKey: true},
							},
						},
					},
				},
				// No ID and not display task: lookup if it's an execution task for some task, and then filter it out if it is
				"no_id": []bson.M{
					{
						"$match": bson.M{
							DisplayTaskIdKey: nil,
							DisplayOnlyKey:   bson.M{"$ne": true},
						},
					},
					{"$lookup": bson.M{
						"from":         Collection,
						"localField":   IdKey,
						"foreignField": ExecutionTasksKey,
						"as":           tempParentKey,
					}},
					{
						"$match": bson.M{
							tempParentKey: []interface{}{},
						},
					},
				},
			},
		}
		pipeline = append(pipeline, facet)

		// Recombine the tasks so that we can continue the pipeline on the joined tasks
		recombineTasks := []bson.M{
			{"$project": bson.M{
				"tasks": bson.M{
					"$setUnion": []string{"$no_id", "$id_empty"},
				}},
			},
			{"$unwind": "$tasks"},
			{"$replaceRoot": bson.M{"newRoot": "$tasks"}},
		}

		pipeline = append(pipeline, recombineTasks...)
	}

	annotationFacet := bson.M{
		"$facet": bson.M{
			// We skip annotation lookup for non-failed tasks, because these can't have annotations
			"not_failed": []bson.M{
				{
					"$match": bson.M{
						StatusKey: bson.M{"$nin": evergreen.TaskFailureStatuses},
					},
				},
			},
			// for failed tasks, get any annotation that has at least one issue
			"failed": []bson.M{
				{
					"$match": bson.M{
						StatusKey: bson.M{"$in": evergreen.TaskFailureStatuses},
					},
				},
				{
					"$lookup": bson.M{
						"from": annotations.Collection,
						"let":  bson.M{"task_annotation_id": "$" + IdKey, "task_annotation_execution": "$" + ExecutionKey},
						"pipeline": []bson.M{
							{
								"$match": bson.M{
									"$expr": bson.M{
										"$and": []bson.M{
											{
												"$eq": []string{"$" + annotations.TaskIdKey, "$$task_annotation_id"},
											},
											{
												"$eq": []string{"$" + annotations.TaskExecutionKey, "$$task_annotation_execution"},
											},
											{
												"$ne": []interface{}{
													bson.M{
														"$size": bson.M{"$ifNull": []interface{}{"$" + annotations.IssuesKey, []bson.M{}}},
													}, 0,
												},
											},
										},
									},
								}}},
						"as": "annotation_docs",
					},
				},
			},
		},
	}
	pipeline = append(pipeline, annotationFacet)
	recombineAnnotationFacet := []bson.M{
		{"$project": bson.M{
			"tasks": bson.M{
				"$setUnion": []string{"$not_failed", "$failed"},
			}},
		},
		{"$unwind": "$tasks"},
		{"$replaceRoot": bson.M{"newRoot": "$tasks"}},
	}
	pipeline = append(pipeline, recombineAnnotationFacet...)
	pipeline = append(pipeline,
		// Add a field for the display status of each task
		addDisplayStatus,
	)
	if opts.IncludeBaseTasks {
		baseCommitMatch := []bson.M{
			{"$eq": []string{"$" + BuildVariantKey, "$$" + BuildVariantKey}},
			{"$eq": []string{"$" + DisplayNameKey, "$$" + DisplayNameKey}},
		}

		// If we are requesting a mainline commit's base task we want to use the previous commit instead.
		if opts.IsMainlineCommit {
			baseCommitMatch = append(baseCommitMatch, bson.M{
				"$eq": []interface{}{"$" + RevisionOrderNumberKey, bson.M{
					"$subtract": []interface{}{"$$" + RevisionOrderNumberKey, 1},
				}},
			})
		} else {
			baseCommitMatch = append(baseCommitMatch, bson.M{
				"$eq": []string{"$" + RevisionKey, "$$" + RevisionKey},
			})
		}
		pipeline = append(pipeline, []bson.M{
			// Add data about the base task
			{"$lookup": bson.M{
				"from": Collection,
				"let": bson.M{
					RevisionKey:            "$" + RevisionKey,
					BuildVariantKey:        "$" + BuildVariantKey,
					DisplayNameKey:         "$" + DisplayNameKey,
					RevisionOrderNumberKey: "$" + RevisionOrderNumberKey,
				},
				"as": BaseTaskKey,
				"pipeline": []bson.M{
					{"$match": bson.M{
						RequesterKey: evergreen.RepotrackerVersionRequester,
						"$expr": bson.M{
							"$and": baseCommitMatch,
						},
					}},
					{"$project": bson.M{
						IdKey:     1,
						StatusKey: displayStatusExpression,
					}},
					{"$limit": 1},
				},
			}},
			{
				"$unwind": bson.M{
					"path":                       "$" + BaseTaskKey,
					"preserveNullAndEmptyArrays": true,
				},
			},
		}...,
		)
	}
	// Add the build variant display name to the returned subset of results if it wasn't added earlier
	if len(opts.Variants) == 0 && opts.IncludeBuildVariantDisplayName {
		pipeline = append(pipeline, AddBuildVariantDisplayName...)
	}
	if len(opts.Statuses) > 0 {
		pipeline = append(pipeline, bson.M{
			"$match": bson.M{
				DisplayStatusKey: bson.M{"$in": opts.Statuses},
			},
		})
	}

	if opts.IncludeBaseTasks && len(opts.BaseStatuses) > 0 {
		pipeline = append(pipeline, bson.M{
			"$match": bson.M{
				BaseTaskStatusKey: bson.M{"$in": opts.BaseStatuses},
			},
		})
	}

	return pipeline
}

// addStatusColorSort adds a stage which takes a task display status and returns an integer
// for the rank at which it should be sorted. the return value groups all statuses with the
// same color together. this should be kept consistent with the badge status colors in spruce
func addStatusColorSort(key string) bson.M {
	return bson.M{
		"$addFields": bson.M{
			"__" + key: bson.M{
				"$switch": bson.M{
					"branches": []bson.M{
						{
							"case": bson.M{
								"$in": []interface{}{"$" + key, []string{evergreen.TaskFailed, evergreen.TaskTestTimedOut, evergreen.TaskTimedOut}},
							},
							"then": 1, // red
						},
						{
							"case": bson.M{
								"$in": []interface{}{"$" + key, []string{evergreen.TaskKnownIssue}},
							},
							"then": 2,
						},
						{
							"case": bson.M{
								"$eq": []string{"$" + key, evergreen.TaskSetupFailed},
							},
							"then": 3, // lavender
						},
						{
							"case": bson.M{
								"$in": []interface{}{"$" + key, []string{evergreen.TaskSystemFailed, evergreen.TaskSystemUnresponse, evergreen.TaskSystemTimedOut}},
							},
							"then": 4, // purple
						},
						{
							"case": bson.M{
								"$in": []interface{}{"$" + key, []string{evergreen.TaskStarted, evergreen.TaskDispatched}},
							},
							"then": 5, // yellow
						},
						{
							"case": bson.M{
								"$eq": []string{"$" + key, evergreen.TaskSucceeded},
							},
							"then": 10, // green
						},
					},
					"default": 6, // all shades of grey
				},
			},
		},
	}
}

func AddParentDisplayTasks(tasks []Task) ([]Task, error) {
	if len(tasks) == 0 {
		return tasks, nil
	}
	taskIDs := []string{}
	tasksCopy := tasks
	for _, t := range tasks {
		taskIDs = append(taskIDs, t.Id)
	}
	parents, err := FindAll(db.Query(ByExecutionTasks(taskIDs)))
	if err != nil {
		return nil, errors.Wrap(err, "finding parent display tasks")
	}
	childrenToParents := map[string]*Task{}
	for i, dt := range parents {
		for _, et := range dt.ExecutionTasks {
			childrenToParents[et] = &parents[i]
		}
	}
	for i, t := range tasksCopy {
		if childrenToParents[t.Id] != nil {
			t.DisplayTask = childrenToParents[t.Id]
			tasksCopy[i] = t
		}
	}
	return tasksCopy, nil
}

// UpdateDependsOn appends new dependencies to tasks that already depend on this task
func (t *Task) UpdateDependsOn(status string, newDependencyIDs []string) error {
	newDependencies := make([]Dependency, 0, len(newDependencyIDs))
	for _, depID := range newDependencyIDs {
		newDependencies = append(newDependencies, Dependency{
			TaskId: depID,
			Status: status,
		})
	}

	_, err := UpdateAll(
		bson.M{
			DependsOnKey: bson.M{"$elemMatch": bson.M{
				DependencyTaskIdKey: t.Id,
				DependencyStatusKey: status,
			}},
		},
		bson.M{"$push": bson.M{DependsOnKey: bson.M{"$each": newDependencies}}},
	)

	return errors.Wrap(err, "updating dependencies")
}

func (t *Task) SetTaskGroupInfo() error {
	return errors.WithStack(UpdateOne(bson.M{IdKey: t.Id},
		bson.M{"$set": bson.M{
			TaskGroupOrderKey:    t.TaskGroupOrder,
			TaskGroupMaxHostsKey: t.TaskGroupMaxHosts,
		}}))
}

func (t *Task) SetDisplayTaskID(id string) error {
	t.DisplayTaskId = utility.ToStringPtr(id)
	return errors.WithStack(UpdateOne(bson.M{IdKey: t.Id},
		bson.M{"$set": bson.M{
			DisplayTaskIdKey: id,
		}}))
}

func (t *Task) SetNumDependents() error {
	update := bson.M{
		"$set": bson.M{
			NumDepsKey: t.NumDependents,
		},
	}
	if t.NumDependents == 0 {
		update = bson.M{"$unset": bson.M{
			NumDepsKey: "",
		}}
	}
	return UpdateOne(bson.M{
		IdKey: t.Id,
	}, update)
}

func AddDisplayTaskIdToExecTasks(displayTaskId string, execTasksToUpdate []string) error {
	if len(execTasksToUpdate) == 0 {
		return nil
	}
	_, err := UpdateAll(bson.M{
		IdKey: bson.M{"$in": execTasksToUpdate},
	},
		bson.M{"$set": bson.M{
			DisplayTaskIdKey: displayTaskId,
		}},
	)
	return err
}

func AddExecTasksToDisplayTask(displayTaskId string, execTasks []string, displayTaskActivated bool) error {
	if len(execTasks) == 0 {
		return nil
	}
	update := bson.M{"$addToSet": bson.M{
		ExecutionTasksKey: bson.M{"$each": execTasks},
	}}

	if displayTaskActivated {
		// verify that the display task isn't already activated
		dt, err := FindOneId(displayTaskId)
		if err != nil {
			return errors.Wrap(err, "getting display task")
		}
		if dt == nil {
			return errors.Errorf("display task not found")
		}
		if !dt.Activated {
			update["$set"] = bson.M{
				ActivatedKey:     true,
				ActivatedTimeKey: time.Now(),
			}
		}
	}

	return UpdateOne(
		bson.M{IdKey: displayTaskId},
		update,
	)
}

////////////////
// Cedar Helpers
////////////////

// getCedarTestResults fetches the task's test results from the Cedar service.
// If the task does not have test results in Cedar, (nil, nil) is returned. If
// the task is a display task, all of its execution tasks' test results are
// returned.
func (t *Task) getCedarTestResults() ([]TestResult, error) {
	ctx, cancel := evergreen.GetEnvironment().Context()
	defer cancel()

	if !t.hasCedarResults() {
		return nil, nil
	}

	taskID := t.Id
	if t.Archived {
		taskID = t.OldTaskId
	}

	opts := apimodels.GetCedarTestResultsOptions{
		BaseURL:     evergreen.GetEnvironment().Settings().Cedar.BaseURL,
		TaskID:      taskID,
		Execution:   utility.ToIntPtr(t.Execution),
		DisplayTask: t.DisplayOnly,
	}

	cedarResults, err := apimodels.GetCedarTestResultsWithStatusError(ctx, opts)
	if err != nil {
		return nil, errors.Wrap(err, "getting test results from cedar")
	}

	results := make([]TestResult, len(cedarResults.Results))
	for i, result := range cedarResults.Results {
		results[i] = ConvertCedarTestResult(result)
	}

	return results, nil
}

func (t *Task) hasCedarResults() bool {
	if !t.DisplayOnly || t.HasCedarResults {
		return t.HasCedarResults
	}

	// Older display tasks may incorrectly indicate that they do not have
	// test results in Cedar. In the case that the execution tasks have
	// results in Cedar, this will attempt to update the display task
	// accordingly.
	if len(t.ExecutionTasks) > 0 {
		var (
			execTasks []Task
			err       error
		)
		if t.Archived {
			// This is a display task from the old task collection,
			// we need to look there for its execution tasks.
			execTasks, err = FindAllOld(db.Query(bson.M{
				OldTaskIdKey: bson.M{"$in": t.ExecutionTasks},
				ExecutionKey: t.Execution,
			}))
		} else {
			execTasks, err = FindAll(db.Query(ByIds(t.ExecutionTasks)))
		}
		if err != nil {
			return false
		}

		for _, execTask := range execTasks {
			if execTask.HasCedarResults {
				// Attempt to update the display task's
				// HasCedarResults field. We will not update
				// the CedarResultsFailed field since we do
				// want to iterate through all of the execution
				// tasks and it isn't really needed for display
				// tasks. Since we do not want to fail here, we
				// can ignore the error.
				_ = t.SetHasCedarResults(true, false)

				return true
			}
		}
	}

	return false
}

// ConvertCedarTestResult converts a CedarTestResult struct into a TestResult
// struct.
func ConvertCedarTestResult(result apimodels.CedarTestResult) TestResult {
	return TestResult{
		TaskID:          result.TaskID,
		Execution:       result.Execution,
		TestFile:        result.TestName,
		DisplayTestName: result.DisplayTestName,
		GroupID:         result.GroupID,
		LogTestName:     result.LogTestName,
		URL:             result.LogURL,
		URLRaw:          result.RawLogURL,
		LineNum:         result.LineNum,
		StartTime:       float64(result.Start.Unix()),
		EndTime:         float64(result.End.Unix()),
		Status:          result.Status,
	}
}<|MERGE_RESOLUTION|>--- conflicted
+++ resolved
@@ -1741,13 +1741,7 @@
 		return 70
 	case evergreen.TaskSetupFailed:
 		return 80
-<<<<<<< HEAD
-	case evergreen.TaskInactive:
-=======
 	case evergreen.TaskUndispatched:
-		return 90
-	case evergreen.TaskContainerUnallocated:
->>>>>>> 976ab2cc
 		return 90
 	case evergreen.TaskInactive:
 		return 100
