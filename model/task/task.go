package task

import (
	"fmt"
	"regexp"
	"strings"
	"time"

	"github.com/evergreen-ci/evergreen"
	"github.com/evergreen-ci/evergreen/apimodels"
	"github.com/evergreen-ci/evergreen/db"
	"github.com/evergreen-ci/evergreen/model/event"
	"github.com/evergreen-ci/evergreen/model/testresult"
	"github.com/evergreen-ci/evergreen/util"
<<<<<<< HEAD
	"github.com/mongodb/anser/bsonutil"
=======
	adb "github.com/mongodb/anser/db"
>>>>>>> 7b4cbe2c
	"github.com/mongodb/grip"
	"github.com/mongodb/grip/message"
	"github.com/pkg/errors"
	"github.com/tychoish/tarjan"
	"go.mongodb.org/mongo-driver/bson"
	mgobson "gopkg.in/mgo.v2/bson"
)

const (
	dependencyKey = "dependencies"

	// tasks should be unscheduled after ~a week
	UnschedulableThreshold = 7 * 24 * time.Hour

	// indicates the window of completed tasks we want to use in computing
	// average task duration. By default we use tasks that have
	// completed within the last 7 days
	taskCompletionEstimateWindow = 24 * 7 * time.Hour

	// if we have no data on a given task, default to 10 minutes so we
	// have some new hosts spawned
	defaultTaskDuration = 10 * time.Minute

	// length of time to cache the expected duration in the task document
	predictionTTL = 8 * time.Hour
)

var (
	AgentHeartbeat = "heartbeat"

	// A regex that matches either / or \ for splitting directory paths
	// on either windows or linux paths.
	eitherSlash *regexp.Regexp = regexp.MustCompile(`[/\\]`)
)

type Task struct {
	Id     string `bson:"_id" json:"id"`
	Secret string `bson:"secret" json:"secret"`

	// time information for task
	// create - the creation time for the task, derived from the commit time or the patch creation time.
	// dispatch - the time the task runner starts up the agent on the host
	// scheduled - the time the commit is scheduled
	// start - the time the agent starts the task on the host after spinning it up
	// finish - the time the task was completed on the remote host
	CreateTime    time.Time `bson:"create_time" json:"create_time"`
	IngestTime    time.Time `bson:"injest_time" json:"ingest_time"`
	DispatchTime  time.Time `bson:"dispatch_time" json:"dispatch_time"`
	ScheduledTime time.Time `bson:"scheduled_time" json:"scheduled_time"`
	StartTime     time.Time `bson:"start_time" json:"start_time"`
	FinishTime    time.Time `bson:"finish_time" json:"finish_time"`
	ActivatedTime time.Time `bson:"activated_time" json:"activated_time"`

	Version           string              `bson:"version" json:"version,omitempty"`
	Project           string              `bson:"branch" json:"branch,omitempty"`
	Revision          string              `bson:"gitspec" json:"gitspec"`
	Priority          int64               `bson:"priority" json:"priority"`
	TaskGroup         string              `bson:"task_group" json:"task_group"`
	TaskGroupMaxHosts int                 `bson:"task_group_max_hosts,omitempty" json:"task_group_max_hosts,omitempty"`
	TaskGroupOrder    int                 `bson:"task_group_order,omitempty" json:"task_group_order,omitempty"`
	Logs              *apimodels.TaskLogs `bson:"logs,omitempty" json:"logs,omitempty"`

	// only relevant if the task is runnin.  the time of the last heartbeat
	// sent back by the agent
	LastHeartbeat time.Time `bson:"last_heartbeat"`

	// used to indicate whether task should be scheduled to run
	Activated            bool         `bson:"activated" json:"activated"`
	ActivatedBy          string       `bson:"activated_by" json:"activated_by"`
	BuildId              string       `bson:"build_id" json:"build_id"`
	DistroId             string       `bson:"distro" json:"distro"`
	BuildVariant         string       `bson:"build_variant" json:"build_variant"`
	DependsOn            []Dependency `bson:"depends_on" json:"depends_on"`
	NumDependents        int          `bson:"num_dependents,omitempty" json:"num_dependents,omitempty"`
	OverrideDependencies bool         `bson:"override_dependencies,omitempty" json:"override_dependencies,omitempty"`

	DistroAliases []string `bson:"distro_aliases,omitempty" json:"distro_aliases,omitempty"`

	// Human-readable name
	DisplayName string `bson:"display_name" json:"display_name"`

	// Tags that describe the task
	Tags []string `bson:"tags,omitempty" json:"tags,omitempty"`

	// The host the task was run on. This value is empty for display
	// tasks
	HostId string `bson:"host_id" json:"host_id"`

	// the number of times this task has been restarted
	Restarts            int    `bson:"restarts" json:"restarts,omitempty"`
	Execution           int    `bson:"execution" json:"execution"`
	OldTaskId           string `bson:"old_task_id,omitempty" json:"old_task_id,omitempty"`
	Archived            bool   `bson:"archived,omitempty" json:"archived,omitempty"`
	RevisionOrderNumber int    `bson:"order,omitempty" json:"order,omitempty"`

	// task requester - this is used to help tell the
	// reason this task was created. e.g. it could be
	// because the repotracker requested it (via tracking the
	// repository) or it was triggered by a developer
	// patch request
	Requester string `bson:"r" json:"r"`

	// Status represents the various stages the task could be in
	Status  string                  `bson:"status" json:"status"`
	Details apimodels.TaskEndDetail `bson:"details" json:"task_end_details"`
	Aborted bool                    `bson:"abort,omitempty" json:"abort"`

	// TimeTaken is how long the task took to execute.  meaningless if the task is not finished
	TimeTaken time.Duration `bson:"time_taken" json:"time_taken"`

	// how long we expect the task to take from start to
	// finish. expected duration is the legacy value, but the UI
	// probably depends on it, so we maintain both values.
	ExpectedDuration   time.Duration            `bson:"expected_duration,omitempty" json:"expected_duration,omitempty"`
	DurationPrediction util.CachedDurationValue `bson:"duration_prediction,omitempty" json:"-"`

	// an estimate of what the task cost to run, hidden from JSON views for now
	Cost float64 `bson:"cost,omitempty" json:"-"`
	// total estimated cost of hosts this task spawned
	SpawnedHostCost float64 `bson:"spawned_host_cost,omitempty" json:"spawned_host_cost,omitempty"`

	// test results embedded from the testresults collection
	LocalTestResults []TestResult `bson:"-" json:"test_results"`

	// display task fields
	DisplayOnly       bool     `bson:"display_only,omitempty" json:"display_only,omitempty"`
	ExecutionTasks    []string `bson:"execution_tasks,omitempty" json:"execution_tasks,omitempty"`
	ResetWhenFinished bool     `bson:"reset_when_finished,omitempty" json:"reset_when_finished,omitempty"`
	DisplayTask       *Task    `bson:"-" json:"-"` // this is a local pointer from an exec to display task

	// GenerateTask indicates that the task generates other tasks, which the
	// scheduler will use to prioritize this task.
	GenerateTask bool `bson:"generate_task,omitempty" json:"generate_task,omitempty"`
	// GeneratedTasks indicates that the task has already generated other tasks. This fields
	// allows us to noop future requests, since a task should only generate others once.
	GeneratedTasks bool `bson:"generated_tasks,omitempty" json:"generated_tasks,omitempty"`
	// GeneratedBy, if present, is the ID of the task that generated this task.
	GeneratedBy string `bson:"generated_by,omitempty" json:"generated_by,omitempty"`

	// Fields set if triggered by an upstream build
	TriggerID    string `bson:"trigger_id,omitempty" json:"trigger_id,omitempty"`
	TriggerType  string `bson:"trigger_type,omitempty" json:"trigger_type,omitempty"`
	TriggerEvent string `bson:"trigger_event,omitempty" json:"trigger_event,omitempty"`

	CommitQueueMerge bool `bson:"commit_queue_merge,omitempty" json:"commit_queue_merge,omitempty"`
}

func (t *Task) MarshalBSON() ([]byte, error)  { return mgobson.Marshal(t) }
func (t *Task) UnmarshalBSON(in []byte) error { return mgobson.Unmarshal(in, t) }

func (t *Task) GetTaskGroupString() string {
	return fmt.Sprintf("%s_%s_%s_%s", t.TaskGroup, t.BuildVariant, t.Project, t.Version)
}

// Dependency represents a task that must be completed before the owning
// task can be scheduled.
type Dependency struct {
	TaskId       string `bson:"_id" json:"id"`
	Status       string `bson:"status" json:"status"`
	Unattainable bool   `bson:"unattainable" json:"unattainable"`
}

// VersionCost is service level model for representing cost data related to a version.
// SumTimeTaken is the aggregation of time taken by all tasks associated with a version.
type VersionCost struct {
	VersionId        string        `bson:"version_id"`
	SumTimeTaken     time.Duration `bson:"sum_time_taken"`
	SumEstimatedCost float64       `bson:"sum_estimated_cost"`
}

// DistroCost is service level model for representing cost data related to a distro.
// SumTimeTaken is the aggregation of time taken by all tasks associated with a distro.
type DistroCost struct {
	DistroId         string                 `bson:"distro_id"`
	SumTimeTaken     time.Duration          `bson:"sum_time_taken"`
	SumEstimatedCost float64                `bson:"sum_estimated_cost"`
	Provider         string                 `json:"provider"`
	ProviderSettings map[string]interface{} `json:"provider_settings"`
	NumTasks         int                    `bson:"num_tasks"`
}

func (d *Dependency) UnmarshalBSON(in []byte) error {
	return mgobson.Unmarshal(in, d)
}

// SetBSON allows us to use dependency representation of both
// just task Ids and of true Dependency structs.
//  TODO eventually drop all of this switching
func (d *Dependency) SetBSON(raw mgobson.Raw) error {
	// copy the Dependency type to remove this SetBSON method but preserve bson struct tags
	type nakedDep Dependency
	var depCopy nakedDep
	if err := raw.Unmarshal(&depCopy); err == nil {
		if depCopy.TaskId != "" {
			*d = Dependency(depCopy)
			return nil
		}
	}

	// hack to support the legacy depends_on, since we can't just unmarshal a string
	strBytes, _ := mgobson.Marshal(mgobson.RawD{{Name: "str", Value: raw}})
	var strStruct struct {
		String string `bson:"str"`
	}
	if err := mgobson.Unmarshal(strBytes, &strStruct); err == nil {
		if strStruct.String != "" {
			d.TaskId = strStruct.String
			d.Status = evergreen.TaskSucceeded
			return nil
		}
	}

	return mgobson.SetZero
}

// LocalTestResults is only used when transferring data from agent to api.
type LocalTestResults struct {
	Results []TestResult `json:"results"`
}

type TestResult struct {
	Status    string  `json:"status" bson:"status"`
	TestFile  string  `json:"test_file" bson:"test_file"`
	URL       string  `json:"url" bson:"url,omitempty"`
	URLRaw    string  `json:"url_raw" bson:"url_raw,omitempty"`
	LogId     string  `json:"log_id,omitempty" bson:"log_id,omitempty"`
	LineNum   int     `json:"line_num,omitempty" bson:"line_num,omitempty"`
	ExitCode  int     `json:"exit_code" bson:"exit_code"`
	StartTime float64 `json:"start" bson:"start"`
	EndTime   float64 `json:"end" bson:"end"`

	// LogRaw is not saved in the task
	LogRaw string `json:"log_raw" bson:"log_raw,omitempty"`
}

type DisplayTaskCache struct {
	execToDisplay map[string]*Task
	displayTasks  []*Task
}

func (c *DisplayTaskCache) Get(t *Task) (*Task, error) {
	if parent, exists := c.execToDisplay[t.Id]; exists {
		return parent, nil
	}
	displayTask, err := t.GetDisplayTask()
	if err != nil {
		return nil, err
	}
	if displayTask == nil {
		return nil, nil
	}
	for _, execTask := range displayTask.ExecutionTasks {
		c.execToDisplay[execTask] = displayTask
	}
	c.displayTasks = append(c.displayTasks, displayTask)
	return displayTask, nil
}
func (c *DisplayTaskCache) List() []*Task { return c.displayTasks }

func NewDisplayTaskCache() DisplayTaskCache {
	return DisplayTaskCache{execToDisplay: map[string]*Task{}, displayTasks: []*Task{}}
}

var (
	AllStatuses = "*"
)

// Abortable returns true if the task can be aborted.
func IsAbortable(t Task) bool {
	return t.Status == evergreen.TaskStarted ||
		t.Status == evergreen.TaskDispatched
}

// IsFinished returns true if the task is no longer running
func (t *Task) IsFinished() bool {
	return evergreen.IsFinishedTaskStatus(t.Status)
}

// IsDispatchable return true if the task should be dispatched
func (t *Task) IsDispatchable() bool {
	return t.Status == evergreen.TaskUndispatched && t.Activated
}

// satisfiesDependency checks a task the receiver task depends on
// to see if its status satisfies a dependency. If the "Status" field is
// unset, default to checking that is succeeded.
func (t *Task) satisfiesDependency(depTask *Task) bool {
	for _, dep := range t.DependsOn {
		if dep.TaskId == depTask.Id {
			switch dep.Status {
			case evergreen.TaskSucceeded, "":
				return depTask.Status == evergreen.TaskSucceeded
			case evergreen.TaskFailed:
				return depTask.Status == evergreen.TaskFailed
			case AllStatuses:
				return depTask.Status == evergreen.TaskFailed || depTask.Status == evergreen.TaskSucceeded || depTask.Blocked()
			}
		}
	}
	return false
}

func (t *Task) IsPatchRequest() bool {
	return util.StringSliceContains(evergreen.PatchRequesters, t.Requester)
}

func (t *Task) SetOverrideDependencies(userID string) error {
	t.OverrideDependencies = true
	event.LogTaskDependenciesOverridden(t.Id, t.Execution, userID)
	return UpdateOne(
		bson.M{
			IdKey: t.Id,
		},
		bson.M{
			"$set": bson.M{
				OverrideDependenciesKey: true,
			},
		},
	)
}

func (t *Task) AddDependency(d Dependency) error {
	t.DependsOn = append(t.DependsOn, d)
	return UpdateOne(
		bson.M{
			IdKey: t.Id,
		},
		bson.M{
			"$push": bson.M{
				DependsOnKey: d,
			},
		},
	)
}

// Checks whether the dependencies for the task have all completed successfully.
// If any of the dependencies exist in the map that is passed in, they are
// used to check rather than fetching from the database. All queries
// are cached back into the map for later use.
func (t *Task) DependenciesMet(depCaches map[string]Task) (bool, error) {

	if len(t.DependsOn) == 0 || t.OverrideDependencies {
		return true, nil
	}

	deps := make([]Task, 0, len(t.DependsOn))

	depIdsToQueryFor := make([]string, 0, len(t.DependsOn))
	for _, dep := range t.DependsOn {
		if cachedDep, ok := depCaches[dep.TaskId]; !ok {
			depIdsToQueryFor = append(depIdsToQueryFor, dep.TaskId)
		} else {
			deps = append(deps, cachedDep)
		}
	}

	if len(depIdsToQueryFor) > 0 {
		newDeps, err := Find(ByIds(depIdsToQueryFor).WithFields(StatusKey, DependsOnKey))
		if err != nil {
			return false, err
		}

		// add queried dependencies to the cache
		for _, newDep := range newDeps {
			deps = append(deps, newDep)
			depCaches[newDep.Id] = newDep
		}
	}

	for _, depTask := range deps {
		if !t.satisfiesDependency(&depTask) {
			return false, nil
		}
	}

	return true, nil
}

// AllDependenciesSatisfied inspects the tasks first-order
// dependencies with regards to the cached tasks, and reports if all
// of the dependencies have been satisfied.
//
// If the cached tasks do not include a dependency specified by one of
// the tasks, the function returns an error.
func (t *Task) AllDependenciesSatisfied(cache map[string]Task) (bool, error) {
	if len(t.DependsOn) == 0 {
		return true, nil
	}

	catcher := grip.NewBasicCatcher()
	deps := []Task{}
	for _, dep := range t.DependsOn {
		if cachedDep, ok := cache[dep.TaskId]; !ok {
			catcher.Add(errors.Errorf("cannot resolve task %s", dep.TaskId))
			continue
		} else {
			deps = append(deps, cachedDep)
		}
	}

	if catcher.HasErrors() {
		return false, catcher.Resolve()
	}

	for _, depTask := range deps {
		if !t.satisfiesDependency(&depTask) {
			return false, nil
		}
	}

	return true, nil
}

// HasFailedTests iterates through a tasks' tests and returns true if
// that task had any failed tests.
func (t *Task) HasFailedTests() bool {
	for _, test := range t.LocalTestResults {
		if test.Status == evergreen.TestFailedStatus {
			return true
		}
	}
	return false
}

// FindTaskOnBaseCommit returns the task that is on the base commit.
func (t *Task) FindTaskOnBaseCommit() (*Task, error) {
	return FindOne(ByCommit(t.Revision, t.BuildVariant, t.DisplayName, t.Project, evergreen.RepotrackerVersionRequester))
}

// FindIntermediateTasks returns the tasks from most recent to least recent between two tasks.
func (current *Task) FindIntermediateTasks(previous *Task) ([]Task, error) {
	intermediateTasks, err := Find(ByIntermediateRevisions(previous.RevisionOrderNumber, current.RevisionOrderNumber, current.BuildVariant,
		current.DisplayName, current.Project, current.Requester))
	if err != nil {
		return nil, err
	}

	// reverse the slice of tasks
	intermediateTasksReversed := make([]Task, len(intermediateTasks))
	for idx, t := range intermediateTasks {
		intermediateTasksReversed[len(intermediateTasks)-idx-1] = t
	}
	return intermediateTasksReversed, nil
}

// CountSimilarFailingTasks returns a count of all tasks with the same project,
// same display name, and in other buildvariants, that have failed in the same
// revision
func (t *Task) CountSimilarFailingTasks() (int, error) {
	return Count(ByDifferentFailedBuildVariants(t.Revision, t.BuildVariant, t.DisplayName,
		t.Project, t.Requester))
}

// Find the previously completed task for the same project +
// build variant + display name combination as the specified task
func (t *Task) PreviousCompletedTask(project string, statuses []string) (*Task, error) {
	if len(statuses) == 0 {
		statuses = CompletedStatuses
	}
	return FindOneNoMerge(ByBeforeRevisionWithStatusesAndRequesters(t.RevisionOrderNumber, statuses, t.BuildVariant,
		t.DisplayName, project, evergreen.SystemVersionRequesterTypes))
}

// SetExpectedDuration updates the expected duration field for the task
func (t *Task) SetExpectedDuration(duration time.Duration) error {
	return UpdateOne(
		bson.M{
			IdKey: t.Id,
		},
		bson.M{
			"$set": bson.M{
				ExpectedDurationKey:   duration,
				DurationPredictionKey: t.DurationPrediction,
			},
		},
	)
}

func (t *Task) cacheExpectedDuration() error {
	return UpdateOne(
		bson.M{
			IdKey: t.Id,
		},
		bson.M{
			"$set": bson.M{
				DurationPredictionKey: t.DurationPrediction,
				ExpectedDurationKey:   t.DurationPrediction.Value,
			},
		},
	)
}

// Mark that the task has been dispatched onto a particular host. Sets the
// running task field on the host and the host id field on the task.
// Returns an error if any of the database updates fail.
func (t *Task) MarkAsDispatched(hostId string, distroId string, dispatchTime time.Time) error {
	t.DispatchTime = dispatchTime
	t.Status = evergreen.TaskDispatched
	t.HostId = hostId
	t.LastHeartbeat = dispatchTime
	t.DistroId = distroId
	err := UpdateOne(
		bson.M{
			IdKey: t.Id,
		},
		bson.M{
			"$set": bson.M{
				DispatchTimeKey:  dispatchTime,
				StatusKey:        evergreen.TaskDispatched,
				HostIdKey:        hostId,
				LastHeartbeatKey: dispatchTime,
				DistroIdKey:      distroId,
			},
			"$unset": bson.M{
				AbortedKey: "",
				DetailsKey: "",
			},
		},
	)
	if err != nil {
		return errors.Wrapf(err, "error marking task %s as dispatched", t.Id)
	}
	if t.IsPartOfDisplay() {
		//when dispatching an execution task, mark its parent as dispatched
		if t.DisplayTask != nil && t.DisplayTask.DispatchTime == util.ZeroTime {
			return t.DisplayTask.MarkAsDispatched("", "", dispatchTime)
		}
	}
	return nil
}

// MarkAsUndispatched marks that the task has been undispatched from a
// particular host. Unsets the running task field on the host and the
// host id field on the task
// Returns an error if any of the database updates fail.
func (t *Task) MarkAsUndispatched() error {
	// then, update the task document
	t.Status = evergreen.TaskUndispatched

	return UpdateOne(
		bson.M{
			IdKey: t.Id,
		},
		bson.M{
			"$set": bson.M{
				StatusKey: evergreen.TaskUndispatched,
			},
			"$unset": bson.M{
				DispatchTimeKey:  util.ZeroTime,
				LastHeartbeatKey: util.ZeroTime,
				DistroIdKey:      "",
				HostIdKey:        "",
				AbortedKey:       "",
				DetailsKey:       "",
			},
		},
	)
}

// MarkGeneratedTasks marks that the task has generated tasks.
func (t *Task) MarkGeneratedTasks() error {
	t.GeneratedTasks = true
	return UpdateOne(
		bson.M{
			IdKey: t.Id,
		},
		bson.M{
			"$set": bson.M{
				GeneratedTasksKey: true,
			},
		},
	)
}

// SetTasksScheduledTime takes a list of tasks and a time, and then sets
// the scheduled time in the database for the tasks if it is currently unset
func SetTasksScheduledTime(tasks []Task, scheduledTime time.Time) error {
	ids := []string{}
	for i := range tasks {
		tasks[i].ScheduledTime = scheduledTime
		ids = append(ids, tasks[i].Id)

		// Display tasks are considered scheduled when their first exec task is scheduled
		displayTask, err := tasks[i].GetDisplayTask()
		if err != nil {
			return errors.Wrapf(err, "can't get display task for task %s", tasks[i].Id)
		}
		if displayTask != nil {
			ids = append(ids, displayTask.Id)
		}

	}
	info, err := UpdateAll(
		bson.M{
			IdKey: bson.M{
				"$in": ids,
			},
			ScheduledTimeKey: bson.M{
				"$lte": util.ZeroTime,
			},
		},
		bson.M{
			"$set": bson.M{
				ScheduledTimeKey: scheduledTime,
			},
		},
	)
	if err != nil {
		return err
	}

	if info.Updated > 0 {
		for _, t := range tasks {
			event.LogTaskScheduled(t.Id, t.Execution, scheduledTime)
		}
	}
	return nil
}

// Removes tasks older than the unscheduable threshold (e.g. two
// weeks) from the scheduler queue.
//
// If you pass an empty string as an argument to this function, this
// operation will select tasks from all distros.
func UnscheduleStaleUnderwaterTasks(distroID string) (int, error) {
	query := scheduleableTasksQuery()
	query[PriorityKey] = 0

	if distroID != "" {
		query[DistroIdKey] = distroID
	}

	query[ActivatedTimeKey] = bson.M{"$lte": time.Now().Add(-UnschedulableThreshold)}

	update := bson.M{
		"$set": bson.M{
			PriorityKey:  -1,
			ActivatedKey: false,
		},
	}

	info, err := UpdateAll(query, update)
	if err != nil {
		return 0, errors.Wrap(err, "problem unscheduling stale underwater tasks")
	}

	return info.Updated, nil
}

// MarkFailed changes the state of the task to failed.
func (t *Task) MarkFailed() error {
	t.Status = evergreen.TaskFailed
	return UpdateOne(
		bson.M{
			IdKey: t.Id,
		},
		bson.M{
			"$set": bson.M{
				StatusKey: evergreen.TaskFailed,
			},
		},
	)
}

func (t *Task) MarkSystemFailed() error {
	t.Status = evergreen.TaskFailed
	t.FinishTime = time.Now()

	t.Details = apimodels.TaskEndDetail{
		Status: evergreen.TaskFailed,
		Type:   evergreen.CommandTypeSystem,
	}

	event.LogTaskFinished(t.Id, t.Execution, t.HostId, evergreen.TaskSystemFailed)

	return UpdateOne(
		bson.M{
			IdKey: t.Id,
		},
		bson.M{
			"$set": bson.M{
				StatusKey:     evergreen.TaskFailed,
				FinishTimeKey: t.FinishTime,
				DetailsKey:    t.Details,
			},
		},
	)
}

// SetAborted sets the abort field of task to aborted
func (t *Task) SetAborted() error {
	t.Aborted = true
	return UpdateOne(
		bson.M{
			IdKey: t.Id,
		},
		bson.M{
			"$set": bson.M{
				AbortedKey: true,
			},
		},
	)
}

// ActivateTask will set the ActivatedBy field to the caller and set the active state to be true
func (t *Task) ActivateTask(caller string) error {
	t.ActivatedBy = caller
	t.Activated = true
	t.ActivatedTime = time.Now()
	return UpdateOne(
		bson.M{
			IdKey: t.Id,
		},
		bson.M{
			"$set": bson.M{
				ActivatedKey:     true,
				ActivatedByKey:   caller,
				ActivatedTimeKey: t.ActivatedTime,
			},
		})
}

// DeactivateTask will set the ActivatedBy field to the caller and set the active state to be false and deschedule the task
func (t *Task) DeactivateTask(caller string) error {
	t.ActivatedBy = caller
	t.Activated = false
	t.ScheduledTime = util.ZeroTime
	return UpdateOne(
		bson.M{
			IdKey: t.Id,
		},
		bson.M{
			"$set": bson.M{
				ActivatedKey:     false,
				ScheduledTimeKey: util.ZeroTime,
			},
		},
	)
}

// MarkEnd handles the Task updates associated with ending a task. If the task's start time is zero
// at this time, it will set it to the finish time minus the timeout time.
func (t *Task) MarkEnd(finishTime time.Time, detail *apimodels.TaskEndDetail) error {
	// record that the task has finished, in memory and in the db
	t.Status = detail.Status
	t.FinishTime = finishTime

	// if there is no start time set, either set it to the create time
	// or set 2 hours previous to the finish time.
	if util.IsZeroTime(t.StartTime) {
		timedOutStart := finishTime.Add(-2 * time.Hour)
		t.StartTime = timedOutStart
		if timedOutStart.Before(t.IngestTime) {
			t.StartTime = t.IngestTime
		}
	}

	t.TimeTaken = finishTime.Sub(t.StartTime)
	t.Details = *detail

	grip.Debug(message.Fields{
		"message":   "marking task finished",
		"task_id":   t.Id,
		"execution": t.Execution,
		"project":   t.Project,
		"details":   t.Details,
	})
	return UpdateOne(
		bson.M{
			IdKey: t.Id,
		},
		bson.M{
			"$set": bson.M{
				FinishTimeKey: finishTime,
				StatusKey:     detail.Status,
				TimeTakenKey:  t.TimeTaken,
				DetailsKey:    t.Details,
				StartTimeKey:  t.StartTime,
				LogsKey:       detail.Logs,
			},
		})

}

// displayTaskPriority answers the question "if there is a display task whose executions are
// in these statuses, which overall status would a user expect to see?"
// for example, if there are both successful and failed tasks, one would expect to see "failed"
func (t *Task) displayTaskPriority() int {
	switch t.ResultStatus() {
	case evergreen.TaskFailed:
		return 10
	case evergreen.TaskTestTimedOut:
		return 20
	case evergreen.TaskSystemFailed:
		return 30
	case evergreen.TaskSystemTimedOut:
		return 40
	case evergreen.TaskSystemUnresponse:
		return 50
	case evergreen.TaskSetupFailed:
		return 60
	case evergreen.TaskStarted:
		return 70
	case evergreen.TaskUndispatched:
		return 80
	case evergreen.TaskInactive:
		return 90
	case evergreen.TaskSucceeded:
		return 100
	}
	return 1000
}

// Reset sets the task state to be activated, with a new secret,
// undispatched status and zero time on Start, Scheduled, Dispatch and FinishTime
func (t *Task) Reset() error {
	if t.DisplayOnly {
		for _, et := range t.ExecutionTasks {
			execTask, err := FindOne(ById(et))
			if err != nil {
				return errors.Wrap(err, "error retrieving execution task")
			}
			if err = execTask.Reset(); err != nil {
				return errors.Wrap(err, "error resetting execution task")
			}
		}
	}

	if err := t.UpdateUnblockedDependencies(); err != nil {
		return errors.Wrap(err, "can't clear cached unattainable dependencies")
	}

	t.Activated = true
	t.Secret = util.RandomString()
	t.DispatchTime = util.ZeroTime
	t.StartTime = util.ZeroTime
	t.ScheduledTime = util.ZeroTime
	t.FinishTime = util.ZeroTime
	t.ResetWhenFinished = false
	reset := bson.M{
		"$set": bson.M{
			ActivatedKey:     true,
			SecretKey:        t.Secret,
			StatusKey:        evergreen.TaskUndispatched,
			DispatchTimeKey:  util.ZeroTime,
			StartTimeKey:     util.ZeroTime,
			ScheduledTimeKey: util.ZeroTime,
			FinishTimeKey:    util.ZeroTime,
		},
		"$unset": bson.M{
			DetailsKey:           "",
			ResetWhenFinishedKey: "",
		},
	}

	return UpdateOne(
		bson.M{
			IdKey: t.Id,
		},
		reset,
	)
}

// Reset sets the task state to be activated, with a new secret,
// undispatched status and zero time on Start, Scheduled, Dispatch and FinishTime
func ResetTasks(taskIds []string) error {
	tasks, err := FindWithDisplayTasks(ByIds(taskIds))
	if err != nil {
		return err
	}
	for _, t := range tasks {
		if t.DisplayOnly {
			taskIds = append(taskIds, t.Id)
		}
		if err = t.UpdateUnblockedDependencies(); err != nil {
			return errors.Wrap(err, "can't clear cached unattainable dependencies")
		}
	}

	reset := bson.M{
		"$set": bson.M{
			ActivatedKey:     true,
			SecretKey:        util.RandomString(),
			StatusKey:        evergreen.TaskUndispatched,
			DispatchTimeKey:  util.ZeroTime,
			StartTimeKey:     util.ZeroTime,
			ScheduledTimeKey: util.ZeroTime,
			FinishTimeKey:    util.ZeroTime,
		},
		"$unset": bson.M{
			DetailsKey: "",
		},
	}

	_, err = UpdateAll(
		bson.M{
			IdKey: bson.M{"$in": taskIds},
		},
		reset,
	)

	return err
}

// UpdateHeartbeat updates the heartbeat to be the current time
func (t *Task) UpdateHeartbeat() error {
	t.LastHeartbeat = time.Now()
	return UpdateOne(
		bson.M{
			IdKey: t.Id,
		},
		bson.M{
			"$set": bson.M{
				LastHeartbeatKey: t.LastHeartbeat,
			},
		},
	)
}

// SetPriority sets the priority of the tasks and the tasks that they depend on
func (t *Task) SetPriority(priority int64, user string) error {
	t.Priority = priority
	modifier := bson.M{PriorityKey: priority}

	//blacklisted - this task should never run, so unschedule it now
	if priority < 0 {
		modifier[ActivatedKey] = false
	}

	ids, err := t.getRecursiveDependencies()
	if err != nil {
		return errors.Wrap(err, "error getting task dependencies")
	}
	ids = append(ids, t.ExecutionTasks...)

	_, err = UpdateAll(
		bson.M{"$or": []bson.M{
			{IdKey: t.Id},
			{IdKey: bson.M{"$in": ids},
				PriorityKey: bson.M{"$lt": priority}},
		}},
		bson.M{"$set": modifier},
	)

	event.LogTaskPriority(t.Id, t.Execution, user, priority)

	return errors.WithStack(err)

}

// getRecursiveDependencies creates a slice containing t.Id and the Ids of all recursive dependencies.
// We assume there are no dependency cycles.
func (t *Task) getRecursiveDependencies() ([]string, error) {
	recurIds := make([]string, 0, len(t.DependsOn))
	for _, dependency := range t.DependsOn {
		recurIds = append(recurIds, dependency.TaskId)
	}

	recurTasks, err := Find(ByIds(recurIds))
	if err != nil {
		return nil, errors.WithStack(err)
	}

	ids := make([]string, 0)
	for _, recurTask := range recurTasks {
		appendIds, err := recurTask.getRecursiveDependencies()
		if err != nil {
			return nil, errors.WithStack(err)
		}
		ids = append(ids, appendIds...)
	}

	ids = append(ids, t.Id)
	return ids, nil
}

// MarkStart updates the task's start time and sets the status to started
func (t *Task) MarkStart(startTime time.Time) error {
	// record the start time in the in-memory task
	t.StartTime = startTime
	t.Status = evergreen.TaskStarted
	return UpdateOne(
		bson.M{
			IdKey: t.Id,
		},
		bson.M{
			"$set": bson.M{
				StatusKey:        evergreen.TaskStarted,
				LastHeartbeatKey: startTime,
				StartTimeKey:     startTime,
			},
		},
	)
}

// SetResults sets the results of the task in LocalTestResults
func (t *Task) SetResults(results []TestResult) error {
	docs := make([]testresult.TestResult, len(results))

	for idx, result := range results {
		docs[idx] = result.convertToNewStyleTestResult(t.Id, t.Execution)
	}

	return errors.Wrap(testresult.InsertMany(docs), "error inserting into testresults collection")
}

func (t TestResult) convertToNewStyleTestResult(id string, execution int) testresult.TestResult {
	return testresult.TestResult{
		TaskID:    id,
		Execution: execution,
		Status:    t.Status,
		TestFile:  t.TestFile,
		URL:       t.URL,
		URLRaw:    t.URLRaw,
		LogID:     t.LogId,
		LineNum:   t.LineNum,
		ExitCode:  t.ExitCode,
		StartTime: t.StartTime,
		EndTime:   t.EndTime,
	}
}

func ConvertToOld(in *testresult.TestResult) TestResult {
	return TestResult{
		Status:    in.Status,
		TestFile:  in.TestFile,
		URL:       in.URL,
		URLRaw:    in.URLRaw,
		LogId:     in.LogID,
		LineNum:   in.LineNum,
		ExitCode:  in.ExitCode,
		StartTime: in.StartTime,
		EndTime:   in.EndTime,
		LogRaw:    in.LogRaw,
	}
}

// MarkUnscheduled marks the task as undispatched and updates it in the database
func (t *Task) MarkUnscheduled() error {
	t.Status = evergreen.TaskUndispatched
	return UpdateOne(
		bson.M{
			IdKey: t.Id,
		},
		bson.M{
			"$set": bson.M{
				StatusKey: evergreen.TaskUndispatched,
			},
		},
	)

}

func (t *Task) MarkUnattainableDependency(dependency *Task, unattainable bool) error {
	return UpdateOne(
		bson.M{
			IdKey: t.Id,
			bsonutil.GetDottedKeyName(DependsOnKey, DependencyTaskIdKey): dependency.Id,
		},
		bson.M{
			"$set": bson.M{bsonutil.GetDottedKeyName(DependsOnKey, "$", DependencyUnattainableKey): unattainable},
		},
	)
}

// SetCost updates the task's Cost field
func (t *Task) SetCost(cost float64) error {
	t.Cost = cost
	return UpdateOne(
		bson.M{
			IdKey: t.Id,
		},
		bson.M{
			"$set": bson.M{
				CostKey: cost,
			},
		},
	)
}

func IncSpawnedHostCost(taskID string, cost float64) error {
	return UpdateOne(
		bson.M{
			IdKey: taskID,
		},
		bson.M{
			"$inc": bson.M{
				SpawnedHostCostKey: cost,
			},
		},
	)
}

// AbortBuild sets the abort flag on all tasks associated with the build which are in an abortable
// state
func AbortBuild(buildId, caller string) error {
	_, err := UpdateAll(
		bson.M{
			BuildIdKey: buildId,
			StatusKey:  bson.M{"$in": evergreen.AbortableStatuses},
		},
		bson.M{"$set": bson.M{AbortedKey: true}},
	)
	if err != nil {
		return errors.Wrap(err, "error setting aborted statuses")
	}
	ids, err := FindAllTaskIDsFromBuild(buildId)
	if err != nil {
		return errors.Wrap(err, "error finding tasks by build id")
	}
	if len(ids) > 0 {
		event.LogManyTaskAbortRequests(ids, caller)
	}
	return nil
}

//String represents the stringified version of a task
func (t *Task) String() (taskStruct string) {
	taskStruct += fmt.Sprintf("Id: %v\n", t.Id)
	taskStruct += fmt.Sprintf("Status: %v\n", t.Status)
	taskStruct += fmt.Sprintf("Host: %v\n", t.HostId)
	taskStruct += fmt.Sprintf("ScheduledTime: %v\n", t.ScheduledTime)
	taskStruct += fmt.Sprintf("DispatchTime: %v\n", t.DispatchTime)
	taskStruct += fmt.Sprintf("StartTime: %v\n", t.StartTime)
	taskStruct += fmt.Sprintf("FinishTime: %v\n", t.FinishTime)
	taskStruct += fmt.Sprintf("TimeTaken: %v\n", t.TimeTaken)
	taskStruct += fmt.Sprintf("Activated: %v\n", t.Activated)
	taskStruct += fmt.Sprintf("Requester: %v\n", t.Requester)
	taskStruct += fmt.Sprintf("PredictedDuration: %v\n", t.DurationPrediction)

	return
}

// Insert writes the b to the db.
func (t *Task) Insert() error {
	return db.Insert(Collection, t)
}

// Inserts the task into the old_tasks collection
func (t *Task) Archive() error {
	var update bson.M
	if t.DisplayOnly {
		for _, et := range t.ExecutionTasks {
			execTask, err := FindOne(ById(et))
			if err != nil {
				return errors.Wrap(err, "error retrieving execution task")
			}
			if execTask == nil {
				return errors.Errorf("unable to find execution task %s from display task %s", et, t.Id)
			}
			if err = execTask.Archive(); err != nil {
				return errors.Wrap(err, "error archiving execution task")
			}
		}
	}

	// only increment restarts if have a current restarts
	// this way restarts will never be set for new tasks but will be
	// maintained for old ones
	if t.Restarts > 0 {
		update = bson.M{
			"$inc": bson.M{
				ExecutionKey: 1,
				RestartsKey:  1,
			},
			"$unset": bson.M{AbortedKey: ""},
		}
	} else {
		update = bson.M{
			"$inc":   bson.M{ExecutionKey: 1},
			"$unset": bson.M{AbortedKey: ""},
		}
	}
	err := UpdateOne(
		bson.M{IdKey: t.Id},
		update)
	if err != nil {
		return errors.Wrap(err, "task.Archive() failed")
	}

	archiveTask := *t
	archiveTask.Id = fmt.Sprintf("%v_%v", t.Id, t.Execution)
	archiveTask.OldTaskId = t.Id
	archiveTask.Archived = true
	err = db.Insert(OldCollection, &archiveTask)
	if err != nil {
		return errors.Wrap(err, "task.Archive() failed")
	}

	t.Aborted = false

	err = event.UpdateExecutions(t.HostId, t.Id, t.Execution)
	if err != nil {
		return errors.Wrap(err, "unable to update host event logs")
	}
	return nil
}

// Aggregation

// MergeNewTestResults returns the task with both old (embedded in
// the tasks collection) and new (from the testresults collection) test results
// merged in the Task's LocalTestResults field.
func (t *Task) MergeNewTestResults() error {
	id := t.Id
	if t.Archived {
		id = t.OldTaskId
	}
	newTestResults, err := testresult.FindByTaskIDAndExecution(id, t.Execution)
	if err != nil {
		return errors.Wrap(err, "problem finding test results")
	}
	for _, result := range newTestResults {
		t.LocalTestResults = append(t.LocalTestResults, TestResult{
			Status:    result.Status,
			TestFile:  result.TestFile,
			URL:       result.URL,
			URLRaw:    result.URLRaw,
			LogId:     result.LogID,
			LineNum:   result.LineNum,
			ExitCode:  result.ExitCode,
			StartTime: result.StartTime,
			EndTime:   result.EndTime,
		})
	}
	return nil
}

// GetTestResultsForDisplayTask returns the test results for the execution tasks
// for a display task.
func (t *Task) GetTestResultsForDisplayTask() ([]TestResult, error) {
	if !t.DisplayOnly {
		return nil, errors.Errorf("%s is not a display task", t.Id)
	}
	tasks, err := MergeTestResultsBulk([]Task{*t}, nil)
	if err != nil {
		return nil, errors.Wrap(err, "error merging test results for display task")
	}
	return tasks[0].LocalTestResults, nil
}

// SetResetWhenFinished requests that a display task reset itself when finished. Will mark itself as system failed
func (t *Task) SetResetWhenFinished() error {
	if !t.DisplayOnly {
		return errors.Errorf("%s is not a display task", t.Id)
	}
	t.ResetWhenFinished = true
	return UpdateOne(
		bson.M{
			IdKey: t.Id,
		},
		bson.M{
			"$set": bson.M{
				ResetWhenFinishedKey: true,
			},
		},
	)
}

// MergeTestResultsBulk takes a slice of task structs and returns the slice with
// test results populated. Note that the order may change. The second parameter
// can be used to use a specific test result filtering query, otherwise all test
// results for the passed in tasks will be merged. Display tasks will have
// the execution task results merged
func MergeTestResultsBulk(tasks []Task, query *db.Q) ([]Task, error) {
	out := []Task{}
	if query == nil {
		taskIds := []string{}
		for _, t := range tasks {
			taskIds = append(taskIds, t.Id)
			taskIds = append(taskIds, t.ExecutionTasks...)
		}
		q := testresult.ByTaskIDs(taskIds)
		query = &q
	}
	results, err := testresult.Find(*query)
	if err != nil {
		return nil, err
	}

	for _, t := range tasks {
		for _, result := range results {
			if (result.TaskID == t.Id || util.StringSliceContains(t.ExecutionTasks, result.TaskID)) && result.Execution == t.Execution {
				t.LocalTestResults = append(t.LocalTestResults, ConvertToOld(&result))
			}
		}
		out = append(out, t)
	}

	return out, nil
}

func FindSchedulable(distroID string) ([]Task, error) {
	query := scheduleableTasksQuery()

	if distroID == "" {
		return Find(db.Query(query))
	}

	query[DistroIdKey] = distroID
	return Find(db.Query(query))
}

func FindRunnable(distroID string, removeDeps bool) ([]Task, error) {
	match := scheduleableTasksQuery()
	if distroID != "" {
		match[DistroIdKey] = distroID
	}

	matchActivatedUndispatchedTasks := bson.M{
		"$match": match,
	}

	removeFields := bson.M{
		"$project": bson.M{
			LogsKey:      0,
			OldTaskIdKey: 0,
		},
	}

	graphLookupTaskDeps := bson.M{
		"$graphLookup": bson.M{
			"from":             Collection,
			"startWith":        "$" + DependsOnKey + "." + IdKey,
			"connectFromField": DependsOnKey + "." + IdKey,
			"connectToField":   IdKey,
			"as":               dependencyKey,
			// restrict graphLookup to only direct dependencies
			"maxDepth": 0,
		},
	}

	unwindDependencies := bson.M{
		"$unwind": bson.M{
			"path":                       "$" + dependencyKey,
			"preserveNullAndEmptyArrays": true,
		},
	}

	unwindDependsOn := bson.M{
		"$unwind": bson.M{
			"path":                       "$" + DependsOnKey,
			"preserveNullAndEmptyArrays": true,
		},
	}

	matchIds := bson.M{
		"$match": bson.M{
			"$expr": bson.M{"$eq": bson.A{"$" + bsonutil.GetDottedKeyName(DependsOnKey, DependencyTaskIdKey), "$" + bsonutil.GetDottedKeyName(dependencyKey, IdKey)}},
		},
	}

	projectSatisfied := bson.M{
		"$addFields": bson.M{
			"satisfied_dependencies": bson.M{
				"$cond": bson.A{
					bson.M{
						"$or": []bson.M{
							{"$eq": bson.A{"$" + bsonutil.GetDottedKeyName(DependsOnKey, DependencyStatusKey), "$" + bsonutil.GetDottedKeyName(dependencyKey, StatusKey)}},
							{"$and": []bson.M{
								{"$eq": bson.A{"$" + bsonutil.GetDottedKeyName(DependsOnKey, DependencyStatusKey), "*"}},
								{"$or": []bson.M{
									{"$in": bson.A{"$" + bsonutil.GetDottedKeyName(dependencyKey, StatusKey), CompletedStatuses}},
									{"$anyElementTrue": "$" + bsonutil.GetDottedKeyName(dependencyKey, DependsOnKey, DependencyUnattainableKey)},
								}},
							}},
						},
					},
					true,
					false,
				},
			},
		},
	}

	regroupTasks := bson.M{
		"$group": bson.M{
			"_id":           "$_id",
			"satisfied_set": bson.M{"$addToSet": "$satisfied_dependencies"},
			"root":          bson.M{"$first": "$$ROOT"},
		},
	}

	redactUnsatisfiedDependencies := bson.M{
		"$redact": bson.M{
			"$cond": bson.A{
				bson.M{"$allElementsTrue": "$satisfied_set"},
				"$$KEEP",
				"$$PRUNE",
			},
		},
	}

	replaceRoot := bson.M{"$replaceRoot": bson.M{"newRoot": "$root"}}

	joinProjectRef := bson.M{
		"$lookup": bson.M{
			"from":         "project_ref",
			"localField":   ProjectKey,
			"foreignField": "identifier",
			"as":           "project_ref",
		},
	}

	filterDisabledProjects := bson.M{
		"$match": bson.M{
			"project_ref.0." + "enabled": true,
		},
	}

	filterPatchingDisabledProjects := bson.M{
		"$match": bson.M{"$or": []bson.M{
			{
				RequesterKey: bson.M{"$nin": evergreen.PatchRequesters},
			},
			{
				"project_ref.0." + "patching_disabled": false,
			},
		}},
	}

	removeProjectRef := bson.M{
		"$project": bson.M{
			"project_ref": 0,
		},
	}

	pipeline := []bson.M{
		matchActivatedUndispatchedTasks,
		removeFields,
		graphLookupTaskDeps,
	}

	if removeDeps {
		pipeline = append(pipeline,
			unwindDependencies,
			unwindDependsOn,
			matchIds,
			projectSatisfied,
			regroupTasks,
			redactUnsatisfiedDependencies,
			replaceRoot,
		)
	}

	pipeline = append(pipeline,
		joinProjectRef,
		filterDisabledProjects,
		filterPatchingDisabledProjects,
		removeProjectRef,
	)

	runnableTasks := []Task{}
	if err := Aggregate(pipeline, &runnableTasks); err != nil {
		return nil, errors.Wrap(err, "failed to fetch runnable tasks")
	}

	return runnableTasks, nil
}

// FindVariantsWithTask returns a list of build variants between specified commmits that contain a specific task name
func FindVariantsWithTask(taskName, project string, orderMin, orderMax int) ([]string, error) {
	pipeline := []bson.M{
		{
			"$match": bson.M{
				ProjectKey:     project,
				RequesterKey:   evergreen.RepotrackerVersionRequester,
				DisplayNameKey: taskName,
				"$and": []bson.M{
					{RevisionOrderNumberKey: bson.M{"$gte": orderMin}},
					{RevisionOrderNumberKey: bson.M{"$lte": orderMax}},
				},
			},
		},
		{
			"$group": bson.M{
				"_id": "$" + BuildVariantKey,
			},
		},
	}
	docs := []map[string]string{}
	err := Aggregate(pipeline, &docs)
	if err != nil {
		return nil, errors.Wrapf(err, "error finding variants with task %s", taskName)
	}
	variants := []string{}
	for _, doc := range docs {
		variants = append(variants, doc["_id"])
	}
	return variants, nil
}

func (t *Task) IsPartOfDisplay() bool {
	dt, err := t.GetDisplayTask()
	if err != nil {
		grip.Error(err)
		return false
	}
	return dt != nil
}

func (t *Task) GetDisplayTask() (*Task, error) {
	if t.DisplayTask != nil {
		return t.DisplayTask, nil
	}
	dt, err := FindOne(ByExecutionTask(t.Id))
	if err != nil {
		return nil, err
	}
	t.DisplayTask = dt
	return dt, nil
}

func (t *Task) GetHistoricRuntime() (time.Duration, error) {
	runtimes, err := getExpectedDurationsForWindow(t.DisplayName, t.Project, t.BuildVariant, t.FinishTime.Add(-oneMonthIsh), t.FinishTime.Add(-time.Second))
	if err != nil {
		return 0, errors.WithStack(err)
	}

	if len(runtimes) != 1 {
		return 0, errors.Errorf("got unexpected task runtimes data points (%d)", len(runtimes))
	}

	return time.Duration(runtimes[0].ExpectedDuration), nil
}

func (t *Task) FetchExpectedDuration() time.Duration {
	if t.DurationPrediction.TTL == 0 {
		t.DurationPrediction.TTL = util.JitterInterval(predictionTTL)
	}

	if t.DurationPrediction.Value == 0 && t.ExpectedDuration != 0 {
		// this is probably just backfill, if we have an
		// expected duration, let's assume it was collected
		// before now slightly.
		t.DurationPrediction.Value = t.ExpectedDuration
		t.DurationPrediction.CollectedAt = time.Now().Add(-time.Minute)

		if err := t.cacheExpectedDuration(); err != nil {
			grip.Error(message.WrapError(err, message.Fields{
				"task":    t.Id,
				"message": "caching expected duration",
			}))
		}

		return t.ExpectedDuration
	}

	grip.Debug(message.WrapError(t.DurationPrediction.SetRefresher(func(previous time.Duration) (time.Duration, bool) {
		vals, err := getExpectedDurationsForWindow(t.DisplayName, t.Project, t.BuildVariant, time.Now().Add(-taskCompletionEstimateWindow), time.Now())
		grip.Notice(message.WrapError(err, message.Fields{
			"name":      t.DisplayName,
			"id":        t.Id,
			"project":   t.Project,
			"variant":   t.BuildVariant,
			"operation": "fetching expected duration, expect stale scheduling data",
		}))
		if err != nil {
			return defaultTaskDuration, false
		}

		if len(vals) != 1 {
			if previous == 0 {
				return defaultTaskDuration, true
			}

			return previous, true
		}

		ret := time.Duration(vals[0].ExpectedDuration)
		if ret == 0 {
			return defaultTaskDuration, true
		}
		return ret, true
	}), message.Fields{
		"message": "problem setting cached value refresher",
		"cause":   "programmer error",
	}))

	expectedDuration, ok := t.DurationPrediction.Get()
	if ok {
		if err := t.cacheExpectedDuration(); err != nil {
			grip.Error(message.WrapError(err, message.Fields{
				"task":    t.Id,
				"message": "caching expected duration",
			}))
		}
	}

	return expectedDuration
}

// TaskStatusCount holds counts for task statuses
type TaskStatusCount struct {
	Succeeded    int `json:"succeeded"`
	Failed       int `json:"failed"`
	Started      int `json:"started"`
	Undispatched int `json:"undispatched"`
	Inactive     int `json:"inactive"`
	Dispatched   int `json:"dispatched"`
	TimedOut     int `json:"timed_out"`
}

func (tsc *TaskStatusCount) IncrementStatus(status string, statusDetails apimodels.TaskEndDetail) {
	switch status {
	case evergreen.TaskSucceeded:
		tsc.Succeeded++
	case evergreen.TaskFailed, evergreen.TaskSetupFailed:
		if statusDetails.TimedOut && statusDetails.Description == "heartbeat" {
			tsc.TimedOut++
		} else {
			tsc.Failed++
		}
	case evergreen.TaskStarted, evergreen.TaskDispatched:
		tsc.Started++
	case evergreen.TaskUndispatched:
		tsc.Undispatched++
	case evergreen.TaskInactive:
		tsc.Inactive++
	}
}

const jqlBFQuery = "(project in (%v)) and ( %v ) order by updatedDate desc"

// Generates a jira JQL string from the task
// When we search in jira for a task we search in the specified JIRA project
// If there are any test results, then we only search by test file
// name of all of the failed tests.
// Otherwise we search by the task name.
func (t *Task) GetJQL(searchProjects []string) string {
	var jqlParts []string
	var jqlClause string
	for _, testResult := range t.LocalTestResults {
		if testResult.Status == evergreen.TestFailedStatus {
			fileParts := eitherSlash.Split(testResult.TestFile, -1)
			jqlParts = append(jqlParts, fmt.Sprintf("text~\"%v\"", util.EscapeJQLReservedChars(fileParts[len(fileParts)-1])))
		}
	}
	if jqlParts != nil {
		jqlClause = strings.Join(jqlParts, " or ")
	} else {
		jqlClause = fmt.Sprintf("text~\"%v\"", util.EscapeJQLReservedChars(t.DisplayName))
	}

	return fmt.Sprintf(jqlBFQuery, strings.Join(searchProjects, ", "), jqlClause)
}

// Blocked returns if a task cannot run given the state of the task
// with respect to its dependencies
func (t *Task) Blocked() bool {
	for _, dependency := range t.DependsOn {
<<<<<<< HEAD
		if dependency.Unattainable {
			return true
=======
		depTask := taskMap[dependency.TaskId]
		if depTask == nil {
			continue
		}
		state, err := depTask.blockedStatePrivate()
		if err != nil {
			return "", err
		}
		if state == taskBlocked {
			return taskBlocked, nil
		} else if depTask.Status == evergreen.TaskSucceeded || depTask.Status == evergreen.TaskFailed {
			if depTask.Status != dependency.Status && dependency.Status != AllStatuses {
				return taskBlocked, nil
			}
		} else {
			return taskPending, nil
>>>>>>> 7b4cbe2c
		}
	}

	return false
}

func (t *Task) BlockedState() (string, error) {
	if t.Blocked() {
		return evergreen.TaskBlocked, nil
	}

	for _, dep := range t.DependsOn {
		depTask, err := FindOne(ById(dep.TaskId).WithFields(StatusKey))
		if err != nil {
			return "", errors.Wrapf(err, "can't get dependent task '%s'", dep.TaskId)
		}
		if !t.satisfiesDependency(depTask) {
			return evergreen.TaskPending, nil
		}
	}

	return "", nil
}

func (t *Task) CircularDependencies() error {
	var err error
	tasksWithDeps, err := FindAllTasksFromVersionWithDependencies(t.Version)
	if err != nil {
		return errors.Wrap(err, "error finding tasks with dependencies")
	}
	if len(tasksWithDeps) == 0 {
		return nil
	}
	dependencyMap := map[string][]string{}
	for _, versionTask := range tasksWithDeps {
		for _, dependency := range versionTask.DependsOn {
			dependencyMap[versionTask.Id] = append(dependencyMap[versionTask.Id], dependency.TaskId)
		}
	}
	catcher := grip.NewBasicCatcher()
	cycles := tarjan.Connections(dependencyMap)
	for _, cycle := range cycles {
		if len(cycle) > 1 {
			catcher.Add(errors.Errorf("Dependency cycle detected: %s", strings.Join(cycle, ",")))
		}
	}
	return catcher.Resolve()
}

func (t *Task) FindAllUnmarkedBlockedDependencies(blocked bool) ([]Task, error) {
	okStatusSet := []string{AllStatuses}
	if !blocked {
		okStatusSet = append(okStatusSet, t.Status)
	}
	query := db.Query(bson.M{
		DependsOnKey: bson.M{"$elemMatch": bson.M{
			DependencyTaskIdKey:       t.Id,
			DependencyStatusKey:       bson.M{"$nin": okStatusSet},
			DependencyUnattainableKey: false,
		},
		}})

	return FindAll(query)
}

func (t *Task) UpdateBlockedDependencies(blocked bool) error {
	dependentTasks, err := t.FindAllUnmarkedBlockedDependencies(blocked)
	if err != nil {
		return errors.Wrapf(err, "can't get tasks depending on task '%s'", t.Id)
	}

	for _, dependentTask := range dependentTasks {
		if err = dependentTask.MarkUnattainableDependency(t, true); err != nil {
			return errors.Wrap(err, "error marking dependency unattainable")
		}
		return errors.WithStack(dependentTask.UpdateBlockedDependencies(true))
	}

	return nil
}

func (t *Task) FindAllMarkedUnattainableDependencies() ([]Task, error) {
	query := db.Query(bson.M{
		DependsOnKey: bson.M{"$elemMatch": bson.M{
			DependencyTaskIdKey:       t.Id,
			DependencyUnattainableKey: true,
		},
		}})

	return FindAll(query)
}

func (t *Task) UpdateUnblockedDependencies() error {
	blockedTasks, err := t.FindAllMarkedUnattainableDependencies()
	if err != nil {
		return errors.Wrap(err, "can't get dependencies marked unattainable")
	}
<<<<<<< HEAD

	for _, blockedTask := range blockedTasks {
		if err = blockedTask.MarkUnattainableDependency(t, false); err != nil {
			return errors.Wrap(err, "error marking dependency attainable")
		}
		return errors.WithStack(blockedTask.UpdateUnblockedDependencies())
	}

	return nil
=======
	return blockedState == taskBlocked
}

// GetTimeSpent returns the total time_taken and makespan of tasks
// tasks should not include display tasks so they aren't double counted
func GetTimeSpent(tasks []Task) (time.Duration, time.Duration) {
	var timeTaken time.Duration
	earliestStartTime := util.MaxTime
	latestFinishTime := util.ZeroTime
	for _, t := range tasks {
		timeTaken += t.TimeTaken
		if !util.IsZeroTime(t.StartTime) && t.StartTime.Before(earliestStartTime) {
			earliestStartTime = t.StartTime
		}
		if t.FinishTime.After(latestFinishTime) {
			latestFinishTime = t.FinishTime
		}
	}

	if earliestStartTime == util.MaxTime || latestFinishTime == util.ZeroTime {
		return 0, 0
	}

	return timeTaken, latestFinishTime.Sub(earliestStartTime)
}

// UpdateDependencies replaces the dependencies of a task with
// the dependencies provided
func (t *Task) UpdateDependencies(dependsOn []Dependency) error {
	err := UpdateOne(
		bson.M{
			IdKey:        t.Id,
			DependsOnKey: t.DependsOn,
		},
		bson.M{
			"$set": bson.M{DependsOnKey: dependsOn},
		},
	)
	if err != nil {
		if adb.ResultsNotFound(err) {
			grip.Alert(errors.Wrapf(err, "atomic update failed for %s", t.Id))
		}
		return errors.Wrap(err, "can't update dependencies")
	}

	t.DependsOn = dependsOn

	return nil
}

func (t *Task) SetTaskGroupInfo() error {
	return errors.WithStack(UpdateOne(bson.M{IdKey: t.Id},
		bson.M{"$set": bson.M{
			TaskGroupOrderKey:    t.TaskGroupOrder,
			TaskGroupMaxHostsKey: t.TaskGroupMaxHosts,
		}}))
>>>>>>> 7b4cbe2c
}<|MERGE_RESOLUTION|>--- conflicted
+++ resolved
@@ -12,11 +12,8 @@
 	"github.com/evergreen-ci/evergreen/model/event"
 	"github.com/evergreen-ci/evergreen/model/testresult"
 	"github.com/evergreen-ci/evergreen/util"
-<<<<<<< HEAD
 	"github.com/mongodb/anser/bsonutil"
-=======
 	adb "github.com/mongodb/anser/db"
->>>>>>> 7b4cbe2c
 	"github.com/mongodb/grip"
 	"github.com/mongodb/grip/message"
 	"github.com/pkg/errors"
@@ -1668,27 +1665,8 @@
 // with respect to its dependencies
 func (t *Task) Blocked() bool {
 	for _, dependency := range t.DependsOn {
-<<<<<<< HEAD
 		if dependency.Unattainable {
 			return true
-=======
-		depTask := taskMap[dependency.TaskId]
-		if depTask == nil {
-			continue
-		}
-		state, err := depTask.blockedStatePrivate()
-		if err != nil {
-			return "", err
-		}
-		if state == taskBlocked {
-			return taskBlocked, nil
-		} else if depTask.Status == evergreen.TaskSucceeded || depTask.Status == evergreen.TaskFailed {
-			if depTask.Status != dependency.Status && dependency.Status != AllStatuses {
-				return taskBlocked, nil
-			}
-		} else {
-			return taskPending, nil
->>>>>>> 7b4cbe2c
 		}
 	}
 
@@ -1786,7 +1764,6 @@
 	if err != nil {
 		return errors.Wrap(err, "can't get dependencies marked unattainable")
 	}
-<<<<<<< HEAD
 
 	for _, blockedTask := range blockedTasks {
 		if err = blockedTask.MarkUnattainableDependency(t, false); err != nil {
@@ -1796,8 +1773,6 @@
 	}
 
 	return nil
-=======
-	return blockedState == taskBlocked
 }
 
 // GetTimeSpent returns the total time_taken and makespan of tasks
@@ -1853,5 +1828,4 @@
 			TaskGroupOrderKey:    t.TaskGroupOrder,
 			TaskGroupMaxHostsKey: t.TaskGroupMaxHosts,
 		}}))
->>>>>>> 7b4cbe2c
 }