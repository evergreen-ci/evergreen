--- conflicted
+++ resolved
@@ -1025,31 +1025,6 @@
 	return nil
 }
 
-<<<<<<< HEAD
-// newTaskOutput returns a new task output with the most up-to-date
-// configuration for the task run. This function should only be used to set the
-// task output field upon task dispatch.
-func (t *Task) newTaskOutput() *taskoutput.TaskOutput {
-	if t.DisplayOnly {
-		return nil
-	}
-
-	settings := evergreen.GetEnvironment().Settings()
-	output := &taskoutput.TaskOutput{}
-	if settings.LoggerConfig.DefaultLogger == "" {
-		output.TaskLogs.Version = 1
-		output.TaskLogs.BucketName = settings.Buckets.LogBucket.Name
-		output.TaskLogs.BucketType = settings.Buckets.LogBucket.Type
-		output.TestLogs.Version = 1
-		output.TestLogs.BucketName = settings.Buckets.LogBucket.Name
-		output.TestLogs.BucketType = settings.Buckets.LogBucket.Type
-	}
-
-	return output
-}
-
-=======
->>>>>>> f0426f3d
 // MarkAsHostUndispatchedWithContext marks that the host task is undispatched.
 // If the task is already dispatched to a host, it aborts the dispatch by
 // undoing the dispatch updates. This is the inverse operation of
@@ -1506,13 +1481,13 @@
 	if t.DisplayOnly {
 		return nil, false
 	}
+	if t.TaskOutput != nil {
+		return t.TaskOutput
+	}
 
 	taskID := t.Id
 	if t.Archived {
 		taskID = t.OldTaskId
-	}
-	if t.TaskOutput != nil {
-		return t.TaskOutput
 	}
 
 	return taskoutput.InitializeTaskOutput(env, taskoutput.TaskOptions{
