package task

import (
	"context"
	"encoding/json"
	"fmt"
	"regexp"
	"strings"
	"time"

	"github.com/evergreen-ci/evergreen"
	"github.com/evergreen-ci/evergreen/apimodels"
	"github.com/evergreen-ci/evergreen/db"
	mgobson "github.com/evergreen-ci/evergreen/db/mgo/bson"
	"github.com/evergreen-ci/evergreen/model/distro"
	"github.com/evergreen-ci/evergreen/model/event"
	"github.com/evergreen-ci/evergreen/model/testresult"
	"github.com/evergreen-ci/evergreen/util"
	"github.com/evergreen-ci/tarjan"
	"github.com/evergreen-ci/utility"
	"github.com/mongodb/anser/bsonutil"
	adb "github.com/mongodb/anser/db"
	"github.com/mongodb/grip"
	"github.com/mongodb/grip/message"
	"github.com/pkg/errors"
	"go.mongodb.org/mongo-driver/bson"
	"go.mongodb.org/mongo-driver/mongo"
	"go.mongodb.org/mongo-driver/mongo/options"
	"gonum.org/v1/gonum/graph"
	"gonum.org/v1/gonum/graph/simple"
	"gonum.org/v1/gonum/graph/topo"
)

const (
	dependencyKey = "dependencies"

	// UnschedulableThreshold is the threshold after which a task waiting to
	// dispatch should be unscheduled due to staleness.
	UnschedulableThreshold = 7 * 24 * time.Hour

	// indicates the window of completed tasks we want to use in computing
	// average task duration. By default we use tasks that have
	// completed within the last 7 days
	taskCompletionEstimateWindow = 24 * 7 * time.Hour

	// if we have no data on a given task, default to 10 minutes so we
	// have some new hosts spawned
	defaultTaskDuration = 10 * time.Minute

	// length of time to cache the expected duration in the task document
	predictionTTL = 8 * time.Hour
)

var (
	// A regex that matches either / or \ for splitting directory paths
	// on either windows or linux paths.
	eitherSlash = regexp.MustCompile(`[/\\]`)
)

type Task struct {
	Id     string `bson:"_id" json:"id"`
	Secret string `bson:"secret" json:"secret"`

	// time information for task
	// CreateTime - the creation time for the task, derived from the commit time or the patch creation time.
	// DispatchTime - the time the task runner starts up the agent on the host.
	// ScheduledTime - the time the task is scheduled.
	// StartTime - the time the agent starts the task on the host after spinning it up.
	// FinishTime - the time the task was completed on the remote host.
	// ActivatedTime - the time the task was marked as available to be scheduled, automatically or by a developer.
	// DependenciesMet - for tasks that have dependencies, the time all dependencies are met.
	// ContainerAllocated - for tasks that run on containers, the time the container was allocated.
	CreateTime             time.Time `bson:"create_time" json:"create_time"`
	IngestTime             time.Time `bson:"injest_time" json:"ingest_time"`
	DispatchTime           time.Time `bson:"dispatch_time" json:"dispatch_time"`
	ScheduledTime          time.Time `bson:"scheduled_time" json:"scheduled_time"`
	StartTime              time.Time `bson:"start_time" json:"start_time"`
	FinishTime             time.Time `bson:"finish_time" json:"finish_time"`
	ActivatedTime          time.Time `bson:"activated_time" json:"activated_time"`
	DependenciesMetTime    time.Time `bson:"dependencies_met_time,omitempty" json:"dependencies_met_time,omitempty"`
	ContainerAllocatedTime time.Time `bson:"container_allocated_time,omitempty" json:"container_allocated_time,omitempty"`

	Version           string              `bson:"version" json:"version,omitempty"`
	Project           string              `bson:"branch" json:"branch,omitempty"`
	Revision          string              `bson:"gitspec" json:"gitspec"`
	Priority          int64               `bson:"priority" json:"priority"`
	TaskGroup         string              `bson:"task_group" json:"task_group"`
	TaskGroupMaxHosts int                 `bson:"task_group_max_hosts,omitempty" json:"task_group_max_hosts,omitempty"`
	TaskGroupOrder    int                 `bson:"task_group_order,omitempty" json:"task_group_order,omitempty"`
	Logs              *apimodels.TaskLogs `bson:"logs,omitempty" json:"logs,omitempty"`
	ResultsService    string              `bson:"results_service,omitempty" json:"results_service,omitempty"`
	HasCedarResults   bool                `bson:"has_cedar_results,omitempty" json:"has_cedar_results,omitempty"`
	ResultsFailed     bool                `bson:"results_failed,omitempty" json:"results_failed,omitempty"`
	MustHaveResults   bool                `bson:"must_have_results,omitempty" json:"must_have_results,omitempty"`
	// only relevant if the task is running.  the time of the last heartbeat
	// sent back by the agent
	LastHeartbeat time.Time `bson:"last_heartbeat" json:"last_heartbeat"`

	// Activated indicates whether the task should be scheduled to run or not.
	Activated                bool   `bson:"activated" json:"activated"`
	ActivatedBy              string `bson:"activated_by" json:"activated_by"`
	DeactivatedForDependency bool   `bson:"deactivated_for_dependency" json:"deactivated_for_dependency"`

	// StepbackDepth indicates how far into stepback this task was activated, starting at 1 for stepback tasks.
	// After EVG-17949, should either remove this field/logging or use it to limit stepback depth.
	StepbackDepth int `bson:"stepback_depth" json:"stepback_depth"`

	// ContainerAllocated indicates whether this task has been allocated a
	// container to run it. It only applies to tasks running in containers.
	ContainerAllocated bool `bson:"container_allocated" json:"container_allocated"`
	// ContainerAllocationAttempts is the number of times this task has
	// been allocated a container to run it (for a single execution).
	ContainerAllocationAttempts int `bson:"container_allocation_attempts" json:"container_allocation_attempts"`

	BuildId  string `bson:"build_id" json:"build_id"`
	DistroId string `bson:"distro" json:"distro"`
	// Container is the name of the container configuration for running a
	// container task.
	Container string `bson:"container,omitempty" json:"container,omitempty"`
	// ContainerOpts contains the options to configure the container that will
	// run the task.
	ContainerOpts           ContainerOptions `bson:"container_options,omitempty" json:"container_options,omitempty"`
	BuildVariant            string           `bson:"build_variant" json:"build_variant"`
	BuildVariantDisplayName string           `bson:"build_variant_display_name" json:"-"`
	DependsOn               []Dependency     `bson:"depends_on" json:"depends_on"`
	NumDependents           int              `bson:"num_dependents,omitempty" json:"num_dependents,omitempty"`
	OverrideDependencies    bool             `bson:"override_dependencies,omitempty" json:"override_dependencies,omitempty"`

	// SecondaryDistros refer to the optional secondary distros that can be
	// associated with a task. This is used for running tasks in case there are
	// idle hosts in a distro with an empty primary queue. This is a distinct concept
	// from distro aliases (i.e. alternative distro names).
	// Tags refer to outdated naming; maintained for compatibility.
	SecondaryDistros []string `bson:"distro_aliases,omitempty" json:"distro_aliases,omitempty"`

	// Human-readable name
	DisplayName string `bson:"display_name" json:"display_name"`

	// Tags that describe the task
	Tags []string `bson:"tags,omitempty" json:"tags,omitempty"`

	// The host the task was run on. This value is only set for host tasks.
	HostId string `bson:"host_id,omitempty" json:"host_id"`

	// PodID is the pod that was assigned to run the task. This value is only
	// set for container tasks.
	PodID string `bson:"pod_id,omitempty" json:"pod_id"`

	// ExecutionPlatform determines the execution environment that the task runs
	// in.
	ExecutionPlatform ExecutionPlatform `bson:"execution_platform,omitempty" json:"execution_platform,omitempty"`

	// The version of the agent this task was run on.
	AgentVersion string `bson:"agent_version,omitempty" json:"agent_version,omitempty"`

	// Set to true if the task should be considered for mainline github checks
	IsGithubCheck bool `bson:"is_github_check,omitempty" json:"is_github_check,omitempty"`

	// CanReset indicates that the task has successfully archived and is in a valid state to be reset.
	CanReset bool `bson:"can_reset,omitempty" json:"can_reset,omitempty"`

	Execution           int    `bson:"execution" json:"execution"`
	OldTaskId           string `bson:"old_task_id,omitempty" json:"old_task_id,omitempty"`
	Archived            bool   `bson:"archived,omitempty" json:"archived,omitempty"`
	RevisionOrderNumber int    `bson:"order,omitempty" json:"order,omitempty"`

	// task requester - this is used to help tell the
	// reason this task was created. e.g. it could be
	// because the repotracker requested it (via tracking the
	// repository) or it was triggered by a developer
	// patch request
	Requester string `bson:"r" json:"r"`

	// tasks that are part of a child patch will store the id and patch number of the parent patch
	ParentPatchID     string `bson:"parent_patch_id,omitempty" json:"parent_patch_id,omitempty"`
	ParentPatchNumber int    `bson:"parent_patch_number,omitempty" json:"parent_patch_number,omitempty"`

	// Status represents the various stages the task could be in
	Status    string                  `bson:"status" json:"status"`
	Details   apimodels.TaskEndDetail `bson:"details" json:"task_end_details"`
	Aborted   bool                    `bson:"abort,omitempty" json:"abort"`
	AbortInfo AbortInfo               `bson:"abort_info,omitempty" json:"abort_info,omitempty"`

	// HostCreateDetails stores information about why host.create failed for this task
	HostCreateDetails []HostCreateDetail `bson:"host_create_details,omitempty" json:"host_create_details,omitempty"`
	// DisplayStatus is not persisted to the db. It is the status to display in the UI.
	// It may be added via aggregation
	DisplayStatus string `bson:"display_status,omitempty" json:"display_status,omitempty"`
	// BaseTask is not persisted to the db. It is the data of the task on the base commit
	// It may be added via aggregation
	BaseTask BaseTaskInfo `bson:"base_task" json:"base_task"`

	// TimeTaken is how long the task took to execute (if it has finished) or how long the task has been running (if it has started)
	TimeTaken time.Duration `bson:"time_taken" json:"time_taken"`
	// WaitSinceDependenciesMet is populated in GetDistroQueueInfo, used for host allocation
	WaitSinceDependenciesMet time.Duration `bson:"wait_since_dependencies_met,omitempty" json:"wait_since_dependencies_met,omitempty"`

	// how long we expect the task to take from start to
	// finish. expected duration is the legacy value, but the UI
	// probably depends on it, so we maintain both values.
	ExpectedDuration       time.Duration            `bson:"expected_duration,omitempty" json:"expected_duration,omitempty"`
	ExpectedDurationStdDev time.Duration            `bson:"expected_duration_std_dev,omitempty" json:"expected_duration_std_dev,omitempty"`
	DurationPrediction     util.CachedDurationValue `bson:"duration_prediction,omitempty" json:"-"`

	// test results embedded from the testresults collection
	LocalTestResults []testresult.TestResult `bson:"-" json:"test_results"`

	// display task fields
	DisplayOnly           bool     `bson:"display_only,omitempty" json:"display_only,omitempty"`
	ExecutionTasks        []string `bson:"execution_tasks,omitempty" json:"execution_tasks,omitempty"`
	LatestParentExecution int      `bson:"latest_parent_execution" json:"latest_parent_execution"`

	// ResetWhenFinished indicates that a task should be reset once it is
	// finished running. This is typically to deal with tasks that should be
	// reset but cannot do so yet because they're currently running.
	ResetWhenFinished       bool  `bson:"reset_when_finished,omitempty" json:"reset_when_finished,omitempty"`
	ResetFailedWhenFinished bool  `bson:"reset_failed_when_finished,omitempty" json:"reset_failed_when_finished,omitempty"`
	DisplayTask             *Task `bson:"-" json:"-"` // this is a local pointer from an exec to display task

	// DisplayTaskId is set to the display task ID if the task is an execution task, the empty string if it's not an execution task,
	// and is nil if we haven't yet checked whether or not this task has a display task.
	DisplayTaskId *string `bson:"display_task_id,omitempty" json:"display_task_id,omitempty"`

	// GenerateTask indicates that the task generates other tasks, which the
	// scheduler will use to prioritize this task.
	GenerateTask bool `bson:"generate_task,omitempty" json:"generate_task,omitempty"`
	// GeneratedTasks indicates that the task has already generated other tasks. This fields
	// allows us to noop future requests, since a task should only generate others once.
	GeneratedTasks bool `bson:"generated_tasks,omitempty" json:"generated_tasks,omitempty"`
	// GeneratedBy, if present, is the ID of the task that generated this task.
	GeneratedBy string `bson:"generated_by,omitempty" json:"generated_by,omitempty"`
	// GeneratedJSONAsString is the configuration information to create new tasks from.
	GeneratedJSONAsString []string `bson:"generated_json,omitempty" json:"generated_json,omitempty"`
	// GenerateTasksError any encountered while generating tasks.
	GenerateTasksError string `bson:"generate_error,omitempty" json:"generate_error,omitempty"`
	// GeneratedTasksToActivate is only populated if we want to override activation for these generated tasks, because of stepback.
	// Maps the build variant to a list of task names.
	GeneratedTasksToActivate map[string][]string `bson:"generated_tasks_to_stepback,omitempty" json:"generated_tasks_to_stepback,omitempty"`

	// Fields set if triggered by an upstream build
	TriggerID    string `bson:"trigger_id,omitempty" json:"trigger_id,omitempty"`
	TriggerType  string `bson:"trigger_type,omitempty" json:"trigger_type,omitempty"`
	TriggerEvent string `bson:"trigger_event,omitempty" json:"trigger_event,omitempty"`

	CommitQueueMerge bool `bson:"commit_queue_merge,omitempty" json:"commit_queue_merge,omitempty"`

	CanSync       bool             `bson:"can_sync" json:"can_sync"`
	SyncAtEndOpts SyncAtEndOptions `bson:"sync_at_end_opts,omitempty" json:"sync_at_end_opts,omitempty"`
}

// ExecutionPlatform indicates the type of environment that the task runs in.
type ExecutionPlatform string

const (
	// ExecutionPlatformHost indicates that the task runs in a host.
	ExecutionPlatformHost ExecutionPlatform = "host"
	// ExecutionPlatformContainer indicates that the task runs in a container.
	ExecutionPlatformContainer ExecutionPlatform = "container"
)

// ContainerOptions represent options to create the container to run a task.
type ContainerOptions struct {
	CPU        int    `bson:"cpu,omitempty" json:"cpu"`
	MemoryMB   int    `bson:"memory_mb,omitempty" json:"memory_mb"`
	WorkingDir string `bson:"working_dir,omitempty" json:"working_dir"`
	Image      string `bson:"image,omitempty" json:"image"`
	// RepoCredsName is the name of the project container secret containing the
	// repository credentials.
	RepoCredsName  string                   `bson:"repo_creds_name,omitempty" json:"repo_creds_name"`
	OS             evergreen.ContainerOS    `bson:"os,omitempty" json:"os"`
	Arch           evergreen.ContainerArch  `bson:"arch,omitempty" json:"arch"`
	WindowsVersion evergreen.WindowsVersion `bson:"windows_version,omitempty" json:"windows_version"`
}

// IsZero implements the bsoncodec.Zeroer interface for the sake of defining the
// zero value for BSON marshalling.
func (o ContainerOptions) IsZero() bool {
	return o == ContainerOptions{}
}

func (t *Task) MarshalBSON() ([]byte, error)  { return mgobson.Marshal(t) }
func (t *Task) UnmarshalBSON(in []byte) error { return mgobson.Unmarshal(in, t) }

func (t *Task) GetTaskGroupString() string {
	return fmt.Sprintf("%s_%s_%s_%s", t.TaskGroup, t.BuildVariant, t.Project, t.Version)
}

// S3Path returns the path to a task's directory dump in S3.
func (t *Task) S3Path(bv, name string) string {
	return strings.Join([]string{t.Project, t.Version, bv, name, "latest"}, "/")
}

type SyncAtEndOptions struct {
	Enabled  bool          `bson:"enabled,omitempty" json:"enabled,omitempty"`
	Statuses []string      `bson:"statuses,omitempty" json:"statuses,omitempty"`
	Timeout  time.Duration `bson:"timeout,omitempty" json:"timeout,omitempty"`
}

// Dependency represents a task that must be completed before the owning
// task can be scheduled.
type Dependency struct {
	TaskId       string `bson:"_id" json:"id"`
	Status       string `bson:"status" json:"status"`
	Unattainable bool   `bson:"unattainable" json:"unattainable"`
	// Finished indicates if the task's dependency has finished running or not.
	Finished bool `bson:"finished" json:"finished"`
	// OmitGeneratedTasks causes tasks that depend on a generator task to not depend on
	// the generated tasks if this is set
	OmitGeneratedTasks bool `bson:"omit_generated_tasks,omitempty" json:"omit_generated_tasks,omitempty"`
}

// BaseTaskInfo is a subset of task fields that should be returned for patch tasks.
// The bson keys must match those of the actual task document
type BaseTaskInfo struct {
	Id     string `bson:"_id" json:"id"`
	Status string `bson:"status" json:"status"`
}

type HostCreateDetail struct {
	HostId string `bson:"host_id" json:"host_id"`
	Error  string `bson:"error" json:"error"`
}

func (d *Dependency) UnmarshalBSON(in []byte) error {
	return mgobson.Unmarshal(in, d)
}

// SetBSON allows us to use dependency representation of both
// just task Ids and of true Dependency structs.
//
//	TODO eventually drop all of this switching
func (d *Dependency) SetBSON(raw mgobson.Raw) error {
	// copy the Dependency type to remove this SetBSON method but preserve bson struct tags
	type nakedDep Dependency
	var depCopy nakedDep
	if err := raw.Unmarshal(&depCopy); err == nil {
		if depCopy.TaskId != "" {
			*d = Dependency(depCopy)
			return nil
		}
	}

	// hack to support the legacy depends_on, since we can't just unmarshal a string
	strBytes, _ := mgobson.Marshal(mgobson.RawD{{Name: "str", Value: raw}})
	var strStruct struct {
		String string `bson:"str"`
	}
	if err := mgobson.Unmarshal(strBytes, &strStruct); err == nil {
		if strStruct.String != "" {
			d.TaskId = strStruct.String
			d.Status = evergreen.TaskSucceeded
			return nil
		}
	}

	return mgobson.SetZero
}

<<<<<<< HEAD
=======
// LocalTestResults is only used when transferring data from agent to api.
type LocalTestResults struct {
	Results []TestResult `json:"results"`
}

type TestResult struct {
	Status          string  `json:"status" bson:"status"`
	TestFile        string  `json:"test_file" bson:"test_file"`
	DisplayTestName string  `json:"display_test_name" bson:"display_test_name"`
	GroupID         string  `json:"group_id,omitempty" bson:"group_id,omitempty"`
	URL             string  `json:"url" bson:"url,omitempty"`
	URLRaw          string  `json:"url_raw" bson:"url_raw,omitempty"`
	LogId           string  `json:"log_id,omitempty" bson:"log_id,omitempty"`
	LineNum         int     `json:"line_num,omitempty" bson:"line_num,omitempty"`
	ExitCode        int     `json:"exit_code" bson:"exit_code"`
	StartTime       float64 `json:"start" bson:"start"`
	EndTime         float64 `json:"end" bson:"end"`
	TaskID          string  `json:"task_id" bson:"task_id"`
	Execution       int     `json:"execution" bson:"execution"`

	// LogRaw and LogTestName are not saved in the task
	LogRaw      string `json:"log_raw" bson:"log_raw,omitempty"`
	LogTestName string `json:"log_test_name" bson:"log_test_name"`
}

// GetLogTestName returns the name of the test in the logging backend. This is
// used for test logs in Cedar where the name of the test in the logging
// service may differ from that in the test results service.
func (tr TestResult) GetLogTestName() string {
	if tr.LogTestName != "" {
		return tr.LogTestName
	}

	return tr.TestFile
}

// GetDisplayTestName returns the name of the test that should be displayed in
// the UI. In most cases, this will just be TestFile.
func (tr TestResult) GetDisplayTestName() string {
	if tr.DisplayTestName != "" {
		return tr.DisplayTestName
	}

	return tr.TestFile
}

// GetLogURL returns the external or internal log URL for this test result.
//
// It is not advisable to set URL or URLRaw with the output of this function as
// those fields are reserved for external logs and used to determine URL
// generation for other log viewers.
func (tr TestResult) GetLogURL(viewer evergreen.LogViewer) string {
	root := evergreen.GetEnvironment().Settings().ApiUrl
	parsleyURL := evergreen.GetEnvironment().Settings().Ui.ParsleyUrl
	deprecatedLobsterURLs := []string{"https://logkeeper.mongodb.org", "https://logkeeper2.build.10gen.cc"}

	switch viewer {
	case evergreen.LogViewerHTML:
		// Return an empty string for logkeeper URLS.
		if tr.URL != "" {
			for _, url := range deprecatedLobsterURLs {
				if strings.Contains(tr.URL, url) {
					return ""
				}
			}
			// Some test results may have internal URLs that are
			// missing the root.
			if err := util.CheckURL(tr.URL); err != nil {
				return root + tr.URL
			}

			return tr.URL
		}

		if tr.LogId != "" {
			return fmt.Sprintf("%s/test_log/%s#L%d",
				root,
				url.PathEscape(tr.LogId),
				tr.LineNum,
			)
		}

		return fmt.Sprintf("%s/test_log/%s/%d?test_name=%s&group_id=%s#L%d",
			root,
			url.PathEscape(tr.TaskID),
			tr.Execution,
			url.QueryEscape(tr.GetLogTestName()),
			url.QueryEscape(tr.GroupID),
			tr.LineNum,
		)
	case evergreen.LogViewerLobster:
		// Evergreen-hosted lobster does not support external logs nor
		// logs stored in the database.
		if tr.URL != "" || tr.URLRaw != "" {
			for _, url := range deprecatedLobsterURLs {
				if strings.Contains(tr.URL, url) {
					return strings.Replace(tr.URL, url, root+"/lobster", 1)
				}
			}
			return ""

		}

		return fmt.Sprintf("%s/lobster/evergreen/test/%s/%d/%s/%s#shareLine=%d",
			root,
			url.PathEscape(tr.TaskID),
			tr.Execution,
			url.QueryEscape(tr.GetLogTestName()),
			url.QueryEscape(tr.GroupID),
			tr.LineNum,
		)
	case evergreen.LogViewerParsley:
		if parsleyURL == "" {
			return ""
		}
		for _, url := range deprecatedLobsterURLs {
			if strings.Contains(tr.URL, url) {
				updatedResmokeParsleyURL := strings.Replace(tr.URL, fmt.Sprintf("%s/build", url), parsleyURL+"/resmoke", 1)
				return fmt.Sprintf("%s?shareLine=%d", updatedResmokeParsleyURL, tr.LineNum)
			}
		}

		groupIdPath := ""
		if tr.GroupID != "" {
			groupIdPath = "/" + url.QueryEscape(tr.GroupID)
		}

		return fmt.Sprintf("%s/test/%s/%d/%s%s?shareLine=%d",
			parsleyURL,
			url.PathEscape(tr.TaskID),
			tr.Execution,
			url.QueryEscape(tr.GetLogTestName()),
			groupIdPath,
			tr.LineNum,
		)

	default:
		if tr.URLRaw != "" {
			// Some test results may have internal URLs that are
			// missing the root.
			if err := util.CheckURL(tr.URL); err != nil {
				return root + tr.URL
			}

			return tr.URLRaw
		}

		if tr.LogId != "" {
			return fmt.Sprintf("%s/test_log/%s?text=true",
				root,
				url.PathEscape(tr.LogId),
			)
		}

		return fmt.Sprintf("%s/test_log/%s/%d?test_name=%s&group_id=%s&text=true",
			root,
			url.PathEscape(tr.TaskID),
			tr.Execution,
			url.QueryEscape(tr.GetLogTestName()),
			url.QueryEscape(tr.GroupID),
		)
	}
}

>>>>>>> efc870c3
type DisplayTaskCache struct {
	execToDisplay map[string]*Task
	displayTasks  []*Task
}

func (c *DisplayTaskCache) Get(t *Task) (*Task, error) {
	if parent, exists := c.execToDisplay[t.Id]; exists {
		return parent, nil
	}
	displayTask, err := t.GetDisplayTask()
	if err != nil {
		return nil, err
	}
	if displayTask == nil {
		return nil, nil
	}
	for _, execTask := range displayTask.ExecutionTasks {
		c.execToDisplay[execTask] = displayTask
	}
	c.displayTasks = append(c.displayTasks, displayTask)
	return displayTask, nil
}
func (c *DisplayTaskCache) List() []*Task { return c.displayTasks }

func NewDisplayTaskCache() DisplayTaskCache {
	return DisplayTaskCache{execToDisplay: map[string]*Task{}, displayTasks: []*Task{}}
}

type AbortInfo struct {
	User       string `bson:"user,omitempty" json:"user,omitempty"`
	TaskID     string `bson:"task_id,omitempty" json:"task_id,omitempty"`
	NewVersion string `bson:"new_version,omitempty" json:"new_version,omitempty"`
	PRClosed   bool   `bson:"pr_closed,omitempty" json:"pr_closed,omitempty"`
}

var (
	AllStatuses = "*"
)

// IsAbortable returns true if the task can be aborted.
func (t *Task) IsAbortable() bool {
	return t.Status == evergreen.TaskStarted ||
		t.Status == evergreen.TaskDispatched
}

// IsFinished returns true if the task is no longer running
func (t *Task) IsFinished() bool {
	return evergreen.IsFinishedTaskStatus(t.Status)
}

// IsDispatchable returns true if the task should make progress towards
// dispatching to run.
func (t *Task) IsDispatchable() bool {
	return t.IsHostDispatchable() || t.ShouldAllocateContainer() || t.IsContainerDispatchable()
}

// IsHostDispatchable returns true if the task should run on a host and can be
// dispatched.
func (t *Task) IsHostDispatchable() bool {
	return t.IsHostTask() && t.Status == evergreen.TaskUndispatched && t.Activated
}

// IsHostTask returns true if it's a task that runs on hosts.
func (t *Task) IsHostTask() bool {
	return (t.ExecutionPlatform == "" || t.ExecutionPlatform == ExecutionPlatformHost) && !t.DisplayOnly
}

// IsContainerTask returns true if it's a task that runs on containers.
func (t *Task) IsContainerTask() bool {
	return t.ExecutionPlatform == ExecutionPlatformContainer
}

// IsRestartFailedOnly returns true if the task should only restart failed tests.
func (t *Task) IsRestartFailedOnly() bool {
	return t.ResetFailedWhenFinished && !t.ResetWhenFinished
}

// ShouldAllocateContainer indicates whether a task should be allocated a
// container or not.
func (t *Task) ShouldAllocateContainer() bool {
	if t.ContainerAllocated {
		return false
	}
	if t.RemainingContainerAllocationAttempts() == 0 {
		return false
	}

	return t.isContainerScheduled()
}

// RemainingContainerAllocationAttempts returns the number of times this task
// execution is allowed to try allocating a container.
func (t *Task) RemainingContainerAllocationAttempts() int {
	return maxContainerAllocationAttempts - t.ContainerAllocationAttempts
}

// IsContainerDispatchable returns true if the task should run in a container
// and can be dispatched.
func (t *Task) IsContainerDispatchable() bool {
	if !t.ContainerAllocated {
		return false
	}
	return t.isContainerScheduled()
}

// isContainerTaskScheduled returns whether or not the task is in a state
// where it should eventually dispatch to run on a container.
func (t *Task) isContainerScheduled() bool {
	if !t.IsContainerTask() {
		return false
	}
	if t.Status != evergreen.TaskUndispatched {
		return false
	}
	if !t.Activated {
		return false
	}
	if t.Priority <= evergreen.DisabledTaskPriority {
		return false
	}

	for _, dep := range t.DependsOn {
		if dep.Unattainable {
			return false
		}
		if !dep.Finished {
			return false
		}
	}

	return true
}

// SatisfiesDependency checks a task the receiver task depends on
// to see if its status satisfies a dependency. If the "Status" field is
// unset, default to checking that is succeeded.
func (t *Task) SatisfiesDependency(depTask *Task) bool {
	for _, dep := range t.DependsOn {
		if dep.TaskId == depTask.Id {
			switch dep.Status {
			case evergreen.TaskSucceeded, "":
				return depTask.Status == evergreen.TaskSucceeded
			case evergreen.TaskFailed:
				return depTask.Status == evergreen.TaskFailed
			case AllStatuses:
				return depTask.Status == evergreen.TaskFailed || depTask.Status == evergreen.TaskSucceeded || depTask.Blocked()
			}
		}
	}
	return false
}

func (t *Task) IsPatchRequest() bool {
	return utility.StringSliceContains(evergreen.PatchRequesters, t.Requester)
}

func (t *Task) IsSystemUnresponsive() bool {
	// this is a legacy case
	if t.Status == evergreen.TaskSystemUnresponse {
		return true
	}

	if t.Details.Type == evergreen.CommandTypeSystem && t.Details.TimedOut && t.Details.Description == evergreen.TaskDescriptionHeartbeat {
		return true
	}

	return false
}

func (t *Task) SetOverrideDependencies(userID string) error {
	t.OverrideDependencies = true
	event.LogTaskDependenciesOverridden(t.Id, t.Execution, userID)
	return UpdateOne(
		bson.M{
			IdKey: t.Id,
		},
		bson.M{
			"$set": bson.M{
				OverrideDependenciesKey: true,
			},
		},
	)
}

func (t *Task) AddDependency(d Dependency) error {
	// ensure the dependency doesn't already exist
	for _, existingDependency := range t.DependsOn {
		if existingDependency.TaskId == d.TaskId && existingDependency.Status == d.Status {
			if existingDependency.Unattainable == d.Unattainable {
				return nil // nothing to be done
			}
			return errors.Wrapf(t.MarkUnattainableDependency(existingDependency.TaskId, d.Unattainable),
				"updating matching dependency '%s' for task '%s'", existingDependency.TaskId, t.Id)
		}
	}
	t.DependsOn = append(t.DependsOn, d)
	return UpdateOne(
		bson.M{
			IdKey: t.Id,
		},
		bson.M{
			"$push": bson.M{
				DependsOnKey: d,
			},
		},
	)
}

func (t *Task) RemoveDependency(dependencyId string) error {
	found := false
	for i := len(t.DependsOn) - 1; i >= 0; i-- {
		d := t.DependsOn[i]
		if d.TaskId == dependencyId {
			t.DependsOn = append(t.DependsOn[:i], t.DependsOn[i+1:]...)
			found = true
			break
		}
	}
	if !found {
		return errors.Errorf("dependency '%s' not found", dependencyId)
	}

	query := bson.M{IdKey: t.Id}
	update := bson.M{
		"$pull": bson.M{
			DependsOnKey: bson.M{
				DependencyTaskIdKey: dependencyId,
			},
		},
	}
	return db.Update(Collection, query, update)
}

// DependenciesMet checks whether the dependencies for the task have all completed successfully.
// If any of the dependencies exist in the map that is passed in, they are
// used to check rather than fetching from the database. All queries
// are cached back into the map for later use.
func (t *Task) DependenciesMet(depCaches map[string]Task) (bool, error) {
	if len(t.DependsOn) == 0 || t.OverrideDependencies || !utility.IsZeroTime(t.DependenciesMetTime) {
		return true, nil
	}

	_, err := t.populateDependencyTaskCache(depCaches)
	if err != nil {
		return false, errors.WithStack(err)
	}

	for _, dependency := range t.DependsOn {
		depTask, exists := depCaches[dependency.TaskId]
		if !exists {
			foundTask, err := FindOneId(dependency.TaskId)
			if err != nil {
				return false, errors.Wrap(err, "finding dependency")
			}
			if foundTask == nil {
				return false, errors.Errorf("dependency '%s' not found", dependency.TaskId)
			}
			depTask = *foundTask
			depCaches[depTask.Id] = depTask
		}
		if !t.SatisfiesDependency(&depTask) {
			return false, nil
		}
	}
	// this is not exact, but depTask.FinishTime is not always set in time to use that
	t.DependenciesMetTime = time.Now()
	err = UpdateOne(
		bson.M{IdKey: t.Id},
		bson.M{
			"$set": bson.M{DependenciesMetTimeKey: t.DependenciesMetTime},
		})
	grip.Error(message.WrapError(err, message.Fields{
		"message": "task.DependenciesMet() failed to update task",
		"task_id": t.Id}))

	return true, nil
}

func (t *Task) populateDependencyTaskCache(depCache map[string]Task) ([]Task, error) {
	var deps []Task
	depIdsToQueryFor := make([]string, 0, len(t.DependsOn))
	for _, dep := range t.DependsOn {
		if cachedDep, ok := depCache[dep.TaskId]; !ok {
			depIdsToQueryFor = append(depIdsToQueryFor, dep.TaskId)
		} else {
			deps = append(deps, cachedDep)
		}
	}

	if len(depIdsToQueryFor) > 0 {
		newDeps, err := FindWithFields(ByIds(depIdsToQueryFor), StatusKey, DependsOnKey, ActivatedKey)
		if err != nil {
			return nil, errors.WithStack(err)
		}

		// add queried dependencies to the cache
		for _, newDep := range newDeps {
			deps = append(deps, newDep)
			depCache[newDep.Id] = newDep
		}
	}

	return deps, nil
}

// RefreshBlockedDependencies manually rechecks first degree dependencies
// when a task isn't marked as blocked. It returns a slice of this task's dependencies that
// need to recursively update their dependencies
func (t *Task) RefreshBlockedDependencies(depCache map[string]Task) ([]Task, error) {
	if len(t.DependsOn) == 0 || t.OverrideDependencies {
		return nil, nil
	}

	// do this early to avoid caching tasks we won't need.
	for _, dep := range t.DependsOn {
		if dep.Unattainable {
			return nil, nil
		}
	}

	_, err := t.populateDependencyTaskCache(depCache)
	if err != nil {
		return nil, errors.WithStack(err)
	}

	blockedDeps := []Task{}
	for _, dep := range t.DependsOn {
		depTask, ok := depCache[dep.TaskId]
		if !ok {
			return nil, errors.Errorf("task '%s' is not in the cache", dep.TaskId)
		}
		if !t.SatisfiesDependency(&depTask) && (depTask.IsFinished() || depTask.Blocked()) {
			blockedDeps = append(blockedDeps, depTask)
		}
	}

	return blockedDeps, nil
}

func (t *Task) BlockedOnDeactivatedDependency(depCache map[string]Task) ([]string, error) {
	_, err := t.populateDependencyTaskCache(depCache)
	if err != nil {
		return nil, errors.WithStack(err)
	}

	blockingDeps := []string{}
	for _, dep := range t.DependsOn {
		depTask, exists := depCache[dep.TaskId]
		if !exists {
			foundTask, err := FindOneId(dep.TaskId)
			if err != nil {
				return nil, errors.Wrap(err, "finding dependency")
			}
			if foundTask == nil {
				return nil, errors.Errorf("dependency '%s' not found", depTask.Id)
			}
			depTask = *foundTask
			depCache[depTask.Id] = depTask
		}
		if !depTask.IsFinished() && !depTask.Activated {
			blockingDeps = append(blockingDeps, depTask.Id)
		}
	}

	return blockingDeps, nil
}

// AllDependenciesSatisfied inspects the tasks first-order
// dependencies with regards to the cached tasks, and reports if all
// of the dependencies have been satisfied.
//
// If the cached tasks do not include a dependency specified by one of
// the tasks, the function returns an error.
func (t *Task) AllDependenciesSatisfied(cache map[string]Task) (bool, error) {
	if len(t.DependsOn) == 0 {
		return true, nil
	}

	catcher := grip.NewBasicCatcher()
	deps := []Task{}
	for _, dep := range t.DependsOn {
		cachedDep, ok := cache[dep.TaskId]
		if !ok {
			foundTask, err := FindOneId(dep.TaskId)
			if err != nil {
				return false, errors.Wrap(err, "finding dependency")
			}
			if foundTask == nil {
				return false, errors.Errorf("dependency '%s' not found", dep.TaskId)
			}
			cachedDep = *foundTask
			cache[dep.TaskId] = cachedDep
		}
		deps = append(deps, cachedDep)
	}

	if catcher.HasErrors() {
		return false, catcher.Resolve()
	}

	for _, depTask := range deps {
		if !t.SatisfiesDependency(&depTask) {
			return false, nil
		}
	}

	return true, nil
}

// MarkDependenciesFinished updates all direct dependencies on this task to
// cache whether or not this task has finished running.
func (t *Task) MarkDependenciesFinished(finished bool) error {
	if t.DisplayOnly {
		// This update can be skipped for display tasks since tasks are not
		// allowed to have dependencies on display tasks.
		return nil
	}

	env := evergreen.GetEnvironment()
	ctx, cancel := env.Context()
	defer cancel()

	_, err := env.DB().Collection(Collection).UpdateMany(ctx,
		bson.M{
			DependsOnKey: bson.M{"$elemMatch": bson.M{
				DependencyTaskIdKey: t.Id,
			}},
		},
		bson.M{
			"$set": bson.M{bsonutil.GetDottedKeyName(DependsOnKey, "$[elem]", DependencyFinishedKey): finished},
		},
		options.Update().SetArrayFilters(options.ArrayFilters{Filters: []interface{}{
			bson.M{bsonutil.GetDottedKeyName("elem", DependencyTaskIdKey): t.Id},
		}}),
	)
	if err != nil {
		return errors.Wrap(err, "marking finished dependencies")
	}

	return nil
}

// FindTaskOnBaseCommit returns the task that is on the base commit.
func (t *Task) FindTaskOnBaseCommit() (*Task, error) {
	return FindOne(db.Query(ByCommit(t.Revision, t.BuildVariant, t.DisplayName, t.Project, evergreen.RepotrackerVersionRequester)))
}

func (t *Task) FindTaskOnPreviousCommit() (*Task, error) {
	return FindOne(db.Query(ByPreviousCommit(t.BuildVariant, t.DisplayName, t.Project, evergreen.RepotrackerVersionRequester, t.RevisionOrderNumber)))
}

// FindIntermediateTasks returns the tasks from most recent to least recent between two tasks.
func (current *Task) FindIntermediateTasks(previous *Task) ([]Task, error) {
	intermediateTasks, err := Find(ByIntermediateRevisions(previous.RevisionOrderNumber, current.RevisionOrderNumber, current.BuildVariant,
		current.DisplayName, current.Project, current.Requester))
	if err != nil {
		return nil, err
	}

	// reverse the slice of tasks
	intermediateTasksReversed := make([]Task, len(intermediateTasks))
	for idx, t := range intermediateTasks {
		intermediateTasksReversed[len(intermediateTasks)-idx-1] = t
	}
	return intermediateTasksReversed, nil
}

// CountSimilarFailingTasks returns a count of all tasks with the same project,
// same display name, and in other buildvariants, that have failed in the same
// revision
func (t *Task) CountSimilarFailingTasks() (int, error) {
	return Count(db.Query(ByDifferentFailedBuildVariants(t.Revision, t.BuildVariant, t.DisplayName,
		t.Project, t.Requester)))
}

// Find the previously completed task for the same project +
// build variant + display name combination as the specified task
func (t *Task) PreviousCompletedTask(project string, statuses []string) (*Task, error) {
	if len(statuses) == 0 {
		statuses = evergreen.TaskCompletedStatuses
	}
	query := db.Query(ByBeforeRevisionWithStatusesAndRequesters(t.RevisionOrderNumber, statuses, t.BuildVariant,
		t.DisplayName, project, evergreen.SystemVersionRequesterTypes)).Sort([]string{"-" + RevisionOrderNumberKey})
	return FindOne(query)
}

func (t *Task) cacheExpectedDuration() error {
	return UpdateOne(
		bson.M{
			IdKey: t.Id,
		},
		bson.M{
			"$set": bson.M{
				DurationPredictionKey:     t.DurationPrediction,
				ExpectedDurationKey:       t.DurationPrediction.Value,
				ExpectedDurationStddevKey: t.DurationPrediction.StdDev,
			},
		},
	)
}

// MarkAsContainerDispatched marks that the container task has been dispatched
// to a pod.
func (t *Task) MarkAsContainerDispatched(ctx context.Context, env evergreen.Environment, podID, agentVersion string) error {
	dispatchedAt := time.Now()
	query := IsContainerTaskScheduledQuery()
	query[StatusKey] = evergreen.TaskUndispatched
	query[ContainerAllocatedKey] = true
	update := bson.M{
		"$set": bson.M{
			StatusKey:        evergreen.TaskDispatched,
			DispatchTimeKey:  dispatchedAt,
			LastHeartbeatKey: dispatchedAt,
			PodIDKey:         podID,
			AgentVersionKey:  agentVersion,
		},
	}
	res, err := env.DB().Collection(Collection).UpdateOne(ctx, query, update)
	if err != nil {
		return errors.Wrap(err, "updating task")
	}
	if res.ModifiedCount == 0 {
		return errors.New("task was not updated")
	}

	t.Status = evergreen.TaskDispatched
	t.DispatchTime = dispatchedAt
	t.LastHeartbeat = dispatchedAt
	t.PodID = podID
	t.AgentVersion = agentVersion

	return nil
}

// MarkAsHostDispatched marks that the task has been dispatched onto a
// particular host. If the task is part of a display task, the display task is
// also marked as dispatched to a host. Returns an error if any of the database
// updates fail.
func (t *Task) MarkAsHostDispatched(hostID, distroID, agentRevision string, dispatchTime time.Time) error {
	doUpdate := func(update bson.M) error {
		return UpdateOne(bson.M{IdKey: t.Id}, update)
	}
	if err := t.markAsHostDispatchedWithFunc(doUpdate, hostID, distroID, agentRevision, dispatchTime); err != nil {
		return err
	}

	//when dispatching an execution task, mark its parent as dispatched
	if dt, _ := t.GetDisplayTask(); dt != nil && dt.DispatchTime == utility.ZeroTime {
		return dt.MarkAsHostDispatched("", "", "", dispatchTime)
	}
	return nil
}

// MarkAsHostDispatchedWithContext marks that the task has been dispatched onto
// a particular host. Unlike MarkAsHostDispatched, this does not update the
// parent display task.
func (t *Task) MarkAsHostDispatchedWithContext(ctx context.Context, env evergreen.Environment, hostID, distroID, agentRevision string, dispatchTime time.Time) error {
	doUpdate := func(update bson.M) error {
		_, err := env.DB().Collection(Collection).UpdateByID(ctx, t.Id, update)
		return err
	}
	return t.markAsHostDispatchedWithFunc(doUpdate, hostID, distroID, agentRevision, dispatchTime)
}

func (t *Task) markAsHostDispatchedWithFunc(doUpdate func(update bson.M) error, hostID, distroID, agentRevision string, dispatchTime time.Time) error {
	if err := doUpdate(bson.M{
		"$set": bson.M{
			DispatchTimeKey:  dispatchTime,
			StatusKey:        evergreen.TaskDispatched,
			HostIdKey:        hostID,
			LastHeartbeatKey: dispatchTime,
			DistroIdKey:      distroID,
			AgentVersionKey:  agentRevision,
		},
		"$unset": bson.M{
			AbortedKey:   "",
			AbortInfoKey: "",
			DetailsKey:   "",
		},
	}); err != nil {
		return err
	}

	t.DispatchTime = dispatchTime
	t.Status = evergreen.TaskDispatched
	t.HostId = hostID
	t.AgentVersion = agentRevision
	t.LastHeartbeat = dispatchTime
	t.DistroId = distroID
	t.Aborted = false
	t.AbortInfo = AbortInfo{}
	t.Details = apimodels.TaskEndDetail{}

	return nil
}

// MarkAsHostUndispatchedWithContext marks that the host task is undispatched.
// If the task is already dispatched to a host, it aborts the dispatch by
// undoing the dispatch updates. This is the inverse operation of
// MarkAsHostDispatchedWithContext.
func (t *Task) MarkAsHostUndispatchedWithContext(ctx context.Context, env evergreen.Environment) error {
	doUpdate := func(update bson.M) error {
		_, err := env.DB().Collection(Collection).UpdateByID(ctx, t.Id, update)
		return err
	}
	return t.markAsHostUndispatchedWithFunc(doUpdate)
}

func (t *Task) markAsHostUndispatchedWithFunc(doUpdate func(update bson.M) error) error {
	update := bson.M{
		"$set": bson.M{
			StatusKey:        evergreen.TaskUndispatched,
			DispatchTimeKey:  utility.ZeroTime,
			LastHeartbeatKey: utility.ZeroTime,
		},
		"$unset": bson.M{
			HostIdKey:       "",
			AgentVersionKey: "",
			AbortedKey:      "",
			AbortInfoKey:    "",
			DetailsKey:      "",
		},
	}

	if err := doUpdate(update); err != nil {
		return err
	}

	t.Status = evergreen.TaskUndispatched
	t.DispatchTime = utility.ZeroTime
	t.LastHeartbeat = utility.ZeroTime
	t.HostId = ""
	t.AgentVersion = ""
	t.Aborted = false
	t.AbortInfo = AbortInfo{}
	t.Details = apimodels.TaskEndDetail{}

	return nil
}

// maxContainerAllocationAttempts is the maximum number of times a container
// task is allowed to try to allocate a container for a single execution.
const maxContainerAllocationAttempts = 5

// MarkAsContainerAllocated marks a container task as allocated a container.
// This will fail if the task is not in a state where it needs a container to be
// allocated to it.
func (t *Task) MarkAsContainerAllocated(ctx context.Context, env evergreen.Environment) error {
	if t.ContainerAllocated {
		return errors.New("cannot allocate a container task if it's currently allocated")
	}
	if t.RemainingContainerAllocationAttempts() == 0 {
		return errors.Errorf("task execution has hit the max allowed allocation attempts (%d)", maxContainerAllocationAttempts)
	}
	q := needsContainerAllocation()
	q[IdKey] = t.Id
	q[ContainerAllocationAttemptsKey] = bson.M{"$lt": maxContainerAllocationAttempts}

	allocatedAt := time.Now()
	update, err := env.DB().Collection(Collection).UpdateOne(ctx, q, bson.M{
		"$set": bson.M{
			ContainerAllocatedKey:     true,
			ContainerAllocatedTimeKey: allocatedAt,
		},
		"$inc": bson.M{
			ContainerAllocationAttemptsKey: 1,
		},
	})
	if err != nil {
		return err
	}
	if update.ModifiedCount == 0 {
		return errors.New("task was not updated")
	}

	t.ContainerAllocated = true
	t.ContainerAllocatedTime = allocatedAt

	return nil
}

func containerDeallocatedUpdate() bson.M {
	return bson.M{
		"$set": bson.M{
			ContainerAllocatedKey: false,
		},
		"$unset": bson.M{
			ContainerAllocatedTimeKey: 1,
		},
	}
}

// MarkAsContainerDeallocated marks a container task that was allocated as no
// longer allocated a container.
func (t *Task) MarkAsContainerDeallocated(ctx context.Context, env evergreen.Environment) error {
	if !t.ContainerAllocated {
		return errors.New("cannot deallocate a container task if it's not currently allocated")
	}

	res, err := env.DB().Collection(Collection).UpdateOne(ctx, bson.M{
		IdKey:                 t.Id,
		ExecutionPlatformKey:  ExecutionPlatformContainer,
		ContainerAllocatedKey: true,
	}, containerDeallocatedUpdate())
	if err != nil {
		return errors.Wrap(err, "updating task")
	}
	if res.ModifiedCount == 0 {
		return errors.New("task was not updated")
	}

	t.ContainerAllocated = false
	t.ContainerAllocatedTime = time.Time{}

	return nil
}

// MarkTasksAsContainerDeallocated marks multiple container tasks as no longer
// allocated containers.
func MarkTasksAsContainerDeallocated(taskIDs []string) error {
	if len(taskIDs) == 0 {
		return nil
	}

	if _, err := UpdateAll(bson.M{
		IdKey:                bson.M{"$in": taskIDs},
		ExecutionPlatformKey: ExecutionPlatformContainer,
	}, containerDeallocatedUpdate()); err != nil {
		return errors.Wrap(err, "updating tasks")
	}

	return nil
}

// MarkGeneratedTasks marks that the task has generated tasks.
func MarkGeneratedTasks(taskID string) error {
	query := bson.M{
		IdKey:             taskID,
		GeneratedTasksKey: bson.M{"$exists": false},
	}
	update := bson.M{
		"$set": bson.M{
			GeneratedTasksKey: true,
		},
		"$unset": bson.M{
			GenerateTasksErrorKey: 1,
		},
	}
	err := UpdateOne(query, update)
	if adb.ResultsNotFound(err) {
		return nil
	}
	return errors.Wrap(err, "marking generate.tasks complete")
}

// MarkGeneratedTasksErr marks that the task hit errors generating tasks.
func MarkGeneratedTasksErr(taskID string, errorToSet error) error {
	if errorToSet == nil || adb.ResultsNotFound(errorToSet) || db.IsDuplicateKey(errorToSet) {
		return nil
	}
	query := bson.M{
		IdKey:             taskID,
		GeneratedTasksKey: bson.M{"$exists": false},
	}
	update := bson.M{
		"$set": bson.M{
			GenerateTasksErrorKey: errorToSet.Error(),
		},
	}
	err := UpdateOne(query, update)
	if adb.ResultsNotFound(err) {
		return nil
	}
	return errors.Wrap(err, "setting generate.tasks error")
}

func GenerateNotRun() ([]Task, error) {
	const maxGenerateTimeAgo = 24 * time.Hour
	return FindAll(db.Query(bson.M{
		StatusKey:                evergreen.TaskStarted,                              // task is running
		StartTimeKey:             bson.M{"$gt": time.Now().Add(-maxGenerateTimeAgo)}, // ignore older tasks, just in case
		GenerateTaskKey:          true,                                               // task contains generate.tasks command
		GeneratedTasksKey:        bson.M{"$exists": false},                           // generate.tasks has not yet run
		GeneratedJSONAsStringKey: bson.M{"$exists": true},                            // config has been posted by generate.tasks command
	}))
}

// SetGeneratedJSON sets JSON data to generate tasks from.
func (t *Task) SetGeneratedJSON(json []json.RawMessage) error {
	if len(t.GeneratedJSONAsString) > 0 {
		return nil
	}
	s := []string{}
	for _, j := range json {
		s = append(s, string(j))
	}
	t.GeneratedJSONAsString = s
	return UpdateOne(
		bson.M{
			IdKey:                    t.Id,
			GeneratedJSONAsStringKey: bson.M{"$exists": false},
		},
		bson.M{
			"$set": bson.M{
				GeneratedJSONAsStringKey: s,
			},
		},
	)
}

// SetGeneratedTasksToActivate adds a task to stepback after activation
func (t *Task) SetGeneratedTasksToActivate(buildVariantName, taskName string) error {
	return UpdateOne(
		bson.M{
			IdKey: t.Id,
		},
		bson.M{
			"$addToSet": bson.M{
				bsonutil.GetDottedKeyName(GeneratedTasksToActivateKey, buildVariantName): taskName,
			},
		},
	)
}

// SetTasksScheduledTime takes a list of tasks and a time, and then sets
// the scheduled time in the database for the tasks if it is currently unset
func SetTasksScheduledTime(tasks []Task, scheduledTime time.Time) error {
	ids := []string{}
	for i := range tasks {
		tasks[i].ScheduledTime = scheduledTime
		ids = append(ids, tasks[i].Id)

		// Display tasks are considered scheduled when their first exec task is scheduled
		if tasks[i].IsPartOfDisplay() {
			ids = append(ids, utility.FromStringPtr(tasks[i].DisplayTaskId))
		}
	}
	_, err := UpdateAll(
		bson.M{
			IdKey: bson.M{
				"$in": ids,
			},
			ScheduledTimeKey: bson.M{
				"$lte": utility.ZeroTime,
			},
		},
		bson.M{
			"$set": bson.M{
				ScheduledTimeKey: scheduledTime,
			},
		},
	)
	if err != nil {
		return err
	}

	return nil
}

// UnscheduleStaleUnderwaterHostTasks Removes host tasks older than the unscheduable threshold (e.g. one week) from
// the scheduler queue.
// If you pass an empty string as an argument to this function, this operation
// will select tasks from all distros.
func UnscheduleStaleUnderwaterHostTasks(distroID string) (int, error) {
	query := schedulableHostTasksQuery()

	if err := addApplicableDistroFilter(distroID, DistroIdKey, query); err != nil {
		return 0, errors.WithStack(err)
	}

	query[ActivatedTimeKey] = bson.M{"$lte": time.Now().Add(-UnschedulableThreshold)}

	update := bson.M{
		"$set": bson.M{
			PriorityKey:  evergreen.DisabledTaskPriority,
			ActivatedKey: false,
		},
	}

	// Force the query to use 'distro_1_status_1_activated_1_priority_1_override_dependencies_1_depends_on.unattainable_1'
	// instead of defaulting to 'status_1_depends_on.status_1_depends_on.unattainable_1'.
	info, err := UpdateAllWithHint(query, update, ActivatedTasksByDistroIndex)
	if err != nil {
		return 0, errors.Wrap(err, "unscheduling stale underwater tasks")
	}

	return info.Updated, nil
}

// LegacyDeactivateStepbackTasksForProject deactivates and aborts any scheduled/running tasks
// for this project that were activated by stepback.
// TODO: remove as part of EVG-17947
func LegacyDeactivateStepbackTasksForProject(projectId, caller string) error {
	tasks, err := FindActivatedStepbackTasks(projectId)
	if err != nil {
		return errors.Wrap(err, "finding activated stepback tasks")
	}

	if err = DeactivateTasks(tasks, true, caller); err != nil {
		return errors.Wrap(err, "deactivating active stepback tasks")
	}

	grip.InfoWhen(len(tasks) > 0, message.Fields{
		"message":    "deactivated active stepback tasks",
		"project_id": projectId,
		"user":       caller,
		"num_tasks":  len(tasks),
	})

	abortTaskIds := []string{}
	for _, t := range tasks {
		if t.IsAbortable() {
			abortTaskIds = append(abortTaskIds, t.Id)
			event.LogTaskAbortRequest(t.Id, t.Execution, caller)
		}
	}
	if err = SetManyAborted(abortTaskIds, AbortInfo{User: caller}); err != nil {
		return errors.Wrap(err, "aborting in progress tasks")
	}

	return nil
}

// DeactivateStepbackTask deactivates and aborts the matching stepback task.
func DeactivateStepbackTask(projectId, buildVariantName, taskName, caller string) error {
	t, err := FindActivatedStepbackTaskByName(projectId, buildVariantName, taskName)
	if err != nil {
		return err
	}
	if t == nil {
		return errors.Errorf("no stepback task '%s' for variant '%s' found", taskName, buildVariantName)
	}

	if err = t.DeactivateTask(caller); err != nil {
		return errors.Wrap(err, "deactivating stepback task")
	}
	if t.IsAbortable() {
		event.LogTaskAbortRequest(t.Id, t.Execution, caller)
		if err = t.SetAborted(AbortInfo{User: caller}); err != nil {
			return errors.Wrap(err, "setting task aborted")
		}
	}
	return nil
}

// MarkFailed changes the state of the task to failed.
func (t *Task) MarkFailed() error {
	t.Status = evergreen.TaskFailed
	return UpdateOne(
		bson.M{
			IdKey: t.Id,
		},
		bson.M{
			"$set": bson.M{
				StatusKey: evergreen.TaskFailed,
			},
		},
	)
}

func (t *Task) MarkSystemFailed(description string) error {
	t.Status = evergreen.TaskFailed
	t.FinishTime = time.Now()
	t.Details = GetSystemFailureDetails(description)

	switch t.ExecutionPlatform {
	case ExecutionPlatformHost:
		event.LogHostTaskFinished(t.Id, t.Execution, t.HostId, evergreen.TaskSystemFailed)
	case ExecutionPlatformContainer:
		event.LogContainerTaskFinished(t.Id, t.Execution, t.PodID, evergreen.TaskSystemFailed)
	default:
		event.LogTaskFinished(t.Id, t.Execution, evergreen.TaskSystemFailed)
	}
	grip.Info(message.Fields{
		"message":     "marking task system failed",
		"usage":       "container task health dashboard",
		"task_id":     t.Id,
		"execution":   t.Execution,
		"status":      t.Status,
		"host_id":     t.HostId,
		"description": description,
	})

	t.ContainerAllocated = false
	t.ContainerAllocatedTime = time.Time{}

	return UpdateOne(
		bson.M{
			IdKey: t.Id,
		},
		bson.M{
			"$set": bson.M{
				StatusKey:             evergreen.TaskFailed,
				FinishTimeKey:         t.FinishTime,
				DetailsKey:            t.Details,
				ContainerAllocatedKey: false,
			},
			"$unset": bson.M{
				ContainerAllocatedTimeKey: 1,
			},
		},
	)
}

// GetSystemFailureDetails returns a task's end details based on an input description.
func GetSystemFailureDetails(description string) apimodels.TaskEndDetail {
	details := apimodels.TaskEndDetail{
		Status:      evergreen.TaskFailed,
		Type:        evergreen.CommandTypeSystem,
		Description: description,
	}
	if description == evergreen.TaskDescriptionHeartbeat {
		details.TimedOut = true
	}
	return details
}

func SetManyAborted(taskIds []string, reason AbortInfo) error {
	return UpdateOne(
		ByIds(taskIds),
		bson.M{
			"$set": bson.M{
				AbortedKey:   true,
				AbortInfoKey: reason,
			},
		},
	)
}

// SetAborted sets the abort field of task to aborted
func (t *Task) SetAborted(reason AbortInfo) error {
	t.Aborted = true
	return UpdateOne(
		bson.M{
			IdKey: t.Id,
		},
		bson.M{
			"$set": bson.M{
				AbortedKey:   true,
				AbortInfoKey: reason,
			},
		},
	)
}

// SetStepbackDepth adds the stepback depth to the task.
func (t *Task) SetStepbackDepth(stepbackDepth int) error {
	t.StepbackDepth = stepbackDepth
	return UpdateOne(
		bson.M{
			IdKey: t.Id,
		},
		bson.M{
			"$set": bson.M{
				StepbackDepthKey: stepbackDepth,
			},
		})
}

// SetResultsInfo sets the task's test results info.
//
// Note that if failedResults is false, ResultsFailed is not set. This is
// because in cases where multiple calls to attach test results are made for a
// task, only one call needs to have a test failure for the ResultsFailed field
// to be set to true.
func (t *Task) SetResultsInfo(service string, failedResults bool) error {
	if t.DisplayOnly {
		return errors.New("cannot set results info on a display task")
	}
	if t.ResultsService != "" {
		if t.ResultsService != service {
			return errors.New("cannot use more than one test results service for a task")
		}
		if !failedResults {
			return nil
		}
	}

	t.ResultsService = service
	set := bson.M{ResultsServiceKey: service}
	if failedResults {
		t.ResultsFailed = true
		set[ResultsFailedKey] = true
	}

	return errors.WithStack(UpdateOne(bson.M{IdKey: t.Id}, bson.M{"$set": set}))
}

func (t *Task) HasResults() bool {
	if t.DisplayOnly {
		query := ByIds(t.ExecutionTasks)
		query["$or"] = []bson.M{{ResultsServiceKey: bson.M{"$exists": true}}, {HasCedarResultsKey: true}}
		execTasksWithResults, err := Count(db.Query(query))
		if err != nil {
			grip.Error(message.WrapError(err, message.Fields{
				"message": "getting count of execution tasks with results for display task",
			}))
			return false
		}

		return execTasksWithResults > 0
	}

	return t.ResultsService != "" || t.HasCedarResults
}

// ActivateTask will set the ActivatedBy field to the caller and set the active state to be true.
// Also activates dependencies of the task.
func (t *Task) ActivateTask(caller string) error {
	t.ActivatedBy = caller
	t.Activated = true
	t.ActivatedTime = time.Now()

	return ActivateTasks([]Task{*t}, t.ActivatedTime, true, caller)
}

// ActivateTasks sets all given tasks to active, logs them as activated, and proceeds to activate any dependencies that were deactivated.
func ActivateTasks(tasks []Task, activationTime time.Time, updateDependencies bool, caller string) error {
	taskIDs := make([]string, 0, len(tasks))
	for _, t := range tasks {
		taskIDs = append(taskIDs, t.Id)
	}
	err := activateTasks(taskIDs, caller, activationTime)
	if err != nil {
		return errors.Wrap(err, "activating tasks")
	}
	logs := []event.EventLogEntry{}
	for _, t := range tasks {
		logs = append(logs, event.GetTaskActivatedEvent(t.Id, t.Execution, caller))
	}
	grip.Error(message.WrapError(event.LogManyEvents(logs), message.Fields{
		"message":  "problem logging task activated events",
		"task_ids": taskIDs,
		"caller":   caller,
	}))

	if updateDependencies {
		return ActivateDeactivatedDependencies(taskIDs, caller)
	}
	return nil
}

// ActivateTasksByIdsWithDependencies activates the given tasks and their dependencies.
func ActivateTasksByIdsWithDependencies(ids []string, caller string) error {
	q := db.Query(bson.M{
		IdKey:     bson.M{"$in": ids},
		StatusKey: evergreen.TaskUndispatched,
	})

	tasks, err := FindAll(q.WithFields(IdKey, DependsOnKey, ExecutionKey))
	if err != nil {
		return errors.Wrap(err, "getting tasks for activation")
	}
	dependOn, err := GetRecursiveDependenciesUp(tasks, nil)
	if err != nil {
		return errors.Wrap(err, "getting recursive dependencies")
	}

	if err = ActivateTasks(append(tasks, dependOn...), time.Now(), true, caller); err != nil {
		return errors.Wrap(err, "updating tasks for activation")
	}
	return nil
}

// ActivateDeactivatedDependencies activates tasks that depend on these tasks which were deactivated because a task
// they depended on was deactivated. Only activate when all their dependencies are activated or are being activated
func ActivateDeactivatedDependencies(tasks []string, caller string) error {
	taskMap := make(map[string]bool)
	for _, t := range tasks {
		taskMap[t] = true
	}

	tasksDependingOnTheseTasks, err := getRecursiveDependenciesDown(tasks, nil)
	if err != nil {
		return errors.Wrap(err, "getting recursive dependencies down")
	}

	// do a topological sort so we've dealt with
	// all a task's dependencies by the time we get up to it
	sortedDependencies, err := topologicalSort(tasksDependingOnTheseTasks)
	if err != nil {
		return errors.WithStack(err)
	}

	// get dependencies we don't have yet and add them to a map
	tasksToGet := []string{}
	depTaskMap := make(map[string]bool)
	for _, t := range sortedDependencies {
		depTaskMap[t.Id] = true

		if t.Activated || !t.DeactivatedForDependency {
			continue
		}

		for _, dep := range t.DependsOn {
			if !taskMap[dep.TaskId] && !depTaskMap[dep.TaskId] {
				tasksToGet = append(tasksToGet, dep.TaskId)
			}
		}
	}

	missingTaskMap := make(map[string]Task)
	if len(tasksToGet) > 0 {
		var missingTasks []Task
		missingTasks, err = FindAll(db.Query(bson.M{IdKey: bson.M{"$in": tasksToGet}}).WithFields(ActivatedKey))
		if err != nil {
			return errors.Wrap(err, "getting missing tasks")
		}
		for _, t := range missingTasks {
			missingTaskMap[t.Id] = t
		}
	}

	tasksToActivate := make(map[string]Task)
	for _, t := range sortedDependencies {
		if t.Activated || !t.DeactivatedForDependency {
			continue
		}

		depsSatisfied := true
		for _, dep := range t.DependsOn {
			// not being activated now
			if _, ok := tasksToActivate[dep.TaskId]; !ok && !taskMap[dep.TaskId] {
				// and not already activated
				if depTask := missingTaskMap[dep.TaskId]; !depTask.Activated {
					depsSatisfied = false
					break
				}
			}
		}
		if depsSatisfied {
			tasksToActivate[t.Id] = t
		}
	}

	if len(tasksToActivate) == 0 {
		return nil
	}

	taskIDsToActivate := make([]string, 0, len(tasksToActivate))
	for _, t := range tasksToActivate {
		taskIDsToActivate = append(taskIDsToActivate, t.Id)
	}
	_, err = UpdateAll(
		bson.M{IdKey: bson.M{"$in": taskIDsToActivate}},
		bson.M{"$set": bson.M{
			ActivatedKey:                true,
			DeactivatedForDependencyKey: false,
			ActivatedByKey:              caller,
			ActivatedTimeKey:            time.Now(),
		}},
	)
	if err != nil {
		return errors.Wrap(err, "updating activation for dependencies")
	}

	logs := []event.EventLogEntry{}
	for _, t := range tasksToActivate {
		logs = append(logs, event.GetTaskActivatedEvent(t.Id, t.Execution, caller))
	}
	grip.Error(message.WrapError(event.LogManyEvents(logs), message.Fields{
		"message":  "problem logging task activated events",
		"task_ids": taskIDsToActivate,
		"caller":   caller,
	}))

	return nil
}

func topologicalSort(tasks []Task) ([]Task, error) {
	depGraph := simple.NewDirectedGraph()
	taskNodeMap := make(map[string]graph.Node)
	nodeTaskMap := make(map[int64]Task)

	for _, task := range tasks {
		node := depGraph.NewNode()
		depGraph.AddNode(node)
		nodeTaskMap[node.ID()] = task
		taskNodeMap[task.Id] = node
	}

	for _, task := range tasks {
		for _, dep := range task.DependsOn {
			if toNode, ok := taskNodeMap[dep.TaskId]; ok {
				edge := simple.Edge{
					F: simple.Node(toNode.ID()),
					T: simple.Node(taskNodeMap[task.Id].ID()),
				}
				depGraph.SetEdge(edge)
			}
		}
	}

	sorted, err := topo.Sort(depGraph)
	if err != nil {
		return nil, errors.Wrap(err, "topologically sorting dependency graph")
	}
	sortedTasks := make([]Task, 0, len(tasks))
	for _, node := range sorted {
		sortedTasks = append(sortedTasks, nodeTaskMap[node.ID()])
	}

	return sortedTasks, nil
}

// DeactivateTask will set the ActivatedBy field to the caller and set the active state to be false and deschedule the task
func (t *Task) DeactivateTask(caller string) error {
	t.ActivatedBy = caller
	t.Activated = false
	t.ScheduledTime = utility.ZeroTime

	return DeactivateTasks([]Task{*t}, true, caller)
}

func DeactivateTasks(tasks []Task, updateDependencies bool, caller string) error {
	taskIDs := make([]string, 0, len(tasks))
	for _, t := range tasks {
		if t.DisplayOnly {
			taskIDs = append(taskIDs, t.ExecutionTasks...)
		}
		taskIDs = append(taskIDs, t.Id)
	}

	_, err := UpdateAll(
		bson.M{
			IdKey: bson.M{"$in": taskIDs},
		},
		bson.M{
			"$set": bson.M{
				ActivatedKey:     false,
				ActivatedByKey:   caller,
				ScheduledTimeKey: utility.ZeroTime,
			},
		},
	)
	if err != nil {
		return errors.Wrap(err, "deactivating tasks")
	}
	logs := []event.EventLogEntry{}
	for _, t := range tasks {
		logs = append(logs, event.GetTaskDeactivatedEvent(t.Id, t.Execution, caller))
	}
	grip.Error(message.WrapError(event.LogManyEvents(logs), message.Fields{
		"message":  "problem logging task deactivated events",
		"task_ids": taskIDs,
		"caller":   caller,
	}))

	if updateDependencies {
		return DeactivateDependencies(taskIDs, caller)
	}
	return nil
}

func DeactivateDependencies(tasks []string, caller string) error {
	tasksDependingOnTheseTasks, err := getRecursiveDependenciesDown(tasks, nil)
	if err != nil {
		return errors.Wrap(err, "getting recursive dependencies down")
	}

	tasksToUpdate := make([]Task, 0, len(tasksDependingOnTheseTasks))
	taskIDsToUpdate := make([]string, 0, len(tasksDependingOnTheseTasks))
	for _, t := range tasksDependingOnTheseTasks {
		if t.Activated {
			tasksToUpdate = append(tasksToUpdate, t)
			taskIDsToUpdate = append(taskIDsToUpdate, t.Id)
		}
	}

	if len(tasksToUpdate) == 0 {
		return nil
	}

	_, err = UpdateAll(
		bson.M{
			IdKey: bson.M{"$in": taskIDsToUpdate},
		},
		bson.M{"$set": bson.M{
			ActivatedKey:                false,
			DeactivatedForDependencyKey: true,
			ScheduledTimeKey:            utility.ZeroTime,
		}},
	)
	if err != nil {
		return errors.Wrap(err, "deactivating dependencies")
	}

	logs := []event.EventLogEntry{}
	for _, t := range tasksToUpdate {
		logs = append(logs, event.GetTaskDeactivatedEvent(t.Id, t.Execution, caller))
	}
	grip.Error(message.WrapError(event.LogManyEvents(logs), message.Fields{
		"message":  "problem logging task deactivated events",
		"task_ids": taskIDsToUpdate,
		"caller":   caller,
	}))

	return nil
}

// MarkEnd handles the Task updates associated with ending a task. If the task's start time is zero
// at this time, it will set it to the finish time minus the timeout time.
func (t *Task) MarkEnd(finishTime time.Time, detail *apimodels.TaskEndDetail) error {
	// if there is no start time set, either set it to the create time
	// or set 2 hours previous to the finish time.
	if utility.IsZeroTime(t.StartTime) {
		timedOutStart := finishTime.Add(-2 * time.Hour)
		t.StartTime = timedOutStart
		if timedOutStart.Before(t.IngestTime) {
			t.StartTime = t.IngestTime
		}
	}

	t.TimeTaken = finishTime.Sub(t.StartTime)

	grip.Debug(message.Fields{
		"message":   "marking task finished",
		"task_id":   t.Id,
		"execution": t.Execution,
		"project":   t.Project,
		"details":   t.Details,
	})
	if detail.IsEmpty() {
		grip.Debug(message.Fields{
			"message":   "detail status was empty, setting to failed",
			"task_id":   t.Id,
			"execution": t.Execution,
			"project":   t.Project,
			"details":   t.Details,
		})
		detail = &apimodels.TaskEndDetail{
			Status: evergreen.TaskFailed,
		}
	}

	// record that the task has finished, in memory and in the db
	t.Status = detail.Status
	t.FinishTime = finishTime
	t.Details = *detail
	t.ContainerAllocated = false
	t.ContainerAllocatedTime = time.Time{}
	return UpdateOne(
		bson.M{
			IdKey: t.Id,
		},
		bson.M{
			"$set": bson.M{
				FinishTimeKey:         finishTime,
				StatusKey:             detail.Status,
				TimeTakenKey:          t.TimeTaken,
				DetailsKey:            detail,
				StartTimeKey:          t.StartTime,
				LogsKey:               detail.Logs,
				ContainerAllocatedKey: false,
			},
			"$unset": bson.M{
				ContainerAllocatedTimeKey: 1,
			},
		})

}

// GetDisplayStatus finds and sets DisplayStatus to the task. It should reflect
// the statuses assigned during the addDisplayStatus aggregation step.
func (t *Task) GetDisplayStatus() string {
	if t.DisplayStatus != "" {
		return t.DisplayStatus
	}
	t.DisplayStatus = t.findDisplayStatus()
	return t.DisplayStatus
}

func (t *Task) findDisplayStatus() string {
	if t.Aborted {
		return evergreen.TaskAborted
	}
	if t.Status == evergreen.TaskSucceeded {
		return evergreen.TaskSucceeded
	}
	if t.Details.Type == evergreen.CommandTypeSetup {
		return evergreen.TaskSetupFailed
	}
	if t.Details.Type == evergreen.CommandTypeSystem {
		if t.Details.TimedOut && t.Details.Description == evergreen.TaskDescriptionHeartbeat {
			return evergreen.TaskSystemUnresponse
		}
		if t.Details.TimedOut {
			return evergreen.TaskSystemTimedOut
		}
		return evergreen.TaskSystemFailed
	}
	if t.Details.TimedOut {
		return evergreen.TaskTimedOut
	}
	if t.Status == evergreen.TaskUndispatched {
		if !t.Activated {
			return evergreen.TaskUnscheduled
		}
		if t.Blocked() {
			return evergreen.TaskStatusBlocked
		}
		return evergreen.TaskWillRun
	}
	return t.Status
}

// displayTaskPriority answers the question "if there is a display task whose executions are
// in these statuses, which overall status would a user expect to see?"
// for example, if there are both successful and failed tasks, one would expect to see "failed"
func (t *Task) displayTaskPriority() int {
	switch t.GetDisplayStatus() {
	case evergreen.TaskStarted:
		return 10
	case evergreen.TaskFailed:
		return 20
	case evergreen.TaskTestTimedOut:
		return 30
	case evergreen.TaskTimedOut:
		return 40
	case evergreen.TaskSystemFailed:
		return 50
	case evergreen.TaskSystemTimedOut:
		return 60
	case evergreen.TaskSystemUnresponse:
		return 70
	case evergreen.TaskSetupFailed:
		return 80
	case evergreen.TaskUndispatched:
		return 90
	case evergreen.TaskInactive:
		return 100
	case evergreen.TaskSucceeded:
		return 110
	}
	// Note that this includes evergreen.TaskDispatched.
	return 1000
}

// Reset sets the task state to a state in which it is scheduled to re-run.
func (t *Task) Reset() error {
	return UpdateOne(
		bson.M{
			IdKey:       t.Id,
			StatusKey:   bson.M{"$in": evergreen.TaskCompletedStatuses},
			CanResetKey: true,
		},
		resetTaskUpdate(t),
	)
}

// ResetTasks performs the same DB updates as (*Task).Reset, but resets many
// tasks instead of a single one.
func ResetTasks(tasks []Task) error {
	if len(tasks) == 0 {
		return nil
	}
	var taskIDs []string
	for _, t := range tasks {
		taskIDs = append(taskIDs, t.Id)
	}

	if _, err := UpdateAll(
		bson.M{
			IdKey:       bson.M{"$in": taskIDs},
			StatusKey:   bson.M{"$in": evergreen.TaskCompletedStatuses},
			CanResetKey: true,
		},
		resetTaskUpdate(nil),
	); err != nil {
		return err
	}

	return nil
}

func resetTaskUpdate(t *Task) bson.M {
	newSecret := utility.RandomString()
	now := time.Now()
	if t != nil {
		t.Activated = true
		t.ActivatedTime = now
		t.Secret = newSecret
		t.HostId = ""
		t.PodID = ""
		t.Status = evergreen.TaskUndispatched
		t.DispatchTime = utility.ZeroTime
		t.StartTime = utility.ZeroTime
		t.ScheduledTime = utility.ZeroTime
		t.FinishTime = utility.ZeroTime
		t.DependenciesMetTime = utility.ZeroTime
		t.TimeTaken = 0
		t.LastHeartbeat = utility.ZeroTime
		t.Details = apimodels.TaskEndDetail{}
		t.ResultsService = ""
		t.ResultsFailed = false
		t.ResetWhenFinished = false
		t.ResetFailedWhenFinished = false
		t.AgentVersion = ""
		t.HostCreateDetails = []HostCreateDetail{}
		t.OverrideDependencies = false
		t.ContainerAllocationAttempts = 0
		t.CanReset = false
	}
	update := bson.M{
		"$set": bson.M{
			ActivatedKey:                   true,
			ActivatedTimeKey:               now,
			SecretKey:                      newSecret,
			StatusKey:                      evergreen.TaskUndispatched,
			DispatchTimeKey:                utility.ZeroTime,
			StartTimeKey:                   utility.ZeroTime,
			ScheduledTimeKey:               utility.ZeroTime,
			FinishTimeKey:                  utility.ZeroTime,
			DependenciesMetTimeKey:         utility.ZeroTime,
			TimeTakenKey:                   0,
			LastHeartbeatKey:               utility.ZeroTime,
			ContainerAllocationAttemptsKey: 0,
		},
		"$unset": bson.M{
			DetailsKey:                 "",
			ResultsServiceKey:          "",
			ResultsFailedKey:           "",
			ResetWhenFinishedKey:       "",
			ResetFailedWhenFinishedKey: "",
			AgentVersionKey:            "",
			HostIdKey:                  "",
			PodIDKey:                   "",
			HostCreateDetailsKey:       "",
			OverrideDependenciesKey:    "",
			CanResetKey:                "",
		},
	}
	return update
}

// UpdateHeartbeat updates the heartbeat to be the current time
func (t *Task) UpdateHeartbeat() error {
	t.LastHeartbeat = time.Now()
	return UpdateOne(
		bson.M{
			IdKey: t.Id,
		},
		bson.M{
			"$set": bson.M{
				LastHeartbeatKey: t.LastHeartbeat,
			},
		},
	)
}

// GetRecursiveDependenciesUp returns all tasks recursively depended upon
// that are not in the original task slice (this includes earlier tasks in task groups, if applicable).
// depCache should originally be nil. We assume there are no dependency cycles.
func GetRecursiveDependenciesUp(tasks []Task, depCache map[string]Task) ([]Task, error) {
	if depCache == nil {
		depCache = make(map[string]Task)
	}
	for _, t := range tasks {
		depCache[t.Id] = t
	}

	tasksToFind := []string{}
	for _, t := range tasks {
		for _, dep := range t.DependsOn {
			if _, ok := depCache[dep.TaskId]; !ok {
				tasksToFind = append(tasksToFind, dep.TaskId)
			}
		}
		if t.IsPartOfSingleHostTaskGroup() {
			tasksInGroup, err := FindTaskGroupFromBuild(t.BuildId, t.TaskGroup)
			if err != nil {
				return nil, errors.Wrapf(err, "finding task group '%s'", t.TaskGroup)
			}
			for _, taskInGroup := range tasksInGroup {
				if taskInGroup.TaskGroupOrder < t.TaskGroupOrder {
					if _, ok := depCache[taskInGroup.Id]; !ok {
						tasksToFind = append(tasksToFind, taskInGroup.Id)
					}
				}
			}
		}
	}

	// leaf node
	if len(tasksToFind) == 0 {
		return nil, nil
	}

	deps, err := FindWithFields(ByIds(tasksToFind), IdKey, DependsOnKey, ExecutionKey, BuildIdKey, StatusKey, TaskGroupKey)
	if err != nil {
		return nil, errors.Wrap(err, "getting dependencies")
	}

	recursiveDeps, err := GetRecursiveDependenciesUp(deps, depCache)
	if err != nil {
		return nil, errors.Wrap(err, "getting recursive dependencies")
	}

	return append(deps, recursiveDeps...), nil
}

// getRecursiveDependenciesDown returns a slice containing all tasks recursively depending on tasks.
// taskMap should originally be nil.
// We assume there are no dependency cycles.
func getRecursiveDependenciesDown(tasks []string, taskMap map[string]bool) ([]Task, error) {
	if taskMap == nil {
		taskMap = make(map[string]bool)
	}
	for _, t := range tasks {
		taskMap[t] = true
	}

	// find the tasks that depend on these tasks
	query := db.Query(bson.M{
		bsonutil.GetDottedKeyName(DependsOnKey, DependencyTaskIdKey): bson.M{"$in": tasks},
	}).WithFields(IdKey, ActivatedKey, DeactivatedForDependencyKey, ExecutionKey, DependsOnKey, BuildIdKey)
	dependOnUsTasks, err := FindAll(query)
	if err != nil {
		return nil, errors.Wrap(err, "can't get dependencies")
	}

	// if the task hasn't yet been visited we need to recurse on it
	newDeps := []Task{}
	for _, t := range dependOnUsTasks {
		if !taskMap[t.Id] {
			newDeps = append(newDeps, t)
		}
	}

	// everything is aleady in the map or nothing depends on tasks
	if len(newDeps) == 0 {
		return nil, nil
	}

	newDepIDs := make([]string, 0, len(newDeps))
	for _, t := range newDeps {
		newDepIDs = append(newDepIDs, t.Id)
	}
	recurseTasks, err := getRecursiveDependenciesDown(newDepIDs, taskMap)
	if err != nil {
		return nil, errors.Wrap(err, "getting recursive dependencies")
	}

	return append(newDeps, recurseTasks...), nil
}

// MarkStart updates the task's start time and sets the status to started
func (t *Task) MarkStart(startTime time.Time) error {
	// record the start time in the in-memory task
	t.StartTime = startTime
	t.Status = evergreen.TaskStarted
	return UpdateOne(
		bson.M{
			IdKey: t.Id,
		},
		bson.M{
			"$set": bson.M{
				StatusKey:        evergreen.TaskStarted,
				LastHeartbeatKey: startTime,
				StartTimeKey:     startTime,
			},
		},
	)
}

// MarkUnscheduled marks the task as undispatched and updates it in the database
func (t *Task) MarkUnscheduled() error {
	t.Status = evergreen.TaskUndispatched
	return UpdateOne(
		bson.M{
			IdKey: t.Id,
		},
		bson.M{
			"$set": bson.M{
				StatusKey: evergreen.TaskUndispatched,
			},
		},
	)

}

// MarkUnattainableDependency updates the unattainable field for the dependency in the task's dependency list,
// and logs if the task is newly blocked.
func (t *Task) MarkUnattainableDependency(dependencyId string, unattainable bool) error {
	wasBlocked := t.Blocked()
	// Check all dependencies in case of erroneous duplicate
	for i := range t.DependsOn {
		if t.DependsOn[i].TaskId == dependencyId {
			t.DependsOn[i].Unattainable = unattainable
		}
	}

	if err := updateAllMatchingDependenciesForTask(t.Id, dependencyId, unattainable); err != nil {
		return err
	}

	// Only want to log the task as blocked if it wasn't already blocked, and if we're not overriding dependencies.
	if !wasBlocked && unattainable && !t.OverrideDependencies {
		event.LogTaskBlocked(t.Id, t.Execution)
	}
	return nil
}

// AbortBuild sets the abort flag on all tasks associated with the build which are in an abortable
// state
func AbortBuild(buildId string, reason AbortInfo) error {
	q := bson.M{
		BuildIdKey: buildId,
		StatusKey:  bson.M{"$in": evergreen.TaskAbortableStatuses},
	}
	if reason.TaskID != "" {
		q[IdKey] = bson.M{"$ne": reason.TaskID}
	}
	ids, err := findAllTaskIDs(db.Query(q))
	if err != nil {
		return errors.Wrapf(err, "finding tasks to abort from build '%s'", buildId)
	}
	if len(ids) == 0 {
		grip.Info(message.Fields{
			"message": "no tasks aborted for build",
			"buildId": buildId,
		})
		return nil
	}

	_, err = UpdateAll(
		bson.M{IdKey: bson.M{"$in": ids}},
		bson.M{"$set": bson.M{
			AbortedKey:   true,
			AbortInfoKey: reason,
		}},
	)
	if err != nil {
		return errors.Wrapf(err, "setting aborted statuses for tasks in build '%s'", buildId)
	}

	event.LogManyTaskAbortRequests(ids, reason.User)

	return nil
}

// AbortVersion sets the abort flag on all tasks associated with the version which are in an
// abortable state
func AbortVersion(versionId string, reason AbortInfo) error {
	q := bson.M{
		VersionKey: versionId,
		StatusKey:  bson.M{"$in": evergreen.TaskAbortableStatuses},
	}
	if reason.TaskID != "" {
		q[IdKey] = bson.M{"$ne": reason.TaskID}
		// if the aborting task is part of a display task, we also don't want to mark it as aborted
		q[ExecutionTasksKey] = bson.M{"$ne": reason.TaskID}
	}
	ids, err := findAllTaskIDs(db.Query(q))
	if err != nil {
		return errors.Wrap(err, "finding updated tasks")
	}
	if len(ids) == 0 {
		return nil
	}

	_, err = UpdateAll(
		bson.M{IdKey: bson.M{"$in": ids}},
		bson.M{"$set": bson.M{
			AbortedKey:   true,
			AbortInfoKey: reason,
		}},
	)
	if err != nil {
		return errors.Wrap(err, "setting aborted statuses")
	}

	event.LogManyTaskAbortRequests(ids, reason.User)
	return nil
}

// String represents the stringified version of a task
func (t *Task) String() (taskStruct string) {
	taskStruct += fmt.Sprintf("Id: %v\n", t.Id)
	taskStruct += fmt.Sprintf("Status: %v\n", t.Status)
	taskStruct += fmt.Sprintf("Host: %v\n", t.HostId)
	taskStruct += fmt.Sprintf("ScheduledTime: %v\n", t.ScheduledTime)
	taskStruct += fmt.Sprintf("ContainerAllocatedTime: %v\n", t.ContainerAllocatedTime)
	taskStruct += fmt.Sprintf("DispatchTime: %v\n", t.DispatchTime)
	taskStruct += fmt.Sprintf("StartTime: %v\n", t.StartTime)
	taskStruct += fmt.Sprintf("FinishTime: %v\n", t.FinishTime)
	taskStruct += fmt.Sprintf("TimeTaken: %v\n", t.TimeTaken)
	taskStruct += fmt.Sprintf("Activated: %v\n", t.Activated)
	taskStruct += fmt.Sprintf("Requester: %v\n", t.Requester)
	taskStruct += fmt.Sprintf("PredictedDuration: %v\n", t.DurationPrediction)

	return
}

// Insert writes the task to the db.
func (t *Task) Insert() error {
	return db.Insert(Collection, t)
}

// Archive modifies the current execution of the task so that it is no longer
// considered the latest execution. This task execution is inserted
// into the old_tasks collection. If this is a display task, its execution tasks
// are also archived.
func (t *Task) Archive() error {
	if !utility.StringSliceContains(evergreen.TaskCompletedStatuses, t.Status) {
		grip.Debug(message.Fields{
			"message":   "task is in incomplete state, skipping archiving",
			"task_id":   t.Id,
			"execution": t.Execution,
			"func":      "Archive",
		})
		return nil
	}
	if t.DisplayOnly && len(t.ExecutionTasks) > 0 {
		return errors.Wrapf(ArchiveMany([]Task{*t}), "archiving display task '%s'", t.Id)
	} else {
		// Archiving a single task.
		archiveTask := t.makeArchivedTask()
		err := db.Insert(OldCollection, archiveTask)
		if err != nil && !db.IsDuplicateKey(err) {
			return errors.Wrap(err, "inserting archived task into old tasks")
		}
		t.Aborted = false
		err = UpdateOne(
			bson.M{
				IdKey:     t.Id,
				StatusKey: bson.M{"$in": evergreen.TaskCompletedStatuses},
				"$or": []bson.M{
					{
						CanResetKey: bson.M{"$exists": false},
					},
					{
						CanResetKey: false,
					},
				},
			},
			updateDisplayTasksAndTasksExpression,
		)
		// return nil if the task has already been archived
		if adb.ResultsNotFound(err) {
			return nil
		}
		return errors.Wrap(err, "updating task")
	}
}

// ArchiveMany accepts tasks and display tasks (no execution tasks). The function
// expects that each one is going to be archived and progressed to the next execution.
// For execution tasks in display tasks, it will properly account for archiving
// only tasks that should be if failed.
func ArchiveMany(tasks []Task) error {
	allTaskIds := []string{}          // Contains all tasks and display tasks IDs
	execTaskIds := []string{}         // Contains all exec tasks IDs
	toUpdateExecTaskIds := []string{} // Contains all exec tasks IDs that should update and have new execution
	archivedTasks := []interface{}{}  // Contains all archived tasks (task, display, and execution). Created by Task.makeArchivedTask()

	for _, t := range tasks {
		if !utility.StringSliceContains(evergreen.TaskCompletedStatuses, t.Status) {
			grip.Debug(message.Fields{
				"message":   "task is in incomplete state, skipping archiving",
				"task_id":   t.Id,
				"execution": t.Execution,
				"func":      "ArchiveMany",
			})
			continue
		}
		allTaskIds = append(allTaskIds, t.Id)
		archivedTasks = append(archivedTasks, t.makeArchivedTask())
		if t.DisplayOnly && len(t.ExecutionTasks) > 0 {
			var execTasks []Task
			var err error

			if t.IsRestartFailedOnly() {
				execTasks, err = Find(FailedTasksByIds(t.ExecutionTasks))
			} else {
				execTasks, err = FindAll(db.Query(ByIdsAndStatus(t.ExecutionTasks, evergreen.TaskCompletedStatuses)))
			}

			if err != nil {
				return errors.Wrapf(err, "finding execution tasks for display task '%s'", t.Id)
			}
			execTaskIds = append(execTaskIds, t.ExecutionTasks...)
			for _, et := range execTasks {
				if !utility.StringSliceContains(evergreen.TaskCompletedStatuses, et.Status) {
					grip.Debug(message.Fields{
						"message":   "execution task is in incomplete state, skipping archiving",
						"task_id":   et.Id,
						"execution": et.Execution,
						"func":      "ArchiveMany",
					})
					continue
				}
				archivedTasks = append(archivedTasks, et.makeArchivedTask())
				toUpdateExecTaskIds = append(toUpdateExecTaskIds, et.Id)
			}
		}
	}

	grip.DebugWhen(len(utility.UniqueStrings(allTaskIds)) != len(allTaskIds), message.Fields{
		"ticket":           "EVG-17261",
		"message":          "archiving same task multiple times",
		"tasks_to_archive": allTaskIds,
	})

	return archiveAll(allTaskIds, execTaskIds, toUpdateExecTaskIds, archivedTasks)
}

// archiveAll takes in:
// - taskIds                : All tasks and display tasks IDs
// - execTaskIds            : All execution task IDs
// - toRestartExecTaskIds   : All execution task IDs for execution tasks that will be archived/restarted
// - archivedTasks          : All archived tasks created by Task.makeArchivedTask()
func archiveAll(taskIds, execTaskIds, toRestartExecTaskIds []string, archivedTasks []interface{}) error {
	mongoClient := evergreen.GetEnvironment().Client()
	ctx, cancel := evergreen.GetEnvironment().Context()
	defer cancel()
	session, err := mongoClient.StartSession()
	if err != nil {
		return errors.Wrap(err, "starting DB session")
	}
	defer session.EndSession(ctx)

	txFunc := func(sessCtx mongo.SessionContext) (interface{}, error) {
		var err error
		if len(archivedTasks) > 0 {
			oldTaskColl := evergreen.GetEnvironment().DB().Collection(OldCollection)
			_, err = oldTaskColl.InsertMany(sessCtx, archivedTasks)
			if err != nil && !db.IsDuplicateKey(err) {
				return nil, errors.Wrap(err, "archiving tasks")
			}
		}
		if len(taskIds) > 0 {
			_, err = evergreen.GetEnvironment().DB().Collection(Collection).UpdateMany(sessCtx,
				bson.M{
					IdKey:     bson.M{"$in": taskIds},
					StatusKey: bson.M{"$in": evergreen.TaskCompletedStatuses},
					"$or": []bson.M{
						{
							CanResetKey: bson.M{"$exists": false},
						},
						{
							CanResetKey: false,
						},
					},
				},
				updateDisplayTasksAndTasksExpression,
			)
			if err != nil {
				return nil, errors.Wrap(err, "archiving tasks")
			}
		}
		if len(execTaskIds) > 0 {
			// TODO (EVG-17508): Replace call with non-backwards compatible call
			// Backwards compatibility call + LPE setting for all tasks
			_, err = evergreen.GetEnvironment().DB().Collection(Collection).UpdateMany(sessCtx,
				bson.M{IdKey: bson.M{"$in": execTaskIds}}, // Query all execution tasks
				bson.A{ // Pipeline
					bson.M{"$set": bson.M{ // Sets LatestParentExecution (LPE) = !exists(LPE) ? execution + 1 : LPE + 1
						LatestParentExecutionKey: bson.M{
							"$cond": bson.A{
								bson.M{"$not": bson.A{ // !exists(LPE)
									"$" + LatestParentExecutionKey,
								}},
								bson.M{"$add": bson.A{ // execution + 1
									"$" + ExecutionKey, 1,
								}},
								bson.M{"$add": bson.A{ // LPE + 1
									"$" + LatestParentExecutionKey, 1,
								}},
							},
						},
					}},
				})

			if err != nil {
				return nil, errors.Wrap(err, "updating latest parent executions")
			}

			// Call to update all tasks that are actually restarting
			_, err = evergreen.GetEnvironment().DB().Collection(Collection).UpdateMany(sessCtx,
				bson.M{IdKey: bson.M{"$in": toRestartExecTaskIds}}, // Query all archiving/restarting execution tasks
				bson.A{ // Pipeline
					bson.M{"$set": bson.M{ // Execution = LPE
						ExecutionKey: "$" + LatestParentExecutionKey,
						CanResetKey:  true,
					}},
					bson.M{"$unset": bson.A{
						AbortedKey,
						AbortInfoKey,
						OverrideDependenciesKey,
					}}})

			return nil, errors.Wrap(err, "updating restarting exec tasks")
		}
		return nil, errors.Wrap(err, "updating tasks")
	}

	_, err = session.WithTransaction(ctx, txFunc)

	return errors.Wrap(err, "archiving execution tasks and updating execution tasks")
}

func (t *Task) makeArchivedTask() *Task {
	archiveTask := *t
	archiveTask.Id = MakeOldID(t.Id, t.Execution)
	archiveTask.OldTaskId = t.Id
	archiveTask.Archived = true

	return &archiveTask
}

// Aggregation

// PopulateTestResults populates the task's LocalTestResults field with any
// test results the task may have. If the results are already populated, this
// function noops.
func (t *Task) PopulateTestResults() error {
	if len(t.LocalTestResults) > 0 {
		return nil
	}

	// TODO: See if this function can accept a passed-in env.
	env := evergreen.GetEnvironment()
	ctx, cancel := env.Context()
	defer cancel()

	taskTestResults, err := t.GetTestResults(ctx, env, nil)
	if err != nil {
		return errors.Wrap(err, "populating test results")
	}
	t.LocalTestResults = taskTestResults.Results

	return nil
}

// GetTestResults returns the task's test results filtered, sorted, and
// paginated as specified by the optional filter options.
func (t *Task) GetTestResults(ctx context.Context, env evergreen.Environment, filterOpts *testresult.FilterOptions) (testresult.TaskTestResults, error) {
	taskOpts, err := t.CreateTestResultsTaskOptions()
	if err != nil {
		return testresult.TaskTestResults{}, errors.Wrap(err, "creating test results task options")
	}
	if len(taskOpts) == 0 {
		return testresult.TaskTestResults{}, nil
	}

	return testresult.GetMergedTaskTestResults(ctx, env, taskOpts, filterOpts)
}

// GetTestResultsStats returns basic statistics of the task's test results.
func (t *Task) GetTestResultsStats(ctx context.Context, env evergreen.Environment) (testresult.TaskTestResultsStats, error) {
	taskOpts, err := t.CreateTestResultsTaskOptions()
	if err != nil {
		return testresult.TaskTestResultsStats{}, errors.Wrap(err, "creating test results task options")
	}
	if len(taskOpts) == 0 {
		return testresult.TaskTestResultsStats{}, nil
	}

	return testresult.GetMergedTaskTestResultsStats(ctx, env, taskOpts)
}

// GetTestResultsStats returns a sample of test names (up to 10) that failed in
// the task. If the task does not have any results or does not have any failing
// tests, a nil slice is returned.
func (t *Task) GetFailedTestSample(ctx context.Context, env evergreen.Environment) ([]string, error) {
	taskOpts, err := t.CreateTestResultsTaskOptions()
	if err != nil {
		return nil, errors.Wrap(err, "creating test results task options")
	}
	if len(taskOpts) == 0 {
		return nil, nil
	}

	return testresult.GetMergedFailedTestSample(ctx, env, taskOpts)
}

// CreateTestResultsTaskOptions returns the options required for fetching test
// results for the task.
//
// Calling this function explicitly is typically not necessary. In cases where
// additional tasks are required for fetching test results, such as when
// sorting results by some base status, using this function to populate those
// task options is useful.
func (t *Task) CreateTestResultsTaskOptions() ([]testresult.TaskOptions, error) {
	var taskOpts []testresult.TaskOptions
	if t.DisplayOnly {
		query := ByIds(t.ExecutionTasks)
		query["$or"] = []bson.M{{ResultsServiceKey: bson.M{"$exists": true}}, {HasCedarResultsKey: true}}
		execTasksWithResults, err := FindWithFields(query, ExecutionKey, ResultsServiceKey)
		if err != nil {
			return nil, errors.Wrap(err, "getting execution tasks for display task")
		}

		taskOpts = make([]testresult.TaskOptions, len(execTasksWithResults))
		for i, execTask := range execTasksWithResults {
			taskOpts[i].TaskID = execTask.Id
			taskOpts[i].Execution = execTask.Execution
			taskOpts[i].ResultsService = execTask.ResultsService
		}
	} else if t.HasResults() {
		taskOpts = append(taskOpts, testresult.TaskOptions{
			TaskID:         t.Id,
			Execution:      t.Execution,
			ResultsService: t.ResultsService,
		})
	}

	return taskOpts, nil
}

// SetResetWhenFinished requests that a display task or single-host task group
// reset itself when finished. Will mark itself as system failed.
func (t *Task) SetResetWhenFinished() error {
	if t.ResetWhenFinished {
		return nil
	}
	t.ResetWhenFinished = true
	return UpdateOne(
		bson.M{
			IdKey: t.Id,
		},
		bson.M{
			"$set": bson.M{
				ResetWhenFinishedKey: true,
			},
		},
	)
}

// SetResetFailedWhenFinished requests that a display task
// only restarts failed tasks.
func (t *Task) SetResetFailedWhenFinished() error {
	if t.ResetFailedWhenFinished {
		return nil
	}
	t.ResetFailedWhenFinished = true
	return UpdateOne(
		bson.M{
			IdKey: t.Id,
		},
		bson.M{
			"$set": bson.M{
				ResetFailedWhenFinishedKey: true,
			},
		},
	)
}

// FindHostSchedulable finds all tasks that can be scheduled for a distro
// primary queue.
func FindHostSchedulable(distroID string) ([]Task, error) {
	query := schedulableHostTasksQuery()

	if err := addApplicableDistroFilter(distroID, DistroIdKey, query); err != nil {
		return nil, errors.WithStack(err)
	}

	return Find(query)
}

func addApplicableDistroFilter(id string, fieldName string, query bson.M) error {
	if id == "" {
		return nil
	}

	aliases, err := distro.FindApplicableDistroIDs(id)
	if err != nil {
		return errors.WithStack(err)
	}

	if len(aliases) == 1 {
		query[fieldName] = aliases[0]
	} else {
		query[fieldName] = bson.M{"$in": aliases}
	}

	return nil
}

// FindHostSchedulableForAlias finds all tasks that can be scheduled for a
// distro secondary queue.
func FindHostSchedulableForAlias(id string) ([]Task, error) {
	q := schedulableHostTasksQuery()

	if err := addApplicableDistroFilter(id, SecondaryDistrosKey, q); err != nil {
		return nil, errors.WithStack(err)
	}

	// Single-host task groups can't be put in an alias queue, because it can
	// cause a race when assigning tasks to hosts where the tasks in the task
	// group might be assigned to different hosts.
	q[TaskGroupMaxHostsKey] = bson.M{"$ne": 1}

	return FindAll(db.Query(q))
}

func (t *Task) IsPartOfSingleHostTaskGroup() bool {
	return t.TaskGroup != "" && t.TaskGroupMaxHosts == 1
}

func (t *Task) IsPartOfDisplay() bool {
	// if display task ID is nil, we need to check manually if we have an execution task
	if t.DisplayTaskId == nil {
		dt, err := t.GetDisplayTask()
		if err != nil {
			grip.Error(message.WrapError(err, message.Fields{
				"message":        "unable to get display task",
				"execution_task": t.Id,
			}))
			return false
		}
		return dt != nil
	}

	return utility.FromStringPtr(t.DisplayTaskId) != ""
}

func (t *Task) GetDisplayTask() (*Task, error) {
	if t.DisplayTask != nil {
		return t.DisplayTask, nil
	}
	dtId := utility.FromStringPtr(t.DisplayTaskId)
	if t.DisplayTaskId != nil && dtId == "" {
		// display task ID is explicitly set to empty if it's not a display task
		return nil, nil
	}
	var dt *Task
	var err error
	if t.Archived {
		if dtId != "" {
			dt, err = FindOneOldByIdAndExecution(dtId, t.Execution)
		} else {
			dt, err = FindOneOld(ByExecutionTask(t.OldTaskId))
			if dt != nil {
				dtId = dt.OldTaskId // save the original task ID to cache
			}
		}
	} else {
		if dtId != "" {
			dt, err = FindOneId(dtId)
		} else {
			dt, err = FindOne(db.Query(ByExecutionTask(t.Id)))
			if dt != nil {
				dtId = dt.Id
			}
		}
	}
	if err != nil {
		return nil, err
	}

	if t.DisplayTaskId == nil {
		// Cache display task ID for future use. If we couldn't find the display task,
		// we cache the empty string to show that it doesn't exist.
		grip.Error(message.WrapError(t.SetDisplayTaskID(dtId), message.Fields{
			"message":         "failed to cache display task ID for task",
			"task_id":         t.Id,
			"display_task_id": dtId,
		}))
	}

	t.DisplayTask = dt
	return dt, nil
}

// GetAllDependencies returns all the dependencies the tasks in taskIDs rely on
func GetAllDependencies(taskIDs []string, taskMap map[string]*Task) ([]Dependency, error) {
	// fill in the gaps in taskMap
	tasksToFetch := []string{}
	for _, tID := range taskIDs {
		if _, ok := taskMap[tID]; !ok {
			tasksToFetch = append(tasksToFetch, tID)
		}
	}
	missingTaskMap := make(map[string]*Task)
	if len(tasksToFetch) > 0 {
		missingTasks, err := FindAll(db.Query(ByIds(tasksToFetch)).WithFields(DependsOnKey))
		if err != nil {
			return nil, errors.Wrap(err, "getting tasks missing from map")
		}
		if missingTasks == nil {
			return nil, errors.New("no missing tasks found")
		}
		for i, t := range missingTasks {
			missingTaskMap[t.Id] = &missingTasks[i]
		}
	}

	// extract the set of dependencies
	depSet := make(map[Dependency]bool)
	for _, tID := range taskIDs {
		t, ok := taskMap[tID]
		if !ok {
			t, ok = missingTaskMap[tID]
		}
		if !ok {
			return nil, errors.Errorf("task '%s' does not exist", tID)
		}
		for _, dep := range t.DependsOn {
			depSet[dep] = true
		}
	}

	deps := make([]Dependency, 0, len(depSet))
	for dep := range depSet {
		deps = append(deps, dep)
	}

	return deps, nil
}

func (t *Task) GetHistoricRuntime() (time.Duration, error) {
	runtimes, err := getExpectedDurationsForWindow(t.DisplayName, t.Project, t.BuildVariant, t.FinishTime.Add(-oneMonthIsh), t.FinishTime.Add(-time.Second))
	if err != nil {
		return 0, errors.WithStack(err)
	}

	if len(runtimes) != 1 {
		return 0, errors.Errorf("expected exactly one task runtime data point, but actually got %d", len(runtimes))
	}

	return time.Duration(runtimes[0].ExpectedDuration), nil
}

func (t *Task) FetchExpectedDuration() util.DurationStats {
	if t.DurationPrediction.TTL == 0 {
		t.DurationPrediction.TTL = utility.JitterInterval(predictionTTL)
	}

	if t.DurationPrediction.Value == 0 && t.ExpectedDuration != 0 {
		// this is probably just backfill, if we have an
		// expected duration, let's assume it was collected
		// before now slightly.
		t.DurationPrediction.Value = t.ExpectedDuration
		t.DurationPrediction.CollectedAt = time.Now().Add(-time.Minute)

		if err := t.cacheExpectedDuration(); err != nil {
			grip.Error(message.WrapError(err, message.Fields{
				"task":    t.Id,
				"message": "caching expected duration",
			}))
		}

		return util.DurationStats{Average: t.ExpectedDuration, StdDev: t.ExpectedDurationStdDev}
	}

	refresher := func(previous util.DurationStats) (util.DurationStats, bool) {
		defaultVal := util.DurationStats{Average: defaultTaskDuration, StdDev: 0}
		vals, err := getExpectedDurationsForWindow(t.DisplayName, t.Project, t.BuildVariant, time.Now().Add(-taskCompletionEstimateWindow), time.Now())
		grip.Notice(message.WrapError(err, message.Fields{
			"name":      t.DisplayName,
			"id":        t.Id,
			"project":   t.Project,
			"variant":   t.BuildVariant,
			"operation": "fetching expected duration, expect stale scheduling data",
		}))
		if err != nil {
			return defaultVal, false
		}

		if len(vals) != 1 {
			if previous.Average == 0 {
				return defaultVal, true
			}

			return previous, true
		}

		avg := time.Duration(vals[0].ExpectedDuration)
		if avg == 0 {
			return defaultVal, true
		}
		stdDev := time.Duration(vals[0].StdDev)
		return util.DurationStats{Average: avg, StdDev: stdDev}, true
	}

	grip.Error(message.WrapError(t.DurationPrediction.SetRefresher(refresher), message.Fields{
		"message": "problem setting cached value refresher",
		"cause":   "programmer error",
	}))

	stats, ok := t.DurationPrediction.Get()
	if ok {
		if err := t.cacheExpectedDuration(); err != nil {
			grip.Error(message.WrapError(err, message.Fields{
				"task":    t.Id,
				"message": "caching expected duration",
			}))
		}
	}
	t.ExpectedDuration = stats.Average
	t.ExpectedDurationStdDev = stats.StdDev

	return stats
}

// TaskStatusCount holds counts for task statuses
type TaskStatusCount struct {
	Succeeded    int `json:"succeeded"`
	Failed       int `json:"failed"`
	Started      int `json:"started"`
	Undispatched int `json:"undispatched"`
	Inactive     int `json:"inactive"`
	Dispatched   int `json:"dispatched"`
	TimedOut     int `json:"timed_out"`
}

func (tsc *TaskStatusCount) IncrementStatus(status string, statusDetails apimodels.TaskEndDetail) {
	switch status {
	case evergreen.TaskSucceeded:
		tsc.Succeeded++
	case evergreen.TaskFailed, evergreen.TaskSetupFailed:
		if statusDetails.TimedOut && statusDetails.Description == evergreen.TaskDescriptionHeartbeat {
			tsc.TimedOut++
		} else {
			tsc.Failed++
		}
	case evergreen.TaskStarted, evergreen.TaskDispatched:
		tsc.Started++
	case evergreen.TaskUndispatched:
		tsc.Undispatched++
	case evergreen.TaskInactive:
		tsc.Inactive++
	}
}

const jqlBFQuery = "(project in (%v)) and ( %v ) order by updatedDate desc"

// Generates a jira JQL string from the task
// When we search in jira for a task we search in the specified JIRA project
// If there are any test results, then we only search by test file
// name of all of the failed tests.
// Otherwise we search by the task name.
func (t *Task) GetJQL(searchProjects []string) string {
	var jqlParts []string
	var jqlClause string
	for _, testResult := range t.LocalTestResults {
		if testResult.Status == evergreen.TestFailedStatus {
			fileParts := eitherSlash.Split(testResult.TestName, -1)
			jqlParts = append(jqlParts, fmt.Sprintf("text~\"%v\"", util.EscapeJQLReservedChars(fileParts[len(fileParts)-1])))
		}
	}
	if jqlParts != nil {
		jqlClause = strings.Join(jqlParts, " or ")
	} else {
		jqlClause = fmt.Sprintf("text~\"%v\"", util.EscapeJQLReservedChars(t.DisplayName))
	}

	return fmt.Sprintf(jqlBFQuery, strings.Join(searchProjects, ", "), jqlClause)
}

// Blocked returns if a task cannot run given the state of the task
func (t *Task) Blocked() bool {
	if t.OverrideDependencies {
		return false
	}
	for _, dependency := range t.DependsOn {
		if dependency.Unattainable {
			return true
		}
	}

	return false
}

// isUnscheduled returns true if a task is unscheduled and will not run
func (t *Task) IsUnscheduled() bool {
	return t.Status == evergreen.TaskUndispatched && !t.Activated
}

func (t *Task) BlockedState(dependencies map[string]*Task) (string, error) {
	if t.Blocked() {
		return evergreen.TaskStatusBlocked, nil
	}

	for _, dep := range t.DependsOn {
		depTask, ok := dependencies[dep.TaskId]
		if !ok {
			continue
		}
		if !t.SatisfiesDependency(depTask) {
			return evergreen.TaskStatusPending, nil
		}
	}

	return "", nil
}

// CircularDependencies detects if any tasks in this version are part of a dependency cycle
// Note that it does not check inter-version dependencies, because only evergreen can add those
func (t *Task) CircularDependencies() error {
	var err error
	tasksWithDeps, err := FindAllTasksFromVersionWithDependencies(t.Version)
	if err != nil {
		return errors.Wrap(err, "finding tasks with dependencies")
	}
	if len(tasksWithDeps) == 0 {
		return nil
	}
	dependencyMap := map[string][]string{}
	for _, versionTask := range tasksWithDeps {
		for _, dependency := range versionTask.DependsOn {
			dependencyMap[versionTask.Id] = append(dependencyMap[versionTask.Id], dependency.TaskId)
		}
	}
	catcher := grip.NewBasicCatcher()
	cycles := tarjan.Connections(dependencyMap)
	for _, cycle := range cycles {
		if len(cycle) > 1 {
			catcher.Errorf("dependency cycle detected: %s", strings.Join(cycle, ","))
		}
	}
	return catcher.Resolve()
}

func (t *Task) ToTaskNode() TaskNode {
	return TaskNode{
		Name:    t.DisplayName,
		Variant: t.BuildVariant,
		ID:      t.Id,
	}
}

func AnyActiveTasks(tasks []Task) bool {
	for _, t := range tasks {
		if t.Activated {
			return true
		}
	}
	return false
}

func TaskSliceToMap(tasks []Task) map[string]Task {
	taskMap := make(map[string]Task, len(tasks))
	for _, t := range tasks {
		taskMap[t.Id] = t
	}

	return taskMap
}

func GetLatestExecution(taskId string) (int, error) {
	var t *Task
	var err error
	t, err = FindOneId(taskId)
	if err != nil {
		return -1, err
	}
	if t == nil {
		pieces := strings.Split(taskId, "_")
		pieces = pieces[:len(pieces)-1]
		taskId = strings.Join(pieces, "_")
		t, err = FindOneId(taskId)
		if err != nil {
			return -1, errors.Wrap(err, "getting task")
		}
	}
	if t == nil {
		return -1, errors.Errorf("task '%s' not found", taskId)
	}
	return t.Execution, nil
}

// GetTimeSpent returns the total time_taken and makespan of tasks
func GetTimeSpent(tasks []Task) (time.Duration, time.Duration) {
	var timeTaken time.Duration
	earliestStartTime := utility.MaxTime
	latestFinishTime := utility.ZeroTime
	for _, t := range tasks {
		if t.DisplayOnly {
			continue
		}
		timeTaken += t.TimeTaken
		if !utility.IsZeroTime(t.StartTime) && t.StartTime.Before(earliestStartTime) {
			earliestStartTime = t.StartTime
		}
		if t.FinishTime.After(latestFinishTime) {
			latestFinishTime = t.FinishTime
		}
	}

	if earliestStartTime == utility.MaxTime || latestFinishTime == utility.ZeroTime {
		return 0, 0
	}

	return timeTaken, latestFinishTime.Sub(earliestStartTime)
}

type TasksSortOrder struct {
	Key   string
	Order int
}

type GetTasksByProjectAndCommitOptions struct {
	Project        string
	CommitHash     string
	StartingTaskId string
	Status         string
	VariantName    string
	VariantRegex   string
	TaskName       string
	Limit          int
}

func AddParentDisplayTasks(tasks []Task) ([]Task, error) {
	if len(tasks) == 0 {
		return tasks, nil
	}
	taskIDs := []string{}
	tasksCopy := tasks
	for _, t := range tasks {
		taskIDs = append(taskIDs, t.Id)
	}
	parents, err := FindAll(db.Query(ByExecutionTasks(taskIDs)))
	if err != nil {
		return nil, errors.Wrap(err, "finding parent display tasks")
	}
	childrenToParents := map[string]*Task{}
	for i, dt := range parents {
		for _, et := range dt.ExecutionTasks {
			childrenToParents[et] = &parents[i]
		}
	}
	for i, t := range tasksCopy {
		if childrenToParents[t.Id] != nil {
			t.DisplayTask = childrenToParents[t.Id]
			tasksCopy[i] = t
		}
	}
	return tasksCopy, nil
}

// UpdateDependsOn appends new dependencies to tasks that already depend on this task
// if the task does not explicitly omit having generated tasks as dependencies
func (t *Task) UpdateDependsOn(status string, newDependencyIDs []string) error {
	newDependencies := make([]Dependency, 0, len(newDependencyIDs))
	for _, depID := range newDependencyIDs {
		newDependencies = append(newDependencies, Dependency{
			TaskId: depID,
			Status: status,
		})
	}

	_, err := UpdateAll(
		bson.M{
			DependsOnKey: bson.M{"$elemMatch": bson.M{
				DependencyTaskIdKey:             t.Id,
				DependencyStatusKey:             status,
				DependencyOmitGeneratedTasksKey: bson.M{"$ne": true},
			}},
		},
		bson.M{"$push": bson.M{DependsOnKey: bson.M{"$each": newDependencies}}},
	)

	return errors.Wrap(err, "updating dependencies")
}

func (t *Task) SetTaskGroupInfo() error {
	return errors.WithStack(UpdateOne(bson.M{IdKey: t.Id},
		bson.M{"$set": bson.M{
			TaskGroupOrderKey:    t.TaskGroupOrder,
			TaskGroupMaxHostsKey: t.TaskGroupMaxHosts,
		}}))
}

func (t *Task) SetDisplayTaskID(id string) error {
	t.DisplayTaskId = utility.ToStringPtr(id)
	return errors.WithStack(UpdateOne(bson.M{IdKey: t.Id},
		bson.M{"$set": bson.M{
			DisplayTaskIdKey: id,
		}}))
}

func (t *Task) SetNumDependents() error {
	update := bson.M{
		"$set": bson.M{
			NumDepsKey: t.NumDependents,
		},
	}
	if t.NumDependents == 0 {
		update = bson.M{"$unset": bson.M{
			NumDepsKey: "",
		}}
	}
	return UpdateOne(bson.M{
		IdKey: t.Id,
	}, update)
}

func AddDisplayTaskIdToExecTasks(displayTaskId string, execTasksToUpdate []string) error {
	if len(execTasksToUpdate) == 0 {
		return nil
	}
	_, err := UpdateAll(bson.M{
		IdKey: bson.M{"$in": execTasksToUpdate},
	},
		bson.M{"$set": bson.M{
			DisplayTaskIdKey: displayTaskId,
		}},
	)
	return err
}

func AddExecTasksToDisplayTask(displayTaskId string, execTasks []string, displayTaskActivated bool) error {
	if len(execTasks) == 0 {
		return nil
	}
	update := bson.M{"$addToSet": bson.M{
		ExecutionTasksKey: bson.M{"$each": execTasks},
	}}

	if displayTaskActivated {
		// verify that the display task isn't already activated
		dt, err := FindOneId(displayTaskId)
		if err != nil {
			return errors.Wrap(err, "getting display task")
		}
		if dt == nil {
			return errors.Errorf("display task not found")
		}
		if !dt.Activated {
			update["$set"] = bson.M{
				ActivatedKey:     true,
				ActivatedTimeKey: time.Now(),
			}
		}
	}

	return UpdateOne(
		bson.M{IdKey: displayTaskId},
		update,
	)
}

// in the process of aborting and will eventually reset themselves.
func (t *Task) FindAbortingAndResettingDependencies() ([]Task, error) {
	recursiveDeps, err := GetRecursiveDependenciesUp([]Task{*t}, map[string]Task{})
	if err != nil {
		return nil, errors.Wrap(err, "getting recursive parent dependencies")
	}
	var taskIDs []string
	for _, dep := range recursiveDeps {
		taskIDs = append(taskIDs, dep.Id)
	}
	if len(taskIDs) == 0 {
		return nil, nil
	}

	// GetRecursiveDependenciesUp only populates a subset of the task's
	// in-memory fields, so query for them again with the necessary keys.
	q := db.Query(bson.M{
		IdKey:      bson.M{"$in": taskIDs},
		AbortedKey: true,
		"$or": []bson.M{
			{ResetWhenFinishedKey: true},
			{ResetFailedWhenFinishedKey: true},
		},
	})
	return FindAll(q)
}<|MERGE_RESOLUTION|>--- conflicted
+++ resolved
@@ -356,173 +356,6 @@
 	return mgobson.SetZero
 }
 
-<<<<<<< HEAD
-=======
-// LocalTestResults is only used when transferring data from agent to api.
-type LocalTestResults struct {
-	Results []TestResult `json:"results"`
-}
-
-type TestResult struct {
-	Status          string  `json:"status" bson:"status"`
-	TestFile        string  `json:"test_file" bson:"test_file"`
-	DisplayTestName string  `json:"display_test_name" bson:"display_test_name"`
-	GroupID         string  `json:"group_id,omitempty" bson:"group_id,omitempty"`
-	URL             string  `json:"url" bson:"url,omitempty"`
-	URLRaw          string  `json:"url_raw" bson:"url_raw,omitempty"`
-	LogId           string  `json:"log_id,omitempty" bson:"log_id,omitempty"`
-	LineNum         int     `json:"line_num,omitempty" bson:"line_num,omitempty"`
-	ExitCode        int     `json:"exit_code" bson:"exit_code"`
-	StartTime       float64 `json:"start" bson:"start"`
-	EndTime         float64 `json:"end" bson:"end"`
-	TaskID          string  `json:"task_id" bson:"task_id"`
-	Execution       int     `json:"execution" bson:"execution"`
-
-	// LogRaw and LogTestName are not saved in the task
-	LogRaw      string `json:"log_raw" bson:"log_raw,omitempty"`
-	LogTestName string `json:"log_test_name" bson:"log_test_name"`
-}
-
-// GetLogTestName returns the name of the test in the logging backend. This is
-// used for test logs in Cedar where the name of the test in the logging
-// service may differ from that in the test results service.
-func (tr TestResult) GetLogTestName() string {
-	if tr.LogTestName != "" {
-		return tr.LogTestName
-	}
-
-	return tr.TestFile
-}
-
-// GetDisplayTestName returns the name of the test that should be displayed in
-// the UI. In most cases, this will just be TestFile.
-func (tr TestResult) GetDisplayTestName() string {
-	if tr.DisplayTestName != "" {
-		return tr.DisplayTestName
-	}
-
-	return tr.TestFile
-}
-
-// GetLogURL returns the external or internal log URL for this test result.
-//
-// It is not advisable to set URL or URLRaw with the output of this function as
-// those fields are reserved for external logs and used to determine URL
-// generation for other log viewers.
-func (tr TestResult) GetLogURL(viewer evergreen.LogViewer) string {
-	root := evergreen.GetEnvironment().Settings().ApiUrl
-	parsleyURL := evergreen.GetEnvironment().Settings().Ui.ParsleyUrl
-	deprecatedLobsterURLs := []string{"https://logkeeper.mongodb.org", "https://logkeeper2.build.10gen.cc"}
-
-	switch viewer {
-	case evergreen.LogViewerHTML:
-		// Return an empty string for logkeeper URLS.
-		if tr.URL != "" {
-			for _, url := range deprecatedLobsterURLs {
-				if strings.Contains(tr.URL, url) {
-					return ""
-				}
-			}
-			// Some test results may have internal URLs that are
-			// missing the root.
-			if err := util.CheckURL(tr.URL); err != nil {
-				return root + tr.URL
-			}
-
-			return tr.URL
-		}
-
-		if tr.LogId != "" {
-			return fmt.Sprintf("%s/test_log/%s#L%d",
-				root,
-				url.PathEscape(tr.LogId),
-				tr.LineNum,
-			)
-		}
-
-		return fmt.Sprintf("%s/test_log/%s/%d?test_name=%s&group_id=%s#L%d",
-			root,
-			url.PathEscape(tr.TaskID),
-			tr.Execution,
-			url.QueryEscape(tr.GetLogTestName()),
-			url.QueryEscape(tr.GroupID),
-			tr.LineNum,
-		)
-	case evergreen.LogViewerLobster:
-		// Evergreen-hosted lobster does not support external logs nor
-		// logs stored in the database.
-		if tr.URL != "" || tr.URLRaw != "" {
-			for _, url := range deprecatedLobsterURLs {
-				if strings.Contains(tr.URL, url) {
-					return strings.Replace(tr.URL, url, root+"/lobster", 1)
-				}
-			}
-			return ""
-
-		}
-
-		return fmt.Sprintf("%s/lobster/evergreen/test/%s/%d/%s/%s#shareLine=%d",
-			root,
-			url.PathEscape(tr.TaskID),
-			tr.Execution,
-			url.QueryEscape(tr.GetLogTestName()),
-			url.QueryEscape(tr.GroupID),
-			tr.LineNum,
-		)
-	case evergreen.LogViewerParsley:
-		if parsleyURL == "" {
-			return ""
-		}
-		for _, url := range deprecatedLobsterURLs {
-			if strings.Contains(tr.URL, url) {
-				updatedResmokeParsleyURL := strings.Replace(tr.URL, fmt.Sprintf("%s/build", url), parsleyURL+"/resmoke", 1)
-				return fmt.Sprintf("%s?shareLine=%d", updatedResmokeParsleyURL, tr.LineNum)
-			}
-		}
-
-		groupIdPath := ""
-		if tr.GroupID != "" {
-			groupIdPath = "/" + url.QueryEscape(tr.GroupID)
-		}
-
-		return fmt.Sprintf("%s/test/%s/%d/%s%s?shareLine=%d",
-			parsleyURL,
-			url.PathEscape(tr.TaskID),
-			tr.Execution,
-			url.QueryEscape(tr.GetLogTestName()),
-			groupIdPath,
-			tr.LineNum,
-		)
-
-	default:
-		if tr.URLRaw != "" {
-			// Some test results may have internal URLs that are
-			// missing the root.
-			if err := util.CheckURL(tr.URL); err != nil {
-				return root + tr.URL
-			}
-
-			return tr.URLRaw
-		}
-
-		if tr.LogId != "" {
-			return fmt.Sprintf("%s/test_log/%s?text=true",
-				root,
-				url.PathEscape(tr.LogId),
-			)
-		}
-
-		return fmt.Sprintf("%s/test_log/%s/%d?test_name=%s&group_id=%s&text=true",
-			root,
-			url.PathEscape(tr.TaskID),
-			tr.Execution,
-			url.QueryEscape(tr.GetLogTestName()),
-			url.QueryEscape(tr.GroupID),
-		)
-	}
-}
-
->>>>>>> efc870c3
 type DisplayTaskCache struct {
 	execToDisplay map[string]*Task
 	displayTasks  []*Task
