package task

import (
	"context"
	"encoding/json"
	"fmt"
	"regexp"
	"strings"
	"time"

	"github.com/evergreen-ci/evergreen"
	"github.com/evergreen-ci/evergreen/apimodels"
	"github.com/evergreen-ci/evergreen/db"
	mgobson "github.com/evergreen-ci/evergreen/db/mgo/bson"
	"github.com/evergreen-ci/evergreen/model/distro"
	"github.com/evergreen-ci/evergreen/model/event"
	"github.com/evergreen-ci/evergreen/model/testresult"
	"github.com/evergreen-ci/evergreen/util"
	"github.com/evergreen-ci/tarjan"
	"github.com/evergreen-ci/utility"
	"github.com/mongodb/anser/bsonutil"
	adb "github.com/mongodb/anser/db"
	"github.com/mongodb/grip"
	"github.com/mongodb/grip/message"
	"github.com/pkg/errors"
	"go.mongodb.org/mongo-driver/bson"
	"go.mongodb.org/mongo-driver/mongo"
	"go.mongodb.org/mongo-driver/mongo/options"
	"gonum.org/v1/gonum/graph"
	"gonum.org/v1/gonum/graph/simple"
	"gonum.org/v1/gonum/graph/topo"
)

const (
	dependencyKey = "dependencies"

	// UnschedulableThreshold is the threshold after which a task waiting to
	// dispatch should be unscheduled due to staleness.
	UnschedulableThreshold = 7 * 24 * time.Hour

	// indicates the window of completed tasks we want to use in computing
	// average task duration. By default we use tasks that have
	// completed within the last 7 days
	taskCompletionEstimateWindow = 24 * 7 * time.Hour

	// if we have no data on a given task, default to 10 minutes so we
	// have some new hosts spawned
	defaultTaskDuration = 10 * time.Minute

	// length of time to cache the expected duration in the task document
	predictionTTL = 8 * time.Hour
)

var (
	// A regex that matches either / or \ for splitting directory paths
	// on either windows or linux paths.
	eitherSlash = regexp.MustCompile(`[/\\]`)
)

type Task struct {
	Id     string `bson:"_id" json:"id"`
	Secret string `bson:"secret" json:"secret"`

	// time information for task
	// CreateTime - the creation time for the task, derived from the commit time or the patch creation time.
	// DispatchTime - the time the task runner starts up the agent on the host.
	// ScheduledTime - the time the task is scheduled.
	// StartTime - the time the agent starts the task on the host after spinning it up.
	// FinishTime - the time the task was completed on the remote host.
	// ActivatedTime - the time the task was marked as available to be scheduled, automatically or by a developer.
	// DependenciesMet - for tasks that have dependencies, the time all dependencies are met.
	// ContainerAllocated - for tasks that run on containers, the time the container was allocated.
	CreateTime             time.Time `bson:"create_time" json:"create_time"`
	IngestTime             time.Time `bson:"injest_time" json:"ingest_time"`
	DispatchTime           time.Time `bson:"dispatch_time" json:"dispatch_time"`
	ScheduledTime          time.Time `bson:"scheduled_time" json:"scheduled_time"`
	StartTime              time.Time `bson:"start_time" json:"start_time"`
	FinishTime             time.Time `bson:"finish_time" json:"finish_time"`
	ActivatedTime          time.Time `bson:"activated_time" json:"activated_time"`
	DependenciesMetTime    time.Time `bson:"dependencies_met_time,omitempty" json:"dependencies_met_time,omitempty"`
	ContainerAllocatedTime time.Time `bson:"container_allocated_time,omitempty" json:"container_allocated_time,omitempty"`

	Version           string              `bson:"version" json:"version,omitempty"`
	Project           string              `bson:"branch" json:"branch,omitempty"`
	Revision          string              `bson:"gitspec" json:"gitspec"`
	Priority          int64               `bson:"priority" json:"priority"`
	TaskGroup         string              `bson:"task_group" json:"task_group"`
	TaskGroupMaxHosts int                 `bson:"task_group_max_hosts,omitempty" json:"task_group_max_hosts,omitempty"`
	TaskGroupOrder    int                 `bson:"task_group_order,omitempty" json:"task_group_order,omitempty"`
	Logs              *apimodels.TaskLogs `bson:"logs,omitempty" json:"logs,omitempty"`
	ResultsService    string              `bson:"results_service,omitempty" json:"results_service,omitempty"`
	HasCedarResults   bool                `bson:"has_cedar_results,omitempty" json:"has_cedar_results,omitempty"`
	ResultsFailed     bool                `bson:"results_failed,omitempty" json:"results_failed,omitempty"`
	MustHaveResults   bool                `bson:"must_have_results,omitempty" json:"must_have_results,omitempty"`
	// only relevant if the task is running.  the time of the last heartbeat
	// sent back by the agent
	LastHeartbeat time.Time `bson:"last_heartbeat" json:"last_heartbeat"`

	// Activated indicates whether the task should be scheduled to run or not.
	Activated                bool   `bson:"activated" json:"activated"`
	ActivatedBy              string `bson:"activated_by" json:"activated_by"`
	DeactivatedForDependency bool   `bson:"deactivated_for_dependency" json:"deactivated_for_dependency"`

	// StepbackDepth indicates how far into stepback this task was activated, starting at 1 for stepback tasks.
	// After EVG-17949, should either remove this field/logging or use it to limit stepback depth.
	StepbackDepth int `bson:"stepback_depth" json:"stepback_depth"`

	// ContainerAllocated indicates whether this task has been allocated a
	// container to run it. It only applies to tasks running in containers.
	ContainerAllocated bool `bson:"container_allocated" json:"container_allocated"`
	// ContainerAllocationAttempts is the number of times this task has
	// been allocated a container to run it (for a single execution).
	ContainerAllocationAttempts int `bson:"container_allocation_attempts" json:"container_allocation_attempts"`

	BuildId  string `bson:"build_id" json:"build_id"`
	DistroId string `bson:"distro" json:"distro"`
	// Container is the name of the container configuration for running a
	// container task.
	Container string `bson:"container,omitempty" json:"container,omitempty"`
	// ContainerOpts contains the options to configure the container that will
	// run the task.
	ContainerOpts           ContainerOptions `bson:"container_options,omitempty" json:"container_options,omitempty"`
	BuildVariant            string           `bson:"build_variant" json:"build_variant"`
	BuildVariantDisplayName string           `bson:"build_variant_display_name" json:"-"`
	DependsOn               []Dependency     `bson:"depends_on" json:"depends_on"`
	NumDependents           int              `bson:"num_dependents,omitempty" json:"num_dependents,omitempty"`
	// OverrideDependencies indicates whether a task should override its dependencies. If set, it will not
	// wait for its dependencies to finish before running.
	OverrideDependencies bool `bson:"override_dependencies,omitempty" json:"override_dependencies,omitempty"`

	// SecondaryDistros refer to the optional secondary distros that can be
	// associated with a task. This is used for running tasks in case there are
	// idle hosts in a distro with an empty primary queue. This is a distinct concept
	// from distro aliases (i.e. alternative distro names).
	// Tags refer to outdated naming; maintained for compatibility.
	SecondaryDistros []string `bson:"distro_aliases,omitempty" json:"distro_aliases,omitempty"`

	// Human-readable name
	DisplayName string `bson:"display_name" json:"display_name"`

	// Tags that describe the task
	Tags []string `bson:"tags,omitempty" json:"tags,omitempty"`

	// The host the task was run on. This value is only set for host tasks.
	HostId string `bson:"host_id,omitempty" json:"host_id"`

	// PodID is the pod that was assigned to run the task. This value is only
	// set for container tasks.
	PodID string `bson:"pod_id,omitempty" json:"pod_id"`

	// ExecutionPlatform determines the execution environment that the task runs
	// in.
	ExecutionPlatform ExecutionPlatform `bson:"execution_platform,omitempty" json:"execution_platform,omitempty"`

	// The version of the agent this task was run on.
	AgentVersion string `bson:"agent_version,omitempty" json:"agent_version,omitempty"`

	// Set to true if the task should be considered for mainline github checks
	IsGithubCheck bool `bson:"is_github_check,omitempty" json:"is_github_check,omitempty"`

	// CanReset indicates that the task has successfully archived and is in a valid state to be reset.
	CanReset bool `bson:"can_reset,omitempty" json:"can_reset,omitempty"`

	Execution           int    `bson:"execution" json:"execution"`
	OldTaskId           string `bson:"old_task_id,omitempty" json:"old_task_id,omitempty"`
	Archived            bool   `bson:"archived,omitempty" json:"archived,omitempty"`
	RevisionOrderNumber int    `bson:"order,omitempty" json:"order,omitempty"`

	// task requester - this is used to help tell the
	// reason this task was created. e.g. it could be
	// because the repotracker requested it (via tracking the
	// repository) or it was triggered by a developer
	// patch request
	Requester string `bson:"r" json:"r"`

	// tasks that are part of a child patch will store the id and patch number of the parent patch
	ParentPatchID     string `bson:"parent_patch_id,omitempty" json:"parent_patch_id,omitempty"`
	ParentPatchNumber int    `bson:"parent_patch_number,omitempty" json:"parent_patch_number,omitempty"`

	// Status represents the various stages the task could be in. Note that this
	// task status is distinct from the way a task status is displayed in the
	// UI. For example, a task that has failed will have a status of
	// evergreen.TaskFailed regardless of the specific cause of failure.
	// However, in the UI, the displayed status supports more granular failure
	// type such as system failed and setup failed by checking this status and
	// the task status details.
	Status    string                  `bson:"status" json:"status"`
	Details   apimodels.TaskEndDetail `bson:"details" json:"task_end_details"`
	Aborted   bool                    `bson:"abort,omitempty" json:"abort"`
	AbortInfo AbortInfo               `bson:"abort_info,omitempty" json:"abort_info,omitempty"`

	// HostCreateDetails stores information about why host.create failed for this task
	HostCreateDetails []HostCreateDetail `bson:"host_create_details,omitempty" json:"host_create_details,omitempty"`
	// DisplayStatus is not persisted to the db. It is the status to display in the UI.
	// It may be added via aggregation
	DisplayStatus string `bson:"display_status,omitempty" json:"display_status,omitempty"`
	// BaseTask is not persisted to the db. It is the data of the task on the base commit
	// It may be added via aggregation
	BaseTask BaseTaskInfo `bson:"base_task" json:"base_task"`

	// TimeTaken is how long the task took to execute (if it has finished) or how long the task has been running (if it has started)
	TimeTaken time.Duration `bson:"time_taken" json:"time_taken"`
	// WaitSinceDependenciesMet is populated in GetDistroQueueInfo, used for host allocation
	WaitSinceDependenciesMet time.Duration `bson:"wait_since_dependencies_met,omitempty" json:"wait_since_dependencies_met,omitempty"`

	// how long we expect the task to take from start to
	// finish. expected duration is the legacy value, but the UI
	// probably depends on it, so we maintain both values.
	ExpectedDuration       time.Duration            `bson:"expected_duration,omitempty" json:"expected_duration,omitempty"`
	ExpectedDurationStdDev time.Duration            `bson:"expected_duration_std_dev,omitempty" json:"expected_duration_std_dev,omitempty"`
	DurationPrediction     util.CachedDurationValue `bson:"duration_prediction,omitempty" json:"-"`

	// test results embedded from the testresults collection
	LocalTestResults []testresult.TestResult `bson:"-" json:"test_results"`

	// display task fields
	DisplayOnly           bool     `bson:"display_only,omitempty" json:"display_only,omitempty"`
	ExecutionTasks        []string `bson:"execution_tasks,omitempty" json:"execution_tasks,omitempty"`
	LatestParentExecution int      `bson:"latest_parent_execution" json:"latest_parent_execution"`

	// ResetWhenFinished indicates that a task should be reset once it is
	// finished running. This is typically to deal with tasks that should be
	// reset but cannot do so yet because they're currently running.
	ResetWhenFinished       bool  `bson:"reset_when_finished,omitempty" json:"reset_when_finished,omitempty"`
	ResetFailedWhenFinished bool  `bson:"reset_failed_when_finished,omitempty" json:"reset_failed_when_finished,omitempty"`
	DisplayTask             *Task `bson:"-" json:"-"` // this is a local pointer from an exec to display task

	// DisplayTaskId is set to the display task ID if the task is an execution task, the empty string if it's not an execution task,
	// and is nil if we haven't yet checked whether or not this task has a display task.
	DisplayTaskId *string `bson:"display_task_id,omitempty" json:"display_task_id,omitempty"`

	// GenerateTask indicates that the task generates other tasks, which the
	// scheduler will use to prioritize this task.
	GenerateTask bool `bson:"generate_task,omitempty" json:"generate_task,omitempty"`
	// GeneratedTasks indicates that the task has already generated other tasks. This fields
	// allows us to noop future requests, since a task should only generate others once.
	GeneratedTasks bool `bson:"generated_tasks,omitempty" json:"generated_tasks,omitempty"`
	// GeneratedBy, if present, is the ID of the task that generated this task.
	GeneratedBy string `bson:"generated_by,omitempty" json:"generated_by,omitempty"`
	// GeneratedJSONAsString is the configuration information to create new tasks from.
	GeneratedJSONAsString []string `bson:"generated_json,omitempty" json:"generated_json,omitempty"`
	// GenerateTasksError any encountered while generating tasks.
	GenerateTasksError string `bson:"generate_error,omitempty" json:"generate_error,omitempty"`
	// GeneratedTasksToActivate is only populated if we want to override activation for these generated tasks, because of stepback.
	// Maps the build variant to a list of task names.
	GeneratedTasksToActivate map[string][]string `bson:"generated_tasks_to_stepback,omitempty" json:"generated_tasks_to_stepback,omitempty"`

	// Fields set if triggered by an upstream build
	TriggerID    string `bson:"trigger_id,omitempty" json:"trigger_id,omitempty"`
	TriggerType  string `bson:"trigger_type,omitempty" json:"trigger_type,omitempty"`
	TriggerEvent string `bson:"trigger_event,omitempty" json:"trigger_event,omitempty"`

	CommitQueueMerge bool `bson:"commit_queue_merge,omitempty" json:"commit_queue_merge,omitempty"`

	CanSync       bool             `bson:"can_sync" json:"can_sync"`
	SyncAtEndOpts SyncAtEndOptions `bson:"sync_at_end_opts,omitempty" json:"sync_at_end_opts,omitempty"`

	// IsEssentialToFinish indicates that this task must finish in order for
	// the build and version to be considered complete. For example, tasks
	// selected by the GitHub PR alias must succeed for the GitHub PR requester
	// before its build or version can be considered complete, but tasks
	// manually scheduled by the user afterwards are not required.
	IsEssentialToFinish bool `bson:"is_essential_to_finish" json:"is_essential_to_finish"`
}

// ExecutionPlatform indicates the type of environment that the task runs in.
type ExecutionPlatform string

const (
	// ExecutionPlatformHost indicates that the task runs in a host.
	ExecutionPlatformHost ExecutionPlatform = "host"
	// ExecutionPlatformContainer indicates that the task runs in a container.
	ExecutionPlatformContainer ExecutionPlatform = "container"
)

// ContainerOptions represent options to create the container to run a task.
type ContainerOptions struct {
	CPU        int    `bson:"cpu,omitempty" json:"cpu"`
	MemoryMB   int    `bson:"memory_mb,omitempty" json:"memory_mb"`
	WorkingDir string `bson:"working_dir,omitempty" json:"working_dir"`
	Image      string `bson:"image,omitempty" json:"image"`
	// RepoCredsName is the name of the project container secret containing the
	// repository credentials.
	RepoCredsName  string                   `bson:"repo_creds_name,omitempty" json:"repo_creds_name"`
	OS             evergreen.ContainerOS    `bson:"os,omitempty" json:"os"`
	Arch           evergreen.ContainerArch  `bson:"arch,omitempty" json:"arch"`
	WindowsVersion evergreen.WindowsVersion `bson:"windows_version,omitempty" json:"windows_version"`
}

// IsZero implements the bsoncodec.Zeroer interface for the sake of defining the
// zero value for BSON marshalling.
func (o ContainerOptions) IsZero() bool {
	return o == ContainerOptions{}
}

func (t *Task) MarshalBSON() ([]byte, error)  { return mgobson.Marshal(t) }
func (t *Task) UnmarshalBSON(in []byte) error { return mgobson.Unmarshal(in, t) }

func (t *Task) GetTaskGroupString() string {
	return fmt.Sprintf("%s_%s_%s_%s", t.TaskGroup, t.BuildVariant, t.Project, t.Version)
}

// S3Path returns the path to a task's directory dump in S3.
func (t *Task) S3Path(bv, name string) string {
	return strings.Join([]string{t.Project, t.Version, bv, name, "latest"}, "/")
}

type SyncAtEndOptions struct {
	Enabled  bool          `bson:"enabled,omitempty" json:"enabled,omitempty"`
	Statuses []string      `bson:"statuses,omitempty" json:"statuses,omitempty"`
	Timeout  time.Duration `bson:"timeout,omitempty" json:"timeout,omitempty"`
}

// Dependency represents a task that must be completed before the owning
// task can be scheduled.
type Dependency struct {
	TaskId       string `bson:"_id" json:"id"`
	Status       string `bson:"status" json:"status"`
	Unattainable bool   `bson:"unattainable" json:"unattainable"`
	// Finished indicates if the task's dependency has finished running or not.
	Finished bool `bson:"finished" json:"finished"`
	// OmitGeneratedTasks causes tasks that depend on a generator task to not depend on
	// the generated tasks if this is set
	OmitGeneratedTasks bool `bson:"omit_generated_tasks,omitempty" json:"omit_generated_tasks,omitempty"`
}

// BaseTaskInfo is a subset of task fields that should be returned for patch tasks.
// The bson keys must match those of the actual task document
type BaseTaskInfo struct {
	Id     string `bson:"_id" json:"id"`
	Status string `bson:"status" json:"status"`
}

type HostCreateDetail struct {
	HostId string `bson:"host_id" json:"host_id"`
	Error  string `bson:"error" json:"error"`
}

func (d *Dependency) UnmarshalBSON(in []byte) error {
	return mgobson.Unmarshal(in, d)
}

// SetBSON allows us to use dependency representation of both
// just task Ids and of true Dependency structs.
//
//	TODO eventually drop all of this switching
func (d *Dependency) SetBSON(raw mgobson.Raw) error {
	// copy the Dependency type to remove this SetBSON method but preserve bson struct tags
	type nakedDep Dependency
	var depCopy nakedDep
	if err := raw.Unmarshal(&depCopy); err == nil {
		if depCopy.TaskId != "" {
			*d = Dependency(depCopy)
			return nil
		}
	}

	// hack to support the legacy depends_on, since we can't just unmarshal a string
	strBytes, _ := mgobson.Marshal(mgobson.RawD{{Name: "str", Value: raw}})
	var strStruct struct {
		String string `bson:"str"`
	}
	if err := mgobson.Unmarshal(strBytes, &strStruct); err == nil {
		if strStruct.String != "" {
			d.TaskId = strStruct.String
			d.Status = evergreen.TaskSucceeded
			return nil
		}
	}

	return mgobson.SetZero
}

type DisplayTaskCache struct {
	execToDisplay map[string]*Task
	displayTasks  []*Task
}

func (c *DisplayTaskCache) Get(t *Task) (*Task, error) {
	if parent, exists := c.execToDisplay[t.Id]; exists {
		return parent, nil
	}
	displayTask, err := t.GetDisplayTask()
	if err != nil {
		return nil, err
	}
	if displayTask == nil {
		return nil, nil
	}
	for _, execTask := range displayTask.ExecutionTasks {
		c.execToDisplay[execTask] = displayTask
	}
	c.displayTasks = append(c.displayTasks, displayTask)
	return displayTask, nil
}
func (c *DisplayTaskCache) List() []*Task { return c.displayTasks }

func NewDisplayTaskCache() DisplayTaskCache {
	return DisplayTaskCache{execToDisplay: map[string]*Task{}, displayTasks: []*Task{}}
}

type AbortInfo struct {
	User       string `bson:"user,omitempty" json:"user,omitempty"`
	TaskID     string `bson:"task_id,omitempty" json:"task_id,omitempty"`
	NewVersion string `bson:"new_version,omitempty" json:"new_version,omitempty"`
	PRClosed   bool   `bson:"pr_closed,omitempty" json:"pr_closed,omitempty"`
}

var (
	AllStatuses = "*"
)

// IsAbortable returns true if the task can be aborted.
func (t *Task) IsAbortable() bool {
	return t.Status == evergreen.TaskStarted ||
		t.Status == evergreen.TaskDispatched
}

// IsFinished returns true if the task is no longer running
func (t *Task) IsFinished() bool {
	return evergreen.IsFinishedTaskStatus(t.Status)
}

// IsDispatchable returns true if the task should make progress towards
// dispatching to run.
func (t *Task) IsDispatchable() bool {
	return t.IsHostDispatchable() || t.ShouldAllocateContainer() || t.IsContainerDispatchable()
}

// IsHostDispatchable returns true if the task should run on a host and can be
// dispatched.
func (t *Task) IsHostDispatchable() bool {
	return t.IsHostTask() && t.WillRun()
}

// IsHostTask returns true if it's a task that runs on hosts.
func (t *Task) IsHostTask() bool {
	return (t.ExecutionPlatform == "" || t.ExecutionPlatform == ExecutionPlatformHost) && !t.DisplayOnly
}

// IsContainerTask returns true if it's a task that runs on containers.
func (t *Task) IsContainerTask() bool {
	return t.ExecutionPlatform == ExecutionPlatformContainer
}

// IsRestartFailedOnly returns true if the task should only restart failed tests.
func (t *Task) IsRestartFailedOnly() bool {
	return t.ResetFailedWhenFinished && !t.ResetWhenFinished
}

// ShouldAllocateContainer indicates whether a task should be allocated a
// container or not.
func (t *Task) ShouldAllocateContainer() bool {
	if t.ContainerAllocated {
		return false
	}
	if t.RemainingContainerAllocationAttempts() == 0 {
		return false
	}

	return t.isContainerScheduled()
}

// RemainingContainerAllocationAttempts returns the number of times this task
// execution is allowed to try allocating a container.
func (t *Task) RemainingContainerAllocationAttempts() int {
	return maxContainerAllocationAttempts - t.ContainerAllocationAttempts
}

// IsContainerDispatchable returns true if the task should run in a container
// and can be dispatched.
func (t *Task) IsContainerDispatchable() bool {
	if !t.ContainerAllocated {
		return false
	}
	return t.isContainerScheduled()
}

// isContainerTaskScheduled returns whether the task is in a state where it
// should eventually dispatch to run on a container and is logically equivalent
// to IsContainerTaskScheduledQuery. This encompasses two potential states:
//  1. A container is not yet allocated to the task but it's ready to be
//     allocated one. Note that this is a subset of all container tasks that
//     could eventually run (i.e. evergreen.TaskWillRun from
//     (Task).GetDisplayStatus), because a container task is not scheduled until
//     all of its dependencies have been met.
//  2. The container is allocated but the agent has not picked up the task yet.
func (t *Task) isContainerScheduled() bool {
	if !t.IsContainerTask() {
		return false
	}
	if t.Status != evergreen.TaskUndispatched {
		return false
	}
	if !t.Activated {
		return false
	}
	if t.Priority <= evergreen.DisabledTaskPriority {
		return false
	}
	if !t.OverrideDependencies {
		for _, dep := range t.DependsOn {
			if dep.Unattainable {
				return false
			}
			if !dep.Finished {
				return false
			}
		}
	}

	return true
}

// SatisfiesDependency checks a task the receiver task depends on
// to see if its status satisfies a dependency. If the "Status" field is
// unset, default to checking that is succeeded.
func (t *Task) SatisfiesDependency(depTask *Task) bool {
	for _, dep := range t.DependsOn {
		if dep.TaskId == depTask.Id {
			switch dep.Status {
			case evergreen.TaskSucceeded, "":
				return depTask.Status == evergreen.TaskSucceeded
			case evergreen.TaskFailed:
				return depTask.Status == evergreen.TaskFailed
			case AllStatuses:
				return depTask.Status == evergreen.TaskFailed || depTask.Status == evergreen.TaskSucceeded || depTask.Blocked()
			}
		}
	}
	return false
}

func (t *Task) IsPatchRequest() bool {
	return utility.StringSliceContains(evergreen.PatchRequesters, t.Requester)
}

// IsUnfinishedSystemUnresponsive returns true only if this is an unfinished system unresponsive task (i.e. not on max execution)
func (t *Task) IsUnfinishedSystemUnresponsive() bool {
	return t.isSystemUnresponsive() && t.Execution < evergreen.MaxTaskExecution
}

func (t *Task) isSystemUnresponsive() bool {
	// this is a legacy case
	if t.Status == evergreen.TaskSystemUnresponse {
		return true
	}

	if t.Details.Type == evergreen.CommandTypeSystem && t.Details.TimedOut && t.Details.Description == evergreen.TaskDescriptionHeartbeat {
		return true
	}
	return false
}

func (t *Task) SetOverrideDependencies(userID string) error {
	t.OverrideDependencies = true
	event.LogTaskDependenciesOverridden(t.Id, t.Execution, userID)
	return UpdateOne(
		bson.M{
			IdKey: t.Id,
		},
		bson.M{
			"$set": bson.M{
				OverrideDependenciesKey: true,
			},
		},
	)
}

func (t *Task) AddDependency(d Dependency) error {
	// ensure the dependency doesn't already exist
	for _, existingDependency := range t.DependsOn {
		if existingDependency.TaskId == d.TaskId && existingDependency.Status == d.Status {
			if existingDependency.Unattainable == d.Unattainable {
				return nil // nothing to be done
			}
			return errors.Wrapf(t.MarkUnattainableDependency(existingDependency.TaskId, d.Unattainable),
				"updating matching dependency '%s' for task '%s'", existingDependency.TaskId, t.Id)
		}
	}
	t.DependsOn = append(t.DependsOn, d)
	return UpdateOne(
		bson.M{
			IdKey: t.Id,
		},
		bson.M{
			"$push": bson.M{
				DependsOnKey: d,
			},
		},
	)
}

func (t *Task) RemoveDependency(dependencyId string) error {
	found := false
	for i := len(t.DependsOn) - 1; i >= 0; i-- {
		d := t.DependsOn[i]
		if d.TaskId == dependencyId {
			t.DependsOn = append(t.DependsOn[:i], t.DependsOn[i+1:]...)
			found = true
			break
		}
	}
	if !found {
		return errors.Errorf("dependency '%s' not found", dependencyId)
	}

	query := bson.M{IdKey: t.Id}
	update := bson.M{
		"$pull": bson.M{
			DependsOnKey: bson.M{
				DependencyTaskIdKey: dependencyId,
			},
		},
	}
	return db.Update(Collection, query, update)
}

// DependenciesMet checks whether the dependencies for the task have all completed successfully.
// If any of the dependencies exist in the map that is passed in, they are
// used to check rather than fetching from the database. All queries
// are cached back into the map for later use.
func (t *Task) DependenciesMet(depCaches map[string]Task) (bool, error) {
	if len(t.DependsOn) == 0 || t.OverrideDependencies || !utility.IsZeroTime(t.DependenciesMetTime) {
		return true, nil
	}

	_, err := t.populateDependencyTaskCache(depCaches)
	if err != nil {
		return false, errors.WithStack(err)
	}

	for _, dependency := range t.DependsOn {
		depTask, exists := depCaches[dependency.TaskId]
		if !exists {
			foundTask, err := FindOneId(dependency.TaskId)
			if err != nil {
				return false, errors.Wrap(err, "finding dependency")
			}
			if foundTask == nil {
				return false, errors.Errorf("dependency '%s' not found", dependency.TaskId)
			}
			depTask = *foundTask
			depCaches[depTask.Id] = depTask
		}
		if !t.SatisfiesDependency(&depTask) {
			return false, nil
		}
	}
	// this is not exact, but depTask.FinishTime is not always set in time to use that
	t.DependenciesMetTime = time.Now()
	err = UpdateOne(
		bson.M{IdKey: t.Id},
		bson.M{
			"$set": bson.M{DependenciesMetTimeKey: t.DependenciesMetTime},
		})
	grip.Error(message.WrapError(err, message.Fields{
		"message": "task.DependenciesMet() failed to update task",
		"task_id": t.Id}))

	return true, nil
}

func (t *Task) populateDependencyTaskCache(depCache map[string]Task) ([]Task, error) {
	var deps []Task
	depIdsToQueryFor := make([]string, 0, len(t.DependsOn))
	for _, dep := range t.DependsOn {
		if cachedDep, ok := depCache[dep.TaskId]; !ok {
			depIdsToQueryFor = append(depIdsToQueryFor, dep.TaskId)
		} else {
			deps = append(deps, cachedDep)
		}
	}

	if len(depIdsToQueryFor) > 0 {
		newDeps, err := FindWithFields(ByIds(depIdsToQueryFor), StatusKey, DependsOnKey, ActivatedKey)
		if err != nil {
			return nil, errors.WithStack(err)
		}

		// add queried dependencies to the cache
		for _, newDep := range newDeps {
			deps = append(deps, newDep)
			depCache[newDep.Id] = newDep
		}
	}

	return deps, nil
}

// RefreshBlockedDependencies manually rechecks first degree dependencies
// when a task isn't marked as blocked. It returns a slice of this task's dependencies that
// need to recursively update their dependencies
func (t *Task) RefreshBlockedDependencies(depCache map[string]Task) ([]Task, error) {
	if len(t.DependsOn) == 0 || t.OverrideDependencies {
		return nil, nil
	}

	// do this early to avoid caching tasks we won't need.
	for _, dep := range t.DependsOn {
		if dep.Unattainable {
			return nil, nil
		}
	}

	_, err := t.populateDependencyTaskCache(depCache)
	if err != nil {
		return nil, errors.WithStack(err)
	}

	blockedDeps := []Task{}
	for _, dep := range t.DependsOn {
		depTask, ok := depCache[dep.TaskId]
		if !ok {
			return nil, errors.Errorf("task '%s' is not in the cache", dep.TaskId)
		}
		if !t.SatisfiesDependency(&depTask) && (depTask.IsFinished() || depTask.Blocked()) {
			blockedDeps = append(blockedDeps, depTask)
		}
	}

	return blockedDeps, nil
}

func (t *Task) BlockedOnDeactivatedDependency(depCache map[string]Task) ([]string, error) {
	_, err := t.populateDependencyTaskCache(depCache)
	if err != nil {
		return nil, errors.WithStack(err)
	}

	blockingDeps := []string{}
	for _, dep := range t.DependsOn {
		depTask, exists := depCache[dep.TaskId]
		if !exists {
			foundTask, err := FindOneId(dep.TaskId)
			if err != nil {
				return nil, errors.Wrap(err, "finding dependency")
			}
			if foundTask == nil {
				return nil, errors.Errorf("dependency '%s' not found", depTask.Id)
			}
			depTask = *foundTask
			depCache[depTask.Id] = depTask
		}
		if !depTask.IsFinished() && !depTask.Activated {
			blockingDeps = append(blockingDeps, depTask.Id)
		}
	}

	return blockingDeps, nil
}

// AllDependenciesSatisfied inspects the tasks first-order
// dependencies with regards to the cached tasks, and reports if all
// of the dependencies have been satisfied.
//
// If the cached tasks do not include a dependency specified by one of
// the tasks, the function returns an error.
func (t *Task) AllDependenciesSatisfied(cache map[string]Task) (bool, error) {
	if len(t.DependsOn) == 0 {
		return true, nil
	}

	catcher := grip.NewBasicCatcher()
	deps := []Task{}
	for _, dep := range t.DependsOn {
		cachedDep, ok := cache[dep.TaskId]
		if !ok {
			foundTask, err := FindOneId(dep.TaskId)
			if err != nil {
				return false, errors.Wrap(err, "finding dependency")
			}
			if foundTask == nil {
				return false, errors.Errorf("dependency '%s' not found", dep.TaskId)
			}
			cachedDep = *foundTask
			cache[dep.TaskId] = cachedDep
		}
		deps = append(deps, cachedDep)
	}

	if catcher.HasErrors() {
		return false, catcher.Resolve()
	}

	for _, depTask := range deps {
		if !t.SatisfiesDependency(&depTask) {
			return false, nil
		}
	}

	return true, nil
}

// MarkDependenciesFinished updates all direct dependencies on this task to
// cache whether or not this task has finished running.
func (t *Task) MarkDependenciesFinished(finished bool) error {
	if t.DisplayOnly {
		// This update can be skipped for display tasks since tasks are not
		// allowed to have dependencies on display tasks.
		return nil
	}

	env := evergreen.GetEnvironment()
	ctx, cancel := env.Context()
	defer cancel()

	_, err := env.DB().Collection(Collection).UpdateMany(ctx,
		bson.M{
			DependsOnKey: bson.M{"$elemMatch": bson.M{
				DependencyTaskIdKey: t.Id,
			}},
		},
		bson.M{
			"$set": bson.M{bsonutil.GetDottedKeyName(DependsOnKey, "$[elem]", DependencyFinishedKey): finished},
		},
		options.Update().SetArrayFilters(options.ArrayFilters{Filters: []interface{}{
			bson.M{bsonutil.GetDottedKeyName("elem", DependencyTaskIdKey): t.Id},
		}}),
	)
	if err != nil {
		return errors.Wrap(err, "marking finished dependencies")
	}

	return nil
}

// FindTaskOnBaseCommit returns the task that is on the base commit.
func (t *Task) FindTaskOnBaseCommit() (*Task, error) {
	return FindOne(db.Query(ByCommit(t.Revision, t.BuildVariant, t.DisplayName, t.Project, evergreen.RepotrackerVersionRequester)))
}

func (t *Task) FindTaskOnPreviousCommit() (*Task, error) {
	return FindOne(db.Query(ByPreviousCommit(t.BuildVariant, t.DisplayName, t.Project, evergreen.RepotrackerVersionRequester, t.RevisionOrderNumber)))
}

// FindIntermediateTasks returns the tasks from most recent to least recent between two tasks.
func (current *Task) FindIntermediateTasks(previous *Task) ([]Task, error) {
	intermediateTasks, err := Find(ByIntermediateRevisions(previous.RevisionOrderNumber, current.RevisionOrderNumber, current.BuildVariant,
		current.DisplayName, current.Project, current.Requester))
	if err != nil {
		return nil, err
	}

	// reverse the slice of tasks
	intermediateTasksReversed := make([]Task, len(intermediateTasks))
	for idx, t := range intermediateTasks {
		intermediateTasksReversed[len(intermediateTasks)-idx-1] = t
	}
	return intermediateTasksReversed, nil
}

// CountSimilarFailingTasks returns a count of all tasks with the same project,
// same display name, and in other buildvariants, that have failed in the same
// revision
func (t *Task) CountSimilarFailingTasks() (int, error) {
	return Count(db.Query(ByDifferentFailedBuildVariants(t.Revision, t.BuildVariant, t.DisplayName,
		t.Project, t.Requester)))
}

// Find the previously completed task for the same project +
// build variant + display name combination as the specified task
func (t *Task) PreviousCompletedTask(project string, statuses []string) (*Task, error) {
	if len(statuses) == 0 {
		statuses = evergreen.TaskCompletedStatuses
	}
	query := db.Query(ByBeforeRevisionWithStatusesAndRequesters(t.RevisionOrderNumber, statuses, t.BuildVariant,
		t.DisplayName, project, evergreen.SystemVersionRequesterTypes)).Sort([]string{"-" + RevisionOrderNumberKey})
	return FindOne(query)
}

func (t *Task) cacheExpectedDuration() error {
	return UpdateOne(
		bson.M{
			IdKey: t.Id,
		},
		bson.M{
			"$set": bson.M{
				DurationPredictionKey:     t.DurationPrediction,
				ExpectedDurationKey:       t.DurationPrediction.Value,
				ExpectedDurationStddevKey: t.DurationPrediction.StdDev,
			},
		},
	)
}

// MarkAsContainerDispatched marks that the container task has been dispatched
// to a pod.
func (t *Task) MarkAsContainerDispatched(ctx context.Context, env evergreen.Environment, podID, agentVersion string) error {
	dispatchedAt := time.Now()
	query := IsContainerTaskScheduledQuery()
	query[IdKey] = t.Id
	query[StatusKey] = evergreen.TaskUndispatched
	query[ContainerAllocatedKey] = true
	update := bson.M{
		"$set": bson.M{
			StatusKey:        evergreen.TaskDispatched,
			DispatchTimeKey:  dispatchedAt,
			LastHeartbeatKey: dispatchedAt,
			PodIDKey:         podID,
			AgentVersionKey:  agentVersion,
		},
	}
	res, err := env.DB().Collection(Collection).UpdateOne(ctx, query, update)
	if err != nil {
		return errors.Wrap(err, "updating task")
	}
	if res.ModifiedCount == 0 {
		return errors.New("task was not updated")
	}

	t.Status = evergreen.TaskDispatched
	t.DispatchTime = dispatchedAt
	t.LastHeartbeat = dispatchedAt
	t.PodID = podID
	t.AgentVersion = agentVersion

	return nil
}

// MarkAsHostDispatched marks that the task has been dispatched onto a
// particular host. If the task is part of a display task, the display task is
// also marked as dispatched to a host. Returns an error if any of the database
// updates fail.
func (t *Task) MarkAsHostDispatched(hostID, distroID, agentRevision string, dispatchTime time.Time) error {
	doUpdate := func(update bson.M) error {
		return UpdateOne(bson.M{IdKey: t.Id}, update)
	}
	if err := t.markAsHostDispatchedWithFunc(doUpdate, hostID, distroID, agentRevision, dispatchTime); err != nil {
		return err
	}

	//when dispatching an execution task, mark its parent as dispatched
	if dt, _ := t.GetDisplayTask(); dt != nil && dt.DispatchTime == utility.ZeroTime {
		return dt.MarkAsHostDispatched("", "", "", dispatchTime)
	}
	return nil
}

// MarkAsHostDispatchedWithContext marks that the task has been dispatched onto
// a particular host. Unlike MarkAsHostDispatched, this does not update the
// parent display task.
func (t *Task) MarkAsHostDispatchedWithContext(ctx context.Context, env evergreen.Environment, hostID, distroID, agentRevision string, dispatchTime time.Time) error {
	doUpdate := func(update bson.M) error {
		_, err := env.DB().Collection(Collection).UpdateByID(ctx, t.Id, update)
		return err
	}
	return t.markAsHostDispatchedWithFunc(doUpdate, hostID, distroID, agentRevision, dispatchTime)
}

func (t *Task) markAsHostDispatchedWithFunc(doUpdate func(update bson.M) error, hostID, distroID, agentRevision string, dispatchTime time.Time) error {
	if err := doUpdate(bson.M{
		"$set": bson.M{
			DispatchTimeKey:  dispatchTime,
			StatusKey:        evergreen.TaskDispatched,
			HostIdKey:        hostID,
			LastHeartbeatKey: dispatchTime,
			DistroIdKey:      distroID,
			AgentVersionKey:  agentRevision,
		},
		"$unset": bson.M{
			AbortedKey:   "",
			AbortInfoKey: "",
			DetailsKey:   "",
		},
	}); err != nil {
		return err
	}

	t.DispatchTime = dispatchTime
	t.Status = evergreen.TaskDispatched
	t.HostId = hostID
	t.AgentVersion = agentRevision
	t.LastHeartbeat = dispatchTime
	t.DistroId = distroID
	t.Aborted = false
	t.AbortInfo = AbortInfo{}
	t.Details = apimodels.TaskEndDetail{}

	return nil
}

// MarkAsHostUndispatchedWithContext marks that the host task is undispatched.
// If the task is already dispatched to a host, it aborts the dispatch by
// undoing the dispatch updates. This is the inverse operation of
// MarkAsHostDispatchedWithContext.
func (t *Task) MarkAsHostUndispatchedWithContext(ctx context.Context, env evergreen.Environment) error {
	doUpdate := func(update bson.M) error {
		_, err := env.DB().Collection(Collection).UpdateByID(ctx, t.Id, update)
		return err
	}
	return t.markAsHostUndispatchedWithFunc(doUpdate)
}

func (t *Task) markAsHostUndispatchedWithFunc(doUpdate func(update bson.M) error) error {
	update := bson.M{
		"$set": bson.M{
			StatusKey:        evergreen.TaskUndispatched,
			DispatchTimeKey:  utility.ZeroTime,
			LastHeartbeatKey: utility.ZeroTime,
		},
		"$unset": bson.M{
			HostIdKey:       "",
			AgentVersionKey: "",
			AbortedKey:      "",
			AbortInfoKey:    "",
			DetailsKey:      "",
		},
	}

	if err := doUpdate(update); err != nil {
		return err
	}

	t.Status = evergreen.TaskUndispatched
	t.DispatchTime = utility.ZeroTime
	t.LastHeartbeat = utility.ZeroTime
	t.HostId = ""
	t.AgentVersion = ""
	t.Aborted = false
	t.AbortInfo = AbortInfo{}
	t.Details = apimodels.TaskEndDetail{}

	return nil
}

// maxContainerAllocationAttempts is the maximum number of times a container
// task is allowed to try to allocate a container for a single execution.
const maxContainerAllocationAttempts = 5

// MarkAsContainerAllocated marks a container task as allocated a container.
// This will fail if the task is not in a state where it needs a container to be
// allocated to it.
func (t *Task) MarkAsContainerAllocated(ctx context.Context, env evergreen.Environment) error {
	if t.ContainerAllocated {
		return errors.New("cannot allocate a container task if it's currently allocated")
	}
	if t.RemainingContainerAllocationAttempts() == 0 {
		return errors.Errorf("task execution has hit the max allowed allocation attempts (%d)", maxContainerAllocationAttempts)
	}
	q := needsContainerAllocation()
	q[IdKey] = t.Id
	q[ContainerAllocationAttemptsKey] = bson.M{"$lt": maxContainerAllocationAttempts}

	allocatedAt := time.Now()
	update, err := env.DB().Collection(Collection).UpdateOne(ctx, q, bson.M{
		"$set": bson.M{
			ContainerAllocatedKey:     true,
			ContainerAllocatedTimeKey: allocatedAt,
		},
		"$inc": bson.M{
			ContainerAllocationAttemptsKey: 1,
		},
	})
	if err != nil {
		return err
	}
	if update.ModifiedCount == 0 {
		return errors.New("task was not updated")
	}

	t.ContainerAllocated = true
	t.ContainerAllocatedTime = allocatedAt

	return nil
}

func containerDeallocatedUpdate() bson.M {
	return bson.M{
		"$set": bson.M{
			ContainerAllocatedKey: false,
		},
		"$unset": bson.M{
			ContainerAllocatedTimeKey: 1,
		},
	}
}

// MarkAsContainerDeallocated marks a container task that was allocated as no
// longer allocated a container.
func (t *Task) MarkAsContainerDeallocated(ctx context.Context, env evergreen.Environment) error {
	if !t.ContainerAllocated {
		return errors.New("cannot deallocate a container task if it's not currently allocated")
	}

	res, err := env.DB().Collection(Collection).UpdateOne(ctx, bson.M{
		IdKey:                 t.Id,
		ExecutionPlatformKey:  ExecutionPlatformContainer,
		ContainerAllocatedKey: true,
	}, containerDeallocatedUpdate())
	if err != nil {
		return errors.Wrap(err, "updating task")
	}
	if res.ModifiedCount == 0 {
		return errors.New("task was not updated")
	}

	t.ContainerAllocated = false
	t.ContainerAllocatedTime = time.Time{}

	return nil
}

// MarkTasksAsContainerDeallocated marks multiple container tasks as no longer
// allocated containers.
func MarkTasksAsContainerDeallocated(taskIDs []string) error {
	if len(taskIDs) == 0 {
		return nil
	}

	if _, err := UpdateAll(bson.M{
		IdKey:                bson.M{"$in": taskIDs},
		ExecutionPlatformKey: ExecutionPlatformContainer,
	}, containerDeallocatedUpdate()); err != nil {
		return errors.Wrap(err, "updating tasks")
	}

	return nil
}

// MarkGeneratedTasks marks that the task has generated tasks.
func MarkGeneratedTasks(taskID string) error {
	query := bson.M{
		IdKey:             taskID,
		GeneratedTasksKey: bson.M{"$exists": false},
	}
	update := bson.M{
		"$set": bson.M{
			GeneratedTasksKey: true,
		},
		"$unset": bson.M{
			GenerateTasksErrorKey: 1,
		},
	}
	err := UpdateOne(query, update)
	if adb.ResultsNotFound(err) {
		return nil
	}
	return errors.Wrap(err, "marking generate.tasks complete")
}

// MarkGeneratedTasksErr marks that the task hit errors generating tasks.
func MarkGeneratedTasksErr(taskID string, errorToSet error) error {
	if errorToSet == nil || adb.ResultsNotFound(errorToSet) || db.IsDuplicateKey(errorToSet) {
		return nil
	}
	query := bson.M{
		IdKey:             taskID,
		GeneratedTasksKey: bson.M{"$exists": false},
	}
	update := bson.M{
		"$set": bson.M{
			GenerateTasksErrorKey: errorToSet.Error(),
		},
	}
	err := UpdateOne(query, update)
	if adb.ResultsNotFound(err) {
		return nil
	}
	return errors.Wrap(err, "setting generate.tasks error")
}

func GenerateNotRun() ([]Task, error) {
	const maxGenerateTimeAgo = 24 * time.Hour
	return FindAll(db.Query(bson.M{
		StatusKey:                evergreen.TaskStarted,                              // task is running
		StartTimeKey:             bson.M{"$gt": time.Now().Add(-maxGenerateTimeAgo)}, // ignore older tasks, just in case
		GenerateTaskKey:          true,                                               // task contains generate.tasks command
		GeneratedTasksKey:        bson.M{"$exists": false},                           // generate.tasks has not yet run
		GeneratedJSONAsStringKey: bson.M{"$exists": true},                            // config has been posted by generate.tasks command
	}))
}

// SetGeneratedJSON sets JSON data to generate tasks from.
func (t *Task) SetGeneratedJSON(json []json.RawMessage) error {
	if len(t.GeneratedJSONAsString) > 0 {
		return nil
	}
	s := []string{}
	for _, j := range json {
		s = append(s, string(j))
	}
	t.GeneratedJSONAsString = s
	return UpdateOne(
		bson.M{
			IdKey:                    t.Id,
			GeneratedJSONAsStringKey: bson.M{"$exists": false},
		},
		bson.M{
			"$set": bson.M{
				GeneratedJSONAsStringKey: s,
			},
		},
	)
}

// SetGeneratedTasksToActivate adds a task to stepback after activation
func (t *Task) SetGeneratedTasksToActivate(buildVariantName, taskName string) error {
	return UpdateOne(
		bson.M{
			IdKey: t.Id,
		},
		bson.M{
			"$addToSet": bson.M{
				bsonutil.GetDottedKeyName(GeneratedTasksToActivateKey, buildVariantName): taskName,
			},
		},
	)
}

// SetTasksScheduledTime takes a list of tasks and a time, and then sets
// the scheduled time in the database for the tasks if it is currently unset
func SetTasksScheduledTime(tasks []Task, scheduledTime time.Time) error {
	ids := []string{}
	for i := range tasks {
		tasks[i].ScheduledTime = scheduledTime
		ids = append(ids, tasks[i].Id)

		// Display tasks are considered scheduled when their first exec task is scheduled
		if tasks[i].IsPartOfDisplay() {
			ids = append(ids, utility.FromStringPtr(tasks[i].DisplayTaskId))
		}
	}
	_, err := UpdateAll(
		bson.M{
			IdKey: bson.M{
				"$in": ids,
			},
			ScheduledTimeKey: bson.M{
				"$lte": utility.ZeroTime,
			},
		},
		bson.M{
			"$set": bson.M{
				ScheduledTimeKey: scheduledTime,
			},
		},
	)
	if err != nil {
		return err
	}

	return nil
}

// UnscheduleStaleUnderwaterHostTasks Removes host tasks older than the unscheduable threshold (e.g. one week) from
// the scheduler queue.
// If you pass an empty string as an argument to this function, this operation
// will select tasks from all distros.
func UnscheduleStaleUnderwaterHostTasks(distroID string) (int, error) {
	query := schedulableHostTasksQuery()

	if err := addApplicableDistroFilter(distroID, DistroIdKey, query); err != nil {
		return 0, errors.WithStack(err)
	}

	query[ActivatedTimeKey] = bson.M{"$lte": time.Now().Add(-UnschedulableThreshold)}

	update := bson.M{
		"$set": bson.M{
			PriorityKey:  evergreen.DisabledTaskPriority,
			ActivatedKey: false,
		},
	}

	// Force the query to use 'distro_1_status_1_activated_1_priority_1_override_dependencies_1_depends_on.unattainable_1'
	// instead of defaulting to 'status_1_depends_on.status_1_depends_on.unattainable_1'.
	info, err := UpdateAllWithHint(query, update, ActivatedTasksByDistroIndex)
	if err != nil {
		return 0, errors.Wrap(err, "unscheduling stale underwater tasks")
	}

	return info.Updated, nil
}

// LegacyDeactivateStepbackTasksForProject deactivates and aborts any scheduled/running tasks
// for this project that were activated by stepback.
// TODO: remove as part of EVG-17947
func LegacyDeactivateStepbackTasksForProject(projectId, caller string) error {
	tasks, err := FindActivatedStepbackTasks(projectId)
	if err != nil {
		return errors.Wrap(err, "finding activated stepback tasks")
	}

	if err = DeactivateTasks(tasks, true, caller); err != nil {
		return errors.Wrap(err, "deactivating active stepback tasks")
	}

	grip.InfoWhen(len(tasks) > 0, message.Fields{
		"message":    "deactivated active stepback tasks",
		"project_id": projectId,
		"user":       caller,
		"num_tasks":  len(tasks),
	})

	abortTaskIds := []string{}
	for _, t := range tasks {
		if t.IsAbortable() {
			abortTaskIds = append(abortTaskIds, t.Id)
			event.LogTaskAbortRequest(t.Id, t.Execution, caller)
		}
	}
	if err = SetManyAborted(abortTaskIds, AbortInfo{User: caller}); err != nil {
		return errors.Wrap(err, "aborting in progress tasks")
	}

	return nil
}

// DeactivateStepbackTask deactivates and aborts the matching stepback task.
func DeactivateStepbackTask(projectId, buildVariantName, taskName, caller string) error {
	t, err := FindActivatedStepbackTaskByName(projectId, buildVariantName, taskName)
	if err != nil {
		return err
	}
	if t == nil {
		return errors.Errorf("no stepback task '%s' for variant '%s' found", taskName, buildVariantName)
	}

	if err = t.DeactivateTask(caller); err != nil {
		return errors.Wrap(err, "deactivating stepback task")
	}
	if t.IsAbortable() {
		event.LogTaskAbortRequest(t.Id, t.Execution, caller)
		if err = t.SetAborted(AbortInfo{User: caller}); err != nil {
			return errors.Wrap(err, "setting task aborted")
		}
	}
	return nil
}

// MarkFailed changes the state of the task to failed.
func (t *Task) MarkFailed() error {
	t.Status = evergreen.TaskFailed
	return UpdateOne(
		bson.M{
			IdKey: t.Id,
		},
		bson.M{
			"$set": bson.M{
				StatusKey: evergreen.TaskFailed,
			},
		},
	)
}

func (t *Task) MarkSystemFailed(description string) error {
	t.Status = evergreen.TaskFailed
	t.FinishTime = time.Now()
	t.Details = GetSystemFailureDetails(description)

	switch t.ExecutionPlatform {
	case ExecutionPlatformHost:
		event.LogHostTaskFinished(t.Id, t.Execution, t.HostId, evergreen.TaskSystemFailed)
	case ExecutionPlatformContainer:
		event.LogContainerTaskFinished(t.Id, t.Execution, t.PodID, evergreen.TaskSystemFailed)
	default:
		event.LogTaskFinished(t.Id, t.Execution, evergreen.TaskSystemFailed)
	}
	grip.Info(message.Fields{
		"message":            "marking task system failed",
		"included_on":        evergreen.ContainerHealthDashboard,
		"task_id":            t.Id,
		"execution":          t.Execution,
		"status":             t.Status,
		"host_id":            t.HostId,
		"pod_id":             t.PodID,
		"description":        description,
		"execution_platform": t.ExecutionPlatform,
	})

	t.ContainerAllocated = false
	t.ContainerAllocatedTime = time.Time{}

	return UpdateOne(
		bson.M{
			IdKey: t.Id,
		},
		bson.M{
			"$set": bson.M{
				StatusKey:             evergreen.TaskFailed,
				FinishTimeKey:         t.FinishTime,
				DetailsKey:            t.Details,
				ContainerAllocatedKey: false,
			},
			"$unset": bson.M{
				ContainerAllocatedTimeKey: 1,
			},
		},
	)
}

// GetSystemFailureDetails returns a task's end details based on an input description.
func GetSystemFailureDetails(description string) apimodels.TaskEndDetail {
	details := apimodels.TaskEndDetail{
		Status:      evergreen.TaskFailed,
		Type:        evergreen.CommandTypeSystem,
		Description: description,
	}
	if description == evergreen.TaskDescriptionHeartbeat {
		details.TimedOut = true
	}
	return details
}

func SetManyAborted(taskIds []string, reason AbortInfo) error {
	return UpdateOne(
		ByIds(taskIds),
		bson.M{
			"$set": bson.M{
				AbortedKey:   true,
				AbortInfoKey: reason,
			},
		},
	)
}

// SetAborted sets the abort field of task to aborted
func (t *Task) SetAborted(reason AbortInfo) error {
	t.Aborted = true
	return UpdateOne(
		bson.M{
			IdKey: t.Id,
		},
		bson.M{
			"$set": bson.M{
				AbortedKey:   true,
				AbortInfoKey: reason,
			},
		},
	)
}

// SetStepbackDepth adds the stepback depth to the task.
func (t *Task) SetStepbackDepth(stepbackDepth int) error {
	t.StepbackDepth = stepbackDepth
	return UpdateOne(
		bson.M{
			IdKey: t.Id,
		},
		bson.M{
			"$set": bson.M{
				StepbackDepthKey: stepbackDepth,
			},
		})
}

// SetResultsInfo sets the task's test results info.
//
// Note that if failedResults is false, ResultsFailed is not set. This is
// because in cases where multiple calls to attach test results are made for a
// task, only one call needs to have a test failure for the ResultsFailed field
// to be set to true.
func (t *Task) SetResultsInfo(service string, failedResults bool) error {
	if t.DisplayOnly {
		return errors.New("cannot set results info on a display task")
	}
	if t.ResultsService != "" {
		if t.ResultsService != service {
			return errors.New("cannot use more than one test results service for a task")
		}
		if !failedResults {
			return nil
		}
	}

	t.ResultsService = service
	set := bson.M{ResultsServiceKey: service}
	if failedResults {
		t.ResultsFailed = true
		set[ResultsFailedKey] = true
	}

	return errors.WithStack(UpdateOne(bson.M{IdKey: t.Id}, bson.M{"$set": set}))
}

// HasResults returns whether the task has test results or not.
func (t *Task) HasResults() bool {
	if t.DisplayOnly && len(t.ExecutionTasks) > 0 {
		hasResults := []bson.M{{ResultsServiceKey: bson.M{"$exists": true}}, {HasCedarResultsKey: true}}
		if t.Archived {
			execTasks, err := FindByExecutionTasksAndMaxExecution(t.ExecutionTasks, t.Execution, bson.E{Key: "$or", Value: hasResults})
			if err != nil {
				grip.Error(message.WrapError(err, message.Fields{
					"message": "getting execution tasks for archived display task",
				}))
			}

			return len(execTasks) > 0
		} else {
			query := ByIds(t.ExecutionTasks)
			query["$or"] = hasResults
			execTasksWithResults, err := Count(db.Query(query))
			if err != nil {
				grip.Error(message.WrapError(err, message.Fields{
					"message": "getting count of execution tasks with results for display task",
				}))
			}

			return execTasksWithResults > 0
		}
	}

	return t.ResultsService != "" || t.HasCedarResults
}

// ActivateTask will set the ActivatedBy field to the caller and set the active state to be true.
// Also activates dependencies of the task.
func (t *Task) ActivateTask(caller string) error {
	t.ActivatedBy = caller
	t.Activated = true
	t.ActivatedTime = time.Now()

	return ActivateTasks([]Task{*t}, t.ActivatedTime, true, caller)
}

// ActivateTasks sets all given tasks to active, logs them as activated, and proceeds to activate any dependencies that were deactivated.
func ActivateTasks(tasks []Task, activationTime time.Time, updateDependencies bool, caller string) error {
	taskIDs := make([]string, 0, len(tasks))
	for _, t := range tasks {
		taskIDs = append(taskIDs, t.Id)
	}
	err := activateTasks(taskIDs, caller, activationTime)
	if err != nil {
		return errors.Wrap(err, "activating tasks")
	}
	logs := []event.EventLogEntry{}
	for _, t := range tasks {
		logs = append(logs, event.GetTaskActivatedEvent(t.Id, t.Execution, caller))
	}
	grip.Error(message.WrapError(event.LogManyEvents(logs), message.Fields{
		"message":  "problem logging task activated events",
		"task_ids": taskIDs,
		"caller":   caller,
	}))

	if updateDependencies {
		return ActivateDeactivatedDependencies(taskIDs, caller)
	}
	return nil
}

// ActivateTasksByIdsWithDependencies activates the given tasks and their dependencies.
func ActivateTasksByIdsWithDependencies(ids []string, caller string) error {
	q := db.Query(bson.M{
		IdKey:     bson.M{"$in": ids},
		StatusKey: evergreen.TaskUndispatched,
	})

	tasks, err := FindAll(q.WithFields(IdKey, DependsOnKey, ExecutionKey))
	if err != nil {
		return errors.Wrap(err, "getting tasks for activation")
	}
	dependOn, err := GetRecursiveDependenciesUp(tasks, nil)
	if err != nil {
		return errors.Wrap(err, "getting recursive dependencies")
	}

	if err = ActivateTasks(append(tasks, dependOn...), time.Now(), true, caller); err != nil {
		return errors.Wrap(err, "updating tasks for activation")
	}
	return nil
}

// ActivateDeactivatedDependencies activates tasks that depend on these tasks which were deactivated because a task
// they depended on was deactivated. Only activate when all their dependencies are activated or are being activated
func ActivateDeactivatedDependencies(tasks []string, caller string) error {
	taskMap := make(map[string]bool)
	for _, t := range tasks {
		taskMap[t] = true
	}

	tasksDependingOnTheseTasks, err := getRecursiveDependenciesDown(tasks, nil)
	if err != nil {
		return errors.Wrap(err, "getting recursive dependencies down")
	}

	// do a topological sort so we've dealt with
	// all a task's dependencies by the time we get up to it
	sortedDependencies, err := topologicalSort(tasksDependingOnTheseTasks)
	if err != nil {
		return errors.WithStack(err)
	}

	// get dependencies we don't have yet and add them to a map
	tasksToGet := []string{}
	depTaskMap := make(map[string]bool)
	for _, t := range sortedDependencies {
		depTaskMap[t.Id] = true

		if t.Activated || !t.DeactivatedForDependency {
			continue
		}

		for _, dep := range t.DependsOn {
			if !taskMap[dep.TaskId] && !depTaskMap[dep.TaskId] {
				tasksToGet = append(tasksToGet, dep.TaskId)
			}
		}
	}

	missingTaskMap := make(map[string]Task)
	if len(tasksToGet) > 0 {
		var missingTasks []Task
		missingTasks, err = FindAll(db.Query(bson.M{IdKey: bson.M{"$in": tasksToGet}}).WithFields(ActivatedKey))
		if err != nil {
			return errors.Wrap(err, "getting missing tasks")
		}
		for _, t := range missingTasks {
			missingTaskMap[t.Id] = t
		}
	}

	tasksToActivate := make(map[string]Task)
	for _, t := range sortedDependencies {
		if t.Activated || !t.DeactivatedForDependency {
			continue
		}

		depsSatisfied := true
		for _, dep := range t.DependsOn {
			// not being activated now
			if _, ok := tasksToActivate[dep.TaskId]; !ok && !taskMap[dep.TaskId] {
				// and not already activated
				if depTask := missingTaskMap[dep.TaskId]; !depTask.Activated {
					depsSatisfied = false
					break
				}
			}
		}
		if depsSatisfied {
			tasksToActivate[t.Id] = t
		}
	}

	if len(tasksToActivate) == 0 {
		return nil
	}

	taskIDsToActivate := make([]string, 0, len(tasksToActivate))
	for _, t := range tasksToActivate {
		taskIDsToActivate = append(taskIDsToActivate, t.Id)
	}
	_, err = UpdateAll(
		bson.M{IdKey: bson.M{"$in": taskIDsToActivate}},
		bson.M{"$set": bson.M{
			ActivatedKey:                true,
			DeactivatedForDependencyKey: false,
			ActivatedByKey:              caller,
			ActivatedTimeKey:            time.Now(),
		}},
	)
	if err != nil {
		return errors.Wrap(err, "updating activation for dependencies")
	}

	logs := []event.EventLogEntry{}
	for _, t := range tasksToActivate {
		logs = append(logs, event.GetTaskActivatedEvent(t.Id, t.Execution, caller))
	}
	grip.Error(message.WrapError(event.LogManyEvents(logs), message.Fields{
		"message":  "problem logging task activated events",
		"task_ids": taskIDsToActivate,
		"caller":   caller,
	}))

	return nil
}

func topologicalSort(tasks []Task) ([]Task, error) {
	depGraph := simple.NewDirectedGraph()
	taskNodeMap := make(map[string]graph.Node)
	nodeTaskMap := make(map[int64]Task)

	for _, task := range tasks {
		node := depGraph.NewNode()
		depGraph.AddNode(node)
		nodeTaskMap[node.ID()] = task
		taskNodeMap[task.Id] = node
	}

	for _, task := range tasks {
		for _, dep := range task.DependsOn {
			if toNode, ok := taskNodeMap[dep.TaskId]; ok {
				edge := simple.Edge{
					F: simple.Node(toNode.ID()),
					T: simple.Node(taskNodeMap[task.Id].ID()),
				}
				depGraph.SetEdge(edge)
			}
		}
	}

	sorted, err := topo.Sort(depGraph)
	if err != nil {
		return nil, errors.Wrap(err, "topologically sorting dependency graph")
	}
	sortedTasks := make([]Task, 0, len(tasks))
	for _, node := range sorted {
		sortedTasks = append(sortedTasks, nodeTaskMap[node.ID()])
	}

	return sortedTasks, nil
}

// DeactivateTask will set the ActivatedBy field to the caller and set the active state to be false and deschedule the task
func (t *Task) DeactivateTask(caller string) error {
	t.ActivatedBy = caller
	t.Activated = false
	t.ScheduledTime = utility.ZeroTime

	return DeactivateTasks([]Task{*t}, true, caller)
}

func DeactivateTasks(tasks []Task, updateDependencies bool, caller string) error {
	taskIDs := make([]string, 0, len(tasks))
	for _, t := range tasks {
		if t.DisplayOnly {
			taskIDs = append(taskIDs, t.ExecutionTasks...)
		}
		taskIDs = append(taskIDs, t.Id)
	}

	_, err := UpdateAll(
		bson.M{
			IdKey: bson.M{"$in": taskIDs},
		},
		bson.M{
			"$set": bson.M{
				ActivatedKey:     false,
				ActivatedByKey:   caller,
				ScheduledTimeKey: utility.ZeroTime,
			},
		},
	)
	if err != nil {
		return errors.Wrap(err, "deactivating tasks")
	}
	grip.Debug(message.Fields{
		"source":   "github hook",
		"message":  "deactivated version tasks!!",
		"task_ids": taskIDs,
		"ticket":   "EVG-18657",
	})
	logs := []event.EventLogEntry{}
	for _, t := range tasks {
		logs = append(logs, event.GetTaskDeactivatedEvent(t.Id, t.Execution, caller))
	}
	grip.Error(message.WrapError(event.LogManyEvents(logs), message.Fields{
		"message":  "problem logging task deactivated events",
		"task_ids": taskIDs,
		"caller":   caller,
	}))

	if updateDependencies {
		return DeactivateDependencies(taskIDs, caller)
	}
	return nil
}

func DeactivateDependencies(tasks []string, caller string) error {
	tasksDependingOnTheseTasks, err := getRecursiveDependenciesDown(tasks, nil)
	if err != nil {
		return errors.Wrap(err, "getting recursive dependencies down")
	}

	tasksToUpdate := make([]Task, 0, len(tasksDependingOnTheseTasks))
	taskIDsToUpdate := make([]string, 0, len(tasksDependingOnTheseTasks))
	for _, t := range tasksDependingOnTheseTasks {
		if t.Activated {
			tasksToUpdate = append(tasksToUpdate, t)
			taskIDsToUpdate = append(taskIDsToUpdate, t.Id)
		}
	}

	if len(tasksToUpdate) == 0 {
		return nil
	}

	_, err = UpdateAll(
		bson.M{
			IdKey: bson.M{"$in": taskIDsToUpdate},
		},
		bson.M{"$set": bson.M{
			ActivatedKey:                false,
			DeactivatedForDependencyKey: true,
			ScheduledTimeKey:            utility.ZeroTime,
		}},
	)
	if err != nil {
		return errors.Wrap(err, "deactivating dependencies")
	}

	logs := []event.EventLogEntry{}
	for _, t := range tasksToUpdate {
		logs = append(logs, event.GetTaskDeactivatedEvent(t.Id, t.Execution, caller))
	}
	grip.Error(message.WrapError(event.LogManyEvents(logs), message.Fields{
		"message":  "problem logging task deactivated events",
		"task_ids": taskIDsToUpdate,
		"caller":   caller,
	}))

	return nil
}

// MarkEnd handles the Task updates associated with ending a task. If the task's start time is zero
// at this time, it will set it to the finish time minus the timeout time.
func (t *Task) MarkEnd(finishTime time.Time, detail *apimodels.TaskEndDetail) error {
	// if there is no start time set, either set it to the create time
	// or set 2 hours previous to the finish time.
	if utility.IsZeroTime(t.StartTime) {
		timedOutStart := finishTime.Add(-2 * time.Hour)
		t.StartTime = timedOutStart
		if timedOutStart.Before(t.IngestTime) {
			t.StartTime = t.IngestTime
		}
	}

	t.TimeTaken = finishTime.Sub(t.StartTime)

	grip.Debug(message.Fields{
		"message":   "marking task finished",
		"task_id":   t.Id,
		"execution": t.Execution,
		"project":   t.Project,
		"details":   t.Details,
	})
	if detail.IsEmpty() {
		grip.Debug(message.Fields{
			"message":   "detail status was empty, setting to failed",
			"task_id":   t.Id,
			"execution": t.Execution,
			"project":   t.Project,
			"details":   t.Details,
		})
		detail = &apimodels.TaskEndDetail{
			Status: evergreen.TaskFailed,
		}
	}

	// record that the task has finished, in memory and in the db
	t.Status = detail.Status
	t.FinishTime = finishTime
	t.Details = *detail
	t.ContainerAllocated = false
	t.ContainerAllocatedTime = time.Time{}
	return UpdateOne(
		bson.M{
			IdKey: t.Id,
		},
		bson.M{
			"$set": bson.M{
				FinishTimeKey:         finishTime,
				StatusKey:             detail.Status,
				TimeTakenKey:          t.TimeTaken,
				DetailsKey:            detail,
				StartTimeKey:          t.StartTime,
				LogsKey:               detail.Logs,
				ContainerAllocatedKey: false,
			},
			"$unset": bson.M{
				ContainerAllocatedTimeKey: 1,
			},
		})

}

// GetDisplayStatus finds and sets DisplayStatus to the task. It should reflect
// the statuses assigned during the addDisplayStatus aggregation step.
func (t *Task) GetDisplayStatus() string {
	if t.DisplayStatus != "" {
		return t.DisplayStatus
	}
	t.DisplayStatus = t.findDisplayStatus()
	return t.DisplayStatus
}

func (t *Task) findDisplayStatus() string {
	if t.Aborted {
		return evergreen.TaskAborted
	}
	if t.Status == evergreen.TaskSucceeded {
		return evergreen.TaskSucceeded
	}
	if t.Details.Type == evergreen.CommandTypeSetup {
		return evergreen.TaskSetupFailed
	}
	if t.Details.Type == evergreen.CommandTypeSystem {
		if t.Details.TimedOut && t.Details.Description == evergreen.TaskDescriptionHeartbeat {
			return evergreen.TaskSystemUnresponse
		}
		if t.Details.TimedOut {
			return evergreen.TaskSystemTimedOut
		}
		return evergreen.TaskSystemFailed
	}
	if t.Details.TimedOut {
		return evergreen.TaskTimedOut
	}
	if t.Status == evergreen.TaskUndispatched {
		if !t.Activated {
			return evergreen.TaskUnscheduled
		}
		if t.Blocked() {
			return evergreen.TaskStatusBlocked
		}
		return evergreen.TaskWillRun
	}
	return t.Status
}

// displayTaskPriority answers the question "if there is a display task whose executions are
// in these statuses, which overall status would a user expect to see?"
// for example, if there are both successful and failed tasks, one would expect to see "failed"
func (t *Task) displayTaskPriority() int {
	switch t.GetDisplayStatus() {
	case evergreen.TaskStarted:
		return 10
	case evergreen.TaskFailed:
		return 20
	case evergreen.TaskTestTimedOut:
		return 30
	case evergreen.TaskTimedOut:
		return 40
	case evergreen.TaskSystemFailed:
		return 50
	case evergreen.TaskSystemTimedOut:
		return 60
	case evergreen.TaskSystemUnresponse:
		return 70
	case evergreen.TaskSetupFailed:
		return 80
	case evergreen.TaskUndispatched:
		return 90
	case evergreen.TaskInactive:
		return 100
	case evergreen.TaskSucceeded:
		return 110
	}
	// Note that this includes evergreen.TaskDispatched.
	return 1000
}

// Reset sets the task state to a state in which it is scheduled to re-run.
func (t *Task) Reset() error {
	return UpdateOne(
		bson.M{
			IdKey:       t.Id,
			StatusKey:   bson.M{"$in": evergreen.TaskCompletedStatuses},
			CanResetKey: true,
		},
		resetTaskUpdate(t),
	)
}

// ResetTasks performs the same DB updates as (*Task).Reset, but resets many
// tasks instead of a single one.
func ResetTasks(tasks []Task) error {
	if len(tasks) == 0 {
		return nil
	}
	var taskIDs []string
	for _, t := range tasks {
		taskIDs = append(taskIDs, t.Id)
	}

	if _, err := UpdateAll(
		bson.M{
			IdKey:       bson.M{"$in": taskIDs},
			StatusKey:   bson.M{"$in": evergreen.TaskCompletedStatuses},
			CanResetKey: true,
		},
		resetTaskUpdate(nil),
	); err != nil {
		return err
	}

	return nil
}

func resetTaskUpdate(t *Task) bson.M {
	newSecret := utility.RandomString()
	now := time.Now()
	if t != nil {
		t.Activated = true
		t.ActivatedTime = now
		t.Secret = newSecret
		t.HostId = ""
		t.PodID = ""
		t.Status = evergreen.TaskUndispatched
		t.DispatchTime = utility.ZeroTime
		t.StartTime = utility.ZeroTime
		t.ScheduledTime = utility.ZeroTime
		t.FinishTime = utility.ZeroTime
		t.DependenciesMetTime = utility.ZeroTime
		t.TimeTaken = 0
		t.LastHeartbeat = utility.ZeroTime
		t.Details = apimodels.TaskEndDetail{}
		t.ResultsService = ""
		t.ResultsFailed = false
		t.HasCedarResults = false
		t.ResetWhenFinished = false
		t.ResetFailedWhenFinished = false
		t.AgentVersion = ""
		t.HostCreateDetails = []HostCreateDetail{}
		t.OverrideDependencies = false
		t.ContainerAllocationAttempts = 0
		t.CanReset = false
	}
	update := bson.M{
		"$set": bson.M{
			ActivatedKey:                   true,
			ActivatedTimeKey:               now,
			SecretKey:                      newSecret,
			StatusKey:                      evergreen.TaskUndispatched,
			DispatchTimeKey:                utility.ZeroTime,
			StartTimeKey:                   utility.ZeroTime,
			ScheduledTimeKey:               utility.ZeroTime,
			FinishTimeKey:                  utility.ZeroTime,
			DependenciesMetTimeKey:         utility.ZeroTime,
			TimeTakenKey:                   0,
			LastHeartbeatKey:               utility.ZeroTime,
			ContainerAllocationAttemptsKey: 0,
		},
		"$unset": bson.M{
			DetailsKey:                 "",
			ResultsServiceKey:          "",
			ResultsFailedKey:           "",
			HasCedarResultsKey:         "",
			ResetWhenFinishedKey:       "",
			ResetFailedWhenFinishedKey: "",
			AgentVersionKey:            "",
			HostIdKey:                  "",
			PodIDKey:                   "",
			HostCreateDetailsKey:       "",
			OverrideDependenciesKey:    "",
			CanResetKey:                "",
		},
	}
	return update
}

// UpdateHeartbeat updates the heartbeat to be the current time
func (t *Task) UpdateHeartbeat() error {
	t.LastHeartbeat = time.Now()
	return UpdateOne(
		bson.M{
			IdKey: t.Id,
		},
		bson.M{
			"$set": bson.M{
				LastHeartbeatKey: t.LastHeartbeat,
			},
		},
	)
}

// GetRecursiveDependenciesUp returns all tasks recursively depended upon
// that are not in the original task slice (this includes earlier tasks in task groups, if applicable).
// depCache should originally be nil. We assume there are no dependency cycles.
func GetRecursiveDependenciesUp(tasks []Task, depCache map[string]Task) ([]Task, error) {
	if depCache == nil {
		depCache = make(map[string]Task)
	}
	for _, t := range tasks {
		depCache[t.Id] = t
	}

	tasksToFind := []string{}
	for _, t := range tasks {
		for _, dep := range t.DependsOn {
			if _, ok := depCache[dep.TaskId]; !ok {
				tasksToFind = append(tasksToFind, dep.TaskId)
			}
		}
		if t.IsPartOfSingleHostTaskGroup() {
			tasksInGroup, err := FindTaskGroupFromBuild(t.BuildId, t.TaskGroup)
			if err != nil {
				return nil, errors.Wrapf(err, "finding task group '%s'", t.TaskGroup)
			}
			for _, taskInGroup := range tasksInGroup {
				if taskInGroup.TaskGroupOrder < t.TaskGroupOrder {
					if _, ok := depCache[taskInGroup.Id]; !ok {
						tasksToFind = append(tasksToFind, taskInGroup.Id)
					}
				}
			}
		}
	}

	// leaf node
	if len(tasksToFind) == 0 {
		return nil, nil
	}

	deps, err := FindWithFields(ByIds(tasksToFind), IdKey, DependsOnKey, ExecutionKey, BuildIdKey, StatusKey, TaskGroupKey)
	if err != nil {
		return nil, errors.Wrap(err, "getting dependencies")
	}

	recursiveDeps, err := GetRecursiveDependenciesUp(deps, depCache)
	if err != nil {
		return nil, errors.Wrap(err, "getting recursive dependencies")
	}

	return append(deps, recursiveDeps...), nil
}

// getRecursiveDependenciesDown returns a slice containing all tasks recursively depending on tasks.
// taskMap should originally be nil.
// We assume there are no dependency cycles.
func getRecursiveDependenciesDown(tasks []string, taskMap map[string]bool) ([]Task, error) {
	if taskMap == nil {
		taskMap = make(map[string]bool)
	}
	for _, t := range tasks {
		taskMap[t] = true
	}

	// find the tasks that depend on these tasks
	query := db.Query(bson.M{
		bsonutil.GetDottedKeyName(DependsOnKey, DependencyTaskIdKey): bson.M{"$in": tasks},
	}).WithFields(IdKey, ActivatedKey, DeactivatedForDependencyKey, ExecutionKey, DependsOnKey, BuildIdKey)
	dependOnUsTasks, err := FindAll(query)
	if err != nil {
		return nil, errors.Wrap(err, "can't get dependencies")
	}

	// if the task hasn't yet been visited we need to recurse on it
	newDeps := []Task{}
	for _, t := range dependOnUsTasks {
		if !taskMap[t.Id] {
			newDeps = append(newDeps, t)
		}
	}

	// everything is aleady in the map or nothing depends on tasks
	if len(newDeps) == 0 {
		return nil, nil
	}

	newDepIDs := make([]string, 0, len(newDeps))
	for _, t := range newDeps {
		newDepIDs = append(newDepIDs, t.Id)
	}
	recurseTasks, err := getRecursiveDependenciesDown(newDepIDs, taskMap)
	if err != nil {
		return nil, errors.Wrap(err, "getting recursive dependencies")
	}

	return append(newDeps, recurseTasks...), nil
}

// MarkStart updates the task's start time and sets the status to started
func (t *Task) MarkStart(startTime time.Time) error {
	// record the start time in the in-memory task
	t.StartTime = startTime
	t.Status = evergreen.TaskStarted
	return UpdateOne(
		bson.M{
			IdKey: t.Id,
		},
		bson.M{
			"$set": bson.M{
				StatusKey:        evergreen.TaskStarted,
				LastHeartbeatKey: startTime,
				StartTimeKey:     startTime,
			},
		},
	)
}

// MarkUnscheduled marks the task as undispatched and updates it in the database
func (t *Task) MarkUnscheduled() error {
	t.Status = evergreen.TaskUndispatched
	return UpdateOne(
		bson.M{
			IdKey: t.Id,
		},
		bson.M{
			"$set": bson.M{
				StatusKey: evergreen.TaskUndispatched,
			},
		},
	)

}

// MarkUnattainableDependency updates the unattainable field for the dependency in the task's dependency list,
// and logs if the task is newly blocked.
func (t *Task) MarkUnattainableDependency(dependencyId string, unattainable bool) error {
	wasBlocked := t.Blocked()
	// Check all dependencies in case of erroneous duplicate
	for i := range t.DependsOn {
		if t.DependsOn[i].TaskId == dependencyId {
			t.DependsOn[i].Unattainable = unattainable
		}
	}

	if err := updateAllMatchingDependenciesForTask(t.Id, dependencyId, unattainable); err != nil {
		return err
	}

	// Only want to log the task as blocked if it wasn't already blocked, and if we're not overriding dependencies.
	if !wasBlocked && unattainable && !t.OverrideDependencies {
		event.LogTaskBlocked(t.Id, t.Execution)
	}
	return nil
}

// AbortBuildTasks sets the abort flag on all tasks associated with the build which are in an abortable
// state
func AbortBuildTasks(buildId string, reason AbortInfo) error {
	q := bson.M{
		BuildIdKey: buildId,
		StatusKey:  bson.M{"$in": evergreen.TaskInProgressStatuses},
	}
	if reason.TaskID != "" {
		q[IdKey] = bson.M{"$ne": reason.TaskID}
	}
	return abortTasksByQuery(q, reason)
}

// AbortVersionTasks sets the abort flag on all tasks associated with the version which are in an
// abortable state
<<<<<<< HEAD
func AbortVersionTasks(versionId string, reason AbortInfo) error {
	q := ByVersionWithChildTasks(versionId)
	q[StatusKey] = bson.M{"$in": evergreen.TaskAbortableStatuses}

=======
func AbortVersion(versionId string, reason AbortInfo) error {
	q := bson.M{
		VersionKey: versionId,
		StatusKey:  bson.M{"$in": evergreen.TaskInProgressStatuses},
	}
>>>>>>> d95ab025
	if reason.TaskID != "" {
		q[IdKey] = bson.M{"$ne": reason.TaskID}
		// if the aborting task is part of a display task, we also don't want to mark it as aborted
		q[ExecutionTasksKey] = bson.M{"$ne": reason.TaskID}
	}
	return abortTasksByQuery(q, reason)
}

func abortTasksByQuery(q bson.M, reason AbortInfo) error {
	ids, err := findAllTaskIDs(db.Query(q))
	if err != nil {
		return errors.Wrap(err, "finding updated tasks")
	}
	if len(ids) == 0 {
		return nil
	}
	_, err = UpdateAll(
		bson.M{IdKey: bson.M{"$in": ids}},
		bson.M{"$set": bson.M{
			AbortedKey:   true,
			AbortInfoKey: reason,
		}},
	)
	if err != nil {
		return errors.Wrap(err, "setting aborted statuses")
	}
	event.LogManyTaskAbortRequests(ids, reason.User)
	return nil
}

// String represents the stringified version of a task
func (t *Task) String() (taskStruct string) {
	taskStruct += fmt.Sprintf("Id: %v\n", t.Id)
	taskStruct += fmt.Sprintf("Status: %v\n", t.Status)
	taskStruct += fmt.Sprintf("Host: %v\n", t.HostId)
	taskStruct += fmt.Sprintf("ScheduledTime: %v\n", t.ScheduledTime)
	taskStruct += fmt.Sprintf("ContainerAllocatedTime: %v\n", t.ContainerAllocatedTime)
	taskStruct += fmt.Sprintf("DispatchTime: %v\n", t.DispatchTime)
	taskStruct += fmt.Sprintf("StartTime: %v\n", t.StartTime)
	taskStruct += fmt.Sprintf("FinishTime: %v\n", t.FinishTime)
	taskStruct += fmt.Sprintf("TimeTaken: %v\n", t.TimeTaken)
	taskStruct += fmt.Sprintf("Activated: %v\n", t.Activated)
	taskStruct += fmt.Sprintf("Requester: %v\n", t.Requester)
	taskStruct += fmt.Sprintf("PredictedDuration: %v\n", t.DurationPrediction)

	return
}

// Insert writes the task to the db.
func (t *Task) Insert() error {
	return db.Insert(Collection, t)
}

// Archive modifies the current execution of the task so that it is no longer
// considered the latest execution. This task execution is inserted
// into the old_tasks collection. If this is a display task, its execution tasks
// are also archived.
func (t *Task) Archive() error {
	if !utility.StringSliceContains(evergreen.TaskCompletedStatuses, t.Status) {
		grip.Debug(message.Fields{
			"message":   "task is in incomplete state, skipping archiving",
			"task_id":   t.Id,
			"execution": t.Execution,
			"func":      "Archive",
		})
		return nil
	}
	if t.DisplayOnly && len(t.ExecutionTasks) > 0 {
		return errors.Wrapf(ArchiveMany([]Task{*t}), "archiving display task '%s'", t.Id)
	} else {
		// Archiving a single task.
		archiveTask := t.makeArchivedTask()
		err := db.Insert(OldCollection, archiveTask)
		if err != nil && !db.IsDuplicateKey(err) {
			return errors.Wrap(err, "inserting archived task into old tasks")
		}
		t.Aborted = false
		err = UpdateOne(
			bson.M{
				IdKey:     t.Id,
				StatusKey: bson.M{"$in": evergreen.TaskCompletedStatuses},
				"$or": []bson.M{
					{
						CanResetKey: bson.M{"$exists": false},
					},
					{
						CanResetKey: false,
					},
				},
			},
			updateDisplayTasksAndTasksExpression,
		)
		// return nil if the task has already been archived
		if adb.ResultsNotFound(err) {
			return nil
		}
		return errors.Wrap(err, "updating task")
	}
}

// ArchiveMany accepts tasks and display tasks (no execution tasks). The function
// expects that each one is going to be archived and progressed to the next execution.
// For execution tasks in display tasks, it will properly account for archiving
// only tasks that should be if failed.
func ArchiveMany(tasks []Task) error {
	allTaskIds := []string{}          // Contains all tasks and display tasks IDs
	execTaskIds := []string{}         // Contains all exec tasks IDs
	toUpdateExecTaskIds := []string{} // Contains all exec tasks IDs that should update and have new execution
	archivedTasks := []interface{}{}  // Contains all archived tasks (task, display, and execution). Created by Task.makeArchivedTask()

	for _, t := range tasks {
		if !utility.StringSliceContains(evergreen.TaskCompletedStatuses, t.Status) {
			grip.Debug(message.Fields{
				"message":   "task is in incomplete state, skipping archiving",
				"task_id":   t.Id,
				"execution": t.Execution,
				"func":      "ArchiveMany",
			})
			continue
		}
		allTaskIds = append(allTaskIds, t.Id)
		archivedTasks = append(archivedTasks, t.makeArchivedTask())
		if t.DisplayOnly && len(t.ExecutionTasks) > 0 {
			var execTasks []Task
			var err error

			if t.IsRestartFailedOnly() {
				execTasks, err = Find(FailedTasksByIds(t.ExecutionTasks))
			} else {
				execTasks, err = FindAll(db.Query(ByIdsAndStatus(t.ExecutionTasks, evergreen.TaskCompletedStatuses)))
			}

			if err != nil {
				return errors.Wrapf(err, "finding execution tasks for display task '%s'", t.Id)
			}
			execTaskIds = append(execTaskIds, t.ExecutionTasks...)
			for _, et := range execTasks {
				if !utility.StringSliceContains(evergreen.TaskCompletedStatuses, et.Status) {
					grip.Debug(message.Fields{
						"message":   "execution task is in incomplete state, skipping archiving",
						"task_id":   et.Id,
						"execution": et.Execution,
						"func":      "ArchiveMany",
					})
					continue
				}
				archivedTasks = append(archivedTasks, et.makeArchivedTask())
				toUpdateExecTaskIds = append(toUpdateExecTaskIds, et.Id)
			}
		}
	}

	grip.DebugWhen(len(utility.UniqueStrings(allTaskIds)) != len(allTaskIds), message.Fields{
		"ticket":           "EVG-17261",
		"message":          "archiving same task multiple times",
		"tasks_to_archive": allTaskIds,
	})

	return archiveAll(allTaskIds, execTaskIds, toUpdateExecTaskIds, archivedTasks)
}

// archiveAll takes in:
// - taskIds                : All tasks and display tasks IDs
// - execTaskIds            : All execution task IDs
// - toRestartExecTaskIds   : All execution task IDs for execution tasks that will be archived/restarted
// - archivedTasks          : All archived tasks created by Task.makeArchivedTask()
func archiveAll(taskIds, execTaskIds, toRestartExecTaskIds []string, archivedTasks []interface{}) error {
	mongoClient := evergreen.GetEnvironment().Client()
	ctx, cancel := evergreen.GetEnvironment().Context()
	defer cancel()
	session, err := mongoClient.StartSession()
	if err != nil {
		return errors.Wrap(err, "starting DB session")
	}
	defer session.EndSession(ctx)

	txFunc := func(sessCtx mongo.SessionContext) (interface{}, error) {
		var err error
		if len(archivedTasks) > 0 {
			oldTaskColl := evergreen.GetEnvironment().DB().Collection(OldCollection)
			_, err = oldTaskColl.InsertMany(sessCtx, archivedTasks)
			if err != nil && !db.IsDuplicateKey(err) {
				return nil, errors.Wrap(err, "archiving tasks")
			}
		}
		if len(taskIds) > 0 {
			_, err = evergreen.GetEnvironment().DB().Collection(Collection).UpdateMany(sessCtx,
				bson.M{
					IdKey:     bson.M{"$in": taskIds},
					StatusKey: bson.M{"$in": evergreen.TaskCompletedStatuses},
					"$or": []bson.M{
						{
							CanResetKey: bson.M{"$exists": false},
						},
						{
							CanResetKey: false,
						},
					},
				},
				updateDisplayTasksAndTasksExpression,
			)
			if err != nil {
				return nil, errors.Wrap(err, "archiving tasks")
			}
		}
		if len(execTaskIds) > 0 {
			_, err = evergreen.GetEnvironment().DB().Collection(Collection).UpdateMany(sessCtx,
				bson.M{IdKey: bson.M{"$in": execTaskIds}}, // Query all execution tasks
				bson.A{ // Pipeline
					bson.M{"$set": bson.M{ // Sets LatestParentExecution (LPE) = LPE + 1
						LatestParentExecutionKey: bson.M{"$add": bson.A{
							"$" + LatestParentExecutionKey, 1,
						}},
					}},
				})

			if err != nil {
				return nil, errors.Wrap(err, "updating latest parent executions")
			}

			// Call to update all tasks that are actually restarting
			_, err = evergreen.GetEnvironment().DB().Collection(Collection).UpdateMany(sessCtx,
				bson.M{IdKey: bson.M{"$in": toRestartExecTaskIds}}, // Query all archiving/restarting execution tasks
				bson.A{ // Pipeline
					bson.M{"$set": bson.M{ // Execution = LPE
						ExecutionKey: "$" + LatestParentExecutionKey,
						CanResetKey:  true,
					}},
					bson.M{"$unset": bson.A{
						AbortedKey,
						AbortInfoKey,
						OverrideDependenciesKey,
					}}})

			return nil, errors.Wrap(err, "updating restarting exec tasks")
		}
		return nil, errors.Wrap(err, "updating tasks")
	}

	_, err = session.WithTransaction(ctx, txFunc)

	return errors.Wrap(err, "archiving execution tasks and updating execution tasks")
}

func (t *Task) makeArchivedTask() *Task {
	archiveTask := *t
	archiveTask.Id = MakeOldID(t.Id, t.Execution)
	archiveTask.OldTaskId = t.Id
	archiveTask.Archived = true

	return &archiveTask
}

// Aggregation

// PopulateTestResults populates the task's LocalTestResults field with any
// test results the task may have. If the results are already populated, this
// function no-ops.
func (t *Task) PopulateTestResults() error {
	if len(t.LocalTestResults) > 0 {
		return nil
	}

	env := evergreen.GetEnvironment()
	ctx, cancel := env.Context()
	defer cancel()

	taskTestResults, err := t.GetTestResults(ctx, env, nil)
	if err != nil {
		return errors.Wrap(err, "populating test results")
	}
	t.LocalTestResults = taskTestResults.Results

	return nil
}

// GetTestResults returns the task's test results filtered, sorted, and
// paginated as specified by the optional filter options.
func (t *Task) GetTestResults(ctx context.Context, env evergreen.Environment, filterOpts *testresult.FilterOptions) (testresult.TaskTestResults, error) {
	taskOpts, err := t.CreateTestResultsTaskOptions()
	if err != nil {
		return testresult.TaskTestResults{}, errors.Wrap(err, "creating test results task options")
	}
	if len(taskOpts) == 0 {
		return testresult.TaskTestResults{}, nil
	}

	return testresult.GetMergedTaskTestResults(ctx, env, taskOpts, filterOpts)
}

// GetTestResultsStats returns basic statistics of the task's test results.
func (t *Task) GetTestResultsStats(ctx context.Context, env evergreen.Environment) (testresult.TaskTestResultsStats, error) {
	taskOpts, err := t.CreateTestResultsTaskOptions()
	if err != nil {
		return testresult.TaskTestResultsStats{}, errors.Wrap(err, "creating test results task options")
	}
	if len(taskOpts) == 0 {
		return testresult.TaskTestResultsStats{}, nil
	}

	return testresult.GetMergedTaskTestResultsStats(ctx, env, taskOpts)
}

// GetTestResultsStats returns a sample of test names (up to 10) that failed in
// the task. If the task does not have any results or does not have any failing
// tests, a nil slice is returned.
func (t *Task) GetFailedTestSample(ctx context.Context, env evergreen.Environment) ([]string, error) {
	taskOpts, err := t.CreateTestResultsTaskOptions()
	if err != nil {
		return nil, errors.Wrap(err, "creating test results task options")
	}
	if len(taskOpts) == 0 {
		return nil, nil
	}

	return testresult.GetMergedFailedTestSample(ctx, env, taskOpts)
}

// CreateTestResultsTaskOptions returns the options required for fetching test
// results for the task.
//
// Calling this function explicitly is typically not necessary. In cases where
// additional tasks are required for fetching test results, such as when
// sorting results by some base status, using this function to populate those
// task options is useful.
func (t *Task) CreateTestResultsTaskOptions() ([]testresult.TaskOptions, error) {
	var taskOpts []testresult.TaskOptions
	if t.DisplayOnly && len(t.ExecutionTasks) > 0 {
		var (
			execTasksWithResults []Task
			err                  error
		)
		hasResults := []bson.M{{ResultsServiceKey: bson.M{"$exists": true}}, {HasCedarResultsKey: true}}
		if t.Archived {
			execTasksWithResults, err = FindByExecutionTasksAndMaxExecution(t.ExecutionTasks, t.Execution, bson.E{Key: "$or", Value: hasResults})
		} else {
			query := ByIds(t.ExecutionTasks)
			query["$or"] = hasResults
			execTasksWithResults, err = FindWithFields(query, ExecutionKey, ResultsServiceKey, HasCedarResultsKey)
		}
		if err != nil {
			return nil, errors.Wrap(err, "getting execution tasks for display task")
		}

		for _, execTask := range execTasksWithResults {
			taskID := execTask.Id
			if execTask.Archived {
				taskID = execTask.OldTaskId
			}
			taskOpts = append(taskOpts, testresult.TaskOptions{
				TaskID:         taskID,
				Execution:      execTask.Execution,
				ResultsService: execTask.ResultsService,
			})
		}
	} else if t.HasResults() {
		taskID := t.Id
		if t.Archived {
			taskID = t.OldTaskId
		}
		taskOpts = append(taskOpts, testresult.TaskOptions{
			TaskID:         taskID,
			Execution:      t.Execution,
			ResultsService: t.ResultsService,
		})
	}

	return taskOpts, nil
}

// SetResetWhenFinished requests that a display task or single-host task group
// reset itself when finished. Will mark itself as system failed.
func (t *Task) SetResetWhenFinished() error {
	if t.ResetWhenFinished {
		return nil
	}
	t.ResetWhenFinished = true
	return UpdateOne(
		bson.M{
			IdKey: t.Id,
		},
		bson.M{
			"$set": bson.M{
				ResetWhenFinishedKey: true,
			},
		},
	)
}

// SetResetFailedWhenFinished requests that a display task
// only restarts failed tasks.
func (t *Task) SetResetFailedWhenFinished() error {
	if t.ResetFailedWhenFinished {
		return nil
	}
	t.ResetFailedWhenFinished = true
	return UpdateOne(
		bson.M{
			IdKey: t.Id,
		},
		bson.M{
			"$set": bson.M{
				ResetFailedWhenFinishedKey: true,
			},
		},
	)
}

// FindHostSchedulable finds all tasks that can be scheduled for a distro
// primary queue.
func FindHostSchedulable(distroID string) ([]Task, error) {
	query := schedulableHostTasksQuery()

	if err := addApplicableDistroFilter(distroID, DistroIdKey, query); err != nil {
		return nil, errors.WithStack(err)
	}

	return Find(query)
}

func addApplicableDistroFilter(id string, fieldName string, query bson.M) error {
	if id == "" {
		return nil
	}

	aliases, err := distro.FindApplicableDistroIDs(id)
	if err != nil {
		return errors.WithStack(err)
	}

	if len(aliases) == 1 {
		query[fieldName] = aliases[0]
	} else {
		query[fieldName] = bson.M{"$in": aliases}
	}

	return nil
}

// FindHostSchedulableForAlias finds all tasks that can be scheduled for a
// distro secondary queue.
func FindHostSchedulableForAlias(id string) ([]Task, error) {
	q := schedulableHostTasksQuery()

	if err := addApplicableDistroFilter(id, SecondaryDistrosKey, q); err != nil {
		return nil, errors.WithStack(err)
	}

	// Single-host task groups can't be put in an alias queue, because it can
	// cause a race when assigning tasks to hosts where the tasks in the task
	// group might be assigned to different hosts.
	q[TaskGroupMaxHostsKey] = bson.M{"$ne": 1}

	return FindAll(db.Query(q))
}

func (t *Task) IsPartOfSingleHostTaskGroup() bool {
	return t.TaskGroup != "" && t.TaskGroupMaxHosts == 1
}

func (t *Task) IsPartOfDisplay() bool {
	// if display task ID is nil, we need to check manually if we have an execution task
	if t.DisplayTaskId == nil {
		dt, err := t.GetDisplayTask()
		if err != nil {
			grip.Error(message.WrapError(err, message.Fields{
				"message":        "unable to get display task",
				"execution_task": t.Id,
			}))
			return false
		}
		return dt != nil
	}

	return utility.FromStringPtr(t.DisplayTaskId) != ""
}

func (t *Task) GetDisplayTask() (*Task, error) {
	if t.DisplayTask != nil {
		return t.DisplayTask, nil
	}
	dtId := utility.FromStringPtr(t.DisplayTaskId)
	if t.DisplayTaskId != nil && dtId == "" {
		// display task ID is explicitly set to empty if it's not a display task
		return nil, nil
	}
	var dt *Task
	var err error
	if t.Archived {
		if dtId != "" {
			dt, err = FindOneOldByIdAndExecution(dtId, t.Execution)
		} else {
			dt, err = FindOneOld(ByExecutionTask(t.OldTaskId))
			if dt != nil {
				dtId = dt.OldTaskId // save the original task ID to cache
			}
		}
	} else {
		if dtId != "" {
			dt, err = FindOneId(dtId)
		} else {
			dt, err = FindOne(db.Query(ByExecutionTask(t.Id)))
			if dt != nil {
				dtId = dt.Id
			}
		}
	}
	if err != nil {
		return nil, err
	}

	if t.DisplayTaskId == nil {
		// Cache display task ID for future use. If we couldn't find the display task,
		// we cache the empty string to show that it doesn't exist.
		grip.Error(message.WrapError(t.SetDisplayTaskID(dtId), message.Fields{
			"message":         "failed to cache display task ID for task",
			"task_id":         t.Id,
			"display_task_id": dtId,
		}))
	}

	t.DisplayTask = dt
	return dt, nil
}

// GetAllDependencies returns all the dependencies the tasks in taskIDs rely on
func GetAllDependencies(taskIDs []string, taskMap map[string]*Task) ([]Dependency, error) {
	// fill in the gaps in taskMap
	tasksToFetch := []string{}
	for _, tID := range taskIDs {
		if _, ok := taskMap[tID]; !ok {
			tasksToFetch = append(tasksToFetch, tID)
		}
	}
	missingTaskMap := make(map[string]*Task)
	if len(tasksToFetch) > 0 {
		missingTasks, err := FindAll(db.Query(ByIds(tasksToFetch)).WithFields(DependsOnKey))
		if err != nil {
			return nil, errors.Wrap(err, "getting tasks missing from map")
		}
		if missingTasks == nil {
			return nil, errors.New("no missing tasks found")
		}
		for i, t := range missingTasks {
			missingTaskMap[t.Id] = &missingTasks[i]
		}
	}

	// extract the set of dependencies
	depSet := make(map[Dependency]bool)
	for _, tID := range taskIDs {
		t, ok := taskMap[tID]
		if !ok {
			t, ok = missingTaskMap[tID]
		}
		if !ok {
			return nil, errors.Errorf("task '%s' does not exist", tID)
		}
		for _, dep := range t.DependsOn {
			depSet[dep] = true
		}
	}

	deps := make([]Dependency, 0, len(depSet))
	for dep := range depSet {
		deps = append(deps, dep)
	}

	return deps, nil
}

func (t *Task) FetchExpectedDuration() util.DurationStats {
	if t.DurationPrediction.TTL == 0 {
		t.DurationPrediction.TTL = utility.JitterInterval(predictionTTL)
	}

	if t.DurationPrediction.Value == 0 && t.ExpectedDuration != 0 {
		// this is probably just backfill, if we have an
		// expected duration, let's assume it was collected
		// before now slightly.
		t.DurationPrediction.Value = t.ExpectedDuration
		t.DurationPrediction.CollectedAt = time.Now().Add(-time.Minute)

		if err := t.cacheExpectedDuration(); err != nil {
			grip.Error(message.WrapError(err, message.Fields{
				"task":    t.Id,
				"message": "caching expected duration",
			}))
		}

		return util.DurationStats{Average: t.ExpectedDuration, StdDev: t.ExpectedDurationStdDev}
	}

	refresher := func(previous util.DurationStats) (util.DurationStats, bool) {
		defaultVal := util.DurationStats{Average: defaultTaskDuration, StdDev: 0}
		vals, err := getExpectedDurationsForWindow(t.DisplayName, t.Project, t.BuildVariant,
			time.Now().Add(-taskCompletionEstimateWindow), time.Now())
		grip.Notice(message.WrapError(err, message.Fields{
			"name":      t.DisplayName,
			"id":        t.Id,
			"project":   t.Project,
			"variant":   t.BuildVariant,
			"operation": "fetching expected duration, expect stale scheduling data",
		}))
		if err != nil {
			return defaultVal, false
		}

		if len(vals) != 1 {
			if previous.Average == 0 {
				return defaultVal, true
			}

			return previous, true
		}

		avg := time.Duration(vals[0].ExpectedDuration)
		if avg == 0 {
			return defaultVal, true
		}
		stdDev := time.Duration(vals[0].StdDev)
		return util.DurationStats{Average: avg, StdDev: stdDev}, true
	}

	grip.Error(message.WrapError(t.DurationPrediction.SetRefresher(refresher), message.Fields{
		"message": "problem setting cached value refresher",
		"cause":   "programmer error",
	}))

	stats, ok := t.DurationPrediction.Get()
	if ok {
		if err := t.cacheExpectedDuration(); err != nil {
			grip.Error(message.WrapError(err, message.Fields{
				"task":    t.Id,
				"message": "caching expected duration",
			}))
		}
	}
	t.ExpectedDuration = stats.Average
	t.ExpectedDurationStdDev = stats.StdDev

	return stats
}

// TaskStatusCount holds counts for task statuses
type TaskStatusCount struct {
	Succeeded    int `json:"succeeded"`
	Failed       int `json:"failed"`
	Started      int `json:"started"`
	Undispatched int `json:"undispatched"`
	Inactive     int `json:"inactive"`
	Dispatched   int `json:"dispatched"`
	TimedOut     int `json:"timed_out"`
}

func (tsc *TaskStatusCount) IncrementStatus(status string, statusDetails apimodels.TaskEndDetail) {
	switch status {
	case evergreen.TaskSucceeded:
		tsc.Succeeded++
	case evergreen.TaskFailed, evergreen.TaskSetupFailed:
		if statusDetails.TimedOut && statusDetails.Description == evergreen.TaskDescriptionHeartbeat {
			tsc.TimedOut++
		} else {
			tsc.Failed++
		}
	case evergreen.TaskStarted, evergreen.TaskDispatched:
		tsc.Started++
	case evergreen.TaskUndispatched:
		tsc.Undispatched++
	case evergreen.TaskInactive:
		tsc.Inactive++
	}
}

const jqlBFQuery = "(project in (%v)) and ( %v ) order by updatedDate desc"

// Generates a jira JQL string from the task
// When we search in jira for a task we search in the specified JIRA project
// If there are any test results, then we only search by test file
// name of all of the failed tests.
// Otherwise we search by the task name.
func (t *Task) GetJQL(searchProjects []string) string {
	var jqlParts []string
	var jqlClause string
	for _, testResult := range t.LocalTestResults {
		if testResult.Status == evergreen.TestFailedStatus {
			fileParts := eitherSlash.Split(testResult.TestName, -1)
			jqlParts = append(jqlParts, fmt.Sprintf("text~\"%v\"", util.EscapeJQLReservedChars(fileParts[len(fileParts)-1])))
		}
	}
	if jqlParts != nil {
		jqlClause = strings.Join(jqlParts, " or ")
	} else {
		jqlClause = fmt.Sprintf("text~\"%v\"", util.EscapeJQLReservedChars(t.DisplayName))
	}

	return fmt.Sprintf(jqlBFQuery, strings.Join(searchProjects, ", "), jqlClause)
}

// Blocked returns if a task cannot run given the state of the task
func (t *Task) Blocked() bool {
	if t.OverrideDependencies {
		return false
	}
	for _, dependency := range t.DependsOn {
		if dependency.Unattainable {
			return true
		}
	}

	return false
}

// WillRun returns true if the task will run eventually, but has not started
// running yet. This is logically equivalent to evergreen.TaskWillRun from
// (Task).GetDisplayStatus.
func (t *Task) WillRun() bool {
	return t.Status == evergreen.TaskUndispatched && t.Activated && !t.Blocked()
}

// IsUnscheduled returns true if a task is unscheduled and will not run. This is
// logically equivalent to evergreen.TaskUnscheduled from
// (Task).GetDisplayStatus.
func (t *Task) IsUnscheduled() bool {
	return t.Status == evergreen.TaskUndispatched && !t.Activated
}

// IsInProgress returns true if the task has been dispatched and is about to
// run, or is already running.
func (t *Task) IsInProgress() bool {
	return utility.StringSliceContains(evergreen.TaskInProgressStatuses, t.Status)
}

func (t *Task) BlockedState(dependencies map[string]*Task) (string, error) {
	if t.Blocked() {
		return evergreen.TaskStatusBlocked, nil
	}

	for _, dep := range t.DependsOn {
		depTask, ok := dependencies[dep.TaskId]
		if !ok {
			continue
		}
		if !t.SatisfiesDependency(depTask) {
			return evergreen.TaskStatusPending, nil
		}
	}

	return "", nil
}

// CircularDependencies detects if any tasks in this version are part of a dependency cycle
// Note that it does not check inter-version dependencies, because only evergreen can add those
func (t *Task) CircularDependencies() error {
	var err error
	tasksWithDeps, err := FindAllTasksFromVersionWithDependencies(t.Version)
	if err != nil {
		return errors.Wrap(err, "finding tasks with dependencies")
	}
	if len(tasksWithDeps) == 0 {
		return nil
	}
	dependencyMap := map[string][]string{}
	for _, versionTask := range tasksWithDeps {
		for _, dependency := range versionTask.DependsOn {
			dependencyMap[versionTask.Id] = append(dependencyMap[versionTask.Id], dependency.TaskId)
		}
	}
	catcher := grip.NewBasicCatcher()
	cycles := tarjan.Connections(dependencyMap)
	for _, cycle := range cycles {
		if len(cycle) > 1 {
			catcher.Errorf("dependency cycle detected: %s", strings.Join(cycle, ","))
		}
	}
	return catcher.Resolve()
}

func (t *Task) ToTaskNode() TaskNode {
	return TaskNode{
		Name:    t.DisplayName,
		Variant: t.BuildVariant,
		ID:      t.Id,
	}
}

func AnyActiveTasks(tasks []Task) bool {
	for _, t := range tasks {
		if t.Activated {
			return true
		}
	}
	return false
}

func TaskSliceToMap(tasks []Task) map[string]Task {
	taskMap := make(map[string]Task, len(tasks))
	for _, t := range tasks {
		taskMap[t.Id] = t
	}

	return taskMap
}

func GetLatestExecution(taskId string) (int, error) {
	var t *Task
	var err error
	t, err = FindOneId(taskId)
	if err != nil {
		return -1, err
	}
	if t == nil {
		pieces := strings.Split(taskId, "_")
		pieces = pieces[:len(pieces)-1]
		taskId = strings.Join(pieces, "_")
		t, err = FindOneId(taskId)
		if err != nil {
			return -1, errors.Wrap(err, "getting task")
		}
	}
	if t == nil {
		return -1, errors.Errorf("task '%s' not found", taskId)
	}
	return t.Execution, nil
}

// GetTimeSpent returns the total time_taken and makespan of tasks
func GetTimeSpent(tasks []Task) (time.Duration, time.Duration) {
	var timeTaken time.Duration
	earliestStartTime := utility.MaxTime
	latestFinishTime := utility.ZeroTime
	for _, t := range tasks {
		if t.DisplayOnly {
			continue
		}
		timeTaken += t.TimeTaken
		if !utility.IsZeroTime(t.StartTime) && t.StartTime.Before(earliestStartTime) {
			earliestStartTime = t.StartTime
		}
		if t.FinishTime.After(latestFinishTime) {
			latestFinishTime = t.FinishTime
		}
	}

	if earliestStartTime == utility.MaxTime || latestFinishTime == utility.ZeroTime {
		return 0, 0
	}

	return timeTaken, latestFinishTime.Sub(earliestStartTime)
}

type TasksSortOrder struct {
	Key   string
	Order int
}

type GetTasksByProjectAndCommitOptions struct {
	Project        string
	CommitHash     string
	StartingTaskId string
	Status         string
	VariantName    string
	VariantRegex   string
	TaskName       string
	Limit          int
}

func AddParentDisplayTasks(tasks []Task) ([]Task, error) {
	if len(tasks) == 0 {
		return tasks, nil
	}
	taskIDs := []string{}
	tasksCopy := tasks
	for _, t := range tasks {
		taskIDs = append(taskIDs, t.Id)
	}
	parents, err := FindAll(db.Query(ByExecutionTasks(taskIDs)))
	if err != nil {
		return nil, errors.Wrap(err, "finding parent display tasks")
	}
	childrenToParents := map[string]*Task{}
	for i, dt := range parents {
		for _, et := range dt.ExecutionTasks {
			childrenToParents[et] = &parents[i]
		}
	}
	for i, t := range tasksCopy {
		if childrenToParents[t.Id] != nil {
			t.DisplayTask = childrenToParents[t.Id]
			tasksCopy[i] = t
		}
	}
	return tasksCopy, nil
}

// UpdateDependsOn appends new dependencies to tasks that already depend on this task
// if the task does not explicitly omit having generated tasks as dependencies
func (t *Task) UpdateDependsOn(status string, newDependencyIDs []string) error {
	newDependencies := make([]Dependency, 0, len(newDependencyIDs))
	for _, depID := range newDependencyIDs {
		newDependencies = append(newDependencies, Dependency{
			TaskId: depID,
			Status: status,
		})
	}

	_, err := UpdateAll(
		bson.M{
			DependsOnKey: bson.M{"$elemMatch": bson.M{
				DependencyTaskIdKey:             t.Id,
				DependencyStatusKey:             status,
				DependencyOmitGeneratedTasksKey: bson.M{"$ne": true},
			}},
		},
		bson.M{"$push": bson.M{DependsOnKey: bson.M{"$each": newDependencies}}},
	)

	return errors.Wrap(err, "updating dependencies")
}

func (t *Task) SetTaskGroupInfo() error {
	return errors.WithStack(UpdateOne(bson.M{IdKey: t.Id},
		bson.M{"$set": bson.M{
			TaskGroupOrderKey:    t.TaskGroupOrder,
			TaskGroupMaxHostsKey: t.TaskGroupMaxHosts,
		}}))
}

func (t *Task) SetDisplayTaskID(id string) error {
	t.DisplayTaskId = utility.ToStringPtr(id)
	return errors.WithStack(UpdateOne(bson.M{IdKey: t.Id},
		bson.M{"$set": bson.M{
			DisplayTaskIdKey: id,
		}}))
}

func (t *Task) SetNumDependents() error {
	update := bson.M{
		"$set": bson.M{
			NumDepsKey: t.NumDependents,
		},
	}
	if t.NumDependents == 0 {
		update = bson.M{"$unset": bson.M{
			NumDepsKey: "",
		}}
	}
	return UpdateOne(bson.M{
		IdKey: t.Id,
	}, update)
}

func AddDisplayTaskIdToExecTasks(displayTaskId string, execTasksToUpdate []string) error {
	if len(execTasksToUpdate) == 0 {
		return nil
	}
	_, err := UpdateAll(bson.M{
		IdKey: bson.M{"$in": execTasksToUpdate},
	},
		bson.M{"$set": bson.M{
			DisplayTaskIdKey: displayTaskId,
		}},
	)
	return err
}

func AddExecTasksToDisplayTask(displayTaskId string, execTasks []string, displayTaskActivated bool) error {
	if len(execTasks) == 0 {
		return nil
	}
	update := bson.M{"$addToSet": bson.M{
		ExecutionTasksKey: bson.M{"$each": execTasks},
	}}

	if displayTaskActivated {
		// verify that the display task isn't already activated
		dt, err := FindOneId(displayTaskId)
		if err != nil {
			return errors.Wrap(err, "getting display task")
		}
		if dt == nil {
			return errors.Errorf("display task not found")
		}
		if !dt.Activated {
			update["$set"] = bson.M{
				ActivatedKey:     true,
				ActivatedTimeKey: time.Now(),
			}
		}
	}

	return UpdateOne(
		bson.M{IdKey: displayTaskId},
		update,
	)
}

// in the process of aborting and will eventually reset themselves.
func (t *Task) FindAbortingAndResettingDependencies() ([]Task, error) {
	recursiveDeps, err := GetRecursiveDependenciesUp([]Task{*t}, map[string]Task{})
	if err != nil {
		return nil, errors.Wrap(err, "getting recursive parent dependencies")
	}
	var taskIDs []string
	for _, dep := range recursiveDeps {
		taskIDs = append(taskIDs, dep.Id)
	}
	if len(taskIDs) == 0 {
		return nil, nil
	}

	// GetRecursiveDependenciesUp only populates a subset of the task's
	// in-memory fields, so query for them again with the necessary keys.
	q := db.Query(bson.M{
		IdKey:      bson.M{"$in": taskIDs},
		AbortedKey: true,
		"$or": []bson.M{
			{ResetWhenFinishedKey: true},
			{ResetFailedWhenFinishedKey: true},
		},
	})
	return FindAll(q)
}<|MERGE_RESOLUTION|>--- conflicted
+++ resolved
@@ -2224,18 +2224,9 @@
 
 // AbortVersionTasks sets the abort flag on all tasks associated with the version which are in an
 // abortable state
-<<<<<<< HEAD
 func AbortVersionTasks(versionId string, reason AbortInfo) error {
 	q := ByVersionWithChildTasks(versionId)
-	q[StatusKey] = bson.M{"$in": evergreen.TaskAbortableStatuses}
-
-=======
-func AbortVersion(versionId string, reason AbortInfo) error {
-	q := bson.M{
-		VersionKey: versionId,
-		StatusKey:  bson.M{"$in": evergreen.TaskInProgressStatuses},
-	}
->>>>>>> d95ab025
+	q[StatusKey] = bson.M{"$in": evergreen.TaskInProgressStatuses}
 	if reason.TaskID != "" {
 		q[IdKey] = bson.M{"$ne": reason.TaskID}
 		// if the aborting task is part of a display task, we also don't want to mark it as aborted
