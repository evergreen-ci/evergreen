--- conflicted
+++ resolved
@@ -374,30 +374,14 @@
 	})
 
 	t.Run("TraversalBlockedAtNode", func(t *testing.T) {
-<<<<<<< HEAD
 		assert.False(t, g.DepthFirstSearch(tasks[0].ToTaskNode(), tasks[2].ToTaskNode(), func(edge DependencyEdge) bool {
-			if edge.To == tasks[1].ToTaskNode() {
-				return false
-			}
-			return true
-=======
-		assert.False(t, g.DepthFirstSearch(tasks[0].toTaskNode(), tasks[2].toTaskNode(), func(edge DependencyEdge) bool {
-			return edge.To != tasks[1].toTaskNode()
->>>>>>> 44d38fe3
+			return edge.To != tasks[1].ToTaskNode()
 		}))
 	})
 
 	t.Run("TraversalBlockedAtEdge", func(t *testing.T) {
-<<<<<<< HEAD
 		assert.False(t, g.DepthFirstSearch(tasks[0].ToTaskNode(), tasks[2].ToTaskNode(), func(edge DependencyEdge) bool {
-			if edge.Status == evergreen.TaskSucceeded {
-				return true
-			}
-			return false
-=======
-		assert.False(t, g.DepthFirstSearch(tasks[0].toTaskNode(), tasks[2].toTaskNode(), func(edge DependencyEdge) bool {
 			return edge.Status == evergreen.TaskSucceeded
->>>>>>> 44d38fe3
 		}))
 	})
 
