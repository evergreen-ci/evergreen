package task

import (
	"context"
	"fmt"
	"testing"
	"time"

	"github.com/evergreen-ci/evergreen"
	"github.com/evergreen-ci/evergreen/apimodels"
	"github.com/evergreen-ci/evergreen/db"
	"github.com/evergreen-ci/evergreen/model/annotations"
	"github.com/evergreen-ci/evergreen/model/distro"
	"github.com/evergreen-ci/evergreen/model/event"
	"github.com/evergreen-ci/evergreen/model/testresult"
	"github.com/evergreen-ci/evergreen/testutil"
	"github.com/evergreen-ci/utility"
	adb "github.com/mongodb/anser/db"
	"github.com/pkg/errors"
	. "github.com/smartystreets/goconvey/convey"
	"github.com/stretchr/testify/assert"
	"github.com/stretchr/testify/require"
	"go.mongodb.org/mongo-driver/bson"
	"go.mongodb.org/mongo-driver/mongo"
	mgobson "gopkg.in/mgo.v2/bson"
)

var (
	conf  = testutil.TestConfig()
	oneMs = time.Millisecond
)

var depTaskIds = []Dependency{
	{TaskId: "td1", Status: evergreen.TaskSucceeded},
	{TaskId: "td2", Status: evergreen.TaskSucceeded},
	{TaskId: "td3", Status: ""}, // Default == "success"
	{TaskId: "td4", Status: evergreen.TaskFailed},
	{TaskId: "td5", Status: AllStatuses},
}

// update statuses of test tasks in the db
func updateTestDepTasks(t *testing.T) {
	// cases for success/default
	for _, depTaskId := range depTaskIds[:3] {
		require.NoError(t, UpdateOne(bson.M{"_id": depTaskId.TaskId}, bson.M{"$set": bson.M{"status": evergreen.TaskSucceeded}}), "Error setting task status")
	}
	// cases for * and failure
	for _, depTaskId := range depTaskIds[3:] {
		require.NoError(t, UpdateOne(bson.M{"_id": depTaskId.TaskId}, bson.M{"$set": bson.M{"status": evergreen.TaskFailed}}), "Error setting task status")
	}
}

func TestDependenciesMet(t *testing.T) {

	var taskId string
	var taskDoc *Task
	var depTasks []*Task

	Convey("With a task", t, func() {

		taskId = "t1"

		taskDoc = &Task{
			Id: taskId,
		}

		depTasks = []*Task{
			{Id: depTaskIds[0].TaskId, Status: evergreen.TaskUndispatched},
			{Id: depTaskIds[1].TaskId, Status: evergreen.TaskUndispatched},
			{Id: depTaskIds[2].TaskId, Status: evergreen.TaskUndispatched},
			{Id: depTaskIds[3].TaskId, Status: evergreen.TaskUndispatched},
			{Id: depTaskIds[4].TaskId, Status: evergreen.TaskUndispatched},
		}

		So(db.Clear(Collection), ShouldBeNil)
		for _, depTask := range depTasks {
			So(depTask.Insert(), ShouldBeNil)
		}
		So(taskDoc.Insert(), ShouldBeNil)

		Convey("sanity check the local version of the function in the nil case", func() {
			taskDoc.DependsOn = []Dependency{}
			met, err := taskDoc.AllDependenciesSatisfied(map[string]Task{})
			So(err, ShouldBeNil)
			So(met, ShouldBeTrue)
			taskDoc.DependenciesMetTime = utility.ZeroTime
		})

		Convey("if the task has no dependencies its dependencies should"+
			" be met by default", func() {
			taskDoc.DependsOn = []Dependency{}
			met, err := taskDoc.DependenciesMet(map[string]Task{})
			So(err, ShouldBeNil)
			So(met, ShouldBeTrue)
			taskDoc.DependenciesMetTime = utility.ZeroTime
		})

		Convey("task with overridden dependencies should be met", func() {
			taskDoc.DependsOn = depTaskIds
			taskDoc.OverrideDependencies = true
			met, err := taskDoc.DependenciesMet(map[string]Task{})
			So(err, ShouldBeNil)
			So(met, ShouldBeTrue)
			taskDoc.DependenciesMetTime = utility.ZeroTime
		})

		Convey("if only some of the tasks dependencies are finished"+
			" successfully, then it should not think its dependencies are met",
			func() {
				taskDoc.DependsOn = depTaskIds
				So(UpdateOne(
					bson.M{"_id": depTaskIds[0].TaskId},
					bson.M{
						"$set": bson.M{
							"status": evergreen.TaskSucceeded,
						},
					},
				), ShouldBeNil)
				met, err := taskDoc.DependenciesMet(map[string]Task{})
				So(err, ShouldBeNil)
				So(met, ShouldBeFalse)
				taskDoc.DependenciesMetTime = utility.ZeroTime
			})

		Convey("if all of the tasks dependencies are finished properly, it"+
			" should correctly believe its dependencies are met", func() {
			taskDoc.DependsOn = depTaskIds
			updateTestDepTasks(t)
			met, err := taskDoc.DependenciesMet(map[string]Task{})
			So(err, ShouldBeNil)
			So(met, ShouldBeTrue)
			taskDoc.DependenciesMetTime = utility.ZeroTime
		})

		Convey("tasks not in the dependency cache should be pulled into the"+
			" cache during dependency checking", func() {
			dependencyCache := make(map[string]Task)
			taskDoc.DependsOn = depTaskIds
			updateTestDepTasks(t)
			met, err := taskDoc.DependenciesMet(dependencyCache)
			So(err, ShouldBeNil)
			So(met, ShouldBeTrue)
			taskDoc.DependenciesMetTime = utility.ZeroTime
			for _, depTaskId := range depTaskIds[:4] {
				So(dependencyCache[depTaskId.TaskId].Id, ShouldEqual, depTaskId.TaskId)
			}
			So(dependencyCache["td5"].Id, ShouldEqual, "td5")
		})

		Convey("cached dependencies should be used rather than fetching them"+
			" from the database", func() {
			updateTestDepTasks(t)
			dependencyCache := make(map[string]Task)
			taskDoc.DependsOn = depTaskIds
			met, err := taskDoc.DependenciesMet(dependencyCache)
			So(err, ShouldBeNil)
			So(met, ShouldBeTrue)
			taskDoc.DependenciesMetTime = utility.ZeroTime

			// alter the dependency cache so that it should seem as if the
			// dependencies are not met
			cachedTask := dependencyCache[depTaskIds[0].TaskId]
			So(cachedTask.Status, ShouldEqual, evergreen.TaskSucceeded)
			cachedTask.Status = evergreen.TaskFailed
			dependencyCache[depTaskIds[0].TaskId] = cachedTask
			met, err = taskDoc.DependenciesMet(dependencyCache)
			So(err, ShouldBeNil)
			So(met, ShouldBeFalse)
			taskDoc.DependenciesMetTime = utility.ZeroTime

		})

		Convey("extraneous tasks in the dependency cache should be ignored",
			func() {
				So(UpdateOne(
					bson.M{"_id": depTaskIds[0].TaskId},
					bson.M{
						"$set": bson.M{
							"status": evergreen.TaskSucceeded,
						},
					},
				), ShouldBeNil)
				So(UpdateOne(
					bson.M{"_id": depTaskIds[1].TaskId},
					bson.M{
						"$set": bson.M{
							"status": evergreen.TaskSucceeded,
						},
					},
				), ShouldBeNil)
				So(UpdateOne(
					bson.M{"_id": depTaskIds[2].TaskId},
					bson.M{
						"$set": bson.M{
							"status": evergreen.TaskFailed,
						},
					},
				), ShouldBeNil)

				dependencyCache := make(map[string]Task)
				taskDoc.DependsOn = []Dependency{depTaskIds[0], depTaskIds[1],
					depTaskIds[2]}
				met, err := taskDoc.DependenciesMet(dependencyCache)
				So(err, ShouldBeNil)
				So(met, ShouldBeFalse)
				taskDoc.DependenciesMetTime = utility.ZeroTime

				met, err = taskDoc.AllDependenciesSatisfied(dependencyCache)
				So(err, ShouldBeNil)
				So(met, ShouldBeFalse)

				// remove the failed task from the dependencies (but not from
				// the cache).  it should be ignored in the next pass
				taskDoc.DependsOn = []Dependency{depTaskIds[0], depTaskIds[1]}
				met, err = taskDoc.DependenciesMet(dependencyCache)
				So(err, ShouldBeNil)
				So(met, ShouldBeTrue)
				taskDoc.DependenciesMetTime = utility.ZeroTime

				met, err = taskDoc.AllDependenciesSatisfied(dependencyCache)
				So(err, ShouldBeNil)
				So(met, ShouldBeTrue)
			})
	})
}

func TestRefreshBlockedDependencies(t *testing.T) {
	taskId := "t1"
	taskDoc := &Task{
		Id: taskId,
	}
	depTasks := []*Task{
		{Id: depTaskIds[0].TaskId, Status: evergreen.TaskUndispatched},
		{Id: depTaskIds[1].TaskId, Status: evergreen.TaskUndispatched},
		{Id: depTaskIds[2].TaskId, Status: evergreen.TaskFailed},
		{Id: depTaskIds[3].TaskId, Status: evergreen.TaskSucceeded},
		{Id: depTaskIds[4].TaskId, Status: evergreen.TaskSucceeded},
		{Id: "td6", Status: evergreen.TaskDispatched, DependsOn: []Dependency{{TaskId: "DNE", Unattainable: true}}},
	}
	defer func() {
		assert.NoError(t, db.Clear(Collection))
	}()

	for name, test := range map[string]func(*testing.T){
		"NoDeps": func(t *testing.T) {
			taskDoc.DependsOn = []Dependency{}
			require.NoError(t, taskDoc.Insert())

			tasks, err := taskDoc.RefreshBlockedDependencies(map[string]Task{})
			assert.NoError(t, err)
			assert.Empty(t, tasks)
		},
		"Satisfied": func(t *testing.T) {
			taskDoc.DependsOn = []Dependency{
				{TaskId: depTaskIds[3].TaskId, Status: evergreen.TaskSucceeded},
				{TaskId: depTaskIds[4].TaskId, Status: evergreen.TaskSucceeded},
			}
			require.NoError(t, taskDoc.Insert())

			tasks, err := taskDoc.RefreshBlockedDependencies(map[string]Task{})
			assert.NoError(t, err)
			assert.Empty(t, tasks)
		},
		"UnsatisfiedAndFinished": func(t *testing.T) {
			taskDoc.DependsOn = []Dependency{
				{TaskId: depTaskIds[2].TaskId, Status: evergreen.TaskSucceeded},
				{TaskId: depTaskIds[3].TaskId, Status: evergreen.TaskSucceeded},
				{TaskId: depTaskIds[4].TaskId, Status: evergreen.TaskSucceeded},
			}
			require.NoError(t, taskDoc.Insert())

			tasks, err := taskDoc.RefreshBlockedDependencies(map[string]Task{})
			assert.NoError(t, err)
			assert.Len(t, tasks, 1)
		},
		"BlockedEarly": func(t *testing.T) {
			taskDoc.DependsOn = []Dependency{
				{TaskId: depTaskIds[3].TaskId, Status: evergreen.TaskSucceeded, Unattainable: true},
				{TaskId: depTaskIds[4].TaskId, Status: evergreen.TaskSucceeded},
			}
			require.NoError(t, taskDoc.Insert())

			tasks, err := taskDoc.RefreshBlockedDependencies(map[string]Task{})
			assert.NoError(t, err)
			// already marked blocked
			assert.Len(t, tasks, 0)
		},
		"BlockedLater": func(t *testing.T) {
			taskDoc.DependsOn = []Dependency{
				{TaskId: depTaskIds[3].TaskId, Status: evergreen.TaskSucceeded},
				{TaskId: depTaskIds[4].TaskId, Status: evergreen.TaskSucceeded},
				{TaskId: "td6", Status: evergreen.TaskSucceeded},
			}
			require.NoError(t, taskDoc.Insert())

			tasks, err := taskDoc.RefreshBlockedDependencies(map[string]Task{})
			assert.NoError(t, err)
			assert.Len(t, tasks, 1)
		}} {
		require.NoError(t, db.Clear(Collection))
		for _, depTask := range depTasks {
			require.NoError(t, depTask.Insert())
		}
		t.Run(name, test)
	}
}

func TestBlockedOnDeactivatedDependency(t *testing.T) {
	taskId := "t1"
	taskDoc := &Task{
		Id: taskId,
	}
	depTasks := []*Task{
		{Id: depTaskIds[0].TaskId, Status: evergreen.TaskUndispatched, Activated: true},
		{Id: depTaskIds[1].TaskId, Status: evergreen.TaskSucceeded, Activated: false},
		{Id: depTaskIds[2].TaskId, Status: evergreen.TaskUndispatched, Activated: false},
	}
	require.NoError(t, db.Clear(Collection))
	for _, depTask := range depTasks {
		require.NoError(t, depTask.Insert())
	}
	defer func() {
		assert.NoError(t, db.Clear(Collection))
	}()

	t.Run("NotBlocked", func(t *testing.T) {
		taskDoc.DependsOn = []Dependency{
			{TaskId: depTaskIds[0].TaskId},
		}
		blockingTasks, err := taskDoc.BlockedOnDeactivatedDependency(map[string]Task{})
		require.NoError(t, err)
		assert.Empty(t, blockingTasks)
	})
	t.Run("NoBlockedFinished", func(t *testing.T) {
		taskDoc.DependsOn = []Dependency{
			{TaskId: depTaskIds[1].TaskId},
		}
		blockingTasks, err := taskDoc.BlockedOnDeactivatedDependency(map[string]Task{})
		require.NoError(t, err)
		assert.Empty(t, blockingTasks)
	})
	t.Run("Blocked", func(t *testing.T) {
		taskDoc.DependsOn = []Dependency{
			{TaskId: depTaskIds[2].TaskId},
		}
		blockingTasks, err := taskDoc.BlockedOnDeactivatedDependency(map[string]Task{})
		require.NoError(t, err)
		assert.Len(t, blockingTasks, 1)
	})
}

func TestSetTasksScheduledTime(t *testing.T) {
	Convey("With some tasks", t, func() {

		So(db.Clear(Collection), ShouldBeNil)

		tasks := []Task{
			{Id: "t0", ScheduledTime: utility.ZeroTime, ExecutionTasks: []string{"t1", "t2"}},
			{Id: "t1", ScheduledTime: utility.ZeroTime},
			{Id: "t2", ScheduledTime: utility.ZeroTime},
			{Id: "t3", ScheduledTime: utility.ZeroTime},
		}
		for _, task := range tasks {
			So(task.Insert(), ShouldBeNil)
		}
		Convey("when updating ScheduledTime for some of the tasks", func() {
			testTime := time.Unix(31337, 0)
			So(SetTasksScheduledTime(tasks[2:], testTime), ShouldBeNil)

			Convey("the tasks should be updated in memory", func() {
				So(tasks[1].ScheduledTime, ShouldResemble, utility.ZeroTime)
				So(tasks[2].ScheduledTime, ShouldResemble, testTime)
				So(tasks[3].ScheduledTime, ShouldResemble, testTime)

				Convey("and in the db", func() {
					// Need to use a margin of error on time tests
					// because of minor differences between how mongo
					// and golang store dates. The date from the db
					// can be interpreted as being a few nanoseconds off
					t0, err := FindOne(ById("t0"))
					So(err, ShouldBeNil)
					So(t0.ScheduledTime.Round(oneMs), ShouldResemble, testTime)
					t1, err := FindOne(ById("t1"))
					So(err, ShouldBeNil)
					So(t1.ScheduledTime.Round(oneMs), ShouldResemble, utility.ZeroTime)
					t2, err := FindOne(ById("t2"))
					So(err, ShouldBeNil)
					So(t2.ScheduledTime.Round(oneMs), ShouldResemble, testTime)
					t3, err := FindOne(ById("t3"))
					So(err, ShouldBeNil)
					So(t3.ScheduledTime.Round(oneMs), ShouldResemble, testTime)
				})

				Convey("if we update a second time", func() {
					newTime := time.Unix(99999999, 0)
					So(newTime, ShouldHappenAfter, testTime)
					So(SetTasksScheduledTime(tasks, newTime), ShouldBeNil)

					Convey("only unset scheduled times should be updated", func() {
						t0, err := FindOne(ById("t0"))
						So(err, ShouldBeNil)
						So(t0.ScheduledTime.Round(oneMs), ShouldResemble, testTime)
						t1, err := FindOne(ById("t1"))
						So(err, ShouldBeNil)
						So(t1.ScheduledTime.Round(oneMs), ShouldResemble, newTime)
						t2, err := FindOne(ById("t2"))
						So(err, ShouldBeNil)
						So(t2.ScheduledTime.Round(oneMs), ShouldResemble, testTime)
						t3, err := FindOne(ById("t3"))
						So(err, ShouldBeNil)
						So(t3.ScheduledTime.Round(oneMs), ShouldResemble, testTime)
					})
				})

			})

		})
	})
}

func TestFindTasksByIds(t *testing.T) {
	Convey("When calling FindTasksByIds...", t, func() {
		So(db.Clear(Collection), ShouldBeNil)
		Convey("only tasks with the specified ids should be returned", func() {

			tasks := []Task{
				{
					Id: "one",
				},
				{
					Id: "two",
				},
				{
					Id: "three",
				},
			}

			for _, task := range tasks {
				So(task.Insert(), ShouldBeNil)
			}

			dbTasks, err := Find(ByIds([]string{"one", "two"}))
			So(err, ShouldBeNil)
			So(len(dbTasks), ShouldEqual, 2)
			So(dbTasks[0].Id, ShouldNotEqual, "three")
			So(dbTasks[1].Id, ShouldNotEqual, "three")
		})
	})
}

func TestFailedTasksByVersion(t *testing.T) {
	Convey("When calling FailedTasksByVersion...", t, func() {
		So(db.Clear(Collection), ShouldBeNil)
		Convey("only tasks with the failed statuses should be returned", func() {

			tasks := []Task{
				{
					Id:      "one",
					Version: "v1",
					Status:  evergreen.TaskFailed,
				},
				{
					Id:      "two",
					Version: "v1",
					Status:  evergreen.TaskSetupFailed,
				},
				{
					Id:      "three",
					Version: "v1",
					Status:  evergreen.TaskSucceeded,
				},
			}

			for _, task := range tasks {
				So(task.Insert(), ShouldBeNil)
			}

			dbTasks, err := Find(FailedTasksByVersion("v1"))
			So(err, ShouldBeNil)
			So(len(dbTasks), ShouldEqual, 2)
			So(dbTasks[0].Id, ShouldNotEqual, "three")
			So(dbTasks[1].Id, ShouldNotEqual, "three")
		})
	})
}

func TestFindTasksByBuildIdAndGithubChecks(t *testing.T) {
	tasks := []Task{
		{
			Id:            "t1",
			BuildId:       "b1",
			IsGithubCheck: true,
		},
		{
			Id:      "t2",
			BuildId: "b1",
		},
		{
			Id:            "t3",
			BuildId:       "b2",
			IsGithubCheck: true,
		},
		{
			Id:            "t4",
			BuildId:       "b2",
			IsGithubCheck: true,
		},
	}

	for _, task := range tasks {
		assert.NoError(t, task.Insert())
	}
	dbTasks, err := FindAll(ByBuildIdAndGithubChecks("b1"))
	assert.NoError(t, err)
	assert.Len(t, dbTasks, 1)
	dbTasks, err = FindAll(ByBuildIdAndGithubChecks("b2"))
	assert.NoError(t, err)
	assert.Len(t, dbTasks, 2)
	dbTasks, err = FindAll(ByBuildIdAndGithubChecks("b3"))
	assert.NoError(t, err)
	assert.Len(t, dbTasks, 0)
}

func TestCountSimilarFailingTasks(t *testing.T) {
	Convey("When calling CountSimilarFailingTasks...", t, func() {
		So(db.Clear(Collection), ShouldBeNil)
		Convey("only failed tasks with the same project, requester, display "+
			"name and revision but different buildvariants should be returned",
			func() {
				project := "project"
				requester := "testing"
				displayName := "compile"
				buildVariant := "testVariant"
				revision := "asdf ;lkj asdf ;lkj "

				tasks := []Task{
					{
						Id:           "one",
						Project:      project,
						DisplayName:  displayName,
						BuildVariant: buildVariant + "1",
						Revision:     revision,
						Requester:    requester,
					},
					{
						Id:           "two",
						Project:      project,
						DisplayName:  displayName,
						BuildVariant: buildVariant + "2",
						Revision:     revision,
						Requester:    requester,
						Status:       evergreen.TaskFailed,
					},
					// task succeeded so should not be returned
					{
						Id:           "three",
						Project:      project,
						DisplayName:  displayName,
						BuildVariant: buildVariant + "2",
						Revision:     revision,
						Requester:    requester,
						Status:       evergreen.TaskSucceeded,
					},
					// same buildvariant so should not be returned
					{
						Id:           "four",
						Project:      project,
						DisplayName:  displayName,
						BuildVariant: buildVariant + "1",
						Revision:     revision,
						Requester:    requester,
						Status:       evergreen.TaskFailed,
					},
					// different project so should not be returned
					{
						Id:           "five",
						Project:      project + "1",
						DisplayName:  displayName,
						BuildVariant: buildVariant + "2",
						Revision:     revision,
						Requester:    requester,
						Status:       evergreen.TaskFailed,
					},
					// different requester so should not be returned
					{
						Id:           "six",
						Project:      project,
						DisplayName:  displayName,
						BuildVariant: buildVariant + "2",
						Revision:     revision,
						Requester:    requester + "1",
						Status:       evergreen.TaskFailed,
					},
					// different revision so should not be returned
					{
						Id:           "seven",
						Project:      project,
						DisplayName:  displayName,
						BuildVariant: buildVariant + "1",
						Revision:     revision + "1",
						Requester:    requester,
						Status:       evergreen.TaskFailed,
					},
					// different display name so should not be returned
					{
						Id:           "eight",
						Project:      project,
						DisplayName:  displayName + "1",
						BuildVariant: buildVariant,
						Revision:     revision,
						Requester:    requester,
						Status:       evergreen.TaskFailed,
					},
				}

				for _, task := range tasks {
					So(task.Insert(), ShouldBeNil)
				}

				dbTasks, err := tasks[0].CountSimilarFailingTasks()
				So(err, ShouldBeNil)
				So(dbTasks, ShouldEqual, 1)
			})
	})
}

func TestEndingTask(t *testing.T) {
	Convey("With tasks that are attempting to be marked as finished", t, func() {
		So(db.Clear(Collection), ShouldBeNil)
		Convey("a task that has a start time set", func() {
			now := time.Now()
			t := &Task{
				Id:        "taskId",
				Status:    evergreen.TaskStarted,
				StartTime: now.Add(-5 * time.Minute),
			}
			So(t.Insert(), ShouldBeNil)
			details := &apimodels.TaskEndDetail{
				Status: evergreen.TaskFailed,
			}

			So(t.MarkEnd(now, details), ShouldBeNil)
			t, err := FindOne(ById(t.Id))
			So(err, ShouldBeNil)
			So(t.Status, ShouldEqual, evergreen.TaskFailed)
			So(t.FinishTime.Unix(), ShouldEqual, now.Unix())
			So(t.StartTime.Unix(), ShouldEqual, now.Add(-5*time.Minute).Unix())
			Convey("if no logs are present, it should not be nil", func() {
				So(t.Logs, ShouldBeNil)
			})
		})
		Convey("a task with no start time set should have one added", func() {
			now := time.Now()
			Convey("a task with a create time < 2 hours should have the start time set to the ingest time", func() {
				t := &Task{
					Id:         "tid",
					Status:     evergreen.TaskDispatched,
					IngestTime: now.Add(-30 * time.Minute),
				}
				So(t.Insert(), ShouldBeNil)
				details := &apimodels.TaskEndDetail{
					Status: evergreen.TaskFailed,
				}
				So(t.MarkEnd(now, details), ShouldBeNil)
				t, err := FindOne(ById(t.Id))
				So(err, ShouldBeNil)
				So(t.StartTime.Unix(), ShouldEqual, t.IngestTime.Unix())
				So(t.FinishTime.Unix(), ShouldEqual, now.Unix())
			})
			Convey("a task with a create time > 2 hours should have the start time set to two hours"+
				"before the finish time", func() {
				t := &Task{
					Id:         "tid",
					Status:     evergreen.TaskDispatched,
					CreateTime: now.Add(-3 * time.Hour),
				}
				So(t.Insert(), ShouldBeNil)
				details := &apimodels.TaskEndDetail{
					Status: evergreen.TaskFailed,
				}
				So(t.MarkEnd(now, details), ShouldBeNil)
				t, err := FindOne(ById(t.Id))
				So(err, ShouldBeNil)
				startTime := now.Add(-2 * time.Hour)
				So(t.StartTime.Unix(), ShouldEqual, startTime.Unix())
				So(t.FinishTime.Unix(), ShouldEqual, now.Unix())
			})

		})

	})
}

func TestTaskResultOutcome(t *testing.T) {
	assert := assert.New(t)

	tasks := []Task{
		{Status: evergreen.TaskUndispatched, Activated: false}, // 0
		{Status: evergreen.TaskUndispatched, Activated: true},  // 1
		{Status: evergreen.TaskStarted},                        // 2
		{Status: evergreen.TaskSucceeded},                      // 3
		{Status: evergreen.TaskFailed},                         // 4
		{Status: evergreen.TaskFailed, Details: apimodels.TaskEndDetail{Type: evergreen.CommandTypeSystem}},                                                                  // 5
		{Status: evergreen.TaskFailed, Details: apimodels.TaskEndDetail{Type: evergreen.CommandTypeSystem, TimedOut: true}},                                                  // 6
		{Status: evergreen.TaskFailed, Details: apimodels.TaskEndDetail{Type: evergreen.CommandTypeSystem, TimedOut: true, Description: evergreen.TaskDescriptionHeartbeat}}, // 7
		{Status: evergreen.TaskFailed, Details: apimodels.TaskEndDetail{TimedOut: true, Description: evergreen.TaskDescriptionHeartbeat}},                                    // 8
		{Status: evergreen.TaskSetupFailed, Details: apimodels.TaskEndDetail{Type: evergreen.CommandTypeSetup}},                                                              // 5
	}

	out := GetResultCounts(tasks)
	assert.Equal(len(tasks), out.Total)
	assert.Equal(1, out.Inactive)
	assert.Equal(1, out.Unstarted)
	assert.Equal(1, out.Started)
	assert.Equal(1, out.Succeeded)
	assert.Equal(1, out.Failed)
	assert.Equal(1, out.SystemFailed)
	assert.Equal(1, out.SystemUnresponsive)
	assert.Equal(1, out.SystemTimedOut)
	assert.Equal(1, out.TestTimedOut)
	assert.Equal(1, out.SetupFailed)

	//

	assert.Equal(1, GetResultCounts([]Task{tasks[0]}).Inactive)
	assert.Equal(1, GetResultCounts([]Task{tasks[1]}).Unstarted)
	assert.Equal(1, GetResultCounts([]Task{tasks[2]}).Started)
	assert.Equal(1, GetResultCounts([]Task{tasks[3]}).Succeeded)
	assert.Equal(1, GetResultCounts([]Task{tasks[4]}).Failed)
	assert.Equal(1, GetResultCounts([]Task{tasks[5]}).SystemFailed)
	assert.Equal(1, GetResultCounts([]Task{tasks[6]}).SystemTimedOut)
	assert.Equal(1, GetResultCounts([]Task{tasks[7]}).SystemUnresponsive)
	assert.Equal(1, GetResultCounts([]Task{tasks[8]}).TestTimedOut)
	assert.Equal(1, GetResultCounts([]Task{tasks[9]}).SetupFailed)
}

func TestIsSystemUnresponsive(t *testing.T) {
	var task Task

	task = Task{Status: evergreen.TaskFailed, Details: apimodels.TaskEndDetail{Type: evergreen.CommandTypeSystem, TimedOut: true, Description: evergreen.TaskDescriptionHeartbeat}}
	assert.True(t, task.IsSystemUnresponsive(), "current definition")

	task = Task{Status: evergreen.TaskSystemUnresponse}
	assert.True(t, task.IsSystemUnresponsive(), "legacy definition")

	task = Task{Status: evergreen.TaskFailed, Details: apimodels.TaskEndDetail{TimedOut: true, Description: evergreen.TaskDescriptionHeartbeat}}
	assert.False(t, task.IsSystemUnresponsive(), "normal timeout")

	task = Task{Status: evergreen.TaskSucceeded}
	assert.False(t, task.IsSystemUnresponsive(), "success")

}

func TestMergeTestResultsBulk(t *testing.T) {
	require.NoError(t, db.Clear(testresult.Collection), "error clearing collections")
	assert := assert.New(t)

	tasks := []Task{
		{
			Id:        "task1",
			Execution: 0,
		},
		{
			Id:        "task2",
			Execution: 0,
		},
		{
			Id:        "task3",
			Execution: 0,
		},
	}

	assert.NoError((&testresult.TestResult{
		TaskID:    "task1",
		Status:    evergreen.TestFailedStatus,
		Execution: 0,
	}).Insert())
	assert.NoError((&testresult.TestResult{
		TaskID:    "task2",
		Status:    evergreen.TestFailedStatus,
		Execution: 0,
	}).Insert())
	assert.NoError((&testresult.TestResult{
		TaskID:    "task3",
		Status:    evergreen.TestFailedStatus,
		Execution: 0,
	}).Insert())
	assert.NoError((&testresult.TestResult{
		TaskID:    "task1",
		Status:    evergreen.TestFailedStatus,
		Execution: 1,
	}).Insert())
	assert.NoError((&testresult.TestResult{
		TaskID:    "task4",
		Status:    evergreen.TestFailedStatus,
		Execution: 0,
	}).Insert())
	assert.NoError((&testresult.TestResult{
		TaskID:    "task1",
		Status:    evergreen.TestSucceededStatus,
		Execution: 0,
	}).Insert())

	out, err := MergeTestResultsBulk(tasks, nil)
	assert.NoError(err)
	count := 0
	for _, t := range out {
		count += len(t.LocalTestResults)
	}
	assert.Equal(4, count)

	query := db.Query(bson.M{
		testresult.StatusKey: evergreen.TestFailedStatus,
	})
	out, err = MergeTestResultsBulk(tasks, &query)
	assert.NoError(err)
	count = 0
	for _, t := range out {
		count += len(t.LocalTestResults)
		for _, result := range t.LocalTestResults {
			assert.Equal(evergreen.TestFailedStatus, result.Status)
		}
	}
	assert.Equal(3, count)
}

func TestTaskSetResultsFields(t *testing.T) {
	taskID := "jstestfuzz_self_tests_replication_fuzzers_master_initial_sync_fuzzer_69e2630b3272211f46bf85dd2577cd9a34c7c2cc_19_09_25_17_40_35"
	project := "jstestfuzz-self-tests"
	distroID := "amazon2-test"
	buildVariant := "replication_fuzzers"
	displayName := "fuzzer"
	requester := "gitter_request"

	displayTaskID := "jstestfuzz_self_tests_replication_fuzzers_display_master_69e2630b3272211f46bf85dd2577cd9a34c7c2cc_19_09_25_17_40_35"
	executionDisplayName := "master"
	StartTime := 1569431862.508
	EndTime := 1569431887.2

	TestStartTime := utility.FromPythonTime(StartTime).In(time.UTC)
	TestEndTime := utility.FromPythonTime(EndTime).In(time.UTC)

	testresults := []TestResult{
		{
			Status:          "pass",
			TestFile:        "job0_fixture_setup",
			DisplayTestName: "display",
			GroupID:         "group",
			URL:             "https://logkeeper.mongodb.org/build/dd239a5697eedef049a753c6a40a3e7e/test/5d8ba136c2ab68304e1d741c",
			URLRaw:          "https://logkeeper.mongodb.org/build/dd239a5697eedef049a753c6a40a3e7e/test/5d8ba136c2ab68304e1d741c?raw=1",
			ExitCode:        0,
			StartTime:       StartTime,
			EndTime:         EndTime,
		},
	}

	Convey("SetResults", t, func() {
		So(db.Clear(Collection), ShouldBeNil)
		So(db.Clear(testresult.Collection), ShouldBeNil)

		taskCreateTime, err := time.Parse(time.RFC3339, "2019-09-25T17:40:35Z")
		So(err, ShouldBeNil)

		task := Task{
			Id:           taskID,
			CreateTime:   taskCreateTime,
			Project:      project,
			DistroId:     distroID,
			BuildVariant: buildVariant,
			DisplayName:  displayName,
			Execution:    0,
			Requester:    requester,
		}

		executionDisplayTask := Task{
			Id:             displayTaskID,
			CreateTime:     taskCreateTime,
			Project:        project,
			DistroId:       distroID,
			BuildVariant:   buildVariant,
			DisplayName:    executionDisplayName,
			Execution:      0,
			Requester:      requester,
			ExecutionTasks: []string{taskID},
		}

		So(task.Insert(), ShouldBeNil)
		Convey("Without a display task", func() {

			So(task.SetResults(testresults), ShouldBeNil)

			written, err := testresult.Find(testresult.ByTaskIDs([]string{taskID}))
			So(err, ShouldBeNil)
			So(1, ShouldEqual, len(written))
			So(written[0].Project, ShouldEqual, project)
			So(written[0].BuildVariant, ShouldEqual, buildVariant)
			So(written[0].DistroId, ShouldEqual, distroID)
			So(written[0].Requester, ShouldEqual, requester)
			So(written[0].DisplayName, ShouldEqual, displayName)
			So(written[0].ExecutionDisplayName, ShouldBeBlank)
			So(written[0].TaskCreateTime.UTC(), ShouldResemble, taskCreateTime.UTC())
			So(written[0].TestStartTime.UTC(), ShouldResemble, TestStartTime.UTC())
			So(written[0].TestEndTime.UTC(), ShouldResemble, TestEndTime.UTC())
		})

		Convey("With a display task", func() {
			So(executionDisplayTask.Insert(), ShouldBeNil)

			So(task.SetResults(testresults), ShouldBeNil)

			written, err := testresult.Find(testresult.ByTaskIDs([]string{taskID}))
			So(err, ShouldBeNil)
			So(1, ShouldEqual, len(written))
			So(written[0].Project, ShouldEqual, project)
			So(written[0].BuildVariant, ShouldEqual, buildVariant)
			So(written[0].DistroId, ShouldEqual, distroID)
			So(written[0].Requester, ShouldEqual, requester)
			So(written[0].DisplayName, ShouldEqual, displayName)
			So(written[0].ExecutionDisplayName, ShouldEqual, executionDisplayName)
			So(written[0].TaskCreateTime.UTC(), ShouldResemble, taskCreateTime.UTC())
			So(written[0].TestStartTime.UTC(), ShouldResemble, TestStartTime.UTC())
			So(written[0].TestEndTime.UTC(), ShouldResemble, TestEndTime.UTC())
		})
	})
}

func TestFindOneIdAndExecutionWithDisplayStatus(t *testing.T) {
	assert := assert.New(t)
	assert.NoError(db.ClearCollections(Collection, OldCollection))
	taskDoc := Task{
		Id:        "task",
		Status:    evergreen.TaskUndispatched,
		Activated: true,
	}
	assert.NoError(taskDoc.Insert())
	task, err := FindOneIdAndExecutionWithDisplayStatus(taskDoc.Id, utility.ToIntPtr(0))
	assert.NoError(err)
	assert.NotNil(task)
	assert.Equal(task.DisplayStatus, evergreen.TaskWillRun)

	// Should fetch tasks from the old collection
	assert.NoError(taskDoc.Archive())
	task, err = FindOneOldByIdAndExecution(taskDoc.Id, 0)
	assert.NoError(err)
	assert.NotNil(task)
	task, err = FindOneIdAndExecutionWithDisplayStatus(taskDoc.Id, utility.ToIntPtr(0))
	assert.NoError(err)
	assert.NotNil(task)
	assert.Equal(task.OldTaskId, taskDoc.Id)

	// Should fetch recent executions by default
	task, err = FindOneIdAndExecutionWithDisplayStatus(taskDoc.Id, nil)
	assert.NoError(err)
	assert.NotNil(task)
	assert.Equal(task.Execution, 1)
	assert.Equal(task.DisplayStatus, evergreen.TaskWillRun)

	taskDoc = Task{
		Id:        "task2",
		Status:    evergreen.TaskUndispatched,
		Activated: false,
	}
	assert.NoError(taskDoc.Insert())
	task, err = FindOneIdAndExecutionWithDisplayStatus(taskDoc.Id, utility.ToIntPtr(0))
	assert.NoError(err)
	assert.NotNil(task)
	assert.Equal(task.DisplayStatus, evergreen.TaskUnscheduled)
}
func TestFindOldTasksByID(t *testing.T) {
	assert := assert.New(t)
	assert.NoError(db.ClearCollections(Collection, OldCollection))

	taskDoc := Task{
		Id: "task",
	}
	assert.NoError(taskDoc.Insert())
	assert.NoError(taskDoc.Archive())
	taskDoc.Execution += 1
	assert.NoError(taskDoc.Archive())
	taskDoc.Execution += 1

	tasks, err := FindOld(ByOldTaskID("task"))
	assert.NoError(err)
	assert.Len(tasks, 2)
	assert.Equal(0, tasks[0].Execution)
	assert.Equal("task_0", tasks[0].Id)
	assert.Equal("task", tasks[0].OldTaskId)
	assert.Equal(1, tasks[1].Execution)
	assert.Equal("task_1", tasks[1].Id)
	assert.Equal("task", tasks[1].OldTaskId)
}

func TestFindAllFirstExecution(t *testing.T) {
	require.NoError(t, db.ClearCollections(Collection, OldCollection))
	tasks := []Task{
		{Id: "t0"},
		{Id: "t1", Execution: 1},
		{Id: "t2", DisplayOnly: true},
	}
	for _, task := range tasks {
		require.NoError(t, task.Insert())
	}
	oldTask := Task{Id: MakeOldID("t1", 0)}
	require.NoError(t, db.Insert(OldCollection, &oldTask))

	foundTasks, err := FindAllFirstExecution(db.Query(nil))
	assert.NoError(t, err)
	assert.Len(t, foundTasks, 3)
	expectedIDs := []string{"t0", MakeOldID("t1", 0), "t2"}
	for _, task := range foundTasks {
		assert.Contains(t, expectedIDs, task.Id)
		assert.Equal(t, 0, task.Execution)
	}
}

func TestWithinTimePeriodProjectFilter(t *testing.T) {
	assert := assert.New(t)
	assert.NoError(db.ClearCollections(Collection, OldCollection))

	taskDocs := []Task{
		{
			Id:      "task1",
			Project: "proj",
		},
		{
			Id:      "task2",
			Project: "other",
		},
	}

	for _, taskDoc := range taskDocs {
		assert.NoError(taskDoc.Insert())
	}

	tasks, err := Find(WithinTimePeriod(time.Time{}, time.Time{}, "proj", []string{}))
	assert.NoError(err)
	assert.Len(tasks, 1)
	assert.Equal(tasks[0].Id, "task1")
}

func TestWithinTimePeriodDatesFilter(t *testing.T) {
	assert := assert.New(t)
	assert.NoError(db.ClearCollections(Collection, OldCollection))

	taskDocs := []Task{
		{
			Id:         "task1",
			FinishTime: time.Now().AddDate(0, 0, -2), // Should match
			StartTime:  time.Now().AddDate(0, 0, -5), // Shouldn't match
		},
		{
			Id:         "task2",
			FinishTime: time.Now().AddDate(0, 0, -2), // Should match
			StartTime:  time.Now().AddDate(0, 0, -3), // Should match
		},
		{
			Id:         "task3",
			FinishTime: time.Now(),                   // Shouldn't match
			StartTime:  time.Now().AddDate(0, 0, -3), // Should match
		},
	}

	for _, taskDoc := range taskDocs {
		assert.NoError(taskDoc.Insert())
	}

	tasks, err := Find(WithinTimePeriod(
		time.Now().AddDate(0, 0, -4), time.Now().AddDate(0, 0, -1), "", []string{}))
	assert.NoError(err)
	assert.Len(tasks, 1)
	assert.Equal(tasks[0].Id, "task2")
}

func TestWithinTimePeriodStatusesFilter(t *testing.T) {
	assert := assert.New(t)
	assert.NoError(db.ClearCollections(Collection, OldCollection))

	taskDocs := []Task{
		{
			Id:     "task1",
			Status: "A",
		},
		{
			Id:     "task2",
			Status: "B",
		},
		{
			Id:     "task3",
			Status: "C",
		},
	}

	for _, taskDoc := range taskDocs {
		assert.NoError(taskDoc.Insert())
	}

	statuses := []string{"A", "B"}

	tasks, err := Find(WithinTimePeriod(time.Time{}, time.Time{}, "", statuses))
	assert.NoError(err)
	assert.Len(tasks, 2)
	assert.Subset([]string{tasks[0].Status, tasks[1].Status}, statuses)
}

func TestTaskStatusCount(t *testing.T) {
	assert := assert.New(t)
	counts := TaskStatusCount{}
	details := apimodels.TaskEndDetail{
		TimedOut:    true,
		Description: evergreen.TaskDescriptionHeartbeat,
	}
	counts.IncrementStatus(evergreen.TaskSetupFailed, details)
	counts.IncrementStatus(evergreen.TaskFailed, apimodels.TaskEndDetail{})
	counts.IncrementStatus(evergreen.TaskDispatched, details)
	counts.IncrementStatus(evergreen.TaskInactive, details)
	assert.Equal(1, counts.TimedOut)
	assert.Equal(1, counts.Failed)
	assert.Equal(1, counts.Started)
	assert.Equal(1, counts.Inactive)
}

func TestFindOneIdOldOrNew(t *testing.T) {
	assert := assert.New(t)
	require := require.New(t)

	require.NoError(db.ClearCollections(Collection, OldCollection))

	taskDoc := Task{
		Id:     "task",
		Status: evergreen.TaskSucceeded,
	}
	require.NoError(taskDoc.Insert())
	require.NoError(taskDoc.Archive())
	result0 := testresult.TestResult{
		ID:        mgobson.NewObjectId(),
		TaskID:    "task",
		Execution: 0,
	}
	result1 := testresult.TestResult{
		ID:        mgobson.NewObjectId(),
		TaskID:    "task",
		Execution: 1,
	}
	require.NoError(result0.Insert())
	require.NoError(result1.Insert())

	task00, err := FindOneIdOldOrNew("task", 0)
	assert.NoError(err)
	require.NotNil(task00)
	assert.Equal("task_0", task00.Id)
	assert.Equal(0, task00.Execution)

	task01, err := FindOneIdOldOrNew("task", 1)
	assert.NoError(err)
	require.NotNil(task01)
	assert.Equal("task", task01.Id)
	assert.Equal(1, task01.Execution)
}

func TestPopulateTestResultsForDisplayTask(t *testing.T) {
	assert := assert.New(t)
	assert.NoError(db.ClearCollections(Collection, testresult.Collection))
	dt := Task{
		Id:             "dt",
		DisplayOnly:    true,
		ExecutionTasks: []string{"et"},
	}
	assert.NoError(dt.Insert())
	test := testresult.TestResult{
		TaskID:   "et",
		TestFile: "myTest",
	}
	assert.NoError(test.Insert())
	require.NoError(t, dt.populateTestResultsForDisplayTask())
	require.Len(t, dt.LocalTestResults, 1)
	assert.Equal("myTest", dt.LocalTestResults[0].TestFile)
}

func TestBlocked(t *testing.T) {
	for name, test := range map[string]func(*testing.T){
		"blocked": func(*testing.T) {
			t1 := Task{
				Id: "t1",
				DependsOn: []Dependency{
					{Unattainable: false},
					{Unattainable: false},
					{Unattainable: true},
				},
			}
			assert.True(t, t1.Blocked())
		},
		"not blocked": func(*testing.T) {
			t1 := Task{
				Id: "t1",
				DependsOn: []Dependency{
					{Unattainable: false},
					{Unattainable: false},
					{Unattainable: false},
				},
			}
			assert.False(t, t1.Blocked())
		},
		"blocked state cached": func(*testing.T) {
			t1 := Task{
				Id: "t1",
				DependsOn: []Dependency{
					{TaskId: "t2", Status: evergreen.TaskSucceeded, Unattainable: true},
				},
			}
			state, err := t1.BlockedState(map[string]*Task{})
			assert.NoError(t, err)
			assert.Equal(t, evergreen.TaskStatusBlocked, state)
		},
		"blocked state pending": func(*testing.T) {
			t1 := Task{
				Id: "t1",
				DependsOn: []Dependency{
					{TaskId: "t2", Status: evergreen.TaskSucceeded},
				},
			}
			t2 := Task{
				Id:     "t2",
				Status: evergreen.TaskDispatched,
			}
			require.NoError(t, t2.Insert())
			dependencies := map[string]*Task{t2.Id: &t2}
			state, err := t1.BlockedState(dependencies)
			assert.NoError(t, err)
			assert.Equal(t, evergreen.TaskStatusPending, state)
		},
		"blocked state all statuses": func(*testing.T) {
			t1 := Task{
				Id: "t1",
				DependsOn: []Dependency{
					{TaskId: "t2", Status: AllStatuses},
				},
			}
			t2 := Task{
				Id:     "t2",
				Status: evergreen.TaskUndispatched,
				DependsOn: []Dependency{
					{TaskId: "t3", Unattainable: true},
				},
			}
			require.NoError(t, t2.Insert())
			dependencies := map[string]*Task{t2.Id: &t2}
			state, err := t1.BlockedState(dependencies)
			assert.NoError(t, err)
			assert.Equal(t, "", state)
		},
	} {
		assert.NoError(t, db.ClearCollections(Collection))
		t.Run(name, test)
	}
}

func TestCircularDependency(t *testing.T) {
	assert := assert.New(t)
	assert.NoError(db.ClearCollections(Collection))
	t1 := Task{
		Id:          "t1",
		DisplayName: "t1",
		Activated:   true,
		Status:      evergreen.TaskSucceeded,
		DependsOn: []Dependency{
			{TaskId: "t2", Status: evergreen.TaskSucceeded},
		},
	}
	assert.NoError(t1.Insert())
	t2 := Task{
		Id:          "t2",
		DisplayName: "t2",
		Activated:   true,
		Status:      evergreen.TaskSucceeded,
		DependsOn: []Dependency{
			{TaskId: "t1", Status: evergreen.TaskSucceeded},
		},
	}
	assert.NoError(t2.Insert())
	assert.NotPanics(func() {
		err := t1.CircularDependencies()
		assert.Contains(err.Error(), "Dependency cycle detected")
	})
}

func TestSiblingDependency(t *testing.T) {
	assert := assert.New(t)
	assert.NoError(db.ClearCollections(Collection))
	t1 := Task{
		Id:          "t1",
		DisplayName: "t1",
		Activated:   true,
		Status:      evergreen.TaskSucceeded,
		DependsOn: []Dependency{
			{TaskId: "t2", Status: evergreen.TaskSucceeded},
			{TaskId: "t3", Status: evergreen.TaskSucceeded},
		},
	}
	assert.NoError(t1.Insert())
	t2 := Task{
		Id:          "t2",
		DisplayName: "t2",
		Activated:   true,
		Status:      evergreen.TaskSucceeded,
		DependsOn: []Dependency{
			{TaskId: "t4", Status: evergreen.TaskSucceeded},
		},
	}
	assert.NoError(t2.Insert())
	t3 := Task{
		Id:          "t3",
		DisplayName: "t3",
		Activated:   true,
		Status:      evergreen.TaskStarted,
		DependsOn: []Dependency{
			{TaskId: "t4", Status: evergreen.TaskSucceeded},
		},
	}
	assert.NoError(t3.Insert())
	t4 := Task{
		Id:          "t4",
		DisplayName: "t4",
		Activated:   true,
		Status:      evergreen.TaskSucceeded,
	}
	assert.NoError(t4.Insert())
	dependencies := map[string]*Task{
		"t2": &t2,
		"t3": &t3,
		"t4": &t4,
	}
	state, err := t1.BlockedState(dependencies)
	assert.NoError(err)
	assert.Equal(evergreen.TaskStatusPending, state)
}

func TestBulkInsert(t *testing.T) {
	assert := assert.New(t)
	assert.NoError(db.ClearCollections(Collection))
	t1_a := Task{
		Id:      "t1",
		Version: "version",
	}
	t1_b := Task{
		Id:      "t1",
		Version: "version",
	}
	t2 := Task{
		Id:      "t2",
		Version: "version",
	}
	t3 := Task{
		Id:      "t3",
		Version: "version",
	}
	tasks := Tasks{&t1_a, &t1_b, &t2, &t3}
	assert.Error(tasks.InsertUnordered(context.Background()))
	dbTasks, err := Find(ByVersion("version"))
	assert.NoError(err)
	assert.Len(dbTasks, 3)
	for _, dbTask := range dbTasks {
		assert.Equal("version", dbTask.Version)
	}
}

func TestUnscheduleStaleUnderwaterTasksNoDistro(t *testing.T) {
	assert := assert.New(t)
	assert.NoError(db.ClearCollections(Collection))
	t1 := Task{
		Id:            "t1",
		Status:        evergreen.TaskUndispatched,
		Activated:     true,
		Priority:      0,
		ActivatedTime: time.Time{},
	}
	assert.NoError(t1.Insert())

	_, err := UnscheduleStaleUnderwaterTasks("")
	assert.NoError(err)
	dbTask, err := FindOneId("t1")
	assert.NoError(err)
	assert.False(dbTask.Activated)
	assert.EqualValues(-1, dbTask.Priority)
}

func TestUnscheduleStaleUnderwaterTasksWithDistro(t *testing.T) {
	assert.NoError(t, db.ClearCollections(Collection, distro.Collection))
	t1 := Task{
		Id:            "t1",
		Status:        evergreen.TaskUndispatched,
		Activated:     true,
		Priority:      0,
		ActivatedTime: time.Time{},
		DistroId:      "d0",
	}
	require.NoError(t, t1.Insert())

	d := distro.Distro{
		Id: "d0",
	}
	require.NoError(t, d.Insert())

	_, err := UnscheduleStaleUnderwaterTasks("d0")
	assert.NoError(t, err)
	dbTask, err := FindOneId("t1")
	assert.NoError(t, err)
	assert.False(t, dbTask.Activated)
	assert.EqualValues(t, -1, dbTask.Priority)
}

func TestUnscheduleStaleUnderwaterTasksWithDistroAlias(t *testing.T) {
	assert.NoError(t, db.ClearCollections(Collection, distro.Collection))
	t1 := Task{
		Id:            "t1",
		Status:        evergreen.TaskUndispatched,
		Activated:     true,
		Priority:      0,
		ActivatedTime: time.Time{},
		DistroId:      "d0.0",
	}
	require.NoError(t, t1.Insert())

	d := distro.Distro{
		Id:      "d0",
		Aliases: []string{"d0.0", "d0.1"},
	}
	require.NoError(t, d.Insert())

	_, err := UnscheduleStaleUnderwaterTasks("d0")
	assert.NoError(t, err)
	dbTask, err := FindOneId("t1")
	assert.NoError(t, err)
	assert.False(t, dbTask.Activated)
	assert.EqualValues(t, -1, dbTask.Priority)
}

func TestGetRecentTaskStats(t *testing.T) {
	assert := assert.New(t)
	assert.NoError(db.ClearCollections(Collection))
	tasks := []Task{
		{Id: "t1", Status: evergreen.TaskSucceeded, DistroId: "d1", FinishTime: time.Now()},
		{Id: "t2", Status: evergreen.TaskSucceeded, DistroId: "d1", FinishTime: time.Now()},
		{Id: "t3", Status: evergreen.TaskSucceeded, DistroId: "d1", FinishTime: time.Now()},
		{Id: "t4", Status: evergreen.TaskSucceeded, DistroId: "d2", FinishTime: time.Now()},
		{Id: "t5", Status: evergreen.TaskFailed, DistroId: "d1", FinishTime: time.Now()},
		{Id: "t6", Status: evergreen.TaskFailed, DistroId: "d1", FinishTime: time.Now()},
		{Id: "t7", Status: evergreen.TaskFailed, DistroId: "d2", FinishTime: time.Now()},
	}
	for _, task := range tasks {
		assert.NoError(task.Insert())
	}

	list, err := GetRecentTaskStats(time.Minute, DistroIdKey)
	assert.NoError(err)

	// Two statuses
	assert.Len(list, 2)
	// Two distros to report status for
	assert.Len(list[0].Stats, 2)

	for _, status := range list {
		if status.Status == evergreen.TaskSucceeded {
			// Sorted order
			assert.Equal("d1", status.Stats[0].Name)
			assert.Equal(3, status.Stats[0].Count)
			assert.Equal("d2", status.Stats[1].Name)
			assert.Equal(1, status.Stats[1].Count)
		}
		if status.Status == evergreen.TaskFailed {
			// Sorted order
			assert.Equal("d1", status.Stats[0].Name)
			assert.Equal(2, status.Stats[0].Count)
			assert.Equal("d2", status.Stats[1].Name)
			assert.Equal(1, status.Stats[1].Count)
		}
	}
}

func TestGetResultCountList(t *testing.T) {
	assert := assert.New(t)
	statsList := []StatusItem{
		{Status: evergreen.TaskSucceeded, Stats: []Stat{{Name: "d1", Count: 2}, {Name: "d2", Count: 1}}},
		{Status: evergreen.TaskFailed, Stats: []Stat{{Name: "d1", Count: 3}, {Name: "d2", Count: 2}}},
	}

	list := GetResultCountList(statsList)
	_, ok := list[evergreen.TaskSucceeded]
	assert.True(ok)
	_, ok = list[evergreen.TaskFailed]
	assert.True(ok)

	assert.Len(list["totals"], 2)
	assert.Equal("d1", list["totals"][0].Name)
	assert.Equal(5, list["totals"][0].Count)
	assert.Equal("d2", list["totals"][1].Name)
	assert.Equal(3, list["totals"][1].Count)
}

func TestFindVariantsWithTask(t *testing.T) {
	assert := assert.New(t)
	assert.NoError(db.Clear(Collection))
	tasks := Tasks{
		&Task{Id: "1", DisplayName: "match", Project: "p", Requester: evergreen.RepotrackerVersionRequester, RevisionOrderNumber: 15, BuildVariant: "bv1"},
		&Task{Id: "2", DisplayName: "match", Project: "p", Requester: evergreen.RepotrackerVersionRequester, RevisionOrderNumber: 12, BuildVariant: "bv2"},
		&Task{Id: "3", DisplayName: "nomatch", Project: "p", Requester: evergreen.RepotrackerVersionRequester, RevisionOrderNumber: 14, BuildVariant: "bv1"},
		&Task{Id: "4", DisplayName: "match", Project: "p", Requester: evergreen.RepotrackerVersionRequester, RevisionOrderNumber: 50, BuildVariant: "bv1"},
	}
	assert.NoError(tasks.Insert())

	bvs, err := FindVariantsWithTask("match", "p", 10, 20)
	assert.NoError(err)
	require.Len(t, bvs, 2)
	assert.Contains(bvs, "bv1")
	assert.Contains(bvs, "bv2")
}

func TestFindAllUnmarkedBlockedDependencies(t *testing.T) {
	assert := assert.New(t)
	assert.NoError(db.ClearCollections(Collection))

	t1 := &Task{
		Id:     "t1",
		Status: evergreen.TaskFailed,
	}

	tasks := []Task{
		{
			Id: "t2",
			DependsOn: []Dependency{
				{
					TaskId: "t1",
					Status: evergreen.TaskSucceeded,
				},
			},
		},
		{
			Id: "t3",
			DependsOn: []Dependency{
				{
					TaskId: "t1",
					Status: evergreen.TaskFailed,
				},
			},
		},
		{
			Id: "t4",
			DependsOn: []Dependency{
				{
					TaskId:       "t1",
					Status:       evergreen.TaskSucceeded,
					Unattainable: true,
				},
			},
		},
		{
			Id: "t5",
			DependsOn: []Dependency{
				{
					TaskId: "t1",
					Status: evergreen.TaskFailed,
				},
				{
					TaskId: "t2",
					Status: evergreen.TaskSucceeded,
				},
			},
		},
	}
	for _, task := range tasks {
		assert.NoError(task.Insert())
	}

	deps, err := t1.FindAllUnmarkedBlockedDependencies()
	assert.NoError(err)
	assert.Len(deps, 1)
}

func TestAddDependency(t *testing.T) {
	assert.NoError(t, db.ClearCollections(Collection))
	t1 := &Task{Id: "t1", DependsOn: depTaskIds}
	assert.NoError(t, t1.Insert())

	assert.NoError(t, t1.AddDependency(depTaskIds[0]))

	updated, err := FindOneId(t1.Id)
	assert.NoError(t, err)
	assert.Equal(t, t1.DependsOn, updated.DependsOn)

	assert.NoError(t, t1.AddDependency(Dependency{TaskId: "td1", Status: evergreen.TaskSucceeded, Unattainable: true}))

	updated, err = FindOneId(t1.Id)
	assert.NoError(t, err)
	assert.Equal(t, len(depTaskIds), len(updated.DependsOn))
	assert.True(t, updated.DependsOn[0].Unattainable)

	assert.NoError(t, t1.AddDependency(Dependency{TaskId: "td1", Status: evergreen.TaskFailed}))

	updated, err = FindOneId(t1.Id)
	assert.NoError(t, err)
	assert.Equal(t, len(depTaskIds)+1, len(updated.DependsOn))

	assert.NoError(t, t1.RemoveDependency("td3"))
	for _, d := range t1.DependsOn {
		if d.TaskId == "td3" {
			assert.Fail(t, "did not remove dependency from in-memory task")
		}
	}
	updated, err = FindOneId(t1.Id)
	assert.NoError(t, err)
	for _, d := range updated.DependsOn {
		if d.TaskId == "td3" {
			assert.Fail(t, "did not remove dependency from db task")
		}
	}
}

func TestFindAllMarkedUnattainableDependencies(t *testing.T) {
	assert := assert.New(t)
	assert.NoError(db.ClearCollections(Collection))

	t1 := &Task{Id: "t1"}
	tasks := []Task{
		{
			Id: "t2",
			DependsOn: []Dependency{
				{
					TaskId:       "t1",
					Unattainable: true,
				},
			},
		},
		{
			Id: "t3",
			DependsOn: []Dependency{
				{
					TaskId: "t1",
				},
				{
					TaskId:       "t2",
					Unattainable: true,
				},
			},
		},
	}

	for _, task := range tasks {
		assert.NoError(task.Insert())
	}

	unattainableTasks, err := t1.FindAllMarkedUnattainableDependencies()
	assert.NoError(err)
	assert.Len(unattainableTasks, 1)
}

func TestUnattainableScheduleableTasksQuery(t *testing.T) {
	assert := assert.New(t)
	assert.NoError(db.ClearCollections(Collection))
	tasks := []Task{
		{
			Id:        "t0",
			Activated: true,
			Status:    evergreen.TaskUndispatched,
			DependsOn: []Dependency{
				{
					TaskId:       "t10",
					Unattainable: false,
				},
				{
					TaskId:       "t11",
					Unattainable: true,
				},
			},
			Priority: 0,
		},
		{
			Id:        "t1",
			Activated: true,
			Status:    evergreen.TaskUndispatched,
			DependsOn: []Dependency{
				{
					TaskId:       "t10",
					Unattainable: false,
				},
				{
					TaskId:       "t11",
					Unattainable: false,
				},
			},
			Priority: 0,
		},
		{
			Id:        "t2",
			Activated: true,
			Status:    evergreen.TaskUndispatched,
			Priority:  0,
			DependsOn: []Dependency{
				{
					TaskId:       "t10",
					Unattainable: true,
				},
			},
			OverrideDependencies: true,
		},
	}
	for _, task := range tasks {
		assert.NoError(task.Insert())
	}

	q := scheduleableTasksQuery()
	schedulableTasks, err := FindAll(db.Query(q))
	assert.NoError(err)
	assert.Len(schedulableTasks, 2)
}

func TestGetTimeSpent(t *testing.T) {
	assert := assert.New(t)
	referenceTime := time.Unix(1136239445, 0)
	tasks := []Task{
		{
			StartTime:  referenceTime,
			FinishTime: referenceTime.Add(time.Hour),
			TimeTaken:  time.Hour,
		},
		{
			StartTime:  referenceTime,
			FinishTime: referenceTime.Add(2 * time.Hour),
			TimeTaken:  2 * time.Hour,
		},
		{
			DisplayOnly: true,
			FinishTime:  referenceTime.Add(3 * time.Hour),
			TimeTaken:   2 * time.Hour,
		},
		{
			StartTime:  referenceTime,
			FinishTime: utility.ZeroTime,
			TimeTaken:  0,
		},
		{
			StartTime:  utility.ZeroTime,
			FinishTime: utility.ZeroTime,
			TimeTaken:  0,
		},
	}

	timeTaken, makespan := GetTimeSpent(tasks)
	assert.Equal(3*time.Hour, timeTaken)
	assert.Equal(2*time.Hour, makespan)

	timeTaken, makespan = GetTimeSpent(tasks[2:])
	assert.EqualValues(0, timeTaken)
	assert.EqualValues(0, makespan)
}

func TestAddHostCreateDetails(t *testing.T) {
	assert.NoError(t, db.ClearCollections(Collection))
	task := Task{Id: "t1", Execution: 0}
	assert.NoError(t, task.Insert())
	errToSave := errors.Wrapf(errors.New("InsufficientCapacityError"), "error trying to start host")
	assert.NoError(t, AddHostCreateDetails(task.Id, "h1", 0, errToSave))
	dbTask, err := FindOneId(task.Id)
	assert.NoError(t, err)
	assert.NotNil(t, dbTask)
	require.Len(t, dbTask.HostCreateDetails, 1)
	assert.Equal(t, dbTask.HostCreateDetails[0].HostId, "h1")
	assert.Contains(t, dbTask.HostCreateDetails[0].Error, "InsufficientCapacityError")

	assert.NoError(t, AddHostCreateDetails(task.Id, "h2", 0, errToSave))
	dbTask, err = FindOneId(task.Id)
	assert.NoError(t, err)
	assert.NotNil(t, dbTask)
	assert.Len(t, dbTask.HostCreateDetails, 2)
}

func TestUpdateDependsOn(t *testing.T) {
	assert.NoError(t, db.ClearCollections(Collection))
	t1 := &Task{Id: "t1"}
	assert.NoError(t, t1.Insert())
	t2 := &Task{
		Id: "t2",
		DependsOn: []Dependency{
			{TaskId: "t1", Status: evergreen.TaskSucceeded},
			{TaskId: "t5", Status: evergreen.TaskSucceeded},
		},
	}
	assert.NoError(t, t2.Insert())

	var err error
	assert.NoError(t, t1.UpdateDependsOn(evergreen.TaskFailed, []string{"t3", "t4"}))
	t2, err = FindOneId("t2")
	assert.NoError(t, err)
	assert.Len(t, t2.DependsOn, 2)

	assert.NoError(t, t1.UpdateDependsOn(evergreen.TaskSucceeded, []string{"t3", "t4"}))
	t2, err = FindOneId("t2")
	assert.NoError(t, err)
	assert.Len(t, t2.DependsOn, 4)
}

func TestDisplayTaskCache(t *testing.T) {
	assert := assert.New(t)
	assert.NoError(db.Clear(Collection))
	const displayTaskCount = 50
	const execPerDisplay = 10

	for i := 0; i < displayTaskCount; i++ {
		dt := Task{
			Id:          fmt.Sprintf("d%d", i),
			DisplayOnly: true,
		}
		for j := 0; j < execPerDisplay; j++ {
			et := Task{
				Id: fmt.Sprintf("%d-%d", i, j),
			}
			assert.NoError(et.Insert())
			dt.ExecutionTasks = append(dt.ExecutionTasks, et.Id)
		}
		assert.NoError(dt.Insert())
	}

	cache := NewDisplayTaskCache()
	dt, err := cache.Get(&Task{Id: "1-1"})
	assert.NoError(err)
	assert.Equal("d1", dt.Id)
	dt, err = cache.Get(&Task{Id: "1-5"})
	assert.NoError(err)
	assert.Equal("d1", dt.Id)
	assert.Len(cache.displayTasks, 1)
	assert.Len(cache.execToDisplay, execPerDisplay)

	for i := 0; i < displayTaskCount; i++ {
		_, err = cache.Get(&Task{Id: fmt.Sprintf("%d-1", i)})
		assert.NoError(err)
	}
	assert.Len(cache.execToDisplay, displayTaskCount*execPerDisplay)
	assert.Len(cache.List(), displayTaskCount)
}

func TestFindMergeTaskForVersion(t *testing.T) {
	assert.NoError(t, db.ClearCollections(Collection))
	t1 := &Task{
		Id:               "t1",
		Version:          "abcdef123456",
		CommitQueueMerge: false,
	}
	assert.NoError(t, t1.Insert())

	_, err := FindMergeTaskForVersion("abcdef123456")
	assert.Error(t, err)
	assert.True(t, adb.ResultsNotFound(err))

	t2 := &Task{
		Id:               "t2",
		Version:          "abcdef123456",
		CommitQueueMerge: true,
	}
	assert.NoError(t, t2.Insert())
	t2Db, err := FindMergeTaskForVersion("abcdef123456")
	assert.NoError(t, err)
	assert.Equal(t, "t2", t2Db.Id)
}

func TestMarkGeneratedTasks(t *testing.T) {
	require.NoError(t, db.Clear(Collection))
	t1 := &Task{
		Id: "t1",
	}
	require.NoError(t, t1.Insert())

	mockError := errors.New("mock error")

	require.NoError(t, MarkGeneratedTasks(t1.Id))
	found, err := FindOneId(t1.Id)
	require.NoError(t, err)
	require.Equal(t, true, found.GeneratedTasks)
	require.Equal(t, "", found.GenerateTasksError)

	require.NoError(t, MarkGeneratedTasks(t1.Id))
	require.NoError(t, MarkGeneratedTasksErr(t1.Id, mockError))
	found, err = FindOneId(t1.Id)
	require.NoError(t, err)
	require.Equal(t, true, found.GeneratedTasks)
	require.Equal(t, "", found.GenerateTasksError, "calling after GeneratedTasks is set should not set an error")

	t3 := &Task{
		Id: "t3",
	}
	require.NoError(t, t3.Insert())
	require.NoError(t, MarkGeneratedTasksErr(t3.Id, mongo.ErrNoDocuments))
	found, err = FindOneId(t3.Id)
	require.NoError(t, err)
	require.Equal(t, false, found.GeneratedTasks, "document not found should not set generated tasks, since this was a race and did not generate.tasks")
	require.Equal(t, "", found.GenerateTasksError)

	t4 := &Task{
		Id: "t4",
	}
	dupError := errors.New("duplicate key error")
	require.NoError(t, t4.Insert())
	require.NoError(t, MarkGeneratedTasksErr(t4.Id, dupError))
	found, err = FindOneId(t4.Id)
	require.NoError(t, err)
	require.Equal(t, false, found.GeneratedTasks, "duplicate key error should not set generated tasks, since this was a race and did not generate.tasks")
	require.Equal(t, "", found.GenerateTasksError)
}

func TestGetAllDependencies(t *testing.T) {
	require.NoError(t, db.Clear(Collection))
	tasks := []Task{
		{
			Id:        "t0",
			DependsOn: []Dependency{{TaskId: "dependedOn0"}},
		},
		{
			Id:        "t1",
			DependsOn: []Dependency{{TaskId: "dependedOn1"}},
		},
	}
	// not in the map and not in the db
	dependencies, err := GetAllDependencies([]string{tasks[0].Id}, map[string]*Task{})
	assert.Error(t, err)
	assert.Nil(t, dependencies)

	// in the map
	dependencies, err = GetAllDependencies([]string{tasks[0].Id}, map[string]*Task{tasks[0].Id: &tasks[0]})
	assert.NoError(t, err)
	assert.Len(t, dependencies, 1)
	assert.Equal(t, "dependedOn0", dependencies[0].TaskId)

	// mix of map and db
	require.NoError(t, tasks[1].Insert())
	taskMap := map[string]*Task{tasks[0].Id: &tasks[0]}
	dependencies, err = GetAllDependencies([]string{tasks[0].Id, tasks[1].Id}, taskMap)
	assert.NoError(t, err)
	assert.Len(t, dependencies, 2)
	assert.Len(t, taskMap, 1)
}

func TestGetRecursiveDependenciesUp(t *testing.T) {
	require.NoError(t, db.Clear(Collection))
	tasks := []Task{
		{Id: "t0"},
		{Id: "t1"},
		{Id: "t2", DependsOn: []Dependency{{TaskId: "t1"}, {TaskId: "t0"}}},
		{Id: "t3", DependsOn: []Dependency{{TaskId: "t1"}}},
		{Id: "t4", DependsOn: []Dependency{{TaskId: "t2"}}},
		{Id: "t5", DependsOn: []Dependency{{TaskId: "t4"}}},
	}
	for _, task := range tasks {
		require.NoError(t, task.Insert())
	}

	taskDependsOn, err := GetRecursiveDependenciesUp([]Task{tasks[3], tasks[4]}, nil)
	assert.NoError(t, err)
	assert.Len(t, taskDependsOn, 3)
	expectedIDs := []string{"t2", "t1", "t0"}
	for _, task := range taskDependsOn {
		assert.Contains(t, expectedIDs, task.Id)
	}
}

func TestGetRecursiveDependenciesUpWithTaskGroup(t *testing.T) {
	require.NoError(t, db.Clear(Collection))
	tasks := []Task{
		{Id: "t0", BuildId: "b1", TaskGroup: "tg", TaskGroupMaxHosts: 1, TaskGroupOrder: 0},
		{Id: "t1", BuildId: "b1", TaskGroup: "tg", TaskGroupMaxHosts: 1, TaskGroupOrder: 1},
		{Id: "t2", BuildId: "b1", TaskGroup: "tg", TaskGroupMaxHosts: 1, TaskGroupOrder: 2},
		{Id: "t3", BuildId: "b1", TaskGroup: "tg", TaskGroupMaxHosts: 1, TaskGroupOrder: 3},
		{Id: "t4", BuildId: "b1", TaskGroup: "tg", TaskGroupMaxHosts: 1, TaskGroupOrder: 4},
	}

	for _, task := range tasks {
		require.NoError(t, task.Insert())
	}
	taskDependsOn, err := GetRecursiveDependenciesUp([]Task{tasks[2], tasks[3]}, nil)
	assert.NoError(t, err)
	assert.Len(t, taskDependsOn, 2)
	expectedIDs := []string{"t0", "t1"}
	for _, task := range taskDependsOn {
		assert.Contains(t, expectedIDs, task.Id)
	}
}

func TestGetRecursiveDependenciesDown(t *testing.T) {
	require.NoError(t, db.Clear(Collection))
	tasks := []Task{
		{Id: "t0"},
		{Id: "t1"},
		{Id: "t2", DependsOn: []Dependency{{TaskId: "t1"}, {TaskId: "t0"}}},
		{Id: "t3", DependsOn: []Dependency{{TaskId: "t1"}}},
		{Id: "t4", DependsOn: []Dependency{{TaskId: "t2"}}},
		{Id: "t5", DependsOn: []Dependency{{TaskId: "t4"}}},
	}
	for _, task := range tasks {
		require.NoError(t, task.Insert())
	}

	dependingOnMe, err := getRecursiveDependenciesDown([]string{"t0"}, nil)
	assert.NoError(t, err)
	assert.Len(t, dependingOnMe, 3)
	expectedIDs := []string{"t2", "t4", "t5"}
	for _, task := range dependingOnMe {
		assert.Contains(t, expectedIDs, task.Id)
	}
}

func TestDeactivateDependencies(t *testing.T) {
	require.NoError(t, db.ClearCollections(Collection, event.AllLogCollection))

	tasks := []Task{
		{Id: "t0"},
		{Id: "t1"},
		{Id: "t2", DependsOn: []Dependency{{TaskId: "t1"}, {TaskId: "t0"}}, Activated: false},
		{Id: "t3", DependsOn: []Dependency{{TaskId: "t1"}}},
		{Id: "t4", DependsOn: []Dependency{{TaskId: "t2"}}, Activated: true},
		{Id: "t5", DependsOn: []Dependency{{TaskId: "t4"}}, Activated: true},
	}
	for _, task := range tasks {
		require.NoError(t, task.Insert())
	}

	updatedIDs := []string{"t4", "t5"}
	err := DeactivateDependencies([]string{"t0"}, "")
	assert.NoError(t, err)

	dbTasks, err := FindAll(db.Q{})
	assert.NoError(t, err)
	assert.Len(t, dbTasks, 6)

	for _, task := range dbTasks {
		if utility.StringSliceContains(updatedIDs, task.Id) {
			assert.False(t, task.Activated)
			assert.True(t, task.DeactivatedForDependency)
		} else {
			for _, origTask := range tasks {
				if origTask.Id == task.Id {
					assert.Equal(t, origTask.Activated, task.Activated)
				}
			}
		}
	}
}

func TestActivateDeactivatedDependencies(t *testing.T) {
	require.NoError(t, db.ClearCollections(Collection, event.AllLogCollection))

	tasks := []Task{
		{Id: "t0"},
		{Id: "t1", DependsOn: []Dependency{{TaskId: "t0"}}, Activated: false},
		{Id: "t2", DependsOn: []Dependency{{TaskId: "t0"}, {TaskId: "t1"}}, Activated: false, DeactivatedForDependency: true},
		{Id: "t3", DependsOn: []Dependency{{TaskId: "t0"}}, Activated: false, DeactivatedForDependency: true},
		{Id: "t4", DependsOn: []Dependency{{TaskId: "t0"}, {TaskId: "t3"}}, Activated: false, DeactivatedForDependency: true},
	}
	for _, task := range tasks {
		require.NoError(t, task.Insert())
	}

	updatedIDs := []string{"t3", "t4"}
	err := ActivateDeactivatedDependencies([]string{"t0"}, "")
	assert.NoError(t, err)

	dbTasks, err := FindAll(db.Q{})
	assert.NoError(t, err)
	assert.Len(t, dbTasks, 5)

	for _, task := range dbTasks {
		if utility.StringSliceContains(updatedIDs, task.Id) {
			assert.True(t, task.Activated)
			assert.False(t, task.DeactivatedForDependency)
		} else {
			for _, origTask := range tasks {
				if origTask.Id == task.Id {
					assert.Equal(t, origTask.Activated, task.Activated)
				}
			}
		}
	}
}

func TestTopologicalSort(t *testing.T) {
	tasks := []Task{
		{Id: "t0"},
		{Id: "t1", DependsOn: []Dependency{{TaskId: "t0"}, {TaskId: "t2"}}},
		{Id: "t2", DependsOn: []Dependency{{TaskId: "t0"}}},
		{Id: "t3", DependsOn: []Dependency{{TaskId: "t0"}, {TaskId: "t1"}}},
	}

	sortedTasks, err := topologicalSort(tasks)
	assert.NoError(t, err)
	assert.Len(t, sortedTasks, 4)

	indexMap := make(map[string]int)
	for i, task := range sortedTasks {
		indexMap[task.Id] = i
	}

	assert.True(t, indexMap["t0"] < indexMap["t1"])
	assert.True(t, indexMap["t0"] < indexMap["t2"])
	assert.True(t, indexMap["t0"] < indexMap["t3"])
	assert.True(t, indexMap["t2"] < indexMap["t1"])
	assert.True(t, indexMap["t1"] < indexMap["t3"])
}

func TestActivateTasks(t *testing.T) {
	require.NoError(t, db.ClearCollections(Collection, event.AllLogCollection))

	tasks := []Task{
		{Id: "t0"},
		{Id: "t1", DependsOn: []Dependency{{TaskId: "t0"}}, Activated: false},
		{Id: "t2", DependsOn: []Dependency{{TaskId: "t0"}, {TaskId: "t1"}}, Activated: false, DeactivatedForDependency: true},
		{Id: "t3", DependsOn: []Dependency{{TaskId: "t0"}}, Activated: false, DeactivatedForDependency: true},
		{Id: "t4", DependsOn: []Dependency{{TaskId: "t0"}, {TaskId: "t3"}}, Activated: false, DeactivatedForDependency: true},
	}
	for _, task := range tasks {
		require.NoError(t, task.Insert())
	}

	updatedIDs := []string{"t0", "t3", "t4"}
	err := ActivateTasks([]Task{tasks[0]}, time.Time{}, "")
	assert.NoError(t, err)

	dbTasks, err := FindAll(db.Q{})
	assert.NoError(t, err)
	assert.Len(t, dbTasks, 5)

	for _, task := range dbTasks {
		if utility.StringSliceContains(updatedIDs, task.Id) {
			assert.True(t, task.Activated)
		} else {
			for _, origTask := range tasks {
				if origTask.Id == task.Id {
					assert.Equal(t, origTask.Activated, task.Activated, fmt.Sprintf("task '%s' mismatch", task.Id))
				}
			}
		}
	}
}

func TestDeactivateTasks(t *testing.T) {
	require.NoError(t, db.ClearCollections(Collection, event.AllLogCollection))

	tasks := []Task{
		{Id: "t0"},
		{Id: "t1"},
		{Id: "t2", DependsOn: []Dependency{{TaskId: "t1"}, {TaskId: "t0"}}, Activated: false},
		{Id: "t3", DependsOn: []Dependency{{TaskId: "t1"}}},
		{Id: "t4", DependsOn: []Dependency{{TaskId: "t2"}}, Activated: true},
		{Id: "t5", DependsOn: []Dependency{{TaskId: "t4"}}, Activated: true},
	}
	for _, task := range tasks {
		require.NoError(t, task.Insert())
	}

	updatedIDs := []string{"t0", "t4", "t5"}
	err := DeactivateTasks([]Task{tasks[0]}, "")
	assert.NoError(t, err)

	dbTasks, err := FindAll(db.Q{})
	assert.NoError(t, err)
	assert.Len(t, dbTasks, 6)

	for _, task := range dbTasks {
		if utility.StringSliceContains(updatedIDs, task.Id) {
			assert.False(t, task.Activated)
		} else {
			for _, origTask := range tasks {
				if origTask.Id == task.Id {
					assert.Equal(t, origTask.Activated, task.Activated)
				}
			}
		}
	}
}

func TestSetDisabledPriority(t *testing.T) {
	require.NoError(t, db.ClearCollections(Collection, event.AllLogCollection))

	tasks := []Task{
		{Id: "t0", ExecutionTasks: []string{"t1", "t2"}},
		{Id: "t1"},
		{Id: "t2"},
	}
	for _, task := range tasks {
		require.NoError(t, task.Insert())
	}

	assert.NoError(t, tasks[0].SetDisabledPriority(""))

	dbTasks, err := FindAll(db.Q{})
	assert.NoError(t, err)
	assert.Len(t, dbTasks, 3)

	for _, task := range dbTasks {
		assert.Equal(t, evergreen.DisabledTaskPriority, task.Priority)
	}
}

func TestSetHasLegacyResults(t *testing.T) {
	require.NoError(t, db.ClearCollections(Collection))

	task := Task{Id: "t1"}
	assert.NoError(t, task.Insert())
	assert.NoError(t, task.SetHasLegacyResults(true))

	assert.True(t, utility.FromBoolPtr(task.HasLegacyResults))

	taskFromDb, err := FindOneId("t1")
	assert.NoError(t, err)
	assert.NotNil(t, taskFromDb)
	assert.NotNil(t, taskFromDb.HasLegacyResults)
	assert.True(t, utility.FromBoolPtr(taskFromDb.HasLegacyResults))
}

func TestSetGeneratedTasksToActivate(t *testing.T) {
	require.NoError(t, db.ClearCollections(Collection))
	task := Task{Id: "t1"}
	assert.NoError(t, task.Insert())

	// add stepback task to variant
	assert.NoError(t, task.SetGeneratedTasksToActivate("bv2", "t2"))
	taskFromDb, err := FindOneId("t1")
	assert.NoError(t, err)
	assert.NotNil(t, taskFromDb)
	assert.Equal(t, taskFromDb.GeneratedTasksToActivate["bv2"], []string{"t2"})

	// add different stepback task to variant
	assert.NoError(t, task.SetGeneratedTasksToActivate("bv2", "t2.0"))
	taskFromDb, err = FindOneId("t1")
	assert.NoError(t, err)
	assert.NotNil(t, taskFromDb)
	assert.Equal(t, taskFromDb.GeneratedTasksToActivate["bv2"], []string{"t2", "t2.0"})

	// verify duplicate doesn't overwrite
	assert.NoError(t, task.SetGeneratedTasksToActivate("bv2", "t2.0"))
	taskFromDb, err = FindOneId("t1")
	assert.NoError(t, err)
	assert.NotNil(t, taskFromDb)
	assert.Equal(t, taskFromDb.GeneratedTasksToActivate["bv2"], []string{"t2", "t2.0"})

	// adding second variant doesn't affect previous
	assert.NoError(t, task.SetGeneratedTasksToActivate("bv3", "t3"))
	taskFromDb, err = FindOneId("t1")
	assert.NoError(t, err)
	assert.NotNil(t, taskFromDb)
	assert.Equal(t, taskFromDb.GeneratedTasksToActivate["bv2"], []string{"t2", "t2.0"})
	assert.Equal(t, taskFromDb.GeneratedTasksToActivate["bv3"], []string{"t3"})
}

func TestDisplayStatus(t *testing.T) {
	assert.NoError(t, db.ClearCollections(Collection))
	t1 := Task{
		Id:     "t1",
		Status: evergreen.TaskSucceeded,
	}
	assert.NoError(t, t1.Insert())
	checkStatuses(t, evergreen.TaskSucceeded, t1)
	t2 := Task{
		Id:        "t2",
		Status:    evergreen.TaskUndispatched,
		Activated: true,
	}
	assert.NoError(t, t2.Insert())
	checkStatuses(t, evergreen.TaskWillRun, t2)
	t3 := Task{
		Id:        "t3",
		Status:    evergreen.TaskFailed,
		Activated: true,
	}
	assert.NoError(t, t3.Insert())
	checkStatuses(t, evergreen.TaskFailed, t3)
	t4 := Task{
		Id:     "t4",
		Status: evergreen.TaskFailed,
		Details: apimodels.TaskEndDetail{
			Type: evergreen.CommandTypeSetup,
		},
	}
	assert.NoError(t, t4.Insert())
	checkStatuses(t, evergreen.TaskSetupFailed, t4)
	t5 := Task{
		Id:     "t5",
		Status: evergreen.TaskFailed,
		Details: apimodels.TaskEndDetail{
			Type: evergreen.CommandTypeSystem,
		},
	}
	assert.NoError(t, t5.Insert())
	checkStatuses(t, evergreen.TaskSystemFailed, t5)
	t6 := Task{
		Id:     "t6",
		Status: evergreen.TaskFailed,
		Details: apimodels.TaskEndDetail{
			Type:     evergreen.CommandTypeSystem,
			TimedOut: true,
		},
	}
	assert.NoError(t, t6.Insert())
	checkStatuses(t, evergreen.TaskSystemTimedOut, t6)
	t7 := Task{
		Id:     "t7",
		Status: evergreen.TaskFailed,
		Details: apimodels.TaskEndDetail{
			Type:        evergreen.CommandTypeSystem,
			TimedOut:    true,
			Description: evergreen.TaskDescriptionHeartbeat,
		},
	}
	assert.NoError(t, t7.Insert())
	checkStatuses(t, evergreen.TaskSystemUnresponse, t7)
	t8 := Task{
		Id:        "t8",
		Status:    evergreen.TaskStarted,
		Activated: true,
	}
	assert.NoError(t, t8.Insert())
	checkStatuses(t, evergreen.TaskStarted, t8)
	t9 := Task{
		Id:        "t9",
		Status:    evergreen.TaskUndispatched,
		Activated: false,
	}
	assert.NoError(t, t9.Insert())
	checkStatuses(t, evergreen.TaskUnscheduled, t9)
	t10 := Task{
		Id:        "t10",
		Status:    evergreen.TaskUndispatched,
		Activated: true,
		DependsOn: []Dependency{
			{
				TaskId:       "t9",
				Unattainable: true,
				Status:       "success",
			},
			{
				TaskId:       "t8",
				Unattainable: false,
				Status:       "success",
			},
		},
	}
	assert.NoError(t, t10.Insert())
	checkStatuses(t, evergreen.TaskStatusBlocked, t10)
	t11 := Task{
		Id:        "t11",
		Status:    evergreen.TaskUndispatched,
		Activated: true,
		DependsOn: []Dependency{
			{
				TaskId:       "t8",
				Unattainable: false,
				Status:       "success",
			},
		},
	}
	assert.NoError(t, t11.Insert())
	checkStatuses(t, evergreen.TaskWillRun, t11)
	t12 := Task{
		Id:                   "t12",
		Status:               evergreen.TaskUndispatched,
		Activated:            true,
		OverrideDependencies: true,
		DependsOn: []Dependency{
			{
				TaskId:       "t9",
				Unattainable: true,
				Status:       "success",
			},
		},
	}
	assert.NoError(t, t12.Insert())
	checkStatuses(t, evergreen.TaskWillRun, t11)
}

func TestFindTaskNamesByBuildVariant(t *testing.T) {
	Convey("Should return unique task names for a given build variant", t, func() {
		assert.NoError(t, db.ClearCollections(Collection))
		t1 := Task{
			Id:           "t1",
			Status:       evergreen.TaskSucceeded,
			BuildVariant: "ubuntu1604",
			DisplayName:  "dist",
			Project:      "evergreen",
			Requester:    evergreen.RepotrackerVersionRequester,
		}
		assert.NoError(t, t1.Insert())
		t2 := Task{
			Id:           "t2",
			Status:       evergreen.TaskSucceeded,
			BuildVariant: "ubuntu1604",
			DisplayName:  "test-agent",
			Project:      "evergreen",
			Requester:    evergreen.RepotrackerVersionRequester,
		}
		assert.NoError(t, t2.Insert())
		t3 := Task{
			Id:           "t3",
			Status:       evergreen.TaskSucceeded,
			BuildVariant: "ubuntu1604",
			DisplayName:  "test-graphql",
			Project:      "evergreen",
			Requester:    evergreen.RepotrackerVersionRequester,
		}
		assert.NoError(t, t3.Insert())
		t4 := Task{
			Id:           "t4",
			Status:       evergreen.TaskFailed,
			BuildVariant: "ubuntu1604",
			DisplayName:  "test-graphql",
			Project:      "evergreen",
			Requester:    evergreen.RepotrackerVersionRequester,
		}
		assert.NoError(t, t4.Insert())
		buildVariantTask, err := FindTaskNamesByBuildVariant("evergreen", "ubuntu1604")
		assert.NoError(t, err)
		assert.Equal(t, []string{"dist", "test-agent", "test-graphql"}, buildVariantTask)

	})
	Convey("Should only include tasks that appear on mainline commits", t, func() {
		assert.NoError(t, db.ClearCollections(Collection))
		t1 := Task{
			Id:           "t1",
			Status:       evergreen.TaskSucceeded,
			BuildVariant: "ubuntu1604",
			DisplayName:  "test-patch-only",
			Project:      "evergreen",
			Requester:    evergreen.PatchVersionRequester,
		}
		assert.NoError(t, t1.Insert())
		t2 := Task{
			Id:           "t2",
			Status:       evergreen.TaskSucceeded,
			BuildVariant: "ubuntu1604",
			DisplayName:  "test-graphql",
			Project:      "evergreen",
			Requester:    evergreen.RepotrackerVersionRequester,
		}
		assert.NoError(t, t2.Insert())
		t3 := Task{
			Id:           "t3",
			Status:       evergreen.TaskSucceeded,
			BuildVariant: "ubuntu1604",
			DisplayName:  "dist",
			Project:      "evergreen",
			Requester:    evergreen.PatchVersionRequester,
		}
		assert.NoError(t, t3.Insert())
		t4 := Task{
			Id:           "t4",
			Status:       evergreen.TaskFailed,
			BuildVariant: "ubuntu1604",
			DisplayName:  "test-something",
			Project:      "evergreen",
			Requester:    evergreen.RepotrackerVersionRequester,
		}
		assert.NoError(t, t4.Insert())
		buildVariantTasks, err := FindTaskNamesByBuildVariant("evergreen", "ubuntu1604")
		assert.NoError(t, err)
		assert.Equal(t, []string{"test-graphql", "test-something"}, buildVariantTasks)
	})

}

func checkStatuses(t *testing.T, expected string, toCheck Task) {
	var dbTasks []Task
	aggregation := []bson.M{
		{"$match": bson.M{
			IdKey: toCheck.Id,
		}},
		addDisplayStatus,
	}
	err := db.Aggregate(Collection, aggregation, &dbTasks)
	assert.NoError(t, err)
	assert.Equal(t, expected, dbTasks[0].DisplayStatus)
	assert.Equal(t, expected, toCheck.GetDisplayStatus())
}

func TestGetLatestExecution(t *testing.T) {
	assert.NoError(t, db.Clear(Collection))
	sample := Task{
		Id:        "task_id_some_other_stuff",
		Execution: 55,
	}
	assert.NoError(t, sample.Insert())
	execution, err := GetLatestExecution(sample.Id)
	assert.NoError(t, err)
	assert.Equal(t, sample.Execution, execution)
	execution, err = GetLatestExecution(fmt.Sprintf("%s_3", sample.Id))
	assert.NoError(t, err)
	assert.Equal(t, sample.Execution, execution)
}

func TestArchiveMany(t *testing.T) {
	assert.NoError(t, db.ClearCollections(Collection, OldCollection))
	t1 := Task{
		Id:      "t1",
		Status:  evergreen.TaskFailed,
		Aborted: true,
		Version: "v",
	}
	assert.NoError(t, t1.Insert())
	t2 := Task{
		Id:       "t2",
		Status:   evergreen.TaskFailed,
		Aborted:  true,
		Restarts: 2,
		Version:  "v",
	}
	assert.NoError(t, t2.Insert())
	dt := Task{
		Id:             "dt",
		DisplayOnly:    true,
		ExecutionTasks: []string{"et"},
		Version:        "v",
	}
	assert.NoError(t, dt.Insert())
	et := Task{
		Id:      "et",
		Version: "v",
	}
	assert.NoError(t, et.Insert())

	tasks := []Task{t1, t2, dt}
	err := ArchiveMany(tasks)
	assert.NoError(t, err)
	currentTasks, err := FindAll(ByVersion("v"))
	assert.NoError(t, err)
	assert.Len(t, currentTasks, 4)
	for _, task := range currentTasks {
		assert.False(t, task.Aborted)
		assert.Equal(t, 1, task.Execution)
		if task.Id == t2.Id {
			assert.Equal(t, 3, task.Restarts)
		}
	}
	oldTasks, err := FindAllOld(ByVersion("v"))
	assert.NoError(t, err)
	assert.Len(t, oldTasks, 4)
	for _, task := range oldTasks {
		assert.True(t, task.Archived)
		assert.Equal(t, 0, task.Execution)
	}
}

func TestAddParentDisplayTasks(t *testing.T) {
	assert.NoError(t, db.Clear(Collection))
	dt1 := Task{
		Id:             "dt1",
		DisplayOnly:    true,
		ExecutionTasks: []string{"et1", "et2"},
	}
	assert.NoError(t, dt1.Insert())
	dt2 := Task{
		Id:             "dt2",
		DisplayOnly:    true,
		ExecutionTasks: []string{"et3", "et4"},
	}
	assert.NoError(t, dt2.Insert())
	execTasks := []Task{
		{Id: "et1"},
		{Id: "et2"},
		{Id: "et3"},
		{Id: "et4"},
	}
	for _, et := range execTasks {
		assert.NoError(t, et.Insert())
	}
	tasks, err := AddParentDisplayTasks(execTasks)
	assert.NoError(t, err)
	assert.Equal(t, "et1", tasks[0].Id)
	assert.Equal(t, dt1.Id, tasks[0].DisplayTask.Id)
	assert.Equal(t, "et2", tasks[1].Id)
	assert.Equal(t, dt1.Id, tasks[1].DisplayTask.Id)
	assert.Equal(t, "et3", tasks[2].Id)
	assert.Equal(t, dt2.Id, tasks[2].DisplayTask.Id)
	assert.Equal(t, "et4", tasks[3].Id)
	assert.Equal(t, dt2.Id, tasks[3].DisplayTask.Id)
}

func TestAddDisplayTaskIdToExecTasks(t *testing.T) {
	assert.NoError(t, db.Clear(Collection))
	t1 := &Task{
		Id:            "t1",
		DisplayTaskId: utility.ToStringPtr(""),
	}
	t2 := &Task{
		Id:            "t2",
		DisplayTaskId: nil,
	}
	t3 := &Task{
		Id:            "t3",
		DisplayTaskId: utility.ToStringPtr(""),
	}
	assert.NoError(t, t1.Insert())
	assert.NoError(t, t2.Insert())
	assert.NoError(t, t3.Insert())

	assert.NoError(t, AddDisplayTaskIdToExecTasks("dt", []string{t1.Id, t2.Id}))

	var err error
	t1, err = FindOneId(t1.Id)
	assert.NoError(t, err)
	assert.Equal(t, utility.FromStringPtr(t1.DisplayTaskId), "dt")

	t2, err = FindOneId(t2.Id)
	assert.NoError(t, err)
	assert.Equal(t, utility.FromStringPtr(t2.DisplayTaskId), "dt")

	t3, err = FindOneId(t3.Id)
	assert.NoError(t, err)
	assert.NotEqual(t, utility.FromStringPtr(t3.DisplayTaskId), "dt")
}

func TestAddExecTasksToDisplayTask(t *testing.T) {
	assert.NoError(t, db.Clear(Collection))
	dt1 := Task{
		Id:             "dt1",
		DisplayOnly:    true,
		Activated:      false,
		ExecutionTasks: []string{"et1", "et2"},
	}
	assert.NoError(t, dt1.Insert())

	// no tasks to add
	assert.NoError(t, AddExecTasksToDisplayTask(dt1.Id, []string{}, false))
	dtFromDB, err := FindOneId(dt1.Id)
	assert.NoError(t, err)
	assert.NotNil(t, dtFromDB)
	assert.Len(t, dtFromDB.ExecutionTasks, 2)
	assert.Contains(t, dtFromDB.ExecutionTasks, "et1")
	assert.Contains(t, dtFromDB.ExecutionTasks, "et2")

	// new and existing tasks to add (existing tasks not duplicated)
	assert.NoError(t, AddExecTasksToDisplayTask(dt1.Id, []string{"et2", "et3", "et4"}, true))
	dtFromDB, err = FindOneId(dt1.Id)
	assert.NoError(t, err)
	assert.NotNil(t, dtFromDB)
	assert.Len(t, dtFromDB.ExecutionTasks, 4)
	assert.Contains(t, dtFromDB.ExecutionTasks, "et1")
	assert.Contains(t, dtFromDB.ExecutionTasks, "et2")
	assert.Contains(t, dtFromDB.ExecutionTasks, "et3")
	assert.Contains(t, dtFromDB.ExecutionTasks, "et4")
	assert.True(t, dtFromDB.Activated)
	assert.False(t, utility.IsZeroTime(dtFromDB.ActivatedTime))
}

func TestGetTasksByVersionExecTasks(t *testing.T) {
	assert.NoError(t, db.ClearCollections(Collection))
	// test that we can handle the different kinds of tasks
	t1 := Task{
		Id:            "execWithDisplayId",
		Version:       "v1",
		DisplayTaskId: utility.ToStringPtr("displayTask"),
	}
	t2 := Task{
		Id:            "notAnExec",
		Version:       "v1",
		DisplayTaskId: utility.ToStringPtr(""),
	}

	t3 := Task{
		Id:      "execWithNoId",
		Version: "v1",
	}
	t4 := Task{
		Id:      "notAnExecWithNoId",
		Version: "v1",
	}
	dt := Task{
		Id:             "displayTask",
		Version:        "v1",
		DisplayOnly:    true,
		ExecutionTasks: []string{"execWithDisplayId", "execWithNoId"},
	}
	assert.NoError(t, db.InsertMany(Collection, t1, t2, t3, t4, dt))

	// execution tasks have been filtered outs
	opts := GetTasksByVersionOptions{}
	tasks, count, err := GetTasksByVersion("v1", opts)
	assert.NoError(t, err)
	assert.Equal(t, count, 3)
	// alphabetical order
	assert.Equal(t, dt.Id, tasks[0].Id)
	assert.Equal(t, t2.Id, tasks[1].Id)
	assert.Equal(t, t4.Id, tasks[2].Id)
}

func TestGetTasksByVersionAnnotations(t *testing.T) {
	assert.NoError(t, db.ClearCollections(Collection, annotations.Collection))
	t1 := Task{
		Id:        "t1",
		Version:   "v1",
		Execution: 2,
		Status:    evergreen.TaskSucceeded,
	}
	t2 := Task{
		Id:        "t2",
		Version:   "v1",
		Execution: 3,
		Status:    evergreen.TaskFailed,
	}
	t3 := Task{
		Id:        "t3",
		Version:   "v1",
		Execution: 1,
		Status:    evergreen.TaskFailed,
	}
	assert.NoError(t, db.InsertMany(Collection, t1, t2, t3))

	a := annotations.TaskAnnotation{
		Id:            "myAnnotation",
		TaskId:        t2.Id,
		TaskExecution: t2.Execution,
		Issues: []annotations.IssueLink{
			{IssueKey: "EVG-1212"},
		},
	}
	assert.NoError(t, a.Upsert())

	opts := GetTasksByVersionOptions{}
	tasks, count, err := GetTasksByVersion("v1", opts)
	assert.NoError(t, err)
	assert.Equal(t, count, 3)
	assert.Equal(t, tasks[0].Id, "t1")
	assert.Equal(t, evergreen.TaskSucceeded, tasks[0].DisplayStatus)
	assert.Equal(t, tasks[1].Id, "t2")
	assert.Equal(t, evergreen.TaskKnownIssue, tasks[1].DisplayStatus)
	assert.Equal(t, tasks[2].Id, "t3")
	assert.Equal(t, evergreen.TaskFailed, tasks[2].DisplayStatus)
}

func TestGetTaskStatsByVersion(t *testing.T) {
	assert.NoError(t, db.ClearCollections(Collection))
	t1 := Task{
		Id:        "t1",
		Version:   "v1",
		Execution: 0,
		Status:    evergreen.TaskSucceeded,
	}
	t2 := Task{
		Id:        "t2",
		Version:   "v1",
		Execution: 0,
		Status:    evergreen.TaskFailed,
	}
	t3 := Task{
		Id:        "t3",
		Version:   "v1",
		Execution: 1,
		Status:    evergreen.TaskSucceeded,
	}
	t4 := Task{
		Id:        "t4",
		Version:   "v1",
		Execution: 1,
		Status:    evergreen.TaskFailed,
	}
	t5 := Task{
		Id:        "t5",
		Version:   "v1",
		Execution: 2,
		Status:    evergreen.TaskStatusPending,
	}
	t6 := Task{
		Id:        "t6",
		Version:   "v1",
		Execution: 2,
		Status:    evergreen.TaskFailed,
	}
	assert.NoError(t, db.InsertMany(Collection, t1, t2, t3, t4, t5, t6))
	opts := GetTasksByVersionOptions{}
	stats, err := GetTaskStatsByVersion("v1", opts)
	assert.NoError(t, err)
	assert.Equal(t, 3, len(stats))

}

<<<<<<< HEAD
func TestHasMatchingTasks(t *testing.T) {
	assert.NoError(t, db.ClearCollections(Collection))
	t1 := Task{
		Id:        "t1",
		Version:   "v1",
		Execution: 0,
		Status:    evergreen.TaskSucceeded,
	}
	t2 := Task{
		Id:        "t2",
		Version:   "v1",
		Execution: 0,
		Status:    evergreen.TaskFailed,
	}
	t3 := Task{
		Id:        "t3",
		Version:   "v1",
		Execution: 1,
		Status:    evergreen.TaskSucceeded,
	}
	t4 := Task{
		Id:        "t4",
		Version:   "v1",
		Execution: 1,
		Status:    evergreen.TaskFailed,
	}
	t5 := Task{
		Id:        "t5",
		Version:   "v1",
		Execution: 2,
		Status:    evergreen.TaskStatusPending,
	}
	t6 := Task{
		Id:        "t6",
		Version:   "v1",
		Execution: 2,
		Status:    evergreen.TaskFailed,
	}
	assert.NoError(t, db.InsertMany(Collection, t1, t2, t3, t4, t5, t6))
	opts := HasMatchingTasksOptions{
		Statuses: []string{evergreen.TaskFailed},
	}
	hasMatchingTasks, err := HasMatchingTasks("v1", opts)
	assert.NoError(t, err)
	assert.True(t, hasMatchingTasks)

	opts.Statuses = []string{evergreen.TaskWillRun}

	hasMatchingTasks, err = HasMatchingTasks("v1", opts)
	assert.NoError(t, err)
	assert.False(t, hasMatchingTasks)
=======
func TestByExecutionTasksAndMaxExecution(t *testing.T) {
	tasksToFetch := []*string{utility.ToStringPtr("t1"), utility.ToStringPtr("t2")}
	t.Run("Fetching latest execution with same executions", func(t *testing.T) {
		assert.NoError(t, db.ClearCollections(Collection, OldCollection))
		t1 := Task{
			Id:        "t1",
			Version:   "v1",
			Execution: 1,
			Status:    evergreen.TaskSucceeded,
		}
		assert.NoError(t, db.Insert(Collection, t1))

		ot1 := t1
		ot1.Execution = 0
		ot1 = *ot1.makeArchivedTask()
		assert.NoError(t, db.Insert(OldCollection, ot1))

		t2 := Task{
			Id:        "t2",
			Version:   "v1",
			Execution: 1,
			Status:    evergreen.TaskSucceeded,
		}
		assert.NoError(t, db.Insert(Collection, t2))
		ot2 := t2
		ot2.Execution = 0
		ot2 = *ot2.makeArchivedTask()
		assert.NoError(t, db.Insert(OldCollection, ot2))

		tasks, err := FindByExecutionTasksAndMaxExecution(tasksToFetch, 1)
		tasks = convertOldTasksIntoTasks(tasks)
		assert.NoError(t, err)
		assert.Equal(t, 2, len(tasks))
		assertTasksAreEqual(t, t1, tasks[0], 1)
		assertTasksAreEqual(t, t2, tasks[1], 1)
	})
	t.Run("Fetching latest execution with mismatching executions", func(t *testing.T) {
		assert.NoError(t, db.ClearCollections(Collection, OldCollection))
		t1 := Task{
			Id:        "t1",
			Version:   "v1",
			Execution: 2,
			Status:    evergreen.TaskSucceeded,
		}
		assert.NoError(t, db.Insert(Collection, t1))

		ot1 := t1
		ot1.Execution = 1
		ot1 = *ot1.makeArchivedTask()
		assert.NoError(t, db.Insert(OldCollection, ot1))

		ot1.Execution = 1
		ot1 = *ot1.makeArchivedTask()
		assert.NoError(t, db.Insert(OldCollection, ot1))

		t2 := Task{
			Id:        "t2",
			Version:   "v1",
			Execution: 1,
			Status:    evergreen.TaskSucceeded,
		}
		assert.NoError(t, db.Insert(Collection, t2))
		ot2 := t2
		ot2.Execution = 0
		ot2 = *ot2.makeArchivedTask()
		assert.NoError(t, db.Insert(OldCollection, ot2))

		tasks, err := FindByExecutionTasksAndMaxExecution(tasksToFetch, 2)
		tasks = convertOldTasksIntoTasks(tasks)
		assert.NoError(t, err)
		assert.Equal(t, 2, len(tasks))
		assertTasksAreEqual(t, t1, tasks[0], 2)
		assertTasksAreEqual(t, t2, tasks[1], 1)
	})
	t.Run("Fetching older executions with same execution", func(t *testing.T) {
		assert.NoError(t, db.ClearCollections(Collection, OldCollection))
		t1 := Task{
			Id:        "t1",
			Version:   "v1",
			Execution: 2,
			Status:    evergreen.TaskSucceeded,
		}
		assert.NoError(t, db.Insert(Collection, t1))

		ot1 := t1
		ot1.Execution = 1
		ot1 = *ot1.makeArchivedTask()
		assert.NoError(t, db.Insert(OldCollection, ot1))

		ot1.Execution = 0
		ot1 = *ot1.makeArchivedTask()
		assert.NoError(t, db.Insert(OldCollection, ot1))

		t2 := Task{
			Id:        "t2",
			Version:   "v1",
			Execution: 2,
			Status:    evergreen.TaskSucceeded,
		}
		assert.NoError(t, db.Insert(Collection, t2))

		ot2 := t2
		ot2.Execution = 1
		ot2 = *ot2.makeArchivedTask()
		assert.NoError(t, db.Insert(OldCollection, ot2))

		ot2.Execution = 0
		ot2 = *ot2.makeArchivedTask()
		assert.NoError(t, db.Insert(OldCollection, ot2))

		tasks, err := FindByExecutionTasksAndMaxExecution(tasksToFetch, 1)
		tasks = convertOldTasksIntoTasks(tasks)
		assert.NoError(t, err)
		assert.Equal(t, 2, len(tasks))
		assertTasksAreEqual(t, t1, tasks[0], 1)
		assertTasksAreEqual(t, t2, tasks[1], 1)
	})

}

func convertOldTasksIntoTasks(tasks []Task) []Task {
	updatedTasks := []Task{}
	for _, t := range tasks {
		if t.OldTaskId != "" {
			t.Id = t.OldTaskId
		}
		updatedTasks = append(updatedTasks, t)
	}
	return updatedTasks
}

func assertTasksAreEqual(t *testing.T, expected, actual Task, exectedExecution int) {
	assert.Equal(t, expected.Id, actual.Id)
	assert.Equal(t, expected.Version, actual.Version)
	assert.Equal(t, expected.Status, actual.Status)
	assert.Equal(t, exectedExecution, actual.Execution)
>>>>>>> 859a29aa
}<|MERGE_RESOLUTION|>--- conflicted
+++ resolved
@@ -2774,7 +2774,6 @@
 
 }
 
-<<<<<<< HEAD
 func TestHasMatchingTasks(t *testing.T) {
 	assert.NoError(t, db.ClearCollections(Collection))
 	t1 := Task{
@@ -2826,7 +2825,8 @@
 	hasMatchingTasks, err = HasMatchingTasks("v1", opts)
 	assert.NoError(t, err)
 	assert.False(t, hasMatchingTasks)
-=======
+}
+
 func TestByExecutionTasksAndMaxExecution(t *testing.T) {
 	tasksToFetch := []*string{utility.ToStringPtr("t1"), utility.ToStringPtr("t2")}
 	t.Run("Fetching latest execution with same executions", func(t *testing.T) {
@@ -2963,5 +2963,4 @@
 	assert.Equal(t, expected.Version, actual.Version)
 	assert.Equal(t, expected.Status, actual.Status)
 	assert.Equal(t, exectedExecution, actual.Execution)
->>>>>>> 859a29aa
 }