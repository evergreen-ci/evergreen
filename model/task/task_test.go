--- conflicted
+++ resolved
@@ -874,10 +874,6 @@
 }
 
 func TestSetTasksScheduledTime(t *testing.T) {
-<<<<<<< HEAD
-
-=======
->>>>>>> ecf6854d
 	ctx, cancel := context.WithCancel(context.Background())
 	defer cancel()
 
@@ -896,11 +892,7 @@
 		}
 		Convey("when updating ScheduledTime for some of the tasks", func() {
 			testTime := time.Unix(31337, 0)
-<<<<<<< HEAD
 			So(SetTasksScheduledAndDepsMetTime(tasks[2:], testTime), ShouldBeNil)
-=======
-			So(SetTasksScheduledTime(ctx, tasks[2:], testTime), ShouldBeNil)
->>>>>>> ecf6854d
 
 			Convey("the tasks should be updated in memory", func() {
 				So(tasks[1].ScheduledTime, ShouldResemble, utility.ZeroTime)
@@ -918,7 +910,6 @@
 					t0, err := FindOne(ctx, db.Query(ById("t0")))
 					So(err, ShouldBeNil)
 					So(t0.ScheduledTime.Round(oneMs), ShouldResemble, testTime)
-<<<<<<< HEAD
 					So(t0.DependenciesMetTime.Round(oneMs), ShouldResemble, testTime)
 					t1, err := FindOne(db.Query(ById("t1")))
 					So(err, ShouldBeNil)
@@ -929,15 +920,6 @@
 					So(t2.ScheduledTime.Round(oneMs), ShouldResemble, testTime)
 					So(t2.DependenciesMetTime.Round(oneMs), ShouldResemble, testTime)
 					t3, err := FindOne(db.Query(ById("t3")))
-=======
-					t1, err := FindOne(ctx, db.Query(ById("t1")))
-					So(err, ShouldBeNil)
-					So(t1.ScheduledTime.Round(oneMs), ShouldResemble, utility.ZeroTime)
-					t2, err := FindOne(ctx, db.Query(ById("t2")))
-					So(err, ShouldBeNil)
-					So(t2.ScheduledTime.Round(oneMs), ShouldResemble, testTime)
-					t3, err := FindOne(ctx, db.Query(ById("t3")))
->>>>>>> ecf6854d
 					So(err, ShouldBeNil)
 					So(t3.ScheduledTime.Round(oneMs), ShouldResemble, testTime)
 					So(t3.DependenciesMetTime.Round(oneMs), ShouldResemble, utility.ZeroTime)
@@ -946,17 +928,12 @@
 				Convey("if we update a second time", func() {
 					newTime := time.Unix(99999999, 0)
 					So(newTime, ShouldHappenAfter, testTime)
-<<<<<<< HEAD
 					So(SetTasksScheduledAndDepsMetTime(tasks, newTime), ShouldBeNil)
-=======
-					So(SetTasksScheduledTime(ctx, tasks, newTime), ShouldBeNil)
->>>>>>> ecf6854d
 
 					Convey("only unset scheduled times should be updated", func() {
 						t0, err := FindOne(ctx, db.Query(ById("t0")))
 						So(err, ShouldBeNil)
 						So(t0.ScheduledTime.Round(oneMs), ShouldResemble, testTime)
-<<<<<<< HEAD
 						So(t0.DependenciesMetTime.Round(oneMs), ShouldResemble, testTime)
 						t1, err := FindOne(db.Query(ById("t1")))
 						So(err, ShouldBeNil)
@@ -967,15 +944,6 @@
 						So(t2.ScheduledTime.Round(oneMs), ShouldResemble, testTime)
 						So(t2.DependenciesMetTime.Round(oneMs), ShouldResemble, testTime)
 						t3, err := FindOne(db.Query(ById("t3")))
-=======
-						t1, err := FindOne(ctx, db.Query(ById("t1")))
-						So(err, ShouldBeNil)
-						So(t1.ScheduledTime.Round(oneMs), ShouldResemble, newTime)
-						t2, err := FindOne(ctx, db.Query(ById("t2")))
-						So(err, ShouldBeNil)
-						So(t2.ScheduledTime.Round(oneMs), ShouldResemble, testTime)
-						t3, err := FindOne(ctx, db.Query(ById("t3")))
->>>>>>> ecf6854d
 						So(err, ShouldBeNil)
 						So(t3.ScheduledTime.Round(oneMs), ShouldResemble, testTime)
 						So(t3.DependenciesMetTime.Round(oneMs), ShouldResemble, utility.ZeroTime)
@@ -985,7 +953,6 @@
 				Convey("if we update a third time", func() {
 					newTime := time.Unix(99999999, 0)
 					So(newTime, ShouldHappenAfter, testTime)
-<<<<<<< HEAD
 
 					depsFinishedTime := time.Now()
 					So(tasks[2].MarkDependenciesFinished(ctx, true), ShouldBeNil)
@@ -996,15 +963,11 @@
 					So(err, ShouldBeNil)
 					So(depsMet, ShouldBeTrue)
 					So(SetTasksScheduledAndDepsMetTime(tasks, newTime), ShouldBeNil)
-=======
-					So(SetTasksScheduledTime(ctx, tasks, newTime), ShouldBeNil)
->>>>>>> ecf6854d
 
 					Convey("nothing should have updated", func() {
 						t0, err := FindOne(ctx, db.Query(ById("t0")))
 						So(err, ShouldBeNil)
 						So(t0.ScheduledTime.Round(oneMs), ShouldResemble, testTime)
-<<<<<<< HEAD
 						So(t0.DependenciesMetTime.Round(oneMs), ShouldResemble, testTime)
 						t1, err := FindOne(db.Query(ById("t1")))
 						So(err, ShouldBeNil)
@@ -1015,15 +978,6 @@
 						So(t2.ScheduledTime.Round(oneMs), ShouldResemble, testTime)
 						So(t2.DependenciesMetTime.Round(oneMs), ShouldResemble, testTime)
 						t3, err := FindOne(db.Query(ById("t3")))
-=======
-						t1, err := FindOne(ctx, db.Query(ById("t1")))
-						So(err, ShouldBeNil)
-						So(t1.ScheduledTime.Round(oneMs), ShouldResemble, newTime)
-						t2, err := FindOne(ctx, db.Query(ById("t2")))
-						So(err, ShouldBeNil)
-						So(t2.ScheduledTime.Round(oneMs), ShouldResemble, testTime)
-						t3, err := FindOne(ctx, db.Query(ById("t3")))
->>>>>>> ecf6854d
 						So(err, ShouldBeNil)
 						So(t3.ScheduledTime.Round(oneMs), ShouldResemble, testTime)
 						So(t3.DependenciesMetTime.After(depsFinishedTime), ShouldBeTrue)
