package task

import (
	"context"
	"fmt"
	"testing"
	"time"

	"github.com/evergreen-ci/evergreen"
	"github.com/evergreen-ci/evergreen/apimodels"
	"github.com/evergreen-ci/evergreen/db"
	"github.com/evergreen-ci/evergreen/model/annotations"
	"github.com/evergreen-ci/evergreen/model/distro"
	"github.com/evergreen-ci/evergreen/model/event"
	"github.com/evergreen-ci/evergreen/model/testresult"
	"github.com/evergreen-ci/evergreen/testutil"
	"github.com/evergreen-ci/utility"
	"github.com/pkg/errors"
	. "github.com/smartystreets/goconvey/convey"
	"github.com/stretchr/testify/assert"
	"github.com/stretchr/testify/require"
	"go.mongodb.org/mongo-driver/bson"
	"go.mongodb.org/mongo-driver/mongo"
)

var (
	conf  = testutil.TestConfig()
	oneMs = time.Millisecond
)

var depTaskIds = []Dependency{
	{TaskId: "td1", Status: evergreen.TaskSucceeded},
	{TaskId: "td2", Status: evergreen.TaskSucceeded},
	{TaskId: "td3", Status: ""}, // Default == "success"
	{TaskId: "td4", Status: evergreen.TaskFailed},
	{TaskId: "td5", Status: AllStatuses},
}

// update statuses of test tasks in the db
func updateTestDepTasks(t *testing.T) {
	// cases for success/default
	for _, depTaskId := range depTaskIds[:3] {
		require.NoError(t, UpdateOne(bson.M{"_id": depTaskId.TaskId}, bson.M{"$set": bson.M{"status": evergreen.TaskSucceeded}}), "Error setting task status")
	}
	// cases for * and failure
	for _, depTaskId := range depTaskIds[3:] {
		require.NoError(t, UpdateOne(bson.M{"_id": depTaskId.TaskId}, bson.M{"$set": bson.M{"status": evergreen.TaskFailed}}), "Error setting task status")
	}
}

func TestDependenciesMet(t *testing.T) {

	var taskId string
	var taskDoc *Task
	var depTasks []*Task

	Convey("With a task", t, func() {

		taskId = "t1"

		taskDoc = &Task{
			Id: taskId,
		}

		depTasks = []*Task{
			{Id: depTaskIds[0].TaskId, Status: evergreen.TaskUndispatched},
			{Id: depTaskIds[1].TaskId, Status: evergreen.TaskUndispatched},
			{Id: depTaskIds[2].TaskId, Status: evergreen.TaskUndispatched},
			{Id: depTaskIds[3].TaskId, Status: evergreen.TaskUndispatched},
			{Id: depTaskIds[4].TaskId, Status: evergreen.TaskUndispatched},
		}

		So(db.Clear(Collection), ShouldBeNil)
		for _, depTask := range depTasks {
			So(depTask.Insert(), ShouldBeNil)
		}
		So(taskDoc.Insert(), ShouldBeNil)

		Convey("sanity check the local version of the function in the nil case", func() {
			taskDoc.DependsOn = []Dependency{}
			met, err := taskDoc.AllDependenciesSatisfied(map[string]Task{})
			So(err, ShouldBeNil)
			So(met, ShouldBeTrue)
			taskDoc.DependenciesMetTime = utility.ZeroTime
		})

		Convey("if the task has no dependencies its dependencies should"+
			" be met by default", func() {
			taskDoc.DependsOn = []Dependency{}
			met, err := taskDoc.DependenciesMet(map[string]Task{})
			So(err, ShouldBeNil)
			So(met, ShouldBeTrue)
			taskDoc.DependenciesMetTime = utility.ZeroTime
		})

		Convey("task with overridden dependencies should be met", func() {
			taskDoc.DependsOn = depTaskIds
			taskDoc.OverrideDependencies = true
			met, err := taskDoc.DependenciesMet(map[string]Task{})
			So(err, ShouldBeNil)
			So(met, ShouldBeTrue)
			taskDoc.DependenciesMetTime = utility.ZeroTime
		})

		Convey("if only some of the tasks dependencies are finished"+
			" successfully, then it should not think its dependencies are met",
			func() {
				taskDoc.DependsOn = depTaskIds
				So(UpdateOne(
					bson.M{"_id": depTaskIds[0].TaskId},
					bson.M{
						"$set": bson.M{
							"status": evergreen.TaskSucceeded,
						},
					},
				), ShouldBeNil)
				met, err := taskDoc.DependenciesMet(map[string]Task{})
				So(err, ShouldBeNil)
				So(met, ShouldBeFalse)
				taskDoc.DependenciesMetTime = utility.ZeroTime
			})

		Convey("if all of the tasks dependencies are finished properly, it"+
			" should correctly believe its dependencies are met", func() {
			taskDoc.DependsOn = depTaskIds
			updateTestDepTasks(t)
			met, err := taskDoc.DependenciesMet(map[string]Task{})
			So(err, ShouldBeNil)
			So(met, ShouldBeTrue)
			taskDoc.DependenciesMetTime = utility.ZeroTime
		})

		Convey("tasks not in the dependency cache should be pulled into the"+
			" cache during dependency checking", func() {
			dependencyCache := make(map[string]Task)
			taskDoc.DependsOn = depTaskIds
			updateTestDepTasks(t)
			met, err := taskDoc.DependenciesMet(dependencyCache)
			So(err, ShouldBeNil)
			So(met, ShouldBeTrue)
			taskDoc.DependenciesMetTime = utility.ZeroTime
			for _, depTaskId := range depTaskIds[:4] {
				So(dependencyCache[depTaskId.TaskId].Id, ShouldEqual, depTaskId.TaskId)
			}
			So(dependencyCache["td5"].Id, ShouldEqual, "td5")
		})

		Convey("cached dependencies should be used rather than fetching them"+
			" from the database", func() {
			updateTestDepTasks(t)
			dependencyCache := make(map[string]Task)
			taskDoc.DependsOn = depTaskIds
			met, err := taskDoc.DependenciesMet(dependencyCache)
			So(err, ShouldBeNil)
			So(met, ShouldBeTrue)
			taskDoc.DependenciesMetTime = utility.ZeroTime

			// alter the dependency cache so that it should seem as if the
			// dependencies are not met
			cachedTask := dependencyCache[depTaskIds[0].TaskId]
			So(cachedTask.Status, ShouldEqual, evergreen.TaskSucceeded)
			cachedTask.Status = evergreen.TaskFailed
			dependencyCache[depTaskIds[0].TaskId] = cachedTask
			met, err = taskDoc.DependenciesMet(dependencyCache)
			So(err, ShouldBeNil)
			So(met, ShouldBeFalse)
			taskDoc.DependenciesMetTime = utility.ZeroTime

		})

		Convey("extraneous tasks in the dependency cache should be ignored",
			func() {
				So(UpdateOne(
					bson.M{"_id": depTaskIds[0].TaskId},
					bson.M{
						"$set": bson.M{
							"status": evergreen.TaskSucceeded,
						},
					},
				), ShouldBeNil)
				So(UpdateOne(
					bson.M{"_id": depTaskIds[1].TaskId},
					bson.M{
						"$set": bson.M{
							"status": evergreen.TaskSucceeded,
						},
					},
				), ShouldBeNil)
				So(UpdateOne(
					bson.M{"_id": depTaskIds[2].TaskId},
					bson.M{
						"$set": bson.M{
							"status": evergreen.TaskFailed,
						},
					},
				), ShouldBeNil)

				dependencyCache := make(map[string]Task)
				taskDoc.DependsOn = []Dependency{depTaskIds[0], depTaskIds[1],
					depTaskIds[2]}
				met, err := taskDoc.DependenciesMet(dependencyCache)
				So(err, ShouldBeNil)
				So(met, ShouldBeFalse)
				taskDoc.DependenciesMetTime = utility.ZeroTime

				met, err = taskDoc.AllDependenciesSatisfied(dependencyCache)
				So(err, ShouldBeNil)
				So(met, ShouldBeFalse)

				// remove the failed task from the dependencies (but not from
				// the cache).  it should be ignored in the next pass
				taskDoc.DependsOn = []Dependency{depTaskIds[0], depTaskIds[1]}
				met, err = taskDoc.DependenciesMet(dependencyCache)
				So(err, ShouldBeNil)
				So(met, ShouldBeTrue)
				taskDoc.DependenciesMetTime = utility.ZeroTime

				met, err = taskDoc.AllDependenciesSatisfied(dependencyCache)
				So(err, ShouldBeNil)
				So(met, ShouldBeTrue)
			})
	})
}

func TestRefreshBlockedDependencies(t *testing.T) {
	taskId := "t1"
	taskDoc := &Task{
		Id: taskId,
	}
	depTasks := []*Task{
		{Id: depTaskIds[0].TaskId, Status: evergreen.TaskUndispatched},
		{Id: depTaskIds[1].TaskId, Status: evergreen.TaskUndispatched},
		{Id: depTaskIds[2].TaskId, Status: evergreen.TaskFailed},
		{Id: depTaskIds[3].TaskId, Status: evergreen.TaskSucceeded},
		{Id: depTaskIds[4].TaskId, Status: evergreen.TaskSucceeded},
		{Id: "td6", Status: evergreen.TaskDispatched, DependsOn: []Dependency{{TaskId: "DNE", Unattainable: true}}},
	}
	defer func() {
		assert.NoError(t, db.Clear(Collection))
	}()

	for name, test := range map[string]func(*testing.T){
		"NoDeps": func(t *testing.T) {
			taskDoc.DependsOn = []Dependency{}
			require.NoError(t, taskDoc.Insert())

			tasks, err := taskDoc.RefreshBlockedDependencies(map[string]Task{})
			assert.NoError(t, err)
			assert.Empty(t, tasks)
		},
		"Satisfied": func(t *testing.T) {
			taskDoc.DependsOn = []Dependency{
				{TaskId: depTaskIds[3].TaskId, Status: evergreen.TaskSucceeded},
				{TaskId: depTaskIds[4].TaskId, Status: evergreen.TaskSucceeded},
			}
			require.NoError(t, taskDoc.Insert())

			tasks, err := taskDoc.RefreshBlockedDependencies(map[string]Task{})
			assert.NoError(t, err)
			assert.Empty(t, tasks)
		},
		"UnsatisfiedAndFinished": func(t *testing.T) {
			taskDoc.DependsOn = []Dependency{
				{TaskId: depTaskIds[2].TaskId, Status: evergreen.TaskSucceeded},
				{TaskId: depTaskIds[3].TaskId, Status: evergreen.TaskSucceeded},
				{TaskId: depTaskIds[4].TaskId, Status: evergreen.TaskSucceeded},
			}
			require.NoError(t, taskDoc.Insert())

			tasks, err := taskDoc.RefreshBlockedDependencies(map[string]Task{})
			assert.NoError(t, err)
			assert.Len(t, tasks, 1)
		},
		"BlockedEarly": func(t *testing.T) {
			taskDoc.DependsOn = []Dependency{
				{TaskId: depTaskIds[3].TaskId, Status: evergreen.TaskSucceeded, Unattainable: true},
				{TaskId: depTaskIds[4].TaskId, Status: evergreen.TaskSucceeded},
			}
			require.NoError(t, taskDoc.Insert())

			tasks, err := taskDoc.RefreshBlockedDependencies(map[string]Task{})
			assert.NoError(t, err)
			// already marked blocked
			assert.Len(t, tasks, 0)
		},
		"BlockedLater": func(t *testing.T) {
			taskDoc.DependsOn = []Dependency{
				{TaskId: depTaskIds[3].TaskId, Status: evergreen.TaskSucceeded},
				{TaskId: depTaskIds[4].TaskId, Status: evergreen.TaskSucceeded},
				{TaskId: "td6", Status: evergreen.TaskSucceeded},
			}
			require.NoError(t, taskDoc.Insert())

			tasks, err := taskDoc.RefreshBlockedDependencies(map[string]Task{})
			assert.NoError(t, err)
			assert.Len(t, tasks, 1)
		}} {
		require.NoError(t, db.Clear(Collection))
		for _, depTask := range depTasks {
			require.NoError(t, depTask.Insert())
		}
		t.Run(name, test)
	}
}

func TestBlockedOnDeactivatedDependency(t *testing.T) {
	taskId := "t1"
	taskDoc := &Task{
		Id: taskId,
	}
	depTasks := []*Task{
		{Id: depTaskIds[0].TaskId, Status: evergreen.TaskUndispatched, Activated: true},
		{Id: depTaskIds[1].TaskId, Status: evergreen.TaskSucceeded, Activated: false},
		{Id: depTaskIds[2].TaskId, Status: evergreen.TaskUndispatched, Activated: false},
	}
	require.NoError(t, db.Clear(Collection))
	for _, depTask := range depTasks {
		require.NoError(t, depTask.Insert())
	}
	defer func() {
		assert.NoError(t, db.Clear(Collection))
	}()

	t.Run("NotBlocked", func(t *testing.T) {
		taskDoc.DependsOn = []Dependency{
			{TaskId: depTaskIds[0].TaskId},
		}
		blockingTasks, err := taskDoc.BlockedOnDeactivatedDependency(map[string]Task{})
		require.NoError(t, err)
		assert.Empty(t, blockingTasks)
	})
	t.Run("NoBlockedFinished", func(t *testing.T) {
		taskDoc.DependsOn = []Dependency{
			{TaskId: depTaskIds[1].TaskId},
		}
		blockingTasks, err := taskDoc.BlockedOnDeactivatedDependency(map[string]Task{})
		require.NoError(t, err)
		assert.Empty(t, blockingTasks)
	})
	t.Run("Blocked", func(t *testing.T) {
		taskDoc.DependsOn = []Dependency{
			{TaskId: depTaskIds[2].TaskId},
		}
		blockingTasks, err := taskDoc.BlockedOnDeactivatedDependency(map[string]Task{})
		require.NoError(t, err)
		assert.Len(t, blockingTasks, 1)
	})
}

func TestMarkDependenciesFinished(t *testing.T) {
	defer func() {
		assert.NoError(t, db.Clear(Collection))
	}()

	for tName, tCase := range map[string]func(t *testing.T){
		"NoopsForNoDependencies": func(t *testing.T) {
			t0 := Task{
				Id:     "task0",
				Status: evergreen.TaskSucceeded,
			}
			t1 := Task{
				Id: "task1",
			}
			t2 := Task{
				Id: "task2",
				DependsOn: []Dependency{
					{TaskId: "task1"},
				},
			}
			require.NoError(t, t0.Insert())
			require.NoError(t, t1.Insert())
			require.NoError(t, t2.Insert())

			require.NoError(t, t0.MarkDependenciesFinished(true))

			dbTask2, err := FindOneId(t2.Id)
			require.NoError(t, err)
			require.NotZero(t, dbTask2)
			require.Len(t, dbTask2.DependsOn, 1)
			assert.False(t, dbTask2.DependsOn[0].Finished, "unconnected dependency edge should not be marked finished")
		},
		"UpdatesDependencyWithMatchingStatus": func(t *testing.T) {
			t0 := Task{
				Id:     "task0",
				Status: evergreen.TaskFailed,
			}
			t1 := Task{
				Id: "task1",
				DependsOn: []Dependency{
					{
						TaskId: "task0",
						Status: evergreen.TaskFailed,
					},
				},
			}
			require.NoError(t, t0.Insert())
			require.NoError(t, t1.Insert())

			require.NoError(t, t0.MarkDependenciesFinished(true))

			dbTask1, err := FindOneId(t1.Id)
			require.NoError(t, err)
			require.NotZero(t, dbTask1)
			require.Len(t, dbTask1.DependsOn, 1)
			assert.True(t, dbTask1.DependsOn[0].Finished)
		},
		"UpdatesDependencyWithUnmatchingStatus": func(t *testing.T) {
			t0 := Task{
				Id:     "task0",
				Status: evergreen.TaskFailed,
			}
			t1 := Task{
				Id: "task1",
				DependsOn: []Dependency{
					{
						TaskId: "task0",
						Status: evergreen.TaskSucceeded,
					},
				},
			}
			require.NoError(t, t0.Insert())
			require.NoError(t, t1.Insert())

			require.NoError(t, t0.MarkDependenciesFinished(true))

			dbTask1, err := FindOneId(t1.Id)
			require.NoError(t, err)
			require.NotZero(t, dbTask1)
			require.Len(t, dbTask1.DependsOn, 1)
			assert.True(t, dbTask1.DependsOn[0].Finished)
		},
		"UpdatesSpecificDependency": func(t *testing.T) {
			t0 := Task{
				Id:     "task0",
				Status: evergreen.TaskFailed,
			}
			t1 := Task{
				Id: "task1",
				DependsOn: []Dependency{
					{TaskId: "task2"},
					{TaskId: "task3"},
					{
						TaskId: "task0",
						Status: evergreen.TaskSucceeded,
					},
					{TaskId: "task4"},
				},
			}
			require.NoError(t, t0.Insert())
			require.NoError(t, t1.Insert())

			require.NoError(t, t0.MarkDependenciesFinished(true))

			dbTask1, err := FindOneId(t1.Id)
			require.NoError(t, err)
			require.NotZero(t, dbTask1)
			require.Len(t, dbTask1.DependsOn, 4)
			assert.False(t, dbTask1.DependsOn[0].Finished)
			assert.False(t, dbTask1.DependsOn[1].Finished)
			assert.True(t, dbTask1.DependsOn[2].Finished)
			assert.False(t, dbTask1.DependsOn[3].Finished)
		},
		"UpdatesDirectDependenciesOnly": func(t *testing.T) {
			t0 := Task{
				Id:     "task0",
				Status: evergreen.TaskSucceeded,
			}
			t1 := Task{
				Id: "task1",
				DependsOn: []Dependency{
					{TaskId: "task0"},
				},
			}
			t2 := Task{
				Id: "task2",
				DependsOn: []Dependency{
					{TaskId: "task1"},
				},
			}
			require.NoError(t, t0.Insert())
			require.NoError(t, t1.Insert())
			require.NoError(t, t2.Insert())

			require.NoError(t, t0.MarkDependenciesFinished(true))

			dbTask1, err := FindOneId(t1.Id)
			require.NoError(t, err)
			require.NotZero(t, dbTask1)
			require.Len(t, dbTask1.DependsOn, 1)
			assert.True(t, dbTask1.DependsOn[0].Finished, "direct dependency should be marked finished")

			dbTask2, err := FindOneId(t2.Id)
			require.NoError(t, err)
			require.NotZero(t, dbTask2)
			require.Len(t, dbTask2.DependsOn, 1)
			assert.False(t, dbTask2.DependsOn[0].Finished, "indirect dependency edge should not be marked finished")
		},
		"UpdateDependencyToUnfinished": func(t *testing.T) {
			t0 := Task{
				Id:     "task0",
				Status: evergreen.TaskUndispatched,
			}
			t1 := Task{
				Id: "task1",
				DependsOn: []Dependency{
					{
						TaskId:   "task0",
						Finished: true,
					},
				},
			}
			require.NoError(t, t0.Insert())
			require.NoError(t, t1.Insert())

			require.NoError(t, t0.MarkDependenciesFinished(false))

			dbTask1, err := FindOneId(t1.Id)
			require.NoError(t, err)
			require.NotZero(t, dbTask1)
			require.Len(t, dbTask1.DependsOn, 1)
			assert.False(t, dbTask1.DependsOn[0].Finished, "direct dependency should be marked finished")
		},
	} {
		t.Run(tName, func(t *testing.T) {
			require.NoError(t, db.Clear(Collection))
			tCase(t)
		})
	}
}

func TestSetTasksScheduledTime(t *testing.T) {
	Convey("With some tasks", t, func() {

		So(db.Clear(Collection), ShouldBeNil)

		tasks := []Task{
			{Id: "t0", ScheduledTime: utility.ZeroTime, ExecutionTasks: []string{"t1", "t2"}},
			{Id: "t1", ScheduledTime: utility.ZeroTime},
			{Id: "t2", ScheduledTime: utility.ZeroTime},
			{Id: "t3", ScheduledTime: utility.ZeroTime},
		}
		for _, task := range tasks {
			So(task.Insert(), ShouldBeNil)
		}
		Convey("when updating ScheduledTime for some of the tasks", func() {
			testTime := time.Unix(31337, 0)
			So(SetTasksScheduledTime(tasks[2:], testTime), ShouldBeNil)

			Convey("the tasks should be updated in memory", func() {
				So(tasks[1].ScheduledTime, ShouldResemble, utility.ZeroTime)
				So(tasks[2].ScheduledTime, ShouldResemble, testTime)
				So(tasks[3].ScheduledTime, ShouldResemble, testTime)

				Convey("and in the db", func() {
					// Need to use a margin of error on time tests
					// because of minor differences between how mongo
					// and golang store dates. The date from the db
					// can be interpreted as being a few nanoseconds off
					t0, err := FindOne(db.Query(ById("t0")))
					So(err, ShouldBeNil)
					So(t0.ScheduledTime.Round(oneMs), ShouldResemble, testTime)
					t1, err := FindOne(db.Query(ById("t1")))
					So(err, ShouldBeNil)
					So(t1.ScheduledTime.Round(oneMs), ShouldResemble, utility.ZeroTime)
					t2, err := FindOne(db.Query(ById("t2")))
					So(err, ShouldBeNil)
					So(t2.ScheduledTime.Round(oneMs), ShouldResemble, testTime)
					t3, err := FindOne(db.Query(ById("t3")))
					So(err, ShouldBeNil)
					So(t3.ScheduledTime.Round(oneMs), ShouldResemble, testTime)
				})

				Convey("if we update a second time", func() {
					newTime := time.Unix(99999999, 0)
					So(newTime, ShouldHappenAfter, testTime)
					So(SetTasksScheduledTime(tasks, newTime), ShouldBeNil)

					Convey("only unset scheduled times should be updated", func() {
						t0, err := FindOne(db.Query(ById("t0")))
						So(err, ShouldBeNil)
						So(t0.ScheduledTime.Round(oneMs), ShouldResemble, testTime)
						t1, err := FindOne(db.Query(ById("t1")))
						So(err, ShouldBeNil)
						So(t1.ScheduledTime.Round(oneMs), ShouldResemble, newTime)
						t2, err := FindOne(db.Query(ById("t2")))
						So(err, ShouldBeNil)
						So(t2.ScheduledTime.Round(oneMs), ShouldResemble, testTime)
						t3, err := FindOne(db.Query(ById("t3")))
						So(err, ShouldBeNil)
						So(t3.ScheduledTime.Round(oneMs), ShouldResemble, testTime)
					})
				})

			})

		})
	})
}

<<<<<<< HEAD
func TestFindTasksByIds(t *testing.T) {
	Convey("When calling FindTasksByIds...", t, func() {
		So(db.Clear(Collection), ShouldBeNil)
		Convey("only tasks with the specified ids should be returned", func() {

			tasks := []Task{
				{
					Id: "one",
				},
				{
					Id: "two",
				},
				{
					Id: "three",
				},
			}

			for _, task := range tasks {
				So(task.Insert(), ShouldBeNil)
			}

			dbTasks, err := Find(ByIds([]string{"one", "two"}))
			So(err, ShouldBeNil)
			So(len(dbTasks), ShouldEqual, 2)
			So(dbTasks[0].Id, ShouldNotEqual, "three")
			So(dbTasks[1].Id, ShouldNotEqual, "three")
		})
	})
}

func TestDisplayTasksByVersion(t *testing.T) {
	Convey("When calling DisplayTasksByVersion...", t, func() {
		So(db.Clear(Collection), ShouldBeNil)
		Convey("only tasks that are display tasks should be returned", func() {
			tasks := []Task{
				{
					Id:      "one",
					Version: "v1",
				},
				{
					Id:          "two",
					Version:     "v1",
					DisplayOnly: true,
				},
				{
					Id:            "three",
					Version:       "v1",
					DisplayTaskId: utility.ToStringPtr(""),
				},
				{
					Id:             "four",
					Version:        "v1",
					ExecutionTasks: []string{"execution_task_one, execution_task_two"},
				},
				{
					Id:            "five",
					Version:       "v1",
					ActivatedTime: utility.ZeroTime,
				},
				{
					Id:            "execution_task_one",
					Version:       "v1",
					DisplayTaskId: utility.ToStringPtr("four"),
				},
				{
					Id:            "execution_task_two",
					Version:       "v1",
					DisplayTaskId: utility.ToStringPtr("four"),
				},
			}

			for _, task := range tasks {
				So(task.Insert(), ShouldBeNil)
			}

			dbTasks, err := FindAll(db.Query(DisplayTasksByVersion("v1")))
			So(err, ShouldBeNil)
			So(len(dbTasks), ShouldEqual, 4)
			So(dbTasks[0].Id, ShouldNotEqual, "execution_task_one")
			So(dbTasks[1].Id, ShouldNotEqual, "execution_task_one")
			So(dbTasks[2].Id, ShouldNotEqual, "execution_task_one")
			So(dbTasks[3].Id, ShouldNotEqual, "execution_task_one")

			So(dbTasks[0].Id, ShouldNotEqual, "execution_task_two")
			So(dbTasks[1].Id, ShouldNotEqual, "execution_task_two")
			So(dbTasks[2].Id, ShouldNotEqual, "execution_task_two")
			So(dbTasks[3].Id, ShouldNotEqual, "execution_task_two")

			So(dbTasks[0].Id, ShouldNotEqual, "five")
			So(dbTasks[1].Id, ShouldNotEqual, "five")
			So(dbTasks[2].Id, ShouldNotEqual, "five")
			So(dbTasks[3].Id, ShouldNotEqual, "five")

		})
	})
}

func TestNonExecutionTasksByVersion(t *testing.T) {
	assert.NoError(t, db.Clear(Collection))
	displayTask := Task{
		Id:             "dt",
		Version:        "v1",
		DisplayTaskId:  nil, // legacy, not populated
		ExecutionTasks: []string{"exec_task", "legacy_task"},
	}
	regularTask := Task{
		Id:            "t1",
		Version:       "v1",
		DisplayTaskId: utility.ToStringPtr(""),
	}
	wrongVersionTask := Task{
		Id:            "lame_task",
		Version:       "lame_version",
		DisplayTaskId: utility.ToStringPtr(""),
	}
	execTask := Task{
		Id:            "exec_task",
		Version:       "v1",
		DisplayTaskId: utility.ToStringPtr("dt"),
	}
	legacyTask := Task{
		Id:            "legacy_task",
		Version:       "v2",
		DisplayTaskId: nil, // legacy, not populated
	}
	assert.NoError(t, db.InsertMany(Collection, displayTask, regularTask, wrongVersionTask, execTask, legacyTask))

	tasks, err := Find(NonExecutionTasksByVersions([]string{"v1", "v2"}))
	assert.NoError(t, err)
	assert.Len(t, tasks, 3) // doesn't include wrong version or execution task with DisplayTaskId cached
	for _, task := range tasks {
		assert.NotEqual(t, task.Id, "exec_task")
		assert.NotEqual(t, task.Version, "lame_version")
	}
}

func TestFailedTasksByVersion(t *testing.T) {
	Convey("When calling FailedTasksByVersion...", t, func() {
		So(db.Clear(Collection), ShouldBeNil)
		Convey("only tasks with the failed statuses should be returned", func() {

			tasks := []Task{
				{
					Id:      "one",
					Version: "v1",
					Status:  evergreen.TaskFailed,
				},
				{
					Id:      "two",
					Version: "v1",
					Status:  evergreen.TaskSetupFailed,
				},
				{
					Id:      "three",
					Version: "v1",
					Status:  evergreen.TaskSucceeded,
				},
			}

			for _, task := range tasks {
				So(task.Insert(), ShouldBeNil)
			}

			dbTasks, err := Find(FailedTasksByVersion("v1"))
			So(err, ShouldBeNil)
			So(len(dbTasks), ShouldEqual, 2)
			So(dbTasks[0].Id, ShouldNotEqual, "three")
			So(dbTasks[1].Id, ShouldNotEqual, "three")
		})
	})
}

func TestFindTasksByBuildIdAndGithubChecks(t *testing.T) {
	tasks := []Task{
		{
			Id:            "t1",
			BuildId:       "b1",
			IsGithubCheck: true,
		},
		{
			Id:      "t2",
			BuildId: "b1",
		},
		{
			Id:            "t3",
			BuildId:       "b2",
			IsGithubCheck: true,
		},
		{
			Id:            "t4",
			BuildId:       "b2",
			IsGithubCheck: true,
		},
	}

	for _, task := range tasks {
		assert.NoError(t, task.Insert())
	}
	dbTasks, err := FindAll(db.Query(ByBuildIdAndGithubChecks("b1")))
	assert.NoError(t, err)
	assert.Len(t, dbTasks, 1)
	dbTasks, err = FindAll(db.Query(ByBuildIdAndGithubChecks("b2")))
	assert.NoError(t, err)
	assert.Len(t, dbTasks, 2)
	dbTasks, err = FindAll(db.Query(ByBuildIdAndGithubChecks("b3")))
	assert.NoError(t, err)
	assert.Len(t, dbTasks, 0)
}

=======
>>>>>>> 1440f2cb
func TestCountSimilarFailingTasks(t *testing.T) {
	Convey("When calling CountSimilarFailingTasks...", t, func() {
		So(db.Clear(Collection), ShouldBeNil)
		Convey("only failed tasks with the same project, requester, display "+
			"name and revision but different buildvariants should be returned",
			func() {
				project := "project"
				requester := "testing"
				displayName := "compile"
				buildVariant := "testVariant"
				revision := "asdf ;lkj asdf ;lkj "

				tasks := []Task{
					{
						Id:           "one",
						Project:      project,
						DisplayName:  displayName,
						BuildVariant: buildVariant + "1",
						Revision:     revision,
						Requester:    requester,
					},
					{
						Id:           "two",
						Project:      project,
						DisplayName:  displayName,
						BuildVariant: buildVariant + "2",
						Revision:     revision,
						Requester:    requester,
						Status:       evergreen.TaskFailed,
					},
					// task succeeded so should not be returned
					{
						Id:           "three",
						Project:      project,
						DisplayName:  displayName,
						BuildVariant: buildVariant + "2",
						Revision:     revision,
						Requester:    requester,
						Status:       evergreen.TaskSucceeded,
					},
					// same buildvariant so should not be returned
					{
						Id:           "four",
						Project:      project,
						DisplayName:  displayName,
						BuildVariant: buildVariant + "1",
						Revision:     revision,
						Requester:    requester,
						Status:       evergreen.TaskFailed,
					},
					// different project so should not be returned
					{
						Id:           "five",
						Project:      project + "1",
						DisplayName:  displayName,
						BuildVariant: buildVariant + "2",
						Revision:     revision,
						Requester:    requester,
						Status:       evergreen.TaskFailed,
					},
					// different requester so should not be returned
					{
						Id:           "six",
						Project:      project,
						DisplayName:  displayName,
						BuildVariant: buildVariant + "2",
						Revision:     revision,
						Requester:    requester + "1",
						Status:       evergreen.TaskFailed,
					},
					// different revision so should not be returned
					{
						Id:           "seven",
						Project:      project,
						DisplayName:  displayName,
						BuildVariant: buildVariant + "1",
						Revision:     revision + "1",
						Requester:    requester,
						Status:       evergreen.TaskFailed,
					},
					// different display name so should not be returned
					{
						Id:           "eight",
						Project:      project,
						DisplayName:  displayName + "1",
						BuildVariant: buildVariant,
						Revision:     revision,
						Requester:    requester,
						Status:       evergreen.TaskFailed,
					},
				}

				for _, task := range tasks {
					So(task.Insert(), ShouldBeNil)
				}

				dbTasks, err := tasks[0].CountSimilarFailingTasks()
				So(err, ShouldBeNil)
				So(dbTasks, ShouldEqual, 1)
			})
	})
}

func TestEndingTask(t *testing.T) {
	Convey("With tasks that are attempting to be marked as finished", t, func() {
		So(db.Clear(Collection), ShouldBeNil)
		Convey("a task that has a start time set", func() {
			now := time.Now()
			t := &Task{
				Id:        "taskId",
				Status:    evergreen.TaskStarted,
				StartTime: now.Add(-5 * time.Minute),
			}
			So(t.Insert(), ShouldBeNil)
			details := &apimodels.TaskEndDetail{
				Status: evergreen.TaskFailed,
			}

			So(t.MarkEnd(now, details), ShouldBeNil)
			t, err := FindOne(db.Query(ById(t.Id)))
			So(err, ShouldBeNil)
			So(t.Status, ShouldEqual, evergreen.TaskFailed)
			So(t.FinishTime.Unix(), ShouldEqual, now.Unix())
			So(t.StartTime.Unix(), ShouldEqual, now.Add(-5*time.Minute).Unix())
			Convey("if no logs are present, it should not be nil", func() {
				So(t.Logs, ShouldBeNil)
			})
		})
		Convey("a task with no start time set should have one added", func() {
			now := time.Now()
			Convey("a task with a create time < 2 hours should have the start time set to the ingest time", func() {
				t := &Task{
					Id:         "tid",
					Status:     evergreen.TaskDispatched,
					IngestTime: now.Add(-30 * time.Minute),
				}
				So(t.Insert(), ShouldBeNil)
				details := &apimodels.TaskEndDetail{
					Status: evergreen.TaskFailed,
				}
				So(t.MarkEnd(now, details), ShouldBeNil)
				t, err := FindOne(db.Query(ById(t.Id)))
				So(err, ShouldBeNil)
				So(t.StartTime.Unix(), ShouldEqual, t.IngestTime.Unix())
				So(t.FinishTime.Unix(), ShouldEqual, now.Unix())
			})
			Convey("a task with a create time > 2 hours should have the start time set to two hours"+
				"before the finish time", func() {
				t := &Task{
					Id:         "tid",
					Status:     evergreen.TaskDispatched,
					CreateTime: now.Add(-3 * time.Hour),
				}
				So(t.Insert(), ShouldBeNil)
				details := &apimodels.TaskEndDetail{
					Status: evergreen.TaskFailed,
				}
				So(t.MarkEnd(now, details), ShouldBeNil)
				t, err := FindOne(db.Query(ById(t.Id)))
				So(err, ShouldBeNil)
				startTime := now.Add(-2 * time.Hour)
				So(t.StartTime.Unix(), ShouldEqual, startTime.Unix())
				So(t.FinishTime.Unix(), ShouldEqual, now.Unix())
			})

		})

	})
}

func TestTaskResultOutcome(t *testing.T) {
	assert := assert.New(t)

	tasks := []Task{
		{Status: evergreen.TaskUndispatched, Activated: false}, // 0
		{Status: evergreen.TaskUndispatched, Activated: true},  // 1
		{Status: evergreen.TaskStarted},                        // 2
		{Status: evergreen.TaskSucceeded},                      // 3
		{Status: evergreen.TaskFailed},                         // 4
		{Status: evergreen.TaskFailed, Details: apimodels.TaskEndDetail{Type: evergreen.CommandTypeSystem}},                                                                  // 5
		{Status: evergreen.TaskFailed, Details: apimodels.TaskEndDetail{Type: evergreen.CommandTypeSystem, TimedOut: true}},                                                  // 6
		{Status: evergreen.TaskFailed, Details: apimodels.TaskEndDetail{Type: evergreen.CommandTypeSystem, TimedOut: true, Description: evergreen.TaskDescriptionHeartbeat}}, // 7
		{Status: evergreen.TaskFailed, Details: apimodels.TaskEndDetail{TimedOut: true, Description: evergreen.TaskDescriptionHeartbeat}},                                    // 8
		{Status: evergreen.TaskSetupFailed, Details: apimodels.TaskEndDetail{Type: evergreen.CommandTypeSetup}},                                                              // 5
	}

	out := GetResultCounts(tasks)
	assert.Equal(len(tasks), out.Total)
	assert.Equal(1, out.Inactive)
	assert.Equal(1, out.Unstarted)
	assert.Equal(1, out.Started)
	assert.Equal(1, out.Succeeded)
	assert.Equal(1, out.Failed)
	assert.Equal(1, out.SystemFailed)
	assert.Equal(1, out.SystemUnresponsive)
	assert.Equal(1, out.SystemTimedOut)
	assert.Equal(1, out.TestTimedOut)
	assert.Equal(1, out.SetupFailed)

	//

	assert.Equal(1, GetResultCounts([]Task{tasks[0]}).Inactive)
	assert.Equal(1, GetResultCounts([]Task{tasks[1]}).Unstarted)
	assert.Equal(1, GetResultCounts([]Task{tasks[2]}).Started)
	assert.Equal(1, GetResultCounts([]Task{tasks[3]}).Succeeded)
	assert.Equal(1, GetResultCounts([]Task{tasks[4]}).Failed)
	assert.Equal(1, GetResultCounts([]Task{tasks[5]}).SystemFailed)
	assert.Equal(1, GetResultCounts([]Task{tasks[6]}).SystemTimedOut)
	assert.Equal(1, GetResultCounts([]Task{tasks[7]}).SystemUnresponsive)
	assert.Equal(1, GetResultCounts([]Task{tasks[8]}).TestTimedOut)
	assert.Equal(1, GetResultCounts([]Task{tasks[9]}).SetupFailed)
}

func TestIsSystemUnresponsive(t *testing.T) {
	var task Task

	task = Task{Status: evergreen.TaskFailed, Details: apimodels.TaskEndDetail{Type: evergreen.CommandTypeSystem, TimedOut: true, Description: evergreen.TaskDescriptionHeartbeat}}
	assert.True(t, task.IsSystemUnresponsive(), "current definition")

	task = Task{Status: evergreen.TaskSystemUnresponse}
	assert.True(t, task.IsSystemUnresponsive(), "legacy definition")

	task = Task{Status: evergreen.TaskFailed, Details: apimodels.TaskEndDetail{TimedOut: true, Description: evergreen.TaskDescriptionHeartbeat}}
	assert.False(t, task.IsSystemUnresponsive(), "normal timeout")

	task = Task{Status: evergreen.TaskSucceeded}
	assert.False(t, task.IsSystemUnresponsive(), "success")

}

func TestMergeTestResultsBulk(t *testing.T) {
	require.NoError(t, db.Clear(testresult.Collection), "error clearing collections")
	assert := assert.New(t)

	tasks := []Task{
		{
			Id:        "task1",
			Execution: 0,
		},
		{
			Id:        "task2",
			Execution: 0,
		},
		{
			Id:        "task3",
			Execution: 0,
		},
	}

	assert.NoError((&testresult.TestResult{
		TaskID:    "task1",
		Status:    evergreen.TestFailedStatus,
		Execution: 0,
	}).Insert())
	assert.NoError((&testresult.TestResult{
		TaskID:    "task2",
		Status:    evergreen.TestFailedStatus,
		Execution: 0,
	}).Insert())
	assert.NoError((&testresult.TestResult{
		TaskID:    "task3",
		Status:    evergreen.TestFailedStatus,
		Execution: 0,
	}).Insert())
	assert.NoError((&testresult.TestResult{
		TaskID:    "task1",
		Status:    evergreen.TestFailedStatus,
		Execution: 1,
	}).Insert())
	assert.NoError((&testresult.TestResult{
		TaskID:    "task4",
		Status:    evergreen.TestFailedStatus,
		Execution: 0,
	}).Insert())
	assert.NoError((&testresult.TestResult{
		TaskID:    "task1",
		Status:    evergreen.TestSucceededStatus,
		Execution: 0,
	}).Insert())

	out, err := MergeTestResultsBulk(tasks, nil)
	assert.NoError(err)
	count := 0
	for _, t := range out {
		count += len(t.LocalTestResults)
	}
	assert.Equal(4, count)

	query := db.Query(bson.M{
		testresult.StatusKey: evergreen.TestFailedStatus,
	})
	out, err = MergeTestResultsBulk(tasks, &query)
	assert.NoError(err)
	count = 0
	for _, t := range out {
		count += len(t.LocalTestResults)
		for _, result := range t.LocalTestResults {
			assert.Equal(evergreen.TestFailedStatus, result.Status)
		}
	}
	assert.Equal(3, count)
}

func TestTaskSetResultsFields(t *testing.T) {
	taskID := "jstestfuzz_self_tests_replication_fuzzers_master_initial_sync_fuzzer_69e2630b3272211f46bf85dd2577cd9a34c7c2cc_19_09_25_17_40_35"
	project := "jstestfuzz-self-tests"
	distroID := "amazon2-test"
	buildVariant := "replication_fuzzers"
	displayName := "fuzzer"
	requester := "gitter_request"

	displayTaskID := "jstestfuzz_self_tests_replication_fuzzers_display_master_69e2630b3272211f46bf85dd2577cd9a34c7c2cc_19_09_25_17_40_35"
	executionDisplayName := "master"
	StartTime := 1569431862.508
	EndTime := 1569431887.2

	TestStartTime := utility.FromPythonTime(StartTime).In(time.UTC)
	TestEndTime := utility.FromPythonTime(EndTime).In(time.UTC)

	testresults := []TestResult{
		{
			Status:          "pass",
			TestFile:        "job0_fixture_setup",
			DisplayTestName: "display",
			GroupID:         "group",
			URL:             "https://logkeeper.mongodb.org/build/dd239a5697eedef049a753c6a40a3e7e/test/5d8ba136c2ab68304e1d741c",
			URLRaw:          "https://logkeeper.mongodb.org/build/dd239a5697eedef049a753c6a40a3e7e/test/5d8ba136c2ab68304e1d741c?raw=1",
			ExitCode:        0,
			StartTime:       StartTime,
			EndTime:         EndTime,
		},
	}

	Convey("SetResults", t, func() {
		So(db.Clear(Collection), ShouldBeNil)
		So(db.Clear(testresult.Collection), ShouldBeNil)

		taskCreateTime, err := time.Parse(time.RFC3339, "2019-09-25T17:40:35Z")
		So(err, ShouldBeNil)

		task := Task{
			Id:           taskID,
			CreateTime:   taskCreateTime,
			Project:      project,
			DistroId:     distroID,
			BuildVariant: buildVariant,
			DisplayName:  displayName,
			Execution:    0,
			Requester:    requester,
		}

		executionDisplayTask := Task{
			Id:             displayTaskID,
			CreateTime:     taskCreateTime,
			Project:        project,
			DistroId:       distroID,
			BuildVariant:   buildVariant,
			DisplayName:    executionDisplayName,
			Execution:      0,
			Requester:      requester,
			ExecutionTasks: []string{taskID},
		}

		So(task.Insert(), ShouldBeNil)
		Convey("Without a display task", func() {

			So(task.SetResults(testresults), ShouldBeNil)

			written, err := testresult.Find(testresult.ByTaskIDs([]string{taskID}))
			So(err, ShouldBeNil)
			So(1, ShouldEqual, len(written))
			So(written[0].Project, ShouldEqual, project)
			So(written[0].BuildVariant, ShouldEqual, buildVariant)
			So(written[0].DistroId, ShouldEqual, distroID)
			So(written[0].Requester, ShouldEqual, requester)
			So(written[0].DisplayName, ShouldEqual, displayName)
			So(written[0].ExecutionDisplayName, ShouldBeBlank)
			So(written[0].TaskCreateTime.UTC(), ShouldResemble, taskCreateTime.UTC())
			So(written[0].TestStartTime.UTC(), ShouldResemble, TestStartTime.UTC())
			So(written[0].TestEndTime.UTC(), ShouldResemble, TestEndTime.UTC())
		})

		Convey("With a display task", func() {
			So(executionDisplayTask.Insert(), ShouldBeNil)

			So(task.SetResults(testresults), ShouldBeNil)

			written, err := testresult.Find(testresult.ByTaskIDs([]string{taskID}))
			So(err, ShouldBeNil)
			So(1, ShouldEqual, len(written))
			So(written[0].Project, ShouldEqual, project)
			So(written[0].BuildVariant, ShouldEqual, buildVariant)
			So(written[0].DistroId, ShouldEqual, distroID)
			So(written[0].Requester, ShouldEqual, requester)
			So(written[0].DisplayName, ShouldEqual, displayName)
			So(written[0].ExecutionDisplayName, ShouldEqual, executionDisplayName)
			So(written[0].TaskCreateTime.UTC(), ShouldResemble, taskCreateTime.UTC())
			So(written[0].TestStartTime.UTC(), ShouldResemble, TestStartTime.UTC())
			So(written[0].TestEndTime.UTC(), ShouldResemble, TestEndTime.UTC())
		})
	})
}

func TestTaskStatusCount(t *testing.T) {
	assert := assert.New(t)
	counts := TaskStatusCount{}
	details := apimodels.TaskEndDetail{
		TimedOut:    true,
		Description: evergreen.TaskDescriptionHeartbeat,
	}
	counts.IncrementStatus(evergreen.TaskSetupFailed, details)
	counts.IncrementStatus(evergreen.TaskFailed, apimodels.TaskEndDetail{})
	counts.IncrementStatus(evergreen.TaskDispatched, details)
	counts.IncrementStatus(evergreen.TaskInactive, details)
	counts.IncrementStatus(evergreen.TaskContainerUnallocated, details)
	counts.IncrementStatus(evergreen.TaskContainerAllocated, details)
	assert.Equal(1, counts.TimedOut)
	assert.Equal(1, counts.Failed)
	assert.Equal(1, counts.Started)
	assert.Equal(1, counts.Inactive)
	assert.Equal(1, counts.ContainerAllocated)
	assert.Equal(1, counts.ContainerUnallocated)
}

func TestPopulateTestResultsForDisplayTask(t *testing.T) {
	assert := assert.New(t)
	assert.NoError(db.ClearCollections(Collection, testresult.Collection))
	dt := Task{
		Id:             "dt",
		DisplayOnly:    true,
		ExecutionTasks: []string{"et"},
	}
	assert.NoError(dt.Insert())
	test := testresult.TestResult{
		TaskID:   "et",
		TestFile: "myTest",
	}
	assert.NoError(test.Insert())
	require.NoError(t, dt.populateTestResultsForDisplayTask())
	require.Len(t, dt.LocalTestResults, 1)
	assert.Equal("myTest", dt.LocalTestResults[0].TestFile)
}

func TestBlocked(t *testing.T) {
	for name, test := range map[string]func(*testing.T){
		"Blocked": func(*testing.T) {
			t1 := Task{
				Id: "t1",
				DependsOn: []Dependency{
					{Unattainable: false},
					{Unattainable: false},
					{Unattainable: true},
				},
			}
			assert.True(t, t1.Blocked())
		},
		"NotBlocked": func(*testing.T) {
			t1 := Task{
				Id: "t1",
				DependsOn: []Dependency{
					{Unattainable: false},
					{Unattainable: false},
					{Unattainable: false},
				},
			}
			assert.False(t, t1.Blocked())
		},
		"BlockedStateCached": func(*testing.T) {
			t1 := Task{
				Id: "t1",
				DependsOn: []Dependency{
					{TaskId: "t2", Status: evergreen.TaskSucceeded, Unattainable: true},
				},
			}
			state, err := t1.BlockedState(map[string]*Task{})
			assert.NoError(t, err)
			assert.Equal(t, evergreen.TaskStatusBlocked, state)
		},
		"BlockedStatePending": func(*testing.T) {
			t1 := Task{
				Id: "t1",
				DependsOn: []Dependency{
					{TaskId: "t2", Status: evergreen.TaskSucceeded},
				},
			}
			t2 := Task{
				Id:     "t2",
				Status: evergreen.TaskDispatched,
			}
			require.NoError(t, t2.Insert())
			dependencies := map[string]*Task{t2.Id: &t2}
			state, err := t1.BlockedState(dependencies)
			assert.NoError(t, err)
			assert.Equal(t, evergreen.TaskStatusPending, state)
		},
		"BlockedStateAllStatuses": func(*testing.T) {
			t1 := Task{
				Id: "t1",
				DependsOn: []Dependency{
					{TaskId: "t2", Status: AllStatuses},
				},
			}
			t2 := Task{
				Id:     "t2",
				Status: evergreen.TaskUndispatched,
				DependsOn: []Dependency{
					{TaskId: "t3", Unattainable: true},
				},
			}
			require.NoError(t, t2.Insert())
			dependencies := map[string]*Task{t2.Id: &t2}
			state, err := t1.BlockedState(dependencies)
			assert.NoError(t, err)
			assert.Equal(t, "", state)
		},
		"BlockedStateContainerStatus": func(*testing.T) {
			t1 := Task{
				Id: "t1",
				DependsOn: []Dependency{
					{TaskId: "t2", Status: AllStatuses},
				},
			}
			t2 := Task{
				Id:     "t2",
				Status: evergreen.TaskContainerUnallocated,
				DependsOn: []Dependency{
					{TaskId: "t3", Unattainable: true},
				},
			}
			require.NoError(t, t2.Insert())
			dependencies := map[string]*Task{t2.Id: &t2}
			state, err := t1.BlockedState(dependencies)
			assert.NoError(t, err)
			assert.Equal(t, "", state)
		},
	} {
		assert.NoError(t, db.ClearCollections(Collection))
		t.Run(name, test)
	}
}

func TestCircularDependency(t *testing.T) {
	assert := assert.New(t)
	assert.NoError(db.ClearCollections(Collection))
	t1 := Task{
		Id:          "t1",
		DisplayName: "t1",
		Activated:   true,
		Status:      evergreen.TaskSucceeded,
		DependsOn: []Dependency{
			{TaskId: "t2", Status: evergreen.TaskSucceeded},
		},
	}
	assert.NoError(t1.Insert())
	t2 := Task{
		Id:          "t2",
		DisplayName: "t2",
		Activated:   true,
		Status:      evergreen.TaskSucceeded,
		DependsOn: []Dependency{
			{TaskId: "t1", Status: evergreen.TaskSucceeded},
		},
	}
	assert.NoError(t2.Insert())
	assert.NotPanics(func() {
		err := t1.CircularDependencies()
		assert.Contains(err.Error(), "Dependency cycle detected")
	})
}

func TestSiblingDependency(t *testing.T) {
	assert := assert.New(t)
	assert.NoError(db.ClearCollections(Collection))
	t1 := Task{
		Id:          "t1",
		DisplayName: "t1",
		Activated:   true,
		Status:      evergreen.TaskSucceeded,
		DependsOn: []Dependency{
			{TaskId: "t2", Status: evergreen.TaskSucceeded},
			{TaskId: "t3", Status: evergreen.TaskSucceeded},
		},
	}
	assert.NoError(t1.Insert())
	t2 := Task{
		Id:          "t2",
		DisplayName: "t2",
		Activated:   true,
		Status:      evergreen.TaskSucceeded,
		DependsOn: []Dependency{
			{TaskId: "t4", Status: evergreen.TaskSucceeded},
		},
	}
	assert.NoError(t2.Insert())
	t3 := Task{
		Id:          "t3",
		DisplayName: "t3",
		Activated:   true,
		Status:      evergreen.TaskStarted,
		DependsOn: []Dependency{
			{TaskId: "t4", Status: evergreen.TaskSucceeded},
		},
	}
	assert.NoError(t3.Insert())
	t4 := Task{
		Id:          "t4",
		DisplayName: "t4",
		Activated:   true,
		Status:      evergreen.TaskSucceeded,
	}
	assert.NoError(t4.Insert())
	dependencies := map[string]*Task{
		"t2": &t2,
		"t3": &t3,
		"t4": &t4,
	}
	state, err := t1.BlockedState(dependencies)
	assert.NoError(err)
	assert.Equal(evergreen.TaskStatusPending, state)
}

func TestBulkInsert(t *testing.T) {
	assert := assert.New(t)
	assert.NoError(db.ClearCollections(Collection))
	t1_a := Task{
		Id:      "t1",
		Version: "version",
	}
	t1_b := Task{
		Id:      "t1",
		Version: "version",
	}
	t2 := Task{
		Id:      "t2",
		Version: "version",
	}
	t3 := Task{
		Id:      "t3",
		Version: "version",
	}
	tasks := Tasks{&t1_a, &t1_b, &t2, &t3}
	assert.Error(tasks.InsertUnordered(context.Background()))
	dbTasks, err := Find(ByVersion("version"))
	assert.NoError(err)
	assert.Len(dbTasks, 3)
	for _, dbTask := range dbTasks {
		assert.Equal("version", dbTask.Version)
	}
}

func TestUnscheduleStaleUnderwaterHostTasksNoDistro(t *testing.T) {
	assert := assert.New(t)
	assert.NoError(db.ClearCollections(Collection))
	require.NoError(t, db.EnsureIndex(Collection,
		mongo.IndexModel{Keys: ActivatedTasksByDistroIndex}))

	t1 := Task{
		Id:            "t1",
		Status:        evergreen.TaskUndispatched,
		Activated:     true,
		Priority:      0,
		ActivatedTime: time.Time{},
	}
	assert.NoError(t1.Insert())

	t2 := Task{
		Id:            "t2",
		Status:        evergreen.TaskUndispatched,
		Activated:     true,
		Priority:      0,
		ActivatedTime: time.Time{},
	}
	assert.NoError(t2.Insert())

	_, err := UnscheduleStaleUnderwaterHostTasks("")
	assert.NoError(err)
	dbTask, err := FindOneId("t1")
	assert.NoError(err)
	assert.False(dbTask.Activated)
	assert.EqualValues(-1, dbTask.Priority)

	dbTask, err = FindOneId("t2")
	assert.NoError(err)
	assert.False(dbTask.Activated)
	assert.EqualValues(-1, dbTask.Priority)
}

func TestDeactivateStepbackTasksForProject(t *testing.T) {
	assert.NoError(t, db.ClearCollections(Collection, event.AllLogCollection))

	activatedStepbackTask := Task{
		Id:          "activated",
		Activated:   true,
		Status:      evergreen.TaskUndispatched,
		Project:     "p1",
		ActivatedBy: evergreen.StepbackTaskActivator,
	}
	taskDependingOnStepbackTask := Task{
		Id:          "dependent_task",
		Activated:   true,
		Status:      evergreen.TaskUndispatched,
		Project:     "p1",
		ActivatedBy: "someone else", // Doesn't matter if dependencies were activated by stepback or not
		DependsOn: []Dependency{
			{
				TaskId: "activated",
				Status: evergreen.TaskSucceeded,
			},
		},
	}
	wrongProjectTask := Task{
		Id:          "wrong_project",
		Activated:   true,
		Status:      evergreen.TaskUndispatched,
		Project:     "p2",
		ActivatedBy: evergreen.StepbackTaskActivator,
	}
	runningStepbackTask := Task{
		Id:          "running",
		Activated:   true,
		Status:      evergreen.TaskStarted, // should be aborted
		Project:     "p1",
		ActivatedBy: evergreen.StepbackTaskActivator,
	}
	notStepbackTask := Task{
		Id:          "not_stepback",
		Activated:   true,
		Status:      evergreen.TaskUndispatched,
		Project:     "p1",
		ActivatedBy: "me",
	}
	assert.NoError(t, db.InsertMany(Collection, activatedStepbackTask, taskDependingOnStepbackTask, wrongProjectTask, runningStepbackTask, notStepbackTask))
	assert.NoError(t, DeactivateStepbackTasksForProject("p1", "me"))

	events, err := event.Find(event.AllLogCollection, db.Q{})
	assert.NoError(t, err)
	assert.Len(t, events, 4)
	var numDeactivated, numAborted int
	for _, e := range events {
		if e.EventType == event.TaskAbortRequest {
			numAborted++
		} else if e.EventType == event.TaskDeactivated {
			numDeactivated++
		}
	}
	assert.Equal(t, numDeactivated, 3)
	assert.Equal(t, numAborted, 1)

	tasks, err := FindAll(db.Q{})
	assert.NoError(t, err)
	for _, dbTask := range tasks {
		if dbTask.Id == activatedStepbackTask.Id || dbTask.Id == taskDependingOnStepbackTask.Id {
			assert.False(t, dbTask.Activated)
			assert.False(t, dbTask.Aborted)
		} else if dbTask.Id == runningStepbackTask.Id {
			assert.False(t, dbTask.Activated)
			assert.True(t, dbTask.Aborted)
		} else {
			assert.True(t, dbTask.Activated)
			assert.False(t, dbTask.Aborted)
		}
	}
}

func TestUnscheduleStaleUnderwaterHostTasksWithDistro(t *testing.T) {
	assert.NoError(t, db.ClearCollections(Collection, distro.Collection))
	require.NoError(t, db.EnsureIndex(Collection,
		mongo.IndexModel{Keys: ActivatedTasksByDistroIndex}))

	t1 := Task{
		Id:            "t1",
		Status:        evergreen.TaskUndispatched,
		Activated:     true,
		Priority:      0,
		ActivatedTime: time.Time{},
		DistroId:      "d0",
	}
	require.NoError(t, t1.Insert())

	d := distro.Distro{
		Id: "d0",
	}
	require.NoError(t, d.Insert())

	_, err := UnscheduleStaleUnderwaterHostTasks("d0")
	assert.NoError(t, err)
	dbTask, err := FindOneId("t1")
	assert.NoError(t, err)
	assert.False(t, dbTask.Activated)
	assert.EqualValues(t, -1, dbTask.Priority)
}

func TestUnscheduleStaleUnderwaterHostTasksWithDistroAlias(t *testing.T) {
	assert.NoError(t, db.ClearCollections(Collection, distro.Collection))
	require.NoError(t, db.EnsureIndex(Collection,
		mongo.IndexModel{Keys: ActivatedTasksByDistroIndex}))

	t1 := Task{
		Id:            "t1",
		Status:        evergreen.TaskUndispatched,
		Activated:     true,
		Priority:      0,
		ActivatedTime: time.Time{},
		DistroId:      "d0.0",
	}
	require.NoError(t, t1.Insert())

	d := distro.Distro{
		Id:      "d0",
		Aliases: []string{"d0.0", "d0.1"},
	}
	require.NoError(t, d.Insert())

	_, err := UnscheduleStaleUnderwaterHostTasks("d0")
	assert.NoError(t, err)
	dbTask, err := FindOneId("t1")
	assert.NoError(t, err)
	assert.False(t, dbTask.Activated)
	assert.EqualValues(t, -1, dbTask.Priority)
}

func TestGetRecentTaskStats(t *testing.T) {
	assert := assert.New(t)
	assert.NoError(db.ClearCollections(Collection))
	tasks := []Task{
		{Id: "t1", Status: evergreen.TaskSucceeded, DistroId: "d1", FinishTime: time.Now()},
		{Id: "t2", Status: evergreen.TaskSucceeded, DistroId: "d1", FinishTime: time.Now()},
		{Id: "t3", Status: evergreen.TaskSucceeded, DistroId: "d1", FinishTime: time.Now()},
		{Id: "t4", Status: evergreen.TaskSucceeded, DistroId: "d2", FinishTime: time.Now()},
		{Id: "t5", Status: evergreen.TaskFailed, DistroId: "d1", FinishTime: time.Now()},
		{Id: "t6", Status: evergreen.TaskFailed, DistroId: "d1", FinishTime: time.Now()},
		{Id: "t7", Status: evergreen.TaskFailed, DistroId: "d2", FinishTime: time.Now()},
	}
	for _, task := range tasks {
		assert.NoError(task.Insert())
	}

	list, err := GetRecentTaskStats(time.Minute, DistroIdKey)
	assert.NoError(err)

	// Two statuses
	assert.Len(list, 2)
	// Two distros to report status for
	assert.Len(list[0].Stats, 2)

	for _, status := range list {
		if status.Status == evergreen.TaskSucceeded {
			// Sorted order
			assert.Equal("d1", status.Stats[0].Name)
			assert.Equal(3, status.Stats[0].Count)
			assert.Equal("d2", status.Stats[1].Name)
			assert.Equal(1, status.Stats[1].Count)
		}
		if status.Status == evergreen.TaskFailed {
			// Sorted order
			assert.Equal("d1", status.Stats[0].Name)
			assert.Equal(2, status.Stats[0].Count)
			assert.Equal("d2", status.Stats[1].Name)
			assert.Equal(1, status.Stats[1].Count)
		}
	}
}

func TestGetResultCountList(t *testing.T) {
	assert := assert.New(t)
	statsList := []StatusItem{
		{Status: evergreen.TaskSucceeded, Stats: []Stat{{Name: "d1", Count: 2}, {Name: "d2", Count: 1}}},
		{Status: evergreen.TaskFailed, Stats: []Stat{{Name: "d1", Count: 3}, {Name: "d2", Count: 2}}},
	}

	list := GetResultCountList(statsList)
	_, ok := list[evergreen.TaskSucceeded]
	assert.True(ok)
	_, ok = list[evergreen.TaskFailed]
	assert.True(ok)

	assert.Len(list["totals"], 2)
	assert.Equal("d1", list["totals"][0].Name)
	assert.Equal(5, list["totals"][0].Count)
	assert.Equal("d2", list["totals"][1].Name)
	assert.Equal(3, list["totals"][1].Count)
}

func TestFindVariantsWithTask(t *testing.T) {
	assert := assert.New(t)
	assert.NoError(db.Clear(Collection))
	tasks := Tasks{
		&Task{Id: "1", DisplayName: "match", Project: "p", Requester: evergreen.RepotrackerVersionRequester, RevisionOrderNumber: 15, BuildVariant: "bv1"},
		&Task{Id: "2", DisplayName: "match", Project: "p", Requester: evergreen.RepotrackerVersionRequester, RevisionOrderNumber: 12, BuildVariant: "bv2"},
		&Task{Id: "3", DisplayName: "nomatch", Project: "p", Requester: evergreen.RepotrackerVersionRequester, RevisionOrderNumber: 14, BuildVariant: "bv1"},
		&Task{Id: "4", DisplayName: "match", Project: "p", Requester: evergreen.RepotrackerVersionRequester, RevisionOrderNumber: 50, BuildVariant: "bv1"},
	}
	assert.NoError(tasks.Insert())

	bvs, err := FindVariantsWithTask("match", "p", 10, 20)
	assert.NoError(err)
	require.Len(t, bvs, 2)
	assert.Contains(bvs, "bv1")
	assert.Contains(bvs, "bv2")
}

func TestFindAllUnmarkedBlockedDependencies(t *testing.T) {
	assert := assert.New(t)
	assert.NoError(db.ClearCollections(Collection))

	t1 := &Task{
		Id:     "t1",
		Status: evergreen.TaskFailed,
	}

	tasks := []Task{
		{
			Id: "t2",
			DependsOn: []Dependency{
				{
					TaskId: "t1",
					Status: evergreen.TaskSucceeded,
				},
			},
		},
		{
			Id: "t3",
			DependsOn: []Dependency{
				{
					TaskId: "t1",
					Status: evergreen.TaskFailed,
				},
			},
		},
		{
			Id: "t4",
			DependsOn: []Dependency{
				{
					TaskId:       "t1",
					Status:       evergreen.TaskSucceeded,
					Unattainable: true,
				},
			},
		},
		{
			Id: "t5",
			DependsOn: []Dependency{
				{
					TaskId: "t1",
					Status: evergreen.TaskFailed,
				},
				{
					TaskId: "t2",
					Status: evergreen.TaskSucceeded,
				},
			},
		},
	}
	for _, task := range tasks {
		assert.NoError(task.Insert())
	}

	deps, err := t1.FindAllUnmarkedBlockedDependencies()
	assert.NoError(err)
	assert.Len(deps, 1)
}

func TestAddDependency(t *testing.T) {
	assert.NoError(t, db.ClearCollections(Collection))
	t1 := &Task{Id: "t1", DependsOn: depTaskIds}
	assert.NoError(t, t1.Insert())

	assert.NoError(t, t1.AddDependency(depTaskIds[0]))

	updated, err := FindOneId(t1.Id)
	assert.NoError(t, err)
	assert.Equal(t, t1.DependsOn, updated.DependsOn)

	assert.NoError(t, t1.AddDependency(Dependency{TaskId: "td1", Status: evergreen.TaskSucceeded, Unattainable: true}))

	updated, err = FindOneId(t1.Id)
	assert.NoError(t, err)
	assert.Equal(t, len(depTaskIds), len(updated.DependsOn))
	assert.True(t, updated.DependsOn[0].Unattainable)

	assert.NoError(t, t1.AddDependency(Dependency{TaskId: "td1", Status: evergreen.TaskFailed}))

	updated, err = FindOneId(t1.Id)
	assert.NoError(t, err)
	assert.Equal(t, len(depTaskIds)+1, len(updated.DependsOn))

	assert.NoError(t, t1.RemoveDependency("td3"))
	for _, d := range t1.DependsOn {
		if d.TaskId == "td3" {
			assert.Fail(t, "did not remove dependency from in-memory task")
		}
	}
	updated, err = FindOneId(t1.Id)
	assert.NoError(t, err)
	for _, d := range updated.DependsOn {
		if d.TaskId == "td3" {
			assert.Fail(t, "did not remove dependency from db task")
		}
	}
}

func TestFindAllMarkedUnattainableDependencies(t *testing.T) {
	assert := assert.New(t)
	assert.NoError(db.ClearCollections(Collection))

	t1 := &Task{Id: "t1"}
	tasks := []Task{
		{
			Id: "t2",
			DependsOn: []Dependency{
				{
					TaskId:       "t1",
					Unattainable: true,
				},
			},
		},
		{
			Id: "t3",
			DependsOn: []Dependency{
				{
					TaskId: "t1",
				},
				{
					TaskId:       "t2",
					Unattainable: true,
				},
			},
		},
	}

	for _, task := range tasks {
		assert.NoError(task.Insert())
	}

	unattainableTasks, err := t1.FindAllMarkedUnattainableDependencies()
	assert.NoError(err)
	assert.Len(unattainableTasks, 1)
}

func TestUnattainableSchedulableHostTasksQuery(t *testing.T) {
	assert := assert.New(t)
	assert.NoError(db.ClearCollections(Collection))
	tasks := []Task{
		{
			Id:        "t0",
			Activated: true,
			Status:    evergreen.TaskUndispatched,
			DependsOn: []Dependency{
				{
					TaskId:       "t10",
					Unattainable: false,
				},
				{
					TaskId:       "t11",
					Unattainable: true,
				},
			},
			Priority: 0,
		},
		{
			Id:        "t1",
			Activated: true,
			Status:    evergreen.TaskUndispatched,
			DependsOn: []Dependency{
				{
					TaskId:       "t10",
					Unattainable: false,
				},
				{
					TaskId:       "t11",
					Unattainable: false,
				},
			},
			Priority: 0,
		},
		{
			Id:        "t2",
			Activated: true,
			Status:    evergreen.TaskUndispatched,
			Priority:  0,
			DependsOn: []Dependency{
				{
					TaskId:       "t10",
					Unattainable: true,
				},
			},
			OverrideDependencies: true,
		},
	}
	for _, task := range tasks {
		assert.NoError(task.Insert())
	}

	q := db.Query(schedulableHostTasksQuery())
	schedulableTasks, err := FindAll(q)
	assert.NoError(err)
	assert.Len(schedulableTasks, 2)
}

func TestGetTimeSpent(t *testing.T) {
	assert := assert.New(t)
	referenceTime := time.Unix(1136239445, 0)
	tasks := []Task{
		{
			StartTime:  referenceTime,
			FinishTime: referenceTime.Add(time.Hour),
			TimeTaken:  time.Hour,
		},
		{
			StartTime:  referenceTime,
			FinishTime: referenceTime.Add(2 * time.Hour),
			TimeTaken:  2 * time.Hour,
		},
		{
			DisplayOnly: true,
			FinishTime:  referenceTime.Add(3 * time.Hour),
			TimeTaken:   2 * time.Hour,
		},
		{
			StartTime:  referenceTime,
			FinishTime: utility.ZeroTime,
			TimeTaken:  0,
		},
		{
			StartTime:  utility.ZeroTime,
			FinishTime: utility.ZeroTime,
			TimeTaken:  0,
		},
	}

	timeTaken, makespan := GetTimeSpent(tasks)
	assert.Equal(3*time.Hour, timeTaken)
	assert.Equal(2*time.Hour, makespan)

	timeTaken, makespan = GetTimeSpent(tasks[2:])
	assert.EqualValues(0, timeTaken)
	assert.EqualValues(0, makespan)
}

func TestUpdateDependsOn(t *testing.T) {
	assert.NoError(t, db.ClearCollections(Collection))
	t1 := &Task{Id: "t1"}
	assert.NoError(t, t1.Insert())
	t2 := &Task{
		Id: "t2",
		DependsOn: []Dependency{
			{TaskId: "t1", Status: evergreen.TaskSucceeded},
			{TaskId: "t5", Status: evergreen.TaskSucceeded},
		},
	}
	assert.NoError(t, t2.Insert())

	var err error
	assert.NoError(t, t1.UpdateDependsOn(evergreen.TaskFailed, []string{"t3", "t4"}))
	t2, err = FindOneId("t2")
	assert.NoError(t, err)
	assert.Len(t, t2.DependsOn, 2)

	assert.NoError(t, t1.UpdateDependsOn(evergreen.TaskSucceeded, []string{"t3", "t4"}))
	t2, err = FindOneId("t2")
	assert.NoError(t, err)
	assert.Len(t, t2.DependsOn, 4)
}

func TestDisplayTaskCache(t *testing.T) {
	assert := assert.New(t)
	assert.NoError(db.Clear(Collection))
	const displayTaskCount = 50
	const execPerDisplay = 10

	for i := 0; i < displayTaskCount; i++ {
		dt := Task{
			Id:          fmt.Sprintf("d%d", i),
			DisplayOnly: true,
		}
		for j := 0; j < execPerDisplay; j++ {
			et := Task{
				Id: fmt.Sprintf("%d-%d", i, j),
			}
			assert.NoError(et.Insert())
			dt.ExecutionTasks = append(dt.ExecutionTasks, et.Id)
		}
		assert.NoError(dt.Insert())
	}

	cache := NewDisplayTaskCache()
	dt, err := cache.Get(&Task{Id: "1-1"})
	assert.NoError(err)
	assert.Equal("d1", dt.Id)
	dt, err = cache.Get(&Task{Id: "1-5"})
	assert.NoError(err)
	assert.Equal("d1", dt.Id)
	assert.Len(cache.displayTasks, 1)
	assert.Len(cache.execToDisplay, execPerDisplay)

	for i := 0; i < displayTaskCount; i++ {
		_, err = cache.Get(&Task{Id: fmt.Sprintf("%d-1", i)})
		assert.NoError(err)
	}
	assert.Len(cache.execToDisplay, displayTaskCount*execPerDisplay)
	assert.Len(cache.List(), displayTaskCount)
}

func TestMarkGeneratedTasks(t *testing.T) {
	require.NoError(t, db.Clear(Collection))
	t1 := &Task{
		Id: "t1",
	}
	require.NoError(t, t1.Insert())

	mockError := errors.New("mock error")

	require.NoError(t, MarkGeneratedTasks(t1.Id))
	found, err := FindOneId(t1.Id)
	require.NoError(t, err)
	require.Equal(t, true, found.GeneratedTasks)
	require.Equal(t, "", found.GenerateTasksError)

	require.NoError(t, MarkGeneratedTasks(t1.Id))
	require.NoError(t, MarkGeneratedTasksErr(t1.Id, mockError))
	found, err = FindOneId(t1.Id)
	require.NoError(t, err)
	require.Equal(t, true, found.GeneratedTasks)
	require.Equal(t, "", found.GenerateTasksError, "calling after GeneratedTasks is set should not set an error")

	t3 := &Task{
		Id: "t3",
	}
	require.NoError(t, t3.Insert())
	require.NoError(t, MarkGeneratedTasksErr(t3.Id, mongo.ErrNoDocuments))
	found, err = FindOneId(t3.Id)
	require.NoError(t, err)
	require.Equal(t, false, found.GeneratedTasks, "document not found should not set generated tasks, since this was a race and did not generate.tasks")
	require.Equal(t, "", found.GenerateTasksError)

	t4 := &Task{
		Id: "t4",
	}
	dupError := errors.New("duplicate key error")
	require.NoError(t, t4.Insert())
	require.NoError(t, MarkGeneratedTasksErr(t4.Id, dupError))
	found, err = FindOneId(t4.Id)
	require.NoError(t, err)
	require.Equal(t, false, found.GeneratedTasks, "duplicate key error should not set generated tasks, since this was a race and did not generate.tasks")
	require.Equal(t, "", found.GenerateTasksError)
}

func TestGetAllDependencies(t *testing.T) {
	require.NoError(t, db.Clear(Collection))
	tasks := []Task{
		{
			Id:        "t0",
			DependsOn: []Dependency{{TaskId: "dependedOn0"}},
		},
		{
			Id:        "t1",
			DependsOn: []Dependency{{TaskId: "dependedOn1"}},
		},
	}
	// not in the map and not in the db
	dependencies, err := GetAllDependencies([]string{tasks[0].Id}, map[string]*Task{})
	assert.Error(t, err)
	assert.Nil(t, dependencies)

	// in the map
	dependencies, err = GetAllDependencies([]string{tasks[0].Id}, map[string]*Task{tasks[0].Id: &tasks[0]})
	assert.NoError(t, err)
	assert.Len(t, dependencies, 1)
	assert.Equal(t, "dependedOn0", dependencies[0].TaskId)

	// mix of map and db
	require.NoError(t, tasks[1].Insert())
	taskMap := map[string]*Task{tasks[0].Id: &tasks[0]}
	dependencies, err = GetAllDependencies([]string{tasks[0].Id, tasks[1].Id}, taskMap)
	assert.NoError(t, err)
	assert.Len(t, dependencies, 2)
	assert.Len(t, taskMap, 1)
}

func TestGetRecursiveDependenciesUp(t *testing.T) {
	require.NoError(t, db.Clear(Collection))
	tasks := []Task{
		{Id: "t0"},
		{Id: "t1"},
		{Id: "t2", DependsOn: []Dependency{{TaskId: "t1"}, {TaskId: "t0"}}},
		{Id: "t3", DependsOn: []Dependency{{TaskId: "t1"}}},
		{Id: "t4", DependsOn: []Dependency{{TaskId: "t2"}}},
		{Id: "t5", DependsOn: []Dependency{{TaskId: "t4"}}},
	}
	for _, task := range tasks {
		require.NoError(t, task.Insert())
	}

	taskDependsOn, err := GetRecursiveDependenciesUp([]Task{tasks[3], tasks[4]}, nil)
	assert.NoError(t, err)
	assert.Len(t, taskDependsOn, 3)
	expectedIDs := []string{"t2", "t1", "t0"}
	for _, task := range taskDependsOn {
		assert.Contains(t, expectedIDs, task.Id)
	}
}

func TestGetRecursiveDependenciesUpWithTaskGroup(t *testing.T) {
	require.NoError(t, db.Clear(Collection))
	tasks := []Task{
		{Id: "t0", BuildId: "b1", TaskGroup: "tg", TaskGroupMaxHosts: 1, TaskGroupOrder: 0},
		{Id: "t1", BuildId: "b1", TaskGroup: "tg", TaskGroupMaxHosts: 1, TaskGroupOrder: 1},
		{Id: "t2", BuildId: "b1", TaskGroup: "tg", TaskGroupMaxHosts: 1, TaskGroupOrder: 2},
		{Id: "t3", BuildId: "b1", TaskGroup: "tg", TaskGroupMaxHosts: 1, TaskGroupOrder: 3},
		{Id: "t4", BuildId: "b1", TaskGroup: "tg", TaskGroupMaxHosts: 1, TaskGroupOrder: 4},
	}

	for _, task := range tasks {
		require.NoError(t, task.Insert())
	}
	taskDependsOn, err := GetRecursiveDependenciesUp([]Task{tasks[2], tasks[3]}, nil)
	assert.NoError(t, err)
	assert.Len(t, taskDependsOn, 2)
	expectedIDs := []string{"t0", "t1"}
	for _, task := range taskDependsOn {
		assert.Contains(t, expectedIDs, task.Id)
	}
}

func TestGetRecursiveDependenciesDown(t *testing.T) {
	require.NoError(t, db.Clear(Collection))
	tasks := []Task{
		{Id: "t0"},
		{Id: "t1"},
		{Id: "t2", DependsOn: []Dependency{{TaskId: "t1"}, {TaskId: "t0"}}},
		{Id: "t3", DependsOn: []Dependency{{TaskId: "t1"}}},
		{Id: "t4", DependsOn: []Dependency{{TaskId: "t2"}}},
		{Id: "t5", DependsOn: []Dependency{{TaskId: "t4"}}},
	}
	for _, task := range tasks {
		require.NoError(t, task.Insert())
	}

	dependingOnMe, err := getRecursiveDependenciesDown([]string{"t0"}, nil)
	assert.NoError(t, err)
	assert.Len(t, dependingOnMe, 3)
	expectedIDs := []string{"t2", "t4", "t5"}
	for _, task := range dependingOnMe {
		assert.Contains(t, expectedIDs, task.Id)
	}
}

func TestDeactivateDependencies(t *testing.T) {
	require.NoError(t, db.ClearCollections(Collection, event.AllLogCollection))

	tasks := []Task{
		{Id: "t0"},
		{Id: "t1"},
		{Id: "t2", DependsOn: []Dependency{{TaskId: "t1"}, {TaskId: "t0"}}, Activated: false},
		{Id: "t3", DependsOn: []Dependency{{TaskId: "t1"}}},
		{Id: "t4", DependsOn: []Dependency{{TaskId: "t2"}}, Activated: true},
		{Id: "t5", DependsOn: []Dependency{{TaskId: "t4"}}, Activated: true},
	}
	for _, task := range tasks {
		require.NoError(t, task.Insert())
	}

	updatedIDs := []string{"t4", "t5"}
	err := DeactivateDependencies([]string{"t0"}, "")
	assert.NoError(t, err)

	dbTasks, err := FindAll(All)
	assert.NoError(t, err)
	assert.Len(t, dbTasks, 6)

	for _, task := range dbTasks {
		if utility.StringSliceContains(updatedIDs, task.Id) {
			assert.False(t, task.Activated)
			assert.True(t, task.DeactivatedForDependency)
		} else {
			for _, origTask := range tasks {
				if origTask.Id == task.Id {
					assert.Equal(t, origTask.Activated, task.Activated)
				}
			}
		}
	}
}

func TestActivateDeactivatedDependencies(t *testing.T) {
	require.NoError(t, db.ClearCollections(Collection, event.AllLogCollection))

	tasks := []Task{
		{Id: "t0"},
		{Id: "t1", DependsOn: []Dependency{{TaskId: "t0"}}, Activated: false},
		{Id: "t2", DependsOn: []Dependency{{TaskId: "t0"}, {TaskId: "t1"}}, Activated: false, DeactivatedForDependency: true},
		{Id: "t3", DependsOn: []Dependency{{TaskId: "t0"}}, Activated: false, DeactivatedForDependency: true},
		{Id: "t4", DependsOn: []Dependency{{TaskId: "t0"}, {TaskId: "t3"}}, Activated: false, DeactivatedForDependency: true},
	}
	for _, task := range tasks {
		require.NoError(t, task.Insert())
	}

	updatedIDs := []string{"t3", "t4"}
	err := ActivateDeactivatedDependencies([]string{"t0"}, "")
	assert.NoError(t, err)

	dbTasks, err := FindAll(All)
	assert.NoError(t, err)
	assert.Len(t, dbTasks, 5)

	for _, task := range dbTasks {
		if utility.StringSliceContains(updatedIDs, task.Id) {
			assert.True(t, task.Activated)
			assert.False(t, task.DeactivatedForDependency)
		} else {
			for _, origTask := range tasks {
				if origTask.Id == task.Id {
					assert.Equal(t, origTask.Activated, task.Activated)
				}
			}
		}
	}
}

func TestTopologicalSort(t *testing.T) {
	tasks := []Task{
		{Id: "t0"},
		{Id: "t1", DependsOn: []Dependency{{TaskId: "t0"}, {TaskId: "t2"}}},
		{Id: "t2", DependsOn: []Dependency{{TaskId: "t0"}}},
		{Id: "t3", DependsOn: []Dependency{{TaskId: "t0"}, {TaskId: "t1"}}},
	}

	sortedTasks, err := topologicalSort(tasks)
	assert.NoError(t, err)
	assert.Len(t, sortedTasks, 4)

	indexMap := make(map[string]int)
	for i, task := range sortedTasks {
		indexMap[task.Id] = i
	}

	assert.True(t, indexMap["t0"] < indexMap["t1"])
	assert.True(t, indexMap["t0"] < indexMap["t2"])
	assert.True(t, indexMap["t0"] < indexMap["t3"])
	assert.True(t, indexMap["t2"] < indexMap["t1"])
	assert.True(t, indexMap["t1"] < indexMap["t3"])
}

func TestActivateTasks(t *testing.T) {
	require.NoError(t, db.ClearCollections(Collection, event.AllLogCollection))

	tasks := []Task{
		{Id: "t0"},
		{Id: "t1", DependsOn: []Dependency{{TaskId: "t0"}}, Activated: false},
		{Id: "t2", DependsOn: []Dependency{{TaskId: "t0"}, {TaskId: "t1"}}, Activated: false, DeactivatedForDependency: true},
		{Id: "t3", DependsOn: []Dependency{{TaskId: "t0"}}, Activated: false, DeactivatedForDependency: true},
		{Id: "t4", DependsOn: []Dependency{{TaskId: "t0"}, {TaskId: "t3"}}, Activated: false, DeactivatedForDependency: true},
	}
	for _, task := range tasks {
		require.NoError(t, task.Insert())
	}

	updatedIDs := []string{"t0", "t3", "t4"}
	err := ActivateTasks([]Task{tasks[0]}, time.Time{}, "")
	assert.NoError(t, err)

	dbTasks, err := FindAll(All)
	assert.NoError(t, err)
	assert.Len(t, dbTasks, 5)

	for _, task := range dbTasks {
		if utility.StringSliceContains(updatedIDs, task.Id) {
			assert.True(t, task.Activated)
		} else {
			for _, origTask := range tasks {
				if origTask.Id == task.Id {
					assert.Equal(t, origTask.Activated, task.Activated, fmt.Sprintf("task '%s' mismatch", task.Id))
				}
			}
		}
	}
}

func TestDeactivateTasks(t *testing.T) {
	require.NoError(t, db.ClearCollections(Collection, event.AllLogCollection))

	tasks := []Task{
		{Id: "t0"},
		{Id: "t1"},
		{Id: "t2", DependsOn: []Dependency{{TaskId: "t1"}, {TaskId: "t0"}}, Activated: false},
		{Id: "t3", DependsOn: []Dependency{{TaskId: "t1"}}},
		{Id: "t4", DependsOn: []Dependency{{TaskId: "t2"}}, Activated: true},
		{Id: "t5", DependsOn: []Dependency{{TaskId: "t4"}}, Activated: true},
	}
	for _, task := range tasks {
		require.NoError(t, task.Insert())
	}

	updatedIDs := []string{"t0", "t4", "t5"}
	err := DeactivateTasks([]Task{tasks[0]}, "")
	assert.NoError(t, err)

	dbTasks, err := FindAll(All)
	assert.NoError(t, err)
	assert.Len(t, dbTasks, 6)

	for _, task := range dbTasks {
		if utility.StringSliceContains(updatedIDs, task.Id) {
			assert.False(t, task.Activated)
		} else {
			for _, origTask := range tasks {
				if origTask.Id == task.Id {
					assert.Equal(t, origTask.Activated, task.Activated)
				}
			}
		}
	}
}

func TestSetDisabledPriority(t *testing.T) {
	require.NoError(t, db.ClearCollections(Collection, event.AllLogCollection))

	tasks := []Task{
		{Id: "t0", ExecutionTasks: []string{"t1", "t2"}},
		{Id: "t1"},
		{Id: "t2"},
	}
	for _, task := range tasks {
		require.NoError(t, task.Insert())
	}

	assert.NoError(t, tasks[0].SetDisabledPriority(""))

	dbTasks, err := FindAll(All)
	assert.NoError(t, err)
	assert.Len(t, dbTasks, 3)

	for _, task := range dbTasks {
		assert.Equal(t, evergreen.DisabledTaskPriority, task.Priority)
	}
}

func TestSetHasLegacyResults(t *testing.T) {
	require.NoError(t, db.ClearCollections(Collection))

	task := Task{Id: "t1"}
	assert.NoError(t, task.Insert())
	assert.NoError(t, task.SetHasLegacyResults(true))

	assert.True(t, utility.FromBoolPtr(task.HasLegacyResults))

	taskFromDb, err := FindOneId("t1")
	assert.NoError(t, err)
	assert.NotNil(t, taskFromDb)
	assert.NotNil(t, taskFromDb.HasLegacyResults)
	assert.True(t, utility.FromBoolPtr(taskFromDb.HasLegacyResults))
}

func TestSetGeneratedTasksToActivate(t *testing.T) {
	require.NoError(t, db.ClearCollections(Collection))
	task := Task{Id: "t1"}
	assert.NoError(t, task.Insert())

	// add stepback task to variant
	assert.NoError(t, task.SetGeneratedTasksToActivate("bv2", "t2"))
	taskFromDb, err := FindOneId("t1")
	assert.NoError(t, err)
	assert.NotNil(t, taskFromDb)
	assert.Equal(t, taskFromDb.GeneratedTasksToActivate["bv2"], []string{"t2"})

	// add different stepback task to variant
	assert.NoError(t, task.SetGeneratedTasksToActivate("bv2", "t2.0"))
	taskFromDb, err = FindOneId("t1")
	assert.NoError(t, err)
	assert.NotNil(t, taskFromDb)
	assert.Equal(t, taskFromDb.GeneratedTasksToActivate["bv2"], []string{"t2", "t2.0"})

	// verify duplicate doesn't overwrite
	assert.NoError(t, task.SetGeneratedTasksToActivate("bv2", "t2.0"))
	taskFromDb, err = FindOneId("t1")
	assert.NoError(t, err)
	assert.NotNil(t, taskFromDb)
	assert.Equal(t, taskFromDb.GeneratedTasksToActivate["bv2"], []string{"t2", "t2.0"})

	// adding second variant doesn't affect previous
	assert.NoError(t, task.SetGeneratedTasksToActivate("bv3", "t3"))
	taskFromDb, err = FindOneId("t1")
	assert.NoError(t, err)
	assert.NotNil(t, taskFromDb)
	assert.Equal(t, taskFromDb.GeneratedTasksToActivate["bv2"], []string{"t2", "t2.0"})
	assert.Equal(t, taskFromDb.GeneratedTasksToActivate["bv3"], []string{"t3"})
}

func TestGetLatestExecution(t *testing.T) {
	assert.NoError(t, db.Clear(Collection))
	sample := Task{
		Id:        "task_id_some_other_stuff",
		Execution: 55,
	}
	assert.NoError(t, sample.Insert())
	execution, err := GetLatestExecution(sample.Id)
	assert.NoError(t, err)
	assert.Equal(t, sample.Execution, execution)
	execution, err = GetLatestExecution(fmt.Sprintf("%s_3", sample.Id))
	assert.NoError(t, err)
	assert.Equal(t, sample.Execution, execution)
}

func TestArchiveMany(t *testing.T) {
	assert.NoError(t, db.ClearCollections(Collection, OldCollection))
	t1 := Task{
		Id:      "t1",
		Status:  evergreen.TaskFailed,
		Aborted: true,
		Version: "v",
	}
	assert.NoError(t, t1.Insert())
	t2 := Task{
		Id:       "t2",
		Status:   evergreen.TaskFailed,
		Aborted:  true,
		Restarts: 2,
		Version:  "v",
	}
	assert.NoError(t, t2.Insert())
	dt := Task{
		Id:             "dt",
		DisplayOnly:    true,
		ExecutionTasks: []string{"et"},
		Version:        "v",
	}
	assert.NoError(t, dt.Insert())
	et := Task{
		Id:      "et",
		Version: "v",
	}
	assert.NoError(t, et.Insert())

	tasks := []Task{t1, t2, dt}
	err := ArchiveMany(tasks)
	assert.NoError(t, err)
	currentTasks, err := FindAll(db.Query(ByVersion("v")))
	assert.NoError(t, err)
	assert.Len(t, currentTasks, 4)
	for _, task := range currentTasks {
		assert.False(t, task.Aborted)
		assert.Equal(t, 1, task.Execution)
		if task.Id == t2.Id {
			assert.Equal(t, 3, task.Restarts)
		}
	}
	oldTasks, err := FindAllOld(db.Query(ByVersion("v")))
	assert.NoError(t, err)
	assert.Len(t, oldTasks, 4)
	for _, task := range oldTasks {
		assert.True(t, task.Archived)
		assert.Equal(t, 0, task.Execution)
	}
}

func TestAddParentDisplayTasks(t *testing.T) {
	assert.NoError(t, db.Clear(Collection))
	dt1 := Task{
		Id:             "dt1",
		DisplayOnly:    true,
		ExecutionTasks: []string{"et1", "et2"},
	}
	assert.NoError(t, dt1.Insert())
	dt2 := Task{
		Id:             "dt2",
		DisplayOnly:    true,
		ExecutionTasks: []string{"et3", "et4"},
	}
	assert.NoError(t, dt2.Insert())
	execTasks := []Task{
		{Id: "et1"},
		{Id: "et2"},
		{Id: "et3"},
		{Id: "et4"},
	}
	for _, et := range execTasks {
		assert.NoError(t, et.Insert())
	}
	tasks, err := AddParentDisplayTasks(execTasks)
	assert.NoError(t, err)
	assert.Equal(t, "et1", tasks[0].Id)
	assert.Equal(t, dt1.Id, tasks[0].DisplayTask.Id)
	assert.Equal(t, "et2", tasks[1].Id)
	assert.Equal(t, dt1.Id, tasks[1].DisplayTask.Id)
	assert.Equal(t, "et3", tasks[2].Id)
	assert.Equal(t, dt2.Id, tasks[2].DisplayTask.Id)
	assert.Equal(t, "et4", tasks[3].Id)
	assert.Equal(t, dt2.Id, tasks[3].DisplayTask.Id)
}

func TestAddDisplayTaskIdToExecTasks(t *testing.T) {
	assert.NoError(t, db.Clear(Collection))
	t1 := &Task{
		Id:            "t1",
		DisplayTaskId: utility.ToStringPtr(""),
	}
	t2 := &Task{
		Id:            "t2",
		DisplayTaskId: nil,
	}
	t3 := &Task{
		Id:            "t3",
		DisplayTaskId: utility.ToStringPtr(""),
	}
	assert.NoError(t, t1.Insert())
	assert.NoError(t, t2.Insert())
	assert.NoError(t, t3.Insert())

	assert.NoError(t, AddDisplayTaskIdToExecTasks("dt", []string{t1.Id, t2.Id}))

	var err error
	t1, err = FindOneId(t1.Id)
	assert.NoError(t, err)
	assert.Equal(t, utility.FromStringPtr(t1.DisplayTaskId), "dt")

	t2, err = FindOneId(t2.Id)
	assert.NoError(t, err)
	assert.Equal(t, utility.FromStringPtr(t2.DisplayTaskId), "dt")

	t3, err = FindOneId(t3.Id)
	assert.NoError(t, err)
	assert.NotEqual(t, utility.FromStringPtr(t3.DisplayTaskId), "dt")
}

func TestAddExecTasksToDisplayTask(t *testing.T) {
	assert.NoError(t, db.Clear(Collection))
	dt1 := Task{
		Id:             "dt1",
		DisplayOnly:    true,
		Activated:      false,
		ExecutionTasks: []string{"et1", "et2"},
	}
	assert.NoError(t, dt1.Insert())

	// no tasks to add
	assert.NoError(t, AddExecTasksToDisplayTask(dt1.Id, []string{}, false))
	dtFromDB, err := FindOneId(dt1.Id)
	assert.NoError(t, err)
	assert.NotNil(t, dtFromDB)
	assert.Len(t, dtFromDB.ExecutionTasks, 2)
	assert.Contains(t, dtFromDB.ExecutionTasks, "et1")
	assert.Contains(t, dtFromDB.ExecutionTasks, "et2")

	// new and existing tasks to add (existing tasks not duplicated)
	assert.NoError(t, AddExecTasksToDisplayTask(dt1.Id, []string{"et2", "et3", "et4"}, true))
	dtFromDB, err = FindOneId(dt1.Id)
	assert.NoError(t, err)
	assert.NotNil(t, dtFromDB)
	assert.Len(t, dtFromDB.ExecutionTasks, 4)
	assert.Contains(t, dtFromDB.ExecutionTasks, "et1")
	assert.Contains(t, dtFromDB.ExecutionTasks, "et2")
	assert.Contains(t, dtFromDB.ExecutionTasks, "et3")
	assert.Contains(t, dtFromDB.ExecutionTasks, "et4")
	assert.True(t, dtFromDB.Activated)
	assert.False(t, utility.IsZeroTime(dtFromDB.ActivatedTime))
}

func TestGetTasksByVersionExecTasks(t *testing.T) {
	assert.NoError(t, db.ClearCollections(Collection))
	// test that we can handle the different kinds of tasks
	t1 := Task{
		Id:            "execWithDisplayId",
		Version:       "v1",
		DisplayTaskId: utility.ToStringPtr("displayTask"),
	}
	t2 := Task{
		Id:            "notAnExec",
		Version:       "v1",
		DisplayTaskId: utility.ToStringPtr(""),
	}

	t3 := Task{
		Id:      "execWithNoId",
		Version: "v1",
	}
	t4 := Task{
		Id:      "notAnExecWithNoId",
		Version: "v1",
	}
	dt := Task{
		Id:             "displayTask",
		Version:        "v1",
		DisplayOnly:    true,
		ExecutionTasks: []string{"execWithDisplayId", "execWithNoId"},
	}
	assert.NoError(t, db.InsertMany(Collection, t1, t2, t3, t4, dt))

	// execution tasks have been filtered outs
	opts := GetTasksByVersionOptions{}
	tasks, count, err := GetTasksByVersion("v1", opts)
	assert.NoError(t, err)
	assert.Equal(t, count, 3)
	// alphabetical order
	assert.Equal(t, dt.Id, tasks[0].Id)
	assert.Equal(t, t2.Id, tasks[1].Id)
	assert.Equal(t, t4.Id, tasks[2].Id)
}

func TestGetTasksByVersionIncludeEmptyActivation(t *testing.T) {
	assert.NoError(t, db.ClearCollections(Collection))

	inactiveTask := Task{
		Id:            "inactiveTask",
		Version:       "v1",
		ActivatedTime: utility.ZeroTime,
	}

	assert.NoError(t, inactiveTask.Insert())

	// inactive tasks should be included
	opts := GetTasksByVersionOptions{IncludeEmptyActivaton: true}
	_, count, err := GetTasksByVersion("v1", opts)
	assert.NoError(t, err)
	assert.Equal(t, count, 1)
	// inactive tasks should be excluded
	opts = GetTasksByVersionOptions{IncludeEmptyActivaton: false}
	_, count, err = GetTasksByVersion("v1", opts)
	assert.NoError(t, err)
	assert.Equal(t, count, 0)
}

func TestGetTasksByVersionAnnotations(t *testing.T) {
	assert.NoError(t, db.ClearCollections(Collection, annotations.Collection))
	t1 := Task{
		Id:        "t1",
		Version:   "v1",
		Execution: 2,
		Status:    evergreen.TaskSucceeded,
	}
	t2 := Task{
		Id:        "t2",
		Version:   "v1",
		Execution: 3,
		Status:    evergreen.TaskFailed,
	}
	t3 := Task{
		Id:        "t3",
		Version:   "v1",
		Execution: 1,
		Status:    evergreen.TaskFailed,
	}
	assert.NoError(t, db.InsertMany(Collection, t1, t2, t3))

	a := annotations.TaskAnnotation{
		Id:            "myAnnotation",
		TaskId:        t2.Id,
		TaskExecution: t2.Execution,
		Issues: []annotations.IssueLink{
			{IssueKey: "EVG-1212"},
		},
	}
	assert.NoError(t, a.Upsert())

	opts := GetTasksByVersionOptions{}
	tasks, count, err := GetTasksByVersion("v1", opts)
	assert.NoError(t, err)
	assert.Equal(t, count, 3)
	assert.Equal(t, tasks[0].Id, "t1")
	assert.Equal(t, evergreen.TaskSucceeded, tasks[0].DisplayStatus)
	assert.Equal(t, tasks[1].Id, "t2")
	assert.Equal(t, evergreen.TaskKnownIssue, tasks[1].DisplayStatus)
	assert.Equal(t, tasks[2].Id, "t3")
	assert.Equal(t, evergreen.TaskFailed, tasks[2].DisplayStatus)
}

func TestAbortVersion(t *testing.T) {
	assert.NoError(t, db.ClearCollections(Collection))
	finishedExecTask := &Task{
		Id:      "et1",
		Version: "v1",
		Status:  evergreen.TaskSucceeded,
	}
	failingExecTask := &Task{
		Id:      "et2",
		Version: "v1",
		Status:  evergreen.TaskFailed,
	}
	otherExecTask := &Task{
		Id:      "et3",
		Version: "v1",
		Status:  evergreen.TaskStarted,
	}
	dt := &Task{
		Id:             "dt",
		Version:        "v1",
		Status:         evergreen.TaskStarted,
		ExecutionTasks: []string{"et1", "et2", "et3"},
	}
	assert.NoError(t, db.InsertMany(Collection, finishedExecTask, failingExecTask, otherExecTask, dt))

	assert.NoError(t, AbortVersion("v1", AbortInfo{TaskID: "et2"}))

	var err error
	dt, err = FindOneId("dt")
	assert.NoError(t, err)
	require.NotNil(t, dt)
	assert.False(t, dt.Aborted)
	assert.Empty(t, dt.AbortInfo.TaskID)

	otherExecTask, err = FindOneId("et3")
	assert.NoError(t, err)
	require.NotNil(t, otherExecTask)
	assert.True(t, otherExecTask.Aborted)
	assert.NotEmpty(t, otherExecTask.AbortInfo.TaskID)
}

func TestGetTaskStatsByVersion(t *testing.T) {
	assert.NoError(t, db.ClearCollections(Collection))
	t1 := Task{
		Id:        "t1",
		Version:   "v1",
		Execution: 0,
		Status:    evergreen.TaskSucceeded,
	}
	t2 := Task{
		Id:        "t2",
		Version:   "v1",
		Execution: 0,
		Status:    evergreen.TaskFailed,
	}
	t3 := Task{
		Id:        "t3",
		Version:   "v1",
		Execution: 1,
		Status:    evergreen.TaskSucceeded,
	}
	t4 := Task{
		Id:        "t4",
		Version:   "v1",
		Execution: 1,
		Status:    evergreen.TaskFailed,
	}
	t5 := Task{
		Id:        "t5",
		Version:   "v1",
		Execution: 2,
		Status:    evergreen.TaskStatusPending,
	}
	t6 := Task{
		Id:        "t6",
		Version:   "v1",
		Execution: 2,
		Status:    evergreen.TaskFailed,
	}
	assert.NoError(t, db.InsertMany(Collection, t1, t2, t3, t4, t5, t6))
	opts := GetTasksByVersionOptions{}
	stats, err := GetTaskStatsByVersion("v1", opts)
	assert.NoError(t, err)
	assert.Equal(t, 3, len(stats))

}

func TestGetGroupedTaskStatsByVersion(t *testing.T) {
	assert.NoError(t, db.ClearCollections(Collection))

	t1 := Task{
		Id:           "t1",
		Version:      "v1",
		Execution:    0,
		Status:       evergreen.TaskSucceeded,
		BuildVariant: "bv1",
	}
	t2 := Task{
		Id:           "t2",
		Version:      "v1",
		Execution:    0,
		Status:       evergreen.TaskFailed,
		BuildVariant: "bv1",
	}
	t3 := Task{
		Id:           "t3",
		Version:      "v1",
		Execution:    1,
		Status:       evergreen.TaskSucceeded,
		BuildVariant: "bv1",
	}
	t4 := Task{
		Id:           "t4",
		Version:      "v1",
		Execution:    1,
		Status:       evergreen.TaskFailed,
		BuildVariant: "bv2",
	}
	t5 := Task{
		Id:           "t5",
		Version:      "v1",
		Execution:    2,
		Status:       evergreen.TaskStatusPending,
		BuildVariant: "bv2",
	}
	t6 := Task{
		Id:           "t6",
		Version:      "v1",
		Execution:    2,
		Status:       evergreen.TaskFailed,
		BuildVariant: "bv2",
	}
	assert.NoError(t, db.InsertMany(Collection, t1, t2, t3, t4, t5, t6))

	t.Run("Fetch GroupedTaskStats with no filters applied", func(t *testing.T) {

		opts := GetTasksByVersionOptions{}
		variants, err := GetGroupedTaskStatsByVersion("v1", opts)
		assert.NoError(t, err)
		assert.Equal(t, 2, len(variants))
		expectedValues := []*GroupedTaskStatusCount{
			{
				Variant:     "bv1",
				DisplayName: "",
				StatusCounts: []*StatusCount{
					{
						Status: evergreen.TaskFailed,
						Count:  1,
					},
					{
						Status: evergreen.TaskSucceeded,
						Count:  2,
					},
				},
			},
			{
				Variant:     "bv2",
				DisplayName: "",
				StatusCounts: []*StatusCount{
					{
						Status: evergreen.TaskFailed,
						Count:  2,
					},
					{
						Status: evergreen.TaskStatusPending,
						Count:  1,
					},
				},
			},
		}

		compareGroupedTaskStatusCounts(t, expectedValues, variants)
	})
	t.Run("Fetch GroupedTaskStats with filters applied", func(t *testing.T) {

		opts := GetTasksByVersionOptions{
			Variants: []string{"bv1"},
		}

		variants, err := GetGroupedTaskStatsByVersion("v1", opts)
		assert.NoError(t, err)
		assert.Equal(t, 1, len(variants))
		expectedValues := []*GroupedTaskStatusCount{
			{
				Variant:     "bv1",
				DisplayName: "",
				StatusCounts: []*StatusCount{
					{
						Status: evergreen.TaskFailed,
						Count:  1,
					},
					{
						Status: evergreen.TaskSucceeded,
						Count:  2,
					},
				},
			},
		}
		compareGroupedTaskStatusCounts(t, expectedValues, variants)
	})

}

func compareGroupedTaskStatusCounts(t *testing.T, expected, actual []*GroupedTaskStatusCount) {
	// reflect.DeepEqual does not work here, it was failing because of the slice ptr values for StatusCounts.
	for i, e := range expected {
		a := actual[i]
		assert.Equal(t, e.Variant, a.Variant)
		assert.Equal(t, e.DisplayName, a.DisplayName)
		assert.Equal(t, len(e.StatusCounts), len(a.StatusCounts))
		for j, expectedCount := range e.StatusCounts {
			actualCount := a.StatusCounts[j]
			assert.Equal(t, expectedCount.Status, actualCount.Status)
			assert.Equal(t, expectedCount.Count, actualCount.Count)
		}
	}
}

func TestHasMatchingTasks(t *testing.T) {
	assert.NoError(t, db.ClearCollections(Collection))
	t1 := Task{
		Id:        "t1",
		Version:   "v1",
		Execution: 0,
		Status:    evergreen.TaskSucceeded,
	}
	t2 := Task{
		Id:        "t2",
		Version:   "v1",
		Execution: 0,
		Status:    evergreen.TaskFailed,
	}
	t3 := Task{
		Id:        "t3",
		Version:   "v1",
		Execution: 1,
		Status:    evergreen.TaskSucceeded,
	}
	t4 := Task{
		Id:        "t4",
		Version:   "v1",
		Execution: 1,
		Status:    evergreen.TaskFailed,
	}
	t5 := Task{
		Id:        "t5",
		Version:   "v1",
		Execution: 2,
		Status:    evergreen.TaskStatusPending,
	}
	t6 := Task{
		Id:        "t6",
		Version:   "v1",
		Execution: 2,
		Status:    evergreen.TaskFailed,
	}
	assert.NoError(t, db.InsertMany(Collection, t1, t2, t3, t4, t5, t6))
	opts := HasMatchingTasksOptions{
		Statuses: []string{evergreen.TaskFailed},
	}
	hasMatchingTasks, err := HasMatchingTasks("v1", opts)
	assert.NoError(t, err)
	assert.True(t, hasMatchingTasks)

	opts.Statuses = []string{evergreen.TaskWillRun}

	hasMatchingTasks, err = HasMatchingTasks("v1", opts)
	assert.NoError(t, err)
	assert.False(t, hasMatchingTasks)
}

func TestByExecutionTasksAndMaxExecution(t *testing.T) {
	tasksToFetch := []*string{utility.ToStringPtr("t1"), utility.ToStringPtr("t2")}
	t.Run("Fetching latest execution with same executions", func(t *testing.T) {
		assert.NoError(t, db.ClearCollections(Collection, OldCollection))
		t1 := Task{
			Id:        "t1",
			Version:   "v1",
			Execution: 1,
			Status:    evergreen.TaskSucceeded,
		}
		assert.NoError(t, db.Insert(Collection, t1))

		ot1 := t1
		ot1.Execution = 0
		ot1 = *ot1.makeArchivedTask()
		assert.NoError(t, db.Insert(OldCollection, ot1))

		t2 := Task{
			Id:        "t2",
			Version:   "v1",
			Execution: 1,
			Status:    evergreen.TaskSucceeded,
		}
		assert.NoError(t, db.Insert(Collection, t2))
		ot2 := t2
		ot2.Execution = 0
		ot2 = *ot2.makeArchivedTask()
		assert.NoError(t, db.Insert(OldCollection, ot2))

		tasks, err := FindByExecutionTasksAndMaxExecution(tasksToFetch, 1)
		tasks = convertOldTasksIntoTasks(tasks)
		assert.NoError(t, err)
		assert.Equal(t, 2, len(tasks))
		assertTasksAreEqual(t, t1, tasks[0], 1)
		assertTasksAreEqual(t, t2, tasks[1], 1)
	})
	t.Run("Fetching latest execution with mismatching executions", func(t *testing.T) {
		assert.NoError(t, db.ClearCollections(Collection, OldCollection))
		t1 := Task{
			Id:        "t1",
			Version:   "v1",
			Execution: 2,
			Status:    evergreen.TaskSucceeded,
		}
		assert.NoError(t, db.Insert(Collection, t1))

		ot1 := t1
		ot1.Execution = 1
		ot1 = *ot1.makeArchivedTask()
		assert.NoError(t, db.Insert(OldCollection, ot1))

		ot1.Execution = 1
		ot1 = *ot1.makeArchivedTask()
		assert.NoError(t, db.Insert(OldCollection, ot1))

		t2 := Task{
			Id:        "t2",
			Version:   "v1",
			Execution: 1,
			Status:    evergreen.TaskSucceeded,
		}
		assert.NoError(t, db.Insert(Collection, t2))
		ot2 := t2
		ot2.Execution = 0
		ot2 = *ot2.makeArchivedTask()
		assert.NoError(t, db.Insert(OldCollection, ot2))

		tasks, err := FindByExecutionTasksAndMaxExecution(tasksToFetch, 2)
		tasks = convertOldTasksIntoTasks(tasks)
		assert.NoError(t, err)
		assert.Equal(t, 2, len(tasks))
		assertTasksAreEqual(t, t1, tasks[0], 2)
		assertTasksAreEqual(t, t2, tasks[1], 1)
	})
	t.Run("Fetching older executions with same execution", func(t *testing.T) {
		assert.NoError(t, db.ClearCollections(Collection, OldCollection))
		t1 := Task{
			Id:        "t1",
			Version:   "v1",
			Execution: 2,
			Status:    evergreen.TaskSucceeded,
		}
		assert.NoError(t, db.Insert(Collection, t1))

		ot1 := t1
		ot1.Execution = 1
		ot1 = *ot1.makeArchivedTask()
		assert.NoError(t, db.Insert(OldCollection, ot1))

		ot1.Execution = 0
		ot1 = *ot1.makeArchivedTask()
		assert.NoError(t, db.Insert(OldCollection, ot1))

		t2 := Task{
			Id:        "t2",
			Version:   "v1",
			Execution: 2,
			Status:    evergreen.TaskSucceeded,
		}
		assert.NoError(t, db.Insert(Collection, t2))

		ot2 := t2
		ot2.Execution = 1
		ot2 = *ot2.makeArchivedTask()
		assert.NoError(t, db.Insert(OldCollection, ot2))

		ot2.Execution = 0
		ot2 = *ot2.makeArchivedTask()
		assert.NoError(t, db.Insert(OldCollection, ot2))

		tasks, err := FindByExecutionTasksAndMaxExecution(tasksToFetch, 1)
		tasks = convertOldTasksIntoTasks(tasks)
		assert.NoError(t, err)
		assert.Equal(t, 2, len(tasks))
		assertTasksAreEqual(t, t1, tasks[0], 1)
		assertTasksAreEqual(t, t2, tasks[1], 1)
	})

}

func convertOldTasksIntoTasks(tasks []Task) []Task {
	updatedTasks := []Task{}
	for _, t := range tasks {
		if t.OldTaskId != "" {
			t.Id = t.OldTaskId
		}
		updatedTasks = append(updatedTasks, t)
	}
	return updatedTasks
}

func assertTasksAreEqual(t *testing.T, expected, actual Task, exectedExecution int) {
	assert.Equal(t, expected.Id, actual.Id)
	assert.Equal(t, expected.Version, actual.Version)
	assert.Equal(t, expected.Status, actual.Status)
	assert.Equal(t, exectedExecution, actual.Execution)
}<|MERGE_RESOLUTION|>--- conflicted
+++ resolved
@@ -597,218 +597,6 @@
 	})
 }
 
-<<<<<<< HEAD
-func TestFindTasksByIds(t *testing.T) {
-	Convey("When calling FindTasksByIds...", t, func() {
-		So(db.Clear(Collection), ShouldBeNil)
-		Convey("only tasks with the specified ids should be returned", func() {
-
-			tasks := []Task{
-				{
-					Id: "one",
-				},
-				{
-					Id: "two",
-				},
-				{
-					Id: "three",
-				},
-			}
-
-			for _, task := range tasks {
-				So(task.Insert(), ShouldBeNil)
-			}
-
-			dbTasks, err := Find(ByIds([]string{"one", "two"}))
-			So(err, ShouldBeNil)
-			So(len(dbTasks), ShouldEqual, 2)
-			So(dbTasks[0].Id, ShouldNotEqual, "three")
-			So(dbTasks[1].Id, ShouldNotEqual, "three")
-		})
-	})
-}
-
-func TestDisplayTasksByVersion(t *testing.T) {
-	Convey("When calling DisplayTasksByVersion...", t, func() {
-		So(db.Clear(Collection), ShouldBeNil)
-		Convey("only tasks that are display tasks should be returned", func() {
-			tasks := []Task{
-				{
-					Id:      "one",
-					Version: "v1",
-				},
-				{
-					Id:          "two",
-					Version:     "v1",
-					DisplayOnly: true,
-				},
-				{
-					Id:            "three",
-					Version:       "v1",
-					DisplayTaskId: utility.ToStringPtr(""),
-				},
-				{
-					Id:             "four",
-					Version:        "v1",
-					ExecutionTasks: []string{"execution_task_one, execution_task_two"},
-				},
-				{
-					Id:            "five",
-					Version:       "v1",
-					ActivatedTime: utility.ZeroTime,
-				},
-				{
-					Id:            "execution_task_one",
-					Version:       "v1",
-					DisplayTaskId: utility.ToStringPtr("four"),
-				},
-				{
-					Id:            "execution_task_two",
-					Version:       "v1",
-					DisplayTaskId: utility.ToStringPtr("four"),
-				},
-			}
-
-			for _, task := range tasks {
-				So(task.Insert(), ShouldBeNil)
-			}
-
-			dbTasks, err := FindAll(db.Query(DisplayTasksByVersion("v1")))
-			So(err, ShouldBeNil)
-			So(len(dbTasks), ShouldEqual, 4)
-			So(dbTasks[0].Id, ShouldNotEqual, "execution_task_one")
-			So(dbTasks[1].Id, ShouldNotEqual, "execution_task_one")
-			So(dbTasks[2].Id, ShouldNotEqual, "execution_task_one")
-			So(dbTasks[3].Id, ShouldNotEqual, "execution_task_one")
-
-			So(dbTasks[0].Id, ShouldNotEqual, "execution_task_two")
-			So(dbTasks[1].Id, ShouldNotEqual, "execution_task_two")
-			So(dbTasks[2].Id, ShouldNotEqual, "execution_task_two")
-			So(dbTasks[3].Id, ShouldNotEqual, "execution_task_two")
-
-			So(dbTasks[0].Id, ShouldNotEqual, "five")
-			So(dbTasks[1].Id, ShouldNotEqual, "five")
-			So(dbTasks[2].Id, ShouldNotEqual, "five")
-			So(dbTasks[3].Id, ShouldNotEqual, "five")
-
-		})
-	})
-}
-
-func TestNonExecutionTasksByVersion(t *testing.T) {
-	assert.NoError(t, db.Clear(Collection))
-	displayTask := Task{
-		Id:             "dt",
-		Version:        "v1",
-		DisplayTaskId:  nil, // legacy, not populated
-		ExecutionTasks: []string{"exec_task", "legacy_task"},
-	}
-	regularTask := Task{
-		Id:            "t1",
-		Version:       "v1",
-		DisplayTaskId: utility.ToStringPtr(""),
-	}
-	wrongVersionTask := Task{
-		Id:            "lame_task",
-		Version:       "lame_version",
-		DisplayTaskId: utility.ToStringPtr(""),
-	}
-	execTask := Task{
-		Id:            "exec_task",
-		Version:       "v1",
-		DisplayTaskId: utility.ToStringPtr("dt"),
-	}
-	legacyTask := Task{
-		Id:            "legacy_task",
-		Version:       "v2",
-		DisplayTaskId: nil, // legacy, not populated
-	}
-	assert.NoError(t, db.InsertMany(Collection, displayTask, regularTask, wrongVersionTask, execTask, legacyTask))
-
-	tasks, err := Find(NonExecutionTasksByVersions([]string{"v1", "v2"}))
-	assert.NoError(t, err)
-	assert.Len(t, tasks, 3) // doesn't include wrong version or execution task with DisplayTaskId cached
-	for _, task := range tasks {
-		assert.NotEqual(t, task.Id, "exec_task")
-		assert.NotEqual(t, task.Version, "lame_version")
-	}
-}
-
-func TestFailedTasksByVersion(t *testing.T) {
-	Convey("When calling FailedTasksByVersion...", t, func() {
-		So(db.Clear(Collection), ShouldBeNil)
-		Convey("only tasks with the failed statuses should be returned", func() {
-
-			tasks := []Task{
-				{
-					Id:      "one",
-					Version: "v1",
-					Status:  evergreen.TaskFailed,
-				},
-				{
-					Id:      "two",
-					Version: "v1",
-					Status:  evergreen.TaskSetupFailed,
-				},
-				{
-					Id:      "three",
-					Version: "v1",
-					Status:  evergreen.TaskSucceeded,
-				},
-			}
-
-			for _, task := range tasks {
-				So(task.Insert(), ShouldBeNil)
-			}
-
-			dbTasks, err := Find(FailedTasksByVersion("v1"))
-			So(err, ShouldBeNil)
-			So(len(dbTasks), ShouldEqual, 2)
-			So(dbTasks[0].Id, ShouldNotEqual, "three")
-			So(dbTasks[1].Id, ShouldNotEqual, "three")
-		})
-	})
-}
-
-func TestFindTasksByBuildIdAndGithubChecks(t *testing.T) {
-	tasks := []Task{
-		{
-			Id:            "t1",
-			BuildId:       "b1",
-			IsGithubCheck: true,
-		},
-		{
-			Id:      "t2",
-			BuildId: "b1",
-		},
-		{
-			Id:            "t3",
-			BuildId:       "b2",
-			IsGithubCheck: true,
-		},
-		{
-			Id:            "t4",
-			BuildId:       "b2",
-			IsGithubCheck: true,
-		},
-	}
-
-	for _, task := range tasks {
-		assert.NoError(t, task.Insert())
-	}
-	dbTasks, err := FindAll(db.Query(ByBuildIdAndGithubChecks("b1")))
-	assert.NoError(t, err)
-	assert.Len(t, dbTasks, 1)
-	dbTasks, err = FindAll(db.Query(ByBuildIdAndGithubChecks("b2")))
-	assert.NoError(t, err)
-	assert.Len(t, dbTasks, 2)
-	dbTasks, err = FindAll(db.Query(ByBuildIdAndGithubChecks("b3")))
-	assert.NoError(t, err)
-	assert.Len(t, dbTasks, 0)
-}
-
-=======
->>>>>>> 1440f2cb
 func TestCountSimilarFailingTasks(t *testing.T) {
 	Convey("When calling CountSimilarFailingTasks...", t, func() {
 		So(db.Clear(Collection), ShouldBeNil)
