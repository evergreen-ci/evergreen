--- conflicted
+++ resolved
@@ -15,11 +15,8 @@
 	"github.com/evergreen-ci/evergreen/model/testresult"
 	"github.com/evergreen-ci/pail"
 	"github.com/evergreen-ci/utility"
-<<<<<<< HEAD
-=======
 	goparquet "github.com/fraugster/parquet-go"
 	"github.com/fraugster/parquet-go/floor"
->>>>>>> 9ee4e3cd
 	"github.com/fraugster/parquet-go/parquetschema"
 	"github.com/fraugster/parquet-go/parquetschema/autoschema"
 	"github.com/mongodb/grip"
@@ -372,10 +369,6 @@
 	})
 }
 
-<<<<<<< HEAD
-func (o TestResultOutput) GetPrestoBucket(ctx context.Context, credentials evergreen.S3Credentials) (pail.Bucket, error) {
-	bucket, err := o.createPresto(ctx, credentials, o.BucketConfig.PrestoTestResultsPrefix, false)
-=======
 func (o TestResultOutput) downloadParquet(ctx context.Context, credentials evergreen.S3Credentials, t *testresult.DbTaskTestResults) ([]testresult.TestResult, error) {
 	bucket, err := o.getBucket(ctx, credentials)
 	if err != nil {
@@ -440,7 +433,6 @@
 
 func (o TestResultOutput) getBucket(ctx context.Context, credentials evergreen.S3Credentials) (pail.Bucket, error) {
 	bucket, err := o.createBucket(ctx, credentials, o.BucketConfig.TestResultsPrefix, false)
->>>>>>> 9ee4e3cd
 	if err != nil {
 		return nil, errors.Wrap(err, "creating bucket")
 	}
@@ -448,14 +440,8 @@
 	return bucket, nil
 }
 
-<<<<<<< HEAD
-// createPresto returns a Pail Bucket backed by PailType specifically for
-// buckets in our Presto ecosystem
-func (o TestResultOutput) createPresto(ctx context.Context, credentials evergreen.S3Credentials, prefix string, compress bool) (pail.Bucket, error) {
-=======
 // createBucket returns a Pail Bucket backed by PailType
 func (o TestResultOutput) createBucket(ctx context.Context, credentials evergreen.S3Credentials, prefix string, compress bool) (pail.Bucket, error) {
->>>>>>> 9ee4e3cd
 	var b pail.Bucket
 	var stsConfig aws.Config
 	var err error
@@ -471,16 +457,6 @@
 		stsConfig.Credentials = pail.CreateAWSStaticCredentials(credentials.Key, credentials.Secret, "")
 		stsClient := sts.NewFromConfig(stsConfig)
 		opts := pail.S3Options{
-<<<<<<< HEAD
-			Name:        o.BucketConfig.PrestoBucket,
-			Prefix:      prefix,
-			Region:      evergreen.DefaultS3Region,
-			Permissions: pail.S3PermissionsPrivate,
-			Credentials: stscreds.NewAssumeRoleProvider(stsClient, o.BucketConfig.PrestoRoleARN),
-			MaxRetries:  utility.ToIntPtr(evergreen.DefaultS3MaxRetries),
-			Compress:    compress,
-			Verbose:     true,
-=======
 			Name:        o.BucketConfig.Name,
 			Prefix:      prefix,
 			Region:      evergreen.DefaultS3Region,
@@ -488,7 +464,6 @@
 			Credentials: stscreds.NewAssumeRoleProvider(stsClient, o.BucketConfig.RoleARN),
 			MaxRetries:  utility.ToIntPtr(evergreen.DefaultS3MaxRetries),
 			Compress:    compress,
->>>>>>> 9ee4e3cd
 		}
 		b, err = pail.NewS3Bucket(ctx, opts)
 		if err != nil {
@@ -496,11 +471,7 @@
 		}
 	case evergreen.BucketTypeLocal:
 		opts := pail.LocalOptions{
-<<<<<<< HEAD
-			Path:   o.BucketConfig.PrestoBucket,
-=======
 			Path:   o.BucketConfig.Name,
->>>>>>> 9ee4e3cd
 			Prefix: prefix,
 		}
 		b, err = pail.NewLocalBucket(opts)
