package task

import (
	"fmt"
	"time"

	"github.com/evergreen-ci/evergreen"
	"github.com/evergreen-ci/evergreen/apimodels"
	"github.com/evergreen-ci/evergreen/db"
	"github.com/evergreen-ci/utility"
	"github.com/mongodb/anser/bsonutil"
	adb "github.com/mongodb/anser/db"
	"github.com/pkg/errors"
	"go.mongodb.org/mongo-driver/bson"
	"go.mongodb.org/mongo-driver/mongo/options"
)

const (
	Collection    = "tasks"
	OldCollection = "old_tasks"
)

var (
	// BSON fields for the task struct
	IdKey                       = bsonutil.MustHaveTag(Task{}, "Id")
	SecretKey                   = bsonutil.MustHaveTag(Task{}, "Secret")
	CreateTimeKey               = bsonutil.MustHaveTag(Task{}, "CreateTime")
	DispatchTimeKey             = bsonutil.MustHaveTag(Task{}, "DispatchTime")
	ScheduledTimeKey            = bsonutil.MustHaveTag(Task{}, "ScheduledTime")
	StartTimeKey                = bsonutil.MustHaveTag(Task{}, "StartTime")
	FinishTimeKey               = bsonutil.MustHaveTag(Task{}, "FinishTime")
	ActivatedTimeKey            = bsonutil.MustHaveTag(Task{}, "ActivatedTime")
	DependenciesMetTimeKey      = bsonutil.MustHaveTag(Task{}, "DependenciesMetTime")
	VersionKey                  = bsonutil.MustHaveTag(Task{}, "Version")
	ProjectKey                  = bsonutil.MustHaveTag(Task{}, "Project")
	RevisionKey                 = bsonutil.MustHaveTag(Task{}, "Revision")
	LastHeartbeatKey            = bsonutil.MustHaveTag(Task{}, "LastHeartbeat")
	ActivatedKey                = bsonutil.MustHaveTag(Task{}, "Activated")
	DeactivatedForDependencyKey = bsonutil.MustHaveTag(Task{}, "DeactivatedForDependency")
	BuildIdKey                  = bsonutil.MustHaveTag(Task{}, "BuildId")
	DistroIdKey                 = bsonutil.MustHaveTag(Task{}, "DistroId")
	DistroAliasesKey            = bsonutil.MustHaveTag(Task{}, "DistroAliases")
	BuildVariantKey             = bsonutil.MustHaveTag(Task{}, "BuildVariant")
	DependsOnKey                = bsonutil.MustHaveTag(Task{}, "DependsOn")
	OverrideDependenciesKey     = bsonutil.MustHaveTag(Task{}, "OverrideDependencies")
	NumDepsKey                  = bsonutil.MustHaveTag(Task{}, "NumDependents")
	DisplayNameKey              = bsonutil.MustHaveTag(Task{}, "DisplayName")
	HostIdKey                   = bsonutil.MustHaveTag(Task{}, "HostId")
	AgentVersionKey             = bsonutil.MustHaveTag(Task{}, "AgentVersion")
	ExecutionKey                = bsonutil.MustHaveTag(Task{}, "Execution")
	RestartsKey                 = bsonutil.MustHaveTag(Task{}, "Restarts")
	OldTaskIdKey                = bsonutil.MustHaveTag(Task{}, "OldTaskId")
	ArchivedKey                 = bsonutil.MustHaveTag(Task{}, "Archived")
	RevisionOrderNumberKey      = bsonutil.MustHaveTag(Task{}, "RevisionOrderNumber")
	RequesterKey                = bsonutil.MustHaveTag(Task{}, "Requester")
	StatusKey                   = bsonutil.MustHaveTag(Task{}, "Status")
	DetailsKey                  = bsonutil.MustHaveTag(Task{}, "Details")
	AbortedKey                  = bsonutil.MustHaveTag(Task{}, "Aborted")
	AbortInfoKey                = bsonutil.MustHaveTag(Task{}, "AbortInfo")
	TimeTakenKey                = bsonutil.MustHaveTag(Task{}, "TimeTaken")
	ExpectedDurationKey         = bsonutil.MustHaveTag(Task{}, "ExpectedDuration")
	ExpectedDurationStddevKey   = bsonutil.MustHaveTag(Task{}, "ExpectedDurationStdDev")
	DurationPredictionKey       = bsonutil.MustHaveTag(Task{}, "DurationPrediction")
	PriorityKey                 = bsonutil.MustHaveTag(Task{}, "Priority")
	ActivatedByKey              = bsonutil.MustHaveTag(Task{}, "ActivatedBy")
	ExecutionTasksKey           = bsonutil.MustHaveTag(Task{}, "ExecutionTasks")
	ExecutionTasksFullKey       = bsonutil.MustHaveTag(Task{}, "ExecutionTasksFull")
	DisplayOnlyKey              = bsonutil.MustHaveTag(Task{}, "DisplayOnly")
	TaskGroupKey                = bsonutil.MustHaveTag(Task{}, "TaskGroup")
	TaskGroupMaxHostsKey        = bsonutil.MustHaveTag(Task{}, "TaskGroupMaxHosts")
	TaskGroupOrderKey           = bsonutil.MustHaveTag(Task{}, "TaskGroupOrder")
	GenerateTaskKey             = bsonutil.MustHaveTag(Task{}, "GenerateTask")
	GeneratedTasksKey           = bsonutil.MustHaveTag(Task{}, "GeneratedTasks")
	GeneratedByKey              = bsonutil.MustHaveTag(Task{}, "GeneratedBy")
	HasLegacyResultsKey         = bsonutil.MustHaveTag(Task{}, "HasLegacyResults")
	HasCedarResultsKey          = bsonutil.MustHaveTag(Task{}, "HasCedarResults")
	CedarResultsFailedKey       = bsonutil.MustHaveTag(Task{}, "CedarResultsFailed")
	IsGithubCheckKey            = bsonutil.MustHaveTag(Task{}, "IsGithubCheck")
	HostCreateDetailsKey        = bsonutil.MustHaveTag(Task{}, "HostCreateDetails")

	// GeneratedJSONKey is no longer used but must be kept for old tasks.
	GeneratedJSONKey            = bsonutil.MustHaveTag(Task{}, "GeneratedJSON")
	GeneratedJSONAsStringKey    = bsonutil.MustHaveTag(Task{}, "GeneratedJSONAsString")
	GenerateTasksErrorKey       = bsonutil.MustHaveTag(Task{}, "GenerateTasksError")
	GeneratedTasksToActivateKey = bsonutil.MustHaveTag(Task{}, "GeneratedTasksToActivate")
	ResetWhenFinishedKey        = bsonutil.MustHaveTag(Task{}, "ResetWhenFinished")
	LogsKey                     = bsonutil.MustHaveTag(Task{}, "Logs")
	CommitQueueMergeKey         = bsonutil.MustHaveTag(Task{}, "CommitQueueMerge")
	DisplayStatusKey            = bsonutil.MustHaveTag(Task{}, "DisplayStatus")
	BaseTaskKey                 = bsonutil.MustHaveTag(Task{}, "BaseTask")
	BuildVariantDisplayNameKey  = bsonutil.MustHaveTag(Task{}, "BuildVariantDisplayName")

	// BSON fields for the test result struct
	TestResultStatusKey    = bsonutil.MustHaveTag(TestResult{}, "Status")
	TestResultLineNumKey   = bsonutil.MustHaveTag(TestResult{}, "LineNum")
	TestResultTestFileKey  = bsonutil.MustHaveTag(TestResult{}, "TestFile")
	TestResultURLKey       = bsonutil.MustHaveTag(TestResult{}, "URL")
	TestResultLogIdKey     = bsonutil.MustHaveTag(TestResult{}, "LogId")
	TestResultURLRawKey    = bsonutil.MustHaveTag(TestResult{}, "URLRaw")
	TestResultExitCodeKey  = bsonutil.MustHaveTag(TestResult{}, "ExitCode")
	TestResultStartTimeKey = bsonutil.MustHaveTag(TestResult{}, "StartTime")
	TestResultEndTimeKey   = bsonutil.MustHaveTag(TestResult{}, "EndTime")
)

var (
	// BSON fields for task status details struct
	TaskEndDetailStatus      = bsonutil.MustHaveTag(apimodels.TaskEndDetail{}, "Status")
	TaskEndDetailTimedOut    = bsonutil.MustHaveTag(apimodels.TaskEndDetail{}, "TimedOut")
	TaskEndDetailType        = bsonutil.MustHaveTag(apimodels.TaskEndDetail{}, "Type")
	TaskEndDetailDescription = bsonutil.MustHaveTag(apimodels.TaskEndDetail{}, "Description")
)

var (
	// BSON fields for task dependency struct
	DependencyTaskIdKey       = bsonutil.MustHaveTag(Dependency{}, "TaskId")
	DependencyStatusKey       = bsonutil.MustHaveTag(Dependency{}, "Status")
	DependencyUnattainableKey = bsonutil.MustHaveTag(Dependency{}, "Unattainable")
)

var BaseTaskStatusKey = bsonutil.GetDottedKeyName(BaseTaskKey, StatusKey)

// Queries

// All returns all tasks.
var All = db.Query(nil)

var (
	SelectorTaskInProgress = bson.M{
		"$in": []string{evergreen.TaskStarted, evergreen.TaskDispatched},
	}

	FinishedOpts = []bson.M{{
		StatusKey: bson.M{
			"$in": []string{
				evergreen.TaskFailed,
				evergreen.TaskSucceeded,
			},
		},
	},
	}

	// Checks if task dependencies are attainable/ have met all their dependencies and are not blocked
	isAttainable = bson.M{
		"$ne": []interface{}{bson.M{"$reduce": bson.M{
			"input":        "$" + DependsOnKey,
			"initialValue": false,
			"in":           bson.M{"$or": []interface{}{"$$" + bsonutil.GetDottedKeyName("value", DependencyUnattainableKey), "$$" + bsonutil.GetDottedKeyName("this", DependencyUnattainableKey)}},
		},
		}, true},
	}
	// This should reflect Task.GetDisplayStatus()
	addDisplayStatus = bson.M{
		"$addFields": bson.M{
			DisplayStatusKey: displayStatusExpression,
		},
	}

	displayStatusExpression = bson.M{
		"$switch": bson.M{
			"branches": []bson.M{
				{
					"case": bson.M{
						"$ne": []interface{}{
							bson.M{
								"$size": bson.M{"$ifNull": []interface{}{"$annotation_docs", []bson.M{}}},
							}, 0,
						},
					},
					"then": evergreen.TaskKnownIssue,
				},
				{
					"case": bson.M{
						"$eq": []interface{}{"$" + AbortedKey, true},
					},
					"then": evergreen.TaskAborted,
				},
				{
					"case": bson.M{
						"$eq": []string{"$" + StatusKey, evergreen.TaskSucceeded},
					},
					"then": evergreen.TaskSucceeded,
				},
				{
					"case": bson.M{
						"$eq": []string{"$" + bsonutil.GetDottedKeyName(DetailsKey, TaskEndDetailType), evergreen.CommandTypeSetup},
					},
					"then": evergreen.TaskSetupFailed,
				},
				{
					"case": bson.M{
						"$and": []bson.M{
							{"$eq": []string{"$" + bsonutil.GetDottedKeyName(DetailsKey, TaskEndDetailType), evergreen.CommandTypeSystem}},
							{"$eq": []interface{}{"$" + bsonutil.GetDottedKeyName(DetailsKey, TaskEndDetailTimedOut), true}},
							{"$eq": []string{"$" + bsonutil.GetDottedKeyName(DetailsKey, TaskEndDetailDescription), evergreen.TaskDescriptionHeartbeat}},
						},
					},
					"then": evergreen.TaskSystemUnresponse,
				},
				{
					"case": bson.M{
						"$and": []bson.M{
							{"$eq": []string{"$" + bsonutil.GetDottedKeyName(DetailsKey, TaskEndDetailType), evergreen.CommandTypeSystem}},
							{"$eq": []interface{}{"$" + bsonutil.GetDottedKeyName(DetailsKey, TaskEndDetailTimedOut), true}},
						},
					},
					"then": evergreen.TaskSystemTimedOut,
				},
				{
					"case": bson.M{
						"$eq": []string{"$" + bsonutil.GetDottedKeyName(DetailsKey, TaskEndDetailType), evergreen.CommandTypeSystem},
					},
					"then": evergreen.TaskSystemFailed,
				},
				{
					"case": bson.M{
						"$eq": []interface{}{"$" + bsonutil.GetDottedKeyName(DetailsKey, TaskEndDetailTimedOut), true},
					},
					"then": evergreen.TaskTimedOut,
				},
				// A task will be unscheduled if it is not activated
				{
					"case": bson.M{
						"$and": []bson.M{
							{"$eq": []interface{}{"$" + ActivatedKey, false}},
							{"$eq": []string{"$" + StatusKey, evergreen.TaskUndispatched}},
						},
					},
					"then": evergreen.TaskUnscheduled,
				},
				// A task will be blocked if it has dependencies that are not attainable
				{
					"case": bson.M{
						"$and": []bson.M{
							{"$eq": []string{"$" + StatusKey, evergreen.TaskUndispatched}},
							{"$eq": []interface{}{isAttainable, false}},
						},
					},
					"then": evergreen.TaskStatusBlocked,
				},
				// A task will run if it is activated and does not have any blocking deps
				{
					"case": bson.M{
						"$and": []bson.M{
							{"$eq": []string{"$" + StatusKey, evergreen.TaskUndispatched}},
							{"$eq": []interface{}{"$" + ActivatedKey, true}},
						},
					},
					"then": evergreen.TaskWillRun,
				},
			},
			"default": "$" + StatusKey,
		},
	}

	AddBuildVariantDisplayName = []bson.M{
		bson.M{"$lookup": bson.M{
			"from":         "builds",
			"localField":   BuildIdKey,
			"foreignField": "_id",
			"as":           BuildVariantDisplayNameKey,
		}},
		bson.M{"$unwind": bson.M{
			"path":                       "$" + BuildVariantDisplayNameKey,
			"preserveNullAndEmptyArrays": true,
		}},
		bson.M{"$addFields": bson.M{
			BuildVariantDisplayNameKey: "$" + bsonutil.GetDottedKeyName(BuildVariantDisplayNameKey, "display_name"),
		}},
	}
)

var StatusFields = []string{
	BuildIdKey,
	DisplayNameKey,
	StatusKey,
	DetailsKey,
	StartTimeKey,
	TimeTakenKey,
	ActivatedKey,
	DependsOnKey,
}

// ById creates a query that finds a task by its _id.
func ById(id string) db.Q {
	return db.Query(bson.D{{
		Key:   IdKey,
		Value: id,
	}})
}

// ById creates a query that finds a task by its old task id.
func ByOldTaskID(id string) db.Q {
	return db.Query(bson.M{
		OldTaskIdKey: id,
	})
}

// ByIds creates a query that finds all tasks with the given ids.
func ByIds(ids []string) db.Q {
	return db.Query(bson.D{{
		Key:   IdKey,
		Value: bson.M{"$in": ids},
	}})
}

// ByBuildId creates a query to return tasks with a certain build id
func ByBuildId(buildId string) db.Q {
	return db.Query(bson.M{
		BuildIdKey: buildId,
	})
}

func ByBuildIdAndGithubChecks(buildId string) db.Q {
	return db.Query(bson.M{
		BuildIdKey:       buildId,
		IsGithubCheckKey: true,
	})
}

// ByBuildIds creates a query to return tasks in buildsIds
func ByBuildIds(buildIds []string) db.Q {
	return db.Query(bson.M{
		BuildIdKey: bson.M{"$in": buildIds},
	})
}

// ByAborted creates a query to return tasks with an aborted state
func ByAborted(aborted bool) db.Q {
	return db.Query(bson.M{
		AbortedKey: aborted,
	})
}

// ByAborted creates a query to return tasks with an aborted state
func ByActivation(active bool) db.Q {
	return db.Query(bson.M{
		ActivatedKey: active,
	})
}

// ByVersion creates a query to return tasks with a certain build id
func ByVersion(version string) db.Q {
	return db.Query(bson.M{
		VersionKey: version,
	})
}

// ByVersion produces a query that returns tasks for the given version.
func ByVersions(versions []string) db.Q {
	return db.Query(bson.M{VersionKey: bson.M{"$in": versions}})
}

// ByIdsBuildIdAndStatus creates a query to return tasks with a certain build id and statuses
func ByIdsAndStatus(taskIds []string, statuses []string) db.Q {
	return db.Query(bson.M{
		IdKey: bson.M{"$in": taskIds},
		StatusKey: bson.M{
			"$in": statuses,
		},
	})
}

type StaleReason int

const (
	HeartbeatPastCutoff StaleReason = iota
	NoHeartbeatSinceDispatch
)

// ByStaleRunningTask creates a query that finds any running tasks
// whose last heartbeat was at least the specified threshold ago, or
// that has been dispatched but hasn't started in twice that long.
func ByStaleRunningTask(staleness time.Duration, reason StaleReason) db.Q {
	var reasonQuery bson.M
	switch reason {
	case HeartbeatPastCutoff:
		reasonQuery = bson.M{
			StatusKey:        SelectorTaskInProgress,
			DisplayOnlyKey:   bson.M{"$ne": true},
			LastHeartbeatKey: bson.M{"$lte": time.Now().Add(-staleness)},
		}
	case NoHeartbeatSinceDispatch:
		reasonQuery = bson.M{
			StatusKey:       evergreen.TaskDispatched,
			DisplayOnlyKey:  bson.M{"$ne": true},
			DispatchTimeKey: bson.M{"$lte": time.Now().Add(-2 * staleness)},
		}
	}
	return db.Query(reasonQuery)
}

// ByCommit creates a query on Evergreen as the requester on a revision, buildVariant, displayName and project.
func ByCommit(revision, buildVariant, displayName, project, requester string) db.Q {
	return db.Query(bson.M{
		RevisionKey:     revision,
		RequesterKey:    requester,
		BuildVariantKey: buildVariant,
		DisplayNameKey:  displayName,
		ProjectKey:      project,
	})
}

func ByVersionsForNameAndVariant(versions, displayNames []string, buildVariant string) db.Q {
	return db.Query(bson.M{
		VersionKey: bson.M{
			"$in": versions,
		},
		DisplayNameKey: bson.M{
			"$in": displayNames,
		},
		BuildVariantKey: buildVariant,
	})
}

// ByIntermediateRevisions creates a query that returns the tasks existing
// between two revision order numbers, exclusive.
func ByIntermediateRevisions(previousRevisionOrder, currentRevisionOrder int,
	buildVariant, displayName, project, requester string) db.Q {
	return db.Query(bson.M{
		BuildVariantKey: buildVariant,
		DisplayNameKey:  displayName,
		RequesterKey:    requester,
		RevisionOrderNumberKey: bson.M{
			"$lt": currentRevisionOrder,
			"$gt": previousRevisionOrder,
		},
		ProjectKey: project,
	})
}

func ByBeforeRevision(revisionOrder int, buildVariant, displayName, project, requester string) db.Q {
	return db.Query(bson.M{
		BuildVariantKey: buildVariant,
		DisplayNameKey:  displayName,
		RequesterKey:    requester,
		RevisionOrderNumberKey: bson.M{
			"$lt": revisionOrder,
		},
		ProjectKey: project,
	}).Sort([]string{"-" + RevisionOrderNumberKey})
}

// ByBuildIdAfterTaskId provides a way to get an ordered list of tasks from a
// build. Providing a taskId allows indexing into the list of tasks that
// naturally exists when tasks are sorted by taskId.
func ByBuildIdAfterTaskId(buildId, taskId string) db.Q {
	return db.Query(bson.M{
		BuildIdKey: buildId,
		IdKey: bson.M{
			"$gte": taskId,
		},
	}).Sort([]string{"+" + IdKey})
}

func ByActivatedBeforeRevisionWithStatuses(revisionOrder int, statuses []string, buildVariant string, displayName string, project string) db.Q {
	return db.Query(bson.M{
		BuildVariantKey: buildVariant,
		DisplayNameKey:  displayName,
		RevisionOrderNumberKey: bson.M{
			"$lt": revisionOrder,
		},
		StatusKey: bson.M{
			"$in": statuses,
		},
		ActivatedKey: true,
		ProjectKey:   project,
		RequesterKey: bson.M{
			"$in": evergreen.SystemVersionRequesterTypes,
		},
	}).Sort([]string{"-" + RevisionOrderNumberKey})
}

func ByBeforeRevisionWithStatusesAndRequesters(revisionOrder int, statuses []string, buildVariant, displayName, project string, requesters []string) db.Q {
	return db.Query(bson.M{
		BuildVariantKey: buildVariant,
		DisplayNameKey:  displayName,
		RequesterKey: bson.M{
			"$in": requesters,
		},
		RevisionOrderNumberKey: bson.M{
			"$lt": revisionOrder,
		},
		StatusKey: bson.M{
			"$in": statuses,
		},
		ProjectKey: project,
	})
}

// ByTimeRun returns all tasks that are running in between two given times.
func ByTimeRun(startTime, endTime time.Time) db.Q {
	return db.Query(
		bson.M{
			"$or": []bson.M{
				bson.M{
					StartTimeKey:  bson.M{"$lte": endTime},
					FinishTimeKey: bson.M{"$gte": startTime},
					StatusKey:     evergreen.TaskFailed,
				},
				bson.M{
					StartTimeKey:  bson.M{"$lte": endTime},
					FinishTimeKey: bson.M{"$gte": startTime},
					StatusKey:     evergreen.TaskSucceeded,
				},
			}})
}

// ByTimeStartedAndFailed returns all failed tasks that started between 2 given times
// If task not started (but is failed), returns if finished within the time range
func ByTimeStartedAndFailed(startTime, endTime time.Time, commandTypes []string) db.Q {
	query := bson.M{
		"$or": []bson.M{
			{"$and": []bson.M{
				{StartTimeKey: bson.M{"$lte": endTime}},
				{StartTimeKey: bson.M{"$gte": startTime}},
			}},
			{"$and": []bson.M{
				{StartTimeKey: time.Time{}},
				{FinishTimeKey: bson.M{"$lte": endTime}},
				{FinishTimeKey: bson.M{"$gte": startTime}},
			}},
		},
		StatusKey: evergreen.TaskFailed,
	}
	if len(commandTypes) > 0 {
		query[bsonutil.GetDottedKeyName(DetailsKey, "type")] = bson.M{
			"$in": commandTypes,
		}
	}
	return db.Query(query)
}

func ByStatuses(statuses []string, buildVariant, displayName, project, requester string) db.Q {
	return db.Query(bson.M{
		BuildVariantKey: buildVariant,
		DisplayNameKey:  displayName,
		RequesterKey:    requester,
		StatusKey: bson.M{
			"$in": statuses,
		},
		ProjectKey: project,
	})
}

// ByDifferentFailedBuildVariants returns a query for all failed tasks on a revision that are not of a buildVariant
func ByDifferentFailedBuildVariants(revision, buildVariant, displayName, project, requester string) db.Q {
	return db.Query(bson.M{
		BuildVariantKey: bson.M{
			"$ne": buildVariant,
		},
		DisplayNameKey: displayName,
		StatusKey:      evergreen.TaskFailed,
		ProjectKey:     project,
		RequesterKey:   requester,
		RevisionKey:    revision,
	})
}

func ByRecentlyFinished(finishTime time.Time, project string, requester string) db.Q {
	query := bson.M{}
	andClause := []bson.M{}

	// filter by finish_time
	timeOpt := bson.M{
		FinishTimeKey: bson.M{
			"$gt": finishTime,
		},
	}

	// filter by requester
	requesterOpt := bson.M{
		RequesterKey: requester,
	}

	// build query
	andClause = append(andClause, bson.M{
		"$or": FinishedOpts,
	})

	andClause = append(andClause, timeOpt)
	andClause = append(andClause, requesterOpt)

	// filter by project
	if project != "" {
		projectOpt := bson.M{
			ProjectKey: project,
		}
		andClause = append(andClause, projectOpt)
	}

	query["$and"] = andClause
	return db.Query(query)
}

// Returns query which targets list of tasks
// And allow filter by project_id, status, start_time (gte), finish_time (lte)
func WithinTimePeriod(startedAfter, finishedBefore time.Time, project string, statuses []string) db.Q {
	q := []bson.M{}

	if !startedAfter.IsZero() {
		q = append(q, bson.M{
			StartTimeKey: bson.M{
				"$gte": startedAfter,
			},
		})
	}

	// Filter by end date
	if !finishedBefore.IsZero() {
		q = append(q, bson.M{
			FinishTimeKey: bson.M{
				"$lte": finishedBefore,
			},
		})
	}

	// Filter by status
	if len(statuses) > 0 {
		q = append(q, bson.M{
			StatusKey: bson.M{
				"$in": statuses,
			},
		})
	}

	// Filter by project id
	if project != "" {
		q = append(q, bson.M{
			ProjectKey: project,
		})
	}

	return db.Query(bson.M{
		"$and": q,
	})
}

func ByExecutionTask(taskId string) db.Q {
	return db.Query(bson.M{
		ExecutionTasksKey: taskId,
	})
}

func ByExecutionTasks(ids []string) db.Q {
	return db.Query(bson.M{
		ExecutionTasksKey: bson.M{
			"$in": ids,
		},
	})
}

func BySubsetAborted(ids []string) db.Q {
	return db.Query(bson.M{
		IdKey:      bson.M{"$in": ids},
		AbortedKey: true,
	})
}

var (
	IsDispatchedOrStarted = db.Query(bson.M{
		StatusKey: bson.M{"$in": []string{evergreen.TaskStarted, evergreen.TaskDispatched}},
	})
)

func scheduleableTasksQuery() bson.M {
	return bson.M{
		ActivatedKey: true,
		StatusKey:    evergreen.TaskUndispatched,

		// Filter out tasks disabled by negative priority
		PriorityKey: bson.M{"$gt": evergreen.DisabledTaskPriority},

		// Filter tasks containing unattainable dependencies
		"$or": []bson.M{
			{bsonutil.GetDottedKeyName(DependsOnKey, DependencyUnattainableKey): bson.M{"$ne": true}},
			{OverrideDependenciesKey: true},
		},
	}
}

// TasksByProjectAndCommitPipeline fetches the pipeline to get the retrieve all tasks
// associated with a given project and commit hash.
func TasksByProjectAndCommitPipeline(projectId, commitHash, taskId, taskStatus string, limit int) []bson.M {
	pipeline := []bson.M{
		{"$match": bson.M{
			ProjectKey:  projectId,
			RevisionKey: commitHash,
			IdKey:       bson.M{"$gte": taskId},
		}},
	}
	if taskStatus != "" {
		statusMatch := bson.M{
			"$match": bson.M{StatusKey: taskStatus},
		}
		pipeline = append(pipeline, statusMatch)
	}
	if limit > 0 {
		limitStage := bson.M{
			"$limit": limit,
		}
		pipeline = append(pipeline, limitStage)
	}
	return pipeline
}

// TasksByBuildIdPipeline fetches the pipeline to get the retrieve all tasks
// associated with a given build.
func TasksByBuildIdPipeline(buildId, taskId, taskStatus string,
	limit, sortDir int) []bson.M {
	sortOperator := "$gte"
	if sortDir < 0 {
		sortOperator = "$lte"
	}
	pipeline := []bson.M{
		{"$match": bson.M{
			BuildIdKey: buildId,
			IdKey:      bson.M{sortOperator: taskId},
		}},
	}

	// sort the tasks before limiting to get the next [limit] tasks
	pipeline = append(pipeline, bson.M{"$sort": bson.M{IdKey: sortDir}})

	if taskStatus != "" {
		statusMatch := bson.M{
			"$match": bson.M{StatusKey: taskStatus},
		}
		pipeline = append(pipeline, statusMatch)
	}
	if limit > 0 {
		limitStage := bson.M{
			"$limit": limit,
		}
		pipeline = append(pipeline, limitStage)
	}
	return pipeline
}

// GetRecentTasks returns the task results used by the recent_tasks endpoints.
func GetRecentTasks(period time.Duration) ([]Task, error) {
	query := db.Query(
		bson.M{
			StatusKey: bson.M{"$exists": true},
			FinishTimeKey: bson.M{
				"$gt": time.Now().Add(-period),
			},
		},
	)

	tasks := []Task{}
	err := db.FindAllQ(Collection, query, &tasks)
	if err != nil {
		return nil, errors.Wrap(err, "problem with stats query")
	}
	if adb.ResultsNotFound(err) {
		return nil, nil
	}

	return tasks, nil
}

type Stat struct {
	Name  string `bson:"name"`
	Count int    `bson:"count"`
}

type StatusItem struct {
	Status string `bson:"status"`
	Stats  []Stat `bson:"stats"`
}

func GetRecentTaskStats(period time.Duration, nameKey string) ([]StatusItem, error) {
	pipeline := []bson.M{
		{"$match": bson.M{
			StatusKey: bson.M{"$exists": true},
			FinishTimeKey: bson.M{
				"$gt": time.Now().Add(-period),
			},
		}},
		{"$group": bson.M{
			"_id":   bson.M{"status": "$" + StatusKey, "name": "$" + nameKey},
			"count": bson.M{"$sum": 1},
		}},
		{"$sort": bson.M{
			"count": -1,
		}},
		{"$group": bson.M{
			"_id":   "$_id.status",
			"stats": bson.M{"$push": bson.M{"name": "$_id.name", "count": "$count"}},
		}},
		{"$project": bson.M{
			"_id":    0,
			"status": "$_id",
			"stats":  1,
		}},
	}

	result := []StatusItem{}
	if err := Aggregate(pipeline, &result); err != nil {
		return nil, errors.Wrap(err, "can't get stats list")
	}

	return result, nil
}

// FindUniqueBuildVariantNamesByTask returns  a list of unique build variants names for a given task name
func FindUniqueBuildVariantNamesByTask(projectId string, taskName string) ([]string, error) {
	buildVariantsKey := "build_variants"
	pipeline := []bson.M{
		{"$match": bson.M{
			ProjectKey:     projectId,
			DisplayNameKey: taskName,
			RequesterKey:   bson.M{"$in": evergreen.SystemVersionRequesterTypes}},
		}}

	group := bson.M{
		"$group": bson.M{
			"_id":            taskName,
			buildVariantsKey: bson.M{"$addToSet": "$" + BuildVariantKey},
		},
	}
	unwindAndSort := []bson.M{
		{
			"$unwind": "$build_variants",
		},
		{
			"$sort": bson.M{
				"build_variants": 1,
			},
		},
		{
			"$group": bson.M{
				"_id":            nil,
				buildVariantsKey: bson.M{"$push": "$" + buildVariantsKey},
			},
		},
	}

	pipeline = append(pipeline, group)
	pipeline = append(pipeline, unwindAndSort...)

	type taskBuildVariants struct {
		BuildVariants []string `bson:"build_variants"`
	}

	result := []taskBuildVariants{}
	if err := Aggregate(pipeline, &result); err != nil {
		return nil, errors.Wrap(err, "can't get build variant tasks")
	}
	if len(result) == 0 {
		return nil, nil
	}
	return result[0].BuildVariants, nil
}

// FindTaskNamesByBuildVariant returns a list of unique task names for a given build variant
func FindTaskNamesByBuildVariant(projectId string, buildVariant string) ([]string, error) {
	pipeline := []bson.M{
		{"$match": bson.M{
			ProjectKey:      projectId,
			BuildVariantKey: buildVariant,
			RequesterKey:    bson.M{"$in": evergreen.SystemVersionRequesterTypes}},
		}}

	group := bson.M{
		"$group": bson.M{
			"_id":   buildVariant,
			"tasks": bson.M{"$addToSet": "$" + DisplayNameKey},
		},
	}
	unwindAndSort := []bson.M{
		{
			"$unwind": "$tasks",
		},
		{
			"$sort": bson.M{
				"tasks": 1,
			},
		},
		{
			"$group": bson.M{
				"_id":   nil,
				"tasks": bson.M{"$push": "$tasks"},
			},
		},
	}

	pipeline = append(pipeline, group)
	pipeline = append(pipeline, unwindAndSort...)

	type buildVariantTasks struct {
		Tasks []string `bson:"tasks"`
	}

	result := []buildVariantTasks{}
	if err := Aggregate(pipeline, &result); err != nil {
		return nil, errors.Wrap(err, "can't get build variant tasks")
	}
	if len(result) == 0 {
		return nil, nil
	}
	return result[0].Tasks, nil
}

// DB Boilerplate

// FindOneNoMerge returns a single task that satisfies the given query without
// merging the test results.
func FindOneNoMerge(query db.Q) (*Task, error) {
	task := &Task{}
	err := db.FindOneQ(Collection, query, task)
	if adb.ResultsNotFound(err) {
		return nil, nil
	}
	return task, err
}

// FindOne returns a single task that satisfies the given query and merges test
// results.
func FindOne(query db.Q) (*Task, error) {
	task, err := FindOneNoMerge(query)
	if err != nil {
		return nil, errors.Wrap(err, "finding task")
	}
	if task == nil {
		return nil, nil
	}
	if err = task.MergeNewTestResults(); err != nil {
		return nil, errors.Wrapf(err, "merging new test results for '%s'", task.Id)
	}
	return task, err
}

// FindOneOldNoMerge returns a single task from the old tasks collection that
// satisfies the given query without merging test results.
func FindOneOldNoMerge(query db.Q) (*Task, error) {
	task := &Task{}
	err := db.FindOneQ(OldCollection, query, task)
	if adb.ResultsNotFound(err) {
		return nil, nil
	}
	return task, err
}

// FindOneOld returns a single task from the old tasks collection that
// satisfies the query and merges test results.
func FindOneOld(query db.Q) (*Task, error) {
	task, err := FindOneOldNoMerge(query)
	if err != nil {
		return nil, errors.Wrap(err, "finding task")
	}
	if task == nil {
		return nil, nil
	}
	if err = task.MergeNewTestResults(); err != nil {
		return nil, errors.Wrapf(err, "merging new test results for '%s'", task.Id)
	}
	return task, err
}

// FindOneIdNoMerge returns one task with the given id without merging test
// results.
func FindOneIdNoMerge(id string) (*Task, error) {
	task := &Task{}
	query := db.Query(bson.M{IdKey: id})
	err := db.FindOneQ(Collection, query, task)

	if adb.ResultsNotFound(err) {
		return nil, nil
	}
	if err != nil {
		return nil, errors.Wrap(err, "finding task by id")
	}

	return task, nil
}

// FindByIdExecutionNoMerge returns a single task with the given id and
// execution without merging test results. If execution is nil, the latest
// execution of the task is returned.
func FindByIdExecutionNoMerge(id string, execution *int) (*Task, error) {
	if execution == nil {
		return FindOneIdNoMerge(id)
	}
	return FindOneIdAndExecutionNoMerge(id, *execution)
}

// FindOneIdAndExecutionNoMerge returns a single task with the given id and
// execution without merging test results.
func FindOneIdAndExecutionNoMerge(id string, execution int) (*Task, error) {
	task := &Task{}
	query := db.Query(bson.M{
		IdKey:        id,
		ExecutionKey: execution,
	})
	err := db.FindOneQ(Collection, query, task)

	if adb.ResultsNotFound(err) {
		return FindOneOldByIdAndExecutionNoMerge(id, execution)
	}
	if err != nil {
		return nil, errors.Wrap(err, "finding task by id and execution")
	}

	return task, nil
}

// FindOneIdAndExecutionWithDisplayStatusNoMerge returns a single task with the
// given id and execution with display statuses added and without merging test
// results. If execution is nil, the latest execution of the task is returned.
func FindOneIdAndExecutionWithDisplayStatusNoMerge(id string, execution *int) (*Task, error) {
	tasks := []Task{}
	match := bson.M{
		IdKey: id,
	}
	if execution != nil {
		match[ExecutionKey] = *execution
	}
	pipeline := []bson.M{
		{"$match": match},
		addDisplayStatus,
	}
	if err := Aggregate(pipeline, &tasks); err != nil {
		return nil, errors.Wrap(err, "finding task")
	}
	if len(tasks) != 0 {
		t := tasks[0]
		return &t, nil
	}
	return FindOneOldByIdAndExecutionWithDisplayStatusNoMerge(id, execution)

}

// FindOneOldByIdAndExecutionWithDisplayStatusNoMerge returns a single task
// with the given id and execution with display statuses added and without
// merging test results. If execution is nil, the latest execution of the task
// is returned.
func FindOneOldByIdAndExecutionWithDisplayStatusNoMerge(id string, execution *int) (*Task, error) {
	tasks := []Task{}
	match := bson.M{
		OldTaskIdKey: id,
	}
	if execution != nil {
		match[ExecutionKey] = *execution
	}
	pipeline := []bson.M{
		{"$match": match},
		addDisplayStatus,
	}

	if err := db.Aggregate(OldCollection, pipeline, &tasks); err != nil {
		return nil, errors.Wrap(err, "finding task")
	}
	if len(tasks) != 0 {
		t := tasks[0]
		return &t, nil
	}
	return nil, errors.New("cannot find task")
}

// FindOneOldByIdAndExecutionNoMerge returns a single task from the old tasks
// collection with the given id and exuection without merging test results.
func FindOneOldByIdAndExecutionNoMerge(id string, execution int) (*Task, error) {
	query := db.Query(bson.M{
		OldTaskIdKey: id,
		ExecutionKey: execution,
	})
	return FindOneOldNoMerge(query)
}

// FindOneIdWithFieldsNoMerge returns a single task with the given id and
// projects only the given fields without merging test results.
func FindOneIdWithFieldsNoMerge(id string, projected ...string) (*Task, error) {
	task := &Task{}
	query := db.Query(bson.M{IdKey: id})

	if len(projected) > 0 {
		query = query.WithFields(projected...)
	}

	err := db.FindOneQ(Collection, query, task)
	if adb.ResultsNotFound(err) {
		return nil, nil
	}
	if err != nil {
		return nil, errors.Wrap(err, "finding task")
	}

	return task, nil
}

func findAllTaskIDs(q db.Q) ([]string, error) {
	tasks := []Task{}
	err := db.FindAllQ(Collection, q, &tasks)
	if adb.ResultsNotFound(err) {
		return nil, nil
	}
	if err != nil {
		return nil, errors.Wrap(err, "finding task ids for versions")
	}

	ids := []string{}
	for _, t := range tasks {
		ids = append(ids, t.Id)
	}

	return ids, nil
}

// FindStuckDispatchingNoMerge returns all tasks that have had a "dispatched"
// status for greater than 30 minutes without merging test results.
func FindStuckDispatching() ([]Task, error) {
	tasks, err := FindAllNoMerge(db.Query(bson.M{
		StatusKey:       evergreen.TaskDispatched,
		DispatchTimeKey: bson.M{"$gt": time.Now().Add(30 * time.Minute)},
		StartTimeKey:    utility.ZeroTime,
	}))
	if adb.ResultsNotFound(err) {
		return nil, nil
	}
	if err != nil {
		return nil, errors.Wrap(err, "finding tasks")
	}
	return tasks, nil
}

// FindAllTaskIDsFromVersion returns all ids of tasks with the given version
// id.
func FindAllTaskIDsFromVersion(versionId string) ([]string, error) {
	q := db.Query(bson.M{VersionKey: versionId}).WithFields(IdKey)
	return findAllTaskIDs(q)
}

// FindALlTaskIDsFromBuild returns all ids of tasks with the given build id.
func FindAllTaskIDsFromBuild(buildId string) ([]string, error) {
	q := db.Query(bson.M{BuildIdKey: buildId}).WithFields(IdKey)
	return findAllTaskIDs(q)
}

// FindAllTasksFromVersionWithDependenciesNoMerge returns all tasks in with the
// given version id and includes only their dependencies without merging test
// results.
func FindAllTasksFromVersionWithDependenciesNoMerge(versionId string) ([]Task, error) {
	q := db.Query(bson.M{
		VersionKey: versionId,
	}).WithFields(IdKey, DependsOnKey)
	tasks := []Task{}
	err := db.FindAllQ(Collection, q, &tasks)
	if adb.ResultsNotFound(err) {
		return nil, nil
	}
	if err != nil {
		return nil, errors.Wrap(err, "error finding task ids for versions")
	}
	return tasks, nil
}

// FindTasksFromVersionsNoMerge returns all tasks with the given version
// ids without merging test results.
func FindTasksFromVersionsNoMerge(versionIds []string) ([]Task, error) {
	return FindNoMerge(ByVersions(versionIds).
		WithFields(IdKey, DisplayNameKey, StatusKey, TimeTakenKey, VersionKey, BuildVariantKey, AbortedKey, AbortInfoKey))
}

// FindTaskGroupFromBuild returns all tasks in the given task group and with
// the given build id without merging test results.
func FindTaskGroupFromBuild(buildId, taskGroup string) ([]Task, error) {
	tasks, err := FindNoMerge(db.Query(bson.M{
		BuildIdKey:   buildId,
		TaskGroupKey: taskGroup,
	}).Sort([]string{TaskGroupOrderKey}))
	if err != nil {
		return nil, errors.Wrap(err, "error getting tasks in task group")
	}
	return tasks, nil
}

// FindMergeTaskForVersionNoMerge returns a single commit queue merge task with
// the given version id without merging test results.
func FindMergeTaskForVersionNoMerge(versionId string) (*Task, error) {
	task := &Task{}
	query := db.Query(bson.M{
		VersionKey:          versionId,
		CommitQueueMergeKey: true,
	})
	err := db.FindOneQ(Collection, query, task)

	return task, err
}

// FindOld returns all execution tasks from the old tasks collection that
// satisfy the given query and merges test results.
func FindOld(query db.Q) ([]Task, error) {
	tasks := []Task{}
	err := db.FindAllQ(OldCollection, query, &tasks)
	if adb.ResultsNotFound(err) {
		return nil, nil
	}
	for i, task := range tasks {
		if err = task.MergeNewTestResults(); err != nil {
			return nil, errors.Wrap(err, "merging new test results")
		}
		tasks[i] = task
	}

	// Remove display tasks from results.
	for i := len(tasks) - 1; i >= 0; i-- {
		t := tasks[i]
		if t.DisplayOnly {
			tasks = append(tasks[:i], tasks[i+1:]...)
		}
	}
	return tasks, err
}

// FindOldWithDisplayTasks returns display and execution tasks that satisfy the
// given query in the old tasks collection and merges test results.
func FindOldWithDisplayTasks(query db.Q) ([]Task, error) {
	tasks := []Task{}
	err := db.FindAllQ(OldCollection, query, &tasks)
	if adb.ResultsNotFound(err) {
		return nil, nil
	}
	for i, task := range tasks {
		if err = task.MergeNewTestResults(); err != nil {
			return nil, errors.Wrap(err, "merging new test results")
		}
		tasks[i] = task
	}

	return tasks, err
}

// FindOneIdOldOrNew returns a single task with the given id and execution and
// merges test results. The query is first executed in the old tasks
// collection, then, if the task is not found, in the tasks collection.
func FindOneIdOldOrNew(id string, execution int) (*Task, error) {
	task, err := FindOneOld(ById(MakeOldID(id, execution)))
	if task == nil || err != nil {
		return FindOne(ById(id))
	}

	return task, err
}

// FindOneIdNewOrOld returns a single task with the given id and execution and
// merges test results. The query is first executed in the tasks collection,
// then, if the task is not found, in the old tasks collection.
func FindOneIdNewOrOld(id string) (*Task, error) {
	task, err := FindOne(ById(id))
	if task == nil || err != nil {
		return FindOneOld(ById(id))
	}

	return task, err
}

// MakeOldID returns the old tasks collection _id of the given task id and
// execution combination.
func MakeOldID(taskID string, execution int) string {
	return fmt.Sprintf("%s_%d", taskID, execution)
}

// FindAllFirstExceutionNoMerge returns the first execution of all tasks that
// satisfy the given query without merging test results.
func FindAllFirstExecutionNoMerge(q db.Q) ([]Task, error) {
	existingTasks, err := FindAllNoMerge(q)
	if err != nil {
		return nil, errors.Wrap(err, "finding existing tasks")
	}
	tasks := []Task{}
	oldIDs := []string{}
	for _, t := range existingTasks {
		if t.Execution == 0 {
			tasks = append(tasks, t)
		} else {
			oldIDs = append(oldIDs, MakeOldID(t.Id, 0))
		}
	}

	if len(oldIDs) > 0 {
		oldTasks, err := FindAllOldNoMerge(ByIds(oldIDs))
		if err != nil {
			return nil, errors.Wrap(err, "finding old tasks")
		}
		tasks = append(tasks, oldTasks...)
	}

	return tasks, nil
}

// FindNoMerge returns all tasks that satisfy the given query, filtering out
// display tasks and without merging test results.
func FindNoMerge(query db.Q) ([]Task, error) {
	tasks := []Task{}
	err := db.FindAllQ(Collection, query, &tasks)
	if adb.ResultsNotFound(err) {
		return nil, nil
	}

	filtered := []Task{}

	// Remove display tasks from results.
	for idx := range tasks {
		t := tasks[idx]
		if t.DisplayOnly {
			continue
		}
		filtered = append(filtered, t)

	}

	return filtered, err
}

// Find returns all tasks that satisfy the given query without merging test
// results.
func FindAllNoMerge(query db.Q) ([]Task, error) {
	tasks := []Task{}
	err := db.FindAllQ(Collection, query, &tasks)
	if adb.ResultsNotFound(err) {
		return nil, nil
	}
	return tasks, err
}

// FindAllOldNoMerge returns all tasks from the old collection that satisfy the
// given query without merging test results.
func FindAllOldNoMerge(query db.Q) ([]Task, error) {
	tasks := []Task{}
	err := db.FindAllQ(OldCollection, query, &tasks)
	if adb.ResultsNotFound(err) {
		return nil, nil
	}
	return tasks, err
}

// FindWithDisplayTasks returns all tasks that satisfy the given query,
// fetching any parent display tasks and merging test results.
func FindWithDisplayTasks(query db.Q) ([]Task, error) {
	tasks := []Task{}
	err := db.FindAllQ(Collection, query, &tasks)
	if adb.ResultsNotFound(err) {
		return nil, nil
	}

	for i, t := range tasks {
		_, err = t.GetDisplayTask()
		if err != nil {
			return nil, errors.Wrap(err, "getting parent display task")
		}
		tasks[i] = t
	}

	return tasks, err
}

// UpdateOne updates a single task that matches the given query.
func UpdateOne(query interface{}, update interface{}) error {
	return db.Update(
		Collection,
		query,
		update,
	)
}

// UpdateAll updates all tasks that match the given query.
func UpdateAll(query interface{}, update interface{}) (*adb.ChangeInfo, error) {
	return db.UpdateAll(
		Collection,
		query,
		update,
	)
}

// Remove deletes the task with the given id from the database.
func Remove(id string) error {
	return db.Remove(
		Collection,
		bson.M{IdKey: id},
	)
}

// Remove all deletes all tasks with the given buildId.
func RemoveAllWithBuild(buildId string) error {
	return db.RemoveAll(
		Collection,
		bson.M{BuildIdKey: buildId})
}

// Aggregate runs the given aggregation against the tasks collection.
func Aggregate(pipeline []bson.M, results interface{}) error {
	return db.Aggregate(
		Collection,
		pipeline,
		results)
}

// Count returns the number of tasks that satisfy the given query.
func Count(query db.Q) (int, error) {
	return db.CountQ(Collection, query)
}

// FindProjectForTask retuns the project of the task with the given id.
func FindProjectForTask(taskID string) (string, error) {
	t, err := FindOneNoMerge(ById(taskID).Project(bson.M{ProjectKey: 1}))
	if err != nil {
		return "", err
	}
	if t == nil {
		return "", errors.New("task not found")
	}
	return t.Project, nil
}

<<<<<<< HEAD
// UpdateAllMatchingDependenciesForTask updates matching dependencies of the
// task with the given id.
func UpdateAllMatchingDependenciesForTask(taskId, dependencyId string, unattainable bool) error {
=======
func updateAllMatchingDependenciesForTask(taskId, dependencyId string, unattainable bool) error {
>>>>>>> f6d997c3
	env := evergreen.GetEnvironment()
	ctx, cancel := env.Context()
	defer cancel()
	res := env.DB().Collection(Collection).FindOneAndUpdate(ctx,
		bson.M{
			IdKey: taskId,
		},
		bson.M{
			"$set": bson.M{bsonutil.GetDottedKeyName(DependsOnKey, "$[elem]", DependencyUnattainableKey): unattainable},
		},
		options.FindOneAndUpdate().SetArrayFilters(options.ArrayFilters{Filters: []interface{}{
			bson.M{
				bsonutil.GetDottedKeyName("elem", DependencyTaskIdKey): dependencyId,
			},
		}}),
	)
	return res.Err()
}

// AbortTasksForBuild udpates tasks with the given build id and ids to aborted
// if they have an abortable status. If taskIds is empty, all task ids with the
// given build id and abortable status are set to aborted.
func AbortTasksForBuild(buildId string, taskIds []string, caller string) error {
	q := bson.M{
		BuildIdKey: buildId,
		StatusKey:  bson.M{"$in": evergreen.AbortableStatuses},
	}
	if len(taskIds) > 0 {
		q[IdKey] = bson.M{"$in": taskIds}
	}
	_, err := UpdateAll(
		q,
		bson.M{
			"$set": bson.M{
				AbortedKey:   true,
				AbortInfoKey: AbortInfo{User: caller},
			},
		},
	)
	return err
}

// AbortTasksForBuild udpates tasks with the given version id and ids to
// aborted if they have an abortable status.
func AbortTasksForVersion(versionId string, taskIds []string, caller string) error {
	_, err := UpdateAll(
		bson.M{
			VersionKey: versionId,
			IdKey:      bson.M{"$in": taskIds},
			StatusKey:  bson.M{"$in": evergreen.AbortableStatuses},
		},
		bson.M{"$set": bson.M{
			AbortedKey:   true,
			AbortInfoKey: AbortInfo{User: caller},
		}},
	)
	return err
}

// AddHostCreateDetails adds host create details to the task with the given
// task id.
func AddHostCreateDetails(taskId, hostId string, hostCreateError error) error {
	if hostCreateError == nil {
		return nil
	}
	err := UpdateOne(
		bson.M{
			IdKey: taskId,
		},
		bson.M{"$push": bson.M{
			HostCreateDetailsKey: HostCreateDetail{HostId: hostId, Error: hostCreateError.Error()},
		}})
	return errors.Wrapf(err, "adding details of host creation failure to task")
}<|MERGE_RESOLUTION|>--- conflicted
+++ resolved
@@ -1413,13 +1413,7 @@
 	return t.Project, nil
 }
 
-<<<<<<< HEAD
-// UpdateAllMatchingDependenciesForTask updates matching dependencies of the
-// task with the given id.
-func UpdateAllMatchingDependenciesForTask(taskId, dependencyId string, unattainable bool) error {
-=======
 func updateAllMatchingDependenciesForTask(taskId, dependencyId string, unattainable bool) error {
->>>>>>> f6d997c3
 	env := evergreen.GetEnvironment()
 	ctx, cancel := env.Context()
 	defer cancel()
