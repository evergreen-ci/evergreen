--- conflicted
+++ resolved
@@ -3014,7 +3014,6 @@
 	return results, nil
 }
 
-<<<<<<< HEAD
 type pendingGenerateTasksResults struct {
 	NumPendingGenerateTasks int `bson:"pending_generate_tasks"`
 }
@@ -3063,7 +3062,8 @@
 	} else {
 		return results[0].NumPendingGenerateTasks, nil
 	}
-=======
+}
+
 // GetLatestTaskFromImage retrieves the latest task from all the distros corresponding to the imageID.
 func GetLatestTaskFromImage(ctx context.Context, imageID string) (*Task, error) {
 	distros, err := distro.GetDistrosForImage(ctx, imageID)
@@ -3105,5 +3105,4 @@
 		return &task, nil
 	}
 	return nil, errors.Errorf("no latest task found for image '%s'", imageID)
->>>>>>> 248dcead
 }