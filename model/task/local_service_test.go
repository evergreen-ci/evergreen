package task

import (
	"context"
	"testing"
	"time"

	"github.com/evergreen-ci/evergreen"
	"github.com/evergreen-ci/evergreen/model/testresult"
	"github.com/evergreen-ci/evergreen/testutil"
	"github.com/evergreen-ci/utility"
	"github.com/stretchr/testify/assert"
	"github.com/stretchr/testify/require"
)

var localOutput = TaskOutput{
	TestResults: TestResultOutput{
		Version: 2,
		BucketConfig: evergreen.BucketConfig{
			Type:              evergreen.BucketTypeLocal,
			TestResultsPrefix: "test-results",
		},
	},
}

const MaxSampleSize = 10

func TestLocalService(t *testing.T) {
	ctx, cancel := context.WithCancel(context.Background())
	defer cancel()
	env := testutil.NewEnvironment(ctx, t)
	svc := NewLocalService(env)
	require.NoError(t, ClearTestResults(ctx, env))
	defer func() {
		assert.NoError(t, ClearTestResults(ctx, env))
	}()

	task0 := Task{Id: "task0", Execution: 0, ResultsService: TestResultsServiceLocal, TaskOutputInfo: &localOutput}
	savedResults0 := make([]testresult.TestResult, 10)
	for i := 0; i < len(savedResults0); i++ {
		result := getTestResult()
		result.TaskID = task0.Id
		result.Execution = task0.Execution
		if i%2 != 0 {
			result.Status = evergreen.TestFailedStatus
		}
		savedResults0[i] = result
	}
	require.NoError(t, svc.AppendTestResults(ctx, testresult.DbTaskTestResults{Results: savedResults0}))

	task1 := Task{Id: "task1", Execution: 0, ResultsService: TestResultsServiceLocal, TaskOutputInfo: &localOutput}
	savedResults1 := make([]testresult.TestResult, 10)
	for i := 0; i < len(savedResults1); i++ {
		result := getTestResult()
		result.TaskID = task1.Id
		result.Execution = task1.Execution
		savedResults1[i] = result
	}
<<<<<<< HEAD
	require.NoError(t, svc.AppendTestResults(ctx, testresult.DbTaskTestResults{Results: savedResults1}))
	task2 := Task{Id: "task2", Execution: 1, ResultsService: TestResultsServiceLocal, TaskOutputInfo: &output}
=======
	require.NoError(t, svc.AppendTestResults(ctx, savedResults1))
	task2 := Task{Id: "task2", Execution: 1, ResultsService: TestResultsServiceLocal, TaskOutputInfo: &localOutput}
>>>>>>> 9ee4e3cd
	savedResults2 := make([]testresult.TestResult, 10)
	for i := 0; i < len(savedResults2); i++ {
		result := getTestResult()
		result.TaskID = task2.Id
		result.Execution = task2.Execution
		savedResults2[i] = result
	}
<<<<<<< HEAD
	require.NoError(t, svc.AppendTestResults(ctx, testresult.DbTaskTestResults{Results: savedResults2}))
	task3 := Task{Id: "task3", Execution: 0, ResultsService: TestResultsServiceLocal, TaskOutputInfo: &output}
=======
	require.NoError(t, svc.AppendTestResults(ctx, savedResults2))
	task3 := Task{Id: "task3", Execution: 0, ResultsService: TestResultsServiceLocal, TaskOutputInfo: &localOutput}
>>>>>>> 9ee4e3cd
	savedResults3 := make([]testresult.TestResult, MaxSampleSize)
	for i := 0; i < len(savedResults3); i++ {
		result := getTestResult()
		result.TaskID = task3.Id
		result.Execution = task3.Execution
		if i%2 == 0 {
			result.Status = evergreen.TestFailedStatus
		}
		savedResults3[i] = result
	}
<<<<<<< HEAD
	require.NoError(t, svc.AppendTestResults(ctx, testresult.DbTaskTestResults{Results: savedResults3}))
	task4 := Task{Id: "task4", Execution: 1, ResultsService: TestResultsServiceLocal, TaskOutputInfo: &output}
=======
	require.NoError(t, svc.AppendTestResults(ctx, savedResults3))
	task4 := Task{Id: "task4", Execution: 1, ResultsService: TestResultsServiceLocal, TaskOutputInfo: &localOutput}
>>>>>>> 9ee4e3cd
	savedResults4 := make([]testresult.TestResult, MaxSampleSize)
	for i := 0; i < len(savedResults3); i++ {
		result := getTestResult()
		result.TaskID = task4.Id
		result.Execution = task4.Execution
		result.Status = evergreen.TestFailedStatus
		savedResults4[i] = result
	}
<<<<<<< HEAD
	require.NoError(t, svc.AppendTestResults(ctx, testresult.DbTaskTestResults{Results: savedResults4}))
	emptyTask := Task{Id: "DNE", Execution: 0, ResultsService: TestResultsServiceLocal, TaskOutputInfo: &output}
=======
	require.NoError(t, svc.AppendTestResults(ctx, savedResults4))
	emptyTask := Task{Id: "DNE", Execution: 0, ResultsService: TestResultsServiceLocal, TaskOutputInfo: &localOutput}
>>>>>>> 9ee4e3cd

	t.Run("GetMergedTaskTestResults", func(t *testing.T) {
		t.Run("WithoutFilterAndSortOpts", func(t *testing.T) {
			taskOpts := []Task{task1, task2, task0, emptyTask}
			taskResults, err := getMergedTaskTestResults(ctx, env, taskOpts, nil)
			require.NoError(t, err)

			assert.Equal(t, len(taskResults.Results), taskResults.Stats.TotalCount)
			assert.Equal(t, len(savedResults0)/2, taskResults.Stats.FailedCount)
			assert.Equal(t, len(taskResults.Results), utility.FromIntPtr(taskResults.Stats.FilteredCount))
			expectedResults := append(append(append([]testresult.TestResult{}, savedResults0...), savedResults1...), savedResults2...)
			assert.Equal(t, expectedResults, taskResults.Results)
		})
		t.Run("WithFilterAndSortOpts", func(t *testing.T) {
			taskOpts := []Task{task0}
			filterOpts := &FilterOptions{Statuses: []string{evergreen.TestSucceededStatus}}
			taskResults, err := getMergedTaskTestResults(ctx, env, taskOpts, filterOpts)
			require.NoError(t, err)

			assert.Equal(t, len(savedResults0), taskResults.Stats.TotalCount)
			assert.Equal(t, len(savedResults0)/2, taskResults.Stats.FailedCount)
			assert.Equal(t, len(savedResults0)/2, utility.FromIntPtr(taskResults.Stats.FilteredCount))
			require.Len(t, taskResults.Results, len(savedResults0)/2)
			for i, result := range taskResults.Results {
				require.Equal(t, savedResults0[2*i], result)
			}
		})
	})
	t.Run("GetTaskTestResultsStats", func(t *testing.T) {
		taskOpts := []Task{task1, task2, task0, emptyTask}
		stats, err := getTaskTestResultsStats(ctx, env, taskOpts)
		require.NoError(t, err)

		assert.Equal(t, len(savedResults0)+len(savedResults1)+len(savedResults2), stats.TotalCount)
		assert.Equal(t, len(savedResults0)/2, stats.FailedCount)
		assert.Nil(t, stats.FilteredCount)
	})
	t.Run("GetFailedTestSamples", func(t *testing.T) {
		t.Run("WithoutRegexFilters", func(t *testing.T) {
			taskOpts := []Task{task3, task4, emptyTask}
			samples, err := GetFailedTestSamples(ctx, env, taskOpts, nil)
			require.NoError(t, err)

			expectedSamples := []testresult.TaskTestResultsFailedSample{
				{
					TaskID:    task3.Id,
					Execution: task3.Execution,
					MatchingFailedTestNames: func() []string {
						sample := make([]string, len(savedResults3)/2)
						for i := 0; i < len(savedResults3)/2; i++ {
							sample[i] = savedResults3[2*i].GetDisplayTestName()
						}

						return sample
					}(),
					TotalFailedNames: len(savedResults3) / 2,
				},
				{
					TaskID:    task4.Id,
					Execution: task4.Execution,
					MatchingFailedTestNames: func() []string {
						sample := make([]string, len(savedResults4))
						for i := 0; i < len(savedResults4); i++ {
							sample[i] = savedResults4[i].GetDisplayTestName()
						}

						return sample
					}(),
					TotalFailedNames: len(savedResults4),
				},
			}
			assert.ElementsMatch(t, expectedSamples, samples)
		})
		t.Run("WithRegexFiltersMatch", func(t *testing.T) {
			taskOpts := []Task{task3, task4}
			regexFilters := []string{savedResults4[0].GetDisplayTestName(), savedResults4[1].GetDisplayTestName()}
			samples, err := GetFailedTestSamples(ctx, env, taskOpts, regexFilters)
			require.NoError(t, err)

			expectedSamples := []testresult.TaskTestResultsFailedSample{
				{
					TaskID:                  task3.Id,
					Execution:               task3.Execution,
					MatchingFailedTestNames: nil,
					TotalFailedNames:        len(savedResults3) / 2,
				},
				{
					TaskID:                  task4.Id,
					Execution:               task4.Execution,
					MatchingFailedTestNames: regexFilters,
					TotalFailedNames:        len(savedResults4),
				},
			}
			assert.ElementsMatch(t, expectedSamples, samples)
		})
		t.Run("WithRegexFiltersNoMatch", func(t *testing.T) {
			taskOpts := []Task{task3, task4}
			regexFilters := []string{"DNE"}
			samples, err := GetFailedTestSamples(ctx, env, taskOpts, regexFilters)
			require.NoError(t, err)

			expectedSamples := []testresult.TaskTestResultsFailedSample{
				{
					TaskID:                  task3.Id,
					Execution:               task3.Execution,
					MatchingFailedTestNames: nil,
					TotalFailedNames:        len(savedResults3) / 2,
				},
				{
					TaskID:                  task4.Id,
					Execution:               task4.Execution,
					MatchingFailedTestNames: nil,
					TotalFailedNames:        len(savedResults4),
				},
			}
			assert.ElementsMatch(t, expectedSamples, samples)
		})
	})
}

func TestLocalFilterAndSortTestResults(t *testing.T) {
	ctx, cancel := context.WithCancel(context.Background())
	defer cancel()
	env := testutil.NewEnvironment(ctx, t)
	svc := NewLocalService(env)
	defer func() {
		assert.NoError(t, ClearTestResults(ctx, env))
	}()

	getResults := func() []testresult.TestResult {
		return []testresult.TestResult{
			{
				TestName:      "A test",
				Status:        "Pass",
				TestStartTime: time.Date(1996, time.August, 31, 12, 5, 10, 1, time.UTC),
				TestEndTime:   time.Date(1996, time.August, 31, 12, 5, 12, 0, time.UTC),
			},
			{
				TestName:        "B test",
				DisplayTestName: "Display",
				Status:          "Fail",
				TestStartTime:   time.Date(1996, time.August, 31, 12, 5, 10, 3, time.UTC),
				TestEndTime:     time.Date(1996, time.August, 31, 12, 5, 16, 0, time.UTC),
			},
			{
				TestName:        "C test",
				DisplayTestName: "B",
				Status:          "Fail",
				TestStartTime:   time.Date(1996, time.August, 31, 12, 5, 10, 2, time.UTC),
				TestEndTime:     time.Date(1996, time.August, 31, 12, 5, 15, 0, time.UTC),
			},
			{
				TestName:      "D test",
				Status:        "Pass",
				TestStartTime: time.Date(1996, time.August, 31, 12, 5, 10, 4, time.UTC),
				TestEndTime:   time.Date(1996, time.August, 31, 12, 5, 11, 0, time.UTC),
				GroupID:       "llama",
			},
		}
	}
	results := getResults()

	baseId := "base_task"
	baseResults := []testresult.TestResult{
		{
			TaskID:   baseId,
			TestName: "A test",
			Status:   "Pass",
		},
		{
			TaskID:          baseId,
			TestName:        "B test",
			DisplayTestName: "Display",
			Status:          "Fail",
		},
		{
			TaskID:          baseId,
			TestName:        "C test",
			DisplayTestName: "B",
			Status:          "Pass",
		},
		{
			TaskID:   baseId,
			TestName: "D test",
			Status:   "Fail",
		},
	}
	require.NoError(t, svc.AppendTestResults(ctx, testresult.DbTaskTestResults{Results: baseResults}))
	resultsWithBaseStatus := getResults()
	require.Len(t, resultsWithBaseStatus, len(baseResults))
	for i := range resultsWithBaseStatus {
		resultsWithBaseStatus[i].BaseStatus = baseResults[i].Status
	}

	for _, test := range []struct {
		name            string
		opts            *FilterOptions
		expectedResults []testresult.TestResult
		expectedCount   int
		hasErr          bool
	}{
		{
			name: "InvalidSortByKey",
			opts: &FilterOptions{
				Sort: []testresult.SortBy{
					{Key: testresult.SortByTestNameKey},
					{Key: "invalid"},
				},
			},
			hasErr: true,
		},
		{
			name: "DuplicateSortByKey",
			opts: &FilterOptions{
				Sort: []testresult.SortBy{
					{Key: testresult.SortByTestNameKey},
					{Key: testresult.SortByStatusKey},
					{Key: testresult.SortByTestNameKey},
				},
			},
			hasErr: true,
		},
		{
			name: "SortByBaseStatusWithoutBaseTasksFindOptions",
			opts: &FilterOptions{
				Sort: []testresult.SortBy{{Key: testresult.SortByBaseStatusKey}},
			},
			hasErr: true,
		},
		{
			name:   "NegativeLimit",
			opts:   &FilterOptions{Limit: -1},
			hasErr: true,
		},
		{

			name: "NegativePage",
			opts: &FilterOptions{
				Limit: 1,
				Page:  -1,
			},
			hasErr: true,
		},
		{
			name:   "PageWithoutLimit",
			opts:   &FilterOptions{Page: 1},
			hasErr: true,
		},
		{
			name:   "InvalidTestNameRegex",
			opts:   &FilterOptions{TestName: "*"},
			hasErr: true,
		},
		{
			name:            "EmptyOptions",
			expectedResults: results,
			expectedCount:   4,
		},
		{
			name: "TestNameRegexFilter",
			opts: &FilterOptions{TestName: "A|B"},
			expectedResults: []testresult.TestResult{
				results[0],
				results[2],
			},
			expectedCount: 2,
		},
		{
			name: "TestNameExcludeDisplayNamesFilter",
			opts: &FilterOptions{
				TestName:            "B",
				ExcludeDisplayNames: true,
			},
			expectedResults: results[1:2],
			expectedCount:   1,
		},
		{
			name:            "DisplayTestNameFilter",
			opts:            &FilterOptions{TestName: "Display"},
			expectedResults: results[1:2],
			expectedCount:   1,
		},
		{
			name:            "StatusFilter",
			opts:            &FilterOptions{Statuses: []string{"Fail"}},
			expectedResults: results[1:3],
			expectedCount:   2,
		},
		{
			name:            "GroupIDFilter",
			opts:            &FilterOptions{GroupID: "llama"},
			expectedResults: results[3:4],
			expectedCount:   1,
		},
		{
			name: "SortByDurationASC",
			opts: &FilterOptions{
				Sort: []testresult.SortBy{{Key: testresult.SortByDurationKey}},
			},
			expectedResults: []testresult.TestResult{
				results[3],
				results[0],
				results[2],
				results[1],
			},
			expectedCount: 4,
		},
		{
			name: "SortByDurationDSC",
			opts: &FilterOptions{
				Sort: []testresult.SortBy{
					{
						Key:      testresult.SortByDurationKey,
						OrderDSC: true,
					},
				},
			},
			expectedResults: []testresult.TestResult{
				results[1],
				results[2],
				results[0],
				results[3],
			},
			expectedCount: 4,
		},
		{
			name: "SortByTestNameASC",
			opts: &FilterOptions{
				Sort: []testresult.SortBy{{Key: testresult.SortByTestNameKey}},
			},
			expectedResults: []testresult.TestResult{
				results[0],
				results[2],
				results[3],
				results[1],
			},
			expectedCount: 4,
		},
		{
			name: "SortByTestNameDCS",
			opts: &FilterOptions{
				Sort: []testresult.SortBy{
					{
						Key:      testresult.SortByTestNameKey,
						OrderDSC: true,
					},
				},
			},
			expectedResults: []testresult.TestResult{
				results[1],
				results[3],
				results[2],
				results[0],
			},
			expectedCount: 4,
		},
		{
			name: "SortByStatusASC",
			opts: &FilterOptions{
				Sort: []testresult.SortBy{{Key: testresult.SortByStatusKey}},
			},
			expectedResults: []testresult.TestResult{
				results[1],
				results[2],
				results[0],
				results[3],
			},
			expectedCount: 4,
		},
		{
			name: "SortByStatusDSC",
			opts: &FilterOptions{
				Sort: []testresult.SortBy{
					{
						Key:      testresult.SortByStatusKey,
						OrderDSC: true,
					},
				},
			},
			expectedResults: []testresult.TestResult{
				results[0],
				results[3],
				results[1],
				results[2],
			},
			expectedCount: 4,
		},
		{
			name: "SortByStartTimeASC",
			opts: &FilterOptions{
				Sort: []testresult.SortBy{{Key: testresult.SortByStartKey}},
			},
			expectedResults: []testresult.TestResult{
				results[0],
				results[2],
				results[1],
				results[3],
			},
			expectedCount: 4,
		},
		{
			name: "SortByStartTimeDSC",
			opts: &FilterOptions{
				Sort: []testresult.SortBy{
					{
						Key:      testresult.SortByStartKey,
						OrderDSC: true,
					},
				},
			},
			expectedResults: []testresult.TestResult{
				results[3],
				results[1],
				results[2],
				results[0],
			},
			expectedCount: 4,
		},
		{
			name: "SortByBaseStatusASC",
			opts: &FilterOptions{
				Sort:      []testresult.SortBy{{Key: testresult.SortByBaseStatusKey}},
				BaseTasks: []Task{{Id: baseId, TaskOutputInfo: &localOutput}},
			},
			expectedResults: []testresult.TestResult{
				resultsWithBaseStatus[1],
				resultsWithBaseStatus[3],
				resultsWithBaseStatus[0],
				resultsWithBaseStatus[2],
			},
			expectedCount: 4,
		},
		{
			name: "SortByBaseStatusDSC",
			opts: &FilterOptions{
				Sort: []testresult.SortBy{
					{
						Key:      testresult.SortByBaseStatusKey,
						OrderDSC: true,
					},
				},
				BaseTasks: []Task{{Id: baseId, TaskOutputInfo: &localOutput}},
			},
			expectedResults: []testresult.TestResult{
				resultsWithBaseStatus[0],
				resultsWithBaseStatus[2],
				resultsWithBaseStatus[1],
				resultsWithBaseStatus[3],
			},
			expectedCount: 4,
		},
		{
			name: "MultiSort",
			opts: &FilterOptions{
				Sort: []testresult.SortBy{
					{
						Key: testresult.SortByStatusKey,
					},
					{
						Key:      testresult.SortByTestNameKey,
						OrderDSC: true,
					},
				},
			},
			expectedResults: []testresult.TestResult{
				results[1],
				results[2],
				results[3],
				results[0],
			},
			expectedCount: 4,
		},
		{
			name: "BaseStatus",
			opts: &FilterOptions{BaseTasks: []Task{{Id: baseId, TaskOutputInfo: &localOutput}}},
			expectedResults: []testresult.TestResult{
				resultsWithBaseStatus[0],
				resultsWithBaseStatus[1],
				resultsWithBaseStatus[2],
				resultsWithBaseStatus[3],
			},
			expectedCount: 4,
		},
		{
			name:            "Limit",
			opts:            &FilterOptions{Limit: 3},
			expectedResults: results[0:3],
			expectedCount:   4,
		},
		{
			name: "LimitAndPage",
			opts: &FilterOptions{
				Limit: 3,
				Page:  1,
			},
			expectedResults: results[3:],
			expectedCount:   4,
		},
	} {
		t.Run(test.name, func(t *testing.T) {
			actualResults, count, err := filterAndSortTestResults(ctx, env, getResults(), test.opts)
			if test.hasErr {
				assert.Nil(t, actualResults)
				assert.Zero(t, count)
				assert.Error(t, err)
			} else {
				require.NoError(t, err)
				assert.Equal(t, test.expectedResults, actualResults)
				assert.Equal(t, test.expectedCount, count)
			}
		})
	}
}<|MERGE_RESOLUTION|>--- conflicted
+++ resolved
@@ -46,7 +46,7 @@
 		}
 		savedResults0[i] = result
 	}
-	require.NoError(t, svc.AppendTestResults(ctx, testresult.DbTaskTestResults{Results: savedResults0}))
+	require.NoError(t, svc.AppendTestResults(ctx, savedResults0))
 
 	task1 := Task{Id: "task1", Execution: 0, ResultsService: TestResultsServiceLocal, TaskOutputInfo: &localOutput}
 	savedResults1 := make([]testresult.TestResult, 10)
@@ -56,13 +56,8 @@
 		result.Execution = task1.Execution
 		savedResults1[i] = result
 	}
-<<<<<<< HEAD
-	require.NoError(t, svc.AppendTestResults(ctx, testresult.DbTaskTestResults{Results: savedResults1}))
-	task2 := Task{Id: "task2", Execution: 1, ResultsService: TestResultsServiceLocal, TaskOutputInfo: &output}
-=======
 	require.NoError(t, svc.AppendTestResults(ctx, savedResults1))
 	task2 := Task{Id: "task2", Execution: 1, ResultsService: TestResultsServiceLocal, TaskOutputInfo: &localOutput}
->>>>>>> 9ee4e3cd
 	savedResults2 := make([]testresult.TestResult, 10)
 	for i := 0; i < len(savedResults2); i++ {
 		result := getTestResult()
@@ -70,13 +65,8 @@
 		result.Execution = task2.Execution
 		savedResults2[i] = result
 	}
-<<<<<<< HEAD
-	require.NoError(t, svc.AppendTestResults(ctx, testresult.DbTaskTestResults{Results: savedResults2}))
-	task3 := Task{Id: "task3", Execution: 0, ResultsService: TestResultsServiceLocal, TaskOutputInfo: &output}
-=======
 	require.NoError(t, svc.AppendTestResults(ctx, savedResults2))
 	task3 := Task{Id: "task3", Execution: 0, ResultsService: TestResultsServiceLocal, TaskOutputInfo: &localOutput}
->>>>>>> 9ee4e3cd
 	savedResults3 := make([]testresult.TestResult, MaxSampleSize)
 	for i := 0; i < len(savedResults3); i++ {
 		result := getTestResult()
@@ -87,13 +77,8 @@
 		}
 		savedResults3[i] = result
 	}
-<<<<<<< HEAD
-	require.NoError(t, svc.AppendTestResults(ctx, testresult.DbTaskTestResults{Results: savedResults3}))
-	task4 := Task{Id: "task4", Execution: 1, ResultsService: TestResultsServiceLocal, TaskOutputInfo: &output}
-=======
 	require.NoError(t, svc.AppendTestResults(ctx, savedResults3))
 	task4 := Task{Id: "task4", Execution: 1, ResultsService: TestResultsServiceLocal, TaskOutputInfo: &localOutput}
->>>>>>> 9ee4e3cd
 	savedResults4 := make([]testresult.TestResult, MaxSampleSize)
 	for i := 0; i < len(savedResults3); i++ {
 		result := getTestResult()
@@ -102,13 +87,8 @@
 		result.Status = evergreen.TestFailedStatus
 		savedResults4[i] = result
 	}
-<<<<<<< HEAD
-	require.NoError(t, svc.AppendTestResults(ctx, testresult.DbTaskTestResults{Results: savedResults4}))
-	emptyTask := Task{Id: "DNE", Execution: 0, ResultsService: TestResultsServiceLocal, TaskOutputInfo: &output}
-=======
 	require.NoError(t, svc.AppendTestResults(ctx, savedResults4))
 	emptyTask := Task{Id: "DNE", Execution: 0, ResultsService: TestResultsServiceLocal, TaskOutputInfo: &localOutput}
->>>>>>> 9ee4e3cd
 
 	t.Run("GetMergedTaskTestResults", func(t *testing.T) {
 		t.Run("WithoutFilterAndSortOpts", func(t *testing.T) {
@@ -296,7 +276,7 @@
 			Status:   "Fail",
 		},
 	}
-	require.NoError(t, svc.AppendTestResults(ctx, testresult.DbTaskTestResults{Results: baseResults}))
+	require.NoError(t, svc.AppendTestResults(ctx, baseResults))
 	resultsWithBaseStatus := getResults()
 	require.Len(t, resultsWithBaseStatus, len(baseResults))
 	for i := range resultsWithBaseStatus {
