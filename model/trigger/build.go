package trigger

import (
	"fmt"

	"github.com/evergreen-ci/evergreen"
	"github.com/evergreen-ci/evergreen/model/build"
	"github.com/evergreen-ci/evergreen/model/event"
	restModel "github.com/evergreen-ci/evergreen/rest/model"
	"github.com/mongodb/grip"
	"github.com/mongodb/grip/message"
	"github.com/pkg/errors"
)

const (
	objectBuild = "build"
)

func init() {
	registry.AddTrigger(event.ResourceTypeBuild,
		buildValidator(buildOutcome),
		buildValidator(buildFailure),
		buildValidator(buildSuccess),
	)
	registry.AddPrefetch(event.ResourceTypeBuild, buildFetch)
}

func buildFetch(e *event.EventLogEntry) (interface{}, error) {
	p, err := build.FindOne(build.ById(e.ResourceId))
	if err != nil {
		return nil, errors.Wrap(err, "failed to fetch build")
	}
	if p == nil {
		return nil, errors.New("couldn't find build")
	}

	return p, nil
}

func buildValidator(t func(e *event.BuildEventData, b *build.Build) (*notificationGenerator, error)) trigger {
	return func(e *event.EventLogEntry, object interface{}) (*notificationGenerator, error) {
		b, ok := object.(*build.Build)
		if !ok {
			return nil, errors.New("expected a build, received unknown type")
		}
		if b == nil {
			return nil, errors.New("expected a build, received nil data")
		}

		data, ok := e.Data.(*event.BuildEventData)
		if !ok {
			return nil, errors.New("expected build event data")
		}

		return t(data, b)
	}
}

func buildSelectors(b *build.Build) []event.Selector {
	return []event.Selector{
		{
			Type: selectorID,
			Data: b.Id,
		},
		{
			Type: selectorObject,
			Data: objectBuild,
		},
		{
			Type: selectorProject,
			Data: b.Project,
		},
		{
			Type: selectorRequester,
			Data: b.Requester,
		},
		{
			Type: selectorInVersion,
			Data: b.Version,
		},
	}
}

func generatorFromBuild(triggerName string, b *build.Build, status string) (*notificationGenerator, error) {
	ui := evergreen.UIConfig{}
	if err := ui.Get(); err != nil {
		return nil, errors.Wrap(err, "Failed to fetch ui config")
	}

	api := restModel.APIBuild{}
	if err := api.BuildFromService(*b); err != nil {
		return nil, errors.Wrap(err, "error building json model")
	}

	selectors := buildSelectors(b)
	data := commonTemplateData{
<<<<<<< HEAD
		ID:                b.Id,
		Object:            objectBuild,
		Project:           b.Project,
		URL:               fmt.Sprintf("%s/build/%s", ui.Url, b.Id),
		PastTenseStatus:   b.Status,
		apiModel:          &api,
		githubContext:     fmt.Sprintf("evergreen/%s", b.BuildVariant),
		githubState:       message.GithubStateFailure,
		githubDescription: taskStatusToDesc(b),
	}
	if b.Status == evergreen.BuildSucceeded {
=======
		ID:              b.Id,
		Object:          objectBuild,
		Project:         b.Project,
		URL:             fmt.Sprintf("%s/build/%s", ui.Url, b.Id),
		PastTenseStatus: status,
		apiModel:        &api,
	}
	if status == evergreen.BuildSucceeded {
>>>>>>> c01a147d
		data.githubState = message.GithubStateSuccess
		data.PastTenseStatus = "succeeded"
	}
	if b.Status == status {
		data.githubState = message.GithubStateFailure
		data.githubDescription = TaskStatusToDesc(b)
	}

	return makeCommonGenerator(triggerName, selectors, data)
}

func buildOutcome(e *event.BuildEventData, b *build.Build) (*notificationGenerator, error) {
	const name = "outcome"

	if e.Status != evergreen.BuildSucceeded && e.Status != evergreen.BuildFailed {
		return nil, nil
	}

	gen, err := generatorFromBuild(name, b, e.Status)
	return gen, err
}

func buildFailure(e *event.BuildEventData, b *build.Build) (*notificationGenerator, error) {
	const name = "failure"

	if e.Status != evergreen.BuildFailed {
		return nil, nil
	}

	gen, err := generatorFromBuild(name, b, e.Status)
	return gen, err
}

func buildSuccess(e *event.BuildEventData, b *build.Build) (*notificationGenerator, error) {
	const name = "success"

	if e.Status != evergreen.BuildSucceeded {
		return nil, nil
	}

	gen, err := generatorFromBuild(name, b, e.Status)
	return gen, err
}

func taskStatusToDesc(b *build.Build) string {
	success := 0
	failed := 0
	systemError := 0
	other := 0
	noReport := 0
	for _, task := range b.Tasks {
		switch task.Status {
		case evergreen.TaskSucceeded:
			success++

		case evergreen.TaskFailed:
			failed++

		case evergreen.TaskSystemFailed, evergreen.TaskTimedOut,
			evergreen.TaskSystemUnresponse, evergreen.TaskSystemTimedOut,
			evergreen.TaskTestTimedOut:
			systemError++

		case evergreen.TaskStarted, evergreen.TaskUnstarted,
			evergreen.TaskUndispatched, evergreen.TaskDispatched,
			evergreen.TaskConflict, evergreen.TaskInactive:
			noReport++

		default:
			other++
		}
	}

	grip.ErrorWhen(other > 0, message.Fields{
		"source":   "status updates",
		"message":  "unknown task status",
		"build_id": b.Id,
	})
	grip.ErrorWhen(noReport > 0, message.Fields{
		"source":   "status updates",
		"message":  "updating status for incomplete build",
		"build_id": b.Id,
	})

	if success == 0 && failed == 0 && systemError == 0 && other == 0 {
		return "no tasks were run"
	}

	desc := fmt.Sprintf("%s, %s", taskStatusSubformat(success, "succeeded"),
		taskStatusSubformat(failed, "failed"))
	if systemError > 0 {
		desc += fmt.Sprintf(", %d internal errors", systemError)
	}
	if other > 0 {
		desc += fmt.Sprintf(", %d other", other)
	}

	return appendTime(b, desc)
}

func taskStatusSubformat(n int, verb string) string {
	if n == 0 {
		return fmt.Sprintf("none %s", verb)
	}
	return fmt.Sprintf("%d %s", n, verb)
}

func appendTime(b *build.Build, txt string) string {
	return fmt.Sprintf("%s in %s", txt, b.FinishTime.Sub(b.StartTime).String())
}<|MERGE_RESOLUTION|>--- conflicted
+++ resolved
@@ -94,19 +94,6 @@
 
 	selectors := buildSelectors(b)
 	data := commonTemplateData{
-<<<<<<< HEAD
-		ID:                b.Id,
-		Object:            objectBuild,
-		Project:           b.Project,
-		URL:               fmt.Sprintf("%s/build/%s", ui.Url, b.Id),
-		PastTenseStatus:   b.Status,
-		apiModel:          &api,
-		githubContext:     fmt.Sprintf("evergreen/%s", b.BuildVariant),
-		githubState:       message.GithubStateFailure,
-		githubDescription: taskStatusToDesc(b),
-	}
-	if b.Status == evergreen.BuildSucceeded {
-=======
 		ID:              b.Id,
 		Object:          objectBuild,
 		Project:         b.Project,
@@ -114,14 +101,14 @@
 		PastTenseStatus: status,
 		apiModel:        &api,
 	}
+	if b.Status == status {
+		data.githubContext = fmt.Sprintf("evergreen/%s", b.BuildVariant)
+		data.githubState = message.GithubStateFailure
+		data.githubDescription = taskStatusToDesc(b)
+	}
 	if status == evergreen.BuildSucceeded {
->>>>>>> c01a147d
 		data.githubState = message.GithubStateSuccess
 		data.PastTenseStatus = "succeeded"
-	}
-	if b.Status == status {
-		data.githubState = message.GithubStateFailure
-		data.githubDescription = TaskStatusToDesc(b)
 	}
 
 	return makeCommonGenerator(triggerName, selectors, data)
