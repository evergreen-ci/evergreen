--- conflicted
+++ resolved
@@ -66,13 +66,12 @@
 			Data: b.Project,
 		},
 		{
-<<<<<<< HEAD
+			Type: selectorRequester,
+			Data: b.Requester,
+		},
+		{
 			Type: selectorInVersion,
 			Data: b.Version,
-=======
-			Type: selectorRequester,
-			Data: b.Requester,
->>>>>>> 889805f1
 		},
 	}
 }
