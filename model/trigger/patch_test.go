package trigger

import (
	"testing"
	"time"

	"github.com/evergreen-ci/evergreen"
	"github.com/evergreen-ci/evergreen/db"
	"github.com/evergreen-ci/evergreen/model/event"
	"github.com/evergreen-ci/evergreen/model/patch"
	"github.com/evergreen-ci/evergreen/testutil"
	"github.com/mongodb/grip/message"
	"github.com/stretchr/testify/suite"
	"gopkg.in/mgo.v2/bson"
)

func TestPatchTriggers(t *testing.T) {
	suite.Run(t, &patchSuite{})
}

type patchSuite struct {
	event event.EventLogEntry
	data  *event.PatchEventData
	patch patch.Patch
	subs  []event.Subscription

	suite.Suite
}

func (s *patchSuite) SetupSuite() {
	db.SetGlobalSessionProvider(testutil.TestConfig().SessionFactory())
}

func (s *patchSuite) SetupTest() {
	s.NoError(db.ClearCollections(event.AllLogCollection, patch.Collection, event.SubscriptionsCollection))
	startTime := time.Now().Truncate(time.Millisecond)

	patchID := bson.ObjectIdHex("5aeb4514f27e4f9984646d97")

	s.patch = patch.Patch{
		Id:         patchID,
		Project:    "test",
		Author:     "someone",
		StartTime:  startTime,
		FinishTime: startTime.Add(10 * time.Minute),
		GithubPatchData: patch.GithubPatch{
			BaseOwner: "evergreen-ci",
			BaseRepo:  "evergreen",
			HeadOwner: "tychoish",
			HeadRepo:  "evergreen",
			PRNumber:  448,
			HeadHash:  "776f608b5b12cd27b8d931c8ee4ca0c13f857299",
		},
	}
	s.patch.Version = s.patch.Id.Hex()
	s.NoError(s.patch.Insert())

	s.data = &event.PatchEventData{}
	s.event = event.EventLogEntry{
		ResourceType: event.ResourceTypePatch,
		ResourceId:   patchID.Hex(),
		Data:         s.data,
	}

	s.subs = []event.Subscription{
		{
			ID:      bson.NewObjectId(),
			Type:    event.ResourceTypePatch,
			Trigger: "outcome",
			Selectors: []event.Selector{
				{
					Type: "id",
					Data: s.event.ResourceId,
				},
			},
			Subscriber: event.Subscriber{
				Type: event.EvergreenWebhookSubscriberType,
				Target: &event.WebhookSubscriber{
					URL:    "http://example.com/2",
					Secret: []byte("secret"),
				},
			},
			Owner: "someone",
		},
		{
			ID:      bson.NewObjectId(),
			Type:    event.ResourceTypePatch,
			Trigger: "success",
			Selectors: []event.Selector{
				{
					Type: "id",
					Data: s.event.ResourceId,
				},
			},
			Subscriber: event.Subscriber{
				Type: event.EvergreenWebhookSubscriberType,
				Target: &event.WebhookSubscriber{
					URL:    "http://example.com/2",
					Secret: []byte("secret"),
				},
			},
			Owner: "someone",
		},
		{
			ID:      bson.NewObjectId(),
			Type:    event.ResourceTypePatch,
			Trigger: "failure",
			Selectors: []event.Selector{
				{
					Type: "id",
					Data: s.event.ResourceId,
				},
			},
			Subscriber: event.Subscriber{
				Type: event.EvergreenWebhookSubscriberType,
				Target: &event.WebhookSubscriber{
					URL:    "http://example.com/2",
					Secret: []byte("secret"),
				},
			},
			Owner: "someone",
		},
	}

	for i := range s.subs {
		s.NoError(s.subs[i].Upsert())
	}

	ui := &evergreen.UIConfig{
		Url: "https://evergreen.mongodb.com",
	}
	s.NoError(ui.Set())
}

func (s *patchSuite) TestAllTriggers() {
	n, err := NotificationsFromEvent(&s.event)
	s.NoError(err)
	s.Len(n, 0)

	s.patch.Status = evergreen.PatchSucceeded
	s.data.Status = evergreen.PatchSucceeded
	s.NoError(db.Update(patch.Collection, bson.M{"_id": s.patch.Id}, &s.patch))

	n, err = NotificationsFromEvent(&s.event)
	s.NoError(err)
	s.Len(n, 2)

	s.patch.Status = evergreen.PatchFailed
	s.data.Status = evergreen.PatchFailed
	s.NoError(db.Update(patch.Collection, bson.M{"_id": s.patch.Id}, &s.patch))

	n, err = NotificationsFromEvent(&s.event)
	s.NoError(err)
	s.Len(n, 2)
}

func (s *patchSuite) TestPatchSuccess() {
	gen, err := patchSuccess(s.data, &s.patch)
	s.NoError(err)
	s.Nil(gen)

	s.data.Status = evergreen.PatchFailed
	gen, err = patchSuccess(s.data, &s.patch)
	s.NoError(err)
	s.Nil(gen)

	s.data.Status = evergreen.PatchSucceeded
	gen, err = patchSuccess(s.data, &s.patch)
	s.NoError(err)
	s.NotNil(gen)
	s.False(gen.isEmpty())
	s.Equal("success", gen.triggerName)
	s.Contains(gen.selectors, event.Selector{
		Type: "trigger",
		Data: "success",
	})
}

func (s *patchSuite) TestPatchFailure() {
	s.data.Status = evergreen.PatchSucceeded
	gen, err := patchFailure(s.data, &s.patch)
	s.NoError(err)
	s.Nil(gen)

	s.data.Status = evergreen.PatchFailed
	gen, err = patchFailure(s.data, &s.patch)
	s.NoError(err)
	s.Require().NotNil(gen)
	s.False(gen.isEmpty())
	s.Equal("failure", gen.triggerName)
	s.Contains(gen.selectors, event.Selector{
		Type: "trigger",
		Data: "failure",
	})
}

func (s *patchSuite) TestPatchOutcome() {
	s.data.Status = evergreen.PatchCreated
	gen, err := patchOutcome(s.data, &s.patch)
	s.NoError(err)
	s.Nil(gen)

	s.data.Status = evergreen.PatchSucceeded
	gen, err = patchOutcome(s.data, &s.patch)
	s.NoError(err)
	s.Require().NotNil(gen)
	s.False(gen.isEmpty())

	s.data.Status = evergreen.PatchFailed
	gen, err = patchOutcome(s.data, &s.patch)
	s.NoError(err)
	s.Require().NotNil(gen)
	s.False(gen.isEmpty())
	s.Equal("outcome", gen.triggerName)
	s.Contains(gen.selectors, event.Selector{
		Type: "trigger",
		Data: "outcome",
	})
}

<<<<<<< HEAD
=======
func (s *patchSuite) TestPatchCreated() {
	gen, err := patchCreated(s.data, &s.patch)
	s.Nil(err)
	s.Nil(gen)

	s.data.Status = evergreen.PatchCreated
	gen, err = patchCreated(s.data, &s.patch)
	s.Nil(err)
	s.Require().NotNil(gen)
	s.Require().NotNil(gen.githubStatusAPI)

	s.Equal("created", gen.triggerName)
	s.Equal("evergreen", gen.githubStatusAPI.Context)
	s.Equal(message.GithubStatePending, gen.githubStatusAPI.State)
	s.Equal("preparing to run tasks", gen.githubStatusAPI.Description)
	s.Equal("https://evergreen.mongodb.com/version/5aeb4514f27e4f9984646d97", gen.githubStatusAPI.URL)
}

>>>>>>> c01a147d
func (s *patchSuite) TestPatchStarted() {
	gen, err := patchStarted(s.data, &s.patch)
	s.Nil(err)
	s.Nil(gen)

	s.data.Status = evergreen.PatchStarted
	gen, err = patchStarted(s.data, &s.patch)
	s.Nil(err)
	s.Require().NotNil(gen)
	s.Require().NotNil(gen.githubStatusAPI)

	s.Equal("started", gen.triggerName)
	s.Equal("evergreen", gen.githubStatusAPI.Context)
	s.Equal(message.GithubStatePending, gen.githubStatusAPI.State)
	s.Equal("tasks are running", gen.githubStatusAPI.Description)
	s.Equal("https://evergreen.mongodb.com/version/5aeb4514f27e4f9984646d97", gen.githubStatusAPI.URL)
}<|MERGE_RESOLUTION|>--- conflicted
+++ resolved
@@ -218,27 +218,6 @@
 	})
 }
 
-<<<<<<< HEAD
-=======
-func (s *patchSuite) TestPatchCreated() {
-	gen, err := patchCreated(s.data, &s.patch)
-	s.Nil(err)
-	s.Nil(gen)
-
-	s.data.Status = evergreen.PatchCreated
-	gen, err = patchCreated(s.data, &s.patch)
-	s.Nil(err)
-	s.Require().NotNil(gen)
-	s.Require().NotNil(gen.githubStatusAPI)
-
-	s.Equal("created", gen.triggerName)
-	s.Equal("evergreen", gen.githubStatusAPI.Context)
-	s.Equal(message.GithubStatePending, gen.githubStatusAPI.State)
-	s.Equal("preparing to run tasks", gen.githubStatusAPI.Description)
-	s.Equal("https://evergreen.mongodb.com/version/5aeb4514f27e4f9984646d97", gen.githubStatusAPI.URL)
-}
-
->>>>>>> c01a147d
 func (s *patchSuite) TestPatchStarted() {
 	gen, err := patchStarted(s.data, &s.patch)
 	s.Nil(err)
