package trigger

import (
	"fmt"
	"math"
	"strconv"
	"time"

	"github.com/evergreen-ci/evergreen"
	"github.com/evergreen-ci/evergreen/model/alertrecord"
	"github.com/evergreen-ci/evergreen/model/event"
	"github.com/evergreen-ci/evergreen/model/notification"
	"github.com/evergreen-ci/evergreen/model/task"
	restModel "github.com/evergreen-ci/evergreen/rest/model"
	"github.com/evergreen-ci/evergreen/util"
	"github.com/mongodb/grip"
	"github.com/mongodb/grip/message"
	"github.com/mongodb/grip/sometimes"
	"github.com/pkg/errors"
	"gopkg.in/mgo.v2/bson"
)

func init() {
	registry.registerEventHandler(event.ResourceTypeTask, event.TaskFinished, makeTaskTriggers)
}

const (
	objectTask                               = "task"
	triggerTaskFirstFailureInBuild           = "first-failure-in-build"
	triggerTaskFirstFailureInVersion         = "first-failure-in-version"
	triggerTaskFirstFailureInVersionWithName = "first-failure-in-version-with-name"
<<<<<<< HEAD
	triggerTaskRegression                    = "regression"
	triggerTaskRegressionByTest              = "regression-by-test"
=======
>>>>>>> 2c36b918
)

func makeTaskTriggers() eventHandler {
	t := &taskTriggers{
		oldTestResults: map[string]*task.TestResult{},
	}
	t.base.triggers = map[string]trigger{
		triggerOutcome:                           t.taskOutcome,
		triggerFailure:                           t.taskFailure,
		triggerSuccess:                           t.taskSuccess,
		triggerTaskFirstFailureInBuild:           t.taskFirstFailureInBuild,
		triggerTaskFirstFailureInVersion:         t.taskFirstFailureInVersion,
		triggerTaskFirstFailureInVersionWithName: t.taskFirstFailureInVersionWithName,
<<<<<<< HEAD
		triggerTaskRegression:                    t.taskRegression,
		triggerTaskRegressionByTest:              t.taskRegressionByTest,
=======
		triggerExceedsDuration:                   t.taskExceedsDuration,
		triggerRuntimeChangeByPercent:            t.taskRuntimeChange,
		triggerRegression:                        t.taskRegression,
>>>>>>> 2c36b918
	}

	return t
}

// newAlertRecord creates an instance of an alert record for the given alert type, populating it
// with as much data from the triggerContext as possible
func newAlertRecord(t *task.Task, alertType string) *alertrecord.AlertRecord {
	return &alertrecord.AlertRecord{
		Id:                  bson.NewObjectId(),
		Type:                alertType,
		ProjectId:           t.Project,
		VersionId:           t.Version,
		RevisionOrderNumber: t.RevisionOrderNumber,
		TaskName:            t.DisplayName,
		Variant:             t.BuildVariant,
		TaskId:              t.Id,
		HostId:              t.HostId,
	}
}

func taskFinishedTwoOrMoreDaysAgo(taskID string) (bool, error) {
	t, err := task.FindOneNoMerge(task.ById(taskID))
	if err != nil {
		return false, err
	}
	if t == nil {
		return false, errors.Errorf("task %s not found", taskID)
	}

	return time.Since(t.FinishTime) >= 48*time.Hour, nil
}

func getShouldExecuteError(t, previousTask *task.Task) message.Fields {
	m := message.Fields{
		"source":  "notifications",
		"alert":   "transition to failure",
		"outcome": "no alert",
		"task_id": t.Id,
		"query": map[string]string{
			"display": t.DisplayName,
			"variant": t.BuildVariant,
			"project": t.Project,
		},
		"previous": nil,
	}

	if previousTask != nil {
		m["previous"] = map[string]interface{}{
			"id":          previousTask.Id,
			"variant":     previousTask.BuildVariant,
			"project":     previousTask.Project,
			"finish_time": previousTask.FinishTime,
			"status":      previousTask.Status,
		}
	}

	return m
}

type taskTriggers struct {
	event    *event.EventLogEntry
	data     *event.TaskEventData
	task     *task.Task
	uiConfig evergreen.UIConfig

	oldTestResults map[string]*task.TestResult

	base
}

func (t *taskTriggers) Fetch(e *event.EventLogEntry) error {
	var ok bool
	t.data, ok = e.Data.(*event.TaskEventData)
	if !ok {
		return errors.New("expected task event data")
	}

	var err error
	if err = t.uiConfig.Get(); err != nil {
		return errors.Wrap(err, "Failed to fetch ui config")
	}

	t.task, err = task.FindOneIdOldOrNew(e.ResourceId, t.data.Execution)
	if err != nil {
		return errors.Wrap(err, "failed to fetch task")
	}
	if t.task == nil {
		return errors.New("couldn't find task")
	}

	t.event = e

	return nil
}

func (t *taskTriggers) Selectors() []event.Selector {
	return []event.Selector{
		{
			Type: selectorID,
			Data: t.task.Id,
		},
		{
			Type: selectorObject,
			Data: objectTask,
		},
		{
			Type: selectorProject,
			Data: t.task.Project,
		},
		{
			Type: selectorInVersion,
			Data: t.task.Version,
		},
		{
			Type: selectorInBuild,
			Data: t.task.BuildId,
		},
		{
			Type: selectorRequester,
			Data: t.task.Requester,
		},
	}
}

func (t *taskTriggers) makeData(sub *event.Subscription, pastTenseOverride string) (*commonTemplateData, error) {
	api := restModel.APITask{}
	if err := api.BuildFromService(t.task); err != nil {
		return nil, errors.Wrap(err, "error building json model")
	}

	data := commonTemplateData{
		ID:              t.task.Id,
		Object:          "task",
		Project:         t.task.Project,
		URL:             fmt.Sprintf("%s/task/%s", t.uiConfig.Url, t.task.Id),
		PastTenseStatus: t.data.Status,
		apiModel:        &api,
	}
	if data.PastTenseStatus == evergreen.TaskSucceeded {
		data.PastTenseStatus = "succeeded"
	}
	if pastTenseOverride != "" {
		data.PastTenseStatus = pastTenseOverride
	}

	return &data, nil
}

func (t *taskTriggers) generate(sub *event.Subscription, pastTenseOverride string) (*notification.Notification, error) {
	data, err := t.makeData(sub, pastTenseOverride)
	if err != nil {
		return nil, errors.Wrap(err, "failed to collect task data")
	}

	payload, err := makeCommonPayload(sub, t.Selectors(), data)
	if err != nil {
		return nil, errors.Wrap(err, "failed to build notification")
	}

	return notification.New(t.event, sub.Trigger, &sub.Subscriber, payload)
}

func (t *taskTriggers) generateWithAlertRecord(sub *event.Subscription, alertType, pastTenseOverride string) (*notification.Notification, error) {
	n, err := t.generate(sub, pastTenseOverride)
	if err != nil {
		return nil, err
	}

	rec := newAlertRecord(t.task, alertType)
	grip.Error(message.WrapError(rec.Insert(), message.Fields{
		"source":  "alert-record",
		"type":    alertType,
		"task_id": t.task.Id,
	}))

	return n, nil
}

func (t *taskTriggers) taskOutcome(sub *event.Subscription) (*notification.Notification, error) {
	if t.data.Status != evergreen.TaskSucceeded && !isFailedTaskStatus(t.data.Status) {
		return nil, nil
	}

	return t.generate(sub, "")
}

func (t *taskTriggers) taskFailure(sub *event.Subscription) (*notification.Notification, error) {
	if !isFailedTaskStatus(t.data.Status) {
		return nil, nil
	}

	return t.generate(sub, "")
}

func (t *taskTriggers) taskSuccess(sub *event.Subscription) (*notification.Notification, error) {
	if t.data.Status != evergreen.TaskSucceeded {
		return nil, nil
	}

	return t.generate(sub, "")
}

func (t *taskTriggers) taskFirstFailureInBuild(sub *event.Subscription) (*notification.Notification, error) {
	if t.data.Status != evergreen.TaskFailed {
		return nil, nil
	}
	rec, err := alertrecord.FindOne(alertrecord.ByFirstFailureInVariant(t.task.Version, t.task.BuildVariant))
	if err != nil {
		return nil, errors.Wrap(err, fmt.Sprintf("failed to fetch alertrecord (%s)", triggerTaskFirstFailureInBuild))
	}
	if rec != nil {
		return nil, nil
	}

	return t.generateWithAlertRecord(sub, alertrecord.FirstVariantFailureId, "")
}

func (t *taskTriggers) taskFirstFailureInVersion(sub *event.Subscription) (*notification.Notification, error) {
	if t.data.Status != evergreen.TaskFailed {
		return nil, nil
	}
	rec, err := alertrecord.FindOne(alertrecord.ByFirstFailureInVersion(t.task.Project, t.task.Version))
	if err != nil {
		return nil, errors.Wrap(err, fmt.Sprintf("failed to fetch alertrecord (%s)", triggerTaskFirstFailureInVersion))
	}
	if rec != nil {
		return nil, nil
	}

	return t.generateWithAlertRecord(sub, alertrecord.FirstVersionFailureId, "")
}

func (t *taskTriggers) taskFirstFailureInVersionWithName(sub *event.Subscription) (*notification.Notification, error) {
	if t.data.Status != evergreen.TaskFailed {
		return nil, nil
	}
	rec, err := alertrecord.FindOne(alertrecord.ByFirstFailureInTaskType(t.task.Version, t.task.DisplayName))
	if err != nil {
		return nil, errors.Wrap(err, fmt.Sprintf("failed to fetch alertrecord (%s)", triggerTaskFirstFailureInVersionWithName))
	}
	if rec != nil {
		return nil, nil
	}

	return t.generateWithAlertRecord(sub, alertrecord.FirstTaskTypeFailureId, "")
}

func (t *taskTriggers) taskRegression(sub *event.Subscription) (*notification.Notification, error) {
	shouldNotify, alert, err := isTaskRegression(t.task)
	if err != nil {
		return nil, err
	}
	if !shouldNotify {
		return nil, nil
	}
	n, err := t.generate(sub, "")
	if err != nil {
		return nil, err
	}
	return n, errors.Wrap(alert.Insert(), "failed to process regression trigger")
}

func isTaskRegression(t *task.Task) (bool, *alertrecord.AlertRecord, error) {
	if t.Status != evergreen.TaskFailed || t.Requester != evergreen.RepotrackerVersionRequester {
		return false, nil, nil
	}

	previousTask, err := task.FindOne(task.ByBeforeRevisionWithStatuses(t.RevisionOrderNumber,
		task.CompletedStatuses, t.BuildVariant, t.DisplayName, t.Project))
	if err != nil {
		return false, nil, errors.Wrap(err, "error fetching previous task")
	}
	if previousTask != nil {
		q := alertrecord.ByLastFailureTransition(t.DisplayName, t.BuildVariant, t.Project)
		var lastAlerted *alertrecord.AlertRecord
		lastAlerted, err = alertrecord.FindOne(q)
		if err != nil {
			errMessage := getShouldExecuteError(t, previousTask)
			errMessage[message.FieldsMsgName] = "could not find a record for the last alert"
			errMessage["error"] = err.Error()
			grip.Error(errMessage)
			return false, nil, errors.Wrap(err, "failed to process regression trigger")
		}

		if previousTask.Status == evergreen.TaskSucceeded {
			// the task transitioned to failure - but we will only trigger an alert if we haven't recorded
			// a sent alert for a transition after the same previously passing task.
			if lastAlerted != nil && (lastAlerted.RevisionOrderNumber >= previousTask.RevisionOrderNumber) {
				return false, nil, nil
			}

		} else if previousTask.Status == evergreen.TaskFailed {
			if lastAlerted == nil {
				errMessage := getShouldExecuteError(t, previousTask)
				errMessage[message.FieldsMsgName] = "could not find a record for the last alert"
				if err != nil {
					errMessage["error"] = err.Error()
				}
				errMessage["lastAlert"] = lastAlerted
				errMessage["outcome"] = "not sending alert"
				grip.Error(errMessage)
				return false, nil, errors.Wrap(err, "failed to process regression trigger")
			}

			// TODO: EVG-3407 how is this even possible?
			if lastAlerted.TaskId == "" {
				shouldSend := sometimes.Quarter()
				errMessage := getShouldExecuteError(t, previousTask)
				errMessage[message.FieldsMsgName] = "empty last alert task_id"
				errMessage["lastAlert"] = lastAlerted
				if shouldSend {
					errMessage["outcome"] = "sending alert (25%)"
				} else {
					errMessage["outcome"] = "not sending alert (75%)"
				}
				grip.Warning(errMessage)
				if !shouldSend {
					return false, nil, nil
				}

			} else {
				var old bool
				if old, err = taskFinishedTwoOrMoreDaysAgo(lastAlerted.TaskId); !old {
					return false, nil, errors.Wrap(err, "failed to process regression trigger")
				}
			}
		}
	}

	rec := newAlertRecord(t, alertrecord.TaskFailTransitionId)
	rec.RevisionOrderNumber = -1
	if previousTask != nil {
		rec.RevisionOrderNumber = previousTask.RevisionOrderNumber
	}

<<<<<<< HEAD
	return n, errors.Wrap(rec.Insert(), "failed to process regression trigger")
}

func isFailedTaskStatus(status string) bool {
	return status == evergreen.TaskFailed || status == evergreen.TaskSystemFailed || status == evergreen.TaskTestTimedOut
}

func isTestStatusRegression(oldStatus, newStatus string) bool {
	switch oldStatus {
	case evergreen.TestSkippedStatus, evergreen.TestSucceededStatus,
		evergreen.TestSilentlyFailedStatus:
		if newStatus == evergreen.TestFailedStatus {
			return true
		}
	}

	return false
}

func isTaskStatusRegression(oldStatus, newStatus string) bool {
	switch oldStatus {
	case evergreen.TaskFailed:
		if newStatus == evergreen.TaskSystemFailed || newStatus == evergreen.TaskTestTimedOut {
			return true
		}

	case evergreen.TaskSystemFailed:
		if newStatus == evergreen.TaskFailed || newStatus == evergreen.TaskTestTimedOut {
			return true
		}

	case evergreen.TaskSucceeded:
		return isFailedTaskStatus(newStatus)
	}

	return false
}

func (t *taskTriggers) shouldIncludeTest(previousTask *task.Task, test *task.TestResult) (bool, error) {
	if test.Status != evergreen.TestFailedStatus {
		return false, nil
	}
	record, err := alertrecord.FindByLastTaskRegressionByTest(test.TestFile, t.task.DisplayName, t.task.BuildVariant, t.task.Project, t.task.RevisionOrderNumber)
	if err != nil {
		return false, errors.Wrap(err, "Failed to fetch alert record")
	}
	if record != nil {
		if record.RevisionOrderNumber == t.task.RevisionOrderNumber || previousTask == nil {
			return false, nil
		}

		oldTestResult, ok := t.oldTestResults[test.TestFile]
		if !ok {
			if test.Status != evergreen.TestFailedStatus {
				return false, nil
			}

		} else if !isTestStatusRegression(oldTestResult.Status, test.Status) {
			return false, nil
		}
	}

	err = alertrecord.InsertNewTaskRegressionByTestRecord(test.TestFile, t.task.DisplayName, t.task.BuildVariant, t.task.Project, t.task.RevisionOrderNumber)
	if err != nil {
		return false, errors.Wrap(err, "failed to save alert record")
	}
	return true, nil
}

func (t *taskTriggers) taskRegressionByTest(sub *event.Subscription) (*notification.Notification, error) {
	if t.task.Requester != evergreen.RepotrackerVersionRequester || !isFailedTaskStatus(t.task.Status) {
		return nil, nil
	}

	previousCompleteTask, err := task.FindOne(task.ByBeforeRevisionWithStatuses(t.task.RevisionOrderNumber,
		task.CompletedStatuses, t.task.BuildVariant, t.task.DisplayName, t.task.Project))
	if err != nil {
		return nil, errors.Wrap(err, "error fetching previous task")
	}

	record, err := alertrecord.FindByLastTaskRegressionByTestWithNoTests(t.task.DisplayName, t.task.BuildVariant, t.task.Project, t.task.RevisionOrderNumber)
	if err != nil {
		return nil, errors.Wrap(err, "failed to fetch alertrecord")
	}

	catcher := grip.NewBasicCatcher()
	// if no tests, alert only if it's a regression in task status
	if len(t.task.LocalTestResults) == 0 {
		if record != nil && !isTaskStatusRegression(record.TaskStatus, t.task.Status) {
			return nil, nil
		}
		catcher.Add(alertrecord.InsertNewTaskRegressionByTestWithNoTestsRecord(t.task.DisplayName, t.task.Status, t.task.BuildVariant, t.task.Project, t.task.RevisionOrderNumber))

	} else {
		if previousCompleteTask != nil {
			t.oldTestResults = mapTestResultsByTestFile(previousCompleteTask)
		}

		testsToAlert := []task.TestResult{}
		for i := range t.task.LocalTestResults {
			var shouldInclude bool
			shouldInclude, err = t.shouldIncludeTest(previousCompleteTask, &t.task.LocalTestResults[i])
			if err != nil {
				catcher.Add(err)
				continue
			}
			if shouldInclude {
				testsToAlert = append(testsToAlert, t.task.LocalTestResults[i])
			}
		}
		if len(testsToAlert) == 0 {
			return nil, nil
		}
		// TODO EVG-3416 use testsToAlert in message formatting
	}

	n, err := t.generate(sub)
	if err != nil {
		return nil, err
	}

	return n, catcher.Resolve()
}

// mapTestResultsByTestFile creates map of test file to TestResult struct. If
// multiple tests of the same name exist, this function will return a
// failing test if one existed, otherwise it may return any test with
// the same name
func mapTestResultsByTestFile(t *task.Task) map[string]*task.TestResult {
	m := map[string]*task.TestResult{}

	for i := range t.LocalTestResults {
		if testResult, ok := m[t.LocalTestResults[i].TestFile]; ok {
			if !isTestStatusRegression(testResult.Status, t.LocalTestResults[i].Status) {
				continue
			}
		}
		m[t.LocalTestResults[i].TestFile] = &t.LocalTestResults[i]
	}

	return m
=======
	return true, rec, nil
}

func (t *taskTriggers) taskExceedsDuration(sub *event.Subscription) (*notification.Notification, error) {

	thresholdString, ok := sub.TriggerData[event.TaskDurationKey]
	if !ok {
		return nil, fmt.Errorf("subscription %s has no task time threshold", sub.ID)
	}
	threshold, err := strconv.Atoi(thresholdString)
	if err != nil {
		return nil, fmt.Errorf("subscription %s has an invalid time threshold", sub.ID)
	}

	maxDuration := time.Duration(threshold) * time.Second
	if !t.task.StartTime.Add(maxDuration).Before(t.task.FinishTime) {
		return nil, nil
	}
	return t.generate(sub, fmt.Sprintf("exceeded %d seconds", threshold))
}

func (t *taskTriggers) taskRuntimeChange(sub *event.Subscription) (*notification.Notification, error) {

	percentString, ok := sub.TriggerData[event.TaskPercentChangeKey]
	if !ok {
		return nil, fmt.Errorf("subscription %s has no percentage increase", sub.ID)
	}
	percent, err := strconv.ParseFloat(percentString, 64)
	if err != nil {
		return nil, fmt.Errorf("subscription %s has an invalid percentage", sub.ID)
	}

	lastGreen, err := t.task.PreviousCompletedTask(t.task.Project, []string{evergreen.TaskSucceeded})
	if err != nil {
		return nil, errors.Wrap(err, "error retrieving last green task")
	}
	if lastGreen == nil {
		return nil, nil
	}
	thisTaskDuration := float64(t.task.FinishTime.Sub(t.task.StartTime))
	prevTaskDuration := float64(lastGreen.FinishTime.Sub(lastGreen.StartTime))
	ratio := thisTaskDuration / prevTaskDuration
	if !util.IsFiniteNumericFloat(ratio) {
		return nil, nil
	}
	percentChange := math.Abs(100*ratio - 100)
	if percentChange < percent {
		return nil, nil
	}
	return t.generate(sub, fmt.Sprintf("changed in runtime by %f%% (over threshold of %f%%)", percentChange, percent))
>>>>>>> 2c36b918
}<|MERGE_RESOLUTION|>--- conflicted
+++ resolved
@@ -29,11 +29,7 @@
 	triggerTaskFirstFailureInBuild           = "first-failure-in-build"
 	triggerTaskFirstFailureInVersion         = "first-failure-in-version"
 	triggerTaskFirstFailureInVersionWithName = "first-failure-in-version-with-name"
-<<<<<<< HEAD
-	triggerTaskRegression                    = "regression"
 	triggerTaskRegressionByTest              = "regression-by-test"
-=======
->>>>>>> 2c36b918
 )
 
 func makeTaskTriggers() eventHandler {
@@ -47,14 +43,10 @@
 		triggerTaskFirstFailureInBuild:           t.taskFirstFailureInBuild,
 		triggerTaskFirstFailureInVersion:         t.taskFirstFailureInVersion,
 		triggerTaskFirstFailureInVersionWithName: t.taskFirstFailureInVersionWithName,
-<<<<<<< HEAD
-		triggerTaskRegression:                    t.taskRegression,
-		triggerTaskRegressionByTest:              t.taskRegressionByTest,
-=======
 		triggerExceedsDuration:                   t.taskExceedsDuration,
 		triggerRuntimeChangeByPercent:            t.taskRuntimeChange,
 		triggerRegression:                        t.taskRegression,
->>>>>>> 2c36b918
+		triggerTaskRegressionByTest:              t.taskRegressionByTest,
 	}
 
 	return t
@@ -391,8 +383,56 @@
 		rec.RevisionOrderNumber = previousTask.RevisionOrderNumber
 	}
 
-<<<<<<< HEAD
-	return n, errors.Wrap(rec.Insert(), "failed to process regression trigger")
+	return true, rec, nil
+}
+
+func (t *taskTriggers) taskExceedsDuration(sub *event.Subscription) (*notification.Notification, error) {
+
+	thresholdString, ok := sub.TriggerData[event.TaskDurationKey]
+	if !ok {
+		return nil, fmt.Errorf("subscription %s has no task time threshold", sub.ID)
+	}
+	threshold, err := strconv.Atoi(thresholdString)
+	if err != nil {
+		return nil, fmt.Errorf("subscription %s has an invalid time threshold", sub.ID)
+	}
+
+	maxDuration := time.Duration(threshold) * time.Second
+	if !t.task.StartTime.Add(maxDuration).Before(t.task.FinishTime) {
+		return nil, nil
+	}
+	return t.generate(sub, fmt.Sprintf("exceeded %d seconds", threshold))
+}
+
+func (t *taskTriggers) taskRuntimeChange(sub *event.Subscription) (*notification.Notification, error) {
+
+	percentString, ok := sub.TriggerData[event.TaskPercentChangeKey]
+	if !ok {
+		return nil, fmt.Errorf("subscription %s has no percentage increase", sub.ID)
+	}
+	percent, err := strconv.ParseFloat(percentString, 64)
+	if err != nil {
+		return nil, fmt.Errorf("subscription %s has an invalid percentage", sub.ID)
+	}
+
+	lastGreen, err := t.task.PreviousCompletedTask(t.task.Project, []string{evergreen.TaskSucceeded})
+	if err != nil {
+		return nil, errors.Wrap(err, "error retrieving last green task")
+	}
+	if lastGreen == nil {
+		return nil, nil
+	}
+	thisTaskDuration := float64(t.task.FinishTime.Sub(t.task.StartTime))
+	prevTaskDuration := float64(lastGreen.FinishTime.Sub(lastGreen.StartTime))
+	ratio := thisTaskDuration / prevTaskDuration
+	if !util.IsFiniteNumericFloat(ratio) {
+		return nil, nil
+	}
+	percentChange := math.Abs(100*ratio - 100)
+	if percentChange < percent {
+		return nil, nil
+	}
+	return t.generate(sub, fmt.Sprintf("changed in runtime by %f%% (over threshold of %f%%)", percentChange, percent))
 }
 
 func isFailedTaskStatus(status string) bool {
@@ -508,7 +548,7 @@
 		// TODO EVG-3416 use testsToAlert in message formatting
 	}
 
-	n, err := t.generate(sub)
+	n, err := t.generate(sub, "")
 	if err != nil {
 		return nil, err
 	}
@@ -533,56 +573,4 @@
 	}
 
 	return m
-=======
-	return true, rec, nil
-}
-
-func (t *taskTriggers) taskExceedsDuration(sub *event.Subscription) (*notification.Notification, error) {
-
-	thresholdString, ok := sub.TriggerData[event.TaskDurationKey]
-	if !ok {
-		return nil, fmt.Errorf("subscription %s has no task time threshold", sub.ID)
-	}
-	threshold, err := strconv.Atoi(thresholdString)
-	if err != nil {
-		return nil, fmt.Errorf("subscription %s has an invalid time threshold", sub.ID)
-	}
-
-	maxDuration := time.Duration(threshold) * time.Second
-	if !t.task.StartTime.Add(maxDuration).Before(t.task.FinishTime) {
-		return nil, nil
-	}
-	return t.generate(sub, fmt.Sprintf("exceeded %d seconds", threshold))
-}
-
-func (t *taskTriggers) taskRuntimeChange(sub *event.Subscription) (*notification.Notification, error) {
-
-	percentString, ok := sub.TriggerData[event.TaskPercentChangeKey]
-	if !ok {
-		return nil, fmt.Errorf("subscription %s has no percentage increase", sub.ID)
-	}
-	percent, err := strconv.ParseFloat(percentString, 64)
-	if err != nil {
-		return nil, fmt.Errorf("subscription %s has an invalid percentage", sub.ID)
-	}
-
-	lastGreen, err := t.task.PreviousCompletedTask(t.task.Project, []string{evergreen.TaskSucceeded})
-	if err != nil {
-		return nil, errors.Wrap(err, "error retrieving last green task")
-	}
-	if lastGreen == nil {
-		return nil, nil
-	}
-	thisTaskDuration := float64(t.task.FinishTime.Sub(t.task.StartTime))
-	prevTaskDuration := float64(lastGreen.FinishTime.Sub(lastGreen.StartTime))
-	ratio := thisTaskDuration / prevTaskDuration
-	if !util.IsFiniteNumericFloat(ratio) {
-		return nil, nil
-	}
-	percentChange := math.Abs(100*ratio - 100)
-	if percentChange < percent {
-		return nil, nil
-	}
-	return t.generate(sub, fmt.Sprintf("changed in runtime by %f%% (over threshold of %f%%)", percentChange, percent))
->>>>>>> 2c36b918
 }