package trigger

import (
	"fmt"
	"math/rand"
	"testing"
	"time"

	"github.com/evergreen-ci/evergreen"
	"github.com/evergreen-ci/evergreen/db"
	"github.com/evergreen-ci/evergreen/model/alertrecord"
	"github.com/evergreen-ci/evergreen/model/event"
	"github.com/evergreen-ci/evergreen/model/task"
	"github.com/evergreen-ci/evergreen/model/testresult"
	"github.com/evergreen-ci/evergreen/testutil"
	"github.com/stretchr/testify/assert"
	"github.com/stretchr/testify/suite"
	"gopkg.in/mgo.v2/bson"
)

func TestTaskTriggers(t *testing.T) {
	suite.Run(t, &taskSuite{})
}

type taskSuite struct {
	event event.EventLogEntry
	data  *event.TaskEventData
	task  task.Task
	subs  []event.Subscription

	t *taskTriggers

	suite.Suite
}

func (s *taskSuite) SetupSuite() {
	s.Require().Implements((*eventHandler)(nil), &taskTriggers{})
	db.SetGlobalSessionProvider(testutil.TestConfig().SessionFactory())
}

func (s *taskSuite) SetupTest() {
	s.NoError(db.ClearCollections(event.AllLogCollection, task.Collection, task.OldCollection, event.SubscriptionsCollection, alertrecord.Collection, testresult.Collection, event.SubscriptionsCollection))
	startTime := time.Now().Truncate(time.Millisecond).Add(-time.Hour)

	s.task = task.Task{
		Id:                  "test",
		Version:             "test_version_id",
		BuildId:             "test_build_id",
		BuildVariant:        "test_build_variant",
		DistroId:            "test_distro_id",
		Project:             "test_project",
		DisplayName:         "test-display-name",
		StartTime:           startTime,
		FinishTime:          startTime.Add(10 * time.Minute),
		RevisionOrderNumber: 1,
		Requester:           evergreen.RepotrackerVersionRequester,
	}
	s.NoError(s.task.Insert())

	s.data = &event.TaskEventData{
		Status: evergreen.TaskStarted,
	}
	s.event = event.EventLogEntry{
		ResourceType: event.ResourceTypeTask,
		EventType:    event.TaskFinished,
		ResourceId:   "test",
		Data:         s.data,
	}

	s.subs = []event.Subscription{
		{
			ID:      bson.NewObjectId(),
			Type:    event.ResourceTypeTask,
			Trigger: "outcome",
			Selectors: []event.Selector{
				{
					Type: "id",
					Data: s.event.ResourceId,
				},
			},
			Subscriber: event.Subscriber{
				Type: event.EvergreenWebhookSubscriberType,
				Target: &event.WebhookSubscriber{
					URL:    "http://example.com/2",
					Secret: []byte("secret"),
				},
			},
			Owner: "someone",
		},
		{
			ID:      bson.NewObjectId(),
			Type:    event.ResourceTypeTask,
			Trigger: "success",
			Selectors: []event.Selector{
				{
					Type: "id",
					Data: s.event.ResourceId,
				},
			},
			Subscriber: event.Subscriber{
				Type: event.EvergreenWebhookSubscriberType,
				Target: &event.WebhookSubscriber{
					URL:    "http://example.com/2",
					Secret: []byte("secret"),
				},
			},
			Owner: "someone",
		},
		{
			ID:      bson.NewObjectId(),
			Type:    event.ResourceTypeTask,
			Trigger: "failure",
			Selectors: []event.Selector{
				{
					Type: "id",
					Data: s.event.ResourceId,
				},
			},
			Subscriber: event.Subscriber{
				Type: event.EvergreenWebhookSubscriberType,
				Target: &event.WebhookSubscriber{
					URL:    "http://example.com/2",
					Secret: []byte("secret"),
				},
			},
			Owner: "someone",
		},
		{
			ID:      bson.NewObjectId(),
			Type:    event.ResourceTypeTask,
			Trigger: triggerExceedsDuration,
			Selectors: []event.Selector{
				{
					Type: "id",
					Data: s.event.ResourceId,
				},
			},
			Subscriber: event.Subscriber{
				Type:   event.JIRACommentSubscriberType,
				Target: "A-1",
			},
			Owner: "someone",
			TriggerData: map[string]string{
				event.TaskDurationKey: "300",
			},
		},
		{
			ID:      bson.NewObjectId(),
			Type:    event.ResourceTypeTask,
			Trigger: triggerRuntimeChangeByPercent,
			Selectors: []event.Selector{
				{
					Type: "id",
					Data: s.event.ResourceId,
				},
			},
			Subscriber: event.Subscriber{
				Type:   event.JIRACommentSubscriberType,
				Target: "A-1",
			},
			Owner: "someone",
			TriggerData: map[string]string{
				event.TaskPercentChangeKey: "50",
			},
		},
	}

	for i := range s.subs {
		s.NoError(s.subs[i].Upsert())
	}

	ui := &evergreen.UIConfig{
		Url: "https://evergreen.mongodb.com",
	}
	s.NoError(ui.Set())

	s.t = makeTaskTriggers().(*taskTriggers)
	s.t.event = &s.event
	s.t.data = s.data
	s.t.task = &s.task
	s.t.uiConfig = *ui
}

func (s *taskSuite) TestAllTriggers() {
	n, err := NotificationsFromEvent(&s.event)
	s.NoError(err)
	s.Len(n, 1)

	s.task.Status = evergreen.TaskSucceeded
	s.data.Status = evergreen.TaskSucceeded
	s.NoError(db.Update(task.Collection, bson.M{"_id": s.task.Id}, &s.task))

	n, err = NotificationsFromEvent(&s.event)
	s.NoError(err)
	s.Len(n, 3)

	s.task.Status = evergreen.TaskFailed
	s.data.Status = evergreen.TaskFailed
	s.NoError(db.Update(task.Collection, bson.M{"_id": s.task.Id}, &s.task))

	n, err = NotificationsFromEvent(&s.event)
	s.NoError(err)
	s.Len(n, 3)
}

func (s *taskSuite) TestSuccess() {
	n, err := s.t.taskSuccess(&s.subs[1])
	s.NoError(err)
	s.Nil(n)

	s.data.Status = evergreen.TaskFailed
	n, err = s.t.taskSuccess(&s.subs[1])
	s.NoError(err)
	s.Nil(n)

	s.data.Status = evergreen.TaskSucceeded
	n, err = s.t.taskSuccess(&s.subs[1])
	s.NoError(err)
	s.NotNil(n)
}

func (s *taskSuite) TestFailure() {
	n, err := s.t.taskFailure(&s.subs[2])
	s.NoError(err)
	s.Nil(n)

	s.data.Status = evergreen.TaskSucceeded
	n, err = s.t.taskFailure(&s.subs[2])
	s.NoError(err)
	s.Nil(n)

	s.data.Status = evergreen.TaskFailed
	n, err = s.t.taskFailure(&s.subs[2])
	s.NoError(err)
	s.NotNil(n)
}

func (s *taskSuite) TestOutcome() {
	s.data.Status = evergreen.TaskStarted
	n, err := s.t.taskOutcome(&s.subs[0])
	s.NoError(err)
	s.Nil(n)

	s.data.Status = evergreen.TaskSucceeded
	n, err = s.t.taskOutcome(&s.subs[0])
	s.NoError(err)
	s.NotNil(n)

	s.data.Status = evergreen.TaskFailed
	n, err = s.t.taskOutcome(&s.subs[0])
	s.NoError(err)
	s.NotNil(n)
}

func (s *taskSuite) TestFirstFailureInVersion() {
	s.data.Status = evergreen.TaskFailed
	s.task.Status = evergreen.TaskFailed
	s.NoError(db.Update(task.Collection, bson.M{"_id": s.task.Id}, &s.task))

	n, err := s.t.taskFirstFailureInVersion(&s.subs[2])
	s.NoError(err)
	s.NotNil(n)

	// rerun that fails should not do anything
	n, err = s.t.taskFirstFailureInVersion(&s.subs[2])
	s.NoError(err)
	s.Nil(n)

	// subsequent runs with other tasks should not do anything
	s.task.Id = "task2"
	s.NoError(s.task.Insert())
	n, err = s.t.taskFirstFailureInVersion(&s.subs[2])
	s.NoError(err)
	s.Nil(n)

	// subsequent runs with other tasks in other builds should not do anything
	s.task.BuildId = "test2"
	s.task.BuildVariant = "test2"
	s.NoError(db.Update(task.Collection, bson.M{"_id": s.task.Id}, &s.task))
	n, err = s.t.taskFirstFailureInVersion(&s.subs[2])
	s.NoError(err)
	s.Nil(n)

	// subsequent runs with other tasks in other versions should still generate
	s.task.Version = "test2"
	s.NoError(db.Update(task.Collection, bson.M{"_id": s.task.Id}, &s.task))
	n, err = s.t.taskFirstFailureInVersion(&s.subs[2])
	s.NoError(err)
	s.NotNil(n)
}

func (s *taskSuite) TestFirstFailureInBuild() {
	s.data.Status = evergreen.TaskFailed
	s.task.Status = evergreen.TaskFailed
	s.NoError(db.Update(task.Collection, bson.M{"_id": s.task.Id}, &s.task))

	n, err := s.t.taskFirstFailureInBuild(&s.subs[2])
	s.NoError(err)
	s.NotNil(n)

	// rerun that fails should not do anything
	n, err = s.t.taskFirstFailureInBuild(&s.subs[2])
	s.NoError(err)
	s.Nil(n)

	// subsequent runs with other tasks should not do anything
	s.task.Id = "task2"
	s.NoError(s.task.Insert())
	n, err = s.t.taskFirstFailureInBuild(&s.subs[2])
	s.NoError(err)
	s.Nil(n)

	// subsequent runs with other tasks in other builds should generate
	s.task.BuildId = "test2"
	s.task.BuildVariant = "test2"
	s.NoError(db.Update(task.Collection, bson.M{"_id": s.task.Id}, &s.task))
	n, err = s.t.taskFirstFailureInBuild(&s.subs[2])
	s.NoError(err)
	s.NotNil(n)

	// subsequent runs with other tasks in other versions should generate
	s.task.Version = "test2"
	s.NoError(db.Update(task.Collection, bson.M{"_id": s.task.Id}, &s.task))
	n, err = s.t.taskFirstFailureInBuild(&s.subs[2])
	s.NoError(err)
	s.NotNil(n)
}

func (s *taskSuite) TestFirstFailureInVersionWithName() {
	s.data.Status = evergreen.TaskFailed
	s.task.Status = evergreen.TaskFailed
	s.NoError(db.Update(task.Collection, bson.M{"_id": s.task.Id}, &s.task))

	n, err := s.t.taskFirstFailureInVersionWithName(&s.subs[2])
	s.NoError(err)
	s.NotNil(n)

	// rerun that fails should not do anything
	n, err = s.t.taskFirstFailureInVersionWithName(&s.subs[2])
	s.NoError(err)
	s.Nil(n)

	// subsequent runs with other tasks should not do anything
	s.task.Id = "task2"
	s.NoError(s.task.Insert())
	n, err = s.t.taskFirstFailureInVersionWithName(&s.subs[2])
	s.NoError(err)
	s.Nil(n)

	// subsequent runs with other tasks in other builds should not generate
	s.task.BuildId = "test2"
	s.task.BuildVariant = "test2"
	s.NoError(db.Update(task.Collection, bson.M{"_id": s.task.Id}, &s.task))
	n, err = s.t.taskFirstFailureInVersionWithName(&s.subs[2])
	s.NoError(err)
	s.Nil(n)

	// subsequent runs in other versions should generate
	s.task.Version = "test2"
	s.NoError(db.Update(task.Collection, bson.M{"_id": s.task.Id}, &s.task))
	n, err = s.t.taskFirstFailureInVersionWithName(&s.subs[2])
	s.NoError(err)
	s.NotNil(n)
}

func (s *taskSuite) TestRegression() {
	s.data.Status = evergreen.TaskFailed
	s.task.Status = evergreen.TaskFailed
	s.NoError(db.Update(task.Collection, bson.M{"_id": s.task.Id}, &s.task))

	// brand new task fails should generate
	n, err := s.t.taskRegression(&s.subs[2])
	s.NoError(err)
	s.NotNil(n)

	// next fail shouldn't generate
	s.task.RevisionOrderNumber = 2
	s.task.Id = "test2"
	s.NoError(s.task.Insert())

	n, err = s.t.taskRegression(&s.subs[2])
	s.NoError(err)
	s.Nil(n)

	// successful task shouldn't generate
	s.task.Id = "test3"
	s.task.Version = "test3"
	s.task.BuildId = "test3"
	s.task.RevisionOrderNumber = 3
	s.task.Status = evergreen.TaskSucceeded
	s.data.Status = evergreen.TaskSucceeded
	s.NoError(s.task.Insert())

	n, err = s.t.taskRegression(&s.subs[2])
	s.NoError(err)
	s.Nil(n)

	// formerly succeeding task should generate
	s.task.Id = "test4"
	s.task.Version = "test4"
	s.task.BuildId = "test4"
	s.task.RevisionOrderNumber = 4
	s.task.Status = evergreen.TaskFailed
	s.data.Status = evergreen.TaskFailed
	s.NoError(s.task.Insert())

	n, err = s.t.taskRegression(&s.subs[2])
	s.NoError(err)
	s.NotNil(n)

	// Don't renotify if it's recent
	s.task.Id = "test5"
	s.task.Version = "test5"
	s.task.BuildId = "test5"
	s.task.RevisionOrderNumber = 5
	s.NoError(s.task.Insert())
	n, err = s.t.taskRegression(&s.subs[2])
	s.NoError(err)
	s.Nil(n)

	// already failing task should renotify if the task failed more than
	// 2 days ago
	oldFinishTime := time.Now().Add(-3 * 24 * time.Hour)
	s.NoError(db.Update(task.Collection, bson.M{"_id": "test4"}, bson.M{
		"$set": bson.M{
			"finish_time": oldFinishTime,
		},
	}))
	s.task.Id = "test6"
	s.task.Version = "test6"
	s.task.BuildId = "test6"
	s.task.RevisionOrderNumber = 6
	s.NoError(s.task.Insert())

	n, err = s.t.taskRegression(&s.subs[2])
	s.NoError(err)
	s.NotNil(n)
	s.NoError(db.Update(task.Collection, bson.M{"_id": s.task.Id}, &s.task))

	// if regression was trigged after an older success, we should generate
	s.task.Id = "test7"
	s.task.Version = "test7"
	s.task.BuildId = "test7"
	s.task.RevisionOrderNumber = 7
	s.task.Status = evergreen.TaskSucceeded
	s.NoError(s.task.Insert())
	s.task.Id = "test8"
	s.task.Version = "test8"
	s.task.BuildId = "test8"
	s.task.RevisionOrderNumber = 8
	s.task.Status = evergreen.TaskFailed
	s.NoError(s.task.Insert())
	n, err = s.t.taskRegression(&s.subs[2])
	s.NoError(err)
	s.NotNil(n)

	// suppose we reran task test4, it shouldn't generate because we already
	// alerted on it
	task4 := &task.Task{}
	s.NoError(db.FindOneQ(task.Collection, db.Query(bson.M{"_id": "test4"}), task4))
	s.NotZero(*task4)
	task4.Execution = 1
	s.task = *task4
	n, err = s.t.taskRegression(&s.subs[2])
	s.NoError(err)
	s.Nil(n)
}

<<<<<<< HEAD
func (s *taskSuite) makeTask(n int, taskStatus string) {
	s.task.Id = fmt.Sprintf("task_%d", n)
	s.task.Version = fmt.Sprintf("version_%d", n)
	s.task.BuildId = fmt.Sprintf("build_id_%d", n)
	s.task.RevisionOrderNumber = n
	s.task.Status = taskStatus
	s.data.Status = taskStatus
	s.event.ResourceId = s.task.Id
	s.NoError(s.task.Insert())
}

func (s *taskSuite) makeTest(n, execution int, testName, testStatus string) {
	if len(testName) == 0 {
		testName = "test_0"
	}
	results := testresult.TestResult{
		ID:        bson.NewObjectId(),
		TestFile:  testName,
		TaskID:    s.task.Id,
		Execution: execution,
		Status:    testStatus,
	}
	s.NoError(results.Insert())
}

func (s *taskSuite) tryDoubleTrigger(shouldGenerate bool) {
	s.t = s.makeTaskTriggers(s.task.Id, s.task.Execution)
	n, err := s.t.taskRegressionByTest(&s.subs[2])
	s.NoError(err)
	msg := fmt.Sprintf("expected nil notification; got '%s'", s.task.Id)
	if shouldGenerate {
		msg = "expected non nil notification"
	}
	s.Equal(shouldGenerate, n != nil, msg)

	// triggering the notification again should not generate anything
	n, err = s.t.taskRegressionByTest(&s.subs[2])
	s.NoError(err)
	s.Nil(n)
}

func (s *taskSuite) TestRegressionByTestSimpleRegression() {
	s.NoError(db.ClearCollections(task.Collection, testresult.Collection))

	// brand new test fails should generate
	s.makeTask(1, evergreen.TaskFailed)
	s.makeTest(1, 0, "", evergreen.TestFailedStatus)
	s.tryDoubleTrigger(true)

	// next fail with same test shouldn't generate
	s.makeTask(2, evergreen.TaskFailed)
	s.makeTest(2, 0, "", evergreen.TestFailedStatus)
	s.tryDoubleTrigger(false)

	// but if we add a new failed test, it should notify
	s.makeTask(3, evergreen.TaskFailed)
	s.makeTest(3, 0, "test_1", evergreen.TestFailedStatus)
	s.makeTest(3, 0, "", evergreen.TestFailedStatus)
	s.tryDoubleTrigger(true)

	// transition to failure
	s.makeTask(4, evergreen.TaskSucceeded)
	s.makeTest(4, 0, "", evergreen.TestSucceededStatus)
	s.tryDoubleTrigger(false)

	s.makeTask(5, evergreen.TaskFailed)
	s.makeTest(5, 0, "test_1", evergreen.TestFailedStatus)
	s.tryDoubleTrigger(true)

	// transition to system failure
	s.makeTask(6, evergreen.TaskSucceeded)
	s.makeTest(6, 0, "", evergreen.TestSucceededStatus)
	s.tryDoubleTrigger(false)

	s.makeTask(7, evergreen.TaskSystemFailed)
	s.makeTest(7, 0, "", evergreen.TestFailedStatus)
	s.tryDoubleTrigger(true)

	// Transition from system failure to failure
	s.makeTask(8, evergreen.TaskSystemFailed)
	s.makeTest(8, 0, "", evergreen.TestFailedStatus)
	s.tryDoubleTrigger(true)

	// system fail with no tests
	s.makeTask(9, evergreen.TaskSystemFailed)
	s.tryDoubleTrigger(true)
}

func (s *taskSuite) TestRegressionByTestWithNonAlertingStatuses() {
	s.NoError(db.ClearCollections(task.Collection, testresult.Collection))

	// brand new task that succeeds should not generate
	s.makeTask(10, evergreen.TaskSucceeded)
	s.makeTest(11, 0, "", evergreen.TestSucceededStatus)
	s.tryDoubleTrigger(false)

	// even after a failed task
	s.makeTask(12, evergreen.TaskFailed)
	s.makeTest(12, 0, "", evergreen.TestFailedStatus)

	s.makeTask(13, evergreen.TaskSucceeded)
	s.makeTest(13, 0, "", evergreen.TestSucceededStatus)
	s.tryDoubleTrigger(false)
}

func (s *taskSuite) TestRegressionByTestWithTestChanges() {
	s.NoError(db.ClearCollections(task.Collection, testresult.Collection))

	// given a task with a failing test, and a succeeding one...
	s.makeTask(14, evergreen.TaskFailed)
	s.makeTest(14, 0, "", evergreen.TestFailedStatus)
	s.makeTest(14, 0, "test_1", evergreen.TestSucceededStatus)
	s.tryDoubleTrigger(true)

	// Remove the successful test, but leave the failing one. Since we
	// already notified, this should not generate
	// failed test
	s.makeTask(15, evergreen.TaskFailed)
	s.makeTest(15, 0, "", evergreen.TestFailedStatus)
	s.tryDoubleTrigger(false)

	// add some successful tests, this should not notify
	s.makeTask(16, evergreen.TaskFailed)
	s.makeTest(16, 0, "", evergreen.TestFailedStatus)
	s.makeTest(16, 0, "test_1", evergreen.TestSucceededStatus)
	s.makeTest(16, 0, "test_2", evergreen.TestSucceededStatus)
	s.tryDoubleTrigger(false)
}

func (s *taskSuite) TestRegressionByTestWithReruns() {
	s.NoError(db.ClearCollections(task.Collection, testresult.Collection))

	// insert a couple of successful tasks
	s.makeTask(17, evergreen.TaskSucceeded)
	s.makeTest(17, 0, "", evergreen.TestSucceededStatus)

	s.makeTask(18, evergreen.TaskSucceeded)
	s.makeTest(18, 0, "", evergreen.TestSucceededStatus)

	task18 := s.task

	s.makeTask(19, evergreen.TaskSucceeded)
	s.makeTest(19, 0, "", evergreen.TestSucceededStatus)

	// now simulate a rerun of task18 failing
	s.task = task18
	s.NoError(s.task.Archive())
	s.task.Status = evergreen.TaskFailed
	s.task.Execution = 1
	s.event.ResourceId = s.task.Id
	s.data.Status = s.task.Status
	s.NoError(db.Update(task.Collection, bson.M{"_id": s.task.Id}, &s.task))

	s.makeTest(18, 1, "", evergreen.TestFailedStatus)
	s.tryDoubleTrigger(true)

	// make it fail again; it shouldn't generate
	s.NoError(s.task.Archive())
	s.task.Status = evergreen.TaskFailed
	s.task.Execution = 2
	s.event.ResourceId = s.task.Id
	s.NoError(db.Update(task.Collection, bson.M{"_id": s.task.Id}, &s.task))
	s.makeTest(18, 2, "", evergreen.TestFailedStatus)
	s.tryDoubleTrigger(false)

	// make it system fail this time; it should generate
	s.NoError(s.task.Archive())
	s.task.Status = evergreen.TaskSystemFailed
	s.task.Execution = 3
	s.data.Status = s.task.Status
	s.NoError(db.Update(task.Collection, bson.M{"_id": s.task.Id}, &s.task))
	s.tryDoubleTrigger(true)

	// but not on the repeat run
	s.NoError(s.task.Archive())
	s.task.Status = evergreen.TaskSystemFailed
	s.task.Execution = 4
	s.NoError(db.Update(task.Collection, bson.M{"_id": s.task.Id}, &s.task))
	s.tryDoubleTrigger(false)
}

func (s *taskSuite) TestRegressionByTestWithTestsWithoutTasks() {
	s.NoError(db.ClearCollections(task.Collection, testresult.Collection))

	// no tests, but system fail should generate
	s.makeTask(20, evergreen.TaskSystemFailed)
	s.tryDoubleTrigger(true)

	// but not in subsequent task
	s.makeTask(21, evergreen.TaskSystemFailed)
	s.tryDoubleTrigger(false)

	// add a test, it should alert even if the task status is the same
	s.makeTask(22, evergreen.TaskSystemFailed)
	s.makeTest(22, 0, "", evergreen.TestFailedStatus)
	s.tryDoubleTrigger(true)

	// TaskFailed with no tests should generate
	s.makeTask(23, evergreen.TaskFailed)
	s.tryDoubleTrigger(true)

	// but not in a subsequent task
	s.makeTask(24, evergreen.TaskFailed)
	s.tryDoubleTrigger(false)

	// try same error status, but now with tests
	s.makeTask(25, evergreen.TaskFailed)
	s.makeTest(25, 0, "", evergreen.TestFailedStatus)
	s.tryDoubleTrigger(true)
}

func (s *taskSuite) TestRegressionByTestWithDuplicateTestNames() {
	s.NoError(db.ClearCollections(task.Collection, testresult.Collection))

	s.makeTask(26, evergreen.TaskFailed)
	s.makeTest(26, 0, "", evergreen.TestFailedStatus)
	s.makeTest(26, 0, "", evergreen.TestSucceededStatus)
	s.tryDoubleTrigger(true)
}

func (s *taskSuite) makeTaskTriggers(id string, execution int) *taskTriggers {
	t := makeTaskTriggers()
	e := event.EventLogEntry{
		ResourceId: id,
		Data: &event.TaskEventData{
			Execution: execution,
		},
	}
	s.Require().NoError(t.Fetch(&e))
	return t.(*taskTriggers)
}

func TestIsTestRegression(t *testing.T) {
	assert := assert.New(t)

	assert.True(isTestStatusRegression(evergreen.TestSkippedStatus, evergreen.TestFailedStatus))
	assert.False(isTestStatusRegression(evergreen.TestSkippedStatus, evergreen.TestSilentlyFailedStatus))
	assert.False(isTestStatusRegression(evergreen.TestSkippedStatus, evergreen.TestSkippedStatus))
	assert.False(isTestStatusRegression(evergreen.TestSkippedStatus, evergreen.TestSucceededStatus))

	assert.False(isTestStatusRegression(evergreen.TestFailedStatus, evergreen.TestFailedStatus))
	assert.False(isTestStatusRegression(evergreen.TestFailedStatus, evergreen.TestSilentlyFailedStatus))
	assert.False(isTestStatusRegression(evergreen.TestFailedStatus, evergreen.TestSkippedStatus))
	assert.False(isTestStatusRegression(evergreen.TestFailedStatus, evergreen.TestSucceededStatus))

	assert.True(isTestStatusRegression(evergreen.TestSucceededStatus, evergreen.TestFailedStatus))
	assert.False(isTestStatusRegression(evergreen.TestSucceededStatus, evergreen.TestSilentlyFailedStatus))
	assert.False(isTestStatusRegression(evergreen.TestSucceededStatus, evergreen.TestSkippedStatus))
	assert.False(isTestStatusRegression(evergreen.TestSucceededStatus, evergreen.TestSucceededStatus))

	assert.True(isTestStatusRegression(evergreen.TestSilentlyFailedStatus, evergreen.TestFailedStatus))
	assert.False(isTestStatusRegression(evergreen.TestSilentlyFailedStatus, evergreen.TestSilentlyFailedStatus))
	assert.False(isTestStatusRegression(evergreen.TestSilentlyFailedStatus, evergreen.TestSkippedStatus))
	assert.False(isTestStatusRegression(evergreen.TestSilentlyFailedStatus, evergreen.TestSucceededStatus))
}

func TestIsTaskRegression(t *testing.T) {
	assert := assert.New(t)

	assert.False(isTaskStatusRegression(evergreen.TaskSucceeded, evergreen.TaskSucceeded))
	assert.True(isTaskStatusRegression(evergreen.TaskSucceeded, evergreen.TaskSystemFailed))
	assert.True(isTaskStatusRegression(evergreen.TaskSucceeded, evergreen.TaskFailed))
	assert.True(isTaskStatusRegression(evergreen.TaskSucceeded, evergreen.TaskTestTimedOut))

	assert.False(isTaskStatusRegression(evergreen.TaskSystemFailed, evergreen.TaskSucceeded))
	assert.False(isTaskStatusRegression(evergreen.TaskSystemFailed, evergreen.TaskSystemFailed))
	assert.True(isTaskStatusRegression(evergreen.TaskSystemFailed, evergreen.TaskFailed))
	assert.True(isTaskStatusRegression(evergreen.TaskSystemFailed, evergreen.TaskTestTimedOut))

	assert.False(isTaskStatusRegression(evergreen.TaskFailed, evergreen.TaskSucceeded))
	assert.True(isTaskStatusRegression(evergreen.TaskFailed, evergreen.TaskSystemFailed))
	assert.False(isTaskStatusRegression(evergreen.TaskFailed, evergreen.TaskFailed))
	assert.True(isTaskStatusRegression(evergreen.TaskFailed, evergreen.TaskTestTimedOut))
}

func TestMapTestResultsByTestFile(t *testing.T) {
	assert := assert.New(t)

	taskDoc := task.Task{}

	statuses := []string{evergreen.TestSucceededStatus, evergreen.TestFailedStatus,
		evergreen.TestSilentlyFailedStatus, evergreen.TestSkippedStatus}

	for i := range statuses {
		first := evergreen.TestFailedStatus
		second := statuses[i]
		if rand.Intn(2) == 0 {
			first = statuses[i]
			second = evergreen.TestFailedStatus
		}
		taskDoc.LocalTestResults = append(taskDoc.LocalTestResults,
			task.TestResult{
				TestFile: fmt.Sprintf("file%d", i),
				Status:   first,
			},
			task.TestResult{
				TestFile: fmt.Sprintf("file%d", i),
				Status:   second,
			},
		)
	}

	m := mapTestResultsByTestFile(&taskDoc)
	assert.Len(m, 4)

	for _, v := range m {
		assert.Equal(evergreen.TestFailedStatus, v.Status)
	}
=======
func (s *taskSuite) TestTaskExceedsTime() {
	now := time.Now()
	// task that exceeds time should generate
	s.t.event = &event.EventLogEntry{
		EventType: event.TaskFinished,
	}
	s.t.data.Status = evergreen.TaskSucceeded
	s.NoError(db.Update(task.Collection, bson.M{"_id": s.task.Id}, &s.task))
	n, err := s.t.taskExceedsDuration(&s.subs[3])
	s.NoError(err)
	s.NotNil(n)

	// task that does not exceed should not generate
	s.task = task.Task{
		Id:         "test",
		StartTime:  now,
		FinishTime: now.Add(1 * time.Minute),
	}
	s.NoError(db.Update(task.Collection, bson.M{"_id": s.task.Id}, &s.task))
	n, err = s.t.taskExceedsDuration(&s.subs[3])
	s.NoError(err)
	s.Nil(n)

	// unfinished task should not generate
	s.event.EventType = event.TaskStarted
	n, err = s.t.taskExceedsDuration(&s.subs[3])
	s.NoError(err)
	s.Nil(n)
}

func (s *taskSuite) TestTaskRuntimeChange() {
	now := time.Now()
	// no previous task should not generate
	s.task.FinishTime = s.task.StartTime.Add(20 * time.Minute)
	s.t.event = &event.EventLogEntry{
		EventType: event.TaskFinished,
	}
	n, err := s.t.taskRuntimeChange(&s.subs[4])
	s.NoError(err)
	s.Nil(n)

	// task that exceeds threshold should generate
	lastGreen := task.Task{
		Id:                  "test1",
		BuildVariant:        "test",
		Project:             "test",
		DisplayName:         "Test",
		StartTime:           now,
		FinishTime:          now.Add(10 * time.Minute),
		RevisionOrderNumber: -1,
		Status:              evergreen.TaskSucceeded,
	}
	s.NoError(lastGreen.Insert())
	s.task.FinishTime = s.task.StartTime.Add(20 * time.Minute)
	n, err = s.t.taskRuntimeChange(&s.subs[4])
	s.NoError(err)
	s.NotNil(n)

	// task that does not exceed threshold should not generate
	s.task.FinishTime = s.task.StartTime.Add(13 * time.Minute)
	n, err = s.t.taskRuntimeChange(&s.subs[4])
	s.NoError(err)
	s.Nil(n)

	// task that finished too quickly should generate
	s.task.FinishTime = s.task.StartTime.Add(2 * time.Minute)
	n, err = s.t.taskRuntimeChange(&s.subs[4])
	s.NoError(err)
	s.NotNil(n)
>>>>>>> 2c36b918
}<|MERGE_RESOLUTION|>--- conflicted
+++ resolved
@@ -466,7 +466,6 @@
 	s.Nil(n)
 }
 
-<<<<<<< HEAD
 func (s *taskSuite) makeTask(n int, taskStatus string) {
 	s.task.Id = fmt.Sprintf("task_%d", n)
 	s.task.Version = fmt.Sprintf("version_%d", n)
@@ -775,7 +774,8 @@
 	for _, v := range m {
 		assert.Equal(evergreen.TestFailedStatus, v.Status)
 	}
-=======
+}
+
 func (s *taskSuite) TestTaskExceedsTime() {
 	now := time.Now()
 	// task that exceeds time should generate
@@ -845,5 +845,4 @@
 	n, err = s.t.taskRuntimeChange(&s.subs[4])
 	s.NoError(err)
 	s.NotNil(n)
->>>>>>> 2c36b918
 }