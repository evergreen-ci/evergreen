--- conflicted
+++ resolved
@@ -26,10 +26,7 @@
 	selectorRequester = "requester"
 	selectorStatus    = "status"
 	selectorInVersion = "in-version"
-<<<<<<< HEAD
-	selectorInBuild   = "in-version"
-=======
->>>>>>> be60faac
+	selectorInBuild   = "in-build"
 )
 
 type commonTemplateData struct {
