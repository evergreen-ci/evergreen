--- conflicted
+++ resolved
@@ -28,21 +28,15 @@
 	selectorInVersion = "in-version"
 	selectorInBuild   = "in-build"
 
-<<<<<<< HEAD
-	triggerOutcome = "outcome"
-	triggerFailure = "failure"
-	triggerSuccess = "success"
-
-	evergreenSuccess = "#4ead4a"
-	evergreenFail    = "#ce3c3e"
-=======
 	triggerOutcome                = "outcome"
 	triggerFailure                = "failure"
 	triggerSuccess                = "success"
 	triggerRegression             = "regression"
 	triggerExceedsDuration        = "exceeds-duration"
 	triggerRuntimeChangeByPercent = "runtime-change"
->>>>>>> 2f4d7d72
+
+	evergreenSuccess = "#4ead4a"
+	evergreenFail    = "#ce3c3e"
 )
 
 type commonTemplateData struct {
