package model

import (
	"context"
	"strings"
	"testing"
	"time"

	"github.com/evergreen-ci/evergreen"
	"github.com/evergreen-ci/evergreen/db"
	"github.com/evergreen-ci/evergreen/model/build"
	"github.com/evergreen-ci/evergreen/model/task"
	"github.com/evergreen-ci/utility"
	"github.com/stretchr/testify/assert"
	"github.com/stretchr/testify/require"
)

func TestGetActiveWaterfallVersions(t *testing.T) {

	assert.NoError(t, db.ClearCollections(VersionCollection, build.Collection, task.Collection, ProjectRefCollection))
	start := time.Now()
	p := ProjectRef{
		Id:         "a_project",
		Identifier: "a_project_identifier",
	}
	assert.NoError(t, p.Insert(t.Context()))

	b := build.Build{
		Id:          "b_1",
		DisplayName: "Build Variant 1",
		Activated:   true,
	}
	assert.NoError(t, b.Insert(t.Context()))

	v := Version{
		Id:                  "v_1",
		Identifier:          "a_project",
		Requester:           evergreen.RepotrackerVersionRequester,
		RevisionOrderNumber: 1000,
		CreateTime:          start,
		Activated:           utility.TruePtr(),
		BuildVariants: []VersionBuildStatus{
			{
				BuildId: "b_1",
			},
		},
	}
	assert.NoError(t, v.Insert(t.Context()))
	v = Version{
		Id:                  "v_2",
		Identifier:          "a_project",
		Requester:           evergreen.RepotrackerVersionRequester,
		RevisionOrderNumber: 999,
		CreateTime:          start.Add(-2 * time.Minute),
		Activated:           utility.FalsePtr(),
	}
	assert.NoError(t, v.Insert(t.Context()))
	v = Version{
		Id:                  "v_3",
		Identifier:          "a_project",
		Requester:           evergreen.RepotrackerVersionRequester,
		RevisionOrderNumber: 998,
		CreateTime:          start.Add(-2 * time.Minute),
		Activated:           utility.TruePtr(),
		BuildVariants: []VersionBuildStatus{
			{
				BuildId:     "b_2",
				DisplayName: "Build Variant 2",
				ActivationStatus: ActivationStatus{
					Activated: false,
				},
			},
		},
	}
	assert.NoError(t, v.Insert(t.Context()))
	v = Version{
		Id:                  "v_4",
		Identifier:          "a_project",
		Requester:           evergreen.RepotrackerVersionRequester,
		RevisionOrderNumber: 997,
		CreateTime:          start.Add(-2 * time.Minute),
		Activated:           utility.TruePtr(),
		BuildVariants: []VersionBuildStatus{
			{
				BuildId:     "b_1",
				DisplayName: "Build Variant 1",
				ActivationStatus: ActivationStatus{
					Activated: true,
				},
			},
		},
	}
	assert.NoError(t, v.Insert(t.Context()))
	v = Version{
		Id:                  "v_5",
		Identifier:          "a_project",
		Requester:           evergreen.RepotrackerVersionRequester,
		RevisionOrderNumber: 996,
		CreateTime:          start.Add(-2 * time.Minute),
		Activated:           utility.TruePtr(),
	}
	assert.NoError(t, v.Insert(t.Context()))

	versions, err := GetActiveWaterfallVersions(t.Context(), p.Id, WaterfallOptions{
		Limit:      4,
		Requesters: evergreen.SystemVersionRequesterTypes,
	})
	assert.NoError(t, err)
	require.Len(t, versions, 4)
	assert.EqualValues(t, "v_1", versions[0].Id)
	assert.EqualValues(t, "v_3", versions[1].Id)
	assert.EqualValues(t, "v_4", versions[2].Id)
	assert.EqualValues(t, "v_5", versions[3].Id)

	versions, err = GetActiveWaterfallVersions(t.Context(), p.Id, WaterfallOptions{
		Limit:      2,
		Requesters: evergreen.SystemVersionRequesterTypes,
		MaxOrder:   999,
	})
	assert.NoError(t, err)
	require.Len(t, versions, 2)
	assert.EqualValues(t, "v_3", versions[0].Id)
	assert.EqualValues(t, "v_4", versions[1].Id)

	versions, err = GetActiveWaterfallVersions(t.Context(), p.Id, WaterfallOptions{
		Limit:      5,
		Requesters: evergreen.SystemVersionRequesterTypes,
		MinOrder:   997,
	})
	assert.NoError(t, err)
	require.Len(t, versions, 2)
	assert.EqualValues(t, "v_1", versions[0].Id)
	assert.EqualValues(t, "v_3", versions[1].Id)

	versions, err = GetActiveWaterfallVersions(t.Context(), p.Id,
		WaterfallOptions{
			Limit:      4,
			Requesters: []string{"foo"},
		})
	assert.Nil(t, versions)
	assert.Error(t, err)
	assert.True(t, strings.HasPrefix(err.Error(), "invalid requester"))

	versions, err = GetActiveWaterfallVersions(t.Context(), p.Id,
		WaterfallOptions{
			Limit:      4,
			Requesters: evergreen.SystemVersionRequesterTypes,
			Variants:   []string{"Build Variant 1"},
		})
	assert.NoError(t, err)
	require.Len(t, versions, 1)
	assert.EqualValues(t, "v_4", versions[0].Id)

	// Inserting this version causes the pipeline to run a $unionWith stage that fetches build display names from the builds collection
	v = Version{
		Id:                  "v_6",
		Identifier:          "a_project",
		Requester:           evergreen.RepotrackerVersionRequester,
		RevisionOrderNumber: 1,
		CreateTime:          time.Date(2024, time.February, 7, 0, 0, 0, 0, time.UTC),
		Activated:           utility.TruePtr(),
	}
	assert.NoError(t, v.Insert(t.Context()))

	versions, err = GetActiveWaterfallVersions(t.Context(), p.Id,
		WaterfallOptions{
			Limit:      4,
			Requesters: evergreen.SystemVersionRequesterTypes,
			Variants:   []string{"Build Variant 1"},
		})
	assert.Nil(t, err)
	require.Len(t, versions, 2)
	assert.EqualValues(t, "v_1", versions[0].Id)
	assert.EqualValues(t, "v_4", versions[1].Id)

	versions, err = GetActiveWaterfallVersions(t.Context(), p.Id,
		WaterfallOptions{
			Limit:      4,
			Requesters: evergreen.SystemVersionRequesterTypes,
			Variants:   []string{"Build Variant 2"},
		})
	assert.NoError(t, err)
	require.Len(t, versions, 0)
}

func TestGetAllWaterfallVersions(t *testing.T) {
	assert.NoError(t, db.ClearCollections(VersionCollection, build.Collection, task.Collection, ProjectRefCollection))
	start := time.Now()
	p := ProjectRef{
		Id:         "a_project",
		Identifier: "a_project_identifier",
	}
	assert.NoError(t, p.Insert(t.Context()))

	v := Version{
		Id:                  "v_1",
		Identifier:          "a_project",
		Requester:           evergreen.RepotrackerVersionRequester,
		RevisionOrderNumber: 10,
		CreateTime:          start,
		Activated:           utility.TruePtr(),
	}
	assert.NoError(t, v.Insert(t.Context()))
	v = Version{
		Id:                  "v_2",
		Identifier:          "a_project",
		Requester:           evergreen.RepotrackerVersionRequester,
		RevisionOrderNumber: 9,
		CreateTime:          start.Add(-2 * time.Minute),
		Activated:           utility.FalsePtr(),
	}
	assert.NoError(t, v.Insert(t.Context()))
	v = Version{
		Id:                  "v_3",
		Identifier:          "a_project",
		Requester:           evergreen.RepotrackerVersionRequester,
		RevisionOrderNumber: 8,
		CreateTime:          start.Add(-2 * time.Minute),
		Activated:           utility.TruePtr(),
	}
	assert.NoError(t, v.Insert(t.Context()))
	v = Version{
		Id:                  "v_4",
		Identifier:          "a_project",
		Requester:           evergreen.RepotrackerVersionRequester,
		RevisionOrderNumber: 7,
		CreateTime:          start.Add(-2 * time.Minute),
		Activated:           utility.TruePtr(),
	}
	assert.NoError(t, v.Insert(t.Context()))
	v = Version{
		Id:                  "v_5",
		Identifier:          "a_project",
		Requester:           evergreen.RepotrackerVersionRequester,
		RevisionOrderNumber: 6,
		CreateTime:          start.Add(-2 * time.Minute),
		Activated:           utility.TruePtr(),
	}
	assert.NoError(t, v.Insert(t.Context()))

	versions, err := GetAllWaterfallVersions(t.Context(), p.Id, 7, 9)
	assert.NoError(t, err)
	require.Len(t, versions, 3)
	assert.EqualValues(t, "v_2", versions[0].Id)
	assert.EqualValues(t, "v_3", versions[1].Id)
	assert.EqualValues(t, "v_4", versions[2].Id)

	versions, err = GetAllWaterfallVersions(t.Context(), p.Id, 2, 3)
	assert.NoError(t, err)
	assert.Empty(t, versions)

	versions, err = GetAllWaterfallVersions(t.Context(), p.Id, 9, 8)
	assert.Error(t, err)
	assert.Empty(t, versions)

	versions, err = GetAllWaterfallVersions(t.Context(), p.Id, 10, 12)
	assert.NoError(t, err)
	require.Len(t, versions, 1)
	assert.EqualValues(t, "v_1", versions[0].Id)

	versions, err = GetAllWaterfallVersions(t.Context(), p.Id, 0, 0)
	assert.NoError(t, err)
	require.Len(t, versions, 5)
}

<<<<<<< HEAD
func TestGetWaterfallBuildVariants(t *testing.T) {
	assert.NoError(t, db.ClearCollections(VersionCollection, build.Collection, task.Collection, ProjectRefCollection))
	start := time.Now()
	p := ProjectRef{
		Id:         "a_project",
		Identifier: "a_project_identifier",
	}
	assert.NoError(t, p.Insert(t.Context()))

	v1 := Version{
		Id:                  "v_1",
		Identifier:          "a_project",
		Requester:           evergreen.RepotrackerVersionRequester,
		RevisionOrderNumber: 10,
		CreateTime:          start,
		Activated:           utility.TruePtr(),
		BuildVariants: []VersionBuildStatus{
			{
				ActivationStatus: ActivationStatus{
					Activated: true,
				},
				BuildVariant: "bv_3",
				BuildId:      "b_a",
			},
			{
				ActivationStatus: ActivationStatus{
					Activated: true,
				},
				BuildVariant: "bv_2",
				BuildId:      "b_b",
			},
			{
				ActivationStatus: ActivationStatus{
					Activated: true,
				},
				BuildVariant: "bv_1",
				BuildId:      "b_c",
			},
		},
	}
	assert.NoError(t, v1.Insert(t.Context()))

	v2 := Version{
		Id:                  "v_2",
		Identifier:          "a_project",
		Requester:           evergreen.RepotrackerVersionRequester,
		RevisionOrderNumber: 9,
		CreateTime:          start.Add(-2 * time.Minute),
		Activated:           utility.FalsePtr(),
		BuildVariants: []VersionBuildStatus{
			{
				ActivationStatus: ActivationStatus{
					Activated: false,
				},
				BuildVariant: "bv_2",
				BuildId:      "b_d",
			},
			{
				ActivationStatus: ActivationStatus{
					Activated: false,
				},
				BuildVariant: "bv_1",
				BuildId:      "b_e",
			},
			{
				ActivationStatus: ActivationStatus{
					Activated: false,
				},
				BuildVariant: "bv_3",
				BuildId:      "b_f",
			},
		},
	}
	assert.NoError(t, v2.Insert(t.Context()))

	v3 := Version{
		Id:                  "v_3",
		Identifier:          "a_project",
		Requester:           evergreen.RepotrackerVersionRequester,
		RevisionOrderNumber: 8,
		CreateTime:          start.Add(-2 * time.Minute),
		Activated:           utility.TruePtr(),
		BuildVariants: []VersionBuildStatus{
			{
				ActivationStatus: ActivationStatus{
					Activated: true,
				},
				BuildVariant: "bv_1",
				BuildId:      "b_g",
			},
			{
				ActivationStatus: ActivationStatus{
					Activated: true,
				},
				BuildVariant: "bv_2",
				BuildId:      "b_h",
			},
			{
				ActivationStatus: ActivationStatus{
					Activated: true,
				},
				BuildVariant: "bv_3",
				BuildId:      "b_i",
			},
		},
	}
	assert.NoError(t, v3.Insert(t.Context()))

	v4 := Version{
		Id:                  "v_4",
		Identifier:          "a_project",
		Requester:           evergreen.RepotrackerVersionRequester,
		RevisionOrderNumber: 7,
		CreateTime:          start.Add(-2 * time.Minute),
		Activated:           utility.TruePtr(),
		BuildVariants: []VersionBuildStatus{
			{
				ActivationStatus: ActivationStatus{
					Activated: true,
				},
				BuildVariant: "bv_3",
				BuildId:      "b_j",
			},
			{
				ActivationStatus: ActivationStatus{
					Activated: true,
				},
				BuildVariant: "bv_1",
				BuildId:      "b_k",
			},
			{
				ActivationStatus: ActivationStatus{
					Activated: true,
				},
				BuildVariant: "bv_2",
				BuildId:      "b_l",
			},
		},
	}
	assert.NoError(t, v4.Insert(t.Context()))

	v5 := Version{
		Id:                  "v_5",
		Identifier:          "a_project",
		Requester:           evergreen.RepotrackerVersionRequester,
		RevisionOrderNumber: 6,
		CreateTime:          start.Add(-2 * time.Minute),
		Activated:           utility.TruePtr(),
		BuildVariants: []VersionBuildStatus{
			{
				ActivationStatus: ActivationStatus{
					Activated: true,
				},
				BuildVariant: "bv_2",
				BuildId:      "b_m",
			},
			{
				ActivationStatus: ActivationStatus{
					Activated: true,
				},
				BuildVariant: "bv_1",
				BuildId:      "b_n",
			},
			{
				ActivationStatus: ActivationStatus{
					Activated: true,
				},
				BuildVariant: "bv_3",
				BuildId:      "b_o",
			},
		},
	}
	assert.NoError(t, v5.Insert(t.Context()))

	b := build.Build{
		Id:          "b_a",
		Activated:   true,
		DisplayName: "02 Build C",
		Version:     "v_1",
		Tasks: []build.TaskCache{
			{
				Id: "t_80",
			},
			{
				Id: "t_79",
			},
			{
				Id: "t_86",
			},
			{
				Id: "t_200",
			},
		},
	}
	assert.NoError(t, b.Insert(t.Context()))
	b = build.Build{
		Id:          "b_b",
		Activated:   true,
		DisplayName: "03 Build B",
		Version:     "v_1",
		Tasks: []build.TaskCache{
			{
				Id: "t_45",
			},
			{
				Id: "t_12",
			},
		},
	}
	assert.NoError(t, b.Insert(t.Context()))
	b = build.Build{
		Id:          "b_c",
		Activated:   true,
		DisplayName: "01 Build A",
		Version:     "v_1",
		Tasks: []build.TaskCache{
			{
				Id: "t_66",
			},
			{
				Id: "t_89",
			},
			{
				Id: "t_32",
			},
		},
	}
	assert.NoError(t, b.Insert(t.Context()))
	b = build.Build{
		Id:          "b_d",
		Activated:   false,
		DisplayName: "03 Build B",
		Version:     "v_2",
		Tasks: []build.TaskCache{
			{
				Id: "t_54",
			},
			{
				Id: "t_432",
			},
			{
				Id: "t_98",
			},
			{
				Id: "t_235",
			},
		},
	}
	assert.NoError(t, b.Insert(t.Context()))
	b = build.Build{
		Id:          "b_e",
		Activated:   false,
		DisplayName: "01 Build A",
		Version:     "v_2",
		Tasks: []build.TaskCache{
			{
				Id: "t_995",
			},
			{
				Id: "t_473",
			},
		},
	}
	assert.NoError(t, b.Insert(t.Context()))
	b = build.Build{
		Id:          "b_f",
		Activated:   false,
		DisplayName: "02 Build C",
		Version:     "v_2",
		Tasks: []build.TaskCache{
			{
				Id: "t_347",
			},
			{
				Id: "t_36",
			},
			{
				Id: "t_3632",
			},
		},
	}
	assert.NoError(t, b.Insert(t.Context()))
	b = build.Build{
		Id:          "b_g",
		Activated:   true,
		DisplayName: "01 Build A",
		Version:     "v_3",
		Tasks: []build.TaskCache{
			{
				Id: "t_537",
			},
			{
				Id: "t_737",
			},
			{
				Id: "t_135",
			},
			{
				Id: "t_1",
			},
		},
	}
	assert.NoError(t, b.Insert(t.Context()))
	b = build.Build{
		Id:          "b_h",
		Activated:   true,
		DisplayName: "03 Build B",
		Version:     "v_3",
		Tasks: []build.TaskCache{
			{
				Id: "t_92",
			},
			{
				Id: "t_91",
			},
		},
	}
	assert.NoError(t, b.Insert(t.Context()))
	b = build.Build{
		Id:          "b_i",
		Activated:   true,
		DisplayName: "02 Build C",
		Version:     "v_3",
		Tasks: []build.TaskCache{
			{
				Id: "t_9166",
			},
			{
				Id: "t_46",
			},
			{
				Id: "t_236",
			},
		},
	}
	assert.NoError(t, b.Insert(t.Context()))
	b = build.Build{
		Id:          "b_j",
		Activated:   true,
		DisplayName: "02 Build C",
		Version:     "v_4",
		Tasks: []build.TaskCache{
			{
				Id: "t_23",
			},
			{
				Id: "t_3333",
			},
			{
				Id: "t_8458",
			},
			{
				Id: "t_8423",
			},
		},
	}
	assert.NoError(t, b.Insert(t.Context()))
	b = build.Build{
		Id:          "b_k",
		Activated:   true,
		DisplayName: "01 Build A",
		Version:     "v_4",
		Tasks: []build.TaskCache{
			{
				Id: "t_8648",
			},
			{
				Id: "t_845",
			},
		},
	}
	assert.NoError(t, b.Insert(t.Context()))
	b = build.Build{
		Id:          "b_l",
		Activated:   true,
		DisplayName: "03 Build B",
		Version:     "v_4",
		Tasks: []build.TaskCache{
			{
				Id: "t_4834",
			},
			{
				Id: "t_233",
			},
			{
				Id: "t_37",
			},
		},
	}
	assert.NoError(t, b.Insert(t.Context()))
	b = build.Build{
		Id:          "b_m",
		Activated:   true,
		DisplayName: "03 Build B",
		Version:     "v_5",
		Tasks: []build.TaskCache{
			{
				Id: "t_377",
			},
			{
				Id: "t_1366",
			},
			{
				Id: "t_2372",
			},
			{
				Id: "t_8548",
			},
		},
	}
	assert.NoError(t, b.Insert(t.Context()))
	b = build.Build{
		Id:          "b_n",
		Activated:   true,
		DisplayName: "01 Build A",
		Version:     "v_5",
		Tasks: []build.TaskCache{
			{
				Id: "t_695",
			},
			{
				Id: "t_854",
			},
		},
	}
	assert.NoError(t, b.Insert(t.Context()))
	b = build.Build{
		Id:          "b_o",
		Activated:   true,
		DisplayName: "02 Build C",
		Version:     "v_5",
		Tasks: []build.TaskCache{
			{
				Id: "t_5888",
			},
			{
				Id: "t_894",
			},
			{
				Id: "t_394",
			},
		},
	}
	assert.NoError(t, b.Insert(t.Context()))

	tsk := task.Task{Id: "t_80", DisplayName: "Task 80", Status: evergreen.TaskSucceeded}
	assert.NoError(t, tsk.Insert(t.Context()))
	tsk = task.Task{Id: "t_79", DisplayName: "Task 79", Status: evergreen.TaskFailed}
	assert.NoError(t, tsk.Insert(t.Context()))
	tsk = task.Task{Id: "t_86", DisplayName: "Task 86", Status: evergreen.TaskSucceeded}
	assert.NoError(t, tsk.Insert(t.Context()))
	tsk = task.Task{Id: "t_200", DisplayName: "Task 200", Status: evergreen.TaskSucceeded}
	assert.NoError(t, tsk.Insert(t.Context()))
	tsk = task.Task{Id: "t_45", DisplayName: "Task 12", Status: evergreen.TaskWillRun}
	assert.NoError(t, tsk.Insert(t.Context()))
	tsk = task.Task{Id: "t_12", DisplayName: "Task 12", Status: evergreen.TaskWillRun}
	assert.NoError(t, tsk.Insert(t.Context()))
	tsk = task.Task{Id: "t_66", DisplayName: "A_first_task", DisplayStatusCache: evergreen.TaskStatusBlocked, Status: evergreen.TaskUndispatched, Requester: evergreen.RepotrackerVersionRequester}
	assert.NoError(t, tsk.Insert(t.Context()))
	tsk = task.Task{Id: "t_89", DisplayName: "B_second_task", Status: evergreen.TaskWillRun, Requester: evergreen.RepotrackerVersionRequester}
	assert.NoError(t, tsk.Insert(t.Context()))
	tsk = task.Task{Id: "t_32", DisplayName: "C_third_task", DisplayStatusCache: evergreen.TaskSystemTimedOut, Status: evergreen.TaskFailed, Details: apimodels.TaskEndDetail{
		Type:     evergreen.CommandTypeSystem,
		TimedOut: true,
	}, Requester: evergreen.RepotrackerVersionRequester}
	assert.NoError(t, tsk.Insert(t.Context()))
	tsk = task.Task{Id: "t_54", DisplayName: "Task 54", Status: evergreen.TaskDispatched}
	assert.NoError(t, tsk.Insert(t.Context()))
	tsk = task.Task{Id: "t_932", DisplayName: "Task 932", Status: evergreen.TaskSucceeded}
	assert.NoError(t, tsk.Insert(t.Context()))
	tsk = task.Task{Id: "t_98", DisplayName: "Task 98", Status: evergreen.TaskStarted}
	assert.NoError(t, tsk.Insert(t.Context()))
	tsk = task.Task{Id: "t_235", DisplayName: "Task 235", Status: evergreen.TaskSucceeded}
	assert.NoError(t, tsk.Insert(t.Context()))
	tsk = task.Task{Id: "t_995", DisplayName: "Task 995", Status: evergreen.TaskUnscheduled, Requester: evergreen.RepotrackerVersionRequester}
	assert.NoError(t, tsk.Insert(t.Context()))
	tsk = task.Task{Id: "t_473", DisplayName: "Task 473", Status: evergreen.TaskUnscheduled, Requester: evergreen.RepotrackerVersionRequester}
	assert.NoError(t, tsk.Insert(t.Context()))
	tsk = task.Task{Id: "t_347", DisplayName: "Task 347", Status: evergreen.TaskUnscheduled}
	assert.NoError(t, tsk.Insert(t.Context()))
	tsk = task.Task{Id: "t_36", DisplayName: "Task 36", Status: evergreen.TaskUnscheduled}
	assert.NoError(t, tsk.Insert(t.Context()))
	tsk = task.Task{Id: "t_3632", DisplayName: "Task 3632", Status: evergreen.TaskUnscheduled}
	assert.NoError(t, tsk.Insert(t.Context()))
	tsk = task.Task{Id: "t_537", DisplayName: "Task 537", Status: evergreen.TaskUnscheduled, Requester: evergreen.RepotrackerVersionRequester}
	assert.NoError(t, tsk.Insert(t.Context()))
	tsk = task.Task{Id: "t_737", DisplayName: "Task 737", Status: evergreen.TaskUnscheduled, Requester: evergreen.RepotrackerVersionRequester}
	assert.NoError(t, tsk.Insert(t.Context()))
	tsk = task.Task{Id: "t_135", DisplayName: "Task 135", Status: evergreen.TaskUnscheduled, Requester: evergreen.RepotrackerVersionRequester}
	assert.NoError(t, tsk.Insert(t.Context()))
	tsk = task.Task{Id: "t_1", DisplayName: "Task 1", Status: evergreen.TaskUnscheduled, Requester: evergreen.RepotrackerVersionRequester}
	assert.NoError(t, tsk.Insert(t.Context()))
	tsk = task.Task{Id: "t_92", DisplayName: "Task 92", Status: evergreen.TaskSucceeded}
	assert.NoError(t, tsk.Insert(t.Context()))
	tsk = task.Task{Id: "t_91", DisplayName: "Task 91", Status: evergreen.TaskSucceeded}
	assert.NoError(t, tsk.Insert(t.Context()))
	tsk = task.Task{Id: "t_9166", DisplayName: "Task 9166", Status: evergreen.TaskSucceeded}
	assert.NoError(t, tsk.Insert(t.Context()))
	tsk = task.Task{Id: "t_46", DisplayName: "Task 436", Status: evergreen.TaskSucceeded}
	assert.NoError(t, tsk.Insert(t.Context()))
	tsk = task.Task{Id: "t_236", DisplayName: "Task 236", Status: evergreen.TaskSucceeded}
	assert.NoError(t, tsk.Insert(t.Context()))
	tsk = task.Task{Id: "t_23", DisplayName: "Task 23", Status: evergreen.TaskSucceeded}
	assert.NoError(t, tsk.Insert(t.Context()))
	tsk = task.Task{Id: "t_3333", DisplayName: "Task 3333", Status: evergreen.TaskSucceeded}
	assert.NoError(t, tsk.Insert(t.Context()))
	tsk = task.Task{Id: "t_8458", DisplayName: "Task 8458", Status: evergreen.TaskSucceeded}
	assert.NoError(t, tsk.Insert(t.Context()))
	tsk = task.Task{Id: "t_8423", DisplayName: "Task 8423", Status: evergreen.TaskSucceeded}
	assert.NoError(t, tsk.Insert(t.Context()))
	tsk = task.Task{Id: "t_8648", DisplayName: "Task 8648", Status: evergreen.TaskSucceeded, Requester: evergreen.RepotrackerVersionRequester}
	assert.NoError(t, tsk.Insert(t.Context()))
	tsk = task.Task{Id: "t_845", DisplayName: "Task 845", Status: evergreen.TaskSucceeded, Requester: evergreen.RepotrackerVersionRequester}
	assert.NoError(t, tsk.Insert(t.Context()))
	tsk = task.Task{Id: "t_4834", DisplayName: "Task 4834", Status: evergreen.TaskSucceeded}
	assert.NoError(t, tsk.Insert(t.Context()))
	tsk = task.Task{Id: "t_233", DisplayName: "Task 233", Status: evergreen.TaskSucceeded}
	assert.NoError(t, tsk.Insert(t.Context()))
	tsk = task.Task{Id: "t_37", DisplayName: "Task 37", Status: evergreen.TaskSucceeded}
	assert.NoError(t, tsk.Insert(t.Context()))
	tsk = task.Task{Id: "t_377", DisplayName: "Task 377", Status: evergreen.TaskSucceeded}
	assert.NoError(t, tsk.Insert(t.Context()))
	tsk = task.Task{Id: "t_1366", DisplayName: "Task 1366", Status: evergreen.TaskSucceeded}
	assert.NoError(t, tsk.Insert(t.Context()))
	tsk = task.Task{Id: "t_2372", DisplayName: "Task 2372", Status: evergreen.TaskSucceeded}
	assert.NoError(t, tsk.Insert(t.Context()))
	tsk = task.Task{Id: "t_8548", DisplayName: "Task 8548", Status: evergreen.TaskSucceeded}
	assert.NoError(t, tsk.Insert(t.Context()))
	tsk = task.Task{Id: "t_695", DisplayName: "Task 695", Status: evergreen.TaskSucceeded}
	assert.NoError(t, tsk.Insert(t.Context()))
	tsk = task.Task{Id: "t_854", DisplayName: "Task 854", Status: evergreen.TaskSucceeded}
	assert.NoError(t, tsk.Insert(t.Context()))
	tsk = task.Task{Id: "t_5888", DisplayName: "Task 5888", Status: evergreen.TaskSucceeded}
	assert.NoError(t, tsk.Insert(t.Context()))
	tsk = task.Task{Id: "t_894", DisplayName: "Task 894", Status: evergreen.TaskSucceeded}
	assert.NoError(t, tsk.Insert(t.Context()))
	tsk = task.Task{Id: "t_394", DisplayName: "Task 394", Status: evergreen.TaskSucceeded}
	assert.NoError(t, tsk.Insert(t.Context()))

	buildVariants, err := GetWaterfallBuildVariants(t.Context(), []string{v1.Id, v2.Id, v3.Id, v4.Id})
	assert.NoError(t, err)
	assert.Len(t, buildVariants, 3)

	// Assert build variants are sorted alphabetically by display name.
	assert.Equal(t, "01 Build A", buildVariants[0].DisplayName)
	assert.Equal(t, "02 Build C", buildVariants[1].DisplayName)
	assert.Equal(t, "03 Build B", buildVariants[2].DisplayName)

	// Check that build variants have an associated version field.
	assert.Equal(t, "v_1", buildVariants[0].Version)
	assert.Equal(t, "v_1", buildVariants[1].Version)
	assert.Equal(t, "v_1", buildVariants[2].Version)

	// Each variant has 4 builds, corresponding to `limit`
	assert.Len(t, buildVariants[0].Builds, 4)
	assert.Len(t, buildVariants[1].Builds, 4)
	assert.Len(t, buildVariants[2].Builds, 4)

	// Check first build of first build variant.
	assert.Equal(t, "b_c", buildVariants[0].Builds[0].Id)
	assert.Len(t, buildVariants[0].Builds[0].Tasks, 3)

	// Assert tasks are sorted alphabetically by display name.
	assert.Equal(t, "t_66", buildVariants[0].Builds[0].Tasks[0].Id)
	assert.Equal(t, "A_first_task", buildVariants[0].Builds[0].Tasks[0].DisplayName)
	assert.Equal(t, evergreen.TaskUndispatched, buildVariants[0].Builds[0].Tasks[0].Status)
	assert.Equal(t, evergreen.TaskStatusBlocked, buildVariants[0].Builds[0].Tasks[0].DisplayStatusCache)

	assert.Equal(t, "t_89", buildVariants[0].Builds[0].Tasks[1].Id)
	assert.Equal(t, "B_second_task", buildVariants[0].Builds[0].Tasks[1].DisplayName)
	assert.Equal(t, evergreen.TaskWillRun, buildVariants[0].Builds[0].Tasks[1].Status)
	assert.Equal(t, "", buildVariants[0].Builds[0].Tasks[1].DisplayStatusCache)

	assert.Equal(t, "t_32", buildVariants[0].Builds[0].Tasks[2].Id)
	assert.Equal(t, "C_third_task", buildVariants[0].Builds[0].Tasks[2].DisplayName)
	assert.Equal(t, evergreen.TaskFailed, buildVariants[0].Builds[0].Tasks[2].Status)
	assert.Equal(t, evergreen.TaskSystemTimedOut, buildVariants[0].Builds[0].Tasks[2].DisplayStatusCache)

	// Check second build of first build variant.
	assert.Equal(t, "b_e", buildVariants[0].Builds[1].Id)
	assert.Len(t, buildVariants[0].Builds[1].Tasks, 2)
	assert.Equal(t, "t_473", buildVariants[0].Builds[1].Tasks[0].Id)
	assert.Equal(t, "t_995", buildVariants[0].Builds[1].Tasks[1].Id)

	// Check third build of first build variant.
	assert.Equal(t, "b_g", buildVariants[0].Builds[2].Id)
	assert.Len(t, buildVariants[0].Builds[2].Tasks, 4)
	assert.Equal(t, "b_k", buildVariants[0].Builds[3].Id)
	assert.Len(t, buildVariants[0].Builds[3].Tasks, 2)
}

=======
>>>>>>> 42ebd2ba
func TestGetVersionBuilds(t *testing.T) {
	assert.NoError(t, db.ClearCollections(VersionCollection, build.Collection, task.Collection, ProjectRefCollection))
	start := time.Now()
	p := ProjectRef{
		Id:         "a_project",
		Identifier: "a_project_identifier",
	}
	assert.NoError(t, p.Insert(t.Context()))

	v := Version{
		Id:                  "v_1",
		Identifier:          "a_project",
		Requester:           evergreen.RepotrackerVersionRequester,
		RevisionOrderNumber: 10,
		CreateTime:          start,
		Activated:           utility.TruePtr(),
		BuildIds:            []string{"a", "b"},
	}
	assert.NoError(t, v.Insert(t.Context()))

	b := build.Build{
		Id:          "b",
		Activated:   true,
		DisplayName: "Lint",
		Version:     "v_1",
		Tasks: []build.TaskCache{
			{
				Id: "t_80",
			},
			{
				Id: "t_79",
			},
			{
				Id: "t_86",
			},
			{
				Id: "t_200",
			},
		},
	}
	assert.NoError(t, b.Insert(t.Context()))
	b = build.Build{
		Id:          "a",
		Activated:   true,
		DisplayName: "Ubuntu 2204",
		Version:     "v_1",
		Tasks: []build.TaskCache{
			{
				Id: "t_45",
			},
			{
				Id: "t_12",
			},
			{
				Id: "t_66",
			},
		},
	}
	assert.NoError(t, b.Insert(t.Context()))

	tsk := task.Task{Id: "t_80", DisplayName: "Task 80", Status: evergreen.TaskSucceeded}
	assert.NoError(t, tsk.Insert(t.Context()))
	tsk = task.Task{Id: "t_79", DisplayName: "Task 79", Status: evergreen.TaskFailed}
	assert.NoError(t, tsk.Insert(t.Context()))
	tsk = task.Task{Id: "t_86", DisplayName: "Task 86", Status: evergreen.TaskSucceeded}
	assert.NoError(t, tsk.Insert(t.Context()))
	tsk = task.Task{Id: "t_200", DisplayName: "Task 200", Status: evergreen.TaskSucceeded}
	assert.NoError(t, tsk.Insert(t.Context()))
	tsk = task.Task{Id: "t_45", DisplayName: "Task 12", Status: evergreen.TaskWillRun}
	assert.NoError(t, tsk.Insert(t.Context()))
	tsk = task.Task{Id: "t_12", DisplayName: "Task 12", Status: evergreen.TaskWillRun}
	assert.NoError(t, tsk.Insert(t.Context()))
	tsk = task.Task{Id: "t_66", DisplayName: "Task 66", Status: evergreen.TaskWillRun, Requester: evergreen.RepotrackerVersionRequester}
	assert.NoError(t, tsk.Insert(t.Context()))

	builds, err := GetVersionBuilds(t.Context(), v.Id)
	assert.NoError(t, err)
	assert.Len(t, builds, 2)

	// Assert build variants are sorted alphabetically by display name.
	assert.Equal(t, "Lint", builds[0].DisplayName)
	assert.Equal(t, "Ubuntu 2204", builds[1].DisplayName)
}

func TestGetNewerActiveWaterfallVersion(t *testing.T) {
	assert.NoError(t, db.ClearCollections(VersionCollection, ProjectRefCollection))
	start := time.Now()
	p := ProjectRef{
		Id:         "a_project",
		Identifier: "a_project_identifier",
	}
	assert.NoError(t, p.Insert(t.Context()))

	// Versions are ordered from new to old.
	v := Version{
		Id:                  "v_0",
		Identifier:          "a_project",
		Requester:           evergreen.RepotrackerVersionRequester,
		RevisionOrderNumber: 11,
		CreateTime:          start,
		Activated:           utility.TruePtr(),
	}
	assert.NoError(t, v.Insert(t.Context()))
	v = Version{
		Id:                  "v_1",
		Identifier:          "a_project",
		Requester:           evergreen.RepotrackerVersionRequester,
		RevisionOrderNumber: 10,
		CreateTime:          start.Add(-2 * time.Minute),
		Activated:           utility.TruePtr(),
	}
	assert.NoError(t, v.Insert(t.Context()))
	v = Version{
		Id:                  "v_2",
		Identifier:          "a_project",
		Requester:           evergreen.RepotrackerVersionRequester,
		RevisionOrderNumber: 9,
		CreateTime:          start.Add(-2 * time.Minute),
		Activated:           utility.FalsePtr(),
	}
	assert.NoError(t, v.Insert(t.Context()))
	v = Version{
		Id:                  "v_3",
		Identifier:          "a_project",
		Requester:           evergreen.RepotrackerVersionRequester,
		RevisionOrderNumber: 8,
		CreateTime:          start.Add(-2 * time.Minute),
		Activated:           utility.FalsePtr(),
	}
	assert.NoError(t, v.Insert(t.Context()))
	v = Version{
		Id:                  "v_4",
		Identifier:          "a_project",
		Requester:           evergreen.RepotrackerVersionRequester,
		RevisionOrderNumber: 7,
		CreateTime:          start.Add(-2 * time.Minute),
		Activated:           utility.TruePtr(),
	}
	assert.NoError(t, v.Insert(t.Context()))

	version, err := GetNewerActiveWaterfallVersion(t.Context(), p.Id, v)
	assert.NoError(t, err)
	require.NotNil(t, version)
	assert.Equal(t, "v_1", version.Id)
}

func TestGetOlderActiveWaterfallVersion(t *testing.T) {
	assert.NoError(t, db.ClearCollections(VersionCollection, ProjectRefCollection))
	start := time.Now()
	p := ProjectRef{
		Id:         "a_project",
		Identifier: "a_project_identifier",
	}
	assert.NoError(t, p.Insert(t.Context()))

	// Versions are ordered from old to new.
	v := Version{
		Id:                  "v_5",
		Identifier:          "a_project",
		Requester:           evergreen.RepotrackerVersionRequester,
		RevisionOrderNumber: 6,
		CreateTime:          start,
		Activated:           utility.TruePtr(),
	}
	assert.NoError(t, v.Insert(t.Context()))
	v = Version{
		Id:                  "v_4",
		Identifier:          "a_project",
		Requester:           evergreen.RepotrackerVersionRequester,
		RevisionOrderNumber: 7,
		CreateTime:          start.Add(2 * time.Minute),
		Activated:           utility.TruePtr(),
	}
	assert.NoError(t, v.Insert(t.Context()))
	v = Version{
		Id:                  "v_3",
		Identifier:          "a_project",
		Requester:           evergreen.RepotrackerVersionRequester,
		RevisionOrderNumber: 8,
		CreateTime:          start.Add(2 * time.Minute),
		Activated:           utility.FalsePtr(),
	}
	assert.NoError(t, v.Insert(t.Context()))
	v = Version{
		Id:                  "v_2",
		Identifier:          "a_project",
		Requester:           evergreen.RepotrackerVersionRequester,
		RevisionOrderNumber: 9,
		CreateTime:          start.Add(2 * time.Minute),
		Activated:           utility.FalsePtr(),
	}
	assert.NoError(t, v.Insert(t.Context()))
	v = Version{
		Id:                  "v_1",
		Identifier:          "a_project",
		Requester:           evergreen.RepotrackerVersionRequester,
		RevisionOrderNumber: 10,
		CreateTime:          start.Add(2 * time.Minute),
		Activated:           utility.TruePtr(),
	}
	assert.NoError(t, v.Insert(t.Context()))

	version, err := GetOlderActiveWaterfallVersion(t.Context(), p.Id, v)
	assert.NoError(t, err)
	require.NotNil(t, version)
	assert.Equal(t, "v_4", version.Id)
}

func TestGetActiveVersionsByTaskFilters(t *testing.T) {
	defer func() {
		assert.NoError(t, db.ClearCollections(task.Collection, VersionCollection, build.Collection))
	}()

	for tName, tCase := range map[string]func(t *testing.T, ctx context.Context){
		"Finds versions with active tasks within the correct order range": func(t *testing.T, ctx context.Context) {
			versions, err := GetActiveVersionsByTaskFilters(ctx, "a_project",
				WaterfallOptions{
					Limit:      5,
					Requesters: evergreen.SystemVersionRequesterTypes,
				}, 1002)
			assert.NoError(t, err)
			require.Len(t, versions, 2)
		},
		"Applies a task name filter": func(t *testing.T, ctx context.Context) {
			versions, err := GetActiveVersionsByTaskFilters(ctx, "a_project",
				WaterfallOptions{
					Limit:      5,
					Requesters: evergreen.SystemVersionRequesterTypes,
					Tasks:      []string{"Task 80"},
				}, 1002)
			assert.NoError(t, err)
			require.Len(t, versions, 1)
			assert.Equal(t, versions[0].Id, "v_1")
		},
		"Applies a task status filter": func(t *testing.T, ctx context.Context) {
			versions, err := GetActiveVersionsByTaskFilters(ctx, "a_project",
				WaterfallOptions{
					Limit:      5,
					Requesters: evergreen.SystemVersionRequesterTypes,
					Statuses:   []string{evergreen.TaskFailed},
				}, 1002)
			assert.NoError(t, err)
			require.Len(t, versions, 2)
			assert.Equal(t, versions[0].Id, "v_2")
			assert.Equal(t, versions[1].Id, "v_1")
		},
		"Applies a task name and task status filter with no matches": func(t *testing.T, ctx context.Context) {
			versions, err := GetActiveVersionsByTaskFilters(ctx, "a_project",
				WaterfallOptions{
					Limit:      5,
					Requesters: evergreen.SystemVersionRequesterTypes,
					Statuses:   []string{evergreen.TaskFailed},
					Tasks:      []string{"Task 80"},
				}, 1002)
			assert.NoError(t, err)
			require.Len(t, versions, 0)
		},
		"Applies a task name and task status filter": func(t *testing.T, ctx context.Context) {
			versions, err := GetActiveVersionsByTaskFilters(ctx, "a_project",
				WaterfallOptions{
					Limit:      5,
					Requesters: evergreen.SystemVersionRequesterTypes,
					Statuses:   []string{evergreen.TaskFailed},
					Tasks:      []string{"Task 120"},
				}, 1002)
			assert.NoError(t, err)
			require.Len(t, versions, 1)
			assert.Equal(t, versions[0].Id, "v_2")
		},
		"Applies a task name and build variant filter": func(t *testing.T, ctx context.Context) {
			versions, err := GetActiveVersionsByTaskFilters(ctx, "a_project",
				WaterfallOptions{
					Limit:      5,
					Requesters: evergreen.SystemVersionRequesterTypes,
					Tasks:      []string{"Task 100"},
					Variants:   []string{"Build Variant 1"},
				}, 1002)
			assert.NoError(t, err)
			require.Len(t, versions, 1)
			assert.Equal(t, versions[0].Id, "v_1")
		},
		"Applies a task status and build variant filter": func(t *testing.T, ctx context.Context) {
			versions, err := GetActiveVersionsByTaskFilters(ctx, "a_project",
				WaterfallOptions{
					Limit:      5,
					Requesters: evergreen.SystemVersionRequesterTypes,
					Statuses:   []string{evergreen.TaskFailed},
					Variants:   []string{"bv_2"},
				}, 1002)
			assert.NoError(t, err)
			require.Len(t, versions, 1)
			assert.Equal(t, versions[0].Id, "v_2")
		},
		"Applies a task name, task status, requester, and build variant filter": func(t *testing.T, ctx context.Context) {
			versions, err := GetActiveVersionsByTaskFilters(ctx, "a_project",
				WaterfallOptions{
					Limit:      5,
					Requesters: []string{evergreen.RepotrackerVersionRequester},
					Statuses:   []string{evergreen.TaskSucceeded},
					Tasks:      []string{"Task 80"},
					Variants:   []string{"bv_1"},
				}, 1002)
			assert.NoError(t, err)
			require.Len(t, versions, 1)
			assert.Equal(t, versions[0].Id, "v_1")
		},
	} {
		t.Run(tName, func(t *testing.T) {
			assert.NoError(t, db.ClearCollections(task.Collection, VersionCollection, build.Collection))

			start := time.Now()
			b := build.Build{
				Id:          "b_1",
				DisplayName: "Build Variant 1",
				Activated:   true,
			}
			assert.NoError(t, b.Insert(t.Context()))

			v := Version{
				Id:                  "v_1",
				Identifier:          "a_project",
				Requester:           evergreen.RepotrackerVersionRequester,
				RevisionOrderNumber: 1000,
				CreateTime:          start,
				Activated:           utility.TruePtr(),
			}
			assert.NoError(t, v.Insert(t.Context()))

			v = Version{
				Id:                  "v_2",
				Identifier:          "a_project",
				Requester:           evergreen.GitTagRequester,
				RevisionOrderNumber: 1001,
				CreateTime:          start,
				Activated:           utility.TruePtr(),
				BuildVariants: []VersionBuildStatus{
					{
						BuildId:     "b_2",
						DisplayName: "Build Variant 2",
						ActivationStatus: ActivationStatus{
							Activated: false,
						},
					},
				},
			}
			assert.NoError(t, v.Insert(t.Context()))

			v = Version{
				Id:                  "v_3",
				Identifier:          "a_project",
				Requester:           evergreen.RepotrackerVersionRequester,
				RevisionOrderNumber: 600,
				CreateTime:          start,
				Activated:           utility.TruePtr(),
			}
			assert.NoError(t, v.Insert(t.Context()))

			tsk := task.Task{
				Id:                      "t_80",
				Activated:               true,
				DisplayName:             "Task 80",
				Status:                  evergreen.TaskSucceeded,
				DisplayStatusCache:      evergreen.TaskSucceeded,
				Project:                 "a_project",
				Requester:               evergreen.RepotrackerVersionRequester,
				Version:                 "v_1",
				RevisionOrderNumber:     1000,
				BuildVariant:            "bv_1",
				BuildVariantDisplayName: "Build Variant 1",
			}
			assert.NoError(t, tsk.Insert(t.Context()))

			tsk = task.Task{
				Id:                      "t_100",
				Activated:               true,
				DisplayName:             "Task 100",
				Status:                  evergreen.TaskFailed,
				DisplayStatusCache:      evergreen.TaskFailed,
				Project:                 "a_project",
				Requester:               evergreen.RepotrackerVersionRequester,
				Version:                 "v_1",
				RevisionOrderNumber:     1000,
				BuildVariant:            "bv_1",
				BuildVariantDisplayName: "Build Variant 1",
			}
			assert.NoError(t, tsk.Insert(t.Context()))

			tsk = task.Task{
				Id:                      "t_120",
				Activated:               true,
				DisplayName:             "Task 120",
				Status:                  evergreen.TaskFailed,
				DisplayStatusCache:      evergreen.TaskFailed,
				Project:                 "a_project",
				Requester:               evergreen.RepotrackerVersionRequester,
				Version:                 "v_2",
				RevisionOrderNumber:     1001,
				BuildVariant:            "bv_2",
				BuildVariantDisplayName: "Build Variant 2",
			}
			assert.NoError(t, tsk.Insert(t.Context()))

			tsk = task.Task{
				Id:                      "t_80_2",
				Activated:               true,
				DisplayName:             "Task 80",
				Status:                  evergreen.TaskFailed,
				DisplayStatusCache:      evergreen.TaskFailed,
				Project:                 "a_project",
				Requester:               evergreen.RepotrackerVersionRequester,
				Version:                 "v_1",
				RevisionOrderNumber:     1000,
				BuildVariant:            "bv_1",
				BuildVariantDisplayName: "Build Variant 1",
			}

			tCase(t, t.Context())
		})
	}
}<|MERGE_RESOLUTION|>--- conflicted
+++ resolved
@@ -263,600 +263,6 @@
 	require.Len(t, versions, 5)
 }
 
-<<<<<<< HEAD
-func TestGetWaterfallBuildVariants(t *testing.T) {
-	assert.NoError(t, db.ClearCollections(VersionCollection, build.Collection, task.Collection, ProjectRefCollection))
-	start := time.Now()
-	p := ProjectRef{
-		Id:         "a_project",
-		Identifier: "a_project_identifier",
-	}
-	assert.NoError(t, p.Insert(t.Context()))
-
-	v1 := Version{
-		Id:                  "v_1",
-		Identifier:          "a_project",
-		Requester:           evergreen.RepotrackerVersionRequester,
-		RevisionOrderNumber: 10,
-		CreateTime:          start,
-		Activated:           utility.TruePtr(),
-		BuildVariants: []VersionBuildStatus{
-			{
-				ActivationStatus: ActivationStatus{
-					Activated: true,
-				},
-				BuildVariant: "bv_3",
-				BuildId:      "b_a",
-			},
-			{
-				ActivationStatus: ActivationStatus{
-					Activated: true,
-				},
-				BuildVariant: "bv_2",
-				BuildId:      "b_b",
-			},
-			{
-				ActivationStatus: ActivationStatus{
-					Activated: true,
-				},
-				BuildVariant: "bv_1",
-				BuildId:      "b_c",
-			},
-		},
-	}
-	assert.NoError(t, v1.Insert(t.Context()))
-
-	v2 := Version{
-		Id:                  "v_2",
-		Identifier:          "a_project",
-		Requester:           evergreen.RepotrackerVersionRequester,
-		RevisionOrderNumber: 9,
-		CreateTime:          start.Add(-2 * time.Minute),
-		Activated:           utility.FalsePtr(),
-		BuildVariants: []VersionBuildStatus{
-			{
-				ActivationStatus: ActivationStatus{
-					Activated: false,
-				},
-				BuildVariant: "bv_2",
-				BuildId:      "b_d",
-			},
-			{
-				ActivationStatus: ActivationStatus{
-					Activated: false,
-				},
-				BuildVariant: "bv_1",
-				BuildId:      "b_e",
-			},
-			{
-				ActivationStatus: ActivationStatus{
-					Activated: false,
-				},
-				BuildVariant: "bv_3",
-				BuildId:      "b_f",
-			},
-		},
-	}
-	assert.NoError(t, v2.Insert(t.Context()))
-
-	v3 := Version{
-		Id:                  "v_3",
-		Identifier:          "a_project",
-		Requester:           evergreen.RepotrackerVersionRequester,
-		RevisionOrderNumber: 8,
-		CreateTime:          start.Add(-2 * time.Minute),
-		Activated:           utility.TruePtr(),
-		BuildVariants: []VersionBuildStatus{
-			{
-				ActivationStatus: ActivationStatus{
-					Activated: true,
-				},
-				BuildVariant: "bv_1",
-				BuildId:      "b_g",
-			},
-			{
-				ActivationStatus: ActivationStatus{
-					Activated: true,
-				},
-				BuildVariant: "bv_2",
-				BuildId:      "b_h",
-			},
-			{
-				ActivationStatus: ActivationStatus{
-					Activated: true,
-				},
-				BuildVariant: "bv_3",
-				BuildId:      "b_i",
-			},
-		},
-	}
-	assert.NoError(t, v3.Insert(t.Context()))
-
-	v4 := Version{
-		Id:                  "v_4",
-		Identifier:          "a_project",
-		Requester:           evergreen.RepotrackerVersionRequester,
-		RevisionOrderNumber: 7,
-		CreateTime:          start.Add(-2 * time.Minute),
-		Activated:           utility.TruePtr(),
-		BuildVariants: []VersionBuildStatus{
-			{
-				ActivationStatus: ActivationStatus{
-					Activated: true,
-				},
-				BuildVariant: "bv_3",
-				BuildId:      "b_j",
-			},
-			{
-				ActivationStatus: ActivationStatus{
-					Activated: true,
-				},
-				BuildVariant: "bv_1",
-				BuildId:      "b_k",
-			},
-			{
-				ActivationStatus: ActivationStatus{
-					Activated: true,
-				},
-				BuildVariant: "bv_2",
-				BuildId:      "b_l",
-			},
-		},
-	}
-	assert.NoError(t, v4.Insert(t.Context()))
-
-	v5 := Version{
-		Id:                  "v_5",
-		Identifier:          "a_project",
-		Requester:           evergreen.RepotrackerVersionRequester,
-		RevisionOrderNumber: 6,
-		CreateTime:          start.Add(-2 * time.Minute),
-		Activated:           utility.TruePtr(),
-		BuildVariants: []VersionBuildStatus{
-			{
-				ActivationStatus: ActivationStatus{
-					Activated: true,
-				},
-				BuildVariant: "bv_2",
-				BuildId:      "b_m",
-			},
-			{
-				ActivationStatus: ActivationStatus{
-					Activated: true,
-				},
-				BuildVariant: "bv_1",
-				BuildId:      "b_n",
-			},
-			{
-				ActivationStatus: ActivationStatus{
-					Activated: true,
-				},
-				BuildVariant: "bv_3",
-				BuildId:      "b_o",
-			},
-		},
-	}
-	assert.NoError(t, v5.Insert(t.Context()))
-
-	b := build.Build{
-		Id:          "b_a",
-		Activated:   true,
-		DisplayName: "02 Build C",
-		Version:     "v_1",
-		Tasks: []build.TaskCache{
-			{
-				Id: "t_80",
-			},
-			{
-				Id: "t_79",
-			},
-			{
-				Id: "t_86",
-			},
-			{
-				Id: "t_200",
-			},
-		},
-	}
-	assert.NoError(t, b.Insert(t.Context()))
-	b = build.Build{
-		Id:          "b_b",
-		Activated:   true,
-		DisplayName: "03 Build B",
-		Version:     "v_1",
-		Tasks: []build.TaskCache{
-			{
-				Id: "t_45",
-			},
-			{
-				Id: "t_12",
-			},
-		},
-	}
-	assert.NoError(t, b.Insert(t.Context()))
-	b = build.Build{
-		Id:          "b_c",
-		Activated:   true,
-		DisplayName: "01 Build A",
-		Version:     "v_1",
-		Tasks: []build.TaskCache{
-			{
-				Id: "t_66",
-			},
-			{
-				Id: "t_89",
-			},
-			{
-				Id: "t_32",
-			},
-		},
-	}
-	assert.NoError(t, b.Insert(t.Context()))
-	b = build.Build{
-		Id:          "b_d",
-		Activated:   false,
-		DisplayName: "03 Build B",
-		Version:     "v_2",
-		Tasks: []build.TaskCache{
-			{
-				Id: "t_54",
-			},
-			{
-				Id: "t_432",
-			},
-			{
-				Id: "t_98",
-			},
-			{
-				Id: "t_235",
-			},
-		},
-	}
-	assert.NoError(t, b.Insert(t.Context()))
-	b = build.Build{
-		Id:          "b_e",
-		Activated:   false,
-		DisplayName: "01 Build A",
-		Version:     "v_2",
-		Tasks: []build.TaskCache{
-			{
-				Id: "t_995",
-			},
-			{
-				Id: "t_473",
-			},
-		},
-	}
-	assert.NoError(t, b.Insert(t.Context()))
-	b = build.Build{
-		Id:          "b_f",
-		Activated:   false,
-		DisplayName: "02 Build C",
-		Version:     "v_2",
-		Tasks: []build.TaskCache{
-			{
-				Id: "t_347",
-			},
-			{
-				Id: "t_36",
-			},
-			{
-				Id: "t_3632",
-			},
-		},
-	}
-	assert.NoError(t, b.Insert(t.Context()))
-	b = build.Build{
-		Id:          "b_g",
-		Activated:   true,
-		DisplayName: "01 Build A",
-		Version:     "v_3",
-		Tasks: []build.TaskCache{
-			{
-				Id: "t_537",
-			},
-			{
-				Id: "t_737",
-			},
-			{
-				Id: "t_135",
-			},
-			{
-				Id: "t_1",
-			},
-		},
-	}
-	assert.NoError(t, b.Insert(t.Context()))
-	b = build.Build{
-		Id:          "b_h",
-		Activated:   true,
-		DisplayName: "03 Build B",
-		Version:     "v_3",
-		Tasks: []build.TaskCache{
-			{
-				Id: "t_92",
-			},
-			{
-				Id: "t_91",
-			},
-		},
-	}
-	assert.NoError(t, b.Insert(t.Context()))
-	b = build.Build{
-		Id:          "b_i",
-		Activated:   true,
-		DisplayName: "02 Build C",
-		Version:     "v_3",
-		Tasks: []build.TaskCache{
-			{
-				Id: "t_9166",
-			},
-			{
-				Id: "t_46",
-			},
-			{
-				Id: "t_236",
-			},
-		},
-	}
-	assert.NoError(t, b.Insert(t.Context()))
-	b = build.Build{
-		Id:          "b_j",
-		Activated:   true,
-		DisplayName: "02 Build C",
-		Version:     "v_4",
-		Tasks: []build.TaskCache{
-			{
-				Id: "t_23",
-			},
-			{
-				Id: "t_3333",
-			},
-			{
-				Id: "t_8458",
-			},
-			{
-				Id: "t_8423",
-			},
-		},
-	}
-	assert.NoError(t, b.Insert(t.Context()))
-	b = build.Build{
-		Id:          "b_k",
-		Activated:   true,
-		DisplayName: "01 Build A",
-		Version:     "v_4",
-		Tasks: []build.TaskCache{
-			{
-				Id: "t_8648",
-			},
-			{
-				Id: "t_845",
-			},
-		},
-	}
-	assert.NoError(t, b.Insert(t.Context()))
-	b = build.Build{
-		Id:          "b_l",
-		Activated:   true,
-		DisplayName: "03 Build B",
-		Version:     "v_4",
-		Tasks: []build.TaskCache{
-			{
-				Id: "t_4834",
-			},
-			{
-				Id: "t_233",
-			},
-			{
-				Id: "t_37",
-			},
-		},
-	}
-	assert.NoError(t, b.Insert(t.Context()))
-	b = build.Build{
-		Id:          "b_m",
-		Activated:   true,
-		DisplayName: "03 Build B",
-		Version:     "v_5",
-		Tasks: []build.TaskCache{
-			{
-				Id: "t_377",
-			},
-			{
-				Id: "t_1366",
-			},
-			{
-				Id: "t_2372",
-			},
-			{
-				Id: "t_8548",
-			},
-		},
-	}
-	assert.NoError(t, b.Insert(t.Context()))
-	b = build.Build{
-		Id:          "b_n",
-		Activated:   true,
-		DisplayName: "01 Build A",
-		Version:     "v_5",
-		Tasks: []build.TaskCache{
-			{
-				Id: "t_695",
-			},
-			{
-				Id: "t_854",
-			},
-		},
-	}
-	assert.NoError(t, b.Insert(t.Context()))
-	b = build.Build{
-		Id:          "b_o",
-		Activated:   true,
-		DisplayName: "02 Build C",
-		Version:     "v_5",
-		Tasks: []build.TaskCache{
-			{
-				Id: "t_5888",
-			},
-			{
-				Id: "t_894",
-			},
-			{
-				Id: "t_394",
-			},
-		},
-	}
-	assert.NoError(t, b.Insert(t.Context()))
-
-	tsk := task.Task{Id: "t_80", DisplayName: "Task 80", Status: evergreen.TaskSucceeded}
-	assert.NoError(t, tsk.Insert(t.Context()))
-	tsk = task.Task{Id: "t_79", DisplayName: "Task 79", Status: evergreen.TaskFailed}
-	assert.NoError(t, tsk.Insert(t.Context()))
-	tsk = task.Task{Id: "t_86", DisplayName: "Task 86", Status: evergreen.TaskSucceeded}
-	assert.NoError(t, tsk.Insert(t.Context()))
-	tsk = task.Task{Id: "t_200", DisplayName: "Task 200", Status: evergreen.TaskSucceeded}
-	assert.NoError(t, tsk.Insert(t.Context()))
-	tsk = task.Task{Id: "t_45", DisplayName: "Task 12", Status: evergreen.TaskWillRun}
-	assert.NoError(t, tsk.Insert(t.Context()))
-	tsk = task.Task{Id: "t_12", DisplayName: "Task 12", Status: evergreen.TaskWillRun}
-	assert.NoError(t, tsk.Insert(t.Context()))
-	tsk = task.Task{Id: "t_66", DisplayName: "A_first_task", DisplayStatusCache: evergreen.TaskStatusBlocked, Status: evergreen.TaskUndispatched, Requester: evergreen.RepotrackerVersionRequester}
-	assert.NoError(t, tsk.Insert(t.Context()))
-	tsk = task.Task{Id: "t_89", DisplayName: "B_second_task", Status: evergreen.TaskWillRun, Requester: evergreen.RepotrackerVersionRequester}
-	assert.NoError(t, tsk.Insert(t.Context()))
-	tsk = task.Task{Id: "t_32", DisplayName: "C_third_task", DisplayStatusCache: evergreen.TaskSystemTimedOut, Status: evergreen.TaskFailed, Details: apimodels.TaskEndDetail{
-		Type:     evergreen.CommandTypeSystem,
-		TimedOut: true,
-	}, Requester: evergreen.RepotrackerVersionRequester}
-	assert.NoError(t, tsk.Insert(t.Context()))
-	tsk = task.Task{Id: "t_54", DisplayName: "Task 54", Status: evergreen.TaskDispatched}
-	assert.NoError(t, tsk.Insert(t.Context()))
-	tsk = task.Task{Id: "t_932", DisplayName: "Task 932", Status: evergreen.TaskSucceeded}
-	assert.NoError(t, tsk.Insert(t.Context()))
-	tsk = task.Task{Id: "t_98", DisplayName: "Task 98", Status: evergreen.TaskStarted}
-	assert.NoError(t, tsk.Insert(t.Context()))
-	tsk = task.Task{Id: "t_235", DisplayName: "Task 235", Status: evergreen.TaskSucceeded}
-	assert.NoError(t, tsk.Insert(t.Context()))
-	tsk = task.Task{Id: "t_995", DisplayName: "Task 995", Status: evergreen.TaskUnscheduled, Requester: evergreen.RepotrackerVersionRequester}
-	assert.NoError(t, tsk.Insert(t.Context()))
-	tsk = task.Task{Id: "t_473", DisplayName: "Task 473", Status: evergreen.TaskUnscheduled, Requester: evergreen.RepotrackerVersionRequester}
-	assert.NoError(t, tsk.Insert(t.Context()))
-	tsk = task.Task{Id: "t_347", DisplayName: "Task 347", Status: evergreen.TaskUnscheduled}
-	assert.NoError(t, tsk.Insert(t.Context()))
-	tsk = task.Task{Id: "t_36", DisplayName: "Task 36", Status: evergreen.TaskUnscheduled}
-	assert.NoError(t, tsk.Insert(t.Context()))
-	tsk = task.Task{Id: "t_3632", DisplayName: "Task 3632", Status: evergreen.TaskUnscheduled}
-	assert.NoError(t, tsk.Insert(t.Context()))
-	tsk = task.Task{Id: "t_537", DisplayName: "Task 537", Status: evergreen.TaskUnscheduled, Requester: evergreen.RepotrackerVersionRequester}
-	assert.NoError(t, tsk.Insert(t.Context()))
-	tsk = task.Task{Id: "t_737", DisplayName: "Task 737", Status: evergreen.TaskUnscheduled, Requester: evergreen.RepotrackerVersionRequester}
-	assert.NoError(t, tsk.Insert(t.Context()))
-	tsk = task.Task{Id: "t_135", DisplayName: "Task 135", Status: evergreen.TaskUnscheduled, Requester: evergreen.RepotrackerVersionRequester}
-	assert.NoError(t, tsk.Insert(t.Context()))
-	tsk = task.Task{Id: "t_1", DisplayName: "Task 1", Status: evergreen.TaskUnscheduled, Requester: evergreen.RepotrackerVersionRequester}
-	assert.NoError(t, tsk.Insert(t.Context()))
-	tsk = task.Task{Id: "t_92", DisplayName: "Task 92", Status: evergreen.TaskSucceeded}
-	assert.NoError(t, tsk.Insert(t.Context()))
-	tsk = task.Task{Id: "t_91", DisplayName: "Task 91", Status: evergreen.TaskSucceeded}
-	assert.NoError(t, tsk.Insert(t.Context()))
-	tsk = task.Task{Id: "t_9166", DisplayName: "Task 9166", Status: evergreen.TaskSucceeded}
-	assert.NoError(t, tsk.Insert(t.Context()))
-	tsk = task.Task{Id: "t_46", DisplayName: "Task 436", Status: evergreen.TaskSucceeded}
-	assert.NoError(t, tsk.Insert(t.Context()))
-	tsk = task.Task{Id: "t_236", DisplayName: "Task 236", Status: evergreen.TaskSucceeded}
-	assert.NoError(t, tsk.Insert(t.Context()))
-	tsk = task.Task{Id: "t_23", DisplayName: "Task 23", Status: evergreen.TaskSucceeded}
-	assert.NoError(t, tsk.Insert(t.Context()))
-	tsk = task.Task{Id: "t_3333", DisplayName: "Task 3333", Status: evergreen.TaskSucceeded}
-	assert.NoError(t, tsk.Insert(t.Context()))
-	tsk = task.Task{Id: "t_8458", DisplayName: "Task 8458", Status: evergreen.TaskSucceeded}
-	assert.NoError(t, tsk.Insert(t.Context()))
-	tsk = task.Task{Id: "t_8423", DisplayName: "Task 8423", Status: evergreen.TaskSucceeded}
-	assert.NoError(t, tsk.Insert(t.Context()))
-	tsk = task.Task{Id: "t_8648", DisplayName: "Task 8648", Status: evergreen.TaskSucceeded, Requester: evergreen.RepotrackerVersionRequester}
-	assert.NoError(t, tsk.Insert(t.Context()))
-	tsk = task.Task{Id: "t_845", DisplayName: "Task 845", Status: evergreen.TaskSucceeded, Requester: evergreen.RepotrackerVersionRequester}
-	assert.NoError(t, tsk.Insert(t.Context()))
-	tsk = task.Task{Id: "t_4834", DisplayName: "Task 4834", Status: evergreen.TaskSucceeded}
-	assert.NoError(t, tsk.Insert(t.Context()))
-	tsk = task.Task{Id: "t_233", DisplayName: "Task 233", Status: evergreen.TaskSucceeded}
-	assert.NoError(t, tsk.Insert(t.Context()))
-	tsk = task.Task{Id: "t_37", DisplayName: "Task 37", Status: evergreen.TaskSucceeded}
-	assert.NoError(t, tsk.Insert(t.Context()))
-	tsk = task.Task{Id: "t_377", DisplayName: "Task 377", Status: evergreen.TaskSucceeded}
-	assert.NoError(t, tsk.Insert(t.Context()))
-	tsk = task.Task{Id: "t_1366", DisplayName: "Task 1366", Status: evergreen.TaskSucceeded}
-	assert.NoError(t, tsk.Insert(t.Context()))
-	tsk = task.Task{Id: "t_2372", DisplayName: "Task 2372", Status: evergreen.TaskSucceeded}
-	assert.NoError(t, tsk.Insert(t.Context()))
-	tsk = task.Task{Id: "t_8548", DisplayName: "Task 8548", Status: evergreen.TaskSucceeded}
-	assert.NoError(t, tsk.Insert(t.Context()))
-	tsk = task.Task{Id: "t_695", DisplayName: "Task 695", Status: evergreen.TaskSucceeded}
-	assert.NoError(t, tsk.Insert(t.Context()))
-	tsk = task.Task{Id: "t_854", DisplayName: "Task 854", Status: evergreen.TaskSucceeded}
-	assert.NoError(t, tsk.Insert(t.Context()))
-	tsk = task.Task{Id: "t_5888", DisplayName: "Task 5888", Status: evergreen.TaskSucceeded}
-	assert.NoError(t, tsk.Insert(t.Context()))
-	tsk = task.Task{Id: "t_894", DisplayName: "Task 894", Status: evergreen.TaskSucceeded}
-	assert.NoError(t, tsk.Insert(t.Context()))
-	tsk = task.Task{Id: "t_394", DisplayName: "Task 394", Status: evergreen.TaskSucceeded}
-	assert.NoError(t, tsk.Insert(t.Context()))
-
-	buildVariants, err := GetWaterfallBuildVariants(t.Context(), []string{v1.Id, v2.Id, v3.Id, v4.Id})
-	assert.NoError(t, err)
-	assert.Len(t, buildVariants, 3)
-
-	// Assert build variants are sorted alphabetically by display name.
-	assert.Equal(t, "01 Build A", buildVariants[0].DisplayName)
-	assert.Equal(t, "02 Build C", buildVariants[1].DisplayName)
-	assert.Equal(t, "03 Build B", buildVariants[2].DisplayName)
-
-	// Check that build variants have an associated version field.
-	assert.Equal(t, "v_1", buildVariants[0].Version)
-	assert.Equal(t, "v_1", buildVariants[1].Version)
-	assert.Equal(t, "v_1", buildVariants[2].Version)
-
-	// Each variant has 4 builds, corresponding to `limit`
-	assert.Len(t, buildVariants[0].Builds, 4)
-	assert.Len(t, buildVariants[1].Builds, 4)
-	assert.Len(t, buildVariants[2].Builds, 4)
-
-	// Check first build of first build variant.
-	assert.Equal(t, "b_c", buildVariants[0].Builds[0].Id)
-	assert.Len(t, buildVariants[0].Builds[0].Tasks, 3)
-
-	// Assert tasks are sorted alphabetically by display name.
-	assert.Equal(t, "t_66", buildVariants[0].Builds[0].Tasks[0].Id)
-	assert.Equal(t, "A_first_task", buildVariants[0].Builds[0].Tasks[0].DisplayName)
-	assert.Equal(t, evergreen.TaskUndispatched, buildVariants[0].Builds[0].Tasks[0].Status)
-	assert.Equal(t, evergreen.TaskStatusBlocked, buildVariants[0].Builds[0].Tasks[0].DisplayStatusCache)
-
-	assert.Equal(t, "t_89", buildVariants[0].Builds[0].Tasks[1].Id)
-	assert.Equal(t, "B_second_task", buildVariants[0].Builds[0].Tasks[1].DisplayName)
-	assert.Equal(t, evergreen.TaskWillRun, buildVariants[0].Builds[0].Tasks[1].Status)
-	assert.Equal(t, "", buildVariants[0].Builds[0].Tasks[1].DisplayStatusCache)
-
-	assert.Equal(t, "t_32", buildVariants[0].Builds[0].Tasks[2].Id)
-	assert.Equal(t, "C_third_task", buildVariants[0].Builds[0].Tasks[2].DisplayName)
-	assert.Equal(t, evergreen.TaskFailed, buildVariants[0].Builds[0].Tasks[2].Status)
-	assert.Equal(t, evergreen.TaskSystemTimedOut, buildVariants[0].Builds[0].Tasks[2].DisplayStatusCache)
-
-	// Check second build of first build variant.
-	assert.Equal(t, "b_e", buildVariants[0].Builds[1].Id)
-	assert.Len(t, buildVariants[0].Builds[1].Tasks, 2)
-	assert.Equal(t, "t_473", buildVariants[0].Builds[1].Tasks[0].Id)
-	assert.Equal(t, "t_995", buildVariants[0].Builds[1].Tasks[1].Id)
-
-	// Check third build of first build variant.
-	assert.Equal(t, "b_g", buildVariants[0].Builds[2].Id)
-	assert.Len(t, buildVariants[0].Builds[2].Tasks, 4)
-	assert.Equal(t, "b_k", buildVariants[0].Builds[3].Id)
-	assert.Len(t, buildVariants[0].Builds[3].Tasks, 2)
-}
-
-=======
->>>>>>> 42ebd2ba
 func TestGetVersionBuilds(t *testing.T) {
 	assert.NoError(t, db.ClearCollections(VersionCollection, build.Collection, task.Collection, ProjectRefCollection))
 	start := time.Now()
