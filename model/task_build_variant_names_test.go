--- conflicted
+++ resolved
@@ -49,14 +49,11 @@
 		RevisionOrderNumber:     1,
 	}
 	assert.NoError(t, t2.Insert())
-<<<<<<< HEAD
-=======
 	b3 := build.Build{
 		Id:          "b3",
 		DisplayName: "Windows 64 bit from builds collection",
 	}
 	assert.NoError(t, b3.Insert())
->>>>>>> c00b71f7
 	t3 := task.Task{
 		Id:                      "t3",
 		Status:                  evergreen.TaskSucceeded,
@@ -68,8 +65,6 @@
 		BuildId:                 "b3",
 		CreateTime:              time.Now().Add(-time.Hour),
 		RevisionOrderNumber:     1,
-<<<<<<< HEAD
-=======
 	}
 	assert.NoError(t, t3.Insert())
 	b4 := build.Build{
@@ -87,7 +82,6 @@
 		BuildId:             "b4",
 		CreateTime:          time.Now().Add(-time.Hour),
 		RevisionOrderNumber: 1,
->>>>>>> c00b71f7
 	}
 	assert.NoError(t, t4.Insert())
 	taskBuildVariants, err := task.FindUniqueBuildVariantNamesByTask("evergreen", "test-agent", 1, false)
