package model

import (
	"context"
	"encoding/base64"
	"fmt"
	"reflect"
	"strings"
	"time"

	"github.com/evergreen-ci/evergreen"
	"github.com/evergreen-ci/evergreen/db"
	"github.com/evergreen-ci/evergreen/model/patch"
	"github.com/evergreen-ci/evergreen/thirdparty"
	"github.com/evergreen-ci/evergreen/util"
	"github.com/evergreen-ci/utility"
	"github.com/mongodb/grip"
	"github.com/mongodb/grip/message"
	"github.com/pkg/errors"
	"go.mongodb.org/mongo-driver/bson"
	mgobson "gopkg.in/mgo.v2/bson"
)

const LoadProjectError = "load project error(s)"

// This file contains the infrastructure for turning a YAML project configuration
// into a usable Project struct. A basic overview of the project parsing process is:
//
// First, the YAML bytes are unmarshalled into an intermediary ParserProject.
// The ParserProject's internal types define custom YAML unmarshal hooks, allowing
// users to do things like offer a single definition where we expect a list, e.g.
//   `tags: "single_tag"` instead of the more verbose `tags: ["single_tag"]`
// or refer to task by a single selector. Custom YAML handling allows us to
// add other useful features like detecting fatal errors and reporting them
// through the YAML parser's error code, which supplies helpful line number information
// that we would lose during validation against already-parsed data. In the future,
// custom YAML hooks will allow us to add even more helpful features, like alerting users
// when they use fields that aren't actually defined.
//
// Once the intermediary project is created, we crawl it to evaluate tag selectors
// and matrix definitions. This step recursively crawls variants, tasks, their
// dependencies, and so on, to replace selectors with the tasks they reference and return
// a populated Project type.
//
// Code outside of this file should never have to consider selectors or parser* types
// when handling project code.

// ParserProject serves as an intermediary struct for parsing project
// configuration YAML. It implements the Unmarshaler interface
// to allow for flexible handling.
type ParserProject struct {
	// Id and ConfigdUpdateNumber are not pointers because they are only used internally
<<<<<<< HEAD
	Id                     string                        `yaml:"_id" bson:"_id"` // should be the same as the version's ID
	ConfigUpdateNumber     int                           `yaml:"config_number,omitempty" bson:"config_number,omitempty"`
	Enabled                *bool                         `yaml:"enabled,omitempty" bson:"enabled,omitempty"`
	Stepback               *bool                         `yaml:"stepback,omitempty" bson:"stepback,omitempty"`
	PreErrorFailsTask      *bool                         `yaml:"pre_error_fails_task,omitempty" bson:"pre_error_fails_task,omitempty"`
	OomTracker             *bool                         `yaml:"oom_tracker,omitempty" bson:"oom_tracker,omitempty"`
	BatchTime              *int                          `yaml:"batchtime,omitempty" bson:"batchtime,omitempty"`
	Owner                  *string                       `yaml:"owner,omitempty" bson:"owner,omitempty"`
	Repo                   *string                       `yaml:"repo,omitempty" bson:"repo,omitempty"`
	RemotePath             *string                       `yaml:"remote_path,omitempty" bson:"remote_path,omitempty"`
	Branch                 *string                       `yaml:"branch,omitempty" bson:"branch,omitempty"`
	Identifier             *string                       `yaml:"identifier,omitempty" bson:"identifier,omitempty"`
	DisplayName            *string                       `yaml:"display_name,omitempty" bson:"display_name,omitempty"`
	CommandType            *string                       `yaml:"command_type,omitempty" bson:"command_type,omitempty"`
	Ignore                 parserStringSlice             `yaml:"ignore,omitempty" bson:"ignore,omitempty"`
	Parameters             []ParameterInfo               `yaml:"parameters,omitempty" bson:"parameters,omitempty"`
	Pre                    *YAMLCommandSet               `yaml:"pre,omitempty" bson:"pre,omitempty"`
	Post                   *YAMLCommandSet               `yaml:"post,omitempty" bson:"post,omitempty"`
	Timeout                *YAMLCommandSet               `yaml:"timeout,omitempty" bson:"timeout,omitempty"`
	EarlyTermination       *YAMLCommandSet               `yaml:"early_termination,omitempty" bson:"early_termination,omitempty"`
	CallbackTimeout        *int                          `yaml:"callback_timeout_secs,omitempty" bson:"callback_timeout_secs,omitempty"`
	Modules                []Module                      `yaml:"modules,omitempty" bson:"modules,omitempty"`
	BuildVariants          []parserBV                    `yaml:"buildvariants,omitempty" bson:"buildvariants,omitempty"`
	Functions              map[string]*YAMLCommandSet    `yaml:"functions,omitempty" bson:"functions,omitempty"`
	TaskGroups             []parserTaskGroup             `yaml:"task_groups,omitempty" bson:"task_groups,omitempty"`
	Tasks                  []parserTask                  `yaml:"tasks,omitempty" bson:"tasks,omitempty"`
	ExecTimeoutSecs        *int                          `yaml:"exec_timeout_secs,omitempty" bson:"exec_timeout_secs,omitempty"`
	Loggers                *LoggerConfig                 `yaml:"loggers,omitempty" bson:"loggers,omitempty"`
	CreateTime             time.Time                     `yaml:"create_time,omitempty" bson:"create_time,omitempty"`
	TaskAnnotationSettings evergreen.AnnotationsSettings `yaml:"task_annotation_settings,omitempty" bson:"task_annotation_settings,omitempty"`
=======
	Id                 string                     `yaml:"_id" bson:"_id"` // should be the same as the version's ID
	ConfigUpdateNumber int                        `yaml:"config_number,omitempty" bson:"config_number,omitempty"`
	Enabled            *bool                      `yaml:"enabled,omitempty" bson:"enabled,omitempty"`
	Stepback           *bool                      `yaml:"stepback,omitempty" bson:"stepback,omitempty"`
	PreErrorFailsTask  *bool                      `yaml:"pre_error_fails_task,omitempty" bson:"pre_error_fails_task,omitempty"`
	PostErrorFailsTask *bool                      `yaml:"post_error_fails_task,omitempty" bson:"post_error_fails_task,omitempty"`
	OomTracker         *bool                      `yaml:"oom_tracker,omitempty" bson:"oom_tracker,omitempty"`
	BatchTime          *int                       `yaml:"batchtime,omitempty" bson:"batchtime,omitempty"`
	Owner              *string                    `yaml:"owner,omitempty" bson:"owner,omitempty"`
	Repo               *string                    `yaml:"repo,omitempty" bson:"repo,omitempty"`
	RemotePath         *string                    `yaml:"remote_path,omitempty" bson:"remote_path,omitempty"`
	Branch             *string                    `yaml:"branch,omitempty" bson:"branch,omitempty"`
	Identifier         *string                    `yaml:"identifier,omitempty" bson:"identifier,omitempty"`
	DisplayName        *string                    `yaml:"display_name,omitempty" bson:"display_name,omitempty"`
	CommandType        *string                    `yaml:"command_type,omitempty" bson:"command_type,omitempty"`
	Ignore             parserStringSlice          `yaml:"ignore,omitempty" bson:"ignore,omitempty"`
	Parameters         []ParameterInfo            `yaml:"parameters,omitempty" bson:"parameters,omitempty"`
	Pre                *YAMLCommandSet            `yaml:"pre,omitempty" bson:"pre,omitempty"`
	Post               *YAMLCommandSet            `yaml:"post,omitempty" bson:"post,omitempty"`
	Timeout            *YAMLCommandSet            `yaml:"timeout,omitempty" bson:"timeout,omitempty"`
	EarlyTermination   *YAMLCommandSet            `yaml:"early_termination,omitempty" bson:"early_termination,omitempty"`
	CallbackTimeout    *int                       `yaml:"callback_timeout_secs,omitempty" bson:"callback_timeout_secs,omitempty"`
	Modules            []Module                   `yaml:"modules,omitempty" bson:"modules,omitempty"`
	BuildVariants      []parserBV                 `yaml:"buildvariants,omitempty" bson:"buildvariants,omitempty"`
	Functions          map[string]*YAMLCommandSet `yaml:"functions,omitempty" bson:"functions,omitempty"`
	TaskGroups         []parserTaskGroup          `yaml:"task_groups,omitempty" bson:"task_groups,omitempty"`
	Tasks              []parserTask               `yaml:"tasks,omitempty" bson:"tasks,omitempty"`
	ExecTimeoutSecs    *int                       `yaml:"exec_timeout_secs,omitempty" bson:"exec_timeout_secs,omitempty"`
	Loggers            *LoggerConfig              `yaml:"loggers,omitempty" bson:"loggers,omitempty"`
	CreateTime         time.Time                  `yaml:"create_time,omitempty" bson:"create_time,omitempty"`
>>>>>>> 3254d9c3

	// Matrix code
	Axes []matrixAxis `yaml:"axes,omitempty" bson:"axes,omitempty"`
}

type parserTaskGroup struct {
	Name                    string             `yaml:"name,omitempty" bson:"name,omitempty"`
	Priority                int64              `yaml:"priority,omitempty" bson:"priority,omitempty"`
	Patchable               *bool              `yaml:"patchable,omitempty" bson:"patchable,omitempty"`
	PatchOnly               *bool              `yaml:"patch_only,omitempty" bson:"patch_only,omitempty"`
	AllowForGitTag          *bool              `yaml:"allow_for_git_tag,omitempty" bson:"allow_for_git_tag,omitempty"`
	GitTagOnly              *bool              `yaml:"git_tag_only,omitempty" bson:"git_tag_only,omitempty"`
	ExecTimeoutSecs         int                `yaml:"exec_timeout_secs,omitempty" bson:"exec_timeout_secs,omitempty"`
	Stepback                *bool              `yaml:"stepback,omitempty" bson:"stepback,omitempty"`
	MaxHosts                int                `yaml:"max_hosts,omitempty" bson:"max_hosts,omitempty"`
	SetupGroupFailTask      bool               `yaml:"setup_group_can_fail_task,omitempty" bson:"setup_group_can_fail_task,omitempty"`
	TeardownTaskCanFailTask bool               `yaml:"teardown_task_can_fail_task,omitempty" bson:"teardown_task_can_fail_task,omitempty"`
	SetupGroupTimeoutSecs   int                `yaml:"setup_group_timeout_secs,omitempty" bson:"setup_group_timeout_secs,omitempty"`
	SetupGroup              *YAMLCommandSet    `yaml:"setup_group,omitempty" bson:"setup_group,omitempty"`
	TeardownGroup           *YAMLCommandSet    `yaml:"teardown_group,omitempty" bson:"teardown_group,omitempty"`
	SetupTask               *YAMLCommandSet    `yaml:"setup_task,omitempty" bson:"setup_task,omitempty"`
	TeardownTask            *YAMLCommandSet    `yaml:"teardown_task,omitempty" bson:"teardown_task,omitempty"`
	Timeout                 *YAMLCommandSet    `yaml:"timeout,omitempty" bson:"timeout,omitempty"`
	Tasks                   []string           `yaml:"tasks,omitempty" bson:"tasks,omitempty"`
	DependsOn               parserDependencies `yaml:"depends_on,omitempty" bson:"depends_on,omitempty"`
	Tags                    parserStringSlice  `yaml:"tags,omitempty" bson:"tags,omitempty"`
	ShareProcs              bool               `yaml:"share_processes,omitempty" bson:"share_processes,omitempty"`
}

func (ptg *parserTaskGroup) name() string   { return ptg.Name }
func (ptg *parserTaskGroup) tags() []string { return ptg.Tags }

// parserTask represents an intermediary state of task definitions.
type parserTask struct {
	Name            string              `yaml:"name,omitempty" bson:"name,omitempty"`
	Priority        int64               `yaml:"priority,omitempty" bson:"priority,omitempty"`
	ExecTimeoutSecs int                 `yaml:"exec_timeout_secs,omitempty" bson:"exec_timeout_secs,omitempty"`
	DependsOn       parserDependencies  `yaml:"depends_on,omitempty" bson:"depends_on,omitempty"`
	Commands        []PluginCommandConf `yaml:"commands,omitempty" bson:"commands,omitempty"`
	Tags            parserStringSlice   `yaml:"tags,omitempty" bson:"tags,omitempty"`
	RunOn           parserStringSlice   `yaml:"run_on,omitempty" bson:"run_on,omitempty"`
	Patchable       *bool               `yaml:"patchable,omitempty" bson:"patchable,omitempty"`
	PatchOnly       *bool               `yaml:"patch_only,omitempty" bson:"patch_only,omitempty"`
	AllowForGitTag  *bool               `yaml:"allow_for_git_tag,omitempty" bson:"allow_for_git_tag,omitempty"`
	GitTagOnly      *bool               `yaml:"git_tag_only,omitempty" bson:"git_tag_only,omitempty"`
	Stepback        *bool               `yaml:"stepback,omitempty" bson:"stepback,omitempty"`
	MustHaveResults *bool               `yaml:"must_have_test_results,omitempty" bson:"must_have_test_results,omitempty"`
}

func (pp *ParserProject) Insert() error {
	return db.Insert(ParserProjectCollection, pp)
}

func (pp *ParserProject) MarshalBSON() ([]byte, error) {
	return mgobson.Marshal(pp)
}

func (pp *ParserProject) MarshalYAML() (interface{}, error) {
	for i, pt := range pp.Tasks {
		for j := range pt.Commands {
			if err := pp.Tasks[i].Commands[j].resolveParams(); err != nil {
				return nil, errors.Wrapf(err, "error marshalling commands for task")
			}
		}
	}

	// returning a pointer causes MarshalYAML to get stuck in infinite recursion
	return *pp, nil
}

type displayTask struct {
	Name           string   `yaml:"name,omitempty" bson:"name,omitempty"`
	ExecutionTasks []string `yaml:"execution_tasks,omitempty" bson:"execution_tasks,omitempty"`
}

// helper methods for task tag evaluations
func (pt *parserTask) name() string   { return pt.Name }
func (pt *parserTask) tags() []string { return pt.Tags }

// parserDependency represents the intermediary state for referencing dependencies.
type parserDependency struct {
	TaskSelector  taskSelector `yaml:",inline"`
	Status        string       `yaml:"status,omitempty" bson:"status,omitempty"`
	PatchOptional bool         `yaml:"patch_optional,omitempty" bson:"patch_optional,omitempty"`
}

// parserDependencies is a type defined for unmarshalling both a single
// dependency or multiple dependencies into a slice.
type parserDependencies []parserDependency

// UnmarshalYAML reads YAML into an array of parserDependency. It will
// successfully unmarshal arrays of dependency entries or single dependency entry.
func (pds *parserDependencies) UnmarshalYAML(unmarshal func(interface{}) error) error {
	// first check if we are handling a single dep that is not in an array.
	pd := parserDependency{}
	if err := unmarshal(&pd); err == nil {
		*pds = parserDependencies([]parserDependency{pd})
		return nil
	}
	var slice []parserDependency
	if err := unmarshal(&slice); err != nil {
		return err
	}
	*pds = parserDependencies(slice)
	return nil
}

// UnmarshalYAML reads YAML into a parserDependency. A single selector string
// will be also be accepted.
func (pd *parserDependency) UnmarshalYAML(unmarshal func(interface{}) error) error {
	type copyType parserDependency
	var copy copyType
	if err := unmarshal(&copy); err != nil {
		// try unmarshalling for a single-string selector instead
		if err := unmarshal(&pd.TaskSelector); err != nil {
			return err
		}
		otherFields := struct {
			Status        string `yaml:"status"`
			PatchOptional bool   `yaml:"patch_optional"`
		}{}
		// ignore error here: expected to fail considering the single-string selector
		_ = unmarshal(&otherFields)
		pd.Status = otherFields.Status
		pd.PatchOptional = otherFields.PatchOptional
		return nil
	}
	*pd = parserDependency(copy)
	if pd.TaskSelector.Name == "" {
		return errors.WithStack(errors.New("task selector must have a name"))
	}
	return nil
}

// TaskSelector handles the selection of specific task/variant combinations
// in the context of dependencies. //TODO no export?
type taskSelector struct {
	Name    string           `yaml:"name,omitempty"`
	Variant *variantSelector `yaml:"variant,omitempty" bson:"variant,omitempty"`
}

// TaskSelectors is a helper type for parsing arrays of TaskSelector.
type taskSelectors []taskSelector

// VariantSelector handles the selection of a variant, either by a id/tag selector
// or by matching against matrix axis values.
type variantSelector struct {
	StringSelector string           `yaml:"string_selector,omitempty" bson:"string_selector,omitempty"`
	MatrixSelector matrixDefinition `yaml:"matrix_selector,omitempty" bson:"matrix_selector,omitempty"`
}

// UnmarshalYAML allows variants to be referenced as single selector strings or
// as a matrix definition. This works by first attempting to unmarshal the YAML
// into a string and then falling back to the matrix.
func (vs *variantSelector) UnmarshalYAML(unmarshal func(interface{}) error) error {
	// first, attempt to unmarshal just a selector string
	// ignore errors here, because there may be other fields that are valid with single-string selectors
	var onlySelector string
	_ = unmarshal(&onlySelector)
	if onlySelector != "" {
		vs.StringSelector = onlySelector
		return nil
	}

	md := matrixDefinition{}
	if err := unmarshal(&md); err != nil {
		return err
	}
	if len(md) == 0 {
		return errors.New("variant selector must not be empty")
	}
	vs.MatrixSelector = md
	return nil
}

func (vs *variantSelector) MarshalYAML() (interface{}, error) {
	if vs == nil || vs.StringSelector == "" {
		return nil, nil
	}
	// Note: Generate tasks will not work with matrix variant selectors,
	// since this will only marshal the string part of a variant selector.
	return vs.StringSelector, nil
}

// UnmarshalYAML reads YAML into an array of TaskSelector. It will
// successfully unmarshal arrays of dependency selectors or a single selector.
func (tss *taskSelectors) UnmarshalYAML(unmarshal func(interface{}) error) error {
	// first, attempt to unmarshal a single selector
	var single taskSelector
	if err := unmarshal(&single); err == nil {
		*tss = taskSelectors([]taskSelector{single})
		return nil
	}
	var slice []taskSelector
	if err := unmarshal(&slice); err != nil {
		return err
	}
	*tss = taskSelectors(slice)
	return nil
}

// UnmarshalYAML allows tasks to be referenced as single selector strings.
// This works by first attempting to unmarshal the YAML into a string
// and then falling back to the TaskSelector struct.
func (ts *taskSelector) UnmarshalYAML(unmarshal func(interface{}) error) error {
	// first, attempt to unmarshal just a selector string
	var onlySelector string
	if _ = unmarshal(&onlySelector); onlySelector != "" {
		ts.Name = onlySelector
		return nil
	}
	// we define a new type so that we can grab the yaml struct tags without the struct methods,
	// preventing infinite recursion on the UnmarshalYAML() method.
	type copyType taskSelector
	var tsc copyType
	if err := unmarshal(&tsc); err != nil {
		return err
	}
	if tsc.Name == "" {
		return errors.WithStack(errors.New("task selector must have a name"))
	}
	*ts = taskSelector(tsc)
	return nil
}

// parserBV is a helper type storing intermediary variant definitions.
type parserBV struct {
	Name          string             `yaml:"name,omitempty" bson:"name,omitempty"`
	DisplayName   string             `yaml:"display_name,omitempty" bson:"display_name,omitempty"`
	Expansions    util.Expansions    `yaml:"expansions,omitempty" bson:"expansions,omitempty"`
	Tags          parserStringSlice  `yaml:"tags,omitempty,omitempty" bson:"tags,omitempty"`
	Modules       parserStringSlice  `yaml:"modules,omitempty" bson:"modules,omitempty"`
	Disabled      bool               `yaml:"disabled,omitempty" bson:"disabled,omitempty"`
	Push          bool               `yaml:"push,omitempty" bson:"push,omitempty"`
	BatchTime     *int               `yaml:"batchtime,omitempty" bson:"batchtime,omitempty"`
	CronBatchTime string             `yaml:"cron,omitempty" bson:"cron,omitempty"`
	Stepback      *bool              `yaml:"stepback,omitempty" bson:"stepback,omitempty"`
	RunOn         parserStringSlice  `yaml:"run_on,omitempty" bson:"run_on,omitempty"`
	Tasks         parserBVTaskUnits  `yaml:"tasks,omitempty" bson:"tasks,omitempty"`
	DisplayTasks  []displayTask      `yaml:"display_tasks,omitempty" bson:"display_tasks,omitempty"`
	DependsOn     parserDependencies `yaml:"depends_on,omitempty" bson:"depends_on,omitempty"`
	// If Activate is set to false, then we don't initially activate the build variant.
	Activate *bool `yaml:"activate,omitempty" bson:"activate,omitempty"`

	// internal matrix stuff
	MatrixId  string      `yaml:"matrix_id,omitempty" bson:"matrix_id,omitempty"`
	MatrixVal matrixValue `yaml:"matrix_val,omitempty" bson:"matrix_val,omitempty"`
	Matrix    *matrix     `yaml:"matrix,omitempty" bson:"matrix,omitempty"`

	MatrixRules []ruleAction `yaml:"matrix_rules,omitempty" bson:"matrix_rules,omitempty"`
}

// helper methods for variant tag evaluations
func (pbv *parserBV) name() string   { return pbv.Name }
func (pbv *parserBV) tags() []string { return pbv.Tags }

func (pbv *parserBV) UnmarshalYAML(unmarshal func(interface{}) error) error {
	// first attempt to unmarshal into a matrix
	m := matrix{}
	merr := unmarshal(&m)
	if merr == nil {
		if m.Id != "" {
			*pbv = parserBV{Matrix: &m}
			return nil
		}
	}
	// otherwise use a BV copy type to skip this Unmarshal method
	type copyType parserBV
	var bv copyType
	if err := unmarshal(&bv); err != nil {
		return errors.WithStack(err)
	}
	// it's possible the matrix has already been correctly stored in the build variant
	if bv.Matrix != nil && bv.Matrix.Id != "" {
		*pbv = parserBV(bv)
		return nil
	}

	if bv.Name == "" {
		// if we're here, it's very likely that the user was building a matrix but broke
		// the syntax, so we try and surface the matrix error if they used "matrix_name".
		if m.Id != "" {
			return errors.Wrap(merr, "parsing matrix")
		}
		return errors.New("buildvariant missing name")
	}
	*pbv = parserBV(bv)
	return nil
}

// canMerge checks that all fields are empty besides name and tasks;
// otherwise, the variant is being defined more than once.
func (pbv *parserBV) canMerge() bool {
	return pbv.Name != "" &&
		len(pbv.Tasks) != 0 &&
		pbv.DisplayName == "" &&
		pbv.Expansions == nil &&
		pbv.Tags == nil &&
		pbv.Modules == nil &&
		!pbv.Disabled &&
		!pbv.Push &&
		pbv.BatchTime == nil &&
		pbv.CronBatchTime == "" &&
		pbv.Stepback == nil &&
		pbv.RunOn == nil &&
		pbv.DisplayTasks == nil &&
		pbv.DependsOn == nil &&
		pbv.Activate == nil &&
		pbv.MatrixId == "" &&
		pbv.MatrixVal == nil &&
		pbv.Matrix == nil &&
		pbv.MatrixRules == nil
}

// parserBVTaskUnit is a helper type storing intermediary variant task configurations.
type parserBVTaskUnit struct {
	Name             string             `yaml:"name,omitempty" bson:"name,omitempty"`
	Patchable        *bool              `yaml:"patchable,omitempty" bson:"patchable,omitempty"`
	PatchOnly        *bool              `yaml:"patch_only,omitempty" bson:"patch_only,omitempty"`
	AllowForGitTag   *bool              `yaml:"allow_for_git_tag,omitempty" bson:"allow_for_git_tag,omitempty"`
	GitTagOnly       *bool              `yaml:"git_tag_only,omitempty" bson:"git_tag_only,omitempty"`
	Priority         int64              `yaml:"priority,omitempty" bson:"priority,omitempty"`
	DependsOn        parserDependencies `yaml:"depends_on,omitempty" bson:"depends_on,omitempty"`
	ExecTimeoutSecs  int                `yaml:"exec_timeout_secs,omitempty" bson:"exec_timeout_secs,omitempty"`
	Stepback         *bool              `yaml:"stepback,omitempty" bson:"stepback,omitempty"`
	Distros          parserStringSlice  `yaml:"distros,omitempty" bson:"distros,omitempty"`
	RunOn            parserStringSlice  `yaml:"run_on,omitempty" bson:"run_on,omitempty"` // Alias for "Distros" TODO: deprecate Distros
	CommitQueueMerge bool               `yaml:"commit_queue_merge,omitempty" bson:"commit_queue_merge,omitempty"`
	// Use a *int for 2 possible states
	// nil - not overriding the project setting
	// non-nil - overriding the project setting with this BatchTime
	BatchTime *int `yaml:"batchtime,omitempty" bson:"batchtime,omitempty"`
	// If CronBatchTime is not empty, then override the project settings with cron syntax,
	// with BatchTime and CronBatchTime being mutually exclusive.
	CronBatchTime string `yaml:"cron,omitempty" bson:"cron,omitempty"`
	// If Activate is set to false, then we don't initially activate the task.
	Activate *bool `yaml:"activate,omitempty" bson:"activate,omitempty"`
}

// UnmarshalYAML allows the YAML parser to read both a single selector string or
// a fully defined parserBVTaskUnit.
func (pbvt *parserBVTaskUnit) UnmarshalYAML(unmarshal func(interface{}) error) error {
	// first, attempt to unmarshal just a selector string
	var onlySelector string
	if err := unmarshal(&onlySelector); err == nil {
		if onlySelector != "" {
			pbvt.Name = onlySelector
			return nil
		}
	}
	// we define a new type so that we can grab the YAML struct tags without the struct methods,
	// preventing infinite recursion on the UnmarshalYAML() method.
	type copyType parserBVTaskUnit
	var copy copyType
	if err := unmarshal(&copy); err != nil {
		return err
	}
	if copy.Name == "" {
		return errors.New("buildvariant task selector must have a name")
	}
	// logic for aliasing the "distros" field to "run_on"
	if len(copy.Distros) > 0 {
		if len(copy.RunOn) > 0 {
			return errors.New("cannot use both 'run_on' and 'distros' fields")
		}
		copy.RunOn, copy.Distros = copy.Distros, nil
	}
	*pbvt = parserBVTaskUnit(copy)
	return nil
}

// parserBVTaskUnits is a helper type for handling arrays of parserBVTaskUnit.
type parserBVTaskUnits []parserBVTaskUnit

// UnmarshalYAML allows the YAML parser to read both a single parserBVTaskUnit or
// an array of them into a slice.
func (pbvts *parserBVTaskUnits) UnmarshalYAML(unmarshal func(interface{}) error) error {
	// first, attempt to unmarshal just a selector string
	var single parserBVTaskUnit
	if err := unmarshal(&single); err == nil {
		*pbvts = parserBVTaskUnits([]parserBVTaskUnit{single})
		return nil
	}
	var slice []parserBVTaskUnit
	if err := unmarshal(&slice); err != nil {
		return err
	}
	*pbvts = parserBVTaskUnits(slice)
	return nil
}

// parserStringSlice is YAML helper type that accepts both an array of strings
// or single string value during unmarshalling.
type parserStringSlice []string

// UnmarshalYAML allows the YAML parser to read both a single string or
// an array of them into a slice.
func (pss *parserStringSlice) UnmarshalYAML(unmarshal func(interface{}) error) error {
	var single string
	if err := unmarshal(&single); err == nil {
		*pss = []string{single}
		return nil
	}
	var slice []string
	if err := unmarshal(&slice); err != nil {
		return err
	}
	*pss = slice
	return nil
}

// LoadProjectForVersion returns the project for a version, either from the parser project or the config string.
// If read from the config string and shouldSave is set, the resulting parser project will be saved.
func LoadProjectForVersion(v *Version, id string, shouldSave bool) (*Project, *ParserProject, error) {
	var pp *ParserProject
	var err error

	pp, err = ParserProjectFindOneById(v.Id)
	if err != nil {
		return nil, nil, errors.Wrap(err, "error finding parser project")
	}

	// if parser project config number is old then we should default to legacy
	if pp != nil && pp.ConfigUpdateNumber >= v.ConfigUpdateNumber {
		if pp.Functions == nil {
			pp.Functions = map[string]*YAMLCommandSet{}
		}
		pp.Identifier = utility.ToStringPtr(id)
		var p *Project
		p, err = TranslateProject(pp)
		return p, pp, err
	}

	if v.Config == "" {
		return nil, nil, errors.New("version has no config")
	}
	p := &Project{}
	pp, err = LoadProjectInto([]byte(v.Config), id, p)
	if err != nil {
		return nil, nil, errors.Wrap(err, "error loading project")
	}
	pp.Id = v.Id
	pp.Identifier = utility.ToStringPtr(id)
	pp.ConfigUpdateNumber = v.ConfigUpdateNumber
	pp.CreateTime = v.CreateTime

	if shouldSave {
		if err = pp.TryUpsert(); err != nil {
			grip.Error(message.WrapError(err, message.Fields{
				"project": id,
				"version": v.Id,
				"message": "error inserting parser project for version",
			}))
			return nil, nil, errors.Wrap(err, "error updating version with project")
		}
	}
	return p, pp, nil
}

func GetProjectFromBSON(data []byte) (*Project, error) {
	pp := &ParserProject{}
	if err := bson.Unmarshal(data, pp); err != nil {
		return nil, errors.Wrap(err, "error unmarshalling bson into parser project")
	}
	return TranslateProject(pp)
}

// LoadProjectInto loads the raw data from the config file into project
// and sets the project's identifier field to identifier. Tags are evaluated. Returns the intermediate step.
// If reading from a version config, LoadProjectForVersion should be used to persist the resulting parser project.
func LoadProjectInto(data []byte, identifier string, project *Project) (*ParserProject, error) {
	intermediateProject, err := createIntermediateProject(data)
	if err != nil {
		return nil, errors.Wrapf(err, LoadProjectError)
	}

	// return project even with errors
	p, err := TranslateProject(intermediateProject)
	if p != nil {
		*project = *p
	}
	project.Identifier = identifier
	return intermediateProject, errors.Wrap(err, LoadProjectError)
}

type GetProjectOpts struct {
	Ref        *ProjectRef
	RemotePath string
	Revision   string
	Token      string
}

func GetProjectFromFile(ctx context.Context, opts GetProjectOpts) (*Project, *ParserProject, error) {
	configFile, err := thirdparty.GetGithubFile(ctx, opts.Token, opts.Ref.Owner, opts.Ref.Repo, opts.RemotePath, opts.Revision)
	if err != nil {
		return nil, nil, errors.Wrapf(err, "error fetching project file for '%s' at '%s'", opts.Ref.Id, opts.Revision)
	}
	fileContents, err := base64.StdEncoding.DecodeString(*configFile.Content)
	if err != nil {
		return nil, nil, errors.Wrapf(err, "unable to decode config file for '%s'", opts.Ref.Id)
	}

	config := Project{}
	pp, err := LoadProjectInto(fileContents, opts.Ref.Id, &config)
	if err != nil {
		return nil, nil, errors.Wrapf(err, "error parsing config file for '%s'", opts.Ref.Id)
	}
	return &config, pp, nil
}

// createIntermediateProject marshals the supplied YAML into our
// intermediate project representation (i.e. before selectors or
// matrix logic has been evaluated).
func createIntermediateProject(yml []byte) (*ParserProject, error) {
	p := &ParserProject{}
	if err := util.UnmarshalYAMLWithFallback(yml, p); err != nil {
		yamlErr := thirdparty.YAMLFormatError{Message: err.Error()}
		return nil, errors.Wrap(yamlErr, "error unmarshalling into parser project")
	}
	if p.Functions == nil {
		p.Functions = map[string]*YAMLCommandSet{}
	}

	return p, nil
}

// TranslateProject converts our intermediate project representation into
// the Project type that Evergreen actually uses. Errors are added to
// pp.errors and pp.warnings and must be checked separately.
func TranslateProject(pp *ParserProject) (*Project, error) {
	// Transfer top level fields
	proj := &Project{
<<<<<<< HEAD
		Enabled:                utility.FromBoolPtr(pp.Enabled),
		Stepback:               utility.FromBoolPtr(pp.Stepback),
		PreErrorFailsTask:      utility.FromBoolPtr(pp.PreErrorFailsTask),
		OomTracker:             utility.FromBoolPtr(pp.OomTracker),
		BatchTime:              utility.FromIntPtr(pp.BatchTime),
		Owner:                  utility.FromStringPtr(pp.Owner),
		Repo:                   utility.FromStringPtr(pp.Repo),
		RemotePath:             utility.FromStringPtr(pp.RemotePath),
		Branch:                 utility.FromStringPtr(pp.Branch),
		Identifier:             utility.FromStringPtr(pp.Identifier),
		DisplayName:            utility.FromStringPtr(pp.DisplayName),
		CommandType:            utility.FromStringPtr(pp.CommandType),
		Ignore:                 pp.Ignore,
		Parameters:             pp.Parameters,
		Pre:                    pp.Pre,
		Post:                   pp.Post,
		EarlyTermination:       pp.EarlyTermination,
		Timeout:                pp.Timeout,
		CallbackTimeout:        utility.FromIntPtr(pp.CallbackTimeout),
		Modules:                pp.Modules,
		Functions:              pp.Functions,
		ExecTimeoutSecs:        utility.FromIntPtr(pp.ExecTimeoutSecs),
		Loggers:                pp.Loggers,
		TaskAnnotationSettings: pp.TaskAnnotationSettings,
=======
		Enabled:            utility.FromBoolPtr(pp.Enabled),
		Stepback:           utility.FromBoolPtr(pp.Stepback),
		PreErrorFailsTask:  utility.FromBoolPtr(pp.PreErrorFailsTask),
		PostErrorFailsTask: utility.FromBoolPtr(pp.PostErrorFailsTask),
		OomTracker:         utility.FromBoolPtr(pp.OomTracker),
		BatchTime:          utility.FromIntPtr(pp.BatchTime),
		Owner:              utility.FromStringPtr(pp.Owner),
		Repo:               utility.FromStringPtr(pp.Repo),
		RemotePath:         utility.FromStringPtr(pp.RemotePath),
		Branch:             utility.FromStringPtr(pp.Branch),
		Identifier:         utility.FromStringPtr(pp.Identifier),
		DisplayName:        utility.FromStringPtr(pp.DisplayName),
		CommandType:        utility.FromStringPtr(pp.CommandType),
		Ignore:             pp.Ignore,
		Parameters:         pp.Parameters,
		Pre:                pp.Pre,
		Post:               pp.Post,
		EarlyTermination:   pp.EarlyTermination,
		Timeout:            pp.Timeout,
		CallbackTimeout:    utility.FromIntPtr(pp.CallbackTimeout),
		Modules:            pp.Modules,
		Functions:          pp.Functions,
		ExecTimeoutSecs:    utility.FromIntPtr(pp.ExecTimeoutSecs),
		Loggers:            pp.Loggers,
>>>>>>> 3254d9c3
	}
	catcher := grip.NewBasicCatcher()
	tse := NewParserTaskSelectorEvaluator(pp.Tasks)
	tgse := newTaskGroupSelectorEvaluator(pp.TaskGroups)
	ase := NewAxisSelectorEvaluator(pp.Axes)
	regularBVs, matrices := sieveMatrixVariants(pp.BuildVariants)

	matrixVariants, errs := buildMatrixVariants(pp.Axes, ase, matrices)
	catcher.Extend(errs)
	buildVariants := append(regularBVs, matrixVariants...)
	vse := NewVariantSelectorEvaluator(buildVariants, ase)
	proj.Tasks, proj.TaskGroups, errs = evaluateTaskUnits(tse, tgse, vse, pp.Tasks, pp.TaskGroups)
	catcher.Extend(errs)

	proj.BuildVariants, errs = evaluateBuildVariants(tse, tgse, vse, buildVariants, pp.Tasks, proj.TaskGroups)
	catcher.Extend(errs)
	return proj, errors.Wrap(catcher.Resolve(), "error translating project")
}

func (pp *ParserProject) AddTask(name string, commands []PluginCommandConf) {
	t := parserTask{
		Name:     name,
		Commands: commands,
	}
	pp.Tasks = append(pp.Tasks, t)
}
func (pp *ParserProject) AddBuildVariant(name, displayName, runOn string, batchTime *int, tasks []string) {
	bv := parserBV{
		Name:        name,
		DisplayName: displayName,
		BatchTime:   batchTime,
		Tasks:       []parserBVTaskUnit{},
	}
	for _, taskName := range tasks {
		bv.Tasks = append(bv.Tasks, parserBVTaskUnit{Name: taskName})
	}
	if runOn != "" {
		bv.RunOn = []string{runOn}
	}
	pp.BuildVariants = append(pp.BuildVariants, bv)
}

// sieveMatrixVariants takes a set of parserBVs and groups them into regular
// buildvariant matrix definitions and matrix definitions.
func sieveMatrixVariants(bvs []parserBV) (regular []parserBV, matrices []matrix) {
	for _, bv := range bvs {
		if bv.Matrix != nil {
			matrices = append(matrices, *bv.Matrix)
		} else {
			regular = append(regular, bv)
		}
	}
	return regular, matrices
}

// evaluateTaskUnits translates intermediate tasks into true ProjectTask types,
// evaluating any selectors in the DependsOn field.
func evaluateTaskUnits(tse *taskSelectorEvaluator, tgse *tagSelectorEvaluator, vse *variantSelectorEvaluator,
	pts []parserTask, tgs []parserTaskGroup) ([]ProjectTask, []TaskGroup, []error) {
	tasks := []ProjectTask{}
	groups := []TaskGroup{}
	var evalErrs, errs []error
	for _, pt := range pts {
		t := ProjectTask{
			Name:            pt.Name,
			Priority:        pt.Priority,
			ExecTimeoutSecs: pt.ExecTimeoutSecs,
			Commands:        pt.Commands,
			Tags:            pt.Tags,
			RunOn:           pt.RunOn,
			Patchable:       pt.Patchable,
			PatchOnly:       pt.PatchOnly,
			AllowForGitTag:  pt.AllowForGitTag,
			GitTagOnly:      pt.GitTagOnly,
			Stepback:        pt.Stepback,
			MustHaveResults: pt.MustHaveResults,
		}
		if strings.Contains(strings.TrimSpace(pt.Name), " ") {
			evalErrs = append(evalErrs, errors.Errorf("spaces are unauthorized in task names ('%s')", pt.Name))
		}
		t.DependsOn, errs = evaluateDependsOn(tse.tagEval, tgse, vse, pt.DependsOn)
		evalErrs = append(evalErrs, errs...)
		tasks = append(tasks, t)
	}
	for _, ptg := range tgs {
		tg := TaskGroup{
			Name:                    ptg.Name,
			SetupGroupFailTask:      ptg.SetupGroupFailTask,
			TeardownTaskCanFailTask: ptg.TeardownTaskCanFailTask,
			SetupGroupTimeoutSecs:   ptg.SetupGroupTimeoutSecs,
			SetupGroup:              ptg.SetupGroup,
			TeardownGroup:           ptg.TeardownGroup,
			SetupTask:               ptg.SetupTask,
			TeardownTask:            ptg.TeardownTask,
			Tags:                    ptg.Tags,
			MaxHosts:                ptg.MaxHosts,
			Timeout:                 ptg.Timeout,
			ShareProcs:              ptg.ShareProcs,
		}
		if tg.MaxHosts < 1 {
			tg.MaxHosts = 1
		}
		// expand, validate that tasks defined in a group are listed in the project tasks
		var taskNames []string
		for _, taskName := range ptg.Tasks {
			names, err := tse.evalSelector(ParseSelector(taskName))
			if err != nil {
				evalErrs = append(evalErrs, err)
			}
			taskNames = append(taskNames, names...)
		}
		tg.Tasks = taskNames
		groups = append(groups, tg)
	}
	return tasks, groups, evalErrs
}

// evaluateBuildsVariants translates intermediate tasks into true BuildVariant types,
// evaluating any selectors in the Tasks fields.
func evaluateBuildVariants(tse *taskSelectorEvaluator, tgse *tagSelectorEvaluator, vse *variantSelectorEvaluator,
	pbvs []parserBV, tasks []parserTask, tgs []TaskGroup) ([]BuildVariant, []error) {
	bvs := []BuildVariant{}
	var evalErrs, errs []error
	for _, pbv := range pbvs {
		bv := BuildVariant{
			DisplayName:   pbv.DisplayName,
			Name:          pbv.Name,
			Expansions:    pbv.Expansions,
			Modules:       pbv.Modules,
			Disabled:      pbv.Disabled,
			Push:          pbv.Push,
			BatchTime:     pbv.BatchTime,
			CronBatchTime: pbv.CronBatchTime,
			Activate:      pbv.Activate,
			Stepback:      pbv.Stepback,
			RunOn:         pbv.RunOn,
			Tags:          pbv.Tags,
		}
		bv.Tasks, errs = evaluateBVTasks(tse, tgse, vse, pbv, tasks)

		// evaluate any rules passed in during matrix construction
		for _, r := range pbv.MatrixRules {
			// remove_tasks removes all tasks with matching names
			if len(r.RemoveTasks) > 0 {
				prunedTasks := []BuildVariantTaskUnit{}
				toRemove := []string{}
				for _, t := range r.RemoveTasks {
					removed, err := tse.evalSelector(ParseSelector(t))
					if err != nil {
						evalErrs = append(evalErrs, errors.Wrap(err, "remove rule"))
						continue
					}
					toRemove = append(toRemove, removed...)
				}
				for _, t := range bv.Tasks {
					if !utility.StringSliceContains(toRemove, t.Name) {
						prunedTasks = append(prunedTasks, t)
					}
				}
				bv.Tasks = prunedTasks
			}

			// add_tasks adds the given BuildVariantTasks, returning errors for any collisions
			if len(r.AddTasks) > 0 {
				// cache existing tasks so we can check for duplicates
				existing := map[string]*BuildVariantTaskUnit{}
				for i, t := range bv.Tasks {
					existing[t.Name] = &bv.Tasks[i]
				}

				var added []BuildVariantTaskUnit
				pbv.Tasks = r.AddTasks
				added, errs = evaluateBVTasks(tse, tgse, vse, pbv, tasks)
				evalErrs = append(evalErrs, errs...)
				// check for conflicting duplicates
				for _, t := range added {
					if old, ok := existing[t.Name]; ok {
						if !reflect.DeepEqual(t, *old) {
							evalErrs = append(evalErrs, errors.Errorf(
								"conflicting definitions of added tasks '%v': %v != %v", t.Name, t, old))
						}
					} else {
						bv.Tasks = append(bv.Tasks, t)
						existing[t.Name] = &t
					}
				}
			}
		}

		tgMap := map[string]TaskGroup{}
		for _, tg := range tgs {
			tgMap[tg.Name] = tg
		}
		dtse := newDisplayTaskSelectorEvaluator(bv, tasks, tgMap)

		// check that display tasks contain real tasks that are not duplicated
		bvTasks := make(map[string]struct{})        // map of all execution tasks
		displayTaskContents := make(map[string]int) // map of execution tasks in a display task
		for _, t := range bv.Tasks {
			if tg, exists := tgMap[t.Name]; exists {
				for _, tgTask := range tg.Tasks {
					bvTasks[tgTask] = struct{}{}
				}
			} else {
				bvTasks[t.Name] = struct{}{}
			}
		}

		// save display task if it contains valid execution tasks
		for _, dt := range pbv.DisplayTasks {
			projectDt := patch.DisplayTask{Name: dt.Name}
			if _, exists := bvTasks[dt.Name]; exists {
				errs = append(errs, fmt.Errorf("display task %s cannot have the same name as an execution task", dt.Name))
				continue
			}

			//resolve tags for display tasks
			tasks := []string{}
			for _, et := range dt.ExecutionTasks {
				results, err := dtse.evalSelector(ParseSelector(et))
				if err != nil {
					errs = append(errs, err)
				}
				tasks = append(tasks, results...)
			}

			for _, et := range tasks {
				if _, exists := bvTasks[et]; !exists {
					errs = append(errs, fmt.Errorf("display task %s contains execution task %s which does not exist in build variant", dt.Name, et))
				} else {
					projectDt.ExecTasks = append(projectDt.ExecTasks, et)
					displayTaskContents[et]++
				}
			}
			if len(projectDt.ExecTasks) > 0 {
				bv.DisplayTasks = append(bv.DisplayTasks, projectDt)
			}
		}
		for taskId, count := range displayTaskContents {
			if count > 1 {
				errs = append(errs, fmt.Errorf("execution task %s is listed in more than 1 display task", taskId))
				bv.DisplayTasks = nil
			}
		}

		evalErrs = append(evalErrs, errs...)
		bvs = append(bvs, bv)
	}
	return bvs, evalErrs
}

// evaluateBVTasks translates intermediate tasks into true BuildVariantTaskUnit types,
// evaluating any selectors referencing tasks, and further evaluating any selectors
// in the DependsOn field of those tasks.
func evaluateBVTasks(tse *taskSelectorEvaluator, tgse *tagSelectorEvaluator, vse *variantSelectorEvaluator,
	pbv parserBV, tasks []parserTask) ([]BuildVariantTaskUnit, []error) {
	var evalErrs, errs []error
	ts := []BuildVariantTaskUnit{}
	taskUnitsByName := map[string]BuildVariantTaskUnit{}
	tasksByName := map[string]parserTask{}
	for _, t := range tasks {
		tasksByName[t.Name] = t
	}
	for _, pbvt := range pbv.Tasks {
		// evaluate each task against both the task and task group selectors
		// only error if both selectors error because each task should only be found
		// in one or the other
		var names, temp []string
		var err1, err2 error
		isGroup := false
		if tse != nil {
			temp, err1 = tse.evalSelector(ParseSelector(pbvt.Name))
			names = append(names, temp...)
		}
		if tgse != nil {
			temp, err2 = tgse.evalSelector(ParseSelector(pbvt.Name))
			if len(temp) > 0 {
				names = append(names, temp...)
				isGroup = true
			}
		}
		if err1 != nil && err2 != nil {
			evalErrs = append(evalErrs, err1, err2)
			continue
		}
		// create new task definitions--duplicates must have the same status requirements
		for _, name := range names {
			parserTask := tasksByName[name]
			// create a new task by copying the task that selected it,
			// so we can preserve the "Variant" and "Status" field.
			t := getParserBuildVariantTaskUnit(name, parserTask, pbvt)

			// Task-level dependencies defined in the variant override variant-level dependencies which override
			// task-level dependencies defined in the task.
			var dependsOn parserDependencies
			if len(pbvt.DependsOn) > 0 {
				dependsOn = pbvt.DependsOn
			} else if len(pbv.DependsOn) > 0 {
				dependsOn = pbv.DependsOn
			} else if len(parserTask.DependsOn) > 0 {
				dependsOn = parserTask.DependsOn
			}
			t.DependsOn, errs = evaluateDependsOn(tse.tagEval, tgse, vse, dependsOn)
			evalErrs = append(evalErrs, errs...)
			t.IsGroup = isGroup

			// add the new task if it doesn't already exists (we must avoid conflicting status fields)
			if old, ok := taskUnitsByName[t.Name]; !ok {
				ts = append(ts, t)
				taskUnitsByName[t.Name] = t
			} else {
				// it's already in the new list, so we check to make sure the status definitions match.
				if !reflect.DeepEqual(t, old) {
					evalErrs = append(evalErrs, errors.Errorf(
						"conflicting definitions of build variant tasks '%v': %v != %v", name, t, old))
					continue
				}
			}
		}
	}
	return ts, evalErrs
}

// getParserBuildVariantTaskUnit combines the parser project's task definition with the build variant task definition.
// DependsOn will be handled separately.
func getParserBuildVariantTaskUnit(name string, pt parserTask, bvt parserBVTaskUnit) BuildVariantTaskUnit {
	res := BuildVariantTaskUnit{
		Name:             name,
		Patchable:        bvt.Patchable,
		PatchOnly:        bvt.PatchOnly,
		AllowForGitTag:   bvt.AllowForGitTag,
		GitTagOnly:       bvt.GitTagOnly,
		Priority:         bvt.Priority,
		ExecTimeoutSecs:  bvt.ExecTimeoutSecs,
		Stepback:         bvt.Stepback,
		RunOn:            bvt.RunOn,
		CommitQueueMerge: bvt.CommitQueueMerge,
		CronBatchTime:    bvt.CronBatchTime,
		BatchTime:        bvt.BatchTime,
		Activate:         bvt.Activate,
	}
	if res.Priority == 0 {
		res.Priority = pt.Priority
	}
	if res.Patchable == nil {
		res.Patchable = pt.Patchable
	}
	if res.PatchOnly == nil {
		res.PatchOnly = pt.PatchOnly
	}
	if res.AllowForGitTag == nil {
		res.AllowForGitTag = pt.AllowForGitTag
	}
	if res.GitTagOnly == nil {
		res.GitTagOnly = pt.GitTagOnly
	}
	if res.ExecTimeoutSecs == 0 {
		res.ExecTimeoutSecs = pt.ExecTimeoutSecs
	}
	if res.Stepback == nil {
		res.Stepback = pt.Stepback
	}
	if len(res.RunOn) == 0 {
		// first consider that we may be using the legacy "distros" field
		res.RunOn = bvt.Distros
	}
	if len(res.RunOn) == 0 {
		res.RunOn = pt.RunOn
	}
	return res
}

// evaluateDependsOn expands any selectors in a dependency definition.
func evaluateDependsOn(tse *tagSelectorEvaluator, tgse *tagSelectorEvaluator, vse *variantSelectorEvaluator,
	deps []parserDependency) ([]TaskUnitDependency, []error) {
	var evalErrs []error
	var err error
	newDeps := []TaskUnitDependency{}
	newDepsByNameAndVariant := map[TVPair]TaskUnitDependency{}
	for _, d := range deps {
		var names []string

		if d.TaskSelector.Name == AllDependencies {
			// * is a special case for dependencies, so don't eval it
			names = []string{AllDependencies}
		} else {
			var temp []string
			var err1, err2 error
			if tse != nil {
				temp, err1 = tse.evalSelector(ParseSelector(d.TaskSelector.Name))
				names = append(names, temp...)
			}
			if tgse != nil {
				temp, err2 = tgse.evalSelector(ParseSelector(d.TaskSelector.Name))
				names = append(names, temp...)
			}
			if err1 != nil && err2 != nil {
				evalErrs = append(evalErrs, err1, err2)
				continue
			}
		}
		// we default to handle the empty variant, but expand the list of variants
		// if the variant field is set.
		variants := []string{""}
		if d.TaskSelector.Variant != nil {
			// * is a special case for dependencies, so don't eval it
			if d.TaskSelector.Variant.MatrixSelector == nil && d.TaskSelector.Variant.StringSelector == AllVariants {
				variants = []string{AllVariants}
			} else {
				variants, err = vse.evalSelector(d.TaskSelector.Variant)
				if err != nil {
					evalErrs = append(evalErrs, err)
					continue
				}
			}
		}
		// create new dependency definitions--duplicates must have the same status requirements
		for _, name := range names {
			for _, variant := range variants {
				// create a newDep by copying the dep that selected it,
				// so we can preserve the "Status" and "PatchOptional" field.
				newDep := TaskUnitDependency{
					Name:          name,
					Variant:       variant,
					Status:        d.Status,
					PatchOptional: d.PatchOptional,
				}
				// add the new dep if it doesn't already exist (we must avoid conflicting status fields)
				if oldDep, ok := newDepsByNameAndVariant[TVPair{newDep.Variant, newDep.Name}]; !ok {
					newDeps = append(newDeps, newDep)
					newDepsByNameAndVariant[TVPair{newDep.Variant, newDep.Name}] = newDep
				} else {
					// it's already in the new list, so we check to make sure the status definitions match.
					if !reflect.DeepEqual(newDep, oldDep) {
						evalErrs = append(evalErrs, errors.Errorf(
							"conflicting definitions of dependency '%v': %v != %v", name, newDep, oldDep))
						continue
					}
				}
			}
		}
	}
	return newDeps, evalErrs
}

// mergeUnorderedUnique merges fields that are lists where the order doesn't matter.
// These fields can be defined throughout multiple yamls but cannot contain duplicate keys.
// These fields are: [task, task group, parameter, module, function]
func (pp *ParserProject) mergeUnorderedUnique(toMerge *ParserProject) error {
	catcher := grip.NewBasicCatcher()

	taskNameExist := map[string]bool{}
	for _, task := range pp.Tasks {
		taskNameExist[task.Name] = true
	}
	for _, task := range toMerge.Tasks {
		if _, ok := taskNameExist[task.Name]; ok {
			catcher.Errorf("task '%s' has been declared already", task.Name)
		} else {
			pp.Tasks = append(pp.Tasks, task)
			taskNameExist[task.Name] = true
		}
	}

	taskGroupNameExist := map[string]bool{}
	for _, taskGroup := range pp.TaskGroups {
		taskGroupNameExist[taskGroup.Name] = true
	}
	for _, taskGroup := range toMerge.TaskGroups {
		if _, ok := taskGroupNameExist[taskGroup.Name]; ok {
			catcher.Errorf("task group '%s' has been declared already", taskGroup.Name)
		} else {
			pp.TaskGroups = append(pp.TaskGroups, taskGroup)
			taskGroupNameExist[taskGroup.Name] = true
		}
	}

	parameterKeyExist := map[string]bool{}
	for _, parameter := range pp.Parameters {
		parameterKeyExist[parameter.Key] = true
	}
	for _, parameter := range toMerge.Parameters {
		if _, ok := parameterKeyExist[parameter.Key]; ok {
			catcher.Errorf("parameter key '%s' has been declared already", parameter.Key)
		} else {
			pp.Parameters = append(pp.Parameters, parameter)
			parameterKeyExist[parameter.Key] = true
		}
	}

	moduleExist := map[string]bool{}
	for _, module := range pp.Modules {
		moduleExist[module.Name] = true
	}
	for _, module := range toMerge.Modules {
		if _, ok := moduleExist[module.Name]; ok {
			catcher.Errorf("module '%s' has been declared already", module.Name)
		} else {
			pp.Modules = append(pp.Modules, module)
			moduleExist[module.Name] = true
		}
	}

	for key, val := range toMerge.Functions {
		if _, ok := pp.Functions[key]; ok {
			catcher.Errorf("function '%s' has been declared already", key)
		} else {
			pp.Functions[key] = val
		}
	}

	return catcher.Resolve()
}

// mergeUnordered merges fields that are lists where the order doesn't matter.
// These fields can only be defined in one yaml and does not consider naming conflicts.
// These fields include: [ignore, loggers]
func (pp *ParserProject) mergeUnordered(toMerge *ParserProject) {
	pp.Ignore = append(pp.Ignore, toMerge.Ignore...)
	pp.Loggers = mergeAllLogs(pp.Loggers, toMerge.Loggers)
}

// mergeOrderedUnique merges fields that are lists where the order does matter.
// These fields can only be defined in one yaml.
// These fields are: [pre, post, timeout, early termination]
func (pp *ParserProject) mergeOrderedUnique(toMerge *ParserProject) error {
	catcher := grip.NewBasicCatcher()

	if pp.Pre != nil && toMerge.Pre != nil {
		catcher.New("pre can only be defined in one yaml")
	} else if toMerge.Pre != nil {
		pp.Pre = toMerge.Pre
	}

	if pp.Post != nil && toMerge.Post != nil {
		catcher.New("post can only be defined in one yaml")
	} else if toMerge.Post != nil {
		pp.Post = toMerge.Post
	}

	if pp.Timeout != nil && toMerge.Timeout != nil {
		catcher.New("timeout can only be defined in one yaml")
	} else if toMerge.Timeout != nil {
		pp.Timeout = toMerge.Timeout
	}

	if pp.EarlyTermination != nil && toMerge.EarlyTermination != nil {
		catcher.New("early termination can only be defined in one yaml")
	} else if toMerge.EarlyTermination != nil {
		pp.EarlyTermination = toMerge.EarlyTermination
	}

	return catcher.Resolve()
}

// mergeUnique merges fields that are non-lists.
// These fields can only be defined 1 yaml.
// These fields are: [stepback, batch time, pre error fails task, OOM tracker, display name, command type, callback/exec timeout]
func (pp *ParserProject) mergeUnique(toMerge *ParserProject) error {
	catcher := grip.NewBasicCatcher()

	if pp.Stepback != nil && toMerge.Stepback != nil {
		catcher.New("stepback can only be defined in one yaml")
	} else if toMerge.Stepback != nil {
		pp.Stepback = toMerge.Stepback
	}

	if pp.BatchTime != nil && toMerge.BatchTime != nil {
		catcher.New("batch time can only be defined in one yaml")
	} else if toMerge.BatchTime != nil {
		pp.BatchTime = toMerge.BatchTime
	}

	if pp.PreErrorFailsTask != nil && toMerge.PreErrorFailsTask != nil {
		catcher.New("pre error fails task can only be defined in one yaml")
	} else if toMerge.PreErrorFailsTask != nil {
		pp.PreErrorFailsTask = toMerge.PreErrorFailsTask
	}

	if pp.PostErrorFailsTask != nil && toMerge.PostErrorFailsTask != nil {
		catcher.New("post error fails task can only be defined in one yaml")
	} else if toMerge.PostErrorFailsTask != nil {
		pp.PostErrorFailsTask = toMerge.PostErrorFailsTask
	}

	if pp.OomTracker != nil && toMerge.OomTracker != nil {
		catcher.New("OOM tracker can only be defined in one yaml")
	} else if toMerge.OomTracker != nil {
		pp.OomTracker = toMerge.OomTracker
	}

	if pp.DisplayName != nil && toMerge.DisplayName != nil {
		catcher.New("display name can only be defined in one yaml")
	} else if toMerge.DisplayName != nil {
		pp.DisplayName = toMerge.DisplayName
	}

	if pp.CommandType != nil && toMerge.CommandType != nil {
		catcher.New("command type can only be defined in one yaml")
	} else if toMerge.CommandType != nil {
		pp.CommandType = toMerge.CommandType
	}

	if pp.CallbackTimeout != nil && toMerge.CallbackTimeout != nil {
		catcher.New("callback timeout can only be defined in one yaml")
	} else if toMerge.CallbackTimeout != nil {
		pp.CallbackTimeout = toMerge.CallbackTimeout
	}

	if pp.ExecTimeoutSecs != nil && toMerge.ExecTimeoutSecs != nil {
		catcher.New("exec timeout secs can only be defined in one yaml")
	} else if toMerge.ExecTimeoutSecs != nil {
		pp.ExecTimeoutSecs = toMerge.ExecTimeoutSecs
	}

	return catcher.Resolve()
}

// mergeBuildVariant merges build variants.
// Build variants can only be defined once but additional tasks can be added.
func (pp *ParserProject) mergeBuildVariant(toMerge *ParserProject) error {
	catcher := grip.NewBasicCatcher()

	bvs := map[string]*parserBV{}
	for _, bv := range pp.BuildVariants {
		bvs[bv.Name] = &bv
	}
	for _, bv := range toMerge.BuildVariants {
		if _, ok := bvs[bv.Name]; ok {
			if !bv.canMerge() {
				catcher.Errorf("build variant '%s' has been declared already", bv.Name)
			} else {
				bvs[bv.Name].Tasks = append(bvs[bv.Name].Tasks, bv.Tasks...)
				bvs[bv.Name].DisplayTasks = append(bvs[bv.Name].DisplayTasks, bv.DisplayTasks...)
			}
		} else {
			pp.BuildVariants = append(pp.BuildVariants, bv)
			bvs[bv.Name] = &bv
		}
	}
	pp.BuildVariants = make([]parserBV, 0, len(bvs))
	for _, bv := range bvs {
		pp.BuildVariants = append(pp.BuildVariants, *bv)
	}

	return catcher.Resolve()
}

// mergeMatrix merges matices/axes.
// Matices/axes cannot be defined for more than 1 yaml.
func (pp *ParserProject) mergeMatrix(toMerge *ParserProject) error {
	catcher := grip.NewBasicCatcher()

	if pp.Axes != nil && toMerge.Axes != nil {
		catcher.New("matrixes can only be defined in one yaml")
	} else if toMerge.Axes != nil {
		pp.Axes = toMerge.Axes
	}

	return catcher.Resolve()
}

func (pp *ParserProject) mergeMultipleProjectConfigs(toMerge *ParserProject) error {
	catcher := grip.NewBasicCatcher()

	// Unordered list, consider naming conflict
	err := pp.mergeUnorderedUnique(toMerge)
	if err != nil {
		catcher.Add(err)
	}

	// Unordered list, don't consider naming conflict
	pp.mergeUnordered(toMerge)

	// Ordered list, cannot be defined for more than one yaml
	err = pp.mergeOrderedUnique(toMerge)
	if err != nil {
		catcher.Add(err)
	}

	// Non-list, cannot be defined for more than one yaml
	err = pp.mergeUnique(toMerge)
	if err != nil {
		catcher.Add(err)
	}

	// Build variant, can only be defined once except to add tasks
	err = pp.mergeBuildVariant(toMerge)
	if err != nil {
		catcher.Add(err)
	}

	// Matrices, can only be defined for one yaml
	err = pp.mergeMatrix(toMerge)
	if err != nil {
		catcher.Add(err)
	}

	return errors.Wrap(catcher.Resolve(), "error merging project configs")
}<|MERGE_RESOLUTION|>--- conflicted
+++ resolved
@@ -50,12 +50,12 @@
 // to allow for flexible handling.
 type ParserProject struct {
 	// Id and ConfigdUpdateNumber are not pointers because they are only used internally
-<<<<<<< HEAD
 	Id                     string                        `yaml:"_id" bson:"_id"` // should be the same as the version's ID
 	ConfigUpdateNumber     int                           `yaml:"config_number,omitempty" bson:"config_number,omitempty"`
 	Enabled                *bool                         `yaml:"enabled,omitempty" bson:"enabled,omitempty"`
 	Stepback               *bool                         `yaml:"stepback,omitempty" bson:"stepback,omitempty"`
 	PreErrorFailsTask      *bool                         `yaml:"pre_error_fails_task,omitempty" bson:"pre_error_fails_task,omitempty"`
+	PostErrorFailsTask     *bool
 	OomTracker             *bool                         `yaml:"oom_tracker,omitempty" bson:"oom_tracker,omitempty"`
 	BatchTime              *int                          `yaml:"batchtime,omitempty" bson:"batchtime,omitempty"`
 	Owner                  *string                       `yaml:"owner,omitempty" bson:"owner,omitempty"`
@@ -81,38 +81,6 @@
 	Loggers                *LoggerConfig                 `yaml:"loggers,omitempty" bson:"loggers,omitempty"`
 	CreateTime             time.Time                     `yaml:"create_time,omitempty" bson:"create_time,omitempty"`
 	TaskAnnotationSettings evergreen.AnnotationsSettings `yaml:"task_annotation_settings,omitempty" bson:"task_annotation_settings,omitempty"`
-=======
-	Id                 string                     `yaml:"_id" bson:"_id"` // should be the same as the version's ID
-	ConfigUpdateNumber int                        `yaml:"config_number,omitempty" bson:"config_number,omitempty"`
-	Enabled            *bool                      `yaml:"enabled,omitempty" bson:"enabled,omitempty"`
-	Stepback           *bool                      `yaml:"stepback,omitempty" bson:"stepback,omitempty"`
-	PreErrorFailsTask  *bool                      `yaml:"pre_error_fails_task,omitempty" bson:"pre_error_fails_task,omitempty"`
-	PostErrorFailsTask *bool                      `yaml:"post_error_fails_task,omitempty" bson:"post_error_fails_task,omitempty"`
-	OomTracker         *bool                      `yaml:"oom_tracker,omitempty" bson:"oom_tracker,omitempty"`
-	BatchTime          *int                       `yaml:"batchtime,omitempty" bson:"batchtime,omitempty"`
-	Owner              *string                    `yaml:"owner,omitempty" bson:"owner,omitempty"`
-	Repo               *string                    `yaml:"repo,omitempty" bson:"repo,omitempty"`
-	RemotePath         *string                    `yaml:"remote_path,omitempty" bson:"remote_path,omitempty"`
-	Branch             *string                    `yaml:"branch,omitempty" bson:"branch,omitempty"`
-	Identifier         *string                    `yaml:"identifier,omitempty" bson:"identifier,omitempty"`
-	DisplayName        *string                    `yaml:"display_name,omitempty" bson:"display_name,omitempty"`
-	CommandType        *string                    `yaml:"command_type,omitempty" bson:"command_type,omitempty"`
-	Ignore             parserStringSlice          `yaml:"ignore,omitempty" bson:"ignore,omitempty"`
-	Parameters         []ParameterInfo            `yaml:"parameters,omitempty" bson:"parameters,omitempty"`
-	Pre                *YAMLCommandSet            `yaml:"pre,omitempty" bson:"pre,omitempty"`
-	Post               *YAMLCommandSet            `yaml:"post,omitempty" bson:"post,omitempty"`
-	Timeout            *YAMLCommandSet            `yaml:"timeout,omitempty" bson:"timeout,omitempty"`
-	EarlyTermination   *YAMLCommandSet            `yaml:"early_termination,omitempty" bson:"early_termination,omitempty"`
-	CallbackTimeout    *int                       `yaml:"callback_timeout_secs,omitempty" bson:"callback_timeout_secs,omitempty"`
-	Modules            []Module                   `yaml:"modules,omitempty" bson:"modules,omitempty"`
-	BuildVariants      []parserBV                 `yaml:"buildvariants,omitempty" bson:"buildvariants,omitempty"`
-	Functions          map[string]*YAMLCommandSet `yaml:"functions,omitempty" bson:"functions,omitempty"`
-	TaskGroups         []parserTaskGroup          `yaml:"task_groups,omitempty" bson:"task_groups,omitempty"`
-	Tasks              []parserTask               `yaml:"tasks,omitempty" bson:"tasks,omitempty"`
-	ExecTimeoutSecs    *int                       `yaml:"exec_timeout_secs,omitempty" bson:"exec_timeout_secs,omitempty"`
-	Loggers            *LoggerConfig              `yaml:"loggers,omitempty" bson:"loggers,omitempty"`
-	CreateTime         time.Time                  `yaml:"create_time,omitempty" bson:"create_time,omitempty"`
->>>>>>> 3254d9c3
 
 	// Matrix code
 	Axes []matrixAxis `yaml:"axes,omitempty" bson:"axes,omitempty"`
@@ -645,10 +613,10 @@
 func TranslateProject(pp *ParserProject) (*Project, error) {
 	// Transfer top level fields
 	proj := &Project{
-<<<<<<< HEAD
 		Enabled:                utility.FromBoolPtr(pp.Enabled),
 		Stepback:               utility.FromBoolPtr(pp.Stepback),
 		PreErrorFailsTask:      utility.FromBoolPtr(pp.PreErrorFailsTask),
+		PostErrorFailsTask:     utility.FromBoolPtr(pp.PostErrorFailsTask),
 		OomTracker:             utility.FromBoolPtr(pp.OomTracker),
 		BatchTime:              utility.FromIntPtr(pp.BatchTime),
 		Owner:                  utility.FromStringPtr(pp.Owner),
@@ -670,32 +638,6 @@
 		ExecTimeoutSecs:        utility.FromIntPtr(pp.ExecTimeoutSecs),
 		Loggers:                pp.Loggers,
 		TaskAnnotationSettings: pp.TaskAnnotationSettings,
-=======
-		Enabled:            utility.FromBoolPtr(pp.Enabled),
-		Stepback:           utility.FromBoolPtr(pp.Stepback),
-		PreErrorFailsTask:  utility.FromBoolPtr(pp.PreErrorFailsTask),
-		PostErrorFailsTask: utility.FromBoolPtr(pp.PostErrorFailsTask),
-		OomTracker:         utility.FromBoolPtr(pp.OomTracker),
-		BatchTime:          utility.FromIntPtr(pp.BatchTime),
-		Owner:              utility.FromStringPtr(pp.Owner),
-		Repo:               utility.FromStringPtr(pp.Repo),
-		RemotePath:         utility.FromStringPtr(pp.RemotePath),
-		Branch:             utility.FromStringPtr(pp.Branch),
-		Identifier:         utility.FromStringPtr(pp.Identifier),
-		DisplayName:        utility.FromStringPtr(pp.DisplayName),
-		CommandType:        utility.FromStringPtr(pp.CommandType),
-		Ignore:             pp.Ignore,
-		Parameters:         pp.Parameters,
-		Pre:                pp.Pre,
-		Post:               pp.Post,
-		EarlyTermination:   pp.EarlyTermination,
-		Timeout:            pp.Timeout,
-		CallbackTimeout:    utility.FromIntPtr(pp.CallbackTimeout),
-		Modules:            pp.Modules,
-		Functions:          pp.Functions,
-		ExecTimeoutSecs:    utility.FromIntPtr(pp.ExecTimeoutSecs),
-		Loggers:            pp.Loggers,
->>>>>>> 3254d9c3
 	}
 	catcher := grip.NewBasicCatcher()
 	tse := NewParserTaskSelectorEvaluator(pp.Tasks)
