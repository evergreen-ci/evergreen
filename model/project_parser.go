package model

import (
	"context"
	"encoding/base64"
	"fmt"
	"io/ioutil"
	"reflect"
	"strings"
	"time"

	"github.com/evergreen-ci/evergreen"
	"github.com/evergreen-ci/evergreen/db"
	"github.com/evergreen-ci/evergreen/model/patch"
	"github.com/evergreen-ci/evergreen/thirdparty"
	"github.com/evergreen-ci/evergreen/util"
	"github.com/evergreen-ci/utility"
	"github.com/mongodb/grip"
	"github.com/mongodb/grip/message"
	"github.com/pkg/errors"
	"go.mongodb.org/mongo-driver/bson"
	mgobson "gopkg.in/mgo.v2/bson"
)

const LoadProjectError = "load project error(s)"

// This file contains the infrastructure for turning a YAML project configuration
// into a usable Project struct. A basic overview of the project parsing process is:
//
// First, the YAML bytes are unmarshalled into an intermediary ParserProject.
// The ParserProject's internal types define custom YAML unmarshal hooks, allowing
// users to do things like offer a single definition where we expect a list, e.g.
//   `tags: "single_tag"` instead of the more verbose `tags: ["single_tag"]`
// or refer to task by a single selector. Custom YAML handling allows us to
// add other useful features like detecting fatal errors and reporting them
// through the YAML parser's error code, which supplies helpful line number information
// that we would lose during validation against already-parsed data. In the future,
// custom YAML hooks will allow us to add even more helpful features, like alerting users
// when they use fields that aren't actually defined.
//
// Once the intermediary project is created, we crawl it to evaluate tag selectors
// and matrix definitions. This step recursively crawls variants, tasks, their
// dependencies, and so on, to replace selectors with the tasks they reference and return
// a populated Project type.
//
// Code outside of this file should never have to consider selectors or parser* types
// when handling project code.

// ParserProject serves as an intermediary struct for parsing project
// configuration YAML. It implements the Unmarshaler interface
// to allow for flexible handling.
type ParserProject struct {
	// Id and ConfigdUpdateNumber are not pointers because they are only used internally
	Id                     string                         `yaml:"_id" bson:"_id"` // should be the same as the version's ID
	ConfigUpdateNumber     int                            `yaml:"config_number,omitempty" bson:"config_number,omitempty"`
	Enabled                *bool                          `yaml:"enabled,omitempty" bson:"enabled,omitempty"`
	Stepback               *bool                          `yaml:"stepback,omitempty" bson:"stepback,omitempty"`
	PreErrorFailsTask      *bool                          `yaml:"pre_error_fails_task,omitempty" bson:"pre_error_fails_task,omitempty"`
	PostErrorFailsTask     *bool                          `yaml:"post_error_fails_task,omitempty" bson:"post_error_fails_task,omitempty"`
	OomTracker             *bool                          `yaml:"oom_tracker,omitempty" bson:"oom_tracker,omitempty"`
	BatchTime              *int                           `yaml:"batchtime,omitempty" bson:"batchtime,omitempty"`
	Owner                  *string                        `yaml:"owner,omitempty" bson:"owner,omitempty"`
	Repo                   *string                        `yaml:"repo,omitempty" bson:"repo,omitempty"`
	RemotePath             *string                        `yaml:"remote_path,omitempty" bson:"remote_path,omitempty"`
	Branch                 *string                        `yaml:"branch,omitempty" bson:"branch,omitempty"`
	Identifier             *string                        `yaml:"identifier,omitempty" bson:"identifier,omitempty"`
	DisplayName            *string                        `yaml:"display_name,omitempty" bson:"display_name,omitempty"`
	CommandType            *string                        `yaml:"command_type,omitempty" bson:"command_type,omitempty"`
	Ignore                 parserStringSlice              `yaml:"ignore,omitempty" bson:"ignore,omitempty"`
	Parameters             []ParameterInfo                `yaml:"parameters,omitempty" bson:"parameters,omitempty"`
	Pre                    *YAMLCommandSet                `yaml:"pre,omitempty" bson:"pre,omitempty"`
	Post                   *YAMLCommandSet                `yaml:"post,omitempty" bson:"post,omitempty"`
	Timeout                *YAMLCommandSet                `yaml:"timeout,omitempty" bson:"timeout,omitempty"`
	EarlyTermination       *YAMLCommandSet                `yaml:"early_termination,omitempty" bson:"early_termination,omitempty"`
	CallbackTimeout        *int                           `yaml:"callback_timeout_secs,omitempty" bson:"callback_timeout_secs,omitempty"`
	Modules                []Module                       `yaml:"modules,omitempty" bson:"modules,omitempty"`
	BuildVariants          []parserBV                     `yaml:"buildvariants,omitempty" bson:"buildvariants,omitempty"`
	Functions              map[string]*YAMLCommandSet     `yaml:"functions,omitempty" bson:"functions,omitempty"`
	TaskGroups             []parserTaskGroup              `yaml:"task_groups,omitempty" bson:"task_groups,omitempty"`
	Tasks                  []parserTask                   `yaml:"tasks,omitempty" bson:"tasks,omitempty"`
	ExecTimeoutSecs        *int                           `yaml:"exec_timeout_secs,omitempty" bson:"exec_timeout_secs,omitempty"`
	Loggers                *LoggerConfig                  `yaml:"loggers,omitempty" bson:"loggers,omitempty"`
	CreateTime             time.Time                      `yaml:"create_time,omitempty" bson:"create_time,omitempty"`
	TaskAnnotationSettings *evergreen.AnnotationsSettings `yaml:"task_annotation_settings,omitempty" bson:"task_annotation_settings,omitempty"`
<<<<<<< HEAD
	BuildBaronSettings     *evergreen.BuildBaronSettings  `yaml:"build_baron_project,omitempty" bson:"build_baron_project,omitempty"`
	PerfEnabled            *bool                          `yaml:"perf_enabled,omitempty" bson:"perf_enabled,omitempty"`
=======
	BuildBaronSettings     *evergreen.BuildBaronSettings  `yaml:"build_baron_settings,omitempty" bson:"build_baron_settings,omitempty"`
>>>>>>> 5c345352
	// List of yamls to merge
	Include []Include `yaml:"include,omitempty" bson:"include,omitempty"`

	// Matrix code
	Axes []matrixAxis `yaml:"axes,omitempty" bson:"axes,omitempty"`
}

type parserTaskGroup struct {
	Name                    string             `yaml:"name,omitempty" bson:"name,omitempty"`
	Priority                int64              `yaml:"priority,omitempty" bson:"priority,omitempty"`
	Patchable               *bool              `yaml:"patchable,omitempty" bson:"patchable,omitempty"`
	PatchOnly               *bool              `yaml:"patch_only,omitempty" bson:"patch_only,omitempty"`
	AllowForGitTag          *bool              `yaml:"allow_for_git_tag,omitempty" bson:"allow_for_git_tag,omitempty"`
	GitTagOnly              *bool              `yaml:"git_tag_only,omitempty" bson:"git_tag_only,omitempty"`
	ExecTimeoutSecs         int                `yaml:"exec_timeout_secs,omitempty" bson:"exec_timeout_secs,omitempty"`
	Stepback                *bool              `yaml:"stepback,omitempty" bson:"stepback,omitempty"`
	MaxHosts                int                `yaml:"max_hosts,omitempty" bson:"max_hosts,omitempty"`
	SetupGroupFailTask      bool               `yaml:"setup_group_can_fail_task,omitempty" bson:"setup_group_can_fail_task,omitempty"`
	TeardownTaskCanFailTask bool               `yaml:"teardown_task_can_fail_task,omitempty" bson:"teardown_task_can_fail_task,omitempty"`
	SetupGroupTimeoutSecs   int                `yaml:"setup_group_timeout_secs,omitempty" bson:"setup_group_timeout_secs,omitempty"`
	SetupGroup              *YAMLCommandSet    `yaml:"setup_group,omitempty" bson:"setup_group,omitempty"`
	TeardownGroup           *YAMLCommandSet    `yaml:"teardown_group,omitempty" bson:"teardown_group,omitempty"`
	SetupTask               *YAMLCommandSet    `yaml:"setup_task,omitempty" bson:"setup_task,omitempty"`
	TeardownTask            *YAMLCommandSet    `yaml:"teardown_task,omitempty" bson:"teardown_task,omitempty"`
	Timeout                 *YAMLCommandSet    `yaml:"timeout,omitempty" bson:"timeout,omitempty"`
	Tasks                   []string           `yaml:"tasks,omitempty" bson:"tasks,omitempty"`
	DependsOn               parserDependencies `yaml:"depends_on,omitempty" bson:"depends_on,omitempty"`
	Tags                    parserStringSlice  `yaml:"tags,omitempty" bson:"tags,omitempty"`
	ShareProcs              bool               `yaml:"share_processes,omitempty" bson:"share_processes,omitempty"`
}

func (ptg *parserTaskGroup) name() string   { return ptg.Name }
func (ptg *parserTaskGroup) tags() []string { return ptg.Tags }

// parserTask represents an intermediary state of task definitions.
type parserTask struct {
	Name            string              `yaml:"name,omitempty" bson:"name,omitempty"`
	Priority        int64               `yaml:"priority,omitempty" bson:"priority,omitempty"`
	ExecTimeoutSecs int                 `yaml:"exec_timeout_secs,omitempty" bson:"exec_timeout_secs,omitempty"`
	DependsOn       parserDependencies  `yaml:"depends_on,omitempty" bson:"depends_on,omitempty"`
	Commands        []PluginCommandConf `yaml:"commands,omitempty" bson:"commands,omitempty"`
	Tags            parserStringSlice   `yaml:"tags,omitempty" bson:"tags,omitempty"`
	RunOn           parserStringSlice   `yaml:"run_on,omitempty" bson:"run_on,omitempty"`
	Patchable       *bool               `yaml:"patchable,omitempty" bson:"patchable,omitempty"`
	PatchOnly       *bool               `yaml:"patch_only,omitempty" bson:"patch_only,omitempty"`
	AllowForGitTag  *bool               `yaml:"allow_for_git_tag,omitempty" bson:"allow_for_git_tag,omitempty"`
	GitTagOnly      *bool               `yaml:"git_tag_only,omitempty" bson:"git_tag_only,omitempty"`
	Stepback        *bool               `yaml:"stepback,omitempty" bson:"stepback,omitempty"`
	MustHaveResults *bool               `yaml:"must_have_test_results,omitempty" bson:"must_have_test_results,omitempty"`
}

func (pp *ParserProject) Insert() error {
	return db.Insert(ParserProjectCollection, pp)
}

func (pp *ParserProject) MarshalBSON() ([]byte, error) {
	return mgobson.Marshal(pp)
}

func (pp *ParserProject) MarshalYAML() (interface{}, error) {
	for i, pt := range pp.Tasks {
		for j := range pt.Commands {
			if err := pp.Tasks[i].Commands[j].resolveParams(); err != nil {
				return nil, errors.Wrapf(err, "error marshalling commands for task")
			}
		}
	}

	// returning a pointer causes MarshalYAML to get stuck in infinite recursion
	return *pp, nil
}

type displayTask struct {
	Name           string   `yaml:"name,omitempty" bson:"name,omitempty"`
	ExecutionTasks []string `yaml:"execution_tasks,omitempty" bson:"execution_tasks,omitempty"`
}

// helper methods for task tag evaluations
func (pt *parserTask) name() string   { return pt.Name }
func (pt *parserTask) tags() []string { return pt.Tags }

// parserDependency represents the intermediary state for referencing dependencies.
type parserDependency struct {
	TaskSelector  taskSelector `yaml:",inline"`
	Status        string       `yaml:"status,omitempty" bson:"status,omitempty"`
	PatchOptional bool         `yaml:"patch_optional,omitempty" bson:"patch_optional,omitempty"`
}

// parserDependencies is a type defined for unmarshalling both a single
// dependency or multiple dependencies into a slice.
type parserDependencies []parserDependency

// UnmarshalYAML reads YAML into an array of parserDependency. It will
// successfully unmarshal arrays of dependency entries or single dependency entry.
func (pds *parserDependencies) UnmarshalYAML(unmarshal func(interface{}) error) error {
	// first check if we are handling a single dep that is not in an array.
	pd := parserDependency{}
	if err := unmarshal(&pd); err == nil {
		*pds = parserDependencies([]parserDependency{pd})
		return nil
	}
	var slice []parserDependency
	if err := unmarshal(&slice); err != nil {
		return err
	}
	*pds = parserDependencies(slice)
	return nil
}

// UnmarshalYAML reads YAML into a parserDependency. A single selector string
// will be also be accepted.
func (pd *parserDependency) UnmarshalYAML(unmarshal func(interface{}) error) error {
	type copyType parserDependency
	var copy copyType
	if err := unmarshal(&copy); err != nil {
		// try unmarshalling for a single-string selector instead
		if err := unmarshal(&pd.TaskSelector); err != nil {
			return err
		}
		otherFields := struct {
			Status        string `yaml:"status"`
			PatchOptional bool   `yaml:"patch_optional"`
		}{}
		// ignore error here: expected to fail considering the single-string selector
		_ = unmarshal(&otherFields)
		pd.Status = otherFields.Status
		pd.PatchOptional = otherFields.PatchOptional
		return nil
	}
	*pd = parserDependency(copy)
	if pd.TaskSelector.Name == "" {
		return errors.WithStack(errors.New("task selector must have a name"))
	}
	return nil
}

// TaskSelector handles the selection of specific task/variant combinations
// in the context of dependencies. //TODO no export?
type taskSelector struct {
	Name    string           `yaml:"name,omitempty"`
	Variant *variantSelector `yaml:"variant,omitempty" bson:"variant,omitempty"`
}

// TaskSelectors is a helper type for parsing arrays of TaskSelector.
type taskSelectors []taskSelector

// VariantSelector handles the selection of a variant, either by a id/tag selector
// or by matching against matrix axis values.
type variantSelector struct {
	StringSelector string           `yaml:"string_selector,omitempty" bson:"string_selector,omitempty"`
	MatrixSelector matrixDefinition `yaml:"matrix_selector,omitempty" bson:"matrix_selector,omitempty"`
}

// UnmarshalYAML allows variants to be referenced as single selector strings or
// as a matrix definition. This works by first attempting to unmarshal the YAML
// into a string and then falling back to the matrix.
func (vs *variantSelector) UnmarshalYAML(unmarshal func(interface{}) error) error {
	// first, attempt to unmarshal just a selector string
	// ignore errors here, because there may be other fields that are valid with single-string selectors
	var onlySelector string
	_ = unmarshal(&onlySelector)
	if onlySelector != "" {
		vs.StringSelector = onlySelector
		return nil
	}

	md := matrixDefinition{}
	if err := unmarshal(&md); err != nil {
		return err
	}
	if len(md) == 0 {
		return errors.New("variant selector must not be empty")
	}
	vs.MatrixSelector = md
	return nil
}

func (vs *variantSelector) MarshalYAML() (interface{}, error) {
	if vs == nil || vs.StringSelector == "" {
		return nil, nil
	}
	// Note: Generate tasks will not work with matrix variant selectors,
	// since this will only marshal the string part of a variant selector.
	return vs.StringSelector, nil
}

// UnmarshalYAML reads YAML into an array of TaskSelector. It will
// successfully unmarshal arrays of dependency selectors or a single selector.
func (tss *taskSelectors) UnmarshalYAML(unmarshal func(interface{}) error) error {
	// first, attempt to unmarshal a single selector
	var single taskSelector
	if err := unmarshal(&single); err == nil {
		*tss = taskSelectors([]taskSelector{single})
		return nil
	}
	var slice []taskSelector
	if err := unmarshal(&slice); err != nil {
		return err
	}
	*tss = taskSelectors(slice)
	return nil
}

// UnmarshalYAML allows tasks to be referenced as single selector strings.
// This works by first attempting to unmarshal the YAML into a string
// and then falling back to the TaskSelector struct.
func (ts *taskSelector) UnmarshalYAML(unmarshal func(interface{}) error) error {
	// first, attempt to unmarshal just a selector string
	var onlySelector string
	if _ = unmarshal(&onlySelector); onlySelector != "" {
		ts.Name = onlySelector
		return nil
	}
	// we define a new type so that we can grab the yaml struct tags without the struct methods,
	// preventing infinite recursion on the UnmarshalYAML() method.
	type copyType taskSelector
	var tsc copyType
	if err := unmarshal(&tsc); err != nil {
		return err
	}
	if tsc.Name == "" {
		return errors.WithStack(errors.New("task selector must have a name"))
	}
	*ts = taskSelector(tsc)
	return nil
}

// parserBV is a helper type storing intermediary variant definitions.
type parserBV struct {
	Name          string             `yaml:"name,omitempty" bson:"name,omitempty"`
	DisplayName   string             `yaml:"display_name,omitempty" bson:"display_name,omitempty"`
	Expansions    util.Expansions    `yaml:"expansions,omitempty" bson:"expansions,omitempty"`
	Tags          parserStringSlice  `yaml:"tags,omitempty,omitempty" bson:"tags,omitempty"`
	Modules       parserStringSlice  `yaml:"modules,omitempty" bson:"modules,omitempty"`
	Disabled      bool               `yaml:"disabled,omitempty" bson:"disabled,omitempty"`
	Push          bool               `yaml:"push,omitempty" bson:"push,omitempty"`
	BatchTime     *int               `yaml:"batchtime,omitempty" bson:"batchtime,omitempty"`
	CronBatchTime string             `yaml:"cron,omitempty" bson:"cron,omitempty"`
	Stepback      *bool              `yaml:"stepback,omitempty" bson:"stepback,omitempty"`
	RunOn         parserStringSlice  `yaml:"run_on,omitempty" bson:"run_on,omitempty"`
	Tasks         parserBVTaskUnits  `yaml:"tasks,omitempty" bson:"tasks,omitempty"`
	DisplayTasks  []displayTask      `yaml:"display_tasks,omitempty" bson:"display_tasks,omitempty"`
	DependsOn     parserDependencies `yaml:"depends_on,omitempty" bson:"depends_on,omitempty"`
	// If Activate is set to false, then we don't initially activate the build variant.
	Activate *bool `yaml:"activate,omitempty" bson:"activate,omitempty"`

	// internal matrix stuff
	MatrixId  string      `yaml:"matrix_id,omitempty" bson:"matrix_id,omitempty"`
	MatrixVal matrixValue `yaml:"matrix_val,omitempty" bson:"matrix_val,omitempty"`
	Matrix    *matrix     `yaml:"matrix,omitempty" bson:"matrix,omitempty"`

	MatrixRules []ruleAction `yaml:"matrix_rules,omitempty" bson:"matrix_rules,omitempty"`
}

// helper methods for variant tag evaluations
func (pbv *parserBV) name() string   { return pbv.Name }
func (pbv *parserBV) tags() []string { return pbv.Tags }

func (pbv *parserBV) UnmarshalYAML(unmarshal func(interface{}) error) error {
	// first attempt to unmarshal into a matrix
	m := matrix{}
	merr := unmarshal(&m)
	if merr == nil {
		if m.Id != "" {
			*pbv = parserBV{Matrix: &m}
			return nil
		}
	}
	// otherwise use a BV copy type to skip this Unmarshal method
	type copyType parserBV
	var bv copyType
	if err := unmarshal(&bv); err != nil {
		return errors.WithStack(err)
	}
	// it's possible the matrix has already been correctly stored in the build variant
	if bv.Matrix != nil && bv.Matrix.Id != "" {
		*pbv = parserBV(bv)
		return nil
	}

	if bv.Name == "" {
		// if we're here, it's very likely that the user was building a matrix but broke
		// the syntax, so we try and surface the matrix error if they used "matrix_name".
		if m.Id != "" {
			return errors.Wrap(merr, "parsing matrix")
		}
		return errors.New("buildvariant missing name")
	}
	*pbv = parserBV(bv)
	return nil
}

// canMerge checks that all fields are empty besides name and tasks;
// otherwise, the variant is being defined more than once.
func (pbv *parserBV) canMerge() bool {
	return pbv.Name != "" &&
		len(pbv.Tasks) != 0 &&
		pbv.DisplayName == "" &&
		pbv.Expansions == nil &&
		pbv.Tags == nil &&
		pbv.Modules == nil &&
		!pbv.Disabled &&
		!pbv.Push &&
		pbv.BatchTime == nil &&
		pbv.CronBatchTime == "" &&
		pbv.Stepback == nil &&
		pbv.RunOn == nil &&
		pbv.DisplayTasks == nil &&
		pbv.DependsOn == nil &&
		pbv.Activate == nil &&
		pbv.MatrixId == "" &&
		pbv.MatrixVal == nil &&
		pbv.Matrix == nil &&
		pbv.MatrixRules == nil
}

// parserBVTaskUnit is a helper type storing intermediary variant task configurations.
type parserBVTaskUnit struct {
	Name             string             `yaml:"name,omitempty" bson:"name,omitempty"`
	Patchable        *bool              `yaml:"patchable,omitempty" bson:"patchable,omitempty"`
	PatchOnly        *bool              `yaml:"patch_only,omitempty" bson:"patch_only,omitempty"`
	AllowForGitTag   *bool              `yaml:"allow_for_git_tag,omitempty" bson:"allow_for_git_tag,omitempty"`
	GitTagOnly       *bool              `yaml:"git_tag_only,omitempty" bson:"git_tag_only,omitempty"`
	Priority         int64              `yaml:"priority,omitempty" bson:"priority,omitempty"`
	DependsOn        parserDependencies `yaml:"depends_on,omitempty" bson:"depends_on,omitempty"`
	ExecTimeoutSecs  int                `yaml:"exec_timeout_secs,omitempty" bson:"exec_timeout_secs,omitempty"`
	Stepback         *bool              `yaml:"stepback,omitempty" bson:"stepback,omitempty"`
	Distros          parserStringSlice  `yaml:"distros,omitempty" bson:"distros,omitempty"`
	RunOn            parserStringSlice  `yaml:"run_on,omitempty" bson:"run_on,omitempty"` // Alias for "Distros" TODO: deprecate Distros
	CommitQueueMerge bool               `yaml:"commit_queue_merge,omitempty" bson:"commit_queue_merge,omitempty"`
	// Use a *int for 2 possible states
	// nil - not overriding the project setting
	// non-nil - overriding the project setting with this BatchTime
	BatchTime *int `yaml:"batchtime,omitempty" bson:"batchtime,omitempty"`
	// If CronBatchTime is not empty, then override the project settings with cron syntax,
	// with BatchTime and CronBatchTime being mutually exclusive.
	CronBatchTime string `yaml:"cron,omitempty" bson:"cron,omitempty"`
	// If Activate is set to false, then we don't initially activate the task.
	Activate *bool `yaml:"activate,omitempty" bson:"activate,omitempty"`
}

// UnmarshalYAML allows the YAML parser to read both a single selector string or
// a fully defined parserBVTaskUnit.
func (pbvt *parserBVTaskUnit) UnmarshalYAML(unmarshal func(interface{}) error) error {
	// first, attempt to unmarshal just a selector string
	var onlySelector string
	if err := unmarshal(&onlySelector); err == nil {
		if onlySelector != "" {
			pbvt.Name = onlySelector
			return nil
		}
	}
	// we define a new type so that we can grab the YAML struct tags without the struct methods,
	// preventing infinite recursion on the UnmarshalYAML() method.
	type copyType parserBVTaskUnit
	var copy copyType
	if err := unmarshal(&copy); err != nil {
		return err
	}
	if copy.Name == "" {
		return errors.New("buildvariant task selector must have a name")
	}
	// logic for aliasing the "distros" field to "run_on"
	if len(copy.Distros) > 0 {
		if len(copy.RunOn) > 0 {
			return errors.New("cannot use both 'run_on' and 'distros' fields")
		}
		copy.RunOn, copy.Distros = copy.Distros, nil
	}
	*pbvt = parserBVTaskUnit(copy)
	return nil
}

// parserBVTaskUnits is a helper type for handling arrays of parserBVTaskUnit.
type parserBVTaskUnits []parserBVTaskUnit

// UnmarshalYAML allows the YAML parser to read both a single parserBVTaskUnit or
// an array of them into a slice.
func (pbvts *parserBVTaskUnits) UnmarshalYAML(unmarshal func(interface{}) error) error {
	// first, attempt to unmarshal just a selector string
	var single parserBVTaskUnit
	if err := unmarshal(&single); err == nil {
		*pbvts = parserBVTaskUnits([]parserBVTaskUnit{single})
		return nil
	}
	var slice []parserBVTaskUnit
	if err := unmarshal(&slice); err != nil {
		return err
	}
	*pbvts = parserBVTaskUnits(slice)
	return nil
}

// parserStringSlice is YAML helper type that accepts both an array of strings
// or single string value during unmarshalling.
type parserStringSlice []string

// UnmarshalYAML allows the YAML parser to read both a single string or
// an array of them into a slice.
func (pss *parserStringSlice) UnmarshalYAML(unmarshal func(interface{}) error) error {
	var single string
	if err := unmarshal(&single); err == nil {
		*pss = []string{single}
		return nil
	}
	var slice []string
	if err := unmarshal(&slice); err != nil {
		return err
	}
	*pss = slice
	return nil
}

// LoadProjectForVersion returns the project for a version, either from the parser project or the config string.
// If read from the config string and shouldSave is set, the resulting parser project will be saved.
func LoadProjectForVersion(v *Version, id string, shouldSave bool) (*Project, *ParserProject, error) {
	var pp *ParserProject
	var err error

	pp, err = ParserProjectFindOneById(v.Id)
	if err != nil {
		return nil, nil, errors.Wrap(err, "error finding parser project")
	}

	// if parser project config number is old then we should default to legacy
	if pp != nil && pp.ConfigUpdateNumber >= v.ConfigUpdateNumber {
		if pp.Functions == nil {
			pp.Functions = map[string]*YAMLCommandSet{}
		}
		pp.Identifier = utility.ToStringPtr(id)
		var p *Project
		p, err = TranslateProject(pp)
		return p, pp, err
	}

	if v.Config == "" {
		return nil, nil, errors.New("version has no config")
	}
	p := &Project{}
	// opts empty because project yaml with `include` will not hit this case
	opts := GetProjectOpts{}
	ctx := context.Background()
	pp, err = LoadProjectInto(ctx, []byte(v.Config), opts, id, p)
	if err != nil {
		return nil, nil, errors.Wrap(err, "error loading project")
	}
	pp.Id = v.Id
	pp.Identifier = utility.ToStringPtr(id)
	pp.ConfigUpdateNumber = v.ConfigUpdateNumber
	pp.CreateTime = v.CreateTime

	if shouldSave {
		if err = pp.TryUpsert(); err != nil {
			grip.Error(message.WrapError(err, message.Fields{
				"project": id,
				"version": v.Id,
				"message": "error inserting parser project for version",
			}))
			return nil, nil, errors.Wrap(err, "error updating version with project")
		}
	}
	return p, pp, nil
}

func GetProjectFromBSON(data []byte) (*Project, error) {
	pp := &ParserProject{}
	if err := bson.Unmarshal(data, pp); err != nil {
		return nil, errors.Wrap(err, "error unmarshalling bson into parser project")
	}
	return TranslateProject(pp)
}

// LoadProjectInto loads the raw data from the config file into project
// and sets the project's identifier field to identifier. Tags are evaluated. Returns the intermediate step.
// If reading from a version config, LoadProjectForVersion should be used to persist the resulting parser project.
// opts is used to look up files on github if the main parser project has an Include.
func LoadProjectInto(ctx context.Context, data []byte, opts GetProjectOpts, identifier string, project *Project) (*ParserProject, error) {
	intermediateProject, err := createIntermediateProject(data)
	if err != nil {
		return nil, errors.Wrapf(err, LoadProjectError)
	}

	// return intermediateProject even if we run into issues to show merge progress
	for _, path := range intermediateProject.Include {
		opts.RemotePath = path.FileName
		yaml, err := retrieveFile(ctx, opts)
		if err != nil {
			return intermediateProject, errors.Wrapf(err, LoadProjectError)
		}
		add, err := createIntermediateProject(yaml)
		if err != nil {
			return intermediateProject, errors.Wrapf(err, LoadProjectError)
		}
		err = intermediateProject.mergeMultipleProjectConfigs(add)
		if err != nil {
			return intermediateProject, errors.Wrapf(err, LoadProjectError)
		}
	}
	intermediateProject.Include = nil

	// return project even with errors
	p, err := TranslateProject(intermediateProject)
	if p != nil {
		*project = *p
	}
	project.Identifier = identifier
	return intermediateProject, errors.Wrapf(err, LoadProjectError)
}

const (
	ReadfromGithub = "github"
	ReadFromLocal  = "local"
	ReadFromPatch  = "patch"
)

type GetProjectOpts struct {
	Ref          *ProjectRef
	RemotePath   string
	Revision     string
	Token        string
	ReadFileFrom string
}

func retrieveFile(ctx context.Context, opts GetProjectOpts) ([]byte, error) {
	if opts.RemotePath == "" && opts.Ref != nil {
		opts.RemotePath = opts.Ref.RemotePath
	}
	switch opts.ReadFileFrom {
	case ReadFromLocal:
		fileContents, err := ioutil.ReadFile(opts.RemotePath)
		if err != nil {
			return nil, errors.Wrap(err, "error reading project config")
		}
		return fileContents, nil
	default:
		if opts.Token == "" {
			conf, err := evergreen.GetConfig()
			if err != nil {
				return nil, errors.Wrap(err, "can't get evergreen configuration")
			}
			ghToken, err := conf.GetGithubOauthToken()
			if err != nil {
				return nil, errors.Wrap(err, "can't get Github OAuth token from configuration")
			}
			opts.Token = ghToken
		}
		configFile, err := thirdparty.GetGithubFile(ctx, opts.Token, opts.Ref.Owner, opts.Ref.Repo, opts.RemotePath, opts.Revision)
		if err != nil {
			return nil, errors.Wrapf(err, "error fetching project file for '%s' at '%s'", opts.Ref.Id, opts.Revision)
		}
		fileContents, err := base64.StdEncoding.DecodeString(*configFile.Content)
		if err != nil {
			return nil, errors.Wrapf(err, "unable to decode config file for '%s'", opts.Ref.Id)
		}
		return fileContents, nil
	}
}

func GetProjectFromFile(ctx context.Context, opts GetProjectOpts) (*Project, *ParserProject, error) {
	fileContents, err := retrieveFile(ctx, opts)
	if err != nil {
		return nil, nil, err
	}

	config := Project{}
	pp, err := LoadProjectInto(ctx, fileContents, opts, opts.Ref.Id, &config)
	if err != nil {
		return nil, nil, errors.Wrapf(err, "error parsing config file for '%s'", opts.Ref.Id)
	}
	return &config, pp, nil
}

// createIntermediateProject marshals the supplied YAML into our
// intermediate project representation (i.e. before selectors or
// matrix logic has been evaluated).
func createIntermediateProject(yml []byte) (*ParserProject, error) {
	p := &ParserProject{}
	if err := util.UnmarshalYAMLWithFallback(yml, p); err != nil {
		yamlErr := thirdparty.YAMLFormatError{Message: err.Error()}
		return nil, errors.Wrap(yamlErr, "error unmarshalling into parser project")
	}
	if p.Functions == nil {
		p.Functions = map[string]*YAMLCommandSet{}
	}

	return p, nil
}

// TranslateProject converts our intermediate project representation into
// the Project type that Evergreen actually uses. Errors are added to
// pp.errors and pp.warnings and must be checked separately.
func TranslateProject(pp *ParserProject) (*Project, error) {
	// Transfer top level fields
	proj := &Project{
		Enabled:                utility.FromBoolPtr(pp.Enabled),
		Stepback:               utility.FromBoolPtr(pp.Stepback),
		PreErrorFailsTask:      utility.FromBoolPtr(pp.PreErrorFailsTask),
		PostErrorFailsTask:     utility.FromBoolPtr(pp.PostErrorFailsTask),
		OomTracker:             utility.FromBoolPtr(pp.OomTracker),
		BatchTime:              utility.FromIntPtr(pp.BatchTime),
		Owner:                  utility.FromStringPtr(pp.Owner),
		Repo:                   utility.FromStringPtr(pp.Repo),
		RemotePath:             utility.FromStringPtr(pp.RemotePath),
		Branch:                 utility.FromStringPtr(pp.Branch),
		Identifier:             utility.FromStringPtr(pp.Identifier),
		DisplayName:            utility.FromStringPtr(pp.DisplayName),
		CommandType:            utility.FromStringPtr(pp.CommandType),
		Ignore:                 pp.Ignore,
		Parameters:             pp.Parameters,
		Pre:                    pp.Pre,
		Post:                   pp.Post,
		EarlyTermination:       pp.EarlyTermination,
		Timeout:                pp.Timeout,
		CallbackTimeout:        utility.FromIntPtr(pp.CallbackTimeout),
		Modules:                pp.Modules,
		Functions:              pp.Functions,
		ExecTimeoutSecs:        utility.FromIntPtr(pp.ExecTimeoutSecs),
		Loggers:                pp.Loggers,
		TaskAnnotationSettings: pp.TaskAnnotationSettings,
		BuildBaronSettings:     pp.BuildBaronSettings,
<<<<<<< HEAD
		PerfEnabled:            utility.FromBoolPtr(pp.PerfEnabled),
=======
>>>>>>> 5c345352
	}
	catcher := grip.NewBasicCatcher()
	tse := NewParserTaskSelectorEvaluator(pp.Tasks)
	tgse := newTaskGroupSelectorEvaluator(pp.TaskGroups)
	ase := NewAxisSelectorEvaluator(pp.Axes)
	regularBVs, matrices := sieveMatrixVariants(pp.BuildVariants)

	matrixVariants, errs := buildMatrixVariants(pp.Axes, ase, matrices)
	catcher.Extend(errs)
	buildVariants := append(regularBVs, matrixVariants...)
	vse := NewVariantSelectorEvaluator(buildVariants, ase)
	proj.Tasks, proj.TaskGroups, errs = evaluateTaskUnits(tse, tgse, vse, pp.Tasks, pp.TaskGroups)
	catcher.Extend(errs)

	proj.BuildVariants, errs = evaluateBuildVariants(tse, tgse, vse, buildVariants, pp.Tasks, proj.TaskGroups)
	catcher.Extend(errs)
	return proj, errors.Wrap(catcher.Resolve(), "error translating project")
}

func (pp *ParserProject) AddTask(name string, commands []PluginCommandConf) {
	t := parserTask{
		Name:     name,
		Commands: commands,
	}
	pp.Tasks = append(pp.Tasks, t)
}
func (pp *ParserProject) AddBuildVariant(name, displayName, runOn string, batchTime *int, tasks []string) {
	bv := parserBV{
		Name:        name,
		DisplayName: displayName,
		BatchTime:   batchTime,
		Tasks:       []parserBVTaskUnit{},
	}
	for _, taskName := range tasks {
		bv.Tasks = append(bv.Tasks, parserBVTaskUnit{Name: taskName})
	}
	if runOn != "" {
		bv.RunOn = []string{runOn}
	}
	pp.BuildVariants = append(pp.BuildVariants, bv)
}

// sieveMatrixVariants takes a set of parserBVs and groups them into regular
// buildvariant matrix definitions and matrix definitions.
func sieveMatrixVariants(bvs []parserBV) (regular []parserBV, matrices []matrix) {
	for _, bv := range bvs {
		if bv.Matrix != nil {
			matrices = append(matrices, *bv.Matrix)
		} else {
			regular = append(regular, bv)
		}
	}
	return regular, matrices
}

// evaluateTaskUnits translates intermediate tasks into true ProjectTask types,
// evaluating any selectors in the DependsOn field.
func evaluateTaskUnits(tse *taskSelectorEvaluator, tgse *tagSelectorEvaluator, vse *variantSelectorEvaluator,
	pts []parserTask, tgs []parserTaskGroup) ([]ProjectTask, []TaskGroup, []error) {
	tasks := []ProjectTask{}
	groups := []TaskGroup{}
	var evalErrs, errs []error
	for _, pt := range pts {
		t := ProjectTask{
			Name:            pt.Name,
			Priority:        pt.Priority,
			ExecTimeoutSecs: pt.ExecTimeoutSecs,
			Commands:        pt.Commands,
			Tags:            pt.Tags,
			RunOn:           pt.RunOn,
			Patchable:       pt.Patchable,
			PatchOnly:       pt.PatchOnly,
			AllowForGitTag:  pt.AllowForGitTag,
			GitTagOnly:      pt.GitTagOnly,
			Stepback:        pt.Stepback,
			MustHaveResults: pt.MustHaveResults,
		}
		if strings.Contains(strings.TrimSpace(pt.Name), " ") {
			evalErrs = append(evalErrs, errors.Errorf("spaces are unauthorized in task names ('%s')", pt.Name))
		}
		t.DependsOn, errs = evaluateDependsOn(tse.tagEval, tgse, vse, pt.DependsOn)
		evalErrs = append(evalErrs, errs...)
		tasks = append(tasks, t)
	}
	for _, ptg := range tgs {
		tg := TaskGroup{
			Name:                    ptg.Name,
			SetupGroupFailTask:      ptg.SetupGroupFailTask,
			TeardownTaskCanFailTask: ptg.TeardownTaskCanFailTask,
			SetupGroupTimeoutSecs:   ptg.SetupGroupTimeoutSecs,
			SetupGroup:              ptg.SetupGroup,
			TeardownGroup:           ptg.TeardownGroup,
			SetupTask:               ptg.SetupTask,
			TeardownTask:            ptg.TeardownTask,
			Tags:                    ptg.Tags,
			MaxHosts:                ptg.MaxHosts,
			Timeout:                 ptg.Timeout,
			ShareProcs:              ptg.ShareProcs,
		}
		if tg.MaxHosts < 1 {
			tg.MaxHosts = 1
		}
		// expand, validate that tasks defined in a group are listed in the project tasks
		var taskNames []string
		for _, taskName := range ptg.Tasks {
			names, err := tse.evalSelector(ParseSelector(taskName))
			if err != nil {
				evalErrs = append(evalErrs, err)
			}
			taskNames = append(taskNames, names...)
		}
		tg.Tasks = taskNames
		groups = append(groups, tg)
	}
	return tasks, groups, evalErrs
}

// evaluateBuildsVariants translates intermediate tasks into true BuildVariant types,
// evaluating any selectors in the Tasks fields.
func evaluateBuildVariants(tse *taskSelectorEvaluator, tgse *tagSelectorEvaluator, vse *variantSelectorEvaluator,
	pbvs []parserBV, tasks []parserTask, tgs []TaskGroup) ([]BuildVariant, []error) {
	bvs := []BuildVariant{}
	var evalErrs, errs []error
	for _, pbv := range pbvs {
		bv := BuildVariant{
			DisplayName:   pbv.DisplayName,
			Name:          pbv.Name,
			Expansions:    pbv.Expansions,
			Modules:       pbv.Modules,
			Disabled:      pbv.Disabled,
			Push:          pbv.Push,
			BatchTime:     pbv.BatchTime,
			CronBatchTime: pbv.CronBatchTime,
			Activate:      pbv.Activate,
			Stepback:      pbv.Stepback,
			RunOn:         pbv.RunOn,
			Tags:          pbv.Tags,
		}
		bv.Tasks, errs = evaluateBVTasks(tse, tgse, vse, pbv, tasks)

		// evaluate any rules passed in during matrix construction
		for _, r := range pbv.MatrixRules {
			// remove_tasks removes all tasks with matching names
			if len(r.RemoveTasks) > 0 {
				prunedTasks := []BuildVariantTaskUnit{}
				toRemove := []string{}
				for _, t := range r.RemoveTasks {
					removed, err := tse.evalSelector(ParseSelector(t))
					if err != nil {
						evalErrs = append(evalErrs, errors.Wrap(err, "remove rule"))
						continue
					}
					toRemove = append(toRemove, removed...)
				}
				for _, t := range bv.Tasks {
					if !utility.StringSliceContains(toRemove, t.Name) {
						prunedTasks = append(prunedTasks, t)
					}
				}
				bv.Tasks = prunedTasks
			}

			// add_tasks adds the given BuildVariantTasks, returning errors for any collisions
			if len(r.AddTasks) > 0 {
				// cache existing tasks so we can check for duplicates
				existing := map[string]*BuildVariantTaskUnit{}
				for i, t := range bv.Tasks {
					existing[t.Name] = &bv.Tasks[i]
				}

				var added []BuildVariantTaskUnit
				pbv.Tasks = r.AddTasks
				added, errs = evaluateBVTasks(tse, tgse, vse, pbv, tasks)
				evalErrs = append(evalErrs, errs...)
				// check for conflicting duplicates
				for _, t := range added {
					if old, ok := existing[t.Name]; ok {
						if !reflect.DeepEqual(t, *old) {
							evalErrs = append(evalErrs, errors.Errorf(
								"conflicting definitions of added tasks '%v': %v != %v", t.Name, t, old))
						}
					} else {
						bv.Tasks = append(bv.Tasks, t)
						existing[t.Name] = &t
					}
				}
			}
		}

		tgMap := map[string]TaskGroup{}
		for _, tg := range tgs {
			tgMap[tg.Name] = tg
		}
		dtse := newDisplayTaskSelectorEvaluator(bv, tasks, tgMap)

		// check that display tasks contain real tasks that are not duplicated
		bvTasks := make(map[string]struct{})        // map of all execution tasks
		displayTaskContents := make(map[string]int) // map of execution tasks in a display task
		for _, t := range bv.Tasks {
			if tg, exists := tgMap[t.Name]; exists {
				for _, tgTask := range tg.Tasks {
					bvTasks[tgTask] = struct{}{}
				}
			} else {
				bvTasks[t.Name] = struct{}{}
			}
		}

		// save display task if it contains valid execution tasks
		for _, dt := range pbv.DisplayTasks {
			projectDt := patch.DisplayTask{Name: dt.Name}
			if _, exists := bvTasks[dt.Name]; exists {
				errs = append(errs, fmt.Errorf("display task %s cannot have the same name as an execution task", dt.Name))
				continue
			}

			//resolve tags for display tasks
			tasks := []string{}
			for _, et := range dt.ExecutionTasks {
				results, err := dtse.evalSelector(ParseSelector(et))
				if err != nil {
					errs = append(errs, err)
				}
				tasks = append(tasks, results...)
			}

			for _, et := range tasks {
				if _, exists := bvTasks[et]; !exists {
					errs = append(errs, fmt.Errorf("display task %s contains execution task %s which does not exist in build variant", dt.Name, et))
				} else {
					projectDt.ExecTasks = append(projectDt.ExecTasks, et)
					displayTaskContents[et]++
				}
			}
			if len(projectDt.ExecTasks) > 0 {
				bv.DisplayTasks = append(bv.DisplayTasks, projectDt)
			}
		}
		for taskId, count := range displayTaskContents {
			if count > 1 {
				errs = append(errs, fmt.Errorf("execution task %s is listed in more than 1 display task", taskId))
				bv.DisplayTasks = nil
			}
		}

		evalErrs = append(evalErrs, errs...)
		bvs = append(bvs, bv)
	}
	return bvs, evalErrs
}

// evaluateBVTasks translates intermediate tasks into true BuildVariantTaskUnit types,
// evaluating any selectors referencing tasks, and further evaluating any selectors
// in the DependsOn field of those tasks.
func evaluateBVTasks(tse *taskSelectorEvaluator, tgse *tagSelectorEvaluator, vse *variantSelectorEvaluator,
	pbv parserBV, tasks []parserTask) ([]BuildVariantTaskUnit, []error) {
	var evalErrs, errs []error
	ts := []BuildVariantTaskUnit{}
	taskUnitsByName := map[string]BuildVariantTaskUnit{}
	tasksByName := map[string]parserTask{}
	for _, t := range tasks {
		tasksByName[t.Name] = t
	}
	for _, pbvt := range pbv.Tasks {
		// evaluate each task against both the task and task group selectors
		// only error if both selectors error because each task should only be found
		// in one or the other
		var names, temp []string
		var err1, err2 error
		isGroup := false
		if tse != nil {
			temp, err1 = tse.evalSelector(ParseSelector(pbvt.Name))
			names = append(names, temp...)
		}
		if tgse != nil {
			temp, err2 = tgse.evalSelector(ParseSelector(pbvt.Name))
			if len(temp) > 0 {
				names = append(names, temp...)
				isGroup = true
			}
		}
		if err1 != nil && err2 != nil {
			evalErrs = append(evalErrs, err1, err2)
			continue
		}
		// create new task definitions--duplicates must have the same status requirements
		for _, name := range names {
			parserTask := tasksByName[name]
			// create a new task by copying the task that selected it,
			// so we can preserve the "Variant" and "Status" field.
			t := getParserBuildVariantTaskUnit(name, parserTask, pbvt)

			// Task-level dependencies defined in the variant override variant-level dependencies which override
			// task-level dependencies defined in the task.
			var dependsOn parserDependencies
			if len(pbvt.DependsOn) > 0 {
				dependsOn = pbvt.DependsOn
			} else if len(pbv.DependsOn) > 0 {
				dependsOn = pbv.DependsOn
			} else if len(parserTask.DependsOn) > 0 {
				dependsOn = parserTask.DependsOn
			}
			t.DependsOn, errs = evaluateDependsOn(tse.tagEval, tgse, vse, dependsOn)
			evalErrs = append(evalErrs, errs...)
			t.IsGroup = isGroup

			// add the new task if it doesn't already exists (we must avoid conflicting status fields)
			if old, ok := taskUnitsByName[t.Name]; !ok {
				ts = append(ts, t)
				taskUnitsByName[t.Name] = t
			} else {
				// it's already in the new list, so we check to make sure the status definitions match.
				if !reflect.DeepEqual(t, old) {
					evalErrs = append(evalErrs, errors.Errorf(
						"conflicting definitions of build variant tasks '%v': %v != %v", name, t, old))
					continue
				}
			}
		}
	}
	return ts, evalErrs
}

// getParserBuildVariantTaskUnit combines the parser project's task definition with the build variant task definition.
// DependsOn will be handled separately.
func getParserBuildVariantTaskUnit(name string, pt parserTask, bvt parserBVTaskUnit) BuildVariantTaskUnit {
	res := BuildVariantTaskUnit{
		Name:             name,
		Patchable:        bvt.Patchable,
		PatchOnly:        bvt.PatchOnly,
		AllowForGitTag:   bvt.AllowForGitTag,
		GitTagOnly:       bvt.GitTagOnly,
		Priority:         bvt.Priority,
		ExecTimeoutSecs:  bvt.ExecTimeoutSecs,
		Stepback:         bvt.Stepback,
		RunOn:            bvt.RunOn,
		CommitQueueMerge: bvt.CommitQueueMerge,
		CronBatchTime:    bvt.CronBatchTime,
		BatchTime:        bvt.BatchTime,
		Activate:         bvt.Activate,
	}
	if res.Priority == 0 {
		res.Priority = pt.Priority
	}
	if res.Patchable == nil {
		res.Patchable = pt.Patchable
	}
	if res.PatchOnly == nil {
		res.PatchOnly = pt.PatchOnly
	}
	if res.AllowForGitTag == nil {
		res.AllowForGitTag = pt.AllowForGitTag
	}
	if res.GitTagOnly == nil {
		res.GitTagOnly = pt.GitTagOnly
	}
	if res.ExecTimeoutSecs == 0 {
		res.ExecTimeoutSecs = pt.ExecTimeoutSecs
	}
	if res.Stepback == nil {
		res.Stepback = pt.Stepback
	}
	if len(res.RunOn) == 0 {
		// first consider that we may be using the legacy "distros" field
		res.RunOn = bvt.Distros
	}
	if len(res.RunOn) == 0 {
		res.RunOn = pt.RunOn
	}
	return res
}

// evaluateDependsOn expands any selectors in a dependency definition.
func evaluateDependsOn(tse *tagSelectorEvaluator, tgse *tagSelectorEvaluator, vse *variantSelectorEvaluator,
	deps []parserDependency) ([]TaskUnitDependency, []error) {
	var evalErrs []error
	var err error
	newDeps := []TaskUnitDependency{}
	newDepsByNameAndVariant := map[TVPair]TaskUnitDependency{}
	for _, d := range deps {
		var names []string

		if d.TaskSelector.Name == AllDependencies {
			// * is a special case for dependencies, so don't eval it
			names = []string{AllDependencies}
		} else {
			var temp []string
			var err1, err2 error
			if tse != nil {
				temp, err1 = tse.evalSelector(ParseSelector(d.TaskSelector.Name))
				names = append(names, temp...)
			}
			if tgse != nil {
				temp, err2 = tgse.evalSelector(ParseSelector(d.TaskSelector.Name))
				names = append(names, temp...)
			}
			if err1 != nil && err2 != nil {
				evalErrs = append(evalErrs, err1, err2)
				continue
			}
		}
		// we default to handle the empty variant, but expand the list of variants
		// if the variant field is set.
		variants := []string{""}
		if d.TaskSelector.Variant != nil {
			// * is a special case for dependencies, so don't eval it
			if d.TaskSelector.Variant.MatrixSelector == nil && d.TaskSelector.Variant.StringSelector == AllVariants {
				variants = []string{AllVariants}
			} else {
				variants, err = vse.evalSelector(d.TaskSelector.Variant)
				if err != nil {
					evalErrs = append(evalErrs, err)
					continue
				}
			}
		}
		// create new dependency definitions--duplicates must have the same status requirements
		for _, name := range names {
			for _, variant := range variants {
				// create a newDep by copying the dep that selected it,
				// so we can preserve the "Status" and "PatchOptional" field.
				newDep := TaskUnitDependency{
					Name:          name,
					Variant:       variant,
					Status:        d.Status,
					PatchOptional: d.PatchOptional,
				}
				// add the new dep if it doesn't already exist (we must avoid conflicting status fields)
				if oldDep, ok := newDepsByNameAndVariant[TVPair{newDep.Variant, newDep.Name}]; !ok {
					newDeps = append(newDeps, newDep)
					newDepsByNameAndVariant[TVPair{newDep.Variant, newDep.Name}] = newDep
				} else {
					// it's already in the new list, so we check to make sure the status definitions match.
					if !reflect.DeepEqual(newDep, oldDep) {
						evalErrs = append(evalErrs, errors.Errorf(
							"conflicting definitions of dependency '%v': %v != %v", name, newDep, oldDep))
						continue
					}
				}
			}
		}
	}
	return newDeps, evalErrs
}

// mergeUnorderedUnique merges fields that are lists where the order doesn't matter.
// These fields can be defined throughout multiple yamls but cannot contain duplicate keys.
// These fields are: [task, task group, parameter, module, function]
func (pp *ParserProject) mergeUnorderedUnique(toMerge *ParserProject) error {
	catcher := grip.NewBasicCatcher()

	taskNameExist := map[string]bool{}
	for _, task := range pp.Tasks {
		taskNameExist[task.Name] = true
	}
	for _, task := range toMerge.Tasks {
		if _, ok := taskNameExist[task.Name]; ok {
			catcher.Errorf("task '%s' has been declared already", task.Name)
		} else {
			pp.Tasks = append(pp.Tasks, task)
			taskNameExist[task.Name] = true
		}
	}

	taskGroupNameExist := map[string]bool{}
	for _, taskGroup := range pp.TaskGroups {
		taskGroupNameExist[taskGroup.Name] = true
	}
	for _, taskGroup := range toMerge.TaskGroups {
		if _, ok := taskGroupNameExist[taskGroup.Name]; ok {
			catcher.Errorf("task group '%s' has been declared already", taskGroup.Name)
		} else {
			pp.TaskGroups = append(pp.TaskGroups, taskGroup)
			taskGroupNameExist[taskGroup.Name] = true
		}
	}

	parameterKeyExist := map[string]bool{}
	for _, parameter := range pp.Parameters {
		parameterKeyExist[parameter.Key] = true
	}
	for _, parameter := range toMerge.Parameters {
		if _, ok := parameterKeyExist[parameter.Key]; ok {
			catcher.Errorf("parameter key '%s' has been declared already", parameter.Key)
		} else {
			pp.Parameters = append(pp.Parameters, parameter)
			parameterKeyExist[parameter.Key] = true
		}
	}

	moduleExist := map[string]bool{}
	for _, module := range pp.Modules {
		moduleExist[module.Name] = true
	}
	for _, module := range toMerge.Modules {
		if _, ok := moduleExist[module.Name]; ok {
			catcher.Errorf("module '%s' has been declared already", module.Name)
		} else {
			pp.Modules = append(pp.Modules, module)
			moduleExist[module.Name] = true
		}
	}

	for key, val := range toMerge.Functions {
		if _, ok := pp.Functions[key]; ok {
			catcher.Errorf("function '%s' has been declared already", key)
		} else {
			pp.Functions[key] = val
		}
	}

	return catcher.Resolve()
}

// mergeUnordered merges fields that are lists where the order doesn't matter.
// These fields can only be defined in one yaml and does not consider naming conflicts.
// These fields include: [ignore, loggers]
func (pp *ParserProject) mergeUnordered(toMerge *ParserProject) {
	pp.Ignore = append(pp.Ignore, toMerge.Ignore...)
	pp.Loggers = mergeAllLogs(pp.Loggers, toMerge.Loggers)
}

// mergeOrderedUnique merges fields that are lists where the order does matter.
// These fields can only be defined in one yaml.
// These fields are: [pre, post, timeout, early termination]
func (pp *ParserProject) mergeOrderedUnique(toMerge *ParserProject) error {
	catcher := grip.NewBasicCatcher()

	if pp.Pre != nil && toMerge.Pre != nil {
		catcher.New("pre can only be defined in one yaml")
	} else if toMerge.Pre != nil {
		pp.Pre = toMerge.Pre
	}

	if pp.Post != nil && toMerge.Post != nil {
		catcher.New("post can only be defined in one yaml")
	} else if toMerge.Post != nil {
		pp.Post = toMerge.Post
	}

	if pp.Timeout != nil && toMerge.Timeout != nil {
		catcher.New("timeout can only be defined in one yaml")
	} else if toMerge.Timeout != nil {
		pp.Timeout = toMerge.Timeout
	}

	if pp.EarlyTermination != nil && toMerge.EarlyTermination != nil {
		catcher.New("early termination can only be defined in one yaml")
	} else if toMerge.EarlyTermination != nil {
		pp.EarlyTermination = toMerge.EarlyTermination
	}

	return catcher.Resolve()
}

// mergeUnique merges fields that are non-lists.
// These fields can only be defined in one yaml.
// These fields are: [stepback, batch time, pre error fails task, OOM tracker, display name, command type, callback/exec timeout, task annotations, build baron]
func (pp *ParserProject) mergeUnique(toMerge *ParserProject) error {
	catcher := grip.NewBasicCatcher()

	if pp.Stepback != nil && toMerge.Stepback != nil {
		catcher.New("stepback can only be defined in one yaml")
	} else if toMerge.Stepback != nil {
		pp.Stepback = toMerge.Stepback
	}

	if pp.BatchTime != nil && toMerge.BatchTime != nil {
		catcher.New("batch time can only be defined in one yaml")
	} else if toMerge.BatchTime != nil {
		pp.BatchTime = toMerge.BatchTime
	}

	if pp.PreErrorFailsTask != nil && toMerge.PreErrorFailsTask != nil {
		catcher.New("pre error fails task can only be defined in one yaml")
	} else if toMerge.PreErrorFailsTask != nil {
		pp.PreErrorFailsTask = toMerge.PreErrorFailsTask
	}

	if pp.PostErrorFailsTask != nil && toMerge.PostErrorFailsTask != nil {
		catcher.New("post error fails task can only be defined in one yaml")
	} else if toMerge.PostErrorFailsTask != nil {
		pp.PostErrorFailsTask = toMerge.PostErrorFailsTask
	}

	if pp.OomTracker != nil && toMerge.OomTracker != nil {
		catcher.New("OOM tracker can only be defined in one yaml")
	} else if toMerge.OomTracker != nil {
		pp.OomTracker = toMerge.OomTracker
	}

	if pp.DisplayName != nil && toMerge.DisplayName != nil {
		catcher.New("display name can only be defined in one yaml")
	} else if toMerge.DisplayName != nil {
		pp.DisplayName = toMerge.DisplayName
	}

	if pp.CommandType != nil && toMerge.CommandType != nil {
		catcher.New("command type can only be defined in one yaml")
	} else if toMerge.CommandType != nil {
		pp.CommandType = toMerge.CommandType
	}

	if pp.CallbackTimeout != nil && toMerge.CallbackTimeout != nil {
		catcher.New("callback timeout can only be defined in one yaml")
	} else if toMerge.CallbackTimeout != nil {
		pp.CallbackTimeout = toMerge.CallbackTimeout
	}

	if pp.ExecTimeoutSecs != nil && toMerge.ExecTimeoutSecs != nil {
		catcher.New("exec timeout secs can only be defined in one yaml")
	} else if toMerge.ExecTimeoutSecs != nil {
		pp.ExecTimeoutSecs = toMerge.ExecTimeoutSecs
	}

	if pp.TaskAnnotationSettings != nil && toMerge.TaskAnnotationSettings != nil {
		catcher.New("task annotation settings can only be defined in one yaml")
	} else if toMerge.TaskAnnotationSettings != nil {
		pp.TaskAnnotationSettings = toMerge.TaskAnnotationSettings
	}

	if pp.BuildBaronSettings != nil && toMerge.BuildBaronSettings != nil {
		catcher.New("build baron settings can only be defined in one yaml")
	} else if toMerge.BuildBaronSettings != nil {
		pp.BuildBaronSettings = toMerge.BuildBaronSettings
	}

<<<<<<< HEAD
	if pp.PerfEnabled != nil && toMerge.PerfEnabled != nil {
		catcher.New("perf settings can only be defined in one yaml")
	} else if toMerge.PerfEnabled != nil {
		pp.PerfEnabled = toMerge.PerfEnabled
	}

=======
>>>>>>> 5c345352
	return catcher.Resolve()
}

// mergeBuildVariant merges build variants.
// Build variants can only be defined once but additional tasks can be added.
func (pp *ParserProject) mergeBuildVariant(toMerge *ParserProject) error {
	catcher := grip.NewBasicCatcher()

	bvs := map[string]*parserBV{}
	for _, bv := range pp.BuildVariants {
		newBv := bv
		bvs[bv.Name] = &newBv
	}
	for _, bv := range toMerge.BuildVariants {
		if _, ok := bvs[bv.Name]; ok {
			if !bv.canMerge() {
				catcher.Errorf("build variant '%s' has been declared already", bv.Name)
			} else {
				bvs[bv.Name].Tasks = append(bvs[bv.Name].Tasks, bv.Tasks...)
				bvs[bv.Name].DisplayTasks = append(bvs[bv.Name].DisplayTasks, bv.DisplayTasks...)
			}
		} else {
			pp.BuildVariants = append(pp.BuildVariants, bv)
			bvs[bv.Name] = &bv
		}
	}
	pp.BuildVariants = make([]parserBV, 0, len(bvs))
	for _, bv := range bvs {
		pp.BuildVariants = append(pp.BuildVariants, *bv)
	}

	return catcher.Resolve()
}

// mergeMatrix merges matices/axes.
// Matices/axes cannot be defined for more than one yaml.
func (pp *ParserProject) mergeMatrix(toMerge *ParserProject) error {
	catcher := grip.NewBasicCatcher()

	if pp.Axes != nil && toMerge.Axes != nil {
		catcher.New("matrixes can only be defined in one yaml")
	} else if toMerge.Axes != nil {
		pp.Axes = toMerge.Axes
	}

	return catcher.Resolve()
}

func (pp *ParserProject) mergeMultipleProjectConfigs(toMerge *ParserProject) error {
	catcher := grip.NewBasicCatcher()

	// Unordered list, consider naming conflict
	err := pp.mergeUnorderedUnique(toMerge)
	if err != nil {
		catcher.Add(err)
	}

	// Unordered list, don't consider naming conflict
	pp.mergeUnordered(toMerge)

	// Ordered list, cannot be defined for more than one yaml
	err = pp.mergeOrderedUnique(toMerge)
	if err != nil {
		catcher.Add(err)
	}

	// Non-list, cannot be defined for more than one yaml
	err = pp.mergeUnique(toMerge)
	if err != nil {
		catcher.Add(err)
	}

	// Build variant, can only be defined once except to add tasks
	err = pp.mergeBuildVariant(toMerge)
	if err != nil {
		catcher.Add(err)
	}

	// Matrices, can only be defined for one yaml
	err = pp.mergeMatrix(toMerge)
	if err != nil {
		catcher.Add(err)
	}

	return errors.Wrap(catcher.Resolve(), "error merging project configs")
}<|MERGE_RESOLUTION|>--- conflicted
+++ resolved
@@ -4,7 +4,6 @@
 	"context"
 	"encoding/base64"
 	"fmt"
-	"io/ioutil"
 	"reflect"
 	"strings"
 	"time"
@@ -82,12 +81,8 @@
 	Loggers                *LoggerConfig                  `yaml:"loggers,omitempty" bson:"loggers,omitempty"`
 	CreateTime             time.Time                      `yaml:"create_time,omitempty" bson:"create_time,omitempty"`
 	TaskAnnotationSettings *evergreen.AnnotationsSettings `yaml:"task_annotation_settings,omitempty" bson:"task_annotation_settings,omitempty"`
-<<<<<<< HEAD
-	BuildBaronSettings     *evergreen.BuildBaronSettings  `yaml:"build_baron_project,omitempty" bson:"build_baron_project,omitempty"`
+	BuildBaronSettings     *evergreen.BuildBaronSettings  `yaml:"build_baron_settings,omitempty" bson:"build_baron_settings,omitempty"`
 	PerfEnabled            *bool                          `yaml:"perf_enabled,omitempty" bson:"perf_enabled,omitempty"`
-=======
-	BuildBaronSettings     *evergreen.BuildBaronSettings  `yaml:"build_baron_settings,omitempty" bson:"build_baron_settings,omitempty"`
->>>>>>> 5c345352
 	// List of yamls to merge
 	Include []Include `yaml:"include,omitempty" bson:"include,omitempty"`
 
@@ -570,20 +565,19 @@
 		return nil, errors.Wrapf(err, LoadProjectError)
 	}
 
-	// return intermediateProject even if we run into issues to show merge progress
 	for _, path := range intermediateProject.Include {
 		opts.RemotePath = path.FileName
 		yaml, err := retrieveFile(ctx, opts)
 		if err != nil {
-			return intermediateProject, errors.Wrapf(err, LoadProjectError)
+			return nil, errors.Wrapf(err, LoadProjectError)
 		}
 		add, err := createIntermediateProject(yaml)
 		if err != nil {
-			return intermediateProject, errors.Wrapf(err, LoadProjectError)
+			return nil, errors.Wrapf(err, LoadProjectError)
 		}
 		err = intermediateProject.mergeMultipleProjectConfigs(add)
 		if err != nil {
-			return intermediateProject, errors.Wrapf(err, LoadProjectError)
+			return nil, errors.Wrapf(err, LoadProjectError)
 		}
 	}
 	intermediateProject.Include = nil
@@ -594,56 +588,42 @@
 		*project = *p
 	}
 	project.Identifier = identifier
-	return intermediateProject, errors.Wrapf(err, LoadProjectError)
-}
-
-const (
-	ReadfromGithub = "github"
-	ReadFromLocal  = "local"
-	ReadFromPatch  = "patch"
-)
+	return intermediateProject, errors.Wrap(err, LoadProjectError)
+}
 
 type GetProjectOpts struct {
-	Ref          *ProjectRef
-	RemotePath   string
-	Revision     string
-	Token        string
-	ReadFileFrom string
+	Ref        *ProjectRef
+	RemotePath string
+	Revision   string
+	Token      string
 }
 
 func retrieveFile(ctx context.Context, opts GetProjectOpts) ([]byte, error) {
 	if opts.RemotePath == "" && opts.Ref != nil {
 		opts.RemotePath = opts.Ref.RemotePath
 	}
-	switch opts.ReadFileFrom {
-	case ReadFromLocal:
-		fileContents, err := ioutil.ReadFile(opts.RemotePath)
+	if opts.Token == "" {
+		conf, err := evergreen.GetConfig()
 		if err != nil {
-			return nil, errors.Wrap(err, "error reading project config")
-		}
-		return fileContents, nil
-	default:
-		if opts.Token == "" {
-			conf, err := evergreen.GetConfig()
-			if err != nil {
-				return nil, errors.Wrap(err, "can't get evergreen configuration")
-			}
-			ghToken, err := conf.GetGithubOauthToken()
-			if err != nil {
-				return nil, errors.Wrap(err, "can't get Github OAuth token from configuration")
-			}
-			opts.Token = ghToken
-		}
-		configFile, err := thirdparty.GetGithubFile(ctx, opts.Token, opts.Ref.Owner, opts.Ref.Repo, opts.RemotePath, opts.Revision)
+			return nil, errors.Wrap(err, "can't get evergreen configuration")
+		}
+		ghToken, err := conf.GetGithubOauthToken()
 		if err != nil {
-			return nil, errors.Wrapf(err, "error fetching project file for '%s' at '%s'", opts.Ref.Id, opts.Revision)
-		}
-		fileContents, err := base64.StdEncoding.DecodeString(*configFile.Content)
-		if err != nil {
-			return nil, errors.Wrapf(err, "unable to decode config file for '%s'", opts.Ref.Id)
-		}
-		return fileContents, nil
-	}
+			return nil, errors.Wrap(err, "can't get Github OAuth token from configuration")
+		}
+		opts.Token = ghToken
+	}
+	configFile, err := thirdparty.GetGithubFile(ctx, opts.Token, opts.Ref.Owner, opts.Ref.Repo, opts.RemotePath, opts.Revision)
+	if err != nil {
+		return nil, errors.Wrapf(err, "error fetching project file for '%s' at '%s'", opts.Ref.Id, opts.Revision)
+	}
+
+	fileContents, err := base64.StdEncoding.DecodeString(*configFile.Content)
+	if err != nil {
+		return nil, errors.Wrapf(err, "unable to decode config file for '%s'", opts.Ref.Id)
+	}
+
+	return fileContents, nil
 }
 
 func GetProjectFromFile(ctx context.Context, opts GetProjectOpts) (*Project, *ParserProject, error) {
@@ -708,10 +688,7 @@
 		Loggers:                pp.Loggers,
 		TaskAnnotationSettings: pp.TaskAnnotationSettings,
 		BuildBaronSettings:     pp.BuildBaronSettings,
-<<<<<<< HEAD
 		PerfEnabled:            utility.FromBoolPtr(pp.PerfEnabled),
-=======
->>>>>>> 5c345352
 	}
 	catcher := grip.NewBasicCatcher()
 	tse := NewParserTaskSelectorEvaluator(pp.Tasks)
@@ -1269,7 +1246,7 @@
 
 // mergeUnique merges fields that are non-lists.
 // These fields can only be defined in one yaml.
-// These fields are: [stepback, batch time, pre error fails task, OOM tracker, display name, command type, callback/exec timeout, task annotations, build baron]
+// These fields are: [stepback, batch time, pre error fails task, OOM tracker, display name, command type, callback/exec timeout, task annotations]
 func (pp *ParserProject) mergeUnique(toMerge *ParserProject) error {
 	catcher := grip.NewBasicCatcher()
 
@@ -1339,15 +1316,12 @@
 		pp.BuildBaronSettings = toMerge.BuildBaronSettings
 	}
 
-<<<<<<< HEAD
 	if pp.PerfEnabled != nil && toMerge.PerfEnabled != nil {
 		catcher.New("perf settings can only be defined in one yaml")
 	} else if toMerge.PerfEnabled != nil {
 		pp.PerfEnabled = toMerge.PerfEnabled
 	}
 
-=======
->>>>>>> 5c345352
 	return catcher.Resolve()
 }
 
