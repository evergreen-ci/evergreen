package model

import (
	"fmt"
	"reflect"

	"github.com/evergreen-ci/evergreen"
	"github.com/evergreen-ci/evergreen/util"
	"github.com/mongodb/grip"
	"github.com/mongodb/grip/message"
	"github.com/pkg/errors"
	mgobson "gopkg.in/mgo.v2/bson"
	"gopkg.in/yaml.v2"
)

const LoadProjectError = "load project error(s)"

// This file contains the infrastructure for turning a YAML project configuration
// into a usable Project struct. A basic overview of the project parsing process is:
//
// First, the YAML bytes are unmarshalled into an intermediary ParserProject.
// The ParserProject's internal types define custom YAML unmarshal hooks, allowing
// users to do things like offer a single definition where we expect a list, e.g.
//   `tags: "single_tag"` instead of the more verbose `tags: ["single_tag"]`
// or refer to task by a single selector. Custom YAML handling allows us to
// add other useful features like detecting fatal errors and reporting them
// through the YAML parser's error code, which supplies helpful line number information
// that we would lose during validation against already-parsed data. In the future,
// custom YAML hooks will allow us to add even more helpful features, like alerting users
// when they use fields that aren't actually defined.
//
// Once the intermediary project is created, we crawl it to evaluate tag selectors
// and  matrix definitions. This step recursively crawls variants, tasks, their
// dependencies, and so on, to replace selectors with the tasks they reference and return
// a populated Project type.
//
// Code outside of this file should never have to consider selectors or parser* types
// when handling project code.

// ParserProject serves as an intermediary struct for parsing project
// configuration YAML. It implements the Unmarshaler interface
// to allow for flexible handling.
<<<<<<< HEAD
type ParserProject struct {
	Enabled         bool                       `yaml:"enabled,omitempty" bson:"enabled,omitempty"`
	Stepback        bool                       `yaml:"stepback,omitempty" bson:"stepback,omitempty"`
	IgnorePreError  bool                       `yaml:"ignore_pre_err,omitempty" bson:"ignore_pre_err,omitempty"`
	BatchTime       int                        `yaml:"batchtime,omitempty" bson:"batchtime,omitempty"`
	Owner           string                     `yaml:"owner,omitempty" bson:"owner,omitempty"`
	Repo            string                     `yaml:"repo,omitempty" bson:"repo,omitempty"`
	RemotePath      string                     `yaml:"remote_path,omitempty" bson:"remote_path,omitempty"`
	RepoKind        string                     `yaml:"repokind,omitempty" bson:"repokind,omitempty"`
	Branch          string                     `yaml:"branch,omitempty" bson:"branch,omitempty"`
	Identifier      string                     `yaml:"identifier,omitempty" bson:"identifier,omitempty"`
	DisplayName     string                     `yaml:"display_name,omitempty" bson:"display_name,omitempty"`
	CommandType     string                     `yaml:"command_type,omitempty" bson:"command_type,omitempty"`
	Ignore          parserStringSlice          `yaml:"ignore,omitempty" bson:"ignore,omitempty"`
	Pre             *YAMLCommandSet            `yaml:"pre,omitempty" bson:"pre,omitempty"`
	Post            *YAMLCommandSet            `yaml:"post,omitempty" bson:"post,omitempty"`
	Timeout         *YAMLCommandSet            `yaml:"timeout,omitempty" bson:"timeout,omitempty"`
	CallbackTimeout int                        `yaml:"callback_timeout_secs,omitempty" bson:"callback_timeout_secs,omitempty"`
	Modules         []Module                   `yaml:"modules,omitempty" bson:"modules,omitempty"`
	BuildVariants   []parserBV                 `yaml:"buildvariants,omitempty" bson:"buildvariants,omitempty"`
	Functions       map[string]*YAMLCommandSet `yaml:"functions,omitempty" bson:"functions,omitempty"`
	TaskGroups      []parserTaskGroup          `yaml:"task_groups,omitempty" bson:"task_groups,omitempty"`
	Tasks           []parserTask               `yaml:"tasks,omitempty" bson:"tasks,omitempty"`
	ExecTimeoutSecs int                        `yaml:"exec_timeout_secs,omitempty" bson:"exec_timeout_secs,omitempty"`
	Loggers         *LoggerConfig              `yaml:"loggers,omitempty" bson:"loggers:omitempty"`
=======
type parserProject struct {
	Enabled           bool                       `yaml:"enabled,omitempty" bson:"enabled,omitempty"`
	Stepback          bool                       `yaml:"stepback,omitempty" bson:"stepback,omitempty"`
	PreErrorFailsTask bool                       `yaml:"pre_error_fails_task,omitempty" bson:"pre_error_fails_task,omitempty"`
	BatchTime         int                        `yaml:"batchtime,omitempty" bson:"batchtime,omitempty"`
	Owner             string                     `yaml:"owner,omitempty" bson:"owner,omitempty"`
	Repo              string                     `yaml:"repo,omitempty" bson:"repo,omitempty"`
	RemotePath        string                     `yaml:"remote_path,omitempty" bson:"remote_path,omitempty"`
	RepoKind          string                     `yaml:"repokind,omitempty" bson:"repokind,omitempty"`
	Branch            string                     `yaml:"branch,omitempty" bson:"branch,omitempty"`
	Identifier        string                     `yaml:"identifier,omitempty" bson:"identifier,omitempty"`
	DisplayName       string                     `yaml:"display_name,omitempty" bson:"display_name,omitempty"`
	CommandType       string                     `yaml:"command_type,omitempty" bson:"command_type,omitempty"`
	Ignore            parserStringSlice          `yaml:"ignore,omitempty" bson:"ignore,omitempty"`
	Pre               *YAMLCommandSet            `yaml:"pre,omitempty" bson:"pre,omitempty"`
	Post              *YAMLCommandSet            `yaml:"post,omitempty" bson:"post,omitempty"`
	Timeout           *YAMLCommandSet            `yaml:"timeout,omitempty" bson:"timeout,omitempty"`
	CallbackTimeout   int                        `yaml:"callback_timeout_secs,omitempty" bson:"callback_timeout_secs,omitempty"`
	Modules           []Module                   `yaml:"modules,omitempty" bson:"modules,omitempty"`
	BuildVariants     []parserBV                 `yaml:"buildvariants,omitempty" bson:"buildvariants,omitempty"`
	Functions         map[string]*YAMLCommandSet `yaml:"functions,omitempty" bson:"functions,omitempty"`
	TaskGroups        []parserTaskGroup          `yaml:"task_groups,omitempty" bson:"task_groups,omitempty"`
	Tasks             []parserTask               `yaml:"tasks,omitempty" bson:"tasks,omitempty"`
	ExecTimeoutSecs   int                        `yaml:"exec_timeout_secs,omitempty" bson:"exec_timeout_secs,omitempty"`
	Loggers           *LoggerConfig              `yaml:"loggers,omitempty" bson:"loggers:omitempty"`
>>>>>>> 860ae77b

	// Matrix code
	Axes []matrixAxis `yaml:"axes,omitempty" bson:"axes,omitempty"`
}

type parserTaskGroup struct {
	Name                  string             `yaml:"name,omitempty"`
	Priority              int64              `yaml:"priority,omitempty"`
	Patchable             *bool              `yaml:"patchable,omitempty"`
	PatchOnly             *bool              `yaml:"patch_only,omitempty"`
	ExecTimeoutSecs       int                `yaml:"exec_timeout_secs,omitempty"`
	Stepback              *bool              `yaml:"stepback,omitempty"`
	MaxHosts              int                `yaml:"max_hosts,omitempty"`
	SetupGroupFailTask    bool               `yaml:"setup_group_can_fail_task,omitempty"`
	SetupGroupTimeoutSecs int                `yaml:"setup_group_timeout_secs,omitempty"`
	SetupGroup            *YAMLCommandSet    `yaml:"setup_group,omitempty"`
	TeardownGroup         *YAMLCommandSet    `yaml:"teardown_group,omitempty"`
	SetupTask             *YAMLCommandSet    `yaml:"setup_task,omitempty"`
	TeardownTask          *YAMLCommandSet    `yaml:"teardown_task,omitempty"`
	Timeout               *YAMLCommandSet    `yaml:"timeout,omitempty"`
	Tasks                 []string           `yaml:"tasks,omitempty"`
	DependsOn             parserDependencies `yaml:"depends_on,omitempty"`
	Requires              taskSelectors      `yaml:"requires,omitempty"`
	Tags                  parserStringSlice  `yaml:"tags,omitempty"`
	ShareProcs            bool               `yaml:"share_processes,omitempty"`
}

func (ptg *parserTaskGroup) name() string   { return ptg.Name }
func (ptg *parserTaskGroup) tags() []string { return ptg.Tags }

// parserTask represents an intermediary state of task definitions.
type parserTask struct {
	Name            string              `yaml:"name,omitempty"`
	Priority        int64               `yaml:"priority,omitempty"`
	ExecTimeoutSecs int                 `yaml:"exec_timeout_secs,omitempty"`
	DependsOn       parserDependencies  `yaml:"depends_on,omitempty"`
	Requires        taskSelectors       `yaml:"requires,omitempty"`
	Commands        []PluginCommandConf `yaml:"commands,omitempty"`
	Tags            parserStringSlice   `yaml:"tags,omitempty"`
	Patchable       *bool               `yaml:"patchable,omitempty"`
	PatchOnly       *bool               `yaml:"patch_only,omitempty"`
	Stepback        *bool               `yaml:"stepback,omitempty"`
}

func (pp *ParserProject) MarshalBSON() ([]byte, error) {
	return mgobson.Marshal(pp)
}

func (pp *ParserProject) MarshalYAML() (interface{}, error) {
	for i, pt := range pp.Tasks {
		for j := range pt.Commands {
			if err := pp.Tasks[i].Commands[j].resolveParams(); err != nil {
				return nil, errors.Wrapf(err, "error marshalling commands for task")
			}
		}
	}

	return pp, nil
}

type displayTask struct {
	Name           string   `yaml:"name,omitempty"`
	ExecutionTasks []string `yaml:"execution_tasks,omitempty"`
}

// helper methods for task tag evaluations
func (pt *parserTask) name() string   { return pt.Name }
func (pt *parserTask) tags() []string { return pt.Tags }

// parserDependency represents the intermediary state for referencing dependencies.
type parserDependency struct {
	TaskSelector  taskSelector `yaml:",inline"`
	Status        string       `yaml:"status,omitempty"`
	PatchOptional bool         `yaml:"patch_optional,omitempty"`
}

// parserDependencies is a type defined for unmarshalling both a single
// dependency or multiple dependencies into a slice.
type parserDependencies []parserDependency

// UnmarshalYAML reads YAML into an array of parserDependency. It will
// successfully unmarshal arrays of dependency entries or single dependency entry.
func (pds *parserDependencies) UnmarshalYAML(unmarshal func(interface{}) error) error {
	// first check if we are handling a single dep that is not in an array.
	pd := parserDependency{}
	if err := unmarshal(&pd); err == nil {
		*pds = parserDependencies([]parserDependency{pd})
		return nil
	}
	var slice []parserDependency
	if err := unmarshal(&slice); err != nil {
		return err
	}
	*pds = parserDependencies(slice)
	return nil
}

// UnmarshalYAML reads YAML into a parserDependency. A single selector string
// will be also be accepted.
func (pd *parserDependency) UnmarshalYAML(unmarshal func(interface{}) error) error {
	if err := unmarshal(&pd.TaskSelector); err != nil {
		return err
	}
	otherFields := struct {
		Status        string `yaml:"status"`
		PatchOptional bool   `yaml:"patch_optional"`
	}{}
	// ignore any errors here; if we're using a single-string selector, this is expected to fail
	grip.Debug(unmarshal(&otherFields))
	pd.Status = otherFields.Status
	pd.PatchOptional = otherFields.PatchOptional
	return nil
}

// TaskSelector handles the selection of specific task/variant combinations
// in the context of dependencies and requirements fields. //TODO no export?
type taskSelector struct {
	Name    string           `yaml:"name,omitempty"`
	Variant *variantSelector `yaml:"variant,omitempty" bson:"variant"`
}

// TaskSelectors is a helper type for parsing arrays of TaskSelector.
type taskSelectors []taskSelector

// VariantSelector handles the selection of a variant, either by a id/tag selector
// or by matching against matrix axis values.
type variantSelector struct {
	StringSelector string           `yaml:"string_selector" bson:"string_selector"`
	MatrixSelector matrixDefinition `yaml:"matrix_selector" bson:"matrix_selector"`
}

// UnmarshalYAML allows variants to be referenced as single selector strings or
// as a matrix definition. This works by first attempting to unmarshal the YAML
// into a string and then falling back to the matrix.
func (vs *variantSelector) UnmarshalYAML(unmarshal func(interface{}) error) error {
	// first, attempt to unmarshal just a selector string
	var onlySelector string
	if err := unmarshal(&onlySelector); err == nil {
		if onlySelector != "" {
			vs.StringSelector = onlySelector
			return nil
		}
	}

	md := matrixDefinition{}
	if err := unmarshal(&md); err != nil {
		return err
	}
	if len(md) == 0 {
		return errors.New("variant selector must not be empty")
	}
	vs.MatrixSelector = md
	return nil
}

func (vs *variantSelector) MarshalYAML() (interface{}, error) {
	if vs == nil || vs.StringSelector == "" {
		return nil, nil
	}
	// Note: Generate tasks will not work with matrix variant selectors,
	// since this will only marshal the string part of a variant selector.
	return vs.StringSelector, nil
}

// UnmarshalYAML reads YAML into an array of TaskSelector. It will
// successfully unmarshal arrays of dependency selectors or a single selector.
func (tss *taskSelectors) UnmarshalYAML(unmarshal func(interface{}) error) error {
	// first, attempt to unmarshal a single selector
	var single taskSelector
	if err := unmarshal(&single); err == nil {
		*tss = taskSelectors([]taskSelector{single})
		return nil
	}
	var slice []taskSelector
	if err := unmarshal(&slice); err != nil {
		return err
	}
	*tss = taskSelectors(slice)
	return nil
}

// UnmarshalYAML allows tasks to be referenced as single selector strings.
// This works by first attempting to unmarshal the YAML into a string
// and then falling back to the TaskSelector struct.
func (ts *taskSelector) UnmarshalYAML(unmarshal func(interface{}) error) error {
	// first, attempt to unmarshal just a selector string
	var onlySelector string
	if err := unmarshal(&onlySelector); err == nil {
		if onlySelector != "" {
			ts.Name = onlySelector
			return nil
		}
	}
	// we define a new type so that we can grab the yaml struct tags without the struct methods,
	// preventing infinite recursion on the UnmarshalYAML() method.
	type copyType taskSelector
	var tsc copyType
	if err := unmarshal(&tsc); err != nil {
		return err
	}
	if tsc.Name == "" {
		return errors.WithStack(errors.New("task selector must have a name"))
	}
	*ts = taskSelector(tsc)
	return nil
}

// parserBV is a helper type storing intermediary variant definitions.
type parserBV struct {
	Name         string             `yaml:"name,omitempty"`
	DisplayName  string             `yaml:"display_name,omitempty"`
	Expansions   util.Expansions    `yaml:"expansions,omitempty"`
	Tags         parserStringSlice  `yaml:"tags,omitempty,omitempty"`
	Modules      parserStringSlice  `yaml:"modules,omitempty"`
	Disabled     bool               `yaml:"disabled,omitempty"`
	Push         bool               `yaml:"push,omitempty"`
	BatchTime    *int               `yaml:"batchtime,omitempty"`
	Stepback     *bool              `yaml:"stepback,omitempty"`
	RunOn        parserStringSlice  `yaml:"run_on,omitempty"`
	Tasks        parserBVTaskUnits  `yaml:"tasks,omitempty"`
	DisplayTasks []displayTask      `yaml:"display_tasks,omitempty"`
	DependsOn    parserDependencies `yaml:"depends_on,omitempty"`
	Requires     taskSelectors      `yaml:"requires,omitempty"`

	// internal matrix stuff
	matrixId  string
	matrixVal matrixValue
	matrix    *matrix

	matrixRules []ruleAction
}

// helper methods for variant tag evaluations
func (pbv *parserBV) name() string   { return pbv.Name }
func (pbv *parserBV) tags() []string { return pbv.Tags }

func (pbv *parserBV) UnmarshalYAML(unmarshal func(interface{}) error) error {
	// first attempt to unmarshal into a matrix
	m := matrix{}
	merr := unmarshal(&m)
	if merr == nil {
		if m.Id != "" {
			*pbv = parserBV{matrix: &m}
			return nil
		}
	}
	// otherwise use a BV copy type to skip this Unmarshal method
	type copyType parserBV
	var bv copyType
	if err := unmarshal(&bv); err != nil {
		return errors.WithStack(err)
	}
	if bv.Name == "" {
		// if we're here, it's very likely that the user was building a matrix but broke
		// the syntax, so we try and surface the matrix error if they used "matrix_name".
		if m.Id != "" {
			return errors.Wrap(merr, "parsing matrix")
		}
		return errors.New("buildvariant missing name")
	}
	*pbv = parserBV(bv)
	return nil
}

// parserBVTaskUnit is a helper type storing intermediary variant task configurations.
type parserBVTaskUnit struct {
	Name            string             `yaml:"name,omitempty"`
	Patchable       *bool              `yaml:"patchable,omitempty"`
	PatchOnly       *bool              `yaml:"patch_only,omitempty"`
	Priority        int64              `yaml:"priority,omitempty"`
	DependsOn       parserDependencies `yaml:"depends_on,omitempty"`
	Requires        taskSelectors      `yaml:"requires,omitempty"`
	ExecTimeoutSecs int                `yaml:"exec_timeout_secs,omitempty"`
	Stepback        *bool              `yaml:"stepback,omitempty"`
	Distros         parserStringSlice  `yaml:"distros,omitempty"`
	RunOn           parserStringSlice  `yaml:"run_on,omitempty"` // Alias for "Distros" TODO: deprecate Distros
}

// UnmarshalYAML allows the YAML parser to read both a single selector string or
// a fully defined parserBVTaskUnit.
func (pbvt *parserBVTaskUnit) UnmarshalYAML(unmarshal func(interface{}) error) error {
	// first, attempt to unmarshal just a selector string
	var onlySelector string
	if err := unmarshal(&onlySelector); err == nil {
		if onlySelector != "" {
			pbvt.Name = onlySelector
			return nil
		}
	}
	// we define a new type so that we can grab the YAML struct tags without the struct methods,
	// preventing infinite recursion on the UnmarshalYAML() method.
	type copyType parserBVTaskUnit
	var copy copyType
	if err := unmarshal(&copy); err != nil {
		return err
	}
	if copy.Name == "" {
		return errors.New("buildvariant task selector must have a name")
	}
	// logic for aliasing the "run_on" field to "distros"
	if len(copy.RunOn) > 0 {
		if len(copy.Distros) > 0 {
			return errors.New("cannot use both 'run_on' and 'distros' fields")
		}
		copy.Distros, copy.RunOn = copy.RunOn, nil
	}
	*pbvt = parserBVTaskUnit(copy)
	return nil
}

// parserBVTaskUnits is a helper type for handling arrays of parserBVTaskUnit.
type parserBVTaskUnits []parserBVTaskUnit

// UnmarshalYAML allows the YAML parser to read both a single parserBVTaskUnit or
// an array of them into a slice.
func (pbvts *parserBVTaskUnits) UnmarshalYAML(unmarshal func(interface{}) error) error {
	// first, attempt to unmarshal just a selector string
	var single parserBVTaskUnit
	if err := unmarshal(&single); err == nil {
		*pbvts = parserBVTaskUnits([]parserBVTaskUnit{single})
		return nil
	}
	var slice []parserBVTaskUnit
	if err := unmarshal(&slice); err != nil {
		return err
	}
	*pbvts = parserBVTaskUnits(slice)
	return nil
}

// parserStringSlice is YAML helper type that accepts both an array of strings
// or single string value during unmarshalling.
type parserStringSlice []string

// UnmarshalYAML allows the YAML parser to read both a single string or
// an array of them into a slice.
func (pss *parserStringSlice) UnmarshalYAML(unmarshal func(interface{}) error) error {
	var single string
	if err := unmarshal(&single); err == nil {
		*pss = []string{single}
		return nil
	}
	var slice []string
	if err := unmarshal(&slice); err != nil {
		return err
	}
	*pss = slice
	return nil
}

// LoadProjectFromVersion returns the project for a version, either from the parser project or the config string.
// If read from the config string and shouldSave is set, the resulting parser project will be saved.
func LoadProjectFromVersion(v *Version, identifier string, shouldSave bool) (*Project, error) {
	if evergreen.UseParserProject && v.ParserProject != nil {
		v.ParserProject.Identifier = identifier
		return translateProject(v.ParserProject)
	}

	if v.Config == "" {
		return nil, errors.New("version has no config")
	}
	p := &Project{}
	pp, err := LoadProjectInto([]byte(v.Config), identifier, p)
	if err != nil {
		return nil, errors.Wrap(err, "error loading project")
	}
	if shouldSave {
		if err := UpdateVersionProject(v.Id, v.ConfigUpdateNumber, pp); err != nil {
			grip.Error(message.WrapError(err, message.Fields{
				"project":       identifier,
				"version":       v.Id,
				"config_number": v.ConfigUpdateNumber,
				"message":       "error updating version's project",
			}))
			return nil, errors.Wrap(err, "error updating version with project")
		}
	}
	v.ParserProject = pp
	return p, nil
}

// LoadProjectInto loads the raw data from the config file into project
// and sets the project's identifier field to identifier. Tags are evaluated. Returns the intermediate step.
// If reading from a version config, LoadProjectFromVersion should be used to persist the resulting parser project.
func LoadProjectInto(data []byte, identifier string, project *Project) (*ParserProject, error) {
	intermediateProject, err := createIntermediateProject(data)
	if err != nil {
		return nil, errors.Wrapf(err, "error creating parser project")
	}

	// return project even with errors
	p, err := translateProject(intermediateProject)
	*project = *p
	project.Identifier = identifier
	return intermediateProject, errors.Wrap(err, "error translating project")
}

// createIntermediateProject marshals the supplied YAML into our
// intermediate project representation (i.e. before selectors or
// matrix logic has been evaluated).
func createIntermediateProject(yml []byte) (*ParserProject, error) {
	p := &ParserProject{}
	err := yaml.Unmarshal(yml, p)
	if err != nil {
		return nil, errors.Wrap(err, "error unmarshalling into parser project")
	}
	if p.Functions == nil {
		p.Functions = map[string]*YAMLCommandSet{}
	}

	return p, nil
}

// translateProject converts our intermediate project representation into
// the Project type that Evergreen actually uses. Errors are added to
// pp.errors and pp.warnings and must be checked separately.
func translateProject(pp *ParserProject) (*Project, error) {
	// Transfer top level fields
	proj := &Project{
		Enabled:           pp.Enabled,
		Stepback:          pp.Stepback,
		PreErrorFailsTask: pp.PreErrorFailsTask,
		BatchTime:         pp.BatchTime,
		Owner:             pp.Owner,
		Repo:              pp.Repo,
		RemotePath:        pp.RemotePath,
		RepoKind:          pp.RepoKind,
		Branch:            pp.Branch,
		Identifier:        pp.Identifier,
		DisplayName:       pp.DisplayName,
		CommandType:       pp.CommandType,
		Ignore:            pp.Ignore,
		Pre:               pp.Pre,
		Post:              pp.Post,
		Timeout:           pp.Timeout,
		CallbackTimeout:   pp.CallbackTimeout,
		Modules:           pp.Modules,
		Functions:         pp.Functions,
		ExecTimeoutSecs:   pp.ExecTimeoutSecs,
		Loggers:           pp.Loggers,
	}
	catcher := grip.NewBasicCatcher()
	tse := NewParserTaskSelectorEvaluator(pp.Tasks)
	tgse := newTaskGroupSelectorEvaluator(pp.TaskGroups)
	ase := NewAxisSelectorEvaluator(pp.Axes)
	regularBVs, matrices := sieveMatrixVariants(pp.BuildVariants)
	var errs []error
	matrixVariants, errs := buildMatrixVariants(pp.Axes, ase, matrices)
	catcher.Extend(errs)
	pp.BuildVariants = append(regularBVs, matrixVariants...)
	vse := NewVariantSelectorEvaluator(pp.BuildVariants, ase)
	proj.Tasks, proj.TaskGroups, errs = evaluateTaskUnits(tse, tgse, vse, pp.Tasks, pp.TaskGroups)
	catcher.Extend(errs)
	proj.BuildVariants, errs = evaluateBuildVariants(tse, tgse, vse, pp.BuildVariants, pp.Tasks, proj.TaskGroups)
	catcher.Extend(errs)
	return proj, errors.Wrap(catcher.Resolve(), LoadProjectError)
}

// sieveMatrixVariants takes a set of parserBVs and groups them into regular
// buildvariant matrix definitions and matrix definitions.
func sieveMatrixVariants(bvs []parserBV) (regular []parserBV, matrices []matrix) {
	for _, bv := range bvs {
		if bv.matrix != nil {
			matrices = append(matrices, *bv.matrix)
		} else {
			regular = append(regular, bv)
		}
	}
	return regular, matrices
}

// evaluateTaskUnits translates intermediate tasks into true ProjectTask types,
// evaluating any selectors in the DependsOn or Requires fields.
func evaluateTaskUnits(tse *taskSelectorEvaluator, tgse *tagSelectorEvaluator, vse *variantSelectorEvaluator,
	pts []parserTask, tgs []parserTaskGroup) ([]ProjectTask, []TaskGroup, []error) {
	tasks := []ProjectTask{}
	groups := []TaskGroup{}
	var evalErrs, errs []error
	for _, pt := range pts {
		t := ProjectTask{
			Name:            pt.Name,
			Priority:        pt.Priority,
			ExecTimeoutSecs: pt.ExecTimeoutSecs,
			Commands:        pt.Commands,
			Tags:            pt.Tags,
			Patchable:       pt.Patchable,
			PatchOnly:       pt.PatchOnly,
			Stepback:        pt.Stepback,
		}
		t.DependsOn, errs = evaluateDependsOn(tse.tagEval, tgse, vse, pt.DependsOn)
		evalErrs = append(evalErrs, errs...)
		t.Requires, errs = evaluateRequires(tse.tagEval, tgse, vse, pt.Requires)
		evalErrs = append(evalErrs, errs...)
		tasks = append(tasks, t)
	}
	for _, ptg := range tgs {
		tg := TaskGroup{
			Name:                  ptg.Name,
			SetupGroupFailTask:    ptg.SetupGroupFailTask,
			SetupGroupTimeoutSecs: ptg.SetupGroupTimeoutSecs,
			SetupGroup:            ptg.SetupGroup,
			TeardownGroup:         ptg.TeardownGroup,
			SetupTask:             ptg.SetupTask,
			TeardownTask:          ptg.TeardownTask,
			Tags:                  ptg.Tags,
			MaxHosts:              ptg.MaxHosts,
			Timeout:               ptg.Timeout,
			ShareProcs:            ptg.ShareProcs,
		}
		if tg.MaxHosts < 1 {
			tg.MaxHosts = 1
		}
		// expand, validate that tasks defined in a group are listed in the project tasks
		var taskNames []string
		for _, taskName := range ptg.Tasks {
			names, err := tse.evalSelector(ParseSelector(taskName))
			if err != nil {
				evalErrs = append(evalErrs, err)
			}
			taskNames = append(taskNames, names...)
		}
		tg.Tasks = taskNames
		groups = append(groups, tg)
	}
	return tasks, groups, evalErrs
}

// evaluateBuildsVariants translates intermediate tasks into true BuildVariant types,
// evaluating any selectors in the Tasks fields.
func evaluateBuildVariants(tse *taskSelectorEvaluator, tgse *tagSelectorEvaluator, vse *variantSelectorEvaluator,
	pbvs []parserBV, tasks []parserTask, tgs []TaskGroup) ([]BuildVariant, []error) {
	bvs := []BuildVariant{}
	var evalErrs, errs []error
	for _, pbv := range pbvs {
		bv := BuildVariant{
			DisplayName: pbv.DisplayName,
			Name:        pbv.Name,
			Expansions:  pbv.Expansions,
			Modules:     pbv.Modules,
			Disabled:    pbv.Disabled,
			Push:        pbv.Push,
			BatchTime:   pbv.BatchTime,
			Stepback:    pbv.Stepback,
			RunOn:       pbv.RunOn,
			Tags:        pbv.Tags,
		}
		bv.Tasks, errs = evaluateBVTasks(tse, tgse, vse, pbv)
		// evaluate any rules passed in during matrix construction
		for _, r := range pbv.matrixRules {
			// remove_tasks removes all tasks with matching names
			if len(r.RemoveTasks) > 0 {
				prunedTasks := []BuildVariantTaskUnit{}
				toRemove := []string{}
				for _, t := range r.RemoveTasks {
					removed, err := tse.evalSelector(ParseSelector(t))
					if err != nil {
						evalErrs = append(evalErrs, errors.Wrap(err, "remove rule"))
						continue
					}
					toRemove = append(toRemove, removed...)
				}
				for _, t := range bv.Tasks {
					if !util.StringSliceContains(toRemove, t.Name) {
						prunedTasks = append(prunedTasks, t)
					}
				}
				bv.Tasks = prunedTasks
			}
			// add_tasks adds the given BuildVariantTasks, returning errors for any collisions
			if len(r.AddTasks) > 0 {
				// cache existing tasks so we can check for duplicates
				existing := map[string]*BuildVariantTaskUnit{}
				for i, t := range bv.Tasks {
					existing[t.Name] = &bv.Tasks[i]
				}

				var added []BuildVariantTaskUnit
				pbv.Tasks = r.AddTasks
				added, errs = evaluateBVTasks(tse, tgse, vse, pbv)
				evalErrs = append(evalErrs, errs...)
				// check for conflicting duplicates
				for _, t := range added {
					if old, ok := existing[t.Name]; ok {
						if !reflect.DeepEqual(t, *old) {
							evalErrs = append(evalErrs, errors.Errorf(
								"conflicting definitions of added tasks '%v': %v != %v", t.Name, t, old))
						}
					} else {
						bv.Tasks = append(bv.Tasks, t)
						existing[t.Name] = &t
					}
				}
			}
		}

		//resolve tags for display tasks
		tgMap := map[string]TaskGroup{}
		for _, tg := range tgs {
			tgMap[tg.Name] = tg
		}
		dtse := newDisplayTaskSelectorEvaluator(bv, tasks, tgs, tgMap)
		for i, dt := range pbv.DisplayTasks {
			tasks := []string{}
			for _, et := range dt.ExecutionTasks {
				results, err := dtse.evalSelector(ParseSelector(et))
				if err != nil {
					errs = append(errs, err)
				}
				tasks = append(tasks, results...)
			}
			pbv.DisplayTasks[i].ExecutionTasks = tasks
		}

		// check that display tasks contain real tasks that are not duplicated
		bvTasks := make(map[string]struct{})        // map of all execution tasks
		displayTaskContents := make(map[string]int) // map of execution tasks in a display task
		for _, t := range bv.Tasks {
			if tg, exists := tgMap[t.Name]; exists {
				for _, tgTask := range tg.Tasks {
					bvTasks[tgTask] = struct{}{}
				}
			} else {
				bvTasks[t.Name] = struct{}{}
			}
		}
		for _, dt := range pbv.DisplayTasks {
			projectDt := DisplayTask{Name: dt.Name}
			if _, exists := bvTasks[dt.Name]; exists {
				errs = append(errs, fmt.Errorf("display task %s cannot have the same name as an execution task", dt.Name))
				continue
			}
			for _, et := range dt.ExecutionTasks {
				if _, exists := bvTasks[et]; !exists {
					errs = append(errs, fmt.Errorf("display task %s contains execution task %s which does not exist in build variant", dt.Name, et))
				} else {
					projectDt.ExecutionTasks = append(projectDt.ExecutionTasks, et)
					displayTaskContents[et]++
				}
			}
			if len(projectDt.ExecutionTasks) > 0 {
				bv.DisplayTasks = append(bv.DisplayTasks, projectDt)
			}
		}
		for taskId, count := range displayTaskContents {
			if count > 1 {
				errs = append(errs, fmt.Errorf("execution task %s is listed in more than 1 display task", taskId))
				bv.DisplayTasks = nil
			}
		}

		evalErrs = append(evalErrs, errs...)
		bvs = append(bvs, bv)
	}
	return bvs, evalErrs
}

// evaluateBVTasks translates intermediate tasks into true BuildVariantTaskUnit types,
// evaluating any selectors referencing tasks, and further evaluating any selectors
// in the DependsOn or Requires fields of those tasks.
func evaluateBVTasks(tse *taskSelectorEvaluator, tgse *tagSelectorEvaluator, vse *variantSelectorEvaluator,
	pbv parserBV) ([]BuildVariantTaskUnit, []error) {
	var evalErrs, errs []error
	ts := []BuildVariantTaskUnit{}
	taskUnitsByName := map[string]BuildVariantTaskUnit{}
	for _, pt := range pbv.Tasks {
		// evaluate each task against both the task and task group selectors
		// only error if both selectors error because each task should only be found
		// in one or the other
		var names, temp []string
		var err1, err2 error
		isGroup := false
		if tse != nil {
			temp, err1 = tse.evalSelector(ParseSelector(pt.Name))
			names = append(names, temp...)
		}
		if tgse != nil {
			temp, err2 = tgse.evalSelector(ParseSelector(pt.Name))
			if len(temp) > 0 {
				names = append(names, temp...)
				isGroup = true
			}
		}
		if err1 != nil && err2 != nil {
			evalErrs = append(evalErrs, err1, err2)
			continue
		}
		// create new task definitions--duplicates must have the same status requirements
		for _, name := range names {
			// create a new task by copying the task that selected it,
			// so we can preserve the "Variant" and "Status" field.
			t := BuildVariantTaskUnit{
				Name:            name,
				Patchable:       pt.Patchable,
				PatchOnly:       pt.PatchOnly,
				Priority:        pt.Priority,
				ExecTimeoutSecs: pt.ExecTimeoutSecs,
				Stepback:        pt.Stepback,
				Distros:         pt.Distros,
			}

			// Task-level dependencies in the variant override variant-level dependencies
			// in the variant. If neither is present, then the BuildVariantTaskUnit unit
			// will contain no dependencies, so dependencies will come from the task
			// spec at task creation time.
			var dependsOn parserDependencies
			var requires taskSelectors
			if len(pbv.DependsOn) > 0 {
				dependsOn = pbv.DependsOn
			}
			if len(pt.DependsOn) > 0 {
				dependsOn = pt.DependsOn
			}
			if len(pbv.Requires) > 0 {
				requires = pbv.Requires
			}
			if len(pt.Requires) > 0 {
				requires = pt.Requires
			}

			t.DependsOn, errs = evaluateDependsOn(tse.tagEval, tgse, vse, dependsOn)
			evalErrs = append(evalErrs, errs...)
			t.Requires, errs = evaluateRequires(tse.tagEval, tgse, vse, requires)
			evalErrs = append(evalErrs, errs...)
			t.IsGroup = isGroup

			// add the new task if it doesn't already exists (we must avoid conflicting status fields)
			if old, ok := taskUnitsByName[t.Name]; !ok {
				ts = append(ts, t)
				taskUnitsByName[t.Name] = t
			} else {
				// it's already in the new list, so we check to make sure the status definitions match.
				if !reflect.DeepEqual(t, old) {
					evalErrs = append(evalErrs, errors.Errorf(
						"conflicting definitions of build variant tasks '%v': %v != %v", name, t, old))
					continue
				}
			}
		}
	}
	return ts, evalErrs
}

// evaluateDependsOn expands any selectors in a dependency definition.
func evaluateDependsOn(tse *tagSelectorEvaluator, tgse *tagSelectorEvaluator, vse *variantSelectorEvaluator,
	deps []parserDependency) ([]TaskUnitDependency, []error) {
	var evalErrs []error
	var err error
	newDeps := []TaskUnitDependency{}
	newDepsByNameAndVariant := map[TVPair]TaskUnitDependency{}
	for _, d := range deps {
		var names []string

		if d.TaskSelector.Name == AllDependencies {
			// * is a special case for dependencies, so don't eval it
			names = []string{AllDependencies}
		} else {
			var temp []string
			var err1, err2 error
			if tse != nil {
				temp, err1 = tse.evalSelector(ParseSelector(d.TaskSelector.Name))
				names = append(names, temp...)
			}
			if tgse != nil {
				temp, err2 = tgse.evalSelector(ParseSelector(d.TaskSelector.Name))
				names = append(names, temp...)
			}
			if err1 != nil && err2 != nil {
				evalErrs = append(evalErrs, err1, err2)
				continue
			}
		}
		// we default to handle the empty variant, but expand the list of variants
		// if the variant field is set.
		variants := []string{""}
		if d.TaskSelector.Variant != nil {
			variants, err = vse.evalSelector(d.TaskSelector.Variant)
			if err != nil {
				evalErrs = append(evalErrs, err)
				continue
			}
		}
		// create new dependency definitions--duplicates must have the same status requirements
		for _, name := range names {
			for _, variant := range variants {
				// create a newDep by copying the dep that selected it,
				// so we can preserve the "Status" and "PatchOptional" field.
				newDep := TaskUnitDependency{
					Name:          name,
					Variant:       variant,
					Status:        d.Status,
					PatchOptional: d.PatchOptional,
				}
				// add the new dep if it doesn't already exists (we must avoid conflicting status fields)
				if oldDep, ok := newDepsByNameAndVariant[TVPair{newDep.Variant, newDep.Name}]; !ok {
					newDeps = append(newDeps, newDep)
					newDepsByNameAndVariant[TVPair{newDep.Variant, newDep.Name}] = newDep
				} else {
					// it's already in the new list, so we check to make sure the status definitions match.
					if !reflect.DeepEqual(newDep, oldDep) {
						evalErrs = append(evalErrs, errors.Errorf(
							"conflicting definitions of dependency '%v': %v != %v", name, newDep, oldDep))
						continue
					}
				}
			}
		}
	}
	return newDeps, evalErrs
}

// evaluateRequires expands any selectors in a requirement definition.
func evaluateRequires(tse *tagSelectorEvaluator, tgse *tagSelectorEvaluator, vse *variantSelectorEvaluator,
	reqs []taskSelector) ([]TaskUnitRequirement, []error) {
	var evalErrs []error
	newReqs := []TaskUnitRequirement{}
	newReqsByNameAndVariant := map[TVPair]struct{}{}
	for _, r := range reqs {
		var names, temp []string
		var err, err1, err2 error
		if tse != nil {
			temp, err1 = tse.evalSelector(ParseSelector(r.Name))
			names = append(names, temp...)
		}
		if tgse != nil {
			temp, err2 = tgse.evalSelector(ParseSelector(r.Name))
			names = append(names, temp...)
		}
		if err1 != nil && err2 != nil {
			evalErrs = append(evalErrs, err1, err2)
			continue
		}
		// we default to handle the empty variant, but expand the list of variants
		// if the variant field is set.
		variants := []string{""}
		if r.Variant != nil {
			variants, err = vse.evalSelector(r.Variant)
			if err != nil {
				evalErrs = append(evalErrs, err)
				continue
			}
		}
		for _, name := range names {
			for _, variant := range variants {
				newReq := TaskUnitRequirement{Name: name, Variant: variant}
				newReq.Name = name
				// add the new req if it doesn't already exists (we must avoid duplicates)
				if _, ok := newReqsByNameAndVariant[TVPair{newReq.Variant, newReq.Name}]; !ok {
					newReqs = append(newReqs, newReq)
					newReqsByNameAndVariant[TVPair{newReq.Variant, newReq.Name}] = struct{}{}
				}
			}
		}
	}
	return newReqs, evalErrs
}<|MERGE_RESOLUTION|>--- conflicted
+++ resolved
@@ -40,34 +40,7 @@
 // ParserProject serves as an intermediary struct for parsing project
 // configuration YAML. It implements the Unmarshaler interface
 // to allow for flexible handling.
-<<<<<<< HEAD
 type ParserProject struct {
-	Enabled         bool                       `yaml:"enabled,omitempty" bson:"enabled,omitempty"`
-	Stepback        bool                       `yaml:"stepback,omitempty" bson:"stepback,omitempty"`
-	IgnorePreError  bool                       `yaml:"ignore_pre_err,omitempty" bson:"ignore_pre_err,omitempty"`
-	BatchTime       int                        `yaml:"batchtime,omitempty" bson:"batchtime,omitempty"`
-	Owner           string                     `yaml:"owner,omitempty" bson:"owner,omitempty"`
-	Repo            string                     `yaml:"repo,omitempty" bson:"repo,omitempty"`
-	RemotePath      string                     `yaml:"remote_path,omitempty" bson:"remote_path,omitempty"`
-	RepoKind        string                     `yaml:"repokind,omitempty" bson:"repokind,omitempty"`
-	Branch          string                     `yaml:"branch,omitempty" bson:"branch,omitempty"`
-	Identifier      string                     `yaml:"identifier,omitempty" bson:"identifier,omitempty"`
-	DisplayName     string                     `yaml:"display_name,omitempty" bson:"display_name,omitempty"`
-	CommandType     string                     `yaml:"command_type,omitempty" bson:"command_type,omitempty"`
-	Ignore          parserStringSlice          `yaml:"ignore,omitempty" bson:"ignore,omitempty"`
-	Pre             *YAMLCommandSet            `yaml:"pre,omitempty" bson:"pre,omitempty"`
-	Post            *YAMLCommandSet            `yaml:"post,omitempty" bson:"post,omitempty"`
-	Timeout         *YAMLCommandSet            `yaml:"timeout,omitempty" bson:"timeout,omitempty"`
-	CallbackTimeout int                        `yaml:"callback_timeout_secs,omitempty" bson:"callback_timeout_secs,omitempty"`
-	Modules         []Module                   `yaml:"modules,omitempty" bson:"modules,omitempty"`
-	BuildVariants   []parserBV                 `yaml:"buildvariants,omitempty" bson:"buildvariants,omitempty"`
-	Functions       map[string]*YAMLCommandSet `yaml:"functions,omitempty" bson:"functions,omitempty"`
-	TaskGroups      []parserTaskGroup          `yaml:"task_groups,omitempty" bson:"task_groups,omitempty"`
-	Tasks           []parserTask               `yaml:"tasks,omitempty" bson:"tasks,omitempty"`
-	ExecTimeoutSecs int                        `yaml:"exec_timeout_secs,omitempty" bson:"exec_timeout_secs,omitempty"`
-	Loggers         *LoggerConfig              `yaml:"loggers,omitempty" bson:"loggers:omitempty"`
-=======
-type parserProject struct {
 	Enabled           bool                       `yaml:"enabled,omitempty" bson:"enabled,omitempty"`
 	Stepback          bool                       `yaml:"stepback,omitempty" bson:"stepback,omitempty"`
 	PreErrorFailsTask bool                       `yaml:"pre_error_fails_task,omitempty" bson:"pre_error_fails_task,omitempty"`
@@ -92,7 +65,6 @@
 	Tasks             []parserTask               `yaml:"tasks,omitempty" bson:"tasks,omitempty"`
 	ExecTimeoutSecs   int                        `yaml:"exec_timeout_secs,omitempty" bson:"exec_timeout_secs,omitempty"`
 	Loggers           *LoggerConfig              `yaml:"loggers,omitempty" bson:"loggers:omitempty"`
->>>>>>> 860ae77b
 
 	// Matrix code
 	Axes []matrixAxis `yaml:"axes,omitempty" bson:"axes,omitempty"`
