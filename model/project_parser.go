package model

import (
	"context"
	"encoding/base64"
	"fmt"
	"reflect"
	"strings"
	"time"

	"github.com/evergreen-ci/evergreen"
	"github.com/evergreen-ci/evergreen/db"
	"github.com/evergreen-ci/evergreen/model/patch"
	"github.com/evergreen-ci/evergreen/thirdparty"
	"github.com/evergreen-ci/evergreen/util"
	"github.com/evergreen-ci/utility"
	"github.com/mongodb/grip"
	"github.com/mongodb/grip/message"
	"github.com/pkg/errors"
	"go.mongodb.org/mongo-driver/bson"
	mgobson "gopkg.in/mgo.v2/bson"
)

const LoadProjectError = "load project error(s)"

// This file contains the infrastructure for turning a YAML project configuration
// into a usable Project struct. A basic overview of the project parsing process is:
//
// First, the YAML bytes are unmarshalled into an intermediary ParserProject.
// The ParserProject's internal types define custom YAML unmarshal hooks, allowing
// users to do things like offer a single definition where we expect a list, e.g.
//   `tags: "single_tag"` instead of the more verbose `tags: ["single_tag"]`
// or refer to task by a single selector. Custom YAML handling allows us to
// add other useful features like detecting fatal errors and reporting them
// through the YAML parser's error code, which supplies helpful line number information
// that we would lose during validation against already-parsed data. In the future,
// custom YAML hooks will allow us to add even more helpful features, like alerting users
// when they use fields that aren't actually defined.
//
// Once the intermediary project is created, we crawl it to evaluate tag selectors
// and matrix definitions. This step recursively crawls variants, tasks, their
// dependencies, and so on, to replace selectors with the tasks they reference and return
// a populated Project type.
//
// Code outside of this file should never have to consider selectors or parser* types
// when handling project code.

// ParserProject serves as an intermediary struct for parsing project
// configuration YAML. It implements the Unmarshaler interface
// to allow for flexible handling.
type ParserProject struct {
	// Id and ConfigdUpdateNumber are not pointers because they are only used internally
<<<<<<< HEAD
	Id                 string                     `yaml:"_id" bson:"_id"` // should be the same as the version's ID
	ConfigUpdateNumber int                        `yaml:"config_number,omitempty" bson:"config_number,omitempty"`
	Enabled            *bool                      `yaml:"enabled,omitempty" bson:"enabled,omitempty"`
	Stepback           *bool                      `yaml:"stepback,omitempty" bson:"stepback,omitempty"`
	PreErrorFailsTask  *bool                      `yaml:"pre_error_fails_task,omitempty" bson:"pre_error_fails_task,omitempty"`
	PostErrorFailsTask *bool                      `yaml:"post_error_fails_task,omitempty" bson:"post_error_fails_task,omitempty"`
	OomTracker         *bool                      `yaml:"oom_tracker,omitempty" bson:"oom_tracker,omitempty"`
	BatchTime          *int                       `yaml:"batchtime,omitempty" bson:"batchtime,omitempty"`
	Owner              *string                    `yaml:"owner,omitempty" bson:"owner,omitempty"`
	Repo               *string                    `yaml:"repo,omitempty" bson:"repo,omitempty"`
	RemotePath         *string                    `yaml:"remote_path,omitempty" bson:"remote_path,omitempty"`
	Branch             *string                    `yaml:"branch,omitempty" bson:"branch,omitempty"`
	Identifier         *string                    `yaml:"identifier,omitempty" bson:"identifier,omitempty"`
	DisplayName        *string                    `yaml:"display_name,omitempty" bson:"display_name,omitempty"`
	CommandType        *string                    `yaml:"command_type,omitempty" bson:"command_type,omitempty"`
	Ignore             parserStringSlice          `yaml:"ignore,omitempty" bson:"ignore,omitempty"`
	Parameters         []ParameterInfo            `yaml:"parameters,omitempty" bson:"parameters,omitempty"`
	Pre                *YAMLCommandSet            `yaml:"pre,omitempty" bson:"pre,omitempty"`
	Post               *YAMLCommandSet            `yaml:"post,omitempty" bson:"post,omitempty"`
	Timeout            *YAMLCommandSet            `yaml:"timeout,omitempty" bson:"timeout,omitempty"`
	EarlyTermination   *YAMLCommandSet            `yaml:"early_termination,omitempty" bson:"early_termination,omitempty"`
	CallbackTimeout    *int                       `yaml:"callback_timeout_secs,omitempty" bson:"callback_timeout_secs,omitempty"`
	Modules            []Module                   `yaml:"modules,omitempty" bson:"modules,omitempty"`
	BuildVariants      []parserBV                 `yaml:"buildvariants,omitempty" bson:"buildvariants,omitempty"`
	Functions          map[string]*YAMLCommandSet `yaml:"functions,omitempty" bson:"functions,omitempty"`
	TaskGroups         []parserTaskGroup          `yaml:"task_groups,omitempty" bson:"task_groups,omitempty"`
	Tasks              []parserTask               `yaml:"tasks,omitempty" bson:"tasks,omitempty"`
	ExecTimeoutSecs    *int                       `yaml:"exec_timeout_secs,omitempty" bson:"exec_timeout_secs,omitempty"`
	Loggers            *LoggerConfig              `yaml:"loggers,omitempty" bson:"loggers,omitempty"`
	CreateTime         time.Time                  `yaml:"create_time,omitempty" bson:"create_time,omitempty"`
	// List of yamls to merge
	Include []Include `yaml:"include,omitempty" bson:"include,omitempty"`
=======
	Id                     string                         `yaml:"_id" bson:"_id"` // should be the same as the version's ID
	ConfigUpdateNumber     int                            `yaml:"config_number,omitempty" bson:"config_number,omitempty"`
	Enabled                *bool                          `yaml:"enabled,omitempty" bson:"enabled,omitempty"`
	Stepback               *bool                          `yaml:"stepback,omitempty" bson:"stepback,omitempty"`
	PreErrorFailsTask      *bool                          `yaml:"pre_error_fails_task,omitempty" bson:"pre_error_fails_task,omitempty"`
	PostErrorFailsTask     *bool                          `yaml:"post_error_fails_task,omitempty" bson:"post_error_fails_task,omitempty"`
	OomTracker             *bool                          `yaml:"oom_tracker,omitempty" bson:"oom_tracker,omitempty"`
	BatchTime              *int                           `yaml:"batchtime,omitempty" bson:"batchtime,omitempty"`
	Owner                  *string                        `yaml:"owner,omitempty" bson:"owner,omitempty"`
	Repo                   *string                        `yaml:"repo,omitempty" bson:"repo,omitempty"`
	RemotePath             *string                        `yaml:"remote_path,omitempty" bson:"remote_path,omitempty"`
	Branch                 *string                        `yaml:"branch,omitempty" bson:"branch,omitempty"`
	Identifier             *string                        `yaml:"identifier,omitempty" bson:"identifier,omitempty"`
	DisplayName            *string                        `yaml:"display_name,omitempty" bson:"display_name,omitempty"`
	CommandType            *string                        `yaml:"command_type,omitempty" bson:"command_type,omitempty"`
	Ignore                 parserStringSlice              `yaml:"ignore,omitempty" bson:"ignore,omitempty"`
	Parameters             []ParameterInfo                `yaml:"parameters,omitempty" bson:"parameters,omitempty"`
	Pre                    *YAMLCommandSet                `yaml:"pre,omitempty" bson:"pre,omitempty"`
	Post                   *YAMLCommandSet                `yaml:"post,omitempty" bson:"post,omitempty"`
	Timeout                *YAMLCommandSet                `yaml:"timeout,omitempty" bson:"timeout,omitempty"`
	EarlyTermination       *YAMLCommandSet                `yaml:"early_termination,omitempty" bson:"early_termination,omitempty"`
	CallbackTimeout        *int                           `yaml:"callback_timeout_secs,omitempty" bson:"callback_timeout_secs,omitempty"`
	Modules                []Module                       `yaml:"modules,omitempty" bson:"modules,omitempty"`
	BuildVariants          []parserBV                     `yaml:"buildvariants,omitempty" bson:"buildvariants,omitempty"`
	Functions              map[string]*YAMLCommandSet     `yaml:"functions,omitempty" bson:"functions,omitempty"`
	TaskGroups             []parserTaskGroup              `yaml:"task_groups,omitempty" bson:"task_groups,omitempty"`
	Tasks                  []parserTask                   `yaml:"tasks,omitempty" bson:"tasks,omitempty"`
	ExecTimeoutSecs        *int                           `yaml:"exec_timeout_secs,omitempty" bson:"exec_timeout_secs,omitempty"`
	Loggers                *LoggerConfig                  `yaml:"loggers,omitempty" bson:"loggers,omitempty"`
	CreateTime             time.Time                      `yaml:"create_time,omitempty" bson:"create_time,omitempty"`
	TaskAnnotationSettings *evergreen.AnnotationsSettings `yaml:"task_annotation_settings,omitempty" bson:"task_annotation_settings,omitempty"`
>>>>>>> e73fb95d

	// Matrix code
	Axes []matrixAxis `yaml:"axes,omitempty" bson:"axes,omitempty"`
}

type parserTaskGroup struct {
	Name                    string             `yaml:"name,omitempty" bson:"name,omitempty"`
	Priority                int64              `yaml:"priority,omitempty" bson:"priority,omitempty"`
	Patchable               *bool              `yaml:"patchable,omitempty" bson:"patchable,omitempty"`
	PatchOnly               *bool              `yaml:"patch_only,omitempty" bson:"patch_only,omitempty"`
	AllowForGitTag          *bool              `yaml:"allow_for_git_tag,omitempty" bson:"allow_for_git_tag,omitempty"`
	GitTagOnly              *bool              `yaml:"git_tag_only,omitempty" bson:"git_tag_only,omitempty"`
	ExecTimeoutSecs         int                `yaml:"exec_timeout_secs,omitempty" bson:"exec_timeout_secs,omitempty"`
	Stepback                *bool              `yaml:"stepback,omitempty" bson:"stepback,omitempty"`
	MaxHosts                int                `yaml:"max_hosts,omitempty" bson:"max_hosts,omitempty"`
	SetupGroupFailTask      bool               `yaml:"setup_group_can_fail_task,omitempty" bson:"setup_group_can_fail_task,omitempty"`
	TeardownTaskCanFailTask bool               `yaml:"teardown_task_can_fail_task,omitempty" bson:"teardown_task_can_fail_task,omitempty"`
	SetupGroupTimeoutSecs   int                `yaml:"setup_group_timeout_secs,omitempty" bson:"setup_group_timeout_secs,omitempty"`
	SetupGroup              *YAMLCommandSet    `yaml:"setup_group,omitempty" bson:"setup_group,omitempty"`
	TeardownGroup           *YAMLCommandSet    `yaml:"teardown_group,omitempty" bson:"teardown_group,omitempty"`
	SetupTask               *YAMLCommandSet    `yaml:"setup_task,omitempty" bson:"setup_task,omitempty"`
	TeardownTask            *YAMLCommandSet    `yaml:"teardown_task,omitempty" bson:"teardown_task,omitempty"`
	Timeout                 *YAMLCommandSet    `yaml:"timeout,omitempty" bson:"timeout,omitempty"`
	Tasks                   []string           `yaml:"tasks,omitempty" bson:"tasks,omitempty"`
	DependsOn               parserDependencies `yaml:"depends_on,omitempty" bson:"depends_on,omitempty"`
	Tags                    parserStringSlice  `yaml:"tags,omitempty" bson:"tags,omitempty"`
	ShareProcs              bool               `yaml:"share_processes,omitempty" bson:"share_processes,omitempty"`
}

func (ptg *parserTaskGroup) name() string   { return ptg.Name }
func (ptg *parserTaskGroup) tags() []string { return ptg.Tags }

// parserTask represents an intermediary state of task definitions.
type parserTask struct {
	Name            string              `yaml:"name,omitempty" bson:"name,omitempty"`
	Priority        int64               `yaml:"priority,omitempty" bson:"priority,omitempty"`
	ExecTimeoutSecs int                 `yaml:"exec_timeout_secs,omitempty" bson:"exec_timeout_secs,omitempty"`
	DependsOn       parserDependencies  `yaml:"depends_on,omitempty" bson:"depends_on,omitempty"`
	Commands        []PluginCommandConf `yaml:"commands,omitempty" bson:"commands,omitempty"`
	Tags            parserStringSlice   `yaml:"tags,omitempty" bson:"tags,omitempty"`
	RunOn           parserStringSlice   `yaml:"run_on,omitempty" bson:"run_on,omitempty"`
	Patchable       *bool               `yaml:"patchable,omitempty" bson:"patchable,omitempty"`
	PatchOnly       *bool               `yaml:"patch_only,omitempty" bson:"patch_only,omitempty"`
	AllowForGitTag  *bool               `yaml:"allow_for_git_tag,omitempty" bson:"allow_for_git_tag,omitempty"`
	GitTagOnly      *bool               `yaml:"git_tag_only,omitempty" bson:"git_tag_only,omitempty"`
	Stepback        *bool               `yaml:"stepback,omitempty" bson:"stepback,omitempty"`
	MustHaveResults *bool               `yaml:"must_have_test_results,omitempty" bson:"must_have_test_results,omitempty"`
}

func (pp *ParserProject) Insert() error {
	return db.Insert(ParserProjectCollection, pp)
}

func (pp *ParserProject) MarshalBSON() ([]byte, error) {
	return mgobson.Marshal(pp)
}

func (pp *ParserProject) MarshalYAML() (interface{}, error) {
	for i, pt := range pp.Tasks {
		for j := range pt.Commands {
			if err := pp.Tasks[i].Commands[j].resolveParams(); err != nil {
				return nil, errors.Wrapf(err, "error marshalling commands for task")
			}
		}
	}

	// returning a pointer causes MarshalYAML to get stuck in infinite recursion
	return *pp, nil
}

type displayTask struct {
	Name           string   `yaml:"name,omitempty" bson:"name,omitempty"`
	ExecutionTasks []string `yaml:"execution_tasks,omitempty" bson:"execution_tasks,omitempty"`
}

// helper methods for task tag evaluations
func (pt *parserTask) name() string   { return pt.Name }
func (pt *parserTask) tags() []string { return pt.Tags }

// parserDependency represents the intermediary state for referencing dependencies.
type parserDependency struct {
	TaskSelector  taskSelector `yaml:",inline"`
	Status        string       `yaml:"status,omitempty" bson:"status,omitempty"`
	PatchOptional bool         `yaml:"patch_optional,omitempty" bson:"patch_optional,omitempty"`
}

// parserDependencies is a type defined for unmarshalling both a single
// dependency or multiple dependencies into a slice.
type parserDependencies []parserDependency

// UnmarshalYAML reads YAML into an array of parserDependency. It will
// successfully unmarshal arrays of dependency entries or single dependency entry.
func (pds *parserDependencies) UnmarshalYAML(unmarshal func(interface{}) error) error {
	// first check if we are handling a single dep that is not in an array.
	pd := parserDependency{}
	if err := unmarshal(&pd); err == nil {
		*pds = parserDependencies([]parserDependency{pd})
		return nil
	}
	var slice []parserDependency
	if err := unmarshal(&slice); err != nil {
		return err
	}
	*pds = parserDependencies(slice)
	return nil
}

// UnmarshalYAML reads YAML into a parserDependency. A single selector string
// will be also be accepted.
func (pd *parserDependency) UnmarshalYAML(unmarshal func(interface{}) error) error {
	type copyType parserDependency
	var copy copyType
	if err := unmarshal(&copy); err != nil {
		// try unmarshalling for a single-string selector instead
		if err := unmarshal(&pd.TaskSelector); err != nil {
			return err
		}
		otherFields := struct {
			Status        string `yaml:"status"`
			PatchOptional bool   `yaml:"patch_optional"`
		}{}
		// ignore error here: expected to fail considering the single-string selector
		_ = unmarshal(&otherFields)
		pd.Status = otherFields.Status
		pd.PatchOptional = otherFields.PatchOptional
		return nil
	}
	*pd = parserDependency(copy)
	if pd.TaskSelector.Name == "" {
		return errors.WithStack(errors.New("task selector must have a name"))
	}
	return nil
}

// TaskSelector handles the selection of specific task/variant combinations
// in the context of dependencies. //TODO no export?
type taskSelector struct {
	Name    string           `yaml:"name,omitempty"`
	Variant *variantSelector `yaml:"variant,omitempty" bson:"variant,omitempty"`
}

// TaskSelectors is a helper type for parsing arrays of TaskSelector.
type taskSelectors []taskSelector

// VariantSelector handles the selection of a variant, either by a id/tag selector
// or by matching against matrix axis values.
type variantSelector struct {
	StringSelector string           `yaml:"string_selector,omitempty" bson:"string_selector,omitempty"`
	MatrixSelector matrixDefinition `yaml:"matrix_selector,omitempty" bson:"matrix_selector,omitempty"`
}

// UnmarshalYAML allows variants to be referenced as single selector strings or
// as a matrix definition. This works by first attempting to unmarshal the YAML
// into a string and then falling back to the matrix.
func (vs *variantSelector) UnmarshalYAML(unmarshal func(interface{}) error) error {
	// first, attempt to unmarshal just a selector string
	// ignore errors here, because there may be other fields that are valid with single-string selectors
	var onlySelector string
	_ = unmarshal(&onlySelector)
	if onlySelector != "" {
		vs.StringSelector = onlySelector
		return nil
	}

	md := matrixDefinition{}
	if err := unmarshal(&md); err != nil {
		return err
	}
	if len(md) == 0 {
		return errors.New("variant selector must not be empty")
	}
	vs.MatrixSelector = md
	return nil
}

func (vs *variantSelector) MarshalYAML() (interface{}, error) {
	if vs == nil || vs.StringSelector == "" {
		return nil, nil
	}
	// Note: Generate tasks will not work with matrix variant selectors,
	// since this will only marshal the string part of a variant selector.
	return vs.StringSelector, nil
}

// UnmarshalYAML reads YAML into an array of TaskSelector. It will
// successfully unmarshal arrays of dependency selectors or a single selector.
func (tss *taskSelectors) UnmarshalYAML(unmarshal func(interface{}) error) error {
	// first, attempt to unmarshal a single selector
	var single taskSelector
	if err := unmarshal(&single); err == nil {
		*tss = taskSelectors([]taskSelector{single})
		return nil
	}
	var slice []taskSelector
	if err := unmarshal(&slice); err != nil {
		return err
	}
	*tss = taskSelectors(slice)
	return nil
}

// UnmarshalYAML allows tasks to be referenced as single selector strings.
// This works by first attempting to unmarshal the YAML into a string
// and then falling back to the TaskSelector struct.
func (ts *taskSelector) UnmarshalYAML(unmarshal func(interface{}) error) error {
	// first, attempt to unmarshal just a selector string
	var onlySelector string
	if _ = unmarshal(&onlySelector); onlySelector != "" {
		ts.Name = onlySelector
		return nil
	}
	// we define a new type so that we can grab the yaml struct tags without the struct methods,
	// preventing infinite recursion on the UnmarshalYAML() method.
	type copyType taskSelector
	var tsc copyType
	if err := unmarshal(&tsc); err != nil {
		return err
	}
	if tsc.Name == "" {
		return errors.WithStack(errors.New("task selector must have a name"))
	}
	*ts = taskSelector(tsc)
	return nil
}

// parserBV is a helper type storing intermediary variant definitions.
type parserBV struct {
	Name          string             `yaml:"name,omitempty" bson:"name,omitempty"`
	DisplayName   string             `yaml:"display_name,omitempty" bson:"display_name,omitempty"`
	Expansions    util.Expansions    `yaml:"expansions,omitempty" bson:"expansions,omitempty"`
	Tags          parserStringSlice  `yaml:"tags,omitempty,omitempty" bson:"tags,omitempty"`
	Modules       parserStringSlice  `yaml:"modules,omitempty" bson:"modules,omitempty"`
	Disabled      bool               `yaml:"disabled,omitempty" bson:"disabled,omitempty"`
	Push          bool               `yaml:"push,omitempty" bson:"push,omitempty"`
	BatchTime     *int               `yaml:"batchtime,omitempty" bson:"batchtime,omitempty"`
	CronBatchTime string             `yaml:"cron,omitempty" bson:"cron,omitempty"`
	Stepback      *bool              `yaml:"stepback,omitempty" bson:"stepback,omitempty"`
	RunOn         parserStringSlice  `yaml:"run_on,omitempty" bson:"run_on,omitempty"`
	Tasks         parserBVTaskUnits  `yaml:"tasks,omitempty" bson:"tasks,omitempty"`
	DisplayTasks  []displayTask      `yaml:"display_tasks,omitempty" bson:"display_tasks,omitempty"`
	DependsOn     parserDependencies `yaml:"depends_on,omitempty" bson:"depends_on,omitempty"`
	// If Activate is set to false, then we don't initially activate the build variant.
	Activate *bool `yaml:"activate,omitempty" bson:"activate,omitempty"`

	// internal matrix stuff
	MatrixId  string      `yaml:"matrix_id,omitempty" bson:"matrix_id,omitempty"`
	MatrixVal matrixValue `yaml:"matrix_val,omitempty" bson:"matrix_val,omitempty"`
	Matrix    *matrix     `yaml:"matrix,omitempty" bson:"matrix,omitempty"`

	MatrixRules []ruleAction `yaml:"matrix_rules,omitempty" bson:"matrix_rules,omitempty"`
}

// helper methods for variant tag evaluations
func (pbv *parserBV) name() string   { return pbv.Name }
func (pbv *parserBV) tags() []string { return pbv.Tags }

func (pbv *parserBV) UnmarshalYAML(unmarshal func(interface{}) error) error {
	// first attempt to unmarshal into a matrix
	m := matrix{}
	merr := unmarshal(&m)
	if merr == nil {
		if m.Id != "" {
			*pbv = parserBV{Matrix: &m}
			return nil
		}
	}
	// otherwise use a BV copy type to skip this Unmarshal method
	type copyType parserBV
	var bv copyType
	if err := unmarshal(&bv); err != nil {
		return errors.WithStack(err)
	}
	// it's possible the matrix has already been correctly stored in the build variant
	if bv.Matrix != nil && bv.Matrix.Id != "" {
		*pbv = parserBV(bv)
		return nil
	}

	if bv.Name == "" {
		// if we're here, it's very likely that the user was building a matrix but broke
		// the syntax, so we try and surface the matrix error if they used "matrix_name".
		if m.Id != "" {
			return errors.Wrap(merr, "parsing matrix")
		}
		return errors.New("buildvariant missing name")
	}
	*pbv = parserBV(bv)
	return nil
}

// canMerge checks that all fields are empty besides name and tasks;
// otherwise, the variant is being defined more than once.
func (pbv *parserBV) canMerge() bool {
	return pbv.Name != "" &&
		len(pbv.Tasks) != 0 &&
		pbv.DisplayName == "" &&
		pbv.Expansions == nil &&
		pbv.Tags == nil &&
		pbv.Modules == nil &&
		!pbv.Disabled &&
		!pbv.Push &&
		pbv.BatchTime == nil &&
		pbv.CronBatchTime == "" &&
		pbv.Stepback == nil &&
		pbv.RunOn == nil &&
		pbv.DisplayTasks == nil &&
		pbv.DependsOn == nil &&
		pbv.Activate == nil &&
		pbv.MatrixId == "" &&
		pbv.MatrixVal == nil &&
		pbv.Matrix == nil &&
		pbv.MatrixRules == nil
}

// parserBVTaskUnit is a helper type storing intermediary variant task configurations.
type parserBVTaskUnit struct {
	Name             string             `yaml:"name,omitempty" bson:"name,omitempty"`
	Patchable        *bool              `yaml:"patchable,omitempty" bson:"patchable,omitempty"`
	PatchOnly        *bool              `yaml:"patch_only,omitempty" bson:"patch_only,omitempty"`
	AllowForGitTag   *bool              `yaml:"allow_for_git_tag,omitempty" bson:"allow_for_git_tag,omitempty"`
	GitTagOnly       *bool              `yaml:"git_tag_only,omitempty" bson:"git_tag_only,omitempty"`
	Priority         int64              `yaml:"priority,omitempty" bson:"priority,omitempty"`
	DependsOn        parserDependencies `yaml:"depends_on,omitempty" bson:"depends_on,omitempty"`
	ExecTimeoutSecs  int                `yaml:"exec_timeout_secs,omitempty" bson:"exec_timeout_secs,omitempty"`
	Stepback         *bool              `yaml:"stepback,omitempty" bson:"stepback,omitempty"`
	Distros          parserStringSlice  `yaml:"distros,omitempty" bson:"distros,omitempty"`
	RunOn            parserStringSlice  `yaml:"run_on,omitempty" bson:"run_on,omitempty"` // Alias for "Distros" TODO: deprecate Distros
	CommitQueueMerge bool               `yaml:"commit_queue_merge,omitempty" bson:"commit_queue_merge,omitempty"`
	// Use a *int for 2 possible states
	// nil - not overriding the project setting
	// non-nil - overriding the project setting with this BatchTime
	BatchTime *int `yaml:"batchtime,omitempty" bson:"batchtime,omitempty"`
	// If CronBatchTime is not empty, then override the project settings with cron syntax,
	// with BatchTime and CronBatchTime being mutually exclusive.
	CronBatchTime string `yaml:"cron,omitempty" bson:"cron,omitempty"`
	// If Activate is set to false, then we don't initially activate the task.
	Activate *bool `yaml:"activate,omitempty" bson:"activate,omitempty"`
}

// UnmarshalYAML allows the YAML parser to read both a single selector string or
// a fully defined parserBVTaskUnit.
func (pbvt *parserBVTaskUnit) UnmarshalYAML(unmarshal func(interface{}) error) error {
	// first, attempt to unmarshal just a selector string
	var onlySelector string
	if err := unmarshal(&onlySelector); err == nil {
		if onlySelector != "" {
			pbvt.Name = onlySelector
			return nil
		}
	}
	// we define a new type so that we can grab the YAML struct tags without the struct methods,
	// preventing infinite recursion on the UnmarshalYAML() method.
	type copyType parserBVTaskUnit
	var copy copyType
	if err := unmarshal(&copy); err != nil {
		return err
	}
	if copy.Name == "" {
		return errors.New("buildvariant task selector must have a name")
	}
	// logic for aliasing the "distros" field to "run_on"
	if len(copy.Distros) > 0 {
		if len(copy.RunOn) > 0 {
			return errors.New("cannot use both 'run_on' and 'distros' fields")
		}
		copy.RunOn, copy.Distros = copy.Distros, nil
	}
	*pbvt = parserBVTaskUnit(copy)
	return nil
}

// parserBVTaskUnits is a helper type for handling arrays of parserBVTaskUnit.
type parserBVTaskUnits []parserBVTaskUnit

// UnmarshalYAML allows the YAML parser to read both a single parserBVTaskUnit or
// an array of them into a slice.
func (pbvts *parserBVTaskUnits) UnmarshalYAML(unmarshal func(interface{}) error) error {
	// first, attempt to unmarshal just a selector string
	var single parserBVTaskUnit
	if err := unmarshal(&single); err == nil {
		*pbvts = parserBVTaskUnits([]parserBVTaskUnit{single})
		return nil
	}
	var slice []parserBVTaskUnit
	if err := unmarshal(&slice); err != nil {
		return err
	}
	*pbvts = parserBVTaskUnits(slice)
	return nil
}

// parserStringSlice is YAML helper type that accepts both an array of strings
// or single string value during unmarshalling.
type parserStringSlice []string

// UnmarshalYAML allows the YAML parser to read both a single string or
// an array of them into a slice.
func (pss *parserStringSlice) UnmarshalYAML(unmarshal func(interface{}) error) error {
	var single string
	if err := unmarshal(&single); err == nil {
		*pss = []string{single}
		return nil
	}
	var slice []string
	if err := unmarshal(&slice); err != nil {
		return err
	}
	*pss = slice
	return nil
}

// LoadProjectForVersion returns the project for a version, either from the parser project or the config string.
// If read from the config string and shouldSave is set, the resulting parser project will be saved.
func LoadProjectForVersion(v *Version, id string, shouldSave bool) (*Project, *ParserProject, error) {
	var pp *ParserProject
	var err error

	pp, err = ParserProjectFindOneById(v.Id)
	if err != nil {
		return nil, nil, errors.Wrap(err, "error finding parser project")
	}

	// if parser project config number is old then we should default to legacy
	if pp != nil && pp.ConfigUpdateNumber >= v.ConfigUpdateNumber {
		if pp.Functions == nil {
			pp.Functions = map[string]*YAMLCommandSet{}
		}
		pp.Identifier = utility.ToStringPtr(id)
		var p *Project
		p, err = TranslateProject(pp)
		return p, pp, err
	}

	if v.Config == "" {
		return nil, nil, errors.New("version has no config")
	}
	p := &Project{}
	// opts empty because project yaml with `include` will not hit this case
	opts := GetProjectOpts{}
	ctx := context.Background()
	pp, err = LoadProjectInto(ctx, []byte(v.Config), opts, id, p)
	if err != nil {
		return nil, nil, errors.Wrap(err, "error loading project")
	}
	pp.Id = v.Id
	pp.Identifier = utility.ToStringPtr(id)
	pp.ConfigUpdateNumber = v.ConfigUpdateNumber
	pp.CreateTime = v.CreateTime

	if shouldSave {
		if err = pp.TryUpsert(); err != nil {
			grip.Error(message.WrapError(err, message.Fields{
				"project": id,
				"version": v.Id,
				"message": "error inserting parser project for version",
			}))
			return nil, nil, errors.Wrap(err, "error updating version with project")
		}
	}
	return p, pp, nil
}

func GetProjectFromBSON(data []byte) (*Project, error) {
	pp := &ParserProject{}
	if err := bson.Unmarshal(data, pp); err != nil {
		return nil, errors.Wrap(err, "error unmarshalling bson into parser project")
	}
	return TranslateProject(pp)
}

// LoadProjectInto loads the raw data from the config file into project
// and sets the project's identifier field to identifier. Tags are evaluated. Returns the intermediate step.
// If reading from a version config, LoadProjectForVersion should be used to persist the resulting parser project.
// opts is used to look up files on github if the main parser project has an Include.
func LoadProjectInto(ctx context.Context, data []byte, opts GetProjectOpts, identifier string, project *Project) (*ParserProject, error) {
	intermediateProject, err := createIntermediateProject(data)
	if err != nil {
		return nil, errors.Wrapf(err, LoadProjectError)
	}

	for _, path := range intermediateProject.Include {
		opts.RemotePath = path.FileName
		yaml, err := retrieveFile(ctx, opts)
		if err != nil {
			return nil, errors.Wrapf(err, LoadProjectError)
		}
		add, err := createIntermediateProject(yaml)
		if err != nil {
			return nil, errors.Wrapf(err, LoadProjectError)
		}
		err = intermediateProject.mergeMultipleProjectConfigs(add)
		if err != nil {
			return nil, errors.Wrapf(err, LoadProjectError)
		}
	}
	intermediateProject.Include = nil

	// return project even with errors
	p, err := TranslateProject(intermediateProject)
	if p != nil {
		*project = *p
	}
	project.Identifier = identifier
	return intermediateProject, errors.Wrap(err, LoadProjectError)
}

type GetProjectOpts struct {
	Ref        *ProjectRef
	RemotePath string
	Revision   string
	Token      string
}

func retrieveFile(ctx context.Context, opts GetProjectOpts) ([]byte, error) {
	if opts.RemotePath == "" && opts.Ref != nil {
		opts.RemotePath = opts.Ref.RemotePath
	}
	if opts.Token == "" {
		conf, err := evergreen.GetConfig()
		if err != nil {
			return nil, errors.Wrap(err, "can't get evergreen configuration")
		}
		ghToken, err := conf.GetGithubOauthToken()
		if err != nil {
			return nil, errors.Wrap(err, "can't get Github OAuth token from configuration")
		}
		opts.Token = ghToken
	}
	configFile, err := thirdparty.GetGithubFile(ctx, opts.Token, opts.Ref.Owner, opts.Ref.Repo, opts.RemotePath, opts.Revision)
	if err != nil {
		return nil, errors.Wrapf(err, "error fetching project file for '%s' at '%s'", opts.Ref.Id, opts.Revision)
	}

	fileContents, err := base64.StdEncoding.DecodeString(*configFile.Content)
	if err != nil {
		return nil, errors.Wrapf(err, "unable to decode config file for '%s'", opts.Ref.Id)
	}

	return fileContents, nil
}

func GetProjectFromFile(ctx context.Context, opts GetProjectOpts) (*Project, *ParserProject, error) {
	fileContents, err := retrieveFile(ctx, opts)
	if err != nil {
		return nil, nil, err
	}

	config := Project{}
	pp, err := LoadProjectInto(ctx, fileContents, opts, opts.Ref.Id, &config)
	if err != nil {
		return nil, nil, errors.Wrapf(err, "error parsing config file for '%s'", opts.Ref.Id)
	}
	return &config, pp, nil
}

// createIntermediateProject marshals the supplied YAML into our
// intermediate project representation (i.e. before selectors or
// matrix logic has been evaluated).
func createIntermediateProject(yml []byte) (*ParserProject, error) {
	p := &ParserProject{}
	if err := util.UnmarshalYAMLWithFallback(yml, p); err != nil {
		yamlErr := thirdparty.YAMLFormatError{Message: err.Error()}
		return nil, errors.Wrap(yamlErr, "error unmarshalling into parser project")
	}
	if p.Functions == nil {
		p.Functions = map[string]*YAMLCommandSet{}
	}

	return p, nil
}

// TranslateProject converts our intermediate project representation into
// the Project type that Evergreen actually uses. Errors are added to
// pp.errors and pp.warnings and must be checked separately.
func TranslateProject(pp *ParserProject) (*Project, error) {
	// Transfer top level fields
	proj := &Project{
		Enabled:                utility.FromBoolPtr(pp.Enabled),
		Stepback:               utility.FromBoolPtr(pp.Stepback),
		PreErrorFailsTask:      utility.FromBoolPtr(pp.PreErrorFailsTask),
		PostErrorFailsTask:     utility.FromBoolPtr(pp.PostErrorFailsTask),
		OomTracker:             utility.FromBoolPtr(pp.OomTracker),
		BatchTime:              utility.FromIntPtr(pp.BatchTime),
		Owner:                  utility.FromStringPtr(pp.Owner),
		Repo:                   utility.FromStringPtr(pp.Repo),
		RemotePath:             utility.FromStringPtr(pp.RemotePath),
		Branch:                 utility.FromStringPtr(pp.Branch),
		Identifier:             utility.FromStringPtr(pp.Identifier),
		DisplayName:            utility.FromStringPtr(pp.DisplayName),
		CommandType:            utility.FromStringPtr(pp.CommandType),
		Ignore:                 pp.Ignore,
		Parameters:             pp.Parameters,
		Pre:                    pp.Pre,
		Post:                   pp.Post,
		EarlyTermination:       pp.EarlyTermination,
		Timeout:                pp.Timeout,
		CallbackTimeout:        utility.FromIntPtr(pp.CallbackTimeout),
		Modules:                pp.Modules,
		Functions:              pp.Functions,
		ExecTimeoutSecs:        utility.FromIntPtr(pp.ExecTimeoutSecs),
		Loggers:                pp.Loggers,
		TaskAnnotationSettings: pp.TaskAnnotationSettings,
	}
	catcher := grip.NewBasicCatcher()
	tse := NewParserTaskSelectorEvaluator(pp.Tasks)
	tgse := newTaskGroupSelectorEvaluator(pp.TaskGroups)
	ase := NewAxisSelectorEvaluator(pp.Axes)
	regularBVs, matrices := sieveMatrixVariants(pp.BuildVariants)

	matrixVariants, errs := buildMatrixVariants(pp.Axes, ase, matrices)
	catcher.Extend(errs)
	buildVariants := append(regularBVs, matrixVariants...)
	vse := NewVariantSelectorEvaluator(buildVariants, ase)
	proj.Tasks, proj.TaskGroups, errs = evaluateTaskUnits(tse, tgse, vse, pp.Tasks, pp.TaskGroups)
	catcher.Extend(errs)

	proj.BuildVariants, errs = evaluateBuildVariants(tse, tgse, vse, buildVariants, pp.Tasks, proj.TaskGroups)
	catcher.Extend(errs)
	return proj, errors.Wrap(catcher.Resolve(), "error translating project")
}

func (pp *ParserProject) AddTask(name string, commands []PluginCommandConf) {
	t := parserTask{
		Name:     name,
		Commands: commands,
	}
	pp.Tasks = append(pp.Tasks, t)
}
func (pp *ParserProject) AddBuildVariant(name, displayName, runOn string, batchTime *int, tasks []string) {
	bv := parserBV{
		Name:        name,
		DisplayName: displayName,
		BatchTime:   batchTime,
		Tasks:       []parserBVTaskUnit{},
	}
	for _, taskName := range tasks {
		bv.Tasks = append(bv.Tasks, parserBVTaskUnit{Name: taskName})
	}
	if runOn != "" {
		bv.RunOn = []string{runOn}
	}
	pp.BuildVariants = append(pp.BuildVariants, bv)
}

// sieveMatrixVariants takes a set of parserBVs and groups them into regular
// buildvariant matrix definitions and matrix definitions.
func sieveMatrixVariants(bvs []parserBV) (regular []parserBV, matrices []matrix) {
	for _, bv := range bvs {
		if bv.Matrix != nil {
			matrices = append(matrices, *bv.Matrix)
		} else {
			regular = append(regular, bv)
		}
	}
	return regular, matrices
}

// evaluateTaskUnits translates intermediate tasks into true ProjectTask types,
// evaluating any selectors in the DependsOn field.
func evaluateTaskUnits(tse *taskSelectorEvaluator, tgse *tagSelectorEvaluator, vse *variantSelectorEvaluator,
	pts []parserTask, tgs []parserTaskGroup) ([]ProjectTask, []TaskGroup, []error) {
	tasks := []ProjectTask{}
	groups := []TaskGroup{}
	var evalErrs, errs []error
	for _, pt := range pts {
		t := ProjectTask{
			Name:            pt.Name,
			Priority:        pt.Priority,
			ExecTimeoutSecs: pt.ExecTimeoutSecs,
			Commands:        pt.Commands,
			Tags:            pt.Tags,
			RunOn:           pt.RunOn,
			Patchable:       pt.Patchable,
			PatchOnly:       pt.PatchOnly,
			AllowForGitTag:  pt.AllowForGitTag,
			GitTagOnly:      pt.GitTagOnly,
			Stepback:        pt.Stepback,
			MustHaveResults: pt.MustHaveResults,
		}
		if strings.Contains(strings.TrimSpace(pt.Name), " ") {
			evalErrs = append(evalErrs, errors.Errorf("spaces are unauthorized in task names ('%s')", pt.Name))
		}
		t.DependsOn, errs = evaluateDependsOn(tse.tagEval, tgse, vse, pt.DependsOn)
		evalErrs = append(evalErrs, errs...)
		tasks = append(tasks, t)
	}
	for _, ptg := range tgs {
		tg := TaskGroup{
			Name:                    ptg.Name,
			SetupGroupFailTask:      ptg.SetupGroupFailTask,
			TeardownTaskCanFailTask: ptg.TeardownTaskCanFailTask,
			SetupGroupTimeoutSecs:   ptg.SetupGroupTimeoutSecs,
			SetupGroup:              ptg.SetupGroup,
			TeardownGroup:           ptg.TeardownGroup,
			SetupTask:               ptg.SetupTask,
			TeardownTask:            ptg.TeardownTask,
			Tags:                    ptg.Tags,
			MaxHosts:                ptg.MaxHosts,
			Timeout:                 ptg.Timeout,
			ShareProcs:              ptg.ShareProcs,
		}
		if tg.MaxHosts < 1 {
			tg.MaxHosts = 1
		}
		// expand, validate that tasks defined in a group are listed in the project tasks
		var taskNames []string
		for _, taskName := range ptg.Tasks {
			names, err := tse.evalSelector(ParseSelector(taskName))
			if err != nil {
				evalErrs = append(evalErrs, err)
			}
			taskNames = append(taskNames, names...)
		}
		tg.Tasks = taskNames
		groups = append(groups, tg)
	}
	return tasks, groups, evalErrs
}

// evaluateBuildsVariants translates intermediate tasks into true BuildVariant types,
// evaluating any selectors in the Tasks fields.
func evaluateBuildVariants(tse *taskSelectorEvaluator, tgse *tagSelectorEvaluator, vse *variantSelectorEvaluator,
	pbvs []parserBV, tasks []parserTask, tgs []TaskGroup) ([]BuildVariant, []error) {
	bvs := []BuildVariant{}
	var evalErrs, errs []error
	for _, pbv := range pbvs {
		bv := BuildVariant{
			DisplayName:   pbv.DisplayName,
			Name:          pbv.Name,
			Expansions:    pbv.Expansions,
			Modules:       pbv.Modules,
			Disabled:      pbv.Disabled,
			Push:          pbv.Push,
			BatchTime:     pbv.BatchTime,
			CronBatchTime: pbv.CronBatchTime,
			Activate:      pbv.Activate,
			Stepback:      pbv.Stepback,
			RunOn:         pbv.RunOn,
			Tags:          pbv.Tags,
		}
		bv.Tasks, errs = evaluateBVTasks(tse, tgse, vse, pbv, tasks)

		// evaluate any rules passed in during matrix construction
		for _, r := range pbv.MatrixRules {
			// remove_tasks removes all tasks with matching names
			if len(r.RemoveTasks) > 0 {
				prunedTasks := []BuildVariantTaskUnit{}
				toRemove := []string{}
				for _, t := range r.RemoveTasks {
					removed, err := tse.evalSelector(ParseSelector(t))
					if err != nil {
						evalErrs = append(evalErrs, errors.Wrap(err, "remove rule"))
						continue
					}
					toRemove = append(toRemove, removed...)
				}
				for _, t := range bv.Tasks {
					if !utility.StringSliceContains(toRemove, t.Name) {
						prunedTasks = append(prunedTasks, t)
					}
				}
				bv.Tasks = prunedTasks
			}

			// add_tasks adds the given BuildVariantTasks, returning errors for any collisions
			if len(r.AddTasks) > 0 {
				// cache existing tasks so we can check for duplicates
				existing := map[string]*BuildVariantTaskUnit{}
				for i, t := range bv.Tasks {
					existing[t.Name] = &bv.Tasks[i]
				}

				var added []BuildVariantTaskUnit
				pbv.Tasks = r.AddTasks
				added, errs = evaluateBVTasks(tse, tgse, vse, pbv, tasks)
				evalErrs = append(evalErrs, errs...)
				// check for conflicting duplicates
				for _, t := range added {
					if old, ok := existing[t.Name]; ok {
						if !reflect.DeepEqual(t, *old) {
							evalErrs = append(evalErrs, errors.Errorf(
								"conflicting definitions of added tasks '%v': %v != %v", t.Name, t, old))
						}
					} else {
						bv.Tasks = append(bv.Tasks, t)
						existing[t.Name] = &t
					}
				}
			}
		}

		tgMap := map[string]TaskGroup{}
		for _, tg := range tgs {
			tgMap[tg.Name] = tg
		}
		dtse := newDisplayTaskSelectorEvaluator(bv, tasks, tgMap)

		// check that display tasks contain real tasks that are not duplicated
		bvTasks := make(map[string]struct{})        // map of all execution tasks
		displayTaskContents := make(map[string]int) // map of execution tasks in a display task
		for _, t := range bv.Tasks {
			if tg, exists := tgMap[t.Name]; exists {
				for _, tgTask := range tg.Tasks {
					bvTasks[tgTask] = struct{}{}
				}
			} else {
				bvTasks[t.Name] = struct{}{}
			}
		}

		// save display task if it contains valid execution tasks
		for _, dt := range pbv.DisplayTasks {
			projectDt := patch.DisplayTask{Name: dt.Name}
			if _, exists := bvTasks[dt.Name]; exists {
				errs = append(errs, fmt.Errorf("display task %s cannot have the same name as an execution task", dt.Name))
				continue
			}

			//resolve tags for display tasks
			tasks := []string{}
			for _, et := range dt.ExecutionTasks {
				results, err := dtse.evalSelector(ParseSelector(et))
				if err != nil {
					errs = append(errs, err)
				}
				tasks = append(tasks, results...)
			}

			for _, et := range tasks {
				if _, exists := bvTasks[et]; !exists {
					errs = append(errs, fmt.Errorf("display task %s contains execution task %s which does not exist in build variant", dt.Name, et))
				} else {
					projectDt.ExecTasks = append(projectDt.ExecTasks, et)
					displayTaskContents[et]++
				}
			}
			if len(projectDt.ExecTasks) > 0 {
				bv.DisplayTasks = append(bv.DisplayTasks, projectDt)
			}
		}
		for taskId, count := range displayTaskContents {
			if count > 1 {
				errs = append(errs, fmt.Errorf("execution task %s is listed in more than 1 display task", taskId))
				bv.DisplayTasks = nil
			}
		}

		evalErrs = append(evalErrs, errs...)
		bvs = append(bvs, bv)
	}
	return bvs, evalErrs
}

// evaluateBVTasks translates intermediate tasks into true BuildVariantTaskUnit types,
// evaluating any selectors referencing tasks, and further evaluating any selectors
// in the DependsOn field of those tasks.
func evaluateBVTasks(tse *taskSelectorEvaluator, tgse *tagSelectorEvaluator, vse *variantSelectorEvaluator,
	pbv parserBV, tasks []parserTask) ([]BuildVariantTaskUnit, []error) {
	var evalErrs, errs []error
	ts := []BuildVariantTaskUnit{}
	taskUnitsByName := map[string]BuildVariantTaskUnit{}
	tasksByName := map[string]parserTask{}
	for _, t := range tasks {
		tasksByName[t.Name] = t
	}
	for _, pbvt := range pbv.Tasks {
		// evaluate each task against both the task and task group selectors
		// only error if both selectors error because each task should only be found
		// in one or the other
		var names, temp []string
		var err1, err2 error
		isGroup := false
		if tse != nil {
			temp, err1 = tse.evalSelector(ParseSelector(pbvt.Name))
			names = append(names, temp...)
		}
		if tgse != nil {
			temp, err2 = tgse.evalSelector(ParseSelector(pbvt.Name))
			if len(temp) > 0 {
				names = append(names, temp...)
				isGroup = true
			}
		}
		if err1 != nil && err2 != nil {
			evalErrs = append(evalErrs, err1, err2)
			continue
		}
		// create new task definitions--duplicates must have the same status requirements
		for _, name := range names {
			parserTask := tasksByName[name]
			// create a new task by copying the task that selected it,
			// so we can preserve the "Variant" and "Status" field.
			t := getParserBuildVariantTaskUnit(name, parserTask, pbvt)

			// Task-level dependencies defined in the variant override variant-level dependencies which override
			// task-level dependencies defined in the task.
			var dependsOn parserDependencies
			if len(pbvt.DependsOn) > 0 {
				dependsOn = pbvt.DependsOn
			} else if len(pbv.DependsOn) > 0 {
				dependsOn = pbv.DependsOn
			} else if len(parserTask.DependsOn) > 0 {
				dependsOn = parserTask.DependsOn
			}
			t.DependsOn, errs = evaluateDependsOn(tse.tagEval, tgse, vse, dependsOn)
			evalErrs = append(evalErrs, errs...)
			t.IsGroup = isGroup

			// add the new task if it doesn't already exists (we must avoid conflicting status fields)
			if old, ok := taskUnitsByName[t.Name]; !ok {
				ts = append(ts, t)
				taskUnitsByName[t.Name] = t
			} else {
				// it's already in the new list, so we check to make sure the status definitions match.
				if !reflect.DeepEqual(t, old) {
					evalErrs = append(evalErrs, errors.Errorf(
						"conflicting definitions of build variant tasks '%v': %v != %v", name, t, old))
					continue
				}
			}
		}
	}
	return ts, evalErrs
}

// getParserBuildVariantTaskUnit combines the parser project's task definition with the build variant task definition.
// DependsOn will be handled separately.
func getParserBuildVariantTaskUnit(name string, pt parserTask, bvt parserBVTaskUnit) BuildVariantTaskUnit {
	res := BuildVariantTaskUnit{
		Name:             name,
		Patchable:        bvt.Patchable,
		PatchOnly:        bvt.PatchOnly,
		AllowForGitTag:   bvt.AllowForGitTag,
		GitTagOnly:       bvt.GitTagOnly,
		Priority:         bvt.Priority,
		ExecTimeoutSecs:  bvt.ExecTimeoutSecs,
		Stepback:         bvt.Stepback,
		RunOn:            bvt.RunOn,
		CommitQueueMerge: bvt.CommitQueueMerge,
		CronBatchTime:    bvt.CronBatchTime,
		BatchTime:        bvt.BatchTime,
		Activate:         bvt.Activate,
	}
	if res.Priority == 0 {
		res.Priority = pt.Priority
	}
	if res.Patchable == nil {
		res.Patchable = pt.Patchable
	}
	if res.PatchOnly == nil {
		res.PatchOnly = pt.PatchOnly
	}
	if res.AllowForGitTag == nil {
		res.AllowForGitTag = pt.AllowForGitTag
	}
	if res.GitTagOnly == nil {
		res.GitTagOnly = pt.GitTagOnly
	}
	if res.ExecTimeoutSecs == 0 {
		res.ExecTimeoutSecs = pt.ExecTimeoutSecs
	}
	if res.Stepback == nil {
		res.Stepback = pt.Stepback
	}
	if len(res.RunOn) == 0 {
		// first consider that we may be using the legacy "distros" field
		res.RunOn = bvt.Distros
	}
	if len(res.RunOn) == 0 {
		res.RunOn = pt.RunOn
	}
	return res
}

// evaluateDependsOn expands any selectors in a dependency definition.
func evaluateDependsOn(tse *tagSelectorEvaluator, tgse *tagSelectorEvaluator, vse *variantSelectorEvaluator,
	deps []parserDependency) ([]TaskUnitDependency, []error) {
	var evalErrs []error
	var err error
	newDeps := []TaskUnitDependency{}
	newDepsByNameAndVariant := map[TVPair]TaskUnitDependency{}
	for _, d := range deps {
		var names []string

		if d.TaskSelector.Name == AllDependencies {
			// * is a special case for dependencies, so don't eval it
			names = []string{AllDependencies}
		} else {
			var temp []string
			var err1, err2 error
			if tse != nil {
				temp, err1 = tse.evalSelector(ParseSelector(d.TaskSelector.Name))
				names = append(names, temp...)
			}
			if tgse != nil {
				temp, err2 = tgse.evalSelector(ParseSelector(d.TaskSelector.Name))
				names = append(names, temp...)
			}
			if err1 != nil && err2 != nil {
				evalErrs = append(evalErrs, err1, err2)
				continue
			}
		}
		// we default to handle the empty variant, but expand the list of variants
		// if the variant field is set.
		variants := []string{""}
		if d.TaskSelector.Variant != nil {
			// * is a special case for dependencies, so don't eval it
			if d.TaskSelector.Variant.MatrixSelector == nil && d.TaskSelector.Variant.StringSelector == AllVariants {
				variants = []string{AllVariants}
			} else {
				variants, err = vse.evalSelector(d.TaskSelector.Variant)
				if err != nil {
					evalErrs = append(evalErrs, err)
					continue
				}
			}
		}
		// create new dependency definitions--duplicates must have the same status requirements
		for _, name := range names {
			for _, variant := range variants {
				// create a newDep by copying the dep that selected it,
				// so we can preserve the "Status" and "PatchOptional" field.
				newDep := TaskUnitDependency{
					Name:          name,
					Variant:       variant,
					Status:        d.Status,
					PatchOptional: d.PatchOptional,
				}
				// add the new dep if it doesn't already exist (we must avoid conflicting status fields)
				if oldDep, ok := newDepsByNameAndVariant[TVPair{newDep.Variant, newDep.Name}]; !ok {
					newDeps = append(newDeps, newDep)
					newDepsByNameAndVariant[TVPair{newDep.Variant, newDep.Name}] = newDep
				} else {
					// it's already in the new list, so we check to make sure the status definitions match.
					if !reflect.DeepEqual(newDep, oldDep) {
						evalErrs = append(evalErrs, errors.Errorf(
							"conflicting definitions of dependency '%v': %v != %v", name, newDep, oldDep))
						continue
					}
				}
			}
		}
	}
	return newDeps, evalErrs
}

// mergeUnorderedUnique merges fields that are lists where the order doesn't matter.
// These fields can be defined throughout multiple yamls but cannot contain duplicate keys.
// These fields are: [task, task group, parameter, module, function]
func (pp *ParserProject) mergeUnorderedUnique(toMerge *ParserProject) error {
	catcher := grip.NewBasicCatcher()

	taskNameExist := map[string]bool{}
	for _, task := range pp.Tasks {
		taskNameExist[task.Name] = true
	}
	for _, task := range toMerge.Tasks {
		if _, ok := taskNameExist[task.Name]; ok {
			catcher.Errorf("task '%s' has been declared already", task.Name)
		} else {
			pp.Tasks = append(pp.Tasks, task)
			taskNameExist[task.Name] = true
		}
	}

	taskGroupNameExist := map[string]bool{}
	for _, taskGroup := range pp.TaskGroups {
		taskGroupNameExist[taskGroup.Name] = true
	}
	for _, taskGroup := range toMerge.TaskGroups {
		if _, ok := taskGroupNameExist[taskGroup.Name]; ok {
			catcher.Errorf("task group '%s' has been declared already", taskGroup.Name)
		} else {
			pp.TaskGroups = append(pp.TaskGroups, taskGroup)
			taskGroupNameExist[taskGroup.Name] = true
		}
	}

	parameterKeyExist := map[string]bool{}
	for _, parameter := range pp.Parameters {
		parameterKeyExist[parameter.Key] = true
	}
	for _, parameter := range toMerge.Parameters {
		if _, ok := parameterKeyExist[parameter.Key]; ok {
			catcher.Errorf("parameter key '%s' has been declared already", parameter.Key)
		} else {
			pp.Parameters = append(pp.Parameters, parameter)
			parameterKeyExist[parameter.Key] = true
		}
	}

	moduleExist := map[string]bool{}
	for _, module := range pp.Modules {
		moduleExist[module.Name] = true
	}
	for _, module := range toMerge.Modules {
		if _, ok := moduleExist[module.Name]; ok {
			catcher.Errorf("module '%s' has been declared already", module.Name)
		} else {
			pp.Modules = append(pp.Modules, module)
			moduleExist[module.Name] = true
		}
	}

	for key, val := range toMerge.Functions {
		if _, ok := pp.Functions[key]; ok {
			catcher.Errorf("function '%s' has been declared already", key)
		} else {
			pp.Functions[key] = val
		}
	}

	return catcher.Resolve()
}

// mergeUnordered merges fields that are lists where the order doesn't matter.
// These fields can only be defined in one yaml and does not consider naming conflicts.
// These fields include: [ignore, loggers]
func (pp *ParserProject) mergeUnordered(toMerge *ParserProject) {
	pp.Ignore = append(pp.Ignore, toMerge.Ignore...)
	pp.Loggers = mergeAllLogs(pp.Loggers, toMerge.Loggers)
}

// mergeOrderedUnique merges fields that are lists where the order does matter.
// These fields can only be defined in one yaml.
// These fields are: [pre, post, timeout, early termination]
func (pp *ParserProject) mergeOrderedUnique(toMerge *ParserProject) error {
	catcher := grip.NewBasicCatcher()

	if pp.Pre != nil && toMerge.Pre != nil {
		catcher.New("pre can only be defined in one yaml")
	} else if toMerge.Pre != nil {
		pp.Pre = toMerge.Pre
	}

	if pp.Post != nil && toMerge.Post != nil {
		catcher.New("post can only be defined in one yaml")
	} else if toMerge.Post != nil {
		pp.Post = toMerge.Post
	}

	if pp.Timeout != nil && toMerge.Timeout != nil {
		catcher.New("timeout can only be defined in one yaml")
	} else if toMerge.Timeout != nil {
		pp.Timeout = toMerge.Timeout
	}

	if pp.EarlyTermination != nil && toMerge.EarlyTermination != nil {
		catcher.New("early termination can only be defined in one yaml")
	} else if toMerge.EarlyTermination != nil {
		pp.EarlyTermination = toMerge.EarlyTermination
	}

	return catcher.Resolve()
}

// mergeUnique merges fields that are non-lists.
<<<<<<< HEAD
// These fields can only be defined in one yaml.
// These fields are: [stepback, batch time, pre error fails task, OOM tracker, display name, command type, callback/exec timeout]
=======
// These fields can only be defined 1 yaml.
// These fields are: [stepback, batch time, pre error fails task, OOM tracker, display name, command type, callback/exec timeout, task annotations]
>>>>>>> e73fb95d
func (pp *ParserProject) mergeUnique(toMerge *ParserProject) error {
	catcher := grip.NewBasicCatcher()

	if pp.Stepback != nil && toMerge.Stepback != nil {
		catcher.New("stepback can only be defined in one yaml")
	} else if toMerge.Stepback != nil {
		pp.Stepback = toMerge.Stepback
	}

	if pp.BatchTime != nil && toMerge.BatchTime != nil {
		catcher.New("batch time can only be defined in one yaml")
	} else if toMerge.BatchTime != nil {
		pp.BatchTime = toMerge.BatchTime
	}

	if pp.PreErrorFailsTask != nil && toMerge.PreErrorFailsTask != nil {
		catcher.New("pre error fails task can only be defined in one yaml")
	} else if toMerge.PreErrorFailsTask != nil {
		pp.PreErrorFailsTask = toMerge.PreErrorFailsTask
	}

	if pp.PostErrorFailsTask != nil && toMerge.PostErrorFailsTask != nil {
		catcher.New("post error fails task can only be defined in one yaml")
	} else if toMerge.PostErrorFailsTask != nil {
		pp.PostErrorFailsTask = toMerge.PostErrorFailsTask
	}

	if pp.OomTracker != nil && toMerge.OomTracker != nil {
		catcher.New("OOM tracker can only be defined in one yaml")
	} else if toMerge.OomTracker != nil {
		pp.OomTracker = toMerge.OomTracker
	}

	if pp.DisplayName != nil && toMerge.DisplayName != nil {
		catcher.New("display name can only be defined in one yaml")
	} else if toMerge.DisplayName != nil {
		pp.DisplayName = toMerge.DisplayName
	}

	if pp.CommandType != nil && toMerge.CommandType != nil {
		catcher.New("command type can only be defined in one yaml")
	} else if toMerge.CommandType != nil {
		pp.CommandType = toMerge.CommandType
	}

	if pp.CallbackTimeout != nil && toMerge.CallbackTimeout != nil {
		catcher.New("callback timeout can only be defined in one yaml")
	} else if toMerge.CallbackTimeout != nil {
		pp.CallbackTimeout = toMerge.CallbackTimeout
	}

	if pp.ExecTimeoutSecs != nil && toMerge.ExecTimeoutSecs != nil {
		catcher.New("exec timeout secs can only be defined in one yaml")
	} else if toMerge.ExecTimeoutSecs != nil {
		pp.ExecTimeoutSecs = toMerge.ExecTimeoutSecs
	}

	if pp.TaskAnnotationSettings != nil && toMerge.TaskAnnotationSettings != nil {
		catcher.New("task annotation settings can only be defined in one yaml")
	} else if toMerge.TaskAnnotationSettings != nil {
		pp.TaskAnnotationSettings = toMerge.TaskAnnotationSettings
	}

	return catcher.Resolve()
}

// mergeBuildVariant merges build variants.
// Build variants can only be defined once but additional tasks can be added.
func (pp *ParserProject) mergeBuildVariant(toMerge *ParserProject) error {
	catcher := grip.NewBasicCatcher()

	bvs := map[string]*parserBV{}
	for _, bv := range pp.BuildVariants {
		newBv := bv
		bvs[bv.Name] = &newBv
	}
	for _, bv := range toMerge.BuildVariants {
		if _, ok := bvs[bv.Name]; ok {
			if !bv.canMerge() {
				catcher.Errorf("build variant '%s' has been declared already", bv.Name)
			} else {
				bvs[bv.Name].Tasks = append(bvs[bv.Name].Tasks, bv.Tasks...)
				bvs[bv.Name].DisplayTasks = append(bvs[bv.Name].DisplayTasks, bv.DisplayTasks...)
			}
		} else {
			pp.BuildVariants = append(pp.BuildVariants, bv)
			bvs[bv.Name] = &bv
		}
	}
	pp.BuildVariants = make([]parserBV, 0, len(bvs))
	for _, bv := range bvs {
		pp.BuildVariants = append(pp.BuildVariants, *bv)
	}

	return catcher.Resolve()
}

// mergeMatrix merges matices/axes.
// Matices/axes cannot be defined for more than one yaml.
func (pp *ParserProject) mergeMatrix(toMerge *ParserProject) error {
	catcher := grip.NewBasicCatcher()

	if pp.Axes != nil && toMerge.Axes != nil {
		catcher.New("matrixes can only be defined in one yaml")
	} else if toMerge.Axes != nil {
		pp.Axes = toMerge.Axes
	}

	return catcher.Resolve()
}

func (pp *ParserProject) mergeMultipleProjectConfigs(toMerge *ParserProject) error {
	catcher := grip.NewBasicCatcher()

	// Unordered list, consider naming conflict
	err := pp.mergeUnorderedUnique(toMerge)
	if err != nil {
		catcher.Add(err)
	}

	// Unordered list, don't consider naming conflict
	pp.mergeUnordered(toMerge)

	// Ordered list, cannot be defined for more than one yaml
	err = pp.mergeOrderedUnique(toMerge)
	if err != nil {
		catcher.Add(err)
	}

	// Non-list, cannot be defined for more than one yaml
	err = pp.mergeUnique(toMerge)
	if err != nil {
		catcher.Add(err)
	}

	// Build variant, can only be defined once except to add tasks
	err = pp.mergeBuildVariant(toMerge)
	if err != nil {
		catcher.Add(err)
	}

	// Matrices, can only be defined for one yaml
	err = pp.mergeMatrix(toMerge)
	if err != nil {
		catcher.Add(err)
	}

	return errors.Wrap(catcher.Resolve(), "error merging project configs")
}<|MERGE_RESOLUTION|>--- conflicted
+++ resolved
@@ -50,7 +50,6 @@
 // to allow for flexible handling.
 type ParserProject struct {
 	// Id and ConfigdUpdateNumber are not pointers because they are only used internally
-<<<<<<< HEAD
 	Id                 string                     `yaml:"_id" bson:"_id"` // should be the same as the version's ID
 	ConfigUpdateNumber int                        `yaml:"config_number,omitempty" bson:"config_number,omitempty"`
 	Enabled            *bool                      `yaml:"enabled,omitempty" bson:"enabled,omitempty"`
@@ -81,41 +80,9 @@
 	ExecTimeoutSecs    *int                       `yaml:"exec_timeout_secs,omitempty" bson:"exec_timeout_secs,omitempty"`
 	Loggers            *LoggerConfig              `yaml:"loggers,omitempty" bson:"loggers,omitempty"`
 	CreateTime         time.Time                  `yaml:"create_time,omitempty" bson:"create_time,omitempty"`
-	// List of yamls to merge
+	TaskAnnotationSettings *evergreen.AnnotationsSettings `yaml:"task_annotation_settings,omitempty" bson:"task_annotation_settings,omitempty"`
+  // List of yamls to merge
 	Include []Include `yaml:"include,omitempty" bson:"include,omitempty"`
-=======
-	Id                     string                         `yaml:"_id" bson:"_id"` // should be the same as the version's ID
-	ConfigUpdateNumber     int                            `yaml:"config_number,omitempty" bson:"config_number,omitempty"`
-	Enabled                *bool                          `yaml:"enabled,omitempty" bson:"enabled,omitempty"`
-	Stepback               *bool                          `yaml:"stepback,omitempty" bson:"stepback,omitempty"`
-	PreErrorFailsTask      *bool                          `yaml:"pre_error_fails_task,omitempty" bson:"pre_error_fails_task,omitempty"`
-	PostErrorFailsTask     *bool                          `yaml:"post_error_fails_task,omitempty" bson:"post_error_fails_task,omitempty"`
-	OomTracker             *bool                          `yaml:"oom_tracker,omitempty" bson:"oom_tracker,omitempty"`
-	BatchTime              *int                           `yaml:"batchtime,omitempty" bson:"batchtime,omitempty"`
-	Owner                  *string                        `yaml:"owner,omitempty" bson:"owner,omitempty"`
-	Repo                   *string                        `yaml:"repo,omitempty" bson:"repo,omitempty"`
-	RemotePath             *string                        `yaml:"remote_path,omitempty" bson:"remote_path,omitempty"`
-	Branch                 *string                        `yaml:"branch,omitempty" bson:"branch,omitempty"`
-	Identifier             *string                        `yaml:"identifier,omitempty" bson:"identifier,omitempty"`
-	DisplayName            *string                        `yaml:"display_name,omitempty" bson:"display_name,omitempty"`
-	CommandType            *string                        `yaml:"command_type,omitempty" bson:"command_type,omitempty"`
-	Ignore                 parserStringSlice              `yaml:"ignore,omitempty" bson:"ignore,omitempty"`
-	Parameters             []ParameterInfo                `yaml:"parameters,omitempty" bson:"parameters,omitempty"`
-	Pre                    *YAMLCommandSet                `yaml:"pre,omitempty" bson:"pre,omitempty"`
-	Post                   *YAMLCommandSet                `yaml:"post,omitempty" bson:"post,omitempty"`
-	Timeout                *YAMLCommandSet                `yaml:"timeout,omitempty" bson:"timeout,omitempty"`
-	EarlyTermination       *YAMLCommandSet                `yaml:"early_termination,omitempty" bson:"early_termination,omitempty"`
-	CallbackTimeout        *int                           `yaml:"callback_timeout_secs,omitempty" bson:"callback_timeout_secs,omitempty"`
-	Modules                []Module                       `yaml:"modules,omitempty" bson:"modules,omitempty"`
-	BuildVariants          []parserBV                     `yaml:"buildvariants,omitempty" bson:"buildvariants,omitempty"`
-	Functions              map[string]*YAMLCommandSet     `yaml:"functions,omitempty" bson:"functions,omitempty"`
-	TaskGroups             []parserTaskGroup              `yaml:"task_groups,omitempty" bson:"task_groups,omitempty"`
-	Tasks                  []parserTask                   `yaml:"tasks,omitempty" bson:"tasks,omitempty"`
-	ExecTimeoutSecs        *int                           `yaml:"exec_timeout_secs,omitempty" bson:"exec_timeout_secs,omitempty"`
-	Loggers                *LoggerConfig                  `yaml:"loggers,omitempty" bson:"loggers,omitempty"`
-	CreateTime             time.Time                      `yaml:"create_time,omitempty" bson:"create_time,omitempty"`
-	TaskAnnotationSettings *evergreen.AnnotationsSettings `yaml:"task_annotation_settings,omitempty" bson:"task_annotation_settings,omitempty"`
->>>>>>> e73fb95d
 
 	// Matrix code
 	Axes []matrixAxis `yaml:"axes,omitempty" bson:"axes,omitempty"`
@@ -1274,13 +1241,8 @@
 }
 
 // mergeUnique merges fields that are non-lists.
-<<<<<<< HEAD
 // These fields can only be defined in one yaml.
-// These fields are: [stepback, batch time, pre error fails task, OOM tracker, display name, command type, callback/exec timeout]
-=======
-// These fields can only be defined 1 yaml.
 // These fields are: [stepback, batch time, pre error fails task, OOM tracker, display name, command type, callback/exec timeout, task annotations]
->>>>>>> e73fb95d
 func (pp *ParserProject) mergeUnique(toMerge *ParserProject) error {
 	catcher := grip.NewBasicCatcher()
 
