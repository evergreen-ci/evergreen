--- conflicted
+++ resolved
@@ -1212,288 +1212,4 @@
 		}
 	}
 	return newDeps, evalErrs
-<<<<<<< HEAD
-}
-
-// mergeUnorderedUnique merges fields that are lists where the order doesn't matter.
-// These fields can be defined throughout multiple yamls but cannot contain duplicate keys.
-// These fields are: [task, task group, parameter, module, function]
-func (pp *ParserProject) mergeUnorderedUnique(toMerge *ParserProject) error {
-	catcher := grip.NewBasicCatcher()
-
-	taskNameExist := map[string]bool{}
-	for _, task := range pp.Tasks {
-		taskNameExist[task.Name] = true
-	}
-	for _, task := range toMerge.Tasks {
-		if _, ok := taskNameExist[task.Name]; ok {
-			catcher.Errorf("task '%s' has been declared already", task.Name)
-		} else {
-			pp.Tasks = append(pp.Tasks, task)
-			taskNameExist[task.Name] = true
-		}
-	}
-
-	taskGroupNameExist := map[string]bool{}
-	for _, taskGroup := range pp.TaskGroups {
-		taskGroupNameExist[taskGroup.Name] = true
-	}
-	for _, taskGroup := range toMerge.TaskGroups {
-		if _, ok := taskGroupNameExist[taskGroup.Name]; ok {
-			catcher.Errorf("task group '%s' has been declared already", taskGroup.Name)
-		} else {
-			pp.TaskGroups = append(pp.TaskGroups, taskGroup)
-			taskGroupNameExist[taskGroup.Name] = true
-		}
-	}
-
-	parameterKeyExist := map[string]bool{}
-	for _, parameter := range pp.Parameters {
-		parameterKeyExist[parameter.Key] = true
-	}
-	for _, parameter := range toMerge.Parameters {
-		if _, ok := parameterKeyExist[parameter.Key]; ok {
-			catcher.Errorf("parameter key '%s' has been declared already", parameter.Key)
-		} else {
-			pp.Parameters = append(pp.Parameters, parameter)
-			parameterKeyExist[parameter.Key] = true
-		}
-	}
-
-	moduleExist := map[string]bool{}
-	for _, module := range pp.Modules {
-		moduleExist[module.Name] = true
-	}
-	for _, module := range toMerge.Modules {
-		if _, ok := moduleExist[module.Name]; ok {
-			catcher.Errorf("module '%s' has been declared already", module.Name)
-		} else {
-			pp.Modules = append(pp.Modules, module)
-			moduleExist[module.Name] = true
-		}
-	}
-
-	for key, val := range toMerge.Functions {
-		if _, ok := pp.Functions[key]; ok {
-			catcher.Errorf("function '%s' has been declared already", key)
-		} else {
-			pp.Functions[key] = val
-		}
-	}
-
-	return catcher.Resolve()
-}
-
-// mergeUnordered merges fields that are lists where the order doesn't matter.
-// These fields can only be defined in one yaml and does not consider naming conflicts.
-// These fields include: [ignore, loggers]
-func (pp *ParserProject) mergeUnordered(toMerge *ParserProject) {
-	pp.Ignore = append(pp.Ignore, toMerge.Ignore...)
-	pp.Loggers = mergeAllLogs(pp.Loggers, toMerge.Loggers)
-}
-
-// mergeOrderedUnique merges fields that are lists where the order does matter.
-// These fields can only be defined in one yaml.
-// These fields are: [pre, post, timeout, early termination]
-func (pp *ParserProject) mergeOrderedUnique(toMerge *ParserProject) error {
-	catcher := grip.NewBasicCatcher()
-
-	if pp.Pre != nil && toMerge.Pre != nil {
-		catcher.New("pre can only be defined in one yaml")
-	} else if toMerge.Pre != nil {
-		pp.Pre = toMerge.Pre
-	}
-
-	if pp.Post != nil && toMerge.Post != nil {
-		catcher.New("post can only be defined in one yaml")
-	} else if toMerge.Post != nil {
-		pp.Post = toMerge.Post
-	}
-
-	if pp.Timeout != nil && toMerge.Timeout != nil {
-		catcher.New("timeout can only be defined in one yaml")
-	} else if toMerge.Timeout != nil {
-		pp.Timeout = toMerge.Timeout
-	}
-
-	if pp.EarlyTermination != nil && toMerge.EarlyTermination != nil {
-		catcher.New("early termination can only be defined in one yaml")
-	} else if toMerge.EarlyTermination != nil {
-		pp.EarlyTermination = toMerge.EarlyTermination
-	}
-
-	return catcher.Resolve()
-}
-
-// mergeUnique merges fields that are non-lists.
-// These fields can only be defined in one yaml.
-// These fields are: [stepback, batch time, pre error fails task, OOM tracker, display name, command type, callback/exec timeout, task annotations, build baron]
-func (pp *ParserProject) mergeUnique(toMerge *ParserProject) error {
-	catcher := grip.NewBasicCatcher()
-
-	if pp.Stepback != nil && toMerge.Stepback != nil {
-		catcher.New("stepback can only be defined in one yaml")
-	} else if toMerge.Stepback != nil {
-		pp.Stepback = toMerge.Stepback
-	}
-
-	if pp.BatchTime != nil && toMerge.BatchTime != nil {
-		catcher.New("batch time can only be defined in one yaml")
-	} else if toMerge.BatchTime != nil {
-		pp.BatchTime = toMerge.BatchTime
-	}
-
-	if pp.PreErrorFailsTask != nil && toMerge.PreErrorFailsTask != nil {
-		catcher.New("pre error fails task can only be defined in one yaml")
-	} else if toMerge.PreErrorFailsTask != nil {
-		pp.PreErrorFailsTask = toMerge.PreErrorFailsTask
-	}
-
-	if pp.PostErrorFailsTask != nil && toMerge.PostErrorFailsTask != nil {
-		catcher.New("post error fails task can only be defined in one yaml")
-	} else if toMerge.PostErrorFailsTask != nil {
-		pp.PostErrorFailsTask = toMerge.PostErrorFailsTask
-	}
-
-	if pp.OomTracker != nil && toMerge.OomTracker != nil {
-		catcher.New("OOM tracker can only be defined in one yaml")
-	} else if toMerge.OomTracker != nil {
-		pp.OomTracker = toMerge.OomTracker
-	}
-
-	if pp.DisplayName != nil && toMerge.DisplayName != nil {
-		catcher.New("display name can only be defined in one yaml")
-	} else if toMerge.DisplayName != nil {
-		pp.DisplayName = toMerge.DisplayName
-	}
-
-	if pp.CommandType != nil && toMerge.CommandType != nil {
-		catcher.New("command type can only be defined in one yaml")
-	} else if toMerge.CommandType != nil {
-		pp.CommandType = toMerge.CommandType
-	}
-
-	if pp.CallbackTimeout != nil && toMerge.CallbackTimeout != nil {
-		catcher.New("callback timeout can only be defined in one yaml")
-	} else if toMerge.CallbackTimeout != nil {
-		pp.CallbackTimeout = toMerge.CallbackTimeout
-	}
-
-	if pp.ExecTimeoutSecs != nil && toMerge.ExecTimeoutSecs != nil {
-		catcher.New("exec timeout secs can only be defined in one yaml")
-	} else if toMerge.ExecTimeoutSecs != nil {
-		pp.ExecTimeoutSecs = toMerge.ExecTimeoutSecs
-	}
-
-	if pp.TaskAnnotationSettings != nil && toMerge.TaskAnnotationSettings != nil {
-		catcher.New("task annotation settings can only be defined in one yaml")
-	} else if toMerge.TaskAnnotationSettings != nil {
-		pp.TaskAnnotationSettings = toMerge.TaskAnnotationSettings
-	}
-
-	if pp.BuildBaronSettings != nil && toMerge.BuildBaronSettings != nil {
-		catcher.New("build baron settings can only be defined in one yaml")
-	} else if toMerge.BuildBaronSettings != nil {
-		pp.BuildBaronSettings = toMerge.BuildBaronSettings
-	}
-
-	if pp.PerfEnabled != nil && toMerge.PerfEnabled != nil {
-		catcher.New("perf settings can only be defined in one yaml")
-	} else if toMerge.PerfEnabled != nil {
-		pp.PerfEnabled = toMerge.PerfEnabled
-	}
-
-	if pp.DeactivatePrevious != nil && toMerge.DeactivatePrevious != nil {
-		catcher.New("scheduling settings can only be defined in one yaml")
-	} else if toMerge.DeactivatePrevious != nil {
-		pp.DeactivatePrevious = toMerge.DeactivatePrevious
-	}
-
-	return catcher.Resolve()
-}
-
-// mergeBuildVariant merges build variants.
-// Build variants can only be defined once but additional tasks can be added.
-func (pp *ParserProject) mergeBuildVariant(toMerge *ParserProject) error {
-	catcher := grip.NewBasicCatcher()
-
-	bvs := map[string]*parserBV{}
-	for _, bv := range pp.BuildVariants {
-		newBv := bv
-		bvs[bv.Name] = &newBv
-	}
-	for _, bv := range toMerge.BuildVariants {
-		if _, ok := bvs[bv.Name]; ok {
-			if !bv.canMerge() {
-				catcher.Errorf("build variant '%s' has been declared already", bv.Name)
-			} else {
-				bvs[bv.Name].Tasks = append(bvs[bv.Name].Tasks, bv.Tasks...)
-				bvs[bv.Name].DisplayTasks = append(bvs[bv.Name].DisplayTasks, bv.DisplayTasks...)
-			}
-		} else {
-			pp.BuildVariants = append(pp.BuildVariants, bv)
-			bvs[bv.Name] = &bv
-		}
-	}
-	pp.BuildVariants = make([]parserBV, 0, len(bvs))
-	for _, bv := range bvs {
-		pp.BuildVariants = append(pp.BuildVariants, *bv)
-	}
-
-	return catcher.Resolve()
-}
-
-// mergeMatrix merges matices/axes.
-// Matices/axes cannot be defined for more than one yaml.
-func (pp *ParserProject) mergeMatrix(toMerge *ParserProject) error {
-	catcher := grip.NewBasicCatcher()
-
-	if pp.Axes != nil && toMerge.Axes != nil {
-		catcher.New("matrixes can only be defined in one yaml")
-	} else if toMerge.Axes != nil {
-		pp.Axes = toMerge.Axes
-	}
-
-	return catcher.Resolve()
-}
-
-func (pp *ParserProject) mergeMultipleProjectConfigs(toMerge *ParserProject) error {
-	catcher := grip.NewBasicCatcher()
-
-	// Unordered list, consider naming conflict
-	err := pp.mergeUnorderedUnique(toMerge)
-	if err != nil {
-		catcher.Add(err)
-	}
-
-	// Unordered list, don't consider naming conflict
-	pp.mergeUnordered(toMerge)
-
-	// Ordered list, cannot be defined for more than one yaml
-	err = pp.mergeOrderedUnique(toMerge)
-	if err != nil {
-		catcher.Add(err)
-	}
-
-	// Non-list, cannot be defined for more than one yaml
-	err = pp.mergeUnique(toMerge)
-	if err != nil {
-		catcher.Add(err)
-	}
-
-	// Build variant, can only be defined once except to add tasks
-	err = pp.mergeBuildVariant(toMerge)
-	if err != nil {
-		catcher.Add(err)
-	}
-
-	// Matrices, can only be defined for one yaml
-	err = pp.mergeMatrix(toMerge)
-	if err != nil {
-		catcher.Add(err)
-	}
-
-	return errors.Wrap(catcher.Resolve(), "error merging project configs")
-=======
->>>>>>> 13afb9e9
 }