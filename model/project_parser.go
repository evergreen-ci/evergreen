package model

import (
	"context"
	"encoding/base64"
	"fmt"
	"reflect"
	"strings"
	"time"

	"github.com/evergreen-ci/evergreen"
	"github.com/evergreen-ci/evergreen/db"
	"github.com/evergreen-ci/evergreen/model/patch"
	"github.com/evergreen-ci/evergreen/thirdparty"
	"github.com/evergreen-ci/evergreen/util"
	"github.com/evergreen-ci/utility"
	"github.com/mongodb/grip"
	"github.com/mongodb/grip/message"
	"github.com/pkg/errors"
	"go.mongodb.org/mongo-driver/bson"
	mgobson "gopkg.in/mgo.v2/bson"
)

const LoadProjectError = "load project error(s)"

// This file contains the infrastructure for turning a YAML project configuration
// into a usable Project struct. A basic overview of the project parsing process is:
//
// First, the YAML bytes are unmarshalled into an intermediary ParserProject.
// The ParserProject's internal types define custom YAML unmarshal hooks, allowing
// users to do things like offer a single definition where we expect a list, e.g.
//   `tags: "single_tag"` instead of the more verbose `tags: ["single_tag"]`
// or refer to task by a single selector. Custom YAML handling allows us to
// add other useful features like detecting fatal errors and reporting them
// through the YAML parser's error code, which supplies helpful line number information
// that we would lose during validation against already-parsed data. In the future,
// custom YAML hooks will allow us to add even more helpful features, like alerting users
// when they use fields that aren't actually defined.
//
// Once the intermediary project is created, we crawl it to evaluate tag selectors
// and matrix definitions. This step recursively crawls variants, tasks, their
// dependencies, and so on, to replace selectors with the tasks they reference and return
// a populated Project type.
//
// Code outside of this file should never have to consider selectors or parser* types
// when handling project code.

// ParserProject serves as an intermediary struct for parsing project
// configuration YAML. It implements the Unmarshaler interface
// to allow for flexible handling.
type ParserProject struct {
	// Id and ConfigdUpdateNumber are not pointers because they are only used internally
<<<<<<< HEAD
	Id                     string                        `yaml:"_id" bson:"_id"` // should be the same as the version's ID
	ConfigUpdateNumber     int                           `yaml:"config_number,omitempty" bson:"config_number,omitempty"`
	Enabled                *bool                         `yaml:"enabled,omitempty" bson:"enabled,omitempty"`
	Stepback               *bool                         `yaml:"stepback,omitempty" bson:"stepback,omitempty"`
	PreErrorFailsTask      *bool                         `yaml:"pre_error_fails_task,omitempty" bson:"pre_error_fails_task,omitempty"`
	OomTracker             *bool                         `yaml:"oom_tracker,omitempty" bson:"oom_tracker,omitempty"`
	BatchTime              *int                          `yaml:"batchtime,omitempty" bson:"batchtime,omitempty"`
	Owner                  *string                       `yaml:"owner,omitempty" bson:"owner,omitempty"`
	Repo                   *string                       `yaml:"repo,omitempty" bson:"repo,omitempty"`
	RemotePath             *string                       `yaml:"remote_path,omitempty" bson:"remote_path,omitempty"`
	Branch                 *string                       `yaml:"branch,omitempty" bson:"branch,omitempty"`
	Identifier             *string                       `yaml:"identifier,omitempty" bson:"identifier,omitempty"`
	DisplayName            *string                       `yaml:"display_name,omitempty" bson:"display_name,omitempty"`
	CommandType            *string                       `yaml:"command_type,omitempty" bson:"command_type,omitempty"`
	Ignore                 parserStringSlice             `yaml:"ignore,omitempty" bson:"ignore,omitempty"`
	Parameters             []ParameterInfo               `yaml:"parameters,omitempty" bson:"parameters,omitempty"`
	Pre                    *YAMLCommandSet               `yaml:"pre,omitempty" bson:"pre,omitempty"`
	Post                   *YAMLCommandSet               `yaml:"post,omitempty" bson:"post,omitempty"`
	Timeout                *YAMLCommandSet               `yaml:"timeout,omitempty" bson:"timeout,omitempty"`
	EarlyTermination       *YAMLCommandSet               `yaml:"early_termination,omitempty" bson:"early_termination,omitempty"`
	CallbackTimeout        *int                          `yaml:"callback_timeout_secs,omitempty" bson:"callback_timeout_secs,omitempty"`
	Modules                []Module                      `yaml:"modules,omitempty" bson:"modules,omitempty"`
	BuildVariants          []parserBV                    `yaml:"buildvariants,omitempty" bson:"buildvariants,omitempty"`
	Functions              map[string]*YAMLCommandSet    `yaml:"functions,omitempty" bson:"functions,omitempty"`
	TaskGroups             []parserTaskGroup             `yaml:"task_groups,omitempty" bson:"task_groups,omitempty"`
	Tasks                  []parserTask                  `yaml:"tasks,omitempty" bson:"tasks,omitempty"`
	ExecTimeoutSecs        *int                          `yaml:"exec_timeout_secs,omitempty" bson:"exec_timeout_secs,omitempty"`
	Loggers                *LoggerConfig                 `yaml:"loggers,omitempty" bson:"loggers,omitempty"`
	CreateTime             time.Time                     `yaml:"create_time,omitempty" bson:"create_time,omitempty"`
	TaskAnnotationSettings evergreen.AnnotationsSettings `yaml:"task_annotation_settings,omitempty" bson:"task_annotation_settings,omitempty"`
	BuildBaronProject      evergreen.BuildBaronProject   `yaml:"build_baron_project,omitempty" bson:"build_baron_project,omitempty"`
=======
	Id                     string                         `yaml:"_id" bson:"_id"` // should be the same as the version's ID
	ConfigUpdateNumber     int                            `yaml:"config_number,omitempty" bson:"config_number,omitempty"`
	Enabled                *bool                          `yaml:"enabled,omitempty" bson:"enabled,omitempty"`
	Stepback               *bool                          `yaml:"stepback,omitempty" bson:"stepback,omitempty"`
	PreErrorFailsTask      *bool                          `yaml:"pre_error_fails_task,omitempty" bson:"pre_error_fails_task,omitempty"`
	PostErrorFailsTask     *bool                          `yaml:"post_error_fails_task,omitempty" bson:"post_error_fails_task,omitempty"`
	OomTracker             *bool                          `yaml:"oom_tracker,omitempty" bson:"oom_tracker,omitempty"`
	BatchTime              *int                           `yaml:"batchtime,omitempty" bson:"batchtime,omitempty"`
	Owner                  *string                        `yaml:"owner,omitempty" bson:"owner,omitempty"`
	Repo                   *string                        `yaml:"repo,omitempty" bson:"repo,omitempty"`
	RemotePath             *string                        `yaml:"remote_path,omitempty" bson:"remote_path,omitempty"`
	Branch                 *string                        `yaml:"branch,omitempty" bson:"branch,omitempty"`
	Identifier             *string                        `yaml:"identifier,omitempty" bson:"identifier,omitempty"`
	DisplayName            *string                        `yaml:"display_name,omitempty" bson:"display_name,omitempty"`
	CommandType            *string                        `yaml:"command_type,omitempty" bson:"command_type,omitempty"`
	Ignore                 parserStringSlice              `yaml:"ignore,omitempty" bson:"ignore,omitempty"`
	Parameters             []ParameterInfo                `yaml:"parameters,omitempty" bson:"parameters,omitempty"`
	Pre                    *YAMLCommandSet                `yaml:"pre,omitempty" bson:"pre,omitempty"`
	Post                   *YAMLCommandSet                `yaml:"post,omitempty" bson:"post,omitempty"`
	Timeout                *YAMLCommandSet                `yaml:"timeout,omitempty" bson:"timeout,omitempty"`
	EarlyTermination       *YAMLCommandSet                `yaml:"early_termination,omitempty" bson:"early_termination,omitempty"`
	CallbackTimeout        *int                           `yaml:"callback_timeout_secs,omitempty" bson:"callback_timeout_secs,omitempty"`
	Modules                []Module                       `yaml:"modules,omitempty" bson:"modules,omitempty"`
	BuildVariants          []parserBV                     `yaml:"buildvariants,omitempty" bson:"buildvariants,omitempty"`
	Functions              map[string]*YAMLCommandSet     `yaml:"functions,omitempty" bson:"functions,omitempty"`
	TaskGroups             []parserTaskGroup              `yaml:"task_groups,omitempty" bson:"task_groups,omitempty"`
	Tasks                  []parserTask                   `yaml:"tasks,omitempty" bson:"tasks,omitempty"`
	ExecTimeoutSecs        *int                           `yaml:"exec_timeout_secs,omitempty" bson:"exec_timeout_secs,omitempty"`
	Loggers                *LoggerConfig                  `yaml:"loggers,omitempty" bson:"loggers,omitempty"`
	CreateTime             time.Time                      `yaml:"create_time,omitempty" bson:"create_time,omitempty"`
	TaskAnnotationSettings *evergreen.AnnotationsSettings `yaml:"task_annotation_settings,omitempty" bson:"task_annotation_settings,omitempty"`
>>>>>>> 2014bf5d

	// Matrix code
	Axes []matrixAxis `yaml:"axes,omitempty" bson:"axes,omitempty"`
}

type parserTaskGroup struct {
	Name                    string             `yaml:"name,omitempty" bson:"name,omitempty"`
	Priority                int64              `yaml:"priority,omitempty" bson:"priority,omitempty"`
	Patchable               *bool              `yaml:"patchable,omitempty" bson:"patchable,omitempty"`
	PatchOnly               *bool              `yaml:"patch_only,omitempty" bson:"patch_only,omitempty"`
	AllowForGitTag          *bool              `yaml:"allow_for_git_tag,omitempty" bson:"allow_for_git_tag,omitempty"`
	GitTagOnly              *bool              `yaml:"git_tag_only,omitempty" bson:"git_tag_only,omitempty"`
	ExecTimeoutSecs         int                `yaml:"exec_timeout_secs,omitempty" bson:"exec_timeout_secs,omitempty"`
	Stepback                *bool              `yaml:"stepback,omitempty" bson:"stepback,omitempty"`
	MaxHosts                int                `yaml:"max_hosts,omitempty" bson:"max_hosts,omitempty"`
	SetupGroupFailTask      bool               `yaml:"setup_group_can_fail_task,omitempty" bson:"setup_group_can_fail_task,omitempty"`
	TeardownTaskCanFailTask bool               `yaml:"teardown_task_can_fail_task,omitempty" bson:"teardown_task_can_fail_task,omitempty"`
	SetupGroupTimeoutSecs   int                `yaml:"setup_group_timeout_secs,omitempty" bson:"setup_group_timeout_secs,omitempty"`
	SetupGroup              *YAMLCommandSet    `yaml:"setup_group,omitempty" bson:"setup_group,omitempty"`
	TeardownGroup           *YAMLCommandSet    `yaml:"teardown_group,omitempty" bson:"teardown_group,omitempty"`
	SetupTask               *YAMLCommandSet    `yaml:"setup_task,omitempty" bson:"setup_task,omitempty"`
	TeardownTask            *YAMLCommandSet    `yaml:"teardown_task,omitempty" bson:"teardown_task,omitempty"`
	Timeout                 *YAMLCommandSet    `yaml:"timeout,omitempty" bson:"timeout,omitempty"`
	Tasks                   []string           `yaml:"tasks,omitempty" bson:"tasks,omitempty"`
	DependsOn               parserDependencies `yaml:"depends_on,omitempty" bson:"depends_on,omitempty"`
	Tags                    parserStringSlice  `yaml:"tags,omitempty" bson:"tags,omitempty"`
	ShareProcs              bool               `yaml:"share_processes,omitempty" bson:"share_processes,omitempty"`
}

func (ptg *parserTaskGroup) name() string   { return ptg.Name }
func (ptg *parserTaskGroup) tags() []string { return ptg.Tags }

// parserTask represents an intermediary state of task definitions.
type parserTask struct {
	Name            string              `yaml:"name,omitempty" bson:"name,omitempty"`
	Priority        int64               `yaml:"priority,omitempty" bson:"priority,omitempty"`
	ExecTimeoutSecs int                 `yaml:"exec_timeout_secs,omitempty" bson:"exec_timeout_secs,omitempty"`
	DependsOn       parserDependencies  `yaml:"depends_on,omitempty" bson:"depends_on,omitempty"`
	Commands        []PluginCommandConf `yaml:"commands,omitempty" bson:"commands,omitempty"`
	Tags            parserStringSlice   `yaml:"tags,omitempty" bson:"tags,omitempty"`
	RunOn           parserStringSlice   `yaml:"run_on,omitempty" bson:"run_on,omitempty"`
	Patchable       *bool               `yaml:"patchable,omitempty" bson:"patchable,omitempty"`
	PatchOnly       *bool               `yaml:"patch_only,omitempty" bson:"patch_only,omitempty"`
	AllowForGitTag  *bool               `yaml:"allow_for_git_tag,omitempty" bson:"allow_for_git_tag,omitempty"`
	GitTagOnly      *bool               `yaml:"git_tag_only,omitempty" bson:"git_tag_only,omitempty"`
	Stepback        *bool               `yaml:"stepback,omitempty" bson:"stepback,omitempty"`
	MustHaveResults *bool               `yaml:"must_have_test_results,omitempty" bson:"must_have_test_results,omitempty"`
}

func (pp *ParserProject) Insert() error {
	return db.Insert(ParserProjectCollection, pp)
}

func (pp *ParserProject) MarshalBSON() ([]byte, error) {
	return mgobson.Marshal(pp)
}

func (pp *ParserProject) MarshalYAML() (interface{}, error) {
	for i, pt := range pp.Tasks {
		for j := range pt.Commands {
			if err := pp.Tasks[i].Commands[j].resolveParams(); err != nil {
				return nil, errors.Wrapf(err, "error marshalling commands for task")
			}
		}
	}

	// returning a pointer causes MarshalYAML to get stuck in infinite recursion
	return *pp, nil
}

type displayTask struct {
	Name           string   `yaml:"name,omitempty" bson:"name,omitempty"`
	ExecutionTasks []string `yaml:"execution_tasks,omitempty" bson:"execution_tasks,omitempty"`
}

// helper methods for task tag evaluations
func (pt *parserTask) name() string   { return pt.Name }
func (pt *parserTask) tags() []string { return pt.Tags }

// parserDependency represents the intermediary state for referencing dependencies.
type parserDependency struct {
	TaskSelector  taskSelector `yaml:",inline"`
	Status        string       `yaml:"status,omitempty" bson:"status,omitempty"`
	PatchOptional bool         `yaml:"patch_optional,omitempty" bson:"patch_optional,omitempty"`
}

// parserDependencies is a type defined for unmarshalling both a single
// dependency or multiple dependencies into a slice.
type parserDependencies []parserDependency

// UnmarshalYAML reads YAML into an array of parserDependency. It will
// successfully unmarshal arrays of dependency entries or single dependency entry.
func (pds *parserDependencies) UnmarshalYAML(unmarshal func(interface{}) error) error {
	// first check if we are handling a single dep that is not in an array.
	pd := parserDependency{}
	if err := unmarshal(&pd); err == nil {
		*pds = parserDependencies([]parserDependency{pd})
		return nil
	}
	var slice []parserDependency
	if err := unmarshal(&slice); err != nil {
		return err
	}
	*pds = parserDependencies(slice)
	return nil
}

// UnmarshalYAML reads YAML into a parserDependency. A single selector string
// will be also be accepted.
func (pd *parserDependency) UnmarshalYAML(unmarshal func(interface{}) error) error {
	type copyType parserDependency
	var copy copyType
	if err := unmarshal(&copy); err != nil {
		// try unmarshalling for a single-string selector instead
		if err := unmarshal(&pd.TaskSelector); err != nil {
			return err
		}
		otherFields := struct {
			Status        string `yaml:"status"`
			PatchOptional bool   `yaml:"patch_optional"`
		}{}
		// ignore error here: expected to fail considering the single-string selector
		_ = unmarshal(&otherFields)
		pd.Status = otherFields.Status
		pd.PatchOptional = otherFields.PatchOptional
		return nil
	}
	*pd = parserDependency(copy)
	if pd.TaskSelector.Name == "" {
		return errors.WithStack(errors.New("task selector must have a name"))
	}
	return nil
}

// TaskSelector handles the selection of specific task/variant combinations
// in the context of dependencies. //TODO no export?
type taskSelector struct {
	Name    string           `yaml:"name,omitempty"`
	Variant *variantSelector `yaml:"variant,omitempty" bson:"variant,omitempty"`
}

// TaskSelectors is a helper type for parsing arrays of TaskSelector.
type taskSelectors []taskSelector

// VariantSelector handles the selection of a variant, either by a id/tag selector
// or by matching against matrix axis values.
type variantSelector struct {
	StringSelector string           `yaml:"string_selector,omitempty" bson:"string_selector,omitempty"`
	MatrixSelector matrixDefinition `yaml:"matrix_selector,omitempty" bson:"matrix_selector,omitempty"`
}

// UnmarshalYAML allows variants to be referenced as single selector strings or
// as a matrix definition. This works by first attempting to unmarshal the YAML
// into a string and then falling back to the matrix.
func (vs *variantSelector) UnmarshalYAML(unmarshal func(interface{}) error) error {
	// first, attempt to unmarshal just a selector string
	// ignore errors here, because there may be other fields that are valid with single-string selectors
	var onlySelector string
	_ = unmarshal(&onlySelector)
	if onlySelector != "" {
		vs.StringSelector = onlySelector
		return nil
	}

	md := matrixDefinition{}
	if err := unmarshal(&md); err != nil {
		return err
	}
	if len(md) == 0 {
		return errors.New("variant selector must not be empty")
	}
	vs.MatrixSelector = md
	return nil
}

func (vs *variantSelector) MarshalYAML() (interface{}, error) {
	if vs == nil || vs.StringSelector == "" {
		return nil, nil
	}
	// Note: Generate tasks will not work with matrix variant selectors,
	// since this will only marshal the string part of a variant selector.
	return vs.StringSelector, nil
}

// UnmarshalYAML reads YAML into an array of TaskSelector. It will
// successfully unmarshal arrays of dependency selectors or a single selector.
func (tss *taskSelectors) UnmarshalYAML(unmarshal func(interface{}) error) error {
	// first, attempt to unmarshal a single selector
	var single taskSelector
	if err := unmarshal(&single); err == nil {
		*tss = taskSelectors([]taskSelector{single})
		return nil
	}
	var slice []taskSelector
	if err := unmarshal(&slice); err != nil {
		return err
	}
	*tss = taskSelectors(slice)
	return nil
}

// UnmarshalYAML allows tasks to be referenced as single selector strings.
// This works by first attempting to unmarshal the YAML into a string
// and then falling back to the TaskSelector struct.
func (ts *taskSelector) UnmarshalYAML(unmarshal func(interface{}) error) error {
	// first, attempt to unmarshal just a selector string
	var onlySelector string
	if _ = unmarshal(&onlySelector); onlySelector != "" {
		ts.Name = onlySelector
		return nil
	}
	// we define a new type so that we can grab the yaml struct tags without the struct methods,
	// preventing infinite recursion on the UnmarshalYAML() method.
	type copyType taskSelector
	var tsc copyType
	if err := unmarshal(&tsc); err != nil {
		return err
	}
	if tsc.Name == "" {
		return errors.WithStack(errors.New("task selector must have a name"))
	}
	*ts = taskSelector(tsc)
	return nil
}

// parserBV is a helper type storing intermediary variant definitions.
type parserBV struct {
	Name          string             `yaml:"name,omitempty" bson:"name,omitempty"`
	DisplayName   string             `yaml:"display_name,omitempty" bson:"display_name,omitempty"`
	Expansions    util.Expansions    `yaml:"expansions,omitempty" bson:"expansions,omitempty"`
	Tags          parserStringSlice  `yaml:"tags,omitempty,omitempty" bson:"tags,omitempty"`
	Modules       parserStringSlice  `yaml:"modules,omitempty" bson:"modules,omitempty"`
	Disabled      bool               `yaml:"disabled,omitempty" bson:"disabled,omitempty"`
	Push          bool               `yaml:"push,omitempty" bson:"push,omitempty"`
	BatchTime     *int               `yaml:"batchtime,omitempty" bson:"batchtime,omitempty"`
	CronBatchTime string             `yaml:"cron,omitempty" bson:"cron,omitempty"`
	Stepback      *bool              `yaml:"stepback,omitempty" bson:"stepback,omitempty"`
	RunOn         parserStringSlice  `yaml:"run_on,omitempty" bson:"run_on,omitempty"`
	Tasks         parserBVTaskUnits  `yaml:"tasks,omitempty" bson:"tasks,omitempty"`
	DisplayTasks  []displayTask      `yaml:"display_tasks,omitempty" bson:"display_tasks,omitempty"`
	DependsOn     parserDependencies `yaml:"depends_on,omitempty" bson:"depends_on,omitempty"`
	// If Activate is set to false, then we don't initially activate the build variant.
	Activate *bool `yaml:"activate,omitempty" bson:"activate,omitempty"`

	// internal matrix stuff
	MatrixId  string      `yaml:"matrix_id,omitempty" bson:"matrix_id,omitempty"`
	MatrixVal matrixValue `yaml:"matrix_val,omitempty" bson:"matrix_val,omitempty"`
	Matrix    *matrix     `yaml:"matrix,omitempty" bson:"matrix,omitempty"`

	MatrixRules []ruleAction `yaml:"matrix_rules,omitempty" bson:"matrix_rules,omitempty"`
}

// helper methods for variant tag evaluations
func (pbv *parserBV) name() string   { return pbv.Name }
func (pbv *parserBV) tags() []string { return pbv.Tags }

func (pbv *parserBV) UnmarshalYAML(unmarshal func(interface{}) error) error {
	// first attempt to unmarshal into a matrix
	m := matrix{}
	merr := unmarshal(&m)
	if merr == nil {
		if m.Id != "" {
			*pbv = parserBV{Matrix: &m}
			return nil
		}
	}
	// otherwise use a BV copy type to skip this Unmarshal method
	type copyType parserBV
	var bv copyType
	if err := unmarshal(&bv); err != nil {
		return errors.WithStack(err)
	}
	// it's possible the matrix has already been correctly stored in the build variant
	if bv.Matrix != nil && bv.Matrix.Id != "" {
		*pbv = parserBV(bv)
		return nil
	}

	if bv.Name == "" {
		// if we're here, it's very likely that the user was building a matrix but broke
		// the syntax, so we try and surface the matrix error if they used "matrix_name".
		if m.Id != "" {
			return errors.Wrap(merr, "parsing matrix")
		}
		return errors.New("buildvariant missing name")
	}
	*pbv = parserBV(bv)
	return nil
}

// canMerge checks that all fields are empty besides name and tasks;
// otherwise, the variant is being defined more than once.
func (pbv *parserBV) canMerge() bool {
	return pbv.Name != "" &&
		len(pbv.Tasks) != 0 &&
		pbv.DisplayName == "" &&
		pbv.Expansions == nil &&
		pbv.Tags == nil &&
		pbv.Modules == nil &&
		!pbv.Disabled &&
		!pbv.Push &&
		pbv.BatchTime == nil &&
		pbv.CronBatchTime == "" &&
		pbv.Stepback == nil &&
		pbv.RunOn == nil &&
		pbv.DisplayTasks == nil &&
		pbv.DependsOn == nil &&
		pbv.Activate == nil &&
		pbv.MatrixId == "" &&
		pbv.MatrixVal == nil &&
		pbv.Matrix == nil &&
		pbv.MatrixRules == nil
}

// parserBVTaskUnit is a helper type storing intermediary variant task configurations.
type parserBVTaskUnit struct {
	Name             string             `yaml:"name,omitempty" bson:"name,omitempty"`
	Patchable        *bool              `yaml:"patchable,omitempty" bson:"patchable,omitempty"`
	PatchOnly        *bool              `yaml:"patch_only,omitempty" bson:"patch_only,omitempty"`
	AllowForGitTag   *bool              `yaml:"allow_for_git_tag,omitempty" bson:"allow_for_git_tag,omitempty"`
	GitTagOnly       *bool              `yaml:"git_tag_only,omitempty" bson:"git_tag_only,omitempty"`
	Priority         int64              `yaml:"priority,omitempty" bson:"priority,omitempty"`
	DependsOn        parserDependencies `yaml:"depends_on,omitempty" bson:"depends_on,omitempty"`
	ExecTimeoutSecs  int                `yaml:"exec_timeout_secs,omitempty" bson:"exec_timeout_secs,omitempty"`
	Stepback         *bool              `yaml:"stepback,omitempty" bson:"stepback,omitempty"`
	Distros          parserStringSlice  `yaml:"distros,omitempty" bson:"distros,omitempty"`
	RunOn            parserStringSlice  `yaml:"run_on,omitempty" bson:"run_on,omitempty"` // Alias for "Distros" TODO: deprecate Distros
	CommitQueueMerge bool               `yaml:"commit_queue_merge,omitempty" bson:"commit_queue_merge,omitempty"`
	// Use a *int for 2 possible states
	// nil - not overriding the project setting
	// non-nil - overriding the project setting with this BatchTime
	BatchTime *int `yaml:"batchtime,omitempty" bson:"batchtime,omitempty"`
	// If CronBatchTime is not empty, then override the project settings with cron syntax,
	// with BatchTime and CronBatchTime being mutually exclusive.
	CronBatchTime string `yaml:"cron,omitempty" bson:"cron,omitempty"`
	// If Activate is set to false, then we don't initially activate the task.
	Activate *bool `yaml:"activate,omitempty" bson:"activate,omitempty"`
}

// UnmarshalYAML allows the YAML parser to read both a single selector string or
// a fully defined parserBVTaskUnit.
func (pbvt *parserBVTaskUnit) UnmarshalYAML(unmarshal func(interface{}) error) error {
	// first, attempt to unmarshal just a selector string
	var onlySelector string
	if err := unmarshal(&onlySelector); err == nil {
		if onlySelector != "" {
			pbvt.Name = onlySelector
			return nil
		}
	}
	// we define a new type so that we can grab the YAML struct tags without the struct methods,
	// preventing infinite recursion on the UnmarshalYAML() method.
	type copyType parserBVTaskUnit
	var copy copyType
	if err := unmarshal(&copy); err != nil {
		return err
	}
	if copy.Name == "" {
		return errors.New("buildvariant task selector must have a name")
	}
	// logic for aliasing the "distros" field to "run_on"
	if len(copy.Distros) > 0 {
		if len(copy.RunOn) > 0 {
			return errors.New("cannot use both 'run_on' and 'distros' fields")
		}
		copy.RunOn, copy.Distros = copy.Distros, nil
	}
	*pbvt = parserBVTaskUnit(copy)
	return nil
}

// parserBVTaskUnits is a helper type for handling arrays of parserBVTaskUnit.
type parserBVTaskUnits []parserBVTaskUnit

// UnmarshalYAML allows the YAML parser to read both a single parserBVTaskUnit or
// an array of them into a slice.
func (pbvts *parserBVTaskUnits) UnmarshalYAML(unmarshal func(interface{}) error) error {
	// first, attempt to unmarshal just a selector string
	var single parserBVTaskUnit
	if err := unmarshal(&single); err == nil {
		*pbvts = parserBVTaskUnits([]parserBVTaskUnit{single})
		return nil
	}
	var slice []parserBVTaskUnit
	if err := unmarshal(&slice); err != nil {
		return err
	}
	*pbvts = parserBVTaskUnits(slice)
	return nil
}

// parserStringSlice is YAML helper type that accepts both an array of strings
// or single string value during unmarshalling.
type parserStringSlice []string

// UnmarshalYAML allows the YAML parser to read both a single string or
// an array of them into a slice.
func (pss *parserStringSlice) UnmarshalYAML(unmarshal func(interface{}) error) error {
	var single string
	if err := unmarshal(&single); err == nil {
		*pss = []string{single}
		return nil
	}
	var slice []string
	if err := unmarshal(&slice); err != nil {
		return err
	}
	*pss = slice
	return nil
}

// LoadProjectForVersion returns the project for a version, either from the parser project or the config string.
// If read from the config string and shouldSave is set, the resulting parser project will be saved.
func LoadProjectForVersion(v *Version, id string, shouldSave bool) (*Project, *ParserProject, error) {
	var pp *ParserProject
	var err error

	pp, err = ParserProjectFindOneById(v.Id)
	if err != nil {
		return nil, nil, errors.Wrap(err, "error finding parser project")
	}

	// if parser project config number is old then we should default to legacy
	if pp != nil && pp.ConfigUpdateNumber >= v.ConfigUpdateNumber {
		if pp.Functions == nil {
			pp.Functions = map[string]*YAMLCommandSet{}
		}
		pp.Identifier = utility.ToStringPtr(id)
		var p *Project
		p, err = TranslateProject(pp)
		return p, pp, err
	}

	if v.Config == "" {
		return nil, nil, errors.New("version has no config")
	}
	p := &Project{}
	pp, err = LoadProjectInto([]byte(v.Config), id, p)
	if err != nil {
		return nil, nil, errors.Wrap(err, "error loading project")
	}
	pp.Id = v.Id
	pp.Identifier = utility.ToStringPtr(id)
	pp.ConfigUpdateNumber = v.ConfigUpdateNumber
	pp.CreateTime = v.CreateTime

	if shouldSave {
		if err = pp.TryUpsert(); err != nil {
			grip.Error(message.WrapError(err, message.Fields{
				"project": id,
				"version": v.Id,
				"message": "error inserting parser project for version",
			}))
			return nil, nil, errors.Wrap(err, "error updating version with project")
		}
	}
	return p, pp, nil
}

func GetProjectFromBSON(data []byte) (*Project, error) {
	pp := &ParserProject{}
	if err := bson.Unmarshal(data, pp); err != nil {
		return nil, errors.Wrap(err, "error unmarshalling bson into parser project")
	}
	return TranslateProject(pp)
}

// LoadProjectInto loads the raw data from the config file into project
// and sets the project's identifier field to identifier. Tags are evaluated. Returns the intermediate step.
// If reading from a version config, LoadProjectForVersion should be used to persist the resulting parser project.
func LoadProjectInto(data []byte, identifier string, project *Project) (*ParserProject, error) {
	intermediateProject, err := createIntermediateProject(data)
	if err != nil {
		return nil, errors.Wrapf(err, LoadProjectError)
	}

	// return project even with errors
	p, err := TranslateProject(intermediateProject)
	if p != nil {
		*project = *p
	}
	project.Identifier = identifier
	return intermediateProject, errors.Wrap(err, LoadProjectError)
}

type GetProjectOpts struct {
	Ref        *ProjectRef
	RemotePath string
	Revision   string
	Token      string
}

func GetProjectFromFile(ctx context.Context, opts GetProjectOpts) (*Project, *ParserProject, error) {
	configFile, err := thirdparty.GetGithubFile(ctx, opts.Token, opts.Ref.Owner, opts.Ref.Repo, opts.RemotePath, opts.Revision)
	if err != nil {
		return nil, nil, errors.Wrapf(err, "error fetching project file for '%s' at '%s'", opts.Ref.Id, opts.Revision)
	}
	fileContents, err := base64.StdEncoding.DecodeString(*configFile.Content)
	if err != nil {
		return nil, nil, errors.Wrapf(err, "unable to decode config file for '%s'", opts.Ref.Id)
	}

	config := Project{}
	pp, err := LoadProjectInto(fileContents, opts.Ref.Id, &config)
	if err != nil {
		return nil, nil, errors.Wrapf(err, "error parsing config file for '%s'", opts.Ref.Id)
	}
	return &config, pp, nil
}

// createIntermediateProject marshals the supplied YAML into our
// intermediate project representation (i.e. before selectors or
// matrix logic has been evaluated).
func createIntermediateProject(yml []byte) (*ParserProject, error) {
	p := &ParserProject{}
	if err := util.UnmarshalYAMLWithFallback(yml, p); err != nil {
		yamlErr := thirdparty.YAMLFormatError{Message: err.Error()}
		return nil, errors.Wrap(yamlErr, "error unmarshalling into parser project")
	}
	if p.Functions == nil {
		p.Functions = map[string]*YAMLCommandSet{}
	}

	return p, nil
}

// TranslateProject converts our intermediate project representation into
// the Project type that Evergreen actually uses. Errors are added to
// pp.errors and pp.warnings and must be checked separately.
func TranslateProject(pp *ParserProject) (*Project, error) {
	// Transfer top level fields
	proj := &Project{
		Enabled:                utility.FromBoolPtr(pp.Enabled),
		Stepback:               utility.FromBoolPtr(pp.Stepback),
		PreErrorFailsTask:      utility.FromBoolPtr(pp.PreErrorFailsTask),
		PostErrorFailsTask:     utility.FromBoolPtr(pp.PostErrorFailsTask),
		OomTracker:             utility.FromBoolPtr(pp.OomTracker),
		BatchTime:              utility.FromIntPtr(pp.BatchTime),
		Owner:                  utility.FromStringPtr(pp.Owner),
		Repo:                   utility.FromStringPtr(pp.Repo),
		RemotePath:             utility.FromStringPtr(pp.RemotePath),
		Branch:                 utility.FromStringPtr(pp.Branch),
		Identifier:             utility.FromStringPtr(pp.Identifier),
		DisplayName:            utility.FromStringPtr(pp.DisplayName),
		CommandType:            utility.FromStringPtr(pp.CommandType),
		Ignore:                 pp.Ignore,
		Parameters:             pp.Parameters,
		Pre:                    pp.Pre,
		Post:                   pp.Post,
		EarlyTermination:       pp.EarlyTermination,
		Timeout:                pp.Timeout,
		CallbackTimeout:        utility.FromIntPtr(pp.CallbackTimeout),
		Modules:                pp.Modules,
		Functions:              pp.Functions,
		ExecTimeoutSecs:        utility.FromIntPtr(pp.ExecTimeoutSecs),
		Loggers:                pp.Loggers,
		TaskAnnotationSettings: pp.TaskAnnotationSettings,
		BuildBaronProject:      pp.BuildBaronProject,
	}
	catcher := grip.NewBasicCatcher()
	tse := NewParserTaskSelectorEvaluator(pp.Tasks)
	tgse := newTaskGroupSelectorEvaluator(pp.TaskGroups)
	ase := NewAxisSelectorEvaluator(pp.Axes)
	regularBVs, matrices := sieveMatrixVariants(pp.BuildVariants)

	matrixVariants, errs := buildMatrixVariants(pp.Axes, ase, matrices)
	catcher.Extend(errs)
	buildVariants := append(regularBVs, matrixVariants...)
	vse := NewVariantSelectorEvaluator(buildVariants, ase)
	proj.Tasks, proj.TaskGroups, errs = evaluateTaskUnits(tse, tgse, vse, pp.Tasks, pp.TaskGroups)
	catcher.Extend(errs)

	proj.BuildVariants, errs = evaluateBuildVariants(tse, tgse, vse, buildVariants, pp.Tasks, proj.TaskGroups)
	catcher.Extend(errs)
	return proj, errors.Wrap(catcher.Resolve(), "error translating project")
}

func (pp *ParserProject) AddTask(name string, commands []PluginCommandConf) {
	t := parserTask{
		Name:     name,
		Commands: commands,
	}
	pp.Tasks = append(pp.Tasks, t)
}
func (pp *ParserProject) AddBuildVariant(name, displayName, runOn string, batchTime *int, tasks []string) {
	bv := parserBV{
		Name:        name,
		DisplayName: displayName,
		BatchTime:   batchTime,
		Tasks:       []parserBVTaskUnit{},
	}
	for _, taskName := range tasks {
		bv.Tasks = append(bv.Tasks, parserBVTaskUnit{Name: taskName})
	}
	if runOn != "" {
		bv.RunOn = []string{runOn}
	}
	pp.BuildVariants = append(pp.BuildVariants, bv)
}

// sieveMatrixVariants takes a set of parserBVs and groups them into regular
// buildvariant matrix definitions and matrix definitions.
func sieveMatrixVariants(bvs []parserBV) (regular []parserBV, matrices []matrix) {
	for _, bv := range bvs {
		if bv.Matrix != nil {
			matrices = append(matrices, *bv.Matrix)
		} else {
			regular = append(regular, bv)
		}
	}
	return regular, matrices
}

// evaluateTaskUnits translates intermediate tasks into true ProjectTask types,
// evaluating any selectors in the DependsOn field.
func evaluateTaskUnits(tse *taskSelectorEvaluator, tgse *tagSelectorEvaluator, vse *variantSelectorEvaluator,
	pts []parserTask, tgs []parserTaskGroup) ([]ProjectTask, []TaskGroup, []error) {
	tasks := []ProjectTask{}
	groups := []TaskGroup{}
	var evalErrs, errs []error
	for _, pt := range pts {
		t := ProjectTask{
			Name:            pt.Name,
			Priority:        pt.Priority,
			ExecTimeoutSecs: pt.ExecTimeoutSecs,
			Commands:        pt.Commands,
			Tags:            pt.Tags,
			RunOn:           pt.RunOn,
			Patchable:       pt.Patchable,
			PatchOnly:       pt.PatchOnly,
			AllowForGitTag:  pt.AllowForGitTag,
			GitTagOnly:      pt.GitTagOnly,
			Stepback:        pt.Stepback,
			MustHaveResults: pt.MustHaveResults,
		}
		if strings.Contains(strings.TrimSpace(pt.Name), " ") {
			evalErrs = append(evalErrs, errors.Errorf("spaces are unauthorized in task names ('%s')", pt.Name))
		}
		t.DependsOn, errs = evaluateDependsOn(tse.tagEval, tgse, vse, pt.DependsOn)
		evalErrs = append(evalErrs, errs...)
		tasks = append(tasks, t)
	}
	for _, ptg := range tgs {
		tg := TaskGroup{
			Name:                    ptg.Name,
			SetupGroupFailTask:      ptg.SetupGroupFailTask,
			TeardownTaskCanFailTask: ptg.TeardownTaskCanFailTask,
			SetupGroupTimeoutSecs:   ptg.SetupGroupTimeoutSecs,
			SetupGroup:              ptg.SetupGroup,
			TeardownGroup:           ptg.TeardownGroup,
			SetupTask:               ptg.SetupTask,
			TeardownTask:            ptg.TeardownTask,
			Tags:                    ptg.Tags,
			MaxHosts:                ptg.MaxHosts,
			Timeout:                 ptg.Timeout,
			ShareProcs:              ptg.ShareProcs,
		}
		if tg.MaxHosts < 1 {
			tg.MaxHosts = 1
		}
		// expand, validate that tasks defined in a group are listed in the project tasks
		var taskNames []string
		for _, taskName := range ptg.Tasks {
			names, err := tse.evalSelector(ParseSelector(taskName))
			if err != nil {
				evalErrs = append(evalErrs, err)
			}
			taskNames = append(taskNames, names...)
		}
		tg.Tasks = taskNames
		groups = append(groups, tg)
	}
	return tasks, groups, evalErrs
}

// evaluateBuildsVariants translates intermediate tasks into true BuildVariant types,
// evaluating any selectors in the Tasks fields.
func evaluateBuildVariants(tse *taskSelectorEvaluator, tgse *tagSelectorEvaluator, vse *variantSelectorEvaluator,
	pbvs []parserBV, tasks []parserTask, tgs []TaskGroup) ([]BuildVariant, []error) {
	bvs := []BuildVariant{}
	var evalErrs, errs []error
	for _, pbv := range pbvs {
		bv := BuildVariant{
			DisplayName:   pbv.DisplayName,
			Name:          pbv.Name,
			Expansions:    pbv.Expansions,
			Modules:       pbv.Modules,
			Disabled:      pbv.Disabled,
			Push:          pbv.Push,
			BatchTime:     pbv.BatchTime,
			CronBatchTime: pbv.CronBatchTime,
			Activate:      pbv.Activate,
			Stepback:      pbv.Stepback,
			RunOn:         pbv.RunOn,
			Tags:          pbv.Tags,
		}
		bv.Tasks, errs = evaluateBVTasks(tse, tgse, vse, pbv, tasks)

		// evaluate any rules passed in during matrix construction
		for _, r := range pbv.MatrixRules {
			// remove_tasks removes all tasks with matching names
			if len(r.RemoveTasks) > 0 {
				prunedTasks := []BuildVariantTaskUnit{}
				toRemove := []string{}
				for _, t := range r.RemoveTasks {
					removed, err := tse.evalSelector(ParseSelector(t))
					if err != nil {
						evalErrs = append(evalErrs, errors.Wrap(err, "remove rule"))
						continue
					}
					toRemove = append(toRemove, removed...)
				}
				for _, t := range bv.Tasks {
					if !utility.StringSliceContains(toRemove, t.Name) {
						prunedTasks = append(prunedTasks, t)
					}
				}
				bv.Tasks = prunedTasks
			}

			// add_tasks adds the given BuildVariantTasks, returning errors for any collisions
			if len(r.AddTasks) > 0 {
				// cache existing tasks so we can check for duplicates
				existing := map[string]*BuildVariantTaskUnit{}
				for i, t := range bv.Tasks {
					existing[t.Name] = &bv.Tasks[i]
				}

				var added []BuildVariantTaskUnit
				pbv.Tasks = r.AddTasks
				added, errs = evaluateBVTasks(tse, tgse, vse, pbv, tasks)
				evalErrs = append(evalErrs, errs...)
				// check for conflicting duplicates
				for _, t := range added {
					if old, ok := existing[t.Name]; ok {
						if !reflect.DeepEqual(t, *old) {
							evalErrs = append(evalErrs, errors.Errorf(
								"conflicting definitions of added tasks '%v': %v != %v", t.Name, t, old))
						}
					} else {
						bv.Tasks = append(bv.Tasks, t)
						existing[t.Name] = &t
					}
				}
			}
		}

		tgMap := map[string]TaskGroup{}
		for _, tg := range tgs {
			tgMap[tg.Name] = tg
		}
		dtse := newDisplayTaskSelectorEvaluator(bv, tasks, tgMap)

		// check that display tasks contain real tasks that are not duplicated
		bvTasks := make(map[string]struct{})        // map of all execution tasks
		displayTaskContents := make(map[string]int) // map of execution tasks in a display task
		for _, t := range bv.Tasks {
			if tg, exists := tgMap[t.Name]; exists {
				for _, tgTask := range tg.Tasks {
					bvTasks[tgTask] = struct{}{}
				}
			} else {
				bvTasks[t.Name] = struct{}{}
			}
		}

		// save display task if it contains valid execution tasks
		for _, dt := range pbv.DisplayTasks {
			projectDt := patch.DisplayTask{Name: dt.Name}
			if _, exists := bvTasks[dt.Name]; exists {
				errs = append(errs, fmt.Errorf("display task %s cannot have the same name as an execution task", dt.Name))
				continue
			}

			//resolve tags for display tasks
			tasks := []string{}
			for _, et := range dt.ExecutionTasks {
				results, err := dtse.evalSelector(ParseSelector(et))
				if err != nil {
					errs = append(errs, err)
				}
				tasks = append(tasks, results...)
			}

			for _, et := range tasks {
				if _, exists := bvTasks[et]; !exists {
					errs = append(errs, fmt.Errorf("display task %s contains execution task %s which does not exist in build variant", dt.Name, et))
				} else {
					projectDt.ExecTasks = append(projectDt.ExecTasks, et)
					displayTaskContents[et]++
				}
			}
			if len(projectDt.ExecTasks) > 0 {
				bv.DisplayTasks = append(bv.DisplayTasks, projectDt)
			}
		}
		for taskId, count := range displayTaskContents {
			if count > 1 {
				errs = append(errs, fmt.Errorf("execution task %s is listed in more than 1 display task", taskId))
				bv.DisplayTasks = nil
			}
		}

		evalErrs = append(evalErrs, errs...)
		bvs = append(bvs, bv)
	}
	return bvs, evalErrs
}

// evaluateBVTasks translates intermediate tasks into true BuildVariantTaskUnit types,
// evaluating any selectors referencing tasks, and further evaluating any selectors
// in the DependsOn field of those tasks.
func evaluateBVTasks(tse *taskSelectorEvaluator, tgse *tagSelectorEvaluator, vse *variantSelectorEvaluator,
	pbv parserBV, tasks []parserTask) ([]BuildVariantTaskUnit, []error) {
	var evalErrs, errs []error
	ts := []BuildVariantTaskUnit{}
	taskUnitsByName := map[string]BuildVariantTaskUnit{}
	tasksByName := map[string]parserTask{}
	for _, t := range tasks {
		tasksByName[t.Name] = t
	}
	for _, pbvt := range pbv.Tasks {
		// evaluate each task against both the task and task group selectors
		// only error if both selectors error because each task should only be found
		// in one or the other
		var names, temp []string
		var err1, err2 error
		isGroup := false
		if tse != nil {
			temp, err1 = tse.evalSelector(ParseSelector(pbvt.Name))
			names = append(names, temp...)
		}
		if tgse != nil {
			temp, err2 = tgse.evalSelector(ParseSelector(pbvt.Name))
			if len(temp) > 0 {
				names = append(names, temp...)
				isGroup = true
			}
		}
		if err1 != nil && err2 != nil {
			evalErrs = append(evalErrs, err1, err2)
			continue
		}
		// create new task definitions--duplicates must have the same status requirements
		for _, name := range names {
			parserTask := tasksByName[name]
			// create a new task by copying the task that selected it,
			// so we can preserve the "Variant" and "Status" field.
			t := getParserBuildVariantTaskUnit(name, parserTask, pbvt)

			// Task-level dependencies defined in the variant override variant-level dependencies which override
			// task-level dependencies defined in the task.
			var dependsOn parserDependencies
			if len(pbvt.DependsOn) > 0 {
				dependsOn = pbvt.DependsOn
			} else if len(pbv.DependsOn) > 0 {
				dependsOn = pbv.DependsOn
			} else if len(parserTask.DependsOn) > 0 {
				dependsOn = parserTask.DependsOn
			}
			t.DependsOn, errs = evaluateDependsOn(tse.tagEval, tgse, vse, dependsOn)
			evalErrs = append(evalErrs, errs...)
			t.IsGroup = isGroup

			// add the new task if it doesn't already exists (we must avoid conflicting status fields)
			if old, ok := taskUnitsByName[t.Name]; !ok {
				ts = append(ts, t)
				taskUnitsByName[t.Name] = t
			} else {
				// it's already in the new list, so we check to make sure the status definitions match.
				if !reflect.DeepEqual(t, old) {
					evalErrs = append(evalErrs, errors.Errorf(
						"conflicting definitions of build variant tasks '%v': %v != %v", name, t, old))
					continue
				}
			}
		}
	}
	return ts, evalErrs
}

// getParserBuildVariantTaskUnit combines the parser project's task definition with the build variant task definition.
// DependsOn will be handled separately.
func getParserBuildVariantTaskUnit(name string, pt parserTask, bvt parserBVTaskUnit) BuildVariantTaskUnit {
	res := BuildVariantTaskUnit{
		Name:             name,
		Patchable:        bvt.Patchable,
		PatchOnly:        bvt.PatchOnly,
		AllowForGitTag:   bvt.AllowForGitTag,
		GitTagOnly:       bvt.GitTagOnly,
		Priority:         bvt.Priority,
		ExecTimeoutSecs:  bvt.ExecTimeoutSecs,
		Stepback:         bvt.Stepback,
		RunOn:            bvt.RunOn,
		CommitQueueMerge: bvt.CommitQueueMerge,
		CronBatchTime:    bvt.CronBatchTime,
		BatchTime:        bvt.BatchTime,
		Activate:         bvt.Activate,
	}
	if res.Priority == 0 {
		res.Priority = pt.Priority
	}
	if res.Patchable == nil {
		res.Patchable = pt.Patchable
	}
	if res.PatchOnly == nil {
		res.PatchOnly = pt.PatchOnly
	}
	if res.AllowForGitTag == nil {
		res.AllowForGitTag = pt.AllowForGitTag
	}
	if res.GitTagOnly == nil {
		res.GitTagOnly = pt.GitTagOnly
	}
	if res.ExecTimeoutSecs == 0 {
		res.ExecTimeoutSecs = pt.ExecTimeoutSecs
	}
	if res.Stepback == nil {
		res.Stepback = pt.Stepback
	}
	if len(res.RunOn) == 0 {
		// first consider that we may be using the legacy "distros" field
		res.RunOn = bvt.Distros
	}
	if len(res.RunOn) == 0 {
		res.RunOn = pt.RunOn
	}
	return res
}

// evaluateDependsOn expands any selectors in a dependency definition.
func evaluateDependsOn(tse *tagSelectorEvaluator, tgse *tagSelectorEvaluator, vse *variantSelectorEvaluator,
	deps []parserDependency) ([]TaskUnitDependency, []error) {
	var evalErrs []error
	var err error
	newDeps := []TaskUnitDependency{}
	newDepsByNameAndVariant := map[TVPair]TaskUnitDependency{}
	for _, d := range deps {
		var names []string

		if d.TaskSelector.Name == AllDependencies {
			// * is a special case for dependencies, so don't eval it
			names = []string{AllDependencies}
		} else {
			var temp []string
			var err1, err2 error
			if tse != nil {
				temp, err1 = tse.evalSelector(ParseSelector(d.TaskSelector.Name))
				names = append(names, temp...)
			}
			if tgse != nil {
				temp, err2 = tgse.evalSelector(ParseSelector(d.TaskSelector.Name))
				names = append(names, temp...)
			}
			if err1 != nil && err2 != nil {
				evalErrs = append(evalErrs, err1, err2)
				continue
			}
		}
		// we default to handle the empty variant, but expand the list of variants
		// if the variant field is set.
		variants := []string{""}
		if d.TaskSelector.Variant != nil {
			// * is a special case for dependencies, so don't eval it
			if d.TaskSelector.Variant.MatrixSelector == nil && d.TaskSelector.Variant.StringSelector == AllVariants {
				variants = []string{AllVariants}
			} else {
				variants, err = vse.evalSelector(d.TaskSelector.Variant)
				if err != nil {
					evalErrs = append(evalErrs, err)
					continue
				}
			}
		}
		// create new dependency definitions--duplicates must have the same status requirements
		for _, name := range names {
			for _, variant := range variants {
				// create a newDep by copying the dep that selected it,
				// so we can preserve the "Status" and "PatchOptional" field.
				newDep := TaskUnitDependency{
					Name:          name,
					Variant:       variant,
					Status:        d.Status,
					PatchOptional: d.PatchOptional,
				}
				// add the new dep if it doesn't already exist (we must avoid conflicting status fields)
				if oldDep, ok := newDepsByNameAndVariant[TVPair{newDep.Variant, newDep.Name}]; !ok {
					newDeps = append(newDeps, newDep)
					newDepsByNameAndVariant[TVPair{newDep.Variant, newDep.Name}] = newDep
				} else {
					// it's already in the new list, so we check to make sure the status definitions match.
					if !reflect.DeepEqual(newDep, oldDep) {
						evalErrs = append(evalErrs, errors.Errorf(
							"conflicting definitions of dependency '%v': %v != %v", name, newDep, oldDep))
						continue
					}
				}
			}
		}
	}
	return newDeps, evalErrs
}

// mergeUnorderedUnique merges fields that are lists where the order doesn't matter.
// These fields can be defined throughout multiple yamls but cannot contain duplicate keys.
// These fields are: [task, task group, parameter, module, function]
func (pp *ParserProject) mergeUnorderedUnique(toMerge *ParserProject) error {
	catcher := grip.NewBasicCatcher()

	taskNameExist := map[string]bool{}
	for _, task := range pp.Tasks {
		taskNameExist[task.Name] = true
	}
	for _, task := range toMerge.Tasks {
		if _, ok := taskNameExist[task.Name]; ok {
			catcher.Errorf("task '%s' has been declared already", task.Name)
		} else {
			pp.Tasks = append(pp.Tasks, task)
			taskNameExist[task.Name] = true
		}
	}

	taskGroupNameExist := map[string]bool{}
	for _, taskGroup := range pp.TaskGroups {
		taskGroupNameExist[taskGroup.Name] = true
	}
	for _, taskGroup := range toMerge.TaskGroups {
		if _, ok := taskGroupNameExist[taskGroup.Name]; ok {
			catcher.Errorf("task group '%s' has been declared already", taskGroup.Name)
		} else {
			pp.TaskGroups = append(pp.TaskGroups, taskGroup)
			taskGroupNameExist[taskGroup.Name] = true
		}
	}

	parameterKeyExist := map[string]bool{}
	for _, parameter := range pp.Parameters {
		parameterKeyExist[parameter.Key] = true
	}
	for _, parameter := range toMerge.Parameters {
		if _, ok := parameterKeyExist[parameter.Key]; ok {
			catcher.Errorf("parameter key '%s' has been declared already", parameter.Key)
		} else {
			pp.Parameters = append(pp.Parameters, parameter)
			parameterKeyExist[parameter.Key] = true
		}
	}

	moduleExist := map[string]bool{}
	for _, module := range pp.Modules {
		moduleExist[module.Name] = true
	}
	for _, module := range toMerge.Modules {
		if _, ok := moduleExist[module.Name]; ok {
			catcher.Errorf("module '%s' has been declared already", module.Name)
		} else {
			pp.Modules = append(pp.Modules, module)
			moduleExist[module.Name] = true
		}
	}

	for key, val := range toMerge.Functions {
		if _, ok := pp.Functions[key]; ok {
			catcher.Errorf("function '%s' has been declared already", key)
		} else {
			pp.Functions[key] = val
		}
	}

	return catcher.Resolve()
}

// mergeUnordered merges fields that are lists where the order doesn't matter.
// These fields can only be defined in one yaml and does not consider naming conflicts.
// These fields include: [ignore, loggers]
func (pp *ParserProject) mergeUnordered(toMerge *ParserProject) {
	pp.Ignore = append(pp.Ignore, toMerge.Ignore...)
	pp.Loggers = mergeAllLogs(pp.Loggers, toMerge.Loggers)
}

// mergeOrderedUnique merges fields that are lists where the order does matter.
// These fields can only be defined in one yaml.
// These fields are: [pre, post, timeout, early termination]
func (pp *ParserProject) mergeOrderedUnique(toMerge *ParserProject) error {
	catcher := grip.NewBasicCatcher()

	if pp.Pre != nil && toMerge.Pre != nil {
		catcher.New("pre can only be defined in one yaml")
	} else if toMerge.Pre != nil {
		pp.Pre = toMerge.Pre
	}

	if pp.Post != nil && toMerge.Post != nil {
		catcher.New("post can only be defined in one yaml")
	} else if toMerge.Post != nil {
		pp.Post = toMerge.Post
	}

	if pp.Timeout != nil && toMerge.Timeout != nil {
		catcher.New("timeout can only be defined in one yaml")
	} else if toMerge.Timeout != nil {
		pp.Timeout = toMerge.Timeout
	}

	if pp.EarlyTermination != nil && toMerge.EarlyTermination != nil {
		catcher.New("early termination can only be defined in one yaml")
	} else if toMerge.EarlyTermination != nil {
		pp.EarlyTermination = toMerge.EarlyTermination
	}

	return catcher.Resolve()
}

// mergeUnique merges fields that are non-lists.
// These fields can only be defined 1 yaml.
// These fields are: [stepback, batch time, pre error fails task, OOM tracker, display name, command type, callback/exec timeout, task annotations]
func (pp *ParserProject) mergeUnique(toMerge *ParserProject) error {
	catcher := grip.NewBasicCatcher()

	if pp.Stepback != nil && toMerge.Stepback != nil {
		catcher.New("stepback can only be defined in one yaml")
	} else if toMerge.Stepback != nil {
		pp.Stepback = toMerge.Stepback
	}

	if pp.BatchTime != nil && toMerge.BatchTime != nil {
		catcher.New("batch time can only be defined in one yaml")
	} else if toMerge.BatchTime != nil {
		pp.BatchTime = toMerge.BatchTime
	}

	if pp.PreErrorFailsTask != nil && toMerge.PreErrorFailsTask != nil {
		catcher.New("pre error fails task can only be defined in one yaml")
	} else if toMerge.PreErrorFailsTask != nil {
		pp.PreErrorFailsTask = toMerge.PreErrorFailsTask
	}

	if pp.PostErrorFailsTask != nil && toMerge.PostErrorFailsTask != nil {
		catcher.New("post error fails task can only be defined in one yaml")
	} else if toMerge.PostErrorFailsTask != nil {
		pp.PostErrorFailsTask = toMerge.PostErrorFailsTask
	}

	if pp.OomTracker != nil && toMerge.OomTracker != nil {
		catcher.New("OOM tracker can only be defined in one yaml")
	} else if toMerge.OomTracker != nil {
		pp.OomTracker = toMerge.OomTracker
	}

	if pp.DisplayName != nil && toMerge.DisplayName != nil {
		catcher.New("display name can only be defined in one yaml")
	} else if toMerge.DisplayName != nil {
		pp.DisplayName = toMerge.DisplayName
	}

	if pp.CommandType != nil && toMerge.CommandType != nil {
		catcher.New("command type can only be defined in one yaml")
	} else if toMerge.CommandType != nil {
		pp.CommandType = toMerge.CommandType
	}

	if pp.CallbackTimeout != nil && toMerge.CallbackTimeout != nil {
		catcher.New("callback timeout can only be defined in one yaml")
	} else if toMerge.CallbackTimeout != nil {
		pp.CallbackTimeout = toMerge.CallbackTimeout
	}

	if pp.ExecTimeoutSecs != nil && toMerge.ExecTimeoutSecs != nil {
		catcher.New("exec timeout secs can only be defined in one yaml")
	} else if toMerge.ExecTimeoutSecs != nil {
		pp.ExecTimeoutSecs = toMerge.ExecTimeoutSecs
	}

	if pp.TaskAnnotationSettings != nil && toMerge.TaskAnnotationSettings != nil {
		catcher.New("task annotation settings can only be defined in one yaml")
	} else if toMerge.TaskAnnotationSettings != nil {
		pp.TaskAnnotationSettings = toMerge.TaskAnnotationSettings
	}

	return catcher.Resolve()
}

// mergeBuildVariant merges build variants.
// Build variants can only be defined once but additional tasks can be added.
func (pp *ParserProject) mergeBuildVariant(toMerge *ParserProject) error {
	catcher := grip.NewBasicCatcher()

	bvs := map[string]*parserBV{}
	for _, bv := range pp.BuildVariants {
		bvs[bv.Name] = &bv
	}
	for _, bv := range toMerge.BuildVariants {
		if _, ok := bvs[bv.Name]; ok {
			if !bv.canMerge() {
				catcher.Errorf("build variant '%s' has been declared already", bv.Name)
			} else {
				bvs[bv.Name].Tasks = append(bvs[bv.Name].Tasks, bv.Tasks...)
				bvs[bv.Name].DisplayTasks = append(bvs[bv.Name].DisplayTasks, bv.DisplayTasks...)
			}
		} else {
			pp.BuildVariants = append(pp.BuildVariants, bv)
			bvs[bv.Name] = &bv
		}
	}
	pp.BuildVariants = make([]parserBV, 0, len(bvs))
	for _, bv := range bvs {
		pp.BuildVariants = append(pp.BuildVariants, *bv)
	}

	return catcher.Resolve()
}

// mergeMatrix merges matices/axes.
// Matices/axes cannot be defined for more than 1 yaml.
func (pp *ParserProject) mergeMatrix(toMerge *ParserProject) error {
	catcher := grip.NewBasicCatcher()

	if pp.Axes != nil && toMerge.Axes != nil {
		catcher.New("matrixes can only be defined in one yaml")
	} else if toMerge.Axes != nil {
		pp.Axes = toMerge.Axes
	}

	return catcher.Resolve()
}

func (pp *ParserProject) mergeMultipleProjectConfigs(toMerge *ParserProject) error {
	catcher := grip.NewBasicCatcher()

	// Unordered list, consider naming conflict
	err := pp.mergeUnorderedUnique(toMerge)
	if err != nil {
		catcher.Add(err)
	}

	// Unordered list, don't consider naming conflict
	pp.mergeUnordered(toMerge)

	// Ordered list, cannot be defined for more than one yaml
	err = pp.mergeOrderedUnique(toMerge)
	if err != nil {
		catcher.Add(err)
	}

	// Non-list, cannot be defined for more than one yaml
	err = pp.mergeUnique(toMerge)
	if err != nil {
		catcher.Add(err)
	}

	// Build variant, can only be defined once except to add tasks
	err = pp.mergeBuildVariant(toMerge)
	if err != nil {
		catcher.Add(err)
	}

	// Matrices, can only be defined for one yaml
	err = pp.mergeMatrix(toMerge)
	if err != nil {
		catcher.Add(err)
	}

	return errors.Wrap(catcher.Resolve(), "error merging project configs")
}<|MERGE_RESOLUTION|>--- conflicted
+++ resolved
@@ -50,39 +50,6 @@
 // to allow for flexible handling.
 type ParserProject struct {
 	// Id and ConfigdUpdateNumber are not pointers because they are only used internally
-<<<<<<< HEAD
-	Id                     string                        `yaml:"_id" bson:"_id"` // should be the same as the version's ID
-	ConfigUpdateNumber     int                           `yaml:"config_number,omitempty" bson:"config_number,omitempty"`
-	Enabled                *bool                         `yaml:"enabled,omitempty" bson:"enabled,omitempty"`
-	Stepback               *bool                         `yaml:"stepback,omitempty" bson:"stepback,omitempty"`
-	PreErrorFailsTask      *bool                         `yaml:"pre_error_fails_task,omitempty" bson:"pre_error_fails_task,omitempty"`
-	OomTracker             *bool                         `yaml:"oom_tracker,omitempty" bson:"oom_tracker,omitempty"`
-	BatchTime              *int                          `yaml:"batchtime,omitempty" bson:"batchtime,omitempty"`
-	Owner                  *string                       `yaml:"owner,omitempty" bson:"owner,omitempty"`
-	Repo                   *string                       `yaml:"repo,omitempty" bson:"repo,omitempty"`
-	RemotePath             *string                       `yaml:"remote_path,omitempty" bson:"remote_path,omitempty"`
-	Branch                 *string                       `yaml:"branch,omitempty" bson:"branch,omitempty"`
-	Identifier             *string                       `yaml:"identifier,omitempty" bson:"identifier,omitempty"`
-	DisplayName            *string                       `yaml:"display_name,omitempty" bson:"display_name,omitempty"`
-	CommandType            *string                       `yaml:"command_type,omitempty" bson:"command_type,omitempty"`
-	Ignore                 parserStringSlice             `yaml:"ignore,omitempty" bson:"ignore,omitempty"`
-	Parameters             []ParameterInfo               `yaml:"parameters,omitempty" bson:"parameters,omitempty"`
-	Pre                    *YAMLCommandSet               `yaml:"pre,omitempty" bson:"pre,omitempty"`
-	Post                   *YAMLCommandSet               `yaml:"post,omitempty" bson:"post,omitempty"`
-	Timeout                *YAMLCommandSet               `yaml:"timeout,omitempty" bson:"timeout,omitempty"`
-	EarlyTermination       *YAMLCommandSet               `yaml:"early_termination,omitempty" bson:"early_termination,omitempty"`
-	CallbackTimeout        *int                          `yaml:"callback_timeout_secs,omitempty" bson:"callback_timeout_secs,omitempty"`
-	Modules                []Module                      `yaml:"modules,omitempty" bson:"modules,omitempty"`
-	BuildVariants          []parserBV                    `yaml:"buildvariants,omitempty" bson:"buildvariants,omitempty"`
-	Functions              map[string]*YAMLCommandSet    `yaml:"functions,omitempty" bson:"functions,omitempty"`
-	TaskGroups             []parserTaskGroup             `yaml:"task_groups,omitempty" bson:"task_groups,omitempty"`
-	Tasks                  []parserTask                  `yaml:"tasks,omitempty" bson:"tasks,omitempty"`
-	ExecTimeoutSecs        *int                          `yaml:"exec_timeout_secs,omitempty" bson:"exec_timeout_secs,omitempty"`
-	Loggers                *LoggerConfig                 `yaml:"loggers,omitempty" bson:"loggers,omitempty"`
-	CreateTime             time.Time                     `yaml:"create_time,omitempty" bson:"create_time,omitempty"`
-	TaskAnnotationSettings evergreen.AnnotationsSettings `yaml:"task_annotation_settings,omitempty" bson:"task_annotation_settings,omitempty"`
-	BuildBaronProject      evergreen.BuildBaronProject   `yaml:"build_baron_project,omitempty" bson:"build_baron_project,omitempty"`
-=======
 	Id                     string                         `yaml:"_id" bson:"_id"` // should be the same as the version's ID
 	ConfigUpdateNumber     int                            `yaml:"config_number,omitempty" bson:"config_number,omitempty"`
 	Enabled                *bool                          `yaml:"enabled,omitempty" bson:"enabled,omitempty"`
@@ -114,34 +81,33 @@
 	Loggers                *LoggerConfig                  `yaml:"loggers,omitempty" bson:"loggers,omitempty"`
 	CreateTime             time.Time                      `yaml:"create_time,omitempty" bson:"create_time,omitempty"`
 	TaskAnnotationSettings *evergreen.AnnotationsSettings `yaml:"task_annotation_settings,omitempty" bson:"task_annotation_settings,omitempty"`
->>>>>>> 2014bf5d
+	BuildBaronProject      *evergreen.BuildBaronProject   `yaml:"build_baron_project,omitempty" bson:"build_baron_project,omitempty"`
 
 	// Matrix code
 	Axes []matrixAxis `yaml:"axes,omitempty" bson:"axes,omitempty"`
 }
 
 type parserTaskGroup struct {
-	Name                    string             `yaml:"name,omitempty" bson:"name,omitempty"`
-	Priority                int64              `yaml:"priority,omitempty" bson:"priority,omitempty"`
-	Patchable               *bool              `yaml:"patchable,omitempty" bson:"patchable,omitempty"`
-	PatchOnly               *bool              `yaml:"patch_only,omitempty" bson:"patch_only,omitempty"`
-	AllowForGitTag          *bool              `yaml:"allow_for_git_tag,omitempty" bson:"allow_for_git_tag,omitempty"`
-	GitTagOnly              *bool              `yaml:"git_tag_only,omitempty" bson:"git_tag_only,omitempty"`
-	ExecTimeoutSecs         int                `yaml:"exec_timeout_secs,omitempty" bson:"exec_timeout_secs,omitempty"`
-	Stepback                *bool              `yaml:"stepback,omitempty" bson:"stepback,omitempty"`
-	MaxHosts                int                `yaml:"max_hosts,omitempty" bson:"max_hosts,omitempty"`
-	SetupGroupFailTask      bool               `yaml:"setup_group_can_fail_task,omitempty" bson:"setup_group_can_fail_task,omitempty"`
-	TeardownTaskCanFailTask bool               `yaml:"teardown_task_can_fail_task,omitempty" bson:"teardown_task_can_fail_task,omitempty"`
-	SetupGroupTimeoutSecs   int                `yaml:"setup_group_timeout_secs,omitempty" bson:"setup_group_timeout_secs,omitempty"`
-	SetupGroup              *YAMLCommandSet    `yaml:"setup_group,omitempty" bson:"setup_group,omitempty"`
-	TeardownGroup           *YAMLCommandSet    `yaml:"teardown_group,omitempty" bson:"teardown_group,omitempty"`
-	SetupTask               *YAMLCommandSet    `yaml:"setup_task,omitempty" bson:"setup_task,omitempty"`
-	TeardownTask            *YAMLCommandSet    `yaml:"teardown_task,omitempty" bson:"teardown_task,omitempty"`
-	Timeout                 *YAMLCommandSet    `yaml:"timeout,omitempty" bson:"timeout,omitempty"`
-	Tasks                   []string           `yaml:"tasks,omitempty" bson:"tasks,omitempty"`
-	DependsOn               parserDependencies `yaml:"depends_on,omitempty" bson:"depends_on,omitempty"`
-	Tags                    parserStringSlice  `yaml:"tags,omitempty" bson:"tags,omitempty"`
-	ShareProcs              bool               `yaml:"share_processes,omitempty" bson:"share_processes,omitempty"`
+	Name                  string             `yaml:"name,omitempty" bson:"name,omitempty"`
+	Priority              int64              `yaml:"priority,omitempty" bson:"priority,omitempty"`
+	Patchable             *bool              `yaml:"patchable,omitempty" bson:"patchable,omitempty"`
+	PatchOnly             *bool              `yaml:"patch_only,omitempty" bson:"patch_only,omitempty"`
+	AllowForGitTag        *bool              `yaml:"allow_for_git_tag,omitempty" bson:"allow_for_git_tag,omitempty"`
+	GitTagOnly            *bool              `yaml:"git_tag_only,omitempty" bson:"git_tag_only,omitempty"`
+	ExecTimeoutSecs       int                `yaml:"exec_timeout_secs,omitempty" bson:"exec_timeout_secs,omitempty"`
+	Stepback              *bool              `yaml:"stepback,omitempty" bson:"stepback,omitempty"`
+	MaxHosts              int                `yaml:"max_hosts,omitempty" bson:"max_hosts,omitempty"`
+	SetupGroupFailTask    bool               `yaml:"setup_group_can_fail_task,omitempty" bson:"setup_group_can_fail_task,omitempty"`
+	SetupGroupTimeoutSecs int                `yaml:"setup_group_timeout_secs,omitempty" bson:"setup_group_timeout_secs,omitempty"`
+	SetupGroup            *YAMLCommandSet    `yaml:"setup_group,omitempty" bson:"setup_group,omitempty"`
+	TeardownGroup         *YAMLCommandSet    `yaml:"teardown_group,omitempty" bson:"teardown_group,omitempty"`
+	SetupTask             *YAMLCommandSet    `yaml:"setup_task,omitempty" bson:"setup_task,omitempty"`
+	TeardownTask          *YAMLCommandSet    `yaml:"teardown_task,omitempty" bson:"teardown_task,omitempty"`
+	Timeout               *YAMLCommandSet    `yaml:"timeout,omitempty" bson:"timeout,omitempty"`
+	Tasks                 []string           `yaml:"tasks,omitempty" bson:"tasks,omitempty"`
+	DependsOn             parserDependencies `yaml:"depends_on,omitempty" bson:"depends_on,omitempty"`
+	Tags                  parserStringSlice  `yaml:"tags,omitempty" bson:"tags,omitempty"`
+	ShareProcs            bool               `yaml:"share_processes,omitempty" bson:"share_processes,omitempty"`
 }
 
 func (ptg *parserTaskGroup) name() string   { return ptg.Name }
@@ -403,30 +369,6 @@
 	}
 	*pbv = parserBV(bv)
 	return nil
-}
-
-// canMerge checks that all fields are empty besides name and tasks;
-// otherwise, the variant is being defined more than once.
-func (pbv *parserBV) canMerge() bool {
-	return pbv.Name != "" &&
-		len(pbv.Tasks) != 0 &&
-		pbv.DisplayName == "" &&
-		pbv.Expansions == nil &&
-		pbv.Tags == nil &&
-		pbv.Modules == nil &&
-		!pbv.Disabled &&
-		!pbv.Push &&
-		pbv.BatchTime == nil &&
-		pbv.CronBatchTime == "" &&
-		pbv.Stepback == nil &&
-		pbv.RunOn == nil &&
-		pbv.DisplayTasks == nil &&
-		pbv.DependsOn == nil &&
-		pbv.Activate == nil &&
-		pbv.MatrixId == "" &&
-		pbv.MatrixVal == nil &&
-		pbv.Matrix == nil &&
-		pbv.MatrixRules == nil
 }
 
 // parserBVTaskUnit is a helper type storing intermediary variant task configurations.
@@ -650,7 +592,6 @@
 		Enabled:                utility.FromBoolPtr(pp.Enabled),
 		Stepback:               utility.FromBoolPtr(pp.Stepback),
 		PreErrorFailsTask:      utility.FromBoolPtr(pp.PreErrorFailsTask),
-		PostErrorFailsTask:     utility.FromBoolPtr(pp.PostErrorFailsTask),
 		OomTracker:             utility.FromBoolPtr(pp.OomTracker),
 		BatchTime:              utility.FromIntPtr(pp.BatchTime),
 		Owner:                  utility.FromStringPtr(pp.Owner),
@@ -672,7 +613,6 @@
 		ExecTimeoutSecs:        utility.FromIntPtr(pp.ExecTimeoutSecs),
 		Loggers:                pp.Loggers,
 		TaskAnnotationSettings: pp.TaskAnnotationSettings,
-		BuildBaronProject:      pp.BuildBaronProject,
 	}
 	catcher := grip.NewBasicCatcher()
 	tse := NewParserTaskSelectorEvaluator(pp.Tasks)
@@ -759,18 +699,17 @@
 	}
 	for _, ptg := range tgs {
 		tg := TaskGroup{
-			Name:                    ptg.Name,
-			SetupGroupFailTask:      ptg.SetupGroupFailTask,
-			TeardownTaskCanFailTask: ptg.TeardownTaskCanFailTask,
-			SetupGroupTimeoutSecs:   ptg.SetupGroupTimeoutSecs,
-			SetupGroup:              ptg.SetupGroup,
-			TeardownGroup:           ptg.TeardownGroup,
-			SetupTask:               ptg.SetupTask,
-			TeardownTask:            ptg.TeardownTask,
-			Tags:                    ptg.Tags,
-			MaxHosts:                ptg.MaxHosts,
-			Timeout:                 ptg.Timeout,
-			ShareProcs:              ptg.ShareProcs,
+			Name:                  ptg.Name,
+			SetupGroupFailTask:    ptg.SetupGroupFailTask,
+			SetupGroupTimeoutSecs: ptg.SetupGroupTimeoutSecs,
+			SetupGroup:            ptg.SetupGroup,
+			TeardownGroup:         ptg.TeardownGroup,
+			SetupTask:             ptg.SetupTask,
+			TeardownTask:          ptg.TeardownTask,
+			Tags:                  ptg.Tags,
+			MaxHosts:              ptg.MaxHosts,
+			Timeout:               ptg.Timeout,
+			ShareProcs:            ptg.ShareProcs,
 		}
 		if tg.MaxHosts < 1 {
 			tg.MaxHosts = 1
@@ -1116,266 +1055,4 @@
 		}
 	}
 	return newDeps, evalErrs
-}
-
-// mergeUnorderedUnique merges fields that are lists where the order doesn't matter.
-// These fields can be defined throughout multiple yamls but cannot contain duplicate keys.
-// These fields are: [task, task group, parameter, module, function]
-func (pp *ParserProject) mergeUnorderedUnique(toMerge *ParserProject) error {
-	catcher := grip.NewBasicCatcher()
-
-	taskNameExist := map[string]bool{}
-	for _, task := range pp.Tasks {
-		taskNameExist[task.Name] = true
-	}
-	for _, task := range toMerge.Tasks {
-		if _, ok := taskNameExist[task.Name]; ok {
-			catcher.Errorf("task '%s' has been declared already", task.Name)
-		} else {
-			pp.Tasks = append(pp.Tasks, task)
-			taskNameExist[task.Name] = true
-		}
-	}
-
-	taskGroupNameExist := map[string]bool{}
-	for _, taskGroup := range pp.TaskGroups {
-		taskGroupNameExist[taskGroup.Name] = true
-	}
-	for _, taskGroup := range toMerge.TaskGroups {
-		if _, ok := taskGroupNameExist[taskGroup.Name]; ok {
-			catcher.Errorf("task group '%s' has been declared already", taskGroup.Name)
-		} else {
-			pp.TaskGroups = append(pp.TaskGroups, taskGroup)
-			taskGroupNameExist[taskGroup.Name] = true
-		}
-	}
-
-	parameterKeyExist := map[string]bool{}
-	for _, parameter := range pp.Parameters {
-		parameterKeyExist[parameter.Key] = true
-	}
-	for _, parameter := range toMerge.Parameters {
-		if _, ok := parameterKeyExist[parameter.Key]; ok {
-			catcher.Errorf("parameter key '%s' has been declared already", parameter.Key)
-		} else {
-			pp.Parameters = append(pp.Parameters, parameter)
-			parameterKeyExist[parameter.Key] = true
-		}
-	}
-
-	moduleExist := map[string]bool{}
-	for _, module := range pp.Modules {
-		moduleExist[module.Name] = true
-	}
-	for _, module := range toMerge.Modules {
-		if _, ok := moduleExist[module.Name]; ok {
-			catcher.Errorf("module '%s' has been declared already", module.Name)
-		} else {
-			pp.Modules = append(pp.Modules, module)
-			moduleExist[module.Name] = true
-		}
-	}
-
-	for key, val := range toMerge.Functions {
-		if _, ok := pp.Functions[key]; ok {
-			catcher.Errorf("function '%s' has been declared already", key)
-		} else {
-			pp.Functions[key] = val
-		}
-	}
-
-	return catcher.Resolve()
-}
-
-// mergeUnordered merges fields that are lists where the order doesn't matter.
-// These fields can only be defined in one yaml and does not consider naming conflicts.
-// These fields include: [ignore, loggers]
-func (pp *ParserProject) mergeUnordered(toMerge *ParserProject) {
-	pp.Ignore = append(pp.Ignore, toMerge.Ignore...)
-	pp.Loggers = mergeAllLogs(pp.Loggers, toMerge.Loggers)
-}
-
-// mergeOrderedUnique merges fields that are lists where the order does matter.
-// These fields can only be defined in one yaml.
-// These fields are: [pre, post, timeout, early termination]
-func (pp *ParserProject) mergeOrderedUnique(toMerge *ParserProject) error {
-	catcher := grip.NewBasicCatcher()
-
-	if pp.Pre != nil && toMerge.Pre != nil {
-		catcher.New("pre can only be defined in one yaml")
-	} else if toMerge.Pre != nil {
-		pp.Pre = toMerge.Pre
-	}
-
-	if pp.Post != nil && toMerge.Post != nil {
-		catcher.New("post can only be defined in one yaml")
-	} else if toMerge.Post != nil {
-		pp.Post = toMerge.Post
-	}
-
-	if pp.Timeout != nil && toMerge.Timeout != nil {
-		catcher.New("timeout can only be defined in one yaml")
-	} else if toMerge.Timeout != nil {
-		pp.Timeout = toMerge.Timeout
-	}
-
-	if pp.EarlyTermination != nil && toMerge.EarlyTermination != nil {
-		catcher.New("early termination can only be defined in one yaml")
-	} else if toMerge.EarlyTermination != nil {
-		pp.EarlyTermination = toMerge.EarlyTermination
-	}
-
-	return catcher.Resolve()
-}
-
-// mergeUnique merges fields that are non-lists.
-// These fields can only be defined 1 yaml.
-// These fields are: [stepback, batch time, pre error fails task, OOM tracker, display name, command type, callback/exec timeout, task annotations]
-func (pp *ParserProject) mergeUnique(toMerge *ParserProject) error {
-	catcher := grip.NewBasicCatcher()
-
-	if pp.Stepback != nil && toMerge.Stepback != nil {
-		catcher.New("stepback can only be defined in one yaml")
-	} else if toMerge.Stepback != nil {
-		pp.Stepback = toMerge.Stepback
-	}
-
-	if pp.BatchTime != nil && toMerge.BatchTime != nil {
-		catcher.New("batch time can only be defined in one yaml")
-	} else if toMerge.BatchTime != nil {
-		pp.BatchTime = toMerge.BatchTime
-	}
-
-	if pp.PreErrorFailsTask != nil && toMerge.PreErrorFailsTask != nil {
-		catcher.New("pre error fails task can only be defined in one yaml")
-	} else if toMerge.PreErrorFailsTask != nil {
-		pp.PreErrorFailsTask = toMerge.PreErrorFailsTask
-	}
-
-	if pp.PostErrorFailsTask != nil && toMerge.PostErrorFailsTask != nil {
-		catcher.New("post error fails task can only be defined in one yaml")
-	} else if toMerge.PostErrorFailsTask != nil {
-		pp.PostErrorFailsTask = toMerge.PostErrorFailsTask
-	}
-
-	if pp.OomTracker != nil && toMerge.OomTracker != nil {
-		catcher.New("OOM tracker can only be defined in one yaml")
-	} else if toMerge.OomTracker != nil {
-		pp.OomTracker = toMerge.OomTracker
-	}
-
-	if pp.DisplayName != nil && toMerge.DisplayName != nil {
-		catcher.New("display name can only be defined in one yaml")
-	} else if toMerge.DisplayName != nil {
-		pp.DisplayName = toMerge.DisplayName
-	}
-
-	if pp.CommandType != nil && toMerge.CommandType != nil {
-		catcher.New("command type can only be defined in one yaml")
-	} else if toMerge.CommandType != nil {
-		pp.CommandType = toMerge.CommandType
-	}
-
-	if pp.CallbackTimeout != nil && toMerge.CallbackTimeout != nil {
-		catcher.New("callback timeout can only be defined in one yaml")
-	} else if toMerge.CallbackTimeout != nil {
-		pp.CallbackTimeout = toMerge.CallbackTimeout
-	}
-
-	if pp.ExecTimeoutSecs != nil && toMerge.ExecTimeoutSecs != nil {
-		catcher.New("exec timeout secs can only be defined in one yaml")
-	} else if toMerge.ExecTimeoutSecs != nil {
-		pp.ExecTimeoutSecs = toMerge.ExecTimeoutSecs
-	}
-
-	if pp.TaskAnnotationSettings != nil && toMerge.TaskAnnotationSettings != nil {
-		catcher.New("task annotation settings can only be defined in one yaml")
-	} else if toMerge.TaskAnnotationSettings != nil {
-		pp.TaskAnnotationSettings = toMerge.TaskAnnotationSettings
-	}
-
-	return catcher.Resolve()
-}
-
-// mergeBuildVariant merges build variants.
-// Build variants can only be defined once but additional tasks can be added.
-func (pp *ParserProject) mergeBuildVariant(toMerge *ParserProject) error {
-	catcher := grip.NewBasicCatcher()
-
-	bvs := map[string]*parserBV{}
-	for _, bv := range pp.BuildVariants {
-		bvs[bv.Name] = &bv
-	}
-	for _, bv := range toMerge.BuildVariants {
-		if _, ok := bvs[bv.Name]; ok {
-			if !bv.canMerge() {
-				catcher.Errorf("build variant '%s' has been declared already", bv.Name)
-			} else {
-				bvs[bv.Name].Tasks = append(bvs[bv.Name].Tasks, bv.Tasks...)
-				bvs[bv.Name].DisplayTasks = append(bvs[bv.Name].DisplayTasks, bv.DisplayTasks...)
-			}
-		} else {
-			pp.BuildVariants = append(pp.BuildVariants, bv)
-			bvs[bv.Name] = &bv
-		}
-	}
-	pp.BuildVariants = make([]parserBV, 0, len(bvs))
-	for _, bv := range bvs {
-		pp.BuildVariants = append(pp.BuildVariants, *bv)
-	}
-
-	return catcher.Resolve()
-}
-
-// mergeMatrix merges matices/axes.
-// Matices/axes cannot be defined for more than 1 yaml.
-func (pp *ParserProject) mergeMatrix(toMerge *ParserProject) error {
-	catcher := grip.NewBasicCatcher()
-
-	if pp.Axes != nil && toMerge.Axes != nil {
-		catcher.New("matrixes can only be defined in one yaml")
-	} else if toMerge.Axes != nil {
-		pp.Axes = toMerge.Axes
-	}
-
-	return catcher.Resolve()
-}
-
-func (pp *ParserProject) mergeMultipleProjectConfigs(toMerge *ParserProject) error {
-	catcher := grip.NewBasicCatcher()
-
-	// Unordered list, consider naming conflict
-	err := pp.mergeUnorderedUnique(toMerge)
-	if err != nil {
-		catcher.Add(err)
-	}
-
-	// Unordered list, don't consider naming conflict
-	pp.mergeUnordered(toMerge)
-
-	// Ordered list, cannot be defined for more than one yaml
-	err = pp.mergeOrderedUnique(toMerge)
-	if err != nil {
-		catcher.Add(err)
-	}
-
-	// Non-list, cannot be defined for more than one yaml
-	err = pp.mergeUnique(toMerge)
-	if err != nil {
-		catcher.Add(err)
-	}
-
-	// Build variant, can only be defined once except to add tasks
-	err = pp.mergeBuildVariant(toMerge)
-	if err != nil {
-		catcher.Add(err)
-	}
-
-	// Matrices, can only be defined for one yaml
-	err = pp.mergeMatrix(toMerge)
-	if err != nil {
-		catcher.Add(err)
-	}
-
-	return errors.Wrap(catcher.Resolve(), "error merging project configs")
 }