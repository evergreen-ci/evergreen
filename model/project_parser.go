package model

import (
	"fmt"
	"reflect"

	"github.com/evergreen-ci/evergreen/util"
	"github.com/mongodb/grip"
	"github.com/pkg/errors"
	"gopkg.in/yaml.v2"
)

const LoadProjectError = "load project error(s)"

// This file contains the infrastructure for turning a YAML project configuration
// into a usable Project struct. A basic overview of the project parsing process is:
//
// First, the YAML bytes are unmarshalled into an intermediary ParserProject.
// The ParserProject's internal types define custom YAML unmarshal hooks, allowing
// users to do things like offer a single definition where we expect a list, e.g.
//   `tags: "single_tag"` instead of the more verbose `tags: ["single_tag"]`
// or refer to task by a single selector. Custom YAML handling allows us to
// add other useful features like detecting fatal errors and reporting them
// through the YAML parser's error code, which supplies helpful line number information
// that we would lose during validation against already-parsed data. In the future,
// custom YAML hooks will allow us to add even more helpful features, like alerting users
// when they use fields that aren't actually defined.
//
// Once the intermediary project is created, we crawl it to evaluate tag selectors
// and  matrix definitions. This step recursively crawls variants, tasks, their
// dependencies, and so on, to replace selectors with the tasks they reference and return
// a populated Project type.
//
// Code outside of this file should never have to consider selectors or parser* types
// when handling project code.

// ParserProject serves as an intermediary struct for parsing project
// configuration YAML. It implements the Unmarshaler interface
// to allow for flexible handling.
<<<<<<< HEAD
type ParserProject struct {
=======
type parserProject struct {
>>>>>>> 4229997d
	Enabled         bool                       `yaml:"enabled,omitempty" bson:"enabled,omitempty"`
	Stepback        bool                       `yaml:"stepback,omitempty" bson:"stepback,omitempty"`
	IgnorePreError  bool                       `yaml:"ignore_pre_err,omitempty" bson:"ignore_pre_err,omitempty"`
	BatchTime       int                        `yaml:"batchtime,omitempty" bson:"batchtime,omitempty"`
	Owner           string                     `yaml:"owner,omitempty" bson:"owner,omitempty"`
	Repo            string                     `yaml:"repo,omitempty" bson:"repo,omitempty"`
	RemotePath      string                     `yaml:"remote_path,omitempty" bson:"remote_path,omitempty"`
	RepoKind        string                     `yaml:"repokind,omitempty" bson:"repokind,omitempty"`
	Branch          string                     `yaml:"branch,omitempty" bson:"branch,omitempty"`
	Identifier      string                     `yaml:"identifier,omitempty" bson:"identifier,omitempty"`
	DisplayName     string                     `yaml:"display_name,omitempty" bson:"display_name,omitempty"`
	CommandType     string                     `yaml:"command_type,omitempty" bson:"command_type,omitempty"`
	Ignore          parserStringSlice          `yaml:"ignore,omitempty" bson:"ignore,omitempty"`
	Pre             *YAMLCommandSet            `yaml:"pre,omitempty" bson:"pre,omitempty"`
	Post            *YAMLCommandSet            `yaml:"post,omitempty" bson:"post,omitempty"`
	Timeout         *YAMLCommandSet            `yaml:"timeout,omitempty" bson:"timeout,omitempty"`
	CallbackTimeout int                        `yaml:"callback_timeout_secs,omitempty" bson:"callback_timeout_secs,omitempty"`
	Modules         []Module                   `yaml:"modules,omitempty" bson:"modules,omitempty"`
	BuildVariants   []parserBV                 `yaml:"buildvariants,omitempty" bson:"buildvariants,omitempty"`
	Functions       map[string]*YAMLCommandSet `yaml:"functions,omitempty" bson:"functions,omitempty"`
	TaskGroups      []parserTaskGroup          `yaml:"task_groups,omitempty" bson:"task_groups,omitempty"`
	Tasks           []parserTask               `yaml:"tasks,omitempty" bson:"tasks,omitempty"`
	ExecTimeoutSecs int                        `yaml:"exec_timeout_secs,omitempty" bson:"exec_timeout_secs,omitempty"`
	Loggers         *LoggerConfig              `yaml:"loggers,omitempty" bson:"loggers:omitempty"`

	// Matrix code
	Axes []matrixAxis `yaml:"axes,omitempty" bson:"axes,omitempty"`
}

type parserTaskGroup struct {
	Name                  string             `yaml:"name,omitempty"`
	Priority              int64              `yaml:"priority,omitempty"`
	Patchable             *bool              `yaml:"patchable,omitempty"`
	PatchOnly             *bool              `yaml:"patch_only,omitempty"`
	ExecTimeoutSecs       int                `yaml:"exec_timeout_secs,omitempty"`
	Stepback              *bool              `yaml:"stepback,omitempty"`
	MaxHosts              int                `yaml:"max_hosts,omitempty"`
	SetupGroupFailTask    bool               `yaml:"setup_group_can_fail_task,omitempty"`
	SetupGroupTimeoutSecs int                `yaml:"setup_group_timeout_secs,omitempty"`
	SetupGroup            *YAMLCommandSet    `yaml:"setup_group,omitempty"`
	TeardownGroup         *YAMLCommandSet    `yaml:"teardown_group,omitempty"`
	SetupTask             *YAMLCommandSet    `yaml:"setup_task,omitempty"`
	TeardownTask          *YAMLCommandSet    `yaml:"teardown_task,omitempty"`
	Timeout               *YAMLCommandSet    `yaml:"timeout,omitempty"`
	Tasks                 []string           `yaml:"tasks,omitempty"`
	DependsOn             parserDependencies `yaml:"depends_on,omitempty"`
	Requires              taskSelectors      `yaml:"requires,omitempty"`
	Tags                  parserStringSlice  `yaml:"tags,omitempty"`
	ShareProcs            bool               `yaml:"share_processes,omitempty"`
}

func (ptg *parserTaskGroup) name() string   { return ptg.Name }
func (ptg *parserTaskGroup) tags() []string { return ptg.Tags }

// parserTask represents an intermediary state of task definitions.
type parserTask struct {
	Name            string              `yaml:"name,omitempty"`
	Priority        int64               `yaml:"priority,omitempty"`
	ExecTimeoutSecs int                 `yaml:"exec_timeout_secs,omitempty"`
	DependsOn       parserDependencies  `yaml:"depends_on,omitempty"`
	Requires        taskSelectors       `yaml:"requires,omitempty"`
	Commands        []PluginCommandConf `yaml:"commands,omitempty"`
	Tags            parserStringSlice   `yaml:"tags,omitempty"`
	Patchable       *bool               `yaml:"patchable,omitempty"`
	PatchOnly       *bool               `yaml:"patch_only,omitempty"`
	Stepback        *bool               `yaml:"stepback,omitempty"`
}

<<<<<<< HEAD
func (pp *ParserProject) MarshalYAML() (interface{}, error) {
	for i, pt := range pp.Tasks {
		for j, cmd := range pt.Commands {
			params, err := cmd.resolveParams()
			if err != nil {
				return nil, errors.Wrapf(err, "error marshalling commands for task")
			}
			pp.Tasks[i].Commands[j].Params = params
=======
func (pp *parserProject) MarshalYAML() (interface{}, error) {
	for i, pt := range pp.Tasks {
		for j := range pt.Commands {
			if err := pp.Tasks[i].Commands[j].resolveParams(); err != nil {
				return nil, errors.Wrapf(err, "error marshalling commands for task")
			}
>>>>>>> 4229997d
		}
	}

	return pp, nil
}

type displayTask struct {
	Name           string   `yaml:"name,omitempty"`
	ExecutionTasks []string `yaml:"execution_tasks,omitempty"`
}

// helper methods for task tag evaluations
func (pt *parserTask) name() string   { return pt.Name }
func (pt *parserTask) tags() []string { return pt.Tags }

// parserDependency represents the intermediary state for referencing dependencies.
type parserDependency struct {
	TaskSelector  taskSelector `yaml:",inline"`
	Status        string       `yaml:"status,omitempty"`
	PatchOptional bool         `yaml:"patch_optional,omitempty"`
}

// parserDependencies is a type defined for unmarshalling both a single
// dependency or multiple dependencies into a slice.
type parserDependencies []parserDependency

// UnmarshalYAML reads YAML into an array of parserDependency. It will
// successfully unmarshal arrays of dependency entries or single dependency entry.
func (pds *parserDependencies) UnmarshalYAML(unmarshal func(interface{}) error) error {
	// first check if we are handling a single dep that is not in an array.
	pd := parserDependency{}
	if err := unmarshal(&pd); err == nil {
		*pds = parserDependencies([]parserDependency{pd})
		return nil
	}
	var slice []parserDependency
	if err := unmarshal(&slice); err != nil {
		return err
	}
	*pds = parserDependencies(slice)
	return nil
}

// UnmarshalYAML reads YAML into a parserDependency. A single selector string
// will be also be accepted.
func (pd *parserDependency) UnmarshalYAML(unmarshal func(interface{}) error) error {
	if err := unmarshal(&pd.TaskSelector); err != nil {
		return err
	}
	otherFields := struct {
		Status        string `yaml:"status"`
		PatchOptional bool   `yaml:"patch_optional"`
	}{}
	// ignore any errors here; if we're using a single-string selector, this is expected to fail
	grip.Debug(unmarshal(&otherFields))
	pd.Status = otherFields.Status
	pd.PatchOptional = otherFields.PatchOptional
	return nil
}

// TaskSelector handles the selection of specific task/variant combinations
// in the context of dependencies and requirements fields. //TODO no export?
type taskSelector struct {
	Name    string           `yaml:"name,omitempty"`
	Variant *variantSelector `yaml:"variant,omitempty" bson:"variant"`
}

// TaskSelectors is a helper type for parsing arrays of TaskSelector.
type taskSelectors []taskSelector

// VariantSelector handles the selection of a variant, either by a id/tag selector
// or by matching against matrix axis values.
type variantSelector struct {
	StringSelector string           `yaml:"string_selector" bson:"string_selector"`
	MatrixSelector matrixDefinition `yaml:"matrix_selector" bson:"matrix_selector"`
}

// UnmarshalYAML allows variants to be referenced as single selector strings or
// as a matrix definition. This works by first attempting to unmarshal the YAML
// into a string and then falling back to the matrix.
func (vs *variantSelector) UnmarshalYAML(unmarshal func(interface{}) error) error {
	// first, attempt to unmarshal just a selector string
	var onlySelector string
	if err := unmarshal(&onlySelector); err == nil {
		if onlySelector != "" {
			vs.StringSelector = onlySelector
			return nil
		}
	}

	md := matrixDefinition{}
	if err := unmarshal(&md); err != nil {
		return err
	}
	if len(md) == 0 {
		return errors.New("variant selector must not be empty")
	}
	vs.MatrixSelector = md
	return nil
}

func (vs *variantSelector) MarshalYAML() (interface{}, error) {
	if vs == nil || vs.StringSelector == "" {
		return nil, nil
	}
	// Note: Generate tasks will not work with matrix variant selectors,
	// since this will only marshal the string part of a variant selector.
	return vs.StringSelector, nil
}

// UnmarshalYAML reads YAML into an array of TaskSelector. It will
// successfully unmarshal arrays of dependency selectors or a single selector.
func (tss *taskSelectors) UnmarshalYAML(unmarshal func(interface{}) error) error {
	// first, attempt to unmarshal a single selector
	var single taskSelector
	if err := unmarshal(&single); err == nil {
		*tss = taskSelectors([]taskSelector{single})
		return nil
	}
	var slice []taskSelector
	if err := unmarshal(&slice); err != nil {
		return err
	}
	*tss = taskSelectors(slice)
	return nil
}

// UnmarshalYAML allows tasks to be referenced as single selector strings.
// This works by first attempting to unmarshal the YAML into a string
// and then falling back to the TaskSelector struct.
func (ts *taskSelector) UnmarshalYAML(unmarshal func(interface{}) error) error {
	// first, attempt to unmarshal just a selector string
	var onlySelector string
	if err := unmarshal(&onlySelector); err == nil {
		if onlySelector != "" {
			ts.Name = onlySelector
			return nil
		}
	}
	// we define a new type so that we can grab the yaml struct tags without the struct methods,
	// preventing infinite recursion on the UnmarshalYAML() method.
	type copyType taskSelector
	var tsc copyType
	if err := unmarshal(&tsc); err != nil {
		return err
	}
	if tsc.Name == "" {
		return errors.WithStack(errors.New("task selector must have a name"))
	}
	*ts = taskSelector(tsc)
	return nil
}

// parserBV is a helper type storing intermediary variant definitions.
type parserBV struct {
	Name         string             `yaml:"name,omitempty"`
	DisplayName  string             `yaml:"display_name,omitempty"`
	Expansions   util.Expansions    `yaml:"expansions,omitempty"`
	Tags         parserStringSlice  `yaml:"tags,omitempty,omitempty"`
	Modules      parserStringSlice  `yaml:"modules,omitempty"`
	Disabled     bool               `yaml:"disabled,omitempty"`
	Push         bool               `yaml:"push,omitempty"`
	BatchTime    *int               `yaml:"batchtime,omitempty"`
	Stepback     *bool              `yaml:"stepback,omitempty"`
	RunOn        parserStringSlice  `yaml:"run_on,omitempty"`
	Tasks        parserBVTaskUnits  `yaml:"tasks,omitempty"`
	DisplayTasks []displayTask      `yaml:"display_tasks,omitempty"`
	DependsOn    parserDependencies `yaml:"depends_on,omitempty"`
	Requires     taskSelectors      `yaml:"requires,omitempty"`

	// internal matrix stuff
	matrixId  string
	matrixVal matrixValue
	matrix    *matrix

	matrixRules []ruleAction
}

// helper methods for variant tag evaluations
func (pbv *parserBV) name() string   { return pbv.Name }
func (pbv *parserBV) tags() []string { return pbv.Tags }

func (pbv *parserBV) UnmarshalYAML(unmarshal func(interface{}) error) error {
	// first attempt to unmarshal into a matrix
	m := matrix{}
	merr := unmarshal(&m)
	if merr == nil {
		if m.Id != "" {
			*pbv = parserBV{matrix: &m}
			return nil
		}
	}
	// otherwise use a BV copy type to skip this Unmarshal method
	type copyType parserBV
	var bv copyType
	if err := unmarshal(&bv); err != nil {
		return errors.WithStack(err)
	}
	if bv.Name == "" {
		// if we're here, it's very likely that the user was building a matrix but broke
		// the syntax, so we try and surface the matrix error if they used "matrix_name".
		if m.Id != "" {
			return errors.Wrap(merr, "parsing matrix")
		}
		return errors.New("buildvariant missing name")
	}
	*pbv = parserBV(bv)
	return nil
}

// parserBVTaskUnit is a helper type storing intermediary variant task configurations.
type parserBVTaskUnit struct {
	Name            string             `yaml:"name,omitempty"`
	Patchable       *bool              `yaml:"patchable,omitempty"`
	PatchOnly       *bool              `yaml:"patch_only,omitempty"`
	Priority        int64              `yaml:"priority,omitempty"`
	DependsOn       parserDependencies `yaml:"depends_on,omitempty"`
	Requires        taskSelectors      `yaml:"requires,omitempty"`
	ExecTimeoutSecs int                `yaml:"exec_timeout_secs,omitempty"`
	Stepback        *bool              `yaml:"stepback,omitempty"`
	Distros         parserStringSlice  `yaml:"distros,omitempty"`
	RunOn           parserStringSlice  `yaml:"run_on,omitempty"` // Alias for "Distros" TODO: deprecate Distros
}

// UnmarshalYAML allows the YAML parser to read both a single selector string or
// a fully defined parserBVTaskUnit.
func (pbvt *parserBVTaskUnit) UnmarshalYAML(unmarshal func(interface{}) error) error {
	// first, attempt to unmarshal just a selector string
	var onlySelector string
	if err := unmarshal(&onlySelector); err == nil {
		if onlySelector != "" {
			pbvt.Name = onlySelector
			return nil
		}
	}
	// we define a new type so that we can grab the YAML struct tags without the struct methods,
	// preventing infinite recursion on the UnmarshalYAML() method.
	type copyType parserBVTaskUnit
	var copy copyType
	if err := unmarshal(&copy); err != nil {
		return err
	}
	if copy.Name == "" {
		return errors.New("buildvariant task selector must have a name")
	}
	// logic for aliasing the "run_on" field to "distros"
	if len(copy.RunOn) > 0 {
		if len(copy.Distros) > 0 {
			return errors.New("cannot use both 'run_on' and 'distros' fields")
		}
		copy.Distros, copy.RunOn = copy.RunOn, nil
	}
	*pbvt = parserBVTaskUnit(copy)
	return nil
}

// parserBVTaskUnits is a helper type for handling arrays of parserBVTaskUnit.
type parserBVTaskUnits []parserBVTaskUnit

// UnmarshalYAML allows the YAML parser to read both a single parserBVTaskUnit or
// an array of them into a slice.
func (pbvts *parserBVTaskUnits) UnmarshalYAML(unmarshal func(interface{}) error) error {
	// first, attempt to unmarshal just a selector string
	var single parserBVTaskUnit
	if err := unmarshal(&single); err == nil {
		*pbvts = parserBVTaskUnits([]parserBVTaskUnit{single})
		return nil
	}
	var slice []parserBVTaskUnit
	if err := unmarshal(&slice); err != nil {
		return err
	}
	*pbvts = parserBVTaskUnits(slice)
	return nil
}

// parserStringSlice is YAML helper type that accepts both an array of strings
// or single string value during unmarshalling.
type parserStringSlice []string

// UnmarshalYAML allows the YAML parser to read both a single string or
// an array of them into a slice.
func (pss *parserStringSlice) UnmarshalYAML(unmarshal func(interface{}) error) error {
	var single string
	if err := unmarshal(&single); err == nil {
		*pss = []string{single}
		return nil
	}
	var slice []string
	if err := unmarshal(&slice); err != nil {
		return err
	}
	*pss = slice
	return nil
}

// LoadProjectFromVersion returns the project for a version, either from the parser project or the config string.
// If read from the config string and shouldSave is set, the resulting parser project will be saved.
func LoadProjectFromVersion(v *Version, identifier string, shouldSave bool) (*Project, error) {
	if v.ParserProject != nil {
		v.ParserProject.Identifier = identifier
		return translateProject(v.ParserProject)
	}

	if v.Config == "" {
		return nil, errors.New("version has no config")
	}
	p := &Project{}
	pp, err := LoadProjectInto([]byte(v.Config), identifier, p)
	if err != nil {
		return nil, errors.Wrap(err, "error loading project")
	}
	if shouldSave {
		if err := UpdateVersionProject(v.Id, pp); err != nil {
			return nil, errors.Wrap(err, "error updating version with project")
		}
	}
	v.ParserProject = pp
	return p, nil
}

// LoadProjectInto loads the raw data from the config file into project
// and sets the project's identifier field to identifier. Tags are evaluated. Returns the intermediate step.
// If reading from a version config, LoadProjectFromVersion should be used to persist the resulting parser project.
func LoadProjectInto(data []byte, identifier string, project *Project) (*ParserProject, error) {
	intermediateProject, err := createIntermediateProject(data)
	if err != nil {
		return nil, errors.Wrapf(err, "error creating parser project")
	}

	// return project even with errors
	p, err := translateProject(intermediateProject)
	*project = *p
	project.Identifier = identifier
	return intermediateProject, errors.Wrap(err, "error translating project")
}

// createIntermediateProject marshals the supplied YAML into our
// intermediate project representation (i.e. before selectors or
// matrix logic has been evaluated).
func createIntermediateProject(yml []byte) (*ParserProject, error) {
	p := &ParserProject{}
	err := yaml.Unmarshal(yml, p)
	if err != nil {
		return nil, err
	}
	if p.Functions == nil {
		p.Functions = map[string]*YAMLCommandSet{}
	}

	return p, nil
}

// translateProject converts our intermediate project representation into
// the Project type that Evergreen actually uses. Errors are added to
// pp.errors and pp.warnings and must be checked separately.
func translateProject(pp *ParserProject) (*Project, error) {
	// Transfer top level fields
	proj := &Project{
		Enabled:         pp.Enabled,
		Stepback:        pp.Stepback,
		IgnorePreError:  pp.IgnorePreError,
		BatchTime:       pp.BatchTime,
		Owner:           pp.Owner,
		Repo:            pp.Repo,
		RemotePath:      pp.RemotePath,
		RepoKind:        pp.RepoKind,
		Branch:          pp.Branch,
		Identifier:      pp.Identifier,
		DisplayName:     pp.DisplayName,
		CommandType:     pp.CommandType,
		Ignore:          pp.Ignore,
		Pre:             pp.Pre,
		Post:            pp.Post,
		Timeout:         pp.Timeout,
		CallbackTimeout: pp.CallbackTimeout,
		Modules:         pp.Modules,
		Functions:       pp.Functions,
		ExecTimeoutSecs: pp.ExecTimeoutSecs,
		Loggers:         pp.Loggers,
	}
	catcher := grip.NewBasicCatcher()
	tse := NewParserTaskSelectorEvaluator(pp.Tasks)
	tgse := newTaskGroupSelectorEvaluator(pp.TaskGroups)
	ase := NewAxisSelectorEvaluator(pp.Axes)
	regularBVs, matrices := sieveMatrixVariants(pp.BuildVariants)
	var errs []error
	matrixVariants, errs := buildMatrixVariants(pp.Axes, ase, matrices)
	addErrors(catcher, errs)
	pp.BuildVariants = append(regularBVs, matrixVariants...)
	vse := NewVariantSelectorEvaluator(pp.BuildVariants, ase)
	proj.Tasks, proj.TaskGroups, errs = evaluateTaskUnits(tse, tgse, vse, pp.Tasks, pp.TaskGroups)
	addErrors(catcher, errs)
	proj.BuildVariants, errs = evaluateBuildVariants(tse, tgse, vse, pp.BuildVariants, pp.Tasks, proj.TaskGroups)
	addErrors(catcher, errs)
	return proj, errors.Wrap(catcher.Resolve(), LoadProjectError)
}

func addErrors(catcher grip.Catcher, errs []error) {
	for _, err := range errs {
		catcher.Add(err)
	}
}

// sieveMatrixVariants takes a set of parserBVs and groups them into regular
// buildvariant matrix definitions and matrix definitions.
func sieveMatrixVariants(bvs []parserBV) (regular []parserBV, matrices []matrix) {
	for _, bv := range bvs {
		if bv.matrix != nil {
			matrices = append(matrices, *bv.matrix)
		} else {
			regular = append(regular, bv)
		}
	}
	return regular, matrices
}

// evaluateTaskUnits translates intermediate tasks into true ProjectTask types,
// evaluating any selectors in the DependsOn or Requires fields.
func evaluateTaskUnits(tse *taskSelectorEvaluator, tgse *tagSelectorEvaluator, vse *variantSelectorEvaluator,
	pts []parserTask, tgs []parserTaskGroup) ([]ProjectTask, []TaskGroup, []error) {
	tasks := []ProjectTask{}
	groups := []TaskGroup{}
	var evalErrs, errs []error
	for _, pt := range pts {
		t := ProjectTask{
			Name:            pt.Name,
			Priority:        pt.Priority,
			ExecTimeoutSecs: pt.ExecTimeoutSecs,
			Commands:        pt.Commands,
			Tags:            pt.Tags,
			Patchable:       pt.Patchable,
			PatchOnly:       pt.PatchOnly,
			Stepback:        pt.Stepback,
		}
		t.DependsOn, errs = evaluateDependsOn(tse.tagEval, tgse, vse, pt.DependsOn)
		evalErrs = append(evalErrs, errs...)
		t.Requires, errs = evaluateRequires(tse.tagEval, tgse, vse, pt.Requires)
		evalErrs = append(evalErrs, errs...)
		tasks = append(tasks, t)
	}
	for _, ptg := range tgs {
		tg := TaskGroup{
			Name:                  ptg.Name,
			SetupGroupFailTask:    ptg.SetupGroupFailTask,
			SetupGroupTimeoutSecs: ptg.SetupGroupTimeoutSecs,
			SetupGroup:            ptg.SetupGroup,
			TeardownGroup:         ptg.TeardownGroup,
			SetupTask:             ptg.SetupTask,
			TeardownTask:          ptg.TeardownTask,
			Tags:                  ptg.Tags,
			MaxHosts:              ptg.MaxHosts,
			Timeout:               ptg.Timeout,
			ShareProcs:            ptg.ShareProcs,
		}
		if tg.MaxHosts < 1 {
			tg.MaxHosts = 1
		}
		// expand, validate that tasks defined in a group are listed in the project tasks
		var taskNames []string
		for _, taskName := range ptg.Tasks {
			names, err := tse.evalSelector(ParseSelector(taskName))
			if err != nil {
				evalErrs = append(evalErrs, err)
			}
			taskNames = append(taskNames, names...)
		}
		tg.Tasks = taskNames
		groups = append(groups, tg)
	}
	return tasks, groups, evalErrs
}

// evaluateBuildsVariants translates intermediate tasks into true BuildVariant types,
// evaluating any selectors in the Tasks fields.
func evaluateBuildVariants(tse *taskSelectorEvaluator, tgse *tagSelectorEvaluator, vse *variantSelectorEvaluator,
	pbvs []parserBV, tasks []parserTask, tgs []TaskGroup) ([]BuildVariant, []error) {
	bvs := []BuildVariant{}
	var evalErrs, errs []error
	for _, pbv := range pbvs {
		bv := BuildVariant{
			DisplayName: pbv.DisplayName,
			Name:        pbv.Name,
			Expansions:  pbv.Expansions,
			Modules:     pbv.Modules,
			Disabled:    pbv.Disabled,
			Push:        pbv.Push,
			BatchTime:   pbv.BatchTime,
			Stepback:    pbv.Stepback,
			RunOn:       pbv.RunOn,
			Tags:        pbv.Tags,
		}
		bv.Tasks, errs = evaluateBVTasks(tse, tgse, vse, pbv)
		// evaluate any rules passed in during matrix construction
		for _, r := range pbv.matrixRules {
			// remove_tasks removes all tasks with matching names
			if len(r.RemoveTasks) > 0 {
				prunedTasks := []BuildVariantTaskUnit{}
				toRemove := []string{}
				for _, t := range r.RemoveTasks {
					removed, err := tse.evalSelector(ParseSelector(t))
					if err != nil {
						evalErrs = append(evalErrs, errors.Wrap(err, "remove rule"))
						continue
					}
					toRemove = append(toRemove, removed...)
				}
				for _, t := range bv.Tasks {
					if !util.StringSliceContains(toRemove, t.Name) {
						prunedTasks = append(prunedTasks, t)
					}
				}
				bv.Tasks = prunedTasks
			}
			// add_tasks adds the given BuildVariantTasks, returning errors for any collisions
			if len(r.AddTasks) > 0 {
				// cache existing tasks so we can check for duplicates
				existing := map[string]*BuildVariantTaskUnit{}
				for i, t := range bv.Tasks {
					existing[t.Name] = &bv.Tasks[i]
				}

				var added []BuildVariantTaskUnit
				pbv.Tasks = r.AddTasks
				added, errs = evaluateBVTasks(tse, tgse, vse, pbv)
				evalErrs = append(evalErrs, errs...)
				// check for conflicting duplicates
				for _, t := range added {
					if old, ok := existing[t.Name]; ok {
						if !reflect.DeepEqual(t, *old) {
							evalErrs = append(evalErrs, errors.Errorf(
								"conflicting definitions of added tasks '%v': %v != %v", t.Name, t, old))
						}
					} else {
						bv.Tasks = append(bv.Tasks, t)
						existing[t.Name] = &t
					}
				}
			}
		}

		//resolve tags for display tasks
		tgMap := map[string]TaskGroup{}
		for _, tg := range tgs {
			tgMap[tg.Name] = tg
		}
		dtse := newDisplayTaskSelectorEvaluator(bv, tasks, tgs, tgMap)
		for i, dt := range pbv.DisplayTasks {
			tasks := []string{}
			for _, et := range dt.ExecutionTasks {
				results, err := dtse.evalSelector(ParseSelector(et))
				if err != nil {
					errs = append(errs, err)
				}
				tasks = append(tasks, results...)
			}
			pbv.DisplayTasks[i].ExecutionTasks = tasks
		}

		// check that display tasks contain real tasks that are not duplicated
		bvTasks := make(map[string]struct{})        // map of all execution tasks
		displayTaskContents := make(map[string]int) // map of execution tasks in a display task
		for _, t := range bv.Tasks {
			if tg, exists := tgMap[t.Name]; exists {
				for _, tgTask := range tg.Tasks {
					bvTasks[tgTask] = struct{}{}
				}
			} else {
				bvTasks[t.Name] = struct{}{}
			}
		}
		for _, dt := range pbv.DisplayTasks {
			projectDt := DisplayTask{Name: dt.Name}
			if _, exists := bvTasks[dt.Name]; exists {
				errs = append(errs, fmt.Errorf("display task %s cannot have the same name as an execution task", dt.Name))
				continue
			}
			for _, et := range dt.ExecutionTasks {
				if _, exists := bvTasks[et]; !exists {
					errs = append(errs, fmt.Errorf("display task %s contains execution task %s which does not exist in build variant", dt.Name, et))
				} else {
					projectDt.ExecutionTasks = append(projectDt.ExecutionTasks, et)
					displayTaskContents[et]++
				}
			}
			if len(projectDt.ExecutionTasks) > 0 {
				bv.DisplayTasks = append(bv.DisplayTasks, projectDt)
			}
		}
		for taskId, count := range displayTaskContents {
			if count > 1 {
				errs = append(errs, fmt.Errorf("execution task %s is listed in more than 1 display task", taskId))
				bv.DisplayTasks = nil
			}
		}

		evalErrs = append(evalErrs, errs...)
		bvs = append(bvs, bv)
	}
	return bvs, evalErrs
}

// evaluateBVTasks translates intermediate tasks into true BuildVariantTaskUnit types,
// evaluating any selectors referencing tasks, and further evaluating any selectors
// in the DependsOn or Requires fields of those tasks.
func evaluateBVTasks(tse *taskSelectorEvaluator, tgse *tagSelectorEvaluator, vse *variantSelectorEvaluator,
	pbv parserBV) ([]BuildVariantTaskUnit, []error) {
	var evalErrs, errs []error
	ts := []BuildVariantTaskUnit{}
	taskUnitsByName := map[string]BuildVariantTaskUnit{}
	for _, pt := range pbv.Tasks {
		// evaluate each task against both the task and task group selectors
		// only error if both selectors error because each task should only be found
		// in one or the other
		var names, temp []string
		var err1, err2 error
		isGroup := false
		if tse != nil {
			temp, err1 = tse.evalSelector(ParseSelector(pt.Name))
			names = append(names, temp...)
		}
		if tgse != nil {
			temp, err2 = tgse.evalSelector(ParseSelector(pt.Name))
			if len(temp) > 0 {
				names = append(names, temp...)
				isGroup = true
			}
		}
		if err1 != nil && err2 != nil {
			evalErrs = append(evalErrs, err1, err2)
			continue
		}
		// create new task definitions--duplicates must have the same status requirements
		for _, name := range names {
			// create a new task by copying the task that selected it,
			// so we can preserve the "Variant" and "Status" field.
			t := BuildVariantTaskUnit{
				Name:            name,
				Patchable:       pt.Patchable,
				PatchOnly:       pt.PatchOnly,
				Priority:        pt.Priority,
				ExecTimeoutSecs: pt.ExecTimeoutSecs,
				Stepback:        pt.Stepback,
				Distros:         pt.Distros,
			}

			// Task-level dependencies in the variant override variant-level dependencies
			// in the variant. If neither is present, then the BuildVariantTaskUnit unit
			// will contain no dependencies, so dependencies will come from the task
			// spec at task creation time.
			var dependsOn parserDependencies
			var requires taskSelectors
			if len(pbv.DependsOn) > 0 {
				dependsOn = pbv.DependsOn
			}
			if len(pt.DependsOn) > 0 {
				dependsOn = pt.DependsOn
			}
			if len(pbv.Requires) > 0 {
				requires = pbv.Requires
			}
			if len(pt.Requires) > 0 {
				requires = pt.Requires
			}

			t.DependsOn, errs = evaluateDependsOn(tse.tagEval, tgse, vse, dependsOn)
			evalErrs = append(evalErrs, errs...)
			t.Requires, errs = evaluateRequires(tse.tagEval, tgse, vse, requires)
			evalErrs = append(evalErrs, errs...)
			t.IsGroup = isGroup

			// add the new task if it doesn't already exists (we must avoid conflicting status fields)
			if old, ok := taskUnitsByName[t.Name]; !ok {
				ts = append(ts, t)
				taskUnitsByName[t.Name] = t
			} else {
				// it's already in the new list, so we check to make sure the status definitions match.
				if !reflect.DeepEqual(t, old) {
					evalErrs = append(evalErrs, errors.Errorf(
						"conflicting definitions of build variant tasks '%v': %v != %v", name, t, old))
					continue
				}
			}
		}
	}
	return ts, evalErrs
}

// evaluateDependsOn expands any selectors in a dependency definition.
func evaluateDependsOn(tse *tagSelectorEvaluator, tgse *tagSelectorEvaluator, vse *variantSelectorEvaluator,
	deps []parserDependency) ([]TaskUnitDependency, []error) {
	var evalErrs []error
	var err error
	newDeps := []TaskUnitDependency{}
	newDepsByNameAndVariant := map[TVPair]TaskUnitDependency{}
	for _, d := range deps {
		var names []string

		if d.TaskSelector.Name == AllDependencies {
			// * is a special case for dependencies, so don't eval it
			names = []string{AllDependencies}
		} else {
			var temp []string
			var err1, err2 error
			if tse != nil {
				temp, err1 = tse.evalSelector(ParseSelector(d.TaskSelector.Name))
				names = append(names, temp...)
			}
			if tgse != nil {
				temp, err2 = tgse.evalSelector(ParseSelector(d.TaskSelector.Name))
				names = append(names, temp...)
			}
			if err1 != nil && err2 != nil {
				evalErrs = append(evalErrs, err1, err2)
				continue
			}
		}
		// we default to handle the empty variant, but expand the list of variants
		// if the variant field is set.
		variants := []string{""}
		if d.TaskSelector.Variant != nil {
			variants, err = vse.evalSelector(d.TaskSelector.Variant)
			if err != nil {
				evalErrs = append(evalErrs, err)
				continue
			}
		}
		// create new dependency definitions--duplicates must have the same status requirements
		for _, name := range names {
			for _, variant := range variants {
				// create a newDep by copying the dep that selected it,
				// so we can preserve the "Status" and "PatchOptional" field.
				newDep := TaskUnitDependency{
					Name:          name,
					Variant:       variant,
					Status:        d.Status,
					PatchOptional: d.PatchOptional,
				}
				// add the new dep if it doesn't already exists (we must avoid conflicting status fields)
				if oldDep, ok := newDepsByNameAndVariant[TVPair{newDep.Variant, newDep.Name}]; !ok {
					newDeps = append(newDeps, newDep)
					newDepsByNameAndVariant[TVPair{newDep.Variant, newDep.Name}] = newDep
				} else {
					// it's already in the new list, so we check to make sure the status definitions match.
					if !reflect.DeepEqual(newDep, oldDep) {
						evalErrs = append(evalErrs, errors.Errorf(
							"conflicting definitions of dependency '%v': %v != %v", name, newDep, oldDep))
						continue
					}
				}
			}
		}
	}
	return newDeps, evalErrs
}

// evaluateRequires expands any selectors in a requirement definition.
func evaluateRequires(tse *tagSelectorEvaluator, tgse *tagSelectorEvaluator, vse *variantSelectorEvaluator,
	reqs []taskSelector) ([]TaskUnitRequirement, []error) {
	var evalErrs []error
	newReqs := []TaskUnitRequirement{}
	newReqsByNameAndVariant := map[TVPair]struct{}{}
	for _, r := range reqs {
		var names, temp []string
		var err, err1, err2 error
		if tse != nil {
			temp, err1 = tse.evalSelector(ParseSelector(r.Name))
			names = append(names, temp...)
		}
		if tgse != nil {
			temp, err2 = tgse.evalSelector(ParseSelector(r.Name))
			names = append(names, temp...)
		}
		if err1 != nil && err2 != nil {
			evalErrs = append(evalErrs, err1, err2)
			continue
		}
		// we default to handle the empty variant, but expand the list of variants
		// if the variant field is set.
		variants := []string{""}
		if r.Variant != nil {
			variants, err = vse.evalSelector(r.Variant)
			if err != nil {
				evalErrs = append(evalErrs, err)
				continue
			}
		}
		for _, name := range names {
			for _, variant := range variants {
				newReq := TaskUnitRequirement{Name: name, Variant: variant}
				newReq.Name = name
				// add the new req if it doesn't already exists (we must avoid duplicates)
				if _, ok := newReqsByNameAndVariant[TVPair{newReq.Variant, newReq.Name}]; !ok {
					newReqs = append(newReqs, newReq)
					newReqsByNameAndVariant[TVPair{newReq.Variant, newReq.Name}] = struct{}{}
				}
			}
		}
	}
	return newReqs, evalErrs
}<|MERGE_RESOLUTION|>--- conflicted
+++ resolved
@@ -37,11 +37,7 @@
 // ParserProject serves as an intermediary struct for parsing project
 // configuration YAML. It implements the Unmarshaler interface
 // to allow for flexible handling.
-<<<<<<< HEAD
 type ParserProject struct {
-=======
-type parserProject struct {
->>>>>>> 4229997d
 	Enabled         bool                       `yaml:"enabled,omitempty" bson:"enabled,omitempty"`
 	Stepback        bool                       `yaml:"stepback,omitempty" bson:"stepback,omitempty"`
 	IgnorePreError  bool                       `yaml:"ignore_pre_err,omitempty" bson:"ignore_pre_err,omitempty"`
@@ -110,23 +106,12 @@
 	Stepback        *bool               `yaml:"stepback,omitempty"`
 }
 
-<<<<<<< HEAD
 func (pp *ParserProject) MarshalYAML() (interface{}, error) {
-	for i, pt := range pp.Tasks {
-		for j, cmd := range pt.Commands {
-			params, err := cmd.resolveParams()
-			if err != nil {
-				return nil, errors.Wrapf(err, "error marshalling commands for task")
-			}
-			pp.Tasks[i].Commands[j].Params = params
-=======
-func (pp *parserProject) MarshalYAML() (interface{}, error) {
 	for i, pt := range pp.Tasks {
 		for j := range pt.Commands {
 			if err := pp.Tasks[i].Commands[j].resolveParams(); err != nil {
 				return nil, errors.Wrapf(err, "error marshalling commands for task")
 			}
->>>>>>> 4229997d
 		}
 	}
 
