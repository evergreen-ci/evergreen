--- conflicted
+++ resolved
@@ -14,18 +14,15 @@
 // Sometimes this struct is used as a way to pass around AppId and PrivateKey for Evergreen's
 // github app, in which the Id is set to empty.
 type GithubAppAuth struct {
-	// Should match the identifier of the project it refers to
+	// Should match the ID of the project it refers to
 	Id string `bson:"_id" json:"_id"`
 
+	// AppID is the GitHub app's ID.
 	AppID int64 `bson:"app_id" json:"app_id"`
 	// PrivateKey is the GitHub app's private key and is intentionally not
 	// stored in the database for security reasons. The private key can be
 	// fetched from Parameter Store using PrivateKeyParameter.
-<<<<<<< HEAD
-	PrivateKey []byte `bson:"-" json:"-"`
-=======
 	PrivateKey []byte `bson:"-" json:"private_key"`
->>>>>>> f2a406a1
 	// PrivateKeyParameter is the name of the parameter that holds the
 	// GitHub app's private key.
 	PrivateKeyParameter string `bson:"private_key_parameter" json:"private_key_parameter"`
