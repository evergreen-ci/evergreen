package notification

import (
	"fmt"
	"time"

	"github.com/evergreen-ci/evergreen"
	"github.com/evergreen-ci/evergreen/db"
	"github.com/evergreen-ci/evergreen/model/event"
<<<<<<< HEAD
	"github.com/mongodb/anser/bsonutil"
	"github.com/mongodb/grip"
=======
	"github.com/evergreen-ci/evergreen/util"
>>>>>>> 0ed622d1
	"github.com/mongodb/grip/level"
	"github.com/mongodb/grip/message"
	"github.com/pkg/errors"
	"gopkg.in/mgo.v2/bson"
)

// makeNotificationID creates a string representing the notification generated
// from the given event, with the given trigger, for the given subscriber.
// This function will produce an ID that will collide to prevent duplicate
// notifications from being inserted
func makeNotificationID(event *event.EventLogEntry, trigger string, subscriber *event.Subscriber) string {
	return fmt.Sprintf("%s-%s-%s", event.ID.Hex(), trigger, subscriber.String())
}

// New returns a new Notification, with a correctly initialised ID
func New(e *event.EventLogEntry, trigger string, subscriber *event.Subscriber, payload interface{}) (*Notification, error) {
	if e == nil {
		return nil, errors.New("cannot create notification from nil event")
	}
	if len(trigger) == 0 {
		return nil, errors.New("cannot create notification from nil trigger")
	}
	if subscriber == nil {
		return nil, errors.New("cannot create notification from nil subscriber")
	}
	if payload == nil {
		return nil, errors.New("cannot create notification with nil payload")
	}

	return &Notification{
		ID:         makeNotificationID(e, trigger, subscriber),
		Subscriber: *subscriber,
		Payload:    payload,
	}, nil
}

type Notification struct {
	ID         string           `bson:"_id"`
	Subscriber event.Subscriber `bson:"subscriber"`
	Payload    interface{}      `bson:"payload"`

	SentAt time.Time `bson:"sent_at,omitempty"`
	Error  string    `bson:"error,omitempty"`
}

// SenderKey returns an evergreen.SenderKey to get a grip sender for this
// notification from the evergreen environment
func (n *Notification) SenderKey() (evergreen.SenderKey, error) {
	switch n.Subscriber.Type {
	case event.EvergreenWebhookSubscriberType:
		return evergreen.SenderEvergreenWebhook, nil

	case event.EmailSubscriberType:
		return evergreen.SenderEmail, nil

	case event.JIRAIssueSubscriberType:
		return evergreen.SenderJIRAIssue, nil

	case event.JIRACommentSubscriberType:
		return evergreen.SenderJIRAComment, nil

	case event.SlackSubscriberType:
		return evergreen.SenderSlack, nil

	case event.GithubPullRequestSubscriberType:
		return evergreen.SenderGithubStatus, nil

	default:
		return evergreen.SenderEmail, errors.Errorf("unknown type '%s'", n.Subscriber.Type)
	}
}

// Composer builds a grip/message.Composer for the notification. Composer is
// guaranteed to be non-nil if error is nil, but the composer may not be
// loggable
func (n *Notification) Composer() (message.Composer, error) {
	switch n.Subscriber.Type {
	case event.EvergreenWebhookSubscriberType:
		sub, ok := n.Subscriber.Target.(*event.WebhookSubscriber)
		if !ok {
			return nil, errors.New("evergreen-webhook subscriber is invalid")
		}

		payload, ok := n.Payload.(*util.EvergreenWebhook)
		if !ok || payload == nil {
			return nil, errors.New("evergreen-webhook payload is invalid")
		}

		payload.Secret = sub.Secret
		payload.URL = sub.URL
		payload.NotificationID = n.ID

		return util.NewWebhookMessageWithStruct(*payload), nil

	case event.EmailSubscriberType:
		sub, ok := n.Subscriber.Target.(*string)
		if !ok {
			return nil, errors.New("email subscriber is invalid")
		}

		payload, ok := n.Payload.(*message.Email)
		if !ok || payload == nil {
			return nil, errors.New("email payload is invalid")
		}

		payload.Recipients = []string{*sub}
		return message.NewEmailMessage(level.Notice, *payload), nil

	case event.JIRAIssueSubscriberType:
		project, ok := n.Subscriber.Target.(*string)
		if !ok {
			return nil, errors.New("jira-issue subscriber is invalid")
		}
		payload, ok := n.Payload.(*message.JiraIssue)
		if !ok || payload == nil {
			return nil, errors.New("jira-issue payload is invalid")
		}

		payload.Project = *project

		return message.MakeJiraMessage(*payload), nil

	case event.JIRACommentSubscriberType:
		sub, ok := n.Subscriber.Target.(*string)
		if !ok {
			return nil, errors.New("jira-comment subscriber is invalid")
		}

		payload, ok := n.Payload.(*string)
		if !ok || payload == nil {
			return nil, errors.New("jira-comment payload is invalid")
		}

		return message.NewJIRACommentMessage(level.Notice, *sub, *payload), nil

	case event.SlackSubscriberType:
		sub, ok := n.Subscriber.Target.(*string)
		if !ok {
			return nil, errors.New("slack subscriber is invalid")
		}

		payload, ok := n.Payload.(*SlackPayload)
		if !ok || payload == nil {
			return nil, errors.New("slack payload is invalid")
		}

		return message.NewSlackMessage(level.Notice, *sub, payload.Body, payload.Attachments), nil

	case event.GithubPullRequestSubscriberType:
		sub := n.Subscriber.Target.(*event.GithubPullRequestSubscriber)
		payload, ok := n.Payload.(*message.GithubStatus)
		if !ok || payload == nil {
			return nil, errors.New("github-pull-request payload is invalid")
		}
		payload.Owner = sub.Owner
		payload.Repo = sub.Repo
		payload.Ref = sub.Ref

		return message.NewGithubStatusMessageWithRepo(level.Notice, *payload), nil

	default:
		return nil, errors.Errorf("unknown type '%s'", n.Subscriber.Type)
	}
}

func (n *Notification) MarkSent() error {
	if len(n.ID) == 0 {
		return errors.New("notification has no ID")
	}

	n.SentAt = time.Now().Truncate(time.Millisecond)

	update := bson.M{
		"$set": bson.M{
			sentAtKey: n.SentAt,
		},
	}

	if err := db.UpdateId(Collection, n.ID, update); err != nil {
		return errors.Wrap(err, "failed to update notification")
	}

	return nil
}

func (n *Notification) MarkError(sendErr error) error {
	if sendErr == nil {
		return nil
	}
	if len(n.ID) == 0 {
		return errors.New("notification has no ID")
	}
	if n.SentAt.IsZero() {
		if err := n.MarkSent(); err != nil {
			return err
		}
	}

	errMsg := sendErr.Error()
	update := bson.M{
		"$set": bson.M{
			errorKey: errMsg,
		},
	}
	n.Error = errMsg

	if err := db.UpdateId(Collection, n.ID, update); err != nil {
		n.Error = ""
		return errors.Wrap(err, "failed to add error to notification")
	}

<<<<<<< HEAD
	return &notification, err
}

type NotificationStats struct {
	GithubPullRequest int `json:"github_pull_request" bson:"github_pull_request" yaml:"github_pull_request"`
	JIRAIssue         int `json:"jira_issue" bson:"jira_issue" yaml:"jira_issue"`
	JIRAComment       int `json:"jira_comment" bson:"jira_comment" yaml:"jira_comment"`
	EvergreenWebhook  int `json:"evergreen_webhook" bson:"evergreen_webhook" yaml:"evergreen_webhook"`
	Email             int `json:"email" bson:"email" yaml:"email"`
	Slack             int `json:"slack" bson:"slack" yaml:"slack"`
}

func CollectUnsentNotificationStats() (*NotificationStats, error) {
	const subscriberTypeKey = "type"
	pipeline := []bson.M{
		{
			"$match": bson.M{
				sentAtKey: bson.M{
					"$exists": false,
				},
			},
		},
		{
			"$group": bson.M{
				"_id": "$" + bsonutil.GetDottedKeyName(subscriberKey, subscriberTypeKey),
				"n": bson.M{
					"$sum": 1,
				},
			},
		},
	}

	stats := []struct {
		Key   string `bson:"_id"`
		Count int    `bson:"n"`
	}{}

	if err := db.Aggregate(NotificationsCollection, pipeline, &stats); err != nil {
		return nil, errors.Wrap(err, "failed to count unsent notifications")
	}

	nStats := NotificationStats{}

	for _, data := range stats {
		switch data.Key {
		case event.GithubPullRequestSubscriberType:
			nStats.GithubPullRequest = data.Count

		case event.JIRAIssueSubscriberType:
			nStats.JIRAIssue = data.Count

		case event.JIRACommentSubscriberType:
			nStats.JIRAComment = data.Count

		case event.EvergreenWebhookSubscriberType:
			nStats.EvergreenWebhook = data.Count

		case event.EmailSubscriberType:
			nStats.Email = data.Count

		case event.SlackSubscriberType:
			nStats.Slack = data.Count

		default:
			grip.Error(message.Fields{
				"message": fmt.Sprintf("unknown subscriber %s", data.Key),
			})
		}
	}

	return &nStats, nil
=======
	return nil
>>>>>>> 0ed622d1
}<|MERGE_RESOLUTION|>--- conflicted
+++ resolved
@@ -7,12 +7,9 @@
 	"github.com/evergreen-ci/evergreen"
 	"github.com/evergreen-ci/evergreen/db"
 	"github.com/evergreen-ci/evergreen/model/event"
-<<<<<<< HEAD
+	"github.com/evergreen-ci/evergreen/util"
 	"github.com/mongodb/anser/bsonutil"
 	"github.com/mongodb/grip"
-=======
-	"github.com/evergreen-ci/evergreen/util"
->>>>>>> 0ed622d1
 	"github.com/mongodb/grip/level"
 	"github.com/mongodb/grip/message"
 	"github.com/pkg/errors"
@@ -224,8 +221,7 @@
 		return errors.Wrap(err, "failed to add error to notification")
 	}
 
-<<<<<<< HEAD
-	return &notification, err
+	return nil
 }
 
 type NotificationStats struct {
@@ -296,7 +292,4 @@
 	}
 
 	return &nStats, nil
-=======
-	return nil
->>>>>>> 0ed622d1
 }