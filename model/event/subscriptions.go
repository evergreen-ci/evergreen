package event

import (
	"fmt"
	"regexp"
	"strconv"

	"github.com/evergreen-ci/evergreen/db"
	"github.com/evergreen-ci/evergreen/util"
	"github.com/mongodb/anser/bsonutil"
	"github.com/mongodb/grip"
	"github.com/mongodb/grip/message"
	"github.com/pkg/errors"
	mgo "gopkg.in/mgo.v2"
	"gopkg.in/mgo.v2/bson"
)

const (
	SubscriptionsCollection = "subscriptions"
)

//nolint: deadcode, megacheck
var (
	subscriptionIDKey             = bsonutil.MustHaveTag(Subscription{}, "ID")
	subscriptionTypeKey           = bsonutil.MustHaveTag(Subscription{}, "Type")
	subscriptionTriggerKey        = bsonutil.MustHaveTag(Subscription{}, "Trigger")
	subscriptionSelectorsKey      = bsonutil.MustHaveTag(Subscription{}, "Selectors")
	subscriptionRegexSelectorsKey = bsonutil.MustHaveTag(Subscription{}, "RegexSelectors")
	subscriptionSubscriberKey     = bsonutil.MustHaveTag(Subscription{}, "Subscriber")
	subscriptionOwnerKey          = bsonutil.MustHaveTag(Subscription{}, "Owner")
	subscriptionOwnerTypeKey      = bsonutil.MustHaveTag(Subscription{}, "OwnerType")
	subscriptionTriggerDataKey    = bsonutil.MustHaveTag(Subscription{}, "TriggerData")
)

type OwnerType string

const (
<<<<<<< HEAD
	OwnerTypePerson                         OwnerType = "person"
	OwnerTypeProject                        OwnerType = "project"
	TaskDurationKey                                   = "task-duration-secs"
	TaskPercentChangeKey                              = "task-percent-change"
	BuildDurationKey                                  = "build-duration-secs"
	BuildPercentChangeKey                             = "build-percent-change"
	ImplicitSubscriptionPatchOutcome                  = "patch-outcome"
	ImplicitSubscriptionBuildBreak                    = "build-break"
	ImplicitSubscriptionSpawnhostExpiration           = "spawnhost-expiration"
=======
	OwnerTypePerson                  OwnerType = "person"
	OwnerTypeProject                 OwnerType = "project"
	TaskDurationKey                            = "task-duration-secs"
	TaskPercentChangeKey                       = "task-percent-change"
	BuildDurationKey                           = "build-duration-secs"
	BuildPercentChangeKey                      = "build-percent-change"
	VersionDurationKey                         = "version-duration-secs"
	VersionPercentChangeKey                    = "version-percent-change"
	ImplicitSubscriptionPatchOutcome           = "patch-outcome"
	ImplicitSubscriptionBuildBreak             = "build-break"
>>>>>>> 57a5bcf7
)

type Subscription struct {
	ID             bson.ObjectId     `bson:"_id"`
	Type           string            `bson:"type"`
	Trigger        string            `bson:"trigger"`
	Selectors      []Selector        `bson:"selectors,omitempty"`
	RegexSelectors []Selector        `bson:"regex_selectors,omitempty"`
	Subscriber     Subscriber        `bson:"subscriber"`
	OwnerType      OwnerType         `bson:"owner_type"`
	Owner          string            `bson:"owner"`
	TriggerData    map[string]string `bson:"trigger_data,omitempty"`
}

type unmarshalSubscription struct {
	ID             bson.ObjectId     `bson:"_id"`
	Type           string            `bson:"type"`
	Trigger        string            `bson:"trigger"`
	Selectors      []Selector        `bson:"selectors,omitempty"`
	RegexSelectors []Selector        `bson:"regex_selectors,omitempty"`
	Subscriber     Subscriber        `bson:"subscriber"`
	OwnerType      OwnerType         `bson:"owner_type"`
	Owner          string            `bson:"owner"`
	TriggerData    map[string]string `bson:"trigger_data,omitempty"`
}

func (s *Subscription) SetBSON(raw bson.Raw) error {
	temp := unmarshalSubscription{}

	if err := raw.Unmarshal(&temp); err != nil {
		return errors.Wrap(err, "error unmarshalling subscriber")
	}

	s.ID = temp.ID
	s.Type = temp.Type
	s.Trigger = temp.Trigger
	s.Selectors = temp.Selectors
	s.RegexSelectors = temp.RegexSelectors
	s.Subscriber = temp.Subscriber
	s.Owner = temp.Owner
	s.OwnerType = temp.OwnerType
	s.TriggerData = temp.TriggerData

	return nil
}

type Selector struct {
	Type string `bson:"type"`
	Data string `bson:"data"`
}

// FindSubscriptions finds all subscriptions of matching resourceType, and whose
// selectors match the selectors slice
func FindSubscriptions(resourceType string, selectors []Selector) ([]Subscription, error) {
	if len(selectors) == 0 {
		return nil, nil
	}

	pipeline := []bson.M{
		{
			"$match": bson.M{
				subscriptionTypeKey: resourceType,
			},
		},
		{
			"$addFields": bson.M{
				"keep": bson.M{
					"$setIsSubset": []interface{}{"$" + subscriptionSelectorsKey, selectors},
				},
			},
		},
		{
			"$match": bson.M{
				"keep": true,
			},
		},
	}

	rawSubs := []Subscription{}
	if err := db.Aggregate(SubscriptionsCollection, pipeline, &rawSubs); err != nil {
		return nil, errors.Wrap(err, "failed to fetch subscriptions")
	}

	out := []Subscription{}
	for i := range rawSubs {
		if len(rawSubs[i].RegexSelectors) > 0 && !regexSelectorsMatch(selectors, rawSubs[i].RegexSelectors) {
			continue
		}

		out = append(out, rawSubs[i])
	}

	return out, nil
}

func regexSelectorsMatch(selectors []Selector, regexSelectors []Selector) bool {
	for i := range regexSelectors {
		selector := findSelector(selectors, regexSelectors[i].Type)
		if selector == nil {
			return false
		}

		matched, err := regexp.MatchString(regexSelectors[i].Data, selector.Data)
		grip.Error(message.WrapError(err, message.Fields{
			"source":  "notifications-errors",
			"message": "bad regex in db",
		}))
		// TODO swallow regex errors?
		if err != nil || !matched {
			return false
		}
	}

	return true
}

func findSelector(selectors []Selector, selectorType string) *Selector {
	for i := range selectors {
		if selectors[i].Type == selectorType {
			return &selectors[i]
		}
	}

	return nil
}

func (s *Subscription) Upsert() error {
	if len(s.ID.Hex()) == 0 {
		s.ID = bson.NewObjectId()
	}
	update := bson.M{
		subscriptionTypeKey:           s.Type,
		subscriptionTriggerKey:        s.Trigger,
		subscriptionSelectorsKey:      s.Selectors,
		subscriptionRegexSelectorsKey: s.RegexSelectors,
		subscriptionSubscriberKey:     s.Subscriber,
		subscriptionOwnerKey:          s.Owner,
		subscriptionOwnerTypeKey:      s.OwnerType,
		subscriptionTriggerDataKey:    s.TriggerData,
	}

	// note: this prevents changing the owner of an existing subscription, which is desired
	c, err := db.Upsert(SubscriptionsCollection, bson.M{
		subscriptionIDKey:    s.ID,
		subscriptionOwnerKey: s.Owner,
	}, update)
	if err != nil {
		return err
	}
	if c.UpsertedId != nil {
		s.ID = c.UpsertedId.(bson.ObjectId)
		return nil
	}

	if c.Updated != 1 {
		return errors.New("upsert did not modify any documents")
	}
	return nil
}

func FindSubscriptionByIDString(id string) (*Subscription, error) {
	if !bson.IsObjectIdHex(id) {
		return nil, errors.Errorf("%s is not a valid ObjectID", id)
	}
	return FindSubscriptionByID(bson.ObjectIdHex(id))
}

func FindSubscriptionByID(id bson.ObjectId) (*Subscription, error) {
	out := Subscription{}
	err := db.FindOneQ(SubscriptionsCollection, db.Query(bson.M{
		subscriptionIDKey: id,
	}), &out)
	if err == mgo.ErrNotFound {
		return nil, nil

	} else if err != nil {
		return nil, errors.Wrap(err, "failed to fetch subcription by ID")
	}

	return &out, nil
}

func RemoveSubscriptionID(id string) error {
	if !bson.IsObjectIdHex(id) {
		return errors.Errorf("%s is not a valid ObjectID", id)
	}
	return RemoveSubscription(bson.ObjectIdHex(id))
}

func RemoveSubscription(id bson.ObjectId) error {
	if !id.Valid() {
		return errors.New("id is not valid, cannot remove")
	}

	return db.Remove(SubscriptionsCollection, bson.M{
		subscriptionIDKey: id,
	})
}

func (s *Subscription) Validate() error {
	catcher := grip.NewBasicCatcher()
	if len(s.Selectors)+len(s.RegexSelectors) == 0 {
		catcher.Add(errors.New("must specify at least 1 selector"))
	}
	if s.Type == "" {
		catcher.Add(errors.New("subscription type is required"))
	}
	if s.Trigger == "" {
		catcher.Add(errors.New("subscription trigger is required"))
	}
	if !IsValidOwnerType(string(s.OwnerType)) {
		catcher.Add(errors.Errorf("%s is not a valid owner type", s.OwnerType))
	}
	catcher.Add(s.runCustomValidation())
	catcher.Add(s.Subscriber.Validate())
	return catcher.Resolve()
}

func (s *Subscription) runCustomValidation() error {
	catcher := grip.NewBasicCatcher()

	if taskDurationVal, ok := s.TriggerData[TaskDurationKey]; ok {
		catcher.Add(validatePositiveInt(taskDurationVal))
	}
	if taskPercentVal, ok := s.TriggerData[TaskPercentChangeKey]; ok {
		catcher.Add(validatePositiveFloat(taskPercentVal))
	}
	if versionDurationVal, ok := s.TriggerData[VersionDurationKey]; ok {
		catcher.Add(validatePositiveInt(versionDurationVal))
	}
	if versionPercentVal, ok := s.TriggerData[VersionPercentChangeKey]; ok {
		catcher.Add(validatePositiveFloat(versionPercentVal))
	}
	if buildDurationVal, ok := s.TriggerData[BuildDurationKey]; ok {
		catcher.Add(validatePositiveInt(buildDurationVal))
	}
	if buildPercentVal, ok := s.TriggerData[BuildPercentChangeKey]; ok {
		catcher.Add(validatePositiveFloat(buildPercentVal))
	}
	return catcher.Resolve()
}

func validatePositiveInt(s string) error {
	val, err := strconv.Atoi(s)
	if err != nil {
		return fmt.Errorf("%s must be a number", s)
	}
	if val < 0 {
		return fmt.Errorf("%d cannot be negative", val)
	}
	return nil
}

func validatePositiveFloat(s string) error {
	val, err := util.TryParseFloat(s)
	if err != nil {
		return err
	}
	if val <= 0 {
		return fmt.Errorf("%f must be positive", val)
	}
	return nil
}

func (s *Subscription) String() string {
	id := "???"
	if s.ID.Valid() {
		id = s.ID.Hex()
	}

	tmpl := []string{
		fmt.Sprintf("ID: %s", id),
		"",
		fmt.Sprintf("when the '%s' event, matching the '%s' trigger occurs,", s.Type, s.Trigger),
		"and the following attributes match:",
	}

	for i := range s.Selectors {
		tmpl = append(tmpl, fmt.Sprintf("\t%s: %s", s.Selectors[i].Type, s.Selectors[i].Data))
	}
	for i := range s.RegexSelectors {
		tmpl = append(tmpl, fmt.Sprintf("\t%s: %s", s.RegexSelectors[i].Type, s.RegexSelectors[i].Data))
	}
	tmpl = append(tmpl, "", "issue the following notification:",
		fmt.Sprintf("\t%s", s.Subscriber))

	out := ""
	for i := range tmpl {
		out += tmpl[i]
		out += "\n"
	}

	return out
}

func FindSubscriptionsByOwner(owner string, ownerType OwnerType) ([]Subscription, error) {
	if len(owner) == 0 {
		return nil, nil
	}
	if !IsValidOwnerType(string(ownerType)) {
		return nil, errors.Errorf("%s is not a valid owner type", ownerType)
	}
	query := db.Query(bson.M{
		subscriptionOwnerKey:     owner,
		subscriptionOwnerTypeKey: ownerType,
	})
	subscriptions := []Subscription{}
	err := db.FindAllQ(SubscriptionsCollection, query, &subscriptions)
	return subscriptions, errors.Wrapf(err, "error retrieving subscriptions for owner %s", owner)
}

func IsValidOwnerType(in string) bool {
	switch in {
	case string(OwnerTypePerson):
		return true
	case string(OwnerTypeProject):
		return true
	default:
		return false
	}
}

const (
	triggerOutcome = "outcome"
)

func CreateOrUpdateImplicitSubscription(subscriptionType string, id bson.ObjectId,
	subscriber Subscriber, user string) (*Subscription, error) {
	var err error
	var sub *Subscription
	if id.Valid() {
		sub, err = FindSubscriptionByID(id)
		if err != nil {
			return nil, errors.Wrap(err, "error finding subscription")
		}
	}
	if subscriber.Validate() == nil {
		if sub == nil {
			var temp Subscription
			switch subscriptionType {
			case ImplicitSubscriptionPatchOutcome:
				temp = NewPatchOutcomeSubscriptionByOwner(user, subscriber)
			case ImplicitSubscriptionBuildBreak:
				temp = NewBuildBreakSubscriptionByOwner(user, subscriber)
			case ImplicitSubscriptionSpawnhostExpiration:
				temp = NewSpawnhostExpirationSubscription(user, subscriber)
			}
			sub = &temp
		} else {
			sub.Subscriber = subscriber
		}

		sub.OwnerType = OwnerTypePerson
		sub.Owner = user
		if err := sub.Upsert(); err != nil {
			return nil, errors.Wrap(err, "failed to update subscription")
		}
	} else {
		if id.Valid() {
			if err := RemoveSubscription(id); err != nil {
				return nil, errors.Wrap(err, "error removing subscription")
			}
			sub = nil
		}
	}

	return sub, nil
}

func NewPatchOutcomeSubscription(id string, sub Subscriber) Subscription {
	return Subscription{
		Type:    ResourceTypePatch,
		Trigger: triggerOutcome,
		Selectors: []Selector{
			{
				Type: "id",
				Data: id,
			},
		},
		Subscriber: sub,
	}
}

func NewPatchOutcomeSubscriptionByOwner(owner string, sub Subscriber) Subscription {
	return NewSubscriptionByOwner(owner, sub, ResourceTypePatch, triggerOutcome)
}

func NewBuildBreakSubscriptionByOwner(owner string, sub Subscriber) Subscription {
	return NewSubscriptionByOwner(owner, sub, ResourceTypeVersion, "regression")
}

func NewSpawnhostExpirationSubscription(owner string, sub Subscriber) Subscription {
	return NewSubscriptionByOwner(owner, sub, ResourceTypeHost, "expiration")
}

func NewSubscriptionByOwner(owner string, sub Subscriber, resourceType, trigger string) Subscription {
	return Subscription{
		ID:      bson.NewObjectId(),
		Type:    resourceType,
		Trigger: trigger,
		Selectors: []Selector{
			{
				Type: "owner",
				Data: owner,
			},
		},
		Subscriber: sub,
	}
}

func NewBuildOutcomeSubscriptionByVersion(versionID string, sub Subscriber) Subscription {
	return Subscription{
		Type:    ResourceTypeBuild,
		Trigger: triggerOutcome,
		Selectors: []Selector{
			{
				Type: "in-version",
				Data: versionID,
			},
		},
		Subscriber: sub,
	}
}<|MERGE_RESOLUTION|>--- conflicted
+++ resolved
@@ -35,28 +35,17 @@
 type OwnerType string
 
 const (
-<<<<<<< HEAD
 	OwnerTypePerson                         OwnerType = "person"
 	OwnerTypeProject                        OwnerType = "project"
 	TaskDurationKey                                   = "task-duration-secs"
 	TaskPercentChangeKey                              = "task-percent-change"
 	BuildDurationKey                                  = "build-duration-secs"
 	BuildPercentChangeKey                             = "build-percent-change"
+	VersionDurationKey                                = "version-duration-secs"
+	VersionPercentChangeKey                           = "version-percent-change"
 	ImplicitSubscriptionPatchOutcome                  = "patch-outcome"
 	ImplicitSubscriptionBuildBreak                    = "build-break"
 	ImplicitSubscriptionSpawnhostExpiration           = "spawnhost-expiration"
-=======
-	OwnerTypePerson                  OwnerType = "person"
-	OwnerTypeProject                 OwnerType = "project"
-	TaskDurationKey                            = "task-duration-secs"
-	TaskPercentChangeKey                       = "task-percent-change"
-	BuildDurationKey                           = "build-duration-secs"
-	BuildPercentChangeKey                      = "build-percent-change"
-	VersionDurationKey                         = "version-duration-secs"
-	VersionPercentChangeKey                    = "version-percent-change"
-	ImplicitSubscriptionPatchOutcome           = "patch-outcome"
-	ImplicitSubscriptionBuildBreak             = "build-break"
->>>>>>> 57a5bcf7
 )
 
 type Subscription struct {
