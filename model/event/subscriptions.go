package event

import (
	"regexp"

	"github.com/evergreen-ci/evergreen/db"
	"github.com/mongodb/anser/bsonutil"
	"github.com/mongodb/grip"
	"github.com/mongodb/grip/message"
	"github.com/pkg/errors"
	"gopkg.in/mgo.v2/bson"
)

const (
	SubscriptionsCollection = "subscriptions"
)

//nolint: deadcode, megacheck
var (
	subscriptionIDKey             = bsonutil.MustHaveTag(Subscription{}, "ID")
	subscriptionTypeKey           = bsonutil.MustHaveTag(Subscription{}, "Type")
	subscriptionTriggerKey        = bsonutil.MustHaveTag(Subscription{}, "Trigger")
	subscriptionSelectorsKey      = bsonutil.MustHaveTag(Subscription{}, "Selectors")
	subscriptionRegexSelectorsKey = bsonutil.MustHaveTag(Subscription{}, "RegexSelectors")
	subscriptionSubscriberKey     = bsonutil.MustHaveTag(Subscription{}, "Subscriber")
	subscriptionExtraDataKey      = bsonutil.MustHaveTag(Subscription{}, "ExtraData")

<<<<<<< HEAD
	groupedSubscriptionsTypeKey          = bsonutil.MustHaveTag(groupedSubscriptions{}, "Type")
	groupedSubscriptionsSubscriptionsKey = bsonutil.MustHaveTag(groupedSubscriptions{}, "Subscriptions")
=======
	groupedSubscriberTypeKey       = bsonutil.MustHaveTag(groupedSubscribers{}, "Type")
	groupedSubscriberSubscriberKey = bsonutil.MustHaveTag(groupedSubscribers{}, "Subscribers")

	subscriberWithRegexKey               = bsonutil.MustHaveTag(subscriberWithRegex{}, "Subscriber")
	subscriberWithRegexRegexSelectorsKey = bsonutil.MustHaveTag(subscriberWithRegex{}, "RegexSelectors")
>>>>>>> 06d10ea8
)

type Subscription struct {
	ID             bson.ObjectId `bson:"_id"`
	Type           string        `bson:"type"`
	Trigger        string        `bson:"trigger"`
	Selectors      []Selector    `bson:"selectors,omitempty"`
	RegexSelectors []Selector    `bson:"regex_selectors,omitempty"`
	Subscriber     Subscriber    `bson:"subscriber"`
	ExtraData      interface{}   `bson:"extra_data,omitempty"`
}

type unmarshalSubscription struct {
	ID             bson.ObjectId `bson:"_id"`
	Type           string        `bson:"type"`
	Trigger        string        `bson:"trigger"`
	Selectors      []Selector    `bson:"selectors,omitempty"`
	RegexSelectors []Selector    `bson:"regex_selectors,omitempty"`
	Subscriber     Subscriber    `bson:"subscriber"`
	ExtraData      bson.Raw      `bson:"extra_data,omitempty"`
}

func (s *Subscription) SetBSON(raw bson.Raw) error {
	temp := unmarshalSubscription{}

	if err := raw.Unmarshal(&temp); err != nil {
		return errors.Wrap(err, "error unmarshalling subscriber")
	}

	if data := registry.GetExtraData(temp.Type, temp.Trigger); data != nil {
		s.ExtraData = data
	}

	// if ExtraData is a bson null
	if temp.ExtraData.Kind == 0x0A {
		if s.ExtraData != nil {
			s.ExtraData = nil
			return errors.New("error unmarshalling extra data: expected extra data in subscription; found none")
		}

	} else {
		if s.ExtraData == nil {
			return errors.New("error unmarshalling extra data: unexpected extra data in subscription")
		}
		if err := temp.ExtraData.Unmarshal(s.ExtraData); err != nil {
			return errors.Wrap(err, "error unmarshalling extra data")
		}
	}

	s.ID = temp.ID
	s.Type = temp.Type
	s.Trigger = temp.Trigger
	s.Selectors = temp.Selectors
	s.RegexSelectors = temp.RegexSelectors
	s.Subscriber = temp.Subscriber

	return nil
}

type Selector struct {
	Type string `bson:"type"`
	Data string `bson:"data"`
}

<<<<<<< HEAD
type groupedSubscriptions struct {
	Type          string         `bson:"_id"`
	Subscriptions []Subscription `bson:"subscriptions"`
}

// FindSubscriptions finds all subscriptions that match the given information,
// returning them in a map by subscriber type
func FindSubscriptions(subscriptionType, triggerType string, selectors []Selector) (map[string][]Subscription, error) {
=======
type groupedSubscribers struct {
	Type        string                `bson:"_id"`
	Subscribers []subscriberWithRegex `bson:"subscribers"`
}

type subscriberWithRegex struct {
	Subscriber     Subscriber `bson:"subscriber"`
	RegexSelectors []Selector `bson:"regex_selectors"`
}

// FindSubscribers finds all subscriptions that match the given information
func FindSubscribers(subscriptionType, triggerType string, selectors []Selector) (map[string][]Subscriber, error) {
>>>>>>> 06d10ea8
	if len(selectors) == 0 {
		return nil, nil
	}
	pipeline := []bson.M{
		{
			"$match": bson.M{
				subscriptionTypeKey:    subscriptionType,
				subscriptionTriggerKey: triggerType,
			},
		},
		{
			"$addFields": bson.M{
				"keep": bson.M{
					"$setIsSubset": []interface{}{"$" + subscriptionSelectorsKey, selectors},
				},
			},
		},
		{
			"$match": bson.M{
				"keep": true,
			},
		},
		{
			"$group": bson.M{
				"_id": "$" + bsonutil.GetDottedKeyName(subscriptionSubscriberKey, subscriberTypeKey),
				"subscriptions": bson.M{
					"$push": "$$ROOT",
				},
			},
		},
	}

<<<<<<< HEAD
	gs := []groupedSubscriptions{}
=======
	gs := []groupedSubscribers{}
>>>>>>> 06d10ea8
	if err := db.Aggregate(SubscriptionsCollection, pipeline, &gs); err != nil {
		return nil, errors.Wrap(err, "failed to fetch subscriptions")
	}

<<<<<<< HEAD
	out := map[string][]Subscription{}
	for i := range gs {
		for j := range gs[i].Subscriptions {
			sub := &gs[i].Subscriptions[j]
			if len(sub.RegexSelectors) > 0 && !regexSelectorsMatch(selectors, sub.RegexSelectors) {
				continue
			}

			out[gs[i].Type] = append(out[gs[i].Type], *sub)
		}
=======
	out := map[string][]Subscriber{}
	for i := range gs {
		subscribers := []Subscriber{}
		for j := range gs[i].Subscribers {
			sub := &gs[i].Subscribers[j]
			if len(sub.RegexSelectors) > 0 && !regexSelectorsMatch(selectors, sub) {
				continue
			}

			subscribers = append(subscribers, sub.Subscriber)
		}
		out[gs[i].Type] = subscribers
>>>>>>> 06d10ea8
	}

	return out, nil
}

<<<<<<< HEAD
func regexSelectorsMatch(selectors []Selector, regexSelectors []Selector) bool {
	for i := range regexSelectors {
		selector := findSelector(selectors, regexSelectors[i].Type)
=======
func regexSelectorsMatch(selectors []Selector, s *subscriberWithRegex) bool {
	for i := range s.RegexSelectors {
		selector := findSelector(selectors, s.RegexSelectors[i].Type)
>>>>>>> 06d10ea8
		if selector == nil {
			return false
		}

		matched, err := regexp.MatchString(regexSelectors[i].Data, selector.Data)
		grip.Error(message.WrapError(err, message.Fields{
			"source":  "notifications-errors",
			"message": "bad regex in db",
		}))
		// TODO swallow regex errors?
		if err != nil || !matched {
			return false
		}
	}

	return true
}

func findSelector(selectors []Selector, selectorType string) *Selector {
	for i := range selectors {
		if selectors[i].Type == selectorType {
			return &selectors[i]
		}
	}

	return nil
}

func (s *Subscription) Upsert() error {
	if len(s.ID.Hex()) == 0 {
		s.ID = bson.NewObjectId()
	}

	c, err := db.Upsert(SubscriptionsCollection, bson.M{
		subscriptionIDKey: s.ID,
	}, bson.M{
		subscriptionTypeKey:           s.Type,
		subscriptionTriggerKey:        s.Trigger,
		subscriptionSelectorsKey:      s.Selectors,
		subscriptionRegexSelectorsKey: s.RegexSelectors,
		subscriptionSubscriberKey:     s.Subscriber,
		subscriptionExtraDataKey:      s.ExtraData,
	})
	if err != nil {
		return err
	}
	if c.UpsertedId != nil {
		s.ID = c.UpsertedId.(bson.ObjectId)
		return nil
	}

	if c.Updated != 1 {
		return errors.New("upsert did not modify any documents")
	}
	return nil
}

func (s *Subscription) Remove() error {
	if len(s.ID.Hex()) == 0 {
		return errors.New("subscription has no ID, cannot remove")
	}

	return db.Remove(SubscriptionsCollection, bson.M{
		subscriptionIDKey: s.ID,
	})
}<|MERGE_RESOLUTION|>--- conflicted
+++ resolved
@@ -25,16 +25,8 @@
 	subscriptionSubscriberKey     = bsonutil.MustHaveTag(Subscription{}, "Subscriber")
 	subscriptionExtraDataKey      = bsonutil.MustHaveTag(Subscription{}, "ExtraData")
 
-<<<<<<< HEAD
 	groupedSubscriptionsTypeKey          = bsonutil.MustHaveTag(groupedSubscriptions{}, "Type")
 	groupedSubscriptionsSubscriptionsKey = bsonutil.MustHaveTag(groupedSubscriptions{}, "Subscriptions")
-=======
-	groupedSubscriberTypeKey       = bsonutil.MustHaveTag(groupedSubscribers{}, "Type")
-	groupedSubscriberSubscriberKey = bsonutil.MustHaveTag(groupedSubscribers{}, "Subscribers")
-
-	subscriberWithRegexKey               = bsonutil.MustHaveTag(subscriberWithRegex{}, "Subscriber")
-	subscriberWithRegexRegexSelectorsKey = bsonutil.MustHaveTag(subscriberWithRegex{}, "RegexSelectors")
->>>>>>> 06d10ea8
 )
 
 type Subscription struct {
@@ -99,7 +91,6 @@
 	Data string `bson:"data"`
 }
 
-<<<<<<< HEAD
 type groupedSubscriptions struct {
 	Type          string         `bson:"_id"`
 	Subscriptions []Subscription `bson:"subscriptions"`
@@ -108,23 +99,10 @@
 // FindSubscriptions finds all subscriptions that match the given information,
 // returning them in a map by subscriber type
 func FindSubscriptions(subscriptionType, triggerType string, selectors []Selector) (map[string][]Subscription, error) {
-=======
-type groupedSubscribers struct {
-	Type        string                `bson:"_id"`
-	Subscribers []subscriberWithRegex `bson:"subscribers"`
-}
-
-type subscriberWithRegex struct {
-	Subscriber     Subscriber `bson:"subscriber"`
-	RegexSelectors []Selector `bson:"regex_selectors"`
-}
-
-// FindSubscribers finds all subscriptions that match the given information
-func FindSubscribers(subscriptionType, triggerType string, selectors []Selector) (map[string][]Subscriber, error) {
->>>>>>> 06d10ea8
 	if len(selectors) == 0 {
 		return nil, nil
 	}
+
 	pipeline := []bson.M{
 		{
 			"$match": bson.M{
@@ -154,16 +132,11 @@
 		},
 	}
 
-<<<<<<< HEAD
 	gs := []groupedSubscriptions{}
-=======
-	gs := []groupedSubscribers{}
->>>>>>> 06d10ea8
 	if err := db.Aggregate(SubscriptionsCollection, pipeline, &gs); err != nil {
 		return nil, errors.Wrap(err, "failed to fetch subscriptions")
 	}
 
-<<<<<<< HEAD
 	out := map[string][]Subscription{}
 	for i := range gs {
 		for j := range gs[i].Subscriptions {
@@ -174,34 +147,14 @@
 
 			out[gs[i].Type] = append(out[gs[i].Type], *sub)
 		}
-=======
-	out := map[string][]Subscriber{}
-	for i := range gs {
-		subscribers := []Subscriber{}
-		for j := range gs[i].Subscribers {
-			sub := &gs[i].Subscribers[j]
-			if len(sub.RegexSelectors) > 0 && !regexSelectorsMatch(selectors, sub) {
-				continue
-			}
-
-			subscribers = append(subscribers, sub.Subscriber)
-		}
-		out[gs[i].Type] = subscribers
->>>>>>> 06d10ea8
 	}
 
 	return out, nil
 }
 
-<<<<<<< HEAD
 func regexSelectorsMatch(selectors []Selector, regexSelectors []Selector) bool {
 	for i := range regexSelectors {
 		selector := findSelector(selectors, regexSelectors[i].Type)
-=======
-func regexSelectorsMatch(selectors []Selector, s *subscriberWithRegex) bool {
-	for i := range s.RegexSelectors {
-		selector := findSelector(selectors, s.RegexSelectors[i].Type)
->>>>>>> 06d10ea8
 		if selector == nil {
 			return false
 		}
