package event

import (
	"regexp"

	"github.com/evergreen-ci/evergreen/db"
	"github.com/mongodb/anser/bsonutil"
	"github.com/mongodb/grip"
	"github.com/mongodb/grip/message"
	"github.com/pkg/errors"
	"gopkg.in/mgo.v2/bson"
)

const (
	SubscriptionsCollection = "subscriptions"
)

//nolint: deadcode, megacheck
var (
	subscriptionIDKey             = bsonutil.MustHaveTag(Subscription{}, "ID")
	subscriptionTypeKey           = bsonutil.MustHaveTag(Subscription{}, "Type")
	subscriptionTriggerKey        = bsonutil.MustHaveTag(Subscription{}, "Trigger")
	subscriptionSelectorsKey      = bsonutil.MustHaveTag(Subscription{}, "Selectors")
	subscriptionRegexSelectorsKey = bsonutil.MustHaveTag(Subscription{}, "RegexSelectors")
	subscriptionSubscriberKey     = bsonutil.MustHaveTag(Subscription{}, "Subscriber")
<<<<<<< HEAD
	subscriptionExtraDataKey      = bsonutil.MustHaveTag(Subscription{}, "ExtraData")
=======
	subscriptionOwnerKey          = bsonutil.MustHaveTag(Subscription{}, "Owner")
>>>>>>> 0d16d1bd

	groupedSubscriptionsTypeKey          = bsonutil.MustHaveTag(groupedSubscriptions{}, "Type")
	groupedSubscriptionsSubscriptionsKey = bsonutil.MustHaveTag(groupedSubscriptions{}, "Subscriptions")
)

type Subscription struct {
	ID             bson.ObjectId `bson:"_id"`
	Type           string        `bson:"type"`
	Trigger        string        `bson:"trigger"`
	Selectors      []Selector    `bson:"selectors,omitempty"`
	RegexSelectors []Selector    `bson:"regex_selectors,omitempty"`
	Subscriber     Subscriber    `bson:"subscriber"`
<<<<<<< HEAD
	ExtraData      interface{}   `bson:"extra_data,omitempty"`
}

type unmarshalSubscription struct {
	ID             bson.ObjectId `bson:"_id"`
	Type           string        `bson:"type"`
	Trigger        string        `bson:"trigger"`
	Selectors      []Selector    `bson:"selectors,omitempty"`
	RegexSelectors []Selector    `bson:"regex_selectors,omitempty"`
	Subscriber     Subscriber    `bson:"subscriber"`
	ExtraData      bson.Raw      `bson:"extra_data,omitempty"`
}

func (s *Subscription) SetBSON(raw bson.Raw) error {
	temp := unmarshalSubscription{}

	if err := raw.Unmarshal(&temp); err != nil {
		return errors.Wrap(err, "error unmarshalling subscriber")
	}

	if data := registry.GetExtraData(temp.Type, temp.Trigger); data != nil {
		s.ExtraData = data
	}

	// if ExtraData is a bson null
	if temp.ExtraData.Kind == 0x0A {
		if s.ExtraData != nil {
			s.ExtraData = nil
			return errors.New("error unmarshaling extra data: expected extra data in subscription; found none")
		}

	} else {
		if s.ExtraData == nil {
			return errors.New("error unmarshaling extra data: unexpected extra data in subscription")
		}
		if err := temp.ExtraData.Unmarshal(s.ExtraData); err != nil {
			return errors.Wrap(err, "error unmarshaling extra data")
		}
	}

	s.ID = temp.ID
	s.Type = temp.Type
	s.Trigger = temp.Trigger
	s.Selectors = temp.Selectors
	s.RegexSelectors = temp.RegexSelectors
	s.Subscriber = temp.Subscriber

	return nil
=======
	Owner          string        `bson:"owner"`
>>>>>>> 0d16d1bd
}

type Selector struct {
	Type string `bson:"type"`
	Data string `bson:"data"`
}

type groupedSubscriptions struct {
	Type          string         `bson:"_id"`
	Subscriptions []Subscription `bson:"subscriptions"`
}

// FindSubscriptions finds all subscriptions that match the given information,
// returning them in a map by subscriber type
func FindSubscriptions(subscriptionType, triggerType string, selectors []Selector) (map[string][]Subscription, error) {
	if len(selectors) == 0 {
		return nil, nil
	}

	pipeline := []bson.M{
		{
			"$match": bson.M{
				subscriptionTypeKey:    subscriptionType,
				subscriptionTriggerKey: triggerType,
			},
		},
		{
			"$addFields": bson.M{
				"keep": bson.M{
					"$setIsSubset": []interface{}{"$" + subscriptionSelectorsKey, selectors},
				},
			},
		},
		{
			"$match": bson.M{
				"keep": true,
			},
		},
		{
			"$group": bson.M{
				"_id": "$" + bsonutil.GetDottedKeyName(subscriptionSubscriberKey, subscriberTypeKey),
				"subscriptions": bson.M{
					"$push": "$$ROOT",
				},
			},
		},
	}

	gs := []groupedSubscriptions{}
	if err := db.Aggregate(SubscriptionsCollection, pipeline, &gs); err != nil {
		return nil, errors.Wrap(err, "failed to fetch subscriptions")
	}

	out := map[string][]Subscription{}
	for i := range gs {
		for j := range gs[i].Subscriptions {
			sub := &gs[i].Subscriptions[j]
			if len(sub.RegexSelectors) > 0 && !regexSelectorsMatch(selectors, sub.RegexSelectors) {
				continue
			}

			out[gs[i].Type] = append(out[gs[i].Type], *sub)
		}
	}

	return out, nil
}

func regexSelectorsMatch(selectors []Selector, regexSelectors []Selector) bool {
	for i := range regexSelectors {
		selector := findSelector(selectors, regexSelectors[i].Type)
		if selector == nil {
			return false
		}

		matched, err := regexp.MatchString(regexSelectors[i].Data, selector.Data)
		grip.Error(message.WrapError(err, message.Fields{
			"source":  "notifications-errors",
			"message": "bad regex in db",
		}))
		// TODO swallow regex errors?
		if err != nil || !matched {
			return false
		}
	}

	return true
}

func findSelector(selectors []Selector, selectorType string) *Selector {
	for i := range selectors {
		if selectors[i].Type == selectorType {
			return &selectors[i]
		}
	}

	return nil
}

func (s *Subscription) Upsert() error {
	if len(s.ID.Hex()) == 0 {
		s.ID = bson.NewObjectId()
	}

	// note: this prevents changing the owner of an existing subscription, which is desired
	c, err := db.Upsert(SubscriptionsCollection, bson.M{
<<<<<<< HEAD
		subscriptionIDKey: s.ID,
	}, bson.M{
		subscriptionTypeKey:           s.Type,
		subscriptionTriggerKey:        s.Trigger,
		subscriptionSelectorsKey:      s.Selectors,
		subscriptionRegexSelectorsKey: s.RegexSelectors,
		subscriptionSubscriberKey:     s.Subscriber,
		subscriptionExtraDataKey:      s.ExtraData,
	})
=======
		subscriptionIDKey:    s.ID,
		subscriptionOwnerKey: s.Owner,
	},
		bson.M{
			subscriptionTypeKey:           s.Type,
			subscriptionTriggerKey:        s.Trigger,
			subscriptionSelectorsKey:      s.Selectors,
			subscriptionRegexSelectorsKey: s.RegexSelectors,
			subscriptionSubscriberKey:     s.Subscriber,
			subscriptionOwnerKey:          s.Owner,
		})
>>>>>>> 0d16d1bd
	if err != nil {
		return err
	}
	if c.UpsertedId != nil {
		s.ID = c.UpsertedId.(bson.ObjectId)
		return nil
	}

	if c.Updated != 1 {
		return errors.New("upsert did not modify any documents")
	}
	return nil
}

func (s *Subscription) Remove() error {
	if len(s.ID.Hex()) == 0 {
		return errors.New("subscription has no ID, cannot remove")
	}

	return db.Remove(SubscriptionsCollection, bson.M{
		subscriptionIDKey: s.ID,
	})
}

func (s *Subscription) Validate() error {
	catcher := grip.NewBasicCatcher()
	if len(s.Selectors)+len(s.RegexSelectors) == 0 {
		catcher.Add(errors.New("must specify at least 1 selector"))
	}
	if s.Type == "" {
		catcher.Add(errors.New("subscription type is required"))
	}
	if s.Trigger == "" {
		catcher.Add(errors.New("subscription trigger is required"))
	}
	catcher.Add(s.Subscriber.Validate())
	return catcher.Resolve()
}

func FindSubscriptionsByOwner(owner string) ([]Subscription, error) {
	query := db.Query(bson.M{
		subscriptionOwnerKey: owner,
	})
	subscriptions := []Subscription{}
	err := db.FindAllQ(SubscriptionsCollection, query, &subscriptions)
	return subscriptions, errors.Wrapf(err, "error retrieving subscriptions for owner %s", owner)
}<|MERGE_RESOLUTION|>--- conflicted
+++ resolved
@@ -23,11 +23,8 @@
 	subscriptionSelectorsKey      = bsonutil.MustHaveTag(Subscription{}, "Selectors")
 	subscriptionRegexSelectorsKey = bsonutil.MustHaveTag(Subscription{}, "RegexSelectors")
 	subscriptionSubscriberKey     = bsonutil.MustHaveTag(Subscription{}, "Subscriber")
-<<<<<<< HEAD
+	subscriptionOwnerKey          = bsonutil.MustHaveTag(Subscription{}, "Owner")
 	subscriptionExtraDataKey      = bsonutil.MustHaveTag(Subscription{}, "ExtraData")
-=======
-	subscriptionOwnerKey          = bsonutil.MustHaveTag(Subscription{}, "Owner")
->>>>>>> 0d16d1bd
 
 	groupedSubscriptionsTypeKey          = bsonutil.MustHaveTag(groupedSubscriptions{}, "Type")
 	groupedSubscriptionsSubscriptionsKey = bsonutil.MustHaveTag(groupedSubscriptions{}, "Subscriptions")
@@ -40,7 +37,7 @@
 	Selectors      []Selector    `bson:"selectors,omitempty"`
 	RegexSelectors []Selector    `bson:"regex_selectors,omitempty"`
 	Subscriber     Subscriber    `bson:"subscriber"`
-<<<<<<< HEAD
+	Owner          string        `bson:"owner"`
 	ExtraData      interface{}   `bson:"extra_data,omitempty"`
 }
 
@@ -89,9 +86,6 @@
 	s.Subscriber = temp.Subscriber
 
 	return nil
-=======
-	Owner          string        `bson:"owner"`
->>>>>>> 0d16d1bd
 }
 
 type Selector struct {
@@ -198,29 +192,17 @@
 
 	// note: this prevents changing the owner of an existing subscription, which is desired
 	c, err := db.Upsert(SubscriptionsCollection, bson.M{
-<<<<<<< HEAD
-		subscriptionIDKey: s.ID,
+		subscriptionIDKey:    s.ID,
+		subscriptionOwnerKey: s.Owner,
 	}, bson.M{
 		subscriptionTypeKey:           s.Type,
 		subscriptionTriggerKey:        s.Trigger,
 		subscriptionSelectorsKey:      s.Selectors,
 		subscriptionRegexSelectorsKey: s.RegexSelectors,
 		subscriptionSubscriberKey:     s.Subscriber,
+		subscriptionOwnerKey:          s.Owner,
 		subscriptionExtraDataKey:      s.ExtraData,
 	})
-=======
-		subscriptionIDKey:    s.ID,
-		subscriptionOwnerKey: s.Owner,
-	},
-		bson.M{
-			subscriptionTypeKey:           s.Type,
-			subscriptionTriggerKey:        s.Trigger,
-			subscriptionSelectorsKey:      s.Selectors,
-			subscriptionRegexSelectorsKey: s.RegexSelectors,
-			subscriptionSubscriberKey:     s.Subscriber,
-			subscriptionOwnerKey:          s.Owner,
-		})
->>>>>>> 0d16d1bd
 	if err != nil {
 		return err
 	}
