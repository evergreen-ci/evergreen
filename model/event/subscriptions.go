package event

import (
	"fmt"
	"regexp"

	"github.com/evergreen-ci/evergreen/db"
	"github.com/mongodb/anser/bsonutil"
	"github.com/mongodb/grip"
	"github.com/mongodb/grip/message"
	"github.com/pkg/errors"
	"gopkg.in/mgo.v2/bson"
)

const (
	SubscriptionsCollection = "subscriptions"
)

//nolint: deadcode, megacheck
var (
	subscriptionIDKey             = bsonutil.MustHaveTag(Subscription{}, "ID")
	subscriptionTypeKey           = bsonutil.MustHaveTag(Subscription{}, "Type")
	subscriptionTriggerKey        = bsonutil.MustHaveTag(Subscription{}, "Trigger")
	subscriptionSelectorsKey      = bsonutil.MustHaveTag(Subscription{}, "Selectors")
	subscriptionRegexSelectorsKey = bsonutil.MustHaveTag(Subscription{}, "RegexSelectors")
	subscriptionSubscriberKey     = bsonutil.MustHaveTag(Subscription{}, "Subscriber")
	subscriptionOwnerKey          = bsonutil.MustHaveTag(Subscription{}, "Owner")
	subscriptionOwnerTypeKey      = bsonutil.MustHaveTag(Subscription{}, "OwnerType")

	groupedSubscriberTypeKey       = bsonutil.MustHaveTag(groupedSubscribers{}, "Type")
	groupedSubscriberSubscriberKey = bsonutil.MustHaveTag(groupedSubscribers{}, "Subscribers")

	subscriberWithRegexKey               = bsonutil.MustHaveTag(subscriberWithRegex{}, "Subscriber")
	subscriberWithRegexRegexSelectorsKey = bsonutil.MustHaveTag(subscriberWithRegex{}, "RegexSelectors")
)

type OwnerType string

const (
	OwnerTypePerson  OwnerType = "person"
	OwnerTypeProject           = "project"
)

type Subscription struct {
	ID             bson.ObjectId `bson:"_id"`
	Type           string        `bson:"type"`
	Trigger        string        `bson:"trigger"`
	Selectors      []Selector    `bson:"selectors,omitempty"`
	RegexSelectors []Selector    `bson:"regex_selectors,omitempty"`
	Subscriber     Subscriber    `bson:"subscriber"`
	Owner          string        `bson:"owner"`
	OwnerType      OwnerType     `bson:"owner_type"`
}

type Selector struct {
	Type string `bson:"type"`
	Data string `bson:"data"`
}

type groupedSubscribers struct {
	Type        string                `bson:"_id"`
	Subscribers []subscriberWithRegex `bson:"subscribers"`
}

type subscriberWithRegex struct {
	Subscriber     Subscriber `bson:"subscriber"`
	RegexSelectors []Selector `bson:"regex_selectors"`
}

// FindSubscribers finds all subscriptions that match the given information
func FindSubscribers(subscriptionType, triggerType string, selectors []Selector) (map[string][]Subscriber, error) {
	if len(selectors) == 0 {
		return nil, nil
	}
	pipeline := []bson.M{
		{
			"$match": bson.M{
				subscriptionTypeKey:    subscriptionType,
				subscriptionTriggerKey: triggerType,
			},
		},
		{
			"$project": bson.M{
				subscriptionSubscriberKey:     1,
				subscriptionRegexSelectorsKey: 1,
				"keep": bson.M{
					"$setIsSubset": []interface{}{"$" + subscriptionSelectorsKey, selectors},
				},
			},
		},
		{
			"$match": bson.M{
				"keep": true,
			},
		},
		{
			"$group": bson.M{
				"_id": "$" + bsonutil.GetDottedKeyName(subscriptionSubscriberKey, subscriberTypeKey),
				"subscribers": bson.M{
					"$push": bson.M{
						subscriberWithRegexKey:               "$" + subscriptionSubscriberKey,
						subscriberWithRegexRegexSelectorsKey: "$" + subscriptionRegexSelectorsKey,
					},
				},
			},
		},
	}

	gs := []groupedSubscribers{}
	if err := db.Aggregate(SubscriptionsCollection, pipeline, &gs); err != nil {
		return nil, errors.Wrap(err, "failed to fetch subscriptions")
	}

	out := map[string][]Subscriber{}
	for i := range gs {
		subscribers := []Subscriber{}
		for j := range gs[i].Subscribers {
			sub := &gs[i].Subscribers[j]
			if len(sub.RegexSelectors) > 0 && !regexSelectorsMatch(selectors, sub) {
				continue
			}

			subscribers = append(subscribers, sub.Subscriber)
		}
		out[gs[i].Type] = subscribers
	}

	return out, nil
}

func regexSelectorsMatch(selectors []Selector, s *subscriberWithRegex) bool {
	for i := range s.RegexSelectors {
		selector := findSelector(selectors, s.RegexSelectors[i].Type)
		if selector == nil {
			return false
		}

		matched, err := regexp.MatchString(s.RegexSelectors[i].Data, selector.Data)
		grip.Error(message.WrapError(err, message.Fields{
			"source":  "notifications-errors",
			"message": "bad regex in db",
		}))
		// TODO swallow regex errors?
		if err != nil || !matched {
			return false
		}
	}

	return true
}

func findSelector(selectors []Selector, selectorType string) *Selector {
	for i := range selectors {
		if selectors[i].Type == selectorType {
			return &selectors[i]
		}
	}

	return nil
}

func (s *Subscription) Upsert() error {
	if len(s.ID.Hex()) == 0 {
		s.ID = bson.NewObjectId()
	}

	// note: this prevents changing the owner of an existing subscription, which is desired
	c, err := db.Upsert(SubscriptionsCollection, bson.M{
		subscriptionIDKey:    s.ID,
		subscriptionOwnerKey: s.Owner,
	},
		bson.M{
			subscriptionTypeKey:           s.Type,
			subscriptionTriggerKey:        s.Trigger,
			subscriptionSelectorsKey:      s.Selectors,
			subscriptionRegexSelectorsKey: s.RegexSelectors,
			subscriptionSubscriberKey:     s.Subscriber,
			subscriptionOwnerKey:          s.Owner,
			subscriptionOwnerTypeKey:      s.OwnerType,
		})
	if err != nil {
		return err
	}
	if c.UpsertedId != nil {
		s.ID = c.UpsertedId.(bson.ObjectId)
		return nil
	}

	if c.Updated != 1 {
		return errors.New("upsert did not modify any documents")
	}
	return nil
}

func (s *Subscription) Remove() error {
	if len(s.ID.Hex()) == 0 {
		return errors.New("subscription has no ID, cannot remove")
	}

	return db.Remove(SubscriptionsCollection, bson.M{
		subscriptionIDKey: s.ID,
	})
}

func (s *Subscription) Validate() error {
	catcher := grip.NewBasicCatcher()
	if len(s.Selectors)+len(s.RegexSelectors) == 0 {
		catcher.Add(errors.New("must specify at least 1 selector"))
	}
	if s.Type == "" {
		catcher.Add(errors.New("subscription type is required"))
	}
	if s.Trigger == "" {
		catcher.Add(errors.New("subscription trigger is required"))
	}
	if !IsValidOwnerType(string(s.OwnerType)) {
		catcher.Add(errors.Errorf("%s is not a valid owner type", s.OwnerType))
	}
	catcher.Add(s.Subscriber.Validate())
	return catcher.Resolve()
}

func (s *Subscription) String() string {
	id := "???"
	if s.ID.Valid() {
		id = s.ID.Hex()
	}

	tmpl := []string{
		fmt.Sprintf("ID: %s", id),
		"",
		fmt.Sprintf("when the '%s' event, matching the '%s' trigger occurs,", s.Type, s.Trigger),
		"and the following attributes match:",
	}

	for i := range s.Selectors {
		tmpl = append(tmpl, fmt.Sprintf("\t%s: %s", s.Selectors[i].Type, s.Selectors[i].Data))
	}
	for i := range s.RegexSelectors {
		tmpl = append(tmpl, fmt.Sprintf("\t%s: %s", s.RegexSelectors[i].Type, s.RegexSelectors[i].Data))
	}
	tmpl = append(tmpl, "", "issue the following notification:",
		fmt.Sprintf("\t%s", s.Subscriber))

	out := ""
	for i := range tmpl {
		out += tmpl[i]
		out += "\n"
	}

	return out
}

func FindSubscriptionsByOwner(owner string, ownerType OwnerType) ([]Subscription, error) {
	if len(owner) == 0 {
		return nil, nil
	}
	if !IsValidOwnerType(string(ownerType)) {
		return nil, errors.Errorf("%s is not a valid owner type", ownerType)
	}
	query := db.Query(bson.M{
		subscriptionOwnerKey:     owner,
		subscriptionOwnerTypeKey: ownerType,
	})
	subscriptions := []Subscription{}
	err := db.FindAllQ(SubscriptionsCollection, query, &subscriptions)
	return subscriptions, errors.Wrapf(err, "error retrieving subscriptions for owner %s", owner)
}

<<<<<<< HEAD
func NewPatchOutcomeSubscription(id string, sub Subscriber) Subscription {
	const ResourceTypePatch = "PATCH"
	return Subscription{
		Type:    ResourceTypePatch,
		Trigger: "outcome",
		Selectors: []Selector{
			{
				Type: "id",
				Data: id,
			},
		},
		Subscriber: sub,
=======
func IsValidOwnerType(in string) bool {
	switch in {
	case string(OwnerTypePerson):
		return true
	case string(OwnerTypeProject):
		return true
	default:
		return false
>>>>>>> 590dc774
	}
}<|MERGE_RESOLUTION|>--- conflicted
+++ resolved
@@ -267,7 +267,17 @@
 	return subscriptions, errors.Wrapf(err, "error retrieving subscriptions for owner %s", owner)
 }
 
-<<<<<<< HEAD
+func IsValidOwnerType(in string) bool {
+	switch in {
+	case string(OwnerTypePerson):
+		return true
+	case string(OwnerTypeProject):
+		return true
+	default:
+		return false
+	}
+}
+
 func NewPatchOutcomeSubscription(id string, sub Subscriber) Subscription {
 	const ResourceTypePatch = "PATCH"
 	return Subscription{
@@ -280,15 +290,5 @@
 			},
 		},
 		Subscriber: sub,
-=======
-func IsValidOwnerType(in string) bool {
-	switch in {
-	case string(OwnerTypePerson):
-		return true
-	case string(OwnerTypeProject):
-		return true
-	default:
-		return false
->>>>>>> 590dc774
 	}
 }