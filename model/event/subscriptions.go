--- conflicted
+++ resolved
@@ -35,21 +35,14 @@
 type OwnerType string
 
 const (
-<<<<<<< HEAD
 	OwnerTypePerson         OwnerType = "person"
 	OwnerTypeProject        OwnerType = "project"
 	TaskDurationKey                   = "task-duration-secs"
 	TaskPercentChangeKey              = "task-percent-change"
 	VersionDurationKey                = "version-duration-secs"
 	VersionPercentChangeKey           = "version-percent-change"
-=======
-	OwnerTypePerson       OwnerType = "person"
-	OwnerTypeProject      OwnerType = "project"
-	TaskDurationKey                 = "task-duration-secs"
-	TaskPercentChangeKey            = "task-percent-change"
-	BuildDurationKey                = "build-duration-secs"
-	BuildPercentChangeKey           = "build-percent-change"
->>>>>>> f1d7b1e3
+	BuildDurationKey                  = "build-duration-secs"
+	BuildPercentChangeKey             = "build-percent-change"
 )
 
 type Subscription struct {
@@ -277,19 +270,17 @@
 	if taskPercentVal, ok := s.TriggerData[TaskPercentChangeKey]; ok {
 		catcher.Add(validatePositiveFloat(taskPercentVal))
 	}
-<<<<<<< HEAD
 	if versionDurationVal, ok := s.TriggerData[VersionDurationKey]; ok {
 		catcher.Add(validatePositiveInt(versionDurationVal))
 	}
 	if versionPercentVal, ok := s.TriggerData[VersionPercentChangeKey]; ok {
 		catcher.Add(validatePositiveFloat(versionPercentVal))
-=======
+	}
 	if buildDurationVal, ok := s.TriggerData[BuildDurationKey]; ok {
 		catcher.Add(validatePositiveInt(buildDurationVal))
 	}
 	if buildPercentVal, ok := s.TriggerData[BuildPercentChangeKey]; ok {
 		catcher.Add(validatePositiveFloat(buildPercentVal))
->>>>>>> f1d7b1e3
 	}
 	return catcher.Resolve()
 }
