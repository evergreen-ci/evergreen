--- conflicted
+++ resolved
@@ -400,12 +400,35 @@
 	return regexFiltered
 }
 
-<<<<<<< HEAD
 func regexSelectorsMatchEvent(regexSelectors []Selector, eventAttributes Attributes) bool {
 	for _, regexSelector := range regexSelectors {
 		attributeValues, err := eventAttributes.valuesForSelector(regexSelector.Type)
 		if err != nil || len(attributeValues) == 0 {
-=======
+			return false
+		}
+		if !regexMatchesValue(regexSelector.Data, attributeValues) {
+			return false
+		}
+	}
+	return true
+}
+
+func regexMatchesValue(regexString string, values []string) bool {
+	regex, err := regexp.Compile(regexString)
+	if err != nil {
+		return false
+	}
+
+	for _, val := range values {
+		matched := regex.MatchString(val)
+		if matched {
+			return true
+		}
+	}
+
+	return false
+}
+
 // CopyProjectSubscriptions copies subscriptions from the first project for the second project.
 func CopyProjectSubscriptions(oldProject, newProject string) error {
 	subs, err := FindSubscriptionsByOwner(oldProject, OwnerTypeProject)
@@ -420,41 +443,12 @@
 		for i, selector := range sub.Selectors {
 			if selector.Type == SelectorProject && selector.Data == oldProject {
 				sub.Selectors[i].Data = newProject
+				sub.Filter.Project = newProject
 			}
 		}
 		catcher.Add(sub.Upsert())
 	}
 	return catcher.Resolve()
-}
-
-func regexSelectorsMatch(selectors []Selector, regexSelectors []Selector) bool {
-	for i := range regexSelectors {
-		selector := findSelector(selectors, regexSelectors[i].Type)
-		if selector == nil {
->>>>>>> 5c1f6136
-			return false
-		}
-		if !regexMatchesValue(regexSelector.Data, attributeValues) {
-			return false
-		}
-	}
-	return true
-}
-
-func regexMatchesValue(regexString string, values []string) bool {
-	regex, err := regexp.Compile(regexString)
-	if err != nil {
-		return false
-	}
-
-	for _, val := range values {
-		matched := regex.MatchString(val)
-		if matched {
-			return true
-		}
-	}
-
-	return false
 }
 
 func (s *Subscription) Upsert() error {
