--- conflicted
+++ resolved
@@ -50,18 +50,6 @@
 	return &TaskProcessResourceData{}
 }
 
-<<<<<<< HEAD
-func adminEventFactory() Data {
-	return &rawAdminEventData{
-		ResourceType: ResourceTypeAdmin,
-	}
-}
-
-func testEventFactory() Data {
-	return &TestEvent{
-		ResourceType: ResourceTypeTest,
-	}
-=======
 func adminEventFactory() interface{} {
 	return &rawAdminEventData{}
 }
@@ -69,5 +57,10 @@
 func isSubscribable(eventType string) bool {
 	// TODO
 	return false
->>>>>>> 99a1f0b3
+}
+
+func testEventFactory() Data {
+	return &TestEvent{
+		ResourceType: ResourceTypeTest,
+	}
 }