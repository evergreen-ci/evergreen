--- conflicted
+++ resolved
@@ -407,7 +407,6 @@
 	}
 }
 
-<<<<<<< HEAD
 func (s *eventSuite) TestFindLastProcessedEvent() {
 	events := []EventLogEntry{
 		{
@@ -500,7 +499,8 @@
 	n, err := CountUnprocessedEvents()
 	s.NoError(err)
 	s.Equal(2, n)
-=======
+}
+
 // findResourceTypeIn attempts to locate a bson tag with "r_type,omitempty" in it.
 // If found, this function returns true, and the value of that field
 // If not, this function returns false. If it the struct had "r_type" (without
@@ -544,5 +544,4 @@
 	}
 
 	return false, ""
->>>>>>> 21f98923
 }