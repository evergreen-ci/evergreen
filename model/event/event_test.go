--- conflicted
+++ resolved
@@ -398,12 +398,13 @@
 		s.NoError(db.Insert(TaskLogCollection, events[i]))
 	}
 
-<<<<<<< HEAD
-	s.NotPanics(func() {
-		processed, ptime := events[0].Processed()
-		s.Zero(ptime)
-		s.False(processed)
-	})
+	out := []EventLogEntry{}
+	s.NoError(db.FindAllQ(TaskLogCollection, db.Q{}, &out))
+	s.Len(out, 7)
+
+	for i := range out {
+		s.NotEmpty(out[i].ResourceType)
+	}
 }
 
 func (s *eventSuite) TestFindLastProcessedEvent() {
@@ -500,13 +501,4 @@
 	n, err := CountUnprocessedEvents()
 	s.NoError(err)
 	s.Equal(2, n)
-=======
-	out := []EventLogEntry{}
-	s.NoError(db.FindAllQ(TaskLogCollection, db.Q{}, &out))
-	s.Len(out, 7)
-
-	for i := range out {
-		s.NotEmpty(out[i].ResourceType)
-	}
->>>>>>> 4c01e692
 }