package event

import (
	"encoding/json"
	"reflect"
	"strings"
	"testing"
	"time"

	"github.com/evergreen-ci/evergreen/db"
	"github.com/evergreen-ci/evergreen/testutil"
	"github.com/stretchr/testify/suite"
	"gopkg.in/mgo.v2/bson"
)

type eventSuite struct {
	suite.Suite
}

func TestEventSuite(t *testing.T) {
	suite.Run(t, &eventSuite{})
}

func (s *eventSuite) SetupSuite() {
	db.SetGlobalSessionProvider(testutil.TestConfig().SessionFactory())
}

func (s *eventSuite) SetupTest() {
	s.NoError(db.ClearCollections(AllLogCollection, TaskLogCollection))
}

func (s *eventSuite) TestMarshallAndUnarshallingStructsHaveSameTags() {
	realt := reflect.TypeOf(&EventLogEntry{}).Elem()
	tempt := reflect.TypeOf(&unmarshalEventLogEntry{}).Elem()

	s.Require().Equal(realt.NumField(), tempt.NumField())
	for i := 0; i < realt.NumField(); i++ {
		s.True(reflect.DeepEqual(realt.Field(i).Tag, tempt.Field(i).Tag))
	}
}

// resource_type in data should be copied to root document
const expectedJSON = `{"resource_type":"HOST","processed_at":"2017-06-20T18:07:24.991Z","timestamp":"2017-06-20T18:07:24.991Z","resource_id":"macos.example.com","event_type":"HOST_TASK_FINISHED","data":{"task_id":"mci_osx_dist_165359be9d1ca311e964ebc4a50e66da42998e65_17_06_20_16_14_44","task_status":"success","successful":false,"duration":0}}`

func (s *eventSuite) checkRealData(e *EventLogEntry, loc *time.Location) {
	s.NotPanics(func() {
		s.Equal("HOST_TASK_FINISHED", e.EventType)
		s.Equal("macos.example.com", e.ResourceId)

		eventData, ok := e.Data.(*HostEventData)
		s.True(ok)

		s.Equal("mci_osx_dist_165359be9d1ca311e964ebc4a50e66da42998e65_17_06_20_16_14_44", eventData.TaskId)
		s.Equal("success", eventData.TaskStatus)
	})
}

func (s *eventSuite) TestWithRealData() {
	loc, err := time.LoadLocation("UTC")
	s.NoError(err)
	date, err := time.ParseInLocation(time.RFC3339Nano, "2017-06-20T18:07:24.991Z", loc)
	s.NoError(err)
	s.Equal("2017-06-20T18:07:24.991Z", date.Format(time.RFC3339Nano))

	// unmarshaller works with r_type in the root document set
	data := bson.M{
		idKey:           bson.ObjectIdHex("5949645c9acd9604fdd202d8"),
		TimestampKey:    date,
		ResourceIdKey:   "macos.example.com",
		TypeKey:         "HOST_TASK_FINISHED",
		ResourceTypeKey: "HOST",
		processedAtKey:  date,
		DataKey: bson.M{
			"t_id":            "mci_osx_dist_165359be9d1ca311e964ebc4a50e66da42998e65_17_06_20_16_14_44",
			hostDataStatusKey: "success",
		},
	}
	s.NoError(db.Insert(AllLogCollection, data))
	entries, err := Find(AllLogCollection, db.Query(bson.M{idKey: bson.ObjectIdHex("5949645c9acd9604fdd202d8")}))
	s.NoError(err)
	s.Len(entries, 1)
	s.NotPanics(func() {
		s.checkRealData(&entries[0], loc)
		entries[0].Timestamp = entries[0].Timestamp.In(loc)
		entries[0].ProcessedAt = entries[0].ProcessedAt.In(loc)
		s.Equal("HOST", entries[0].ResourceType)
		s.IsType(&HostEventData{}, entries[0].Data)

		found, tag := findResourceTypeIn(entries[0].Data)
		s.False(found)
		s.Empty(tag)

		var bytes []byte
		bytes, err = json.Marshal(entries[0])
		s.NoError(err)
		s.Equal(expectedJSON, string(bytes))
	})

	// unmarshaller works with both r_type fields set
	data = bson.M{
		idKey:           bson.ObjectIdHex("5949645c9acd9604fdd202d9"),
		TimestampKey:    date,
		ResourceIdKey:   "macos.example.com",
		TypeKey:         "HOST_TASK_FINISHED",
		ResourceTypeKey: "HOST",
		processedAtKey:  date,
		DataKey: bson.M{
			ResourceTypeKey:   "HOST",
			"t_id":            "mci_osx_dist_165359be9d1ca311e964ebc4a50e66da42998e65_17_06_20_16_14_44",
			hostDataStatusKey: "success",
		},
	}
	s.NoError(db.Insert(AllLogCollection, data))
	entries, err = Find(AllLogCollection, db.Query(bson.M{idKey: bson.ObjectIdHex("5949645c9acd9604fdd202d9")}))
	s.NoError(err)
	s.Len(entries, 1)
	s.NotPanics(func() {
		s.checkRealData(&entries[0], loc)
		entries[0].Timestamp = entries[0].Timestamp.In(loc)
		entries[0].ProcessedAt = entries[0].ProcessedAt.In(loc)
		s.IsType(&HostEventData{}, entries[0].Data)
		s.Equal("HOST", entries[0].ResourceType)

		found, tag := findResourceTypeIn(entries[0].Data)
		s.False(found)
		s.Empty(tag)

		var bytes []byte
		bytes, err := json.Marshal(entries[0])
		s.NoError(err)
		s.Equal(expectedJSON, string(bytes))
	})
}

func (s *eventSuite) TestEventWithNilData() {
	logger := NewDBEventLogger(AllLogCollection)
	event := EventLogEntry{
		ID:         bson.NewObjectId(),
		ResourceId: "TEST1",
		EventType:  "TEST2",
		Timestamp:  time.Now().Round(time.Millisecond).Truncate(time.Millisecond),
	}
	s.Errorf(logger.LogEvent(&event), "event log entry cannot have nil Data")

	s.NotPanics(func() {
		// But reading this back should not panic, if it somehow got into the db
		s.NoError(db.Insert(AllLogCollection, event))
		fetchedEvents, err := Find(AllLogCollection, db.Query(bson.M{}))
		s.Error(err)
		s.Empty(fetchedEvents)
	})
}

func (s *eventSuite) TestEventRegistryItemsAreSane() {
	for k, _ := range eventRegistry {
		event := NewEventFromType(k)
		s.NotNil(event)
		found, rTypeTag := findResourceTypeIn(event)

		t := reflect.TypeOf(event)
		if k == EventTaskSystemInfo || k == EventTaskProcessInfo {
			// these two event types have not been migrated (TTL index
			// will phase them out over time)
			s.True(found, `'%s' doesn't have a bson:"r_type,omitempty" tag, but should`, t.String())
			s.Empty(rTypeTag)

		} else {
			s.False(found, `'%s' has a bson:"r_type,omitempty" tag, but should not`, t.String())
			s.Empty(rTypeTag)
		}

		// ensure all fields have bson and json tags
		elem := t.Elem()
		for i := 0; i < elem.NumField(); i++ {
			f := elem.Field(i)
			bsonTag := f.Tag.Get("bson")
			jsonTag := f.Tag.Get("json")
			s.NotEmpty(bsonTag, "struct %s: field '%s' must have bson tag", t.Name(), f.Name)

			if _, ok := event.(*rawAdminEventData); !ok {
				s.NotEmpty(jsonTag, "struct %s: field '%s' must have json tag", t.Name(), f.Name)

				if strings.HasPrefix(jsonTag, "resource_type") &&
					(k == EventTaskSystemInfo || k == EventTaskProcessInfo) {
					s.Equal("resource_type,omitempty", jsonTag, `'%s' doesn't have a json:"resource_type,omitempty" tag, but should`, t.String())
					s.NotEqual("resource_type", jsonTag, `'%s' doesn't have a json:"resource_type" tag, but should not`, t.String())

				} else {
					s.NotEqual("resource_type", jsonTag, `'%s' has a json:"resource_type" tag, but should not`, t.String())
					s.NotEqual("resource_type,omitempty", jsonTag, `'%s' has a json:"resource_type,omitempty" tag, but should not`, t.String())
				}
			}
		}
	}
}

func (s *eventSuite) TestFindResourceTypeIn() {
	succeedStruct := struct {
		Type       string `bson:"r_type,omitempty"`
		OtherThing int    `bson:"other"`
	}{Type: "something"}
	failStruct := struct {
		WrongThing string `bson:"type"`
		OtherThing string `bson:"other"`
	}{WrongThing: "wrong"}
	failStruct2 := struct {
		WrongThing int `bson:"r_type"`
		OtherThing int `bson:"other"`
	}{WrongThing: 1}

	found, data := findResourceTypeIn(&succeedStruct)
	s.True(found)
	s.Equal("something", data)

	found, data = findResourceTypeIn(&failStruct)
	s.False(found)
	s.Empty(data)

	found, data = findResourceTypeIn(&failStruct2)
	s.False(found)
	s.Empty(data)

	found, data = findResourceTypeIn(nil)
	s.False(found)
	s.Empty(data)

	s.NotPanics(func() {
		found, data := findResourceTypeIn(succeedStruct)
		s.True(found)
		s.Equal("something", data)

		found, data = findResourceTypeIn(failStruct)
		s.False(found)
		s.Empty(data)

		found, data = findResourceTypeIn(failStruct2)
		s.False(found)
		s.Empty(data)

		found, data = findResourceTypeIn(nil)
		s.False(found)
		s.Empty(data)

		x := 5
		found, data = findResourceTypeIn(x)
		s.False(found)
		s.Empty(data)

		found, data = findResourceTypeIn(&x)
		s.False(found)
		s.Empty(data)
	})
}

func (s *eventSuite) TestMarkProcessed() {
	startTime := time.Now()

	logger := NewDBEventLogger(AllLogCollection)
	event := EventLogEntry{
		ResourceType: ResourceTypeHost,
		ResourceId:   "TEST1",
		EventType:    "TEST2",
		Timestamp:    time.Now().Round(time.Millisecond).Truncate(time.Millisecond),
		Data:         NewEventFromType(ResourceTypeHost),
	}
	processed, ptime := event.Processed()
	s.False(processed)
	s.Zero(ptime)

	s.EqualError(logger.MarkProcessed(&event), "event has no ID")
	event.ID = bson.NewObjectId()
	s.EqualError(logger.MarkProcessed(&event), "failed to update process time: not found")

	s.NoError(logger.LogEvent(&event))

	s.NoError(db.UpdateId(AllLogCollection, event.ID, bson.M{
		"$unset": bson.M{
			"processed_at": 1,
		},
	}))

	var fetchedEvent EventLogEntry
	err := db.FindOneQ(AllLogCollection, db.Q{}, &fetchedEvent)
	s.NoError(err)

	processed, ptime = fetchedEvent.Processed()
	s.False(processed)
	s.Zero(ptime)

	time.Sleep(time.Millisecond)
	s.NoError(logger.MarkProcessed(&fetchedEvent))
	processed, ptime = fetchedEvent.Processed()
	s.True(processed)
	s.True(ptime.After(startTime))
}

func (s *eventSuite) TestFindUnprocessedEvents() {
	const migrationTimeString = "2015-10-21T16:29:00-07:00"
	loc, _ := time.LoadLocation("UTC")
	migrationTime, err := time.ParseInLocation(time.RFC3339, migrationTimeString, loc)
	s.NoError(err)
	notSubscribableTime, err := time.ParseInLocation(time.RFC3339, notSubscribableTimeString, loc)
	s.NoError(err)

	data := []bson.M{
		{
			resourceTypeKey: ResourceTypeHost,
			DataKey:         bson.M{},
			processedAtKey:  notSubscribableTime,
		},
		{
			resourceTypeKey: ResourceTypeHost,
			DataKey:         bson.M{},
			processedAtKey:  migrationTime,
		},
		{
			resourceTypeKey: ResourceTypeHost,
			DataKey:         bson.M{},
		},
		{
			processedAtKey:  time.Time{},
			resourceTypeKey: ResourceTypeHost,
			DataKey:         bson.M{},
		},
		{
			processedAtKey:  time.Now(),
			resourceTypeKey: ResourceTypeHost,
			DataKey:         bson.M{},
		},
	}
	for i := range data {
		s.NoError(db.Insert(AllLogCollection, data[i]))
	}
	events, err := Find(AllLogCollection, db.Query(UnprocessedEvents()))
	s.NoError(err)
	s.Len(events, 1)

	s.NotPanics(func() {
		processed, ptime := events[0].Processed()
		s.Zero(ptime)
		s.False(processed)
	})
}

//TODO: EVG-3061 remove this test
func (s *eventSuite) TestTaskEventLogLegacyEvents() {
	events := []bson.M{
		// new style
		{
			"r_type": EventTaskSystemInfo,
			"r_id":   "new",
			"data":   bson.M{},
		},
		// hybrid style
		{
			"r_type": EventTaskSystemInfo,
			"r_id":   "hybrid",
			"data":   bson.M{},
		},
		// old style
		{
			"r_id": "old",
			"data": bson.M{
				"r_type": EventTaskSystemInfo,
			},
		},

		// new style
		{
			"r_type": EventTaskProcessInfo,
			"r_id":   "new",
			"data":   bson.M{},
		},
		// hybrid style
		{
			"r_type": EventTaskProcessInfo,
			"r_id":   "hybrid",
			"data":   bson.M{},
		},
		// old style
		{
			"r_id": "old",
			"data": bson.M{
				"r_type": EventTaskProcessInfo,
			},
		},

		// old style, but not a task event
		{
			"r_id": "old",
			"data": bson.M{
				"r_type": ResourceTypeHost,
			},
		},
	}

	for i := range events {
		s.NoError(db.Insert(TaskLogCollection, events[i]))
	}

<<<<<<< HEAD
	s.NotPanics(func() {
		processed, ptime := events[0].Processed()
		s.Zero(ptime)
		s.False(processed)
	})
}

func (s *eventSuite) TestMarkAllEventsProcessed() {
	data := []bson.M{
		{
			resourceTypeKey: ResourceTypeHost,
			DataKey:         bson.M{},
		},
		{
			resourceTypeKey: ResourceTypeHost,
			DataKey:         bson.M{},
		},
		{
			idKey:           bson.ObjectIdHex("507f191e810c19729de860ea"),
			processedAtKey:  time.Time{}.Add(time.Second),
			resourceTypeKey: ResourceTypeHost,
			DataKey:         bson.M{},
		},
	}
	for i := range data {
		s.NoError(db.Insert(AllLogCollection, data[i]))
	}

	s.NoError(MarkAllEventsProcessed(AllLogCollection))

	events, err := Find(AllLogCollection, db.Q{})
	s.NoError(err)
	s.Len(events, 3)

	for i := range events {
		processed, ptime := events[i].Processed()
		s.NotZero(ptime)
		s.True(processed)
		if events[i].ID.Hex() == "507f191e810c19729de860ea" {
			s.True(events[i].ProcessedAt.Equal(time.Time{}.Add(time.Second)))
		}
=======
	out := []EventLogEntry{}
	s.NoError(db.FindAllQ(TaskLogCollection, db.Q{}, &out))
	s.Len(out, 7)

	for i := range out {
		s.NotEmpty(out[i].ResourceType)
>>>>>>> 99a1f0b3
	}
}<|MERGE_RESOLUTION|>--- conflicted
+++ resolved
@@ -398,12 +398,13 @@
 		s.NoError(db.Insert(TaskLogCollection, events[i]))
 	}
 
-<<<<<<< HEAD
-	s.NotPanics(func() {
-		processed, ptime := events[0].Processed()
-		s.Zero(ptime)
-		s.False(processed)
-	})
+	out := []EventLogEntry{}
+	s.NoError(db.FindAllQ(TaskLogCollection, db.Q{}, &out))
+	s.Len(out, 7)
+
+	for i := range out {
+		s.NotEmpty(out[i].ResourceType)
+	}
 }
 
 func (s *eventSuite) TestMarkAllEventsProcessed() {
@@ -440,13 +441,5 @@
 		if events[i].ID.Hex() == "507f191e810c19729de860ea" {
 			s.True(events[i].ProcessedAt.Equal(time.Time{}.Add(time.Second)))
 		}
-=======
-	out := []EventLogEntry{}
-	s.NoError(db.FindAllQ(TaskLogCollection, db.Q{}, &out))
-	s.Len(out, 7)
-
-	for i := range out {
-		s.NotEmpty(out[i].ResourceType)
->>>>>>> 99a1f0b3
 	}
 }