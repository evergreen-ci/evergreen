package event

import (
	"testing"

	"github.com/evergreen-ci/evergreen/db"
	"github.com/evergreen-ci/evergreen/testutil"
	"github.com/stretchr/testify/suite"
	"gopkg.in/mgo.v2/bson"
)

func TestSubscriptions(t *testing.T) {
	suite.Run(t, &subscriptionsSuite{})
}

type subscriptionsSuite struct {
	suite.Suite
	subscriptions []Subscription
}

func (s *subscriptionsSuite) SetupSuite() {
	db.SetGlobalSessionProvider(testutil.TestConfig().SessionFactory())
}

func (s *subscriptionsSuite) SetupTest() {
	s.NoError(db.ClearCollections(SubscriptionsCollection))

	t1 := "someone@example.com"
	t2 := "someone2@example.com"
	t3 := "someone3@example.com"
	t4 := "someone4@example.com"
	t5 := "slack_user"
	s.subscriptions = []Subscription{
		{
			ID:      bson.NewObjectId(),
			Type:    "type1",
			Trigger: "trigger1",
			Selectors: []Selector{
				{
					Type: "data1",
					Data: "something",
				},
			},
			RegexSelectors: []Selector{},
			Subscriber: Subscriber{
				Type:   EmailSubscriberType,
				Target: &t1,
			},
			Owner:     "me",
			OwnerType: OwnerTypePerson,
		},
		{
			ID:      bson.NewObjectId(),
			Type:    "type1",
			Trigger: "trigger1",
			Selectors: []Selector{
				{
					Type: "data2",
					Data: "somethingelse",
				},
			},
			RegexSelectors: []Selector{},
			Subscriber: Subscriber{
				Type:   EmailSubscriberType,
				Target: &t2,
			},
			Owner:     "you",
			OwnerType: OwnerTypePerson,
		},
		{
			ID:      bson.NewObjectId(),
			Type:    "type1",
			Trigger: "trigger1",
			Selectors: []Selector{
				{
					Type: "data1",
					Data: "something",
				},
			},
			RegexSelectors: []Selector{
				{
					Type: "data2",
					Data: "else$",
				},
				{
					Type: "data2",
					Data: "^something",
				},
			},
			Subscriber: Subscriber{
				Type:   EmailSubscriberType,
				Target: &t3,
			},
			Owner: "someone",
		},
		{
			ID:      bson.NewObjectId(),
			Type:    "type2",
			Trigger: "trigger2",
			Selectors: []Selector{
				{
					Type: "data",
					Data: "somethingspecial",
				},
			},
			RegexSelectors: []Selector{},
			Subscriber: Subscriber{
				Type:   EmailSubscriberType,
				Target: &t4,
			},
			Owner:     "me",
			OwnerType: OwnerTypePerson,
		},
		{
			ID:      bson.NewObjectId(),
			Type:    "type2",
			Trigger: "trigger2",
			Selectors: []Selector{
				{
					Type: "data",
					Data: "somethingspecial",
				},
			},
			RegexSelectors: []Selector{},
			Subscriber: Subscriber{
				Type:   SlackSubscriberType,
				Target: &t5,
			},
			Owner:     "me",
			OwnerType: OwnerTypeProject,
		},
		NewPatchOutcomeSubscriptionByOwner("user_0", Subscriber{
			Type:   EmailSubscriberType,
			Target: "a@b.com",
		}),
	}

	for _, sub := range s.subscriptions {
		s.NoError(sub.Upsert())
	}
}

func (s *subscriptionsSuite) TestUpsert() {
	out := []Subscription{}
	s.NoError(db.FindAllQ(SubscriptionsCollection, db.Q{}, &out))

	s.Require().Len(out, 6)

	for _, sub := range out {
		if sub.ID == s.subscriptions[3].ID {
			s.Equal(sub, s.subscriptions[3])
		}
	}
}

func (s *subscriptionsSuite) TestRemove() {
	for i := range s.subscriptions {
		s.NoError(RemoveSubscription(s.subscriptions[i].ID))

		out := []Subscription{}
		s.NoError(db.FindAllQ(SubscriptionsCollection, db.Q{}, &out))
		s.Len(out, len(s.subscriptions)-i-1)
	}
}

func (s *subscriptionsSuite) TestFind() {
	// Empty selectors should select nothing (because technically, they match everything)
	subs, err := FindSubscriptions("type2", "trigger2", nil)
	s.NoError(err)
	s.Nil(subs)

	subs, err = FindSubscriptions("type2", "trigger2", []Selector{
		{
			Type: "data",
			Data: "somethingspecial",
		},
	})
	s.NoError(err)
	s.Len(subs, 2)
	s.NotPanics(func() {
		s.Len(subs[EmailSubscriberType], 1)
		s.Equal(EmailSubscriberType, subs[EmailSubscriberType][0].Subscriber.Type)
		s.Equal("someone4@example.com", *subs[EmailSubscriberType][0].Subscriber.Target.(*string))
	})

	// this query hits a subscriber with a regex selector
	subs, err = FindSubscriptions("type1", "trigger1", []Selector{
		{
			Type: "data1",
			Data: "something",
		},
		{
			Type: "data2",
			Data: "somethingelse",
		},
	})
	s.NoError(err)
	s.Len(subs, 1)
	s.NotPanics(func() {
		s.Len(subs[EmailSubscriberType], 3)
	})
}

func (s *subscriptionsSuite) TestFindSelectors() {
	selectors := []Selector{
		{
			Type: "type",
			Data: "something",
		},
		{
			Type: "type2",
			Data: "something",
		},
	}

	s.Equal(&selectors[0], findSelector(selectors, "type"))
	s.Nil(findSelector(selectors, "nope"))
}

func (s *subscriptionsSuite) TestRegexSelectorsMatch() {
	selectors := []Selector{
		{
			Type: "type",
			Data: "something",
		},
		{
			Type: "type2",
			Data: "somethingelse",
		},
	}

	a := Subscription{
		RegexSelectors: []Selector{
			{
				Type: "type",
				Data: "^some",
			},
			{
				Type: "type2",
				Data: "else$",
			},
		},
	}

	s.True(regexSelectorsMatch(selectors, a.RegexSelectors))

	a.RegexSelectors[0].Data = "^S"
	s.False(regexSelectorsMatch(selectors, a.RegexSelectors))
<<<<<<< HEAD
}

func (s *subscriptionsSuite) TestExtraData() {
	subscription := Subscription{
		ID:      bson.NewObjectId(),
		Type:    ResourceTypePatch,
		Trigger: "time-exceeds-n-constant",
		Selectors: []Selector{
			{
				Type: "data1",
				Data: "something",
			},
		},
		RegexSelectors: []Selector{},
		Subscriber: Subscriber{
			Type:   EmailSubscriberType,
			Target: "test@domain.invalid",
		},
		Owner: "someoneelse",
	}
	s.NoError(subscription.Upsert())

	out := Subscription{}
	q := db.Query(bson.M{
		"_id": subscription.ID,
	})
	s.NoError(db.FindOneQ(SubscriptionsCollection, db.Query(bson.M{
		"_id": subscription.ID,
	}), &out))
	s.NotZero(out)

	subscription.ExtraData = bson.M{
		"test": "test",
	}
	s.NoError(subscription.Upsert())

	out = Subscription{}
	s.EqualError(db.FindOneQ(SubscriptionsCollection, q, &out), "error unmarshaling extra data: unexpected extra data in subscription")
	s.Zero(out)
=======
>>>>>>> 3c742cae
}

func (s *subscriptionsSuite) TestFindByOwnerForPerson() {
	subscriptions, err := FindSubscriptionsByOwner("me", OwnerTypePerson)
	s.NoError(err)
	s.Len(subscriptions, 2)
	for _, sub := range subscriptions {
		s.Equal("me", sub.Owner)
		s.EqualValues(OwnerTypePerson, sub.OwnerType)
	}
}

func (s *subscriptionsSuite) TestFindByOwnerForProject() {
	subscriptions, err := FindSubscriptionsByOwner("me", OwnerTypeProject)
	s.NoError(err)
	s.Require().Len(subscriptions, 1)
	s.Equal("me", subscriptions[0].Owner)
	s.EqualValues(OwnerTypeProject, subscriptions[0].OwnerType)
}

func (s *subscriptionsSuite) TestFindSubscriptionsByOwner() {
	for i := range s.subscriptions {
		sub, err := FindSubscriptionByID(s.subscriptions[i].ID)
		s.NoError(err)
		s.NotNil(sub)
		s.True(sub.ID.Valid())
	}

	s.NoError(db.ClearCollections(SubscriptionsCollection))
	sub, err := FindSubscriptionByID(s.subscriptions[0].ID)
	s.NoError(err)
	s.Nil(sub)
}<|MERGE_RESOLUTION|>--- conflicted
+++ resolved
@@ -246,48 +246,6 @@
 
 	a.RegexSelectors[0].Data = "^S"
 	s.False(regexSelectorsMatch(selectors, a.RegexSelectors))
-<<<<<<< HEAD
-}
-
-func (s *subscriptionsSuite) TestExtraData() {
-	subscription := Subscription{
-		ID:      bson.NewObjectId(),
-		Type:    ResourceTypePatch,
-		Trigger: "time-exceeds-n-constant",
-		Selectors: []Selector{
-			{
-				Type: "data1",
-				Data: "something",
-			},
-		},
-		RegexSelectors: []Selector{},
-		Subscriber: Subscriber{
-			Type:   EmailSubscriberType,
-			Target: "test@domain.invalid",
-		},
-		Owner: "someoneelse",
-	}
-	s.NoError(subscription.Upsert())
-
-	out := Subscription{}
-	q := db.Query(bson.M{
-		"_id": subscription.ID,
-	})
-	s.NoError(db.FindOneQ(SubscriptionsCollection, db.Query(bson.M{
-		"_id": subscription.ID,
-	}), &out))
-	s.NotZero(out)
-
-	subscription.ExtraData = bson.M{
-		"test": "test",
-	}
-	s.NoError(subscription.Upsert())
-
-	out = Subscription{}
-	s.EqualError(db.FindOneQ(SubscriptionsCollection, q, &out), "error unmarshaling extra data: unexpected extra data in subscription")
-	s.Zero(out)
-=======
->>>>>>> 3c742cae
 }
 
 func (s *subscriptionsSuite) TestFindByOwnerForPerson() {
