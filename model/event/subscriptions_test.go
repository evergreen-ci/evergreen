package event

import (
	"testing"

	"github.com/evergreen-ci/evergreen/db"
	"github.com/evergreen-ci/evergreen/testutil"
	"github.com/stretchr/testify/suite"
	"gopkg.in/mgo.v2/bson"
)

func TestSubscriptions(t *testing.T) {
	suite.Run(t, &subscriptionsSuite{})
}

type subscriptionsSuite struct {
	suite.Suite
	subscriptions []Subscription
}

func (s *subscriptionsSuite) SetupSuite() {
	db.SetGlobalSessionProvider(testutil.TestConfig().SessionFactory())
}

func (s *subscriptionsSuite) SetupTest() {
	s.NoError(db.ClearCollections(SubscriptionsCollection))

	t1 := "someone@example.com"
	t2 := "someone2@example.com"
	t3 := "someone3@example.com"
	t4 := "someone4@example.com"
	s.subscriptions = []Subscription{
		{
			ID:      bson.NewObjectId(),
			Type:    "type1",
			Trigger: "trigger1",
			Selectors: []Selector{
				{
					Type: "data1",
					Data: "something",
				},
			},
			RegexSelectors: []Selector{},
			Subscriber: Subscriber{
				Type:   EmailSubscriberType,
				Target: &t1,
			},
			Owner: "me",
		},
		{
			ID:      bson.NewObjectId(),
			Type:    "type1",
			Trigger: "trigger1",
			Selectors: []Selector{
				{
					Type: "data2",
					Data: "somethingelse",
				},
			},
			RegexSelectors: []Selector{},
			Subscriber: Subscriber{
				Type:   EmailSubscriberType,
				Target: &t2,
			},
			Owner: "you",
		},
		{
			ID:      bson.NewObjectId(),
			Type:    "type1",
			Trigger: "trigger1",
			Selectors: []Selector{
				{
					Type: "data1",
					Data: "something",
				},
			},
			RegexSelectors: []Selector{
				{
					Type: "data2",
					Data: "else$",
				},
				{
					Type: "data2",
					Data: "^something",
				},
			},
			Subscriber: Subscriber{
				Type:   EmailSubscriberType,
				Target: &t3,
			},
			Owner: "someone",
		},
		{
			ID:      bson.NewObjectId(),
			Type:    "type2",
			Trigger: "trigger2",
			Selectors: []Selector{
				{
					Type: "data",
					Data: "somethingspecial",
				},
			},
			RegexSelectors: []Selector{},
			Subscriber: Subscriber{
				Type:   EmailSubscriberType,
				Target: &t4,
			},
			Owner: "me",
		},
	}

	for _, sub := range s.subscriptions {
		s.NoError(sub.Upsert())
	}
}

func (s *subscriptionsSuite) TestUpsert() {
	out := []Subscription{}
	s.NoError(db.FindAllQ(SubscriptionsCollection, db.Q{}, &out))

	s.Require().Len(out, 4)

	for _, sub := range out {
		if sub.ID == s.subscriptions[3].ID {
			s.Equal(sub, s.subscriptions[3])
		}
	}
}

func (s *subscriptionsSuite) TestRemove() {
	for i := range s.subscriptions {
		s.NoError(s.subscriptions[i].Remove())

		out := []Subscription{}
		s.NoError(db.FindAllQ(SubscriptionsCollection, db.Q{}, &out))
		s.Len(out, len(s.subscriptions)-i-1)
	}
}

func (s *subscriptionsSuite) TestFind() {
	// Empty selectors should select nothing (because technically, they match everything)
	subs, err := FindSubscriptions("type2", "trigger2", nil)
	s.NoError(err)
	s.Nil(subs)

	subs, err = FindSubscriptions("type2", "trigger2", []Selector{
		{
			Type: "data",
			Data: "somethingspecial",
		},
	})
	s.NoError(err)
	s.Len(subs, 1)
	s.NotPanics(func() {
		s.Len(subs[EmailSubscriberType], 1)
		s.Equal(EmailSubscriberType, subs[EmailSubscriberType][0].Subscriber.Type)
		s.Equal("someone4@example.com", *subs[EmailSubscriberType][0].Subscriber.Target.(*string))
	})

	// this query hits a subscriber with a regex selector
	subs, err = FindSubscriptions("type1", "trigger1", []Selector{
		{
			Type: "data1",
			Data: "something",
		},
		{
			Type: "data2",
			Data: "somethingelse",
		},
	})
	s.NoError(err)
	s.Len(subs, 1)
	s.NotPanics(func() {
		s.Len(subs[EmailSubscriberType], 3)
	})
}

func (s *subscriptionsSuite) TestFindSelectors() {
	selectors := []Selector{
		{
			Type: "type",
			Data: "something",
		},
		{
			Type: "type2",
			Data: "something",
		},
	}

	s.Equal(&selectors[0], findSelector(selectors, "type"))
	s.Nil(findSelector(selectors, "nope"))
}

func (s *subscriptionsSuite) TestRegexSelectorsMatch() {
	selectors := []Selector{
		{
			Type: "type",
			Data: "something",
		},
		{
			Type: "type2",
			Data: "somethingelse",
		},
	}

	a := Subscription{
		RegexSelectors: []Selector{
			{
				Type: "type",
				Data: "^some",
			},
			{
				Type: "type2",
				Data: "else$",
			},
		},
	}

	s.True(regexSelectorsMatch(selectors, a.RegexSelectors))

	a.RegexSelectors[0].Data = "^S"
<<<<<<< HEAD
	s.False(regexSelectorsMatch(selectors, a.RegexSelectors))
}

func (s *subscriptionsSuite) TestExtraData() {
	subscription := Subscription{
		ID:      bson.NewObjectId(),
		Type:    ResourceTypePatch,
		Trigger: "time-exceeds-n-constant",
		Selectors: []Selector{
			{
				Type: "data1",
				Data: "something",
			},
		},
		RegexSelectors: []Selector{},
		Subscriber: Subscriber{
			Type:   EmailSubscriberType,
			Target: "test@domain.invalid",
		},
		ExtraData: 123456,
	}
	s.NoError(subscription.Upsert())

	out := Subscription{}
	s.NoError(db.FindOneQ(SubscriptionsCollection, db.Query(bson.M{
		"_id": subscription.ID,
	}), &out))
	s.Equal(123456, *(out.ExtraData.(*int)))

	subscription.ExtraData = nil
	s.NoError(subscription.Upsert())

	out = Subscription{}
	s.Error(db.FindOneQ(SubscriptionsCollection, db.Query(bson.M{
		"_id": subscription.ID,
	}), &out))
	s.Zero(out)
=======
	s.False(regexSelectorsMatch(selectors, &a))
}

func (s *subscriptionsSuite) TestFindByOwner() {
	subscriptions, err := FindSubscriptionsByOwner("me")
	s.NoError(err)
	s.Len(subscriptions, 2)
	for _, sub := range subscriptions {
		s.Equal("me", sub.Owner)
	}
>>>>>>> 0d16d1bd
}<|MERGE_RESOLUTION|>--- conflicted
+++ resolved
@@ -219,7 +219,6 @@
 	s.True(regexSelectorsMatch(selectors, a.RegexSelectors))
 
 	a.RegexSelectors[0].Data = "^S"
-<<<<<<< HEAD
 	s.False(regexSelectorsMatch(selectors, a.RegexSelectors))
 }
 
@@ -257,8 +256,6 @@
 		"_id": subscription.ID,
 	}), &out))
 	s.Zero(out)
-=======
-	s.False(regexSelectorsMatch(selectors, &a))
 }
 
 func (s *subscriptionsSuite) TestFindByOwner() {
@@ -268,5 +265,4 @@
 	for _, sub := range subscriptions {
 		s.Equal("me", sub.Owner)
 	}
->>>>>>> 0d16d1bd
 }