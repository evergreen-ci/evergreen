package event

import (
	"reflect"
	"strings"
	"time"

	"github.com/mongodb/anser/bsonutil"
	"github.com/pkg/errors"
	"gopkg.in/mgo.v2/bson"
)

const (
	// db constants
	AllLogCollection  = "event_log"
	TaskLogCollection = "task_event_log"
)

type Event interface {
	ID() string

	// return the r_type bson field
	Type() string

	// Time returns the time that the event occurred
	Time() time.Time

	// Processed is whether or not this event has been processed. An event
	// which has been processed has successfully have notifications intents
	// created and stored, but does not indicate whether or not these
	// notifications have been successfully sent to all recipients
	// If true, the time is the time that this event was marked as
	// processed. If false, time is the zero time
	Processed() (bool, time.Time)

	// MarkProcessed marks this event as processed at the current
	// time
	MarkProcessed() error

	// Notifications fetches all subscriptions relevant to this event.
	// Events may have no subscribers.
	// TODO: specify return type in EVG-2861
	Notifications() ([]interface{}, error)
}

type EventLogEntry struct {
	ResourceType string    `bson:"r_type" json:"resource_type"`
	Timestamp    time.Time `bson:"ts" json:"timestamp"`
	ResourceId   string    `bson:"r_id" json:"resource_id"`
	EventType    string    `bson:"e_type" json:"event_type"`
	Data         Data      `bson:"data" json:"data"`
}

type unmarshalEventLogEntry struct {
	ResourceType string    `bson:"r_type" json:"resource_type"`
	Timestamp    time.Time `bson:"ts" json:"timestamp"`
	ResourceId   string    `bson:"r_id" json:"resource_id"`
	EventType    string    `bson:"e_type" json:"event_type"`
	Data         bson.Raw  `bson:"data" json:"data"`
}

var (
	// bson fields for the event struct
<<<<<<< HEAD
	TimestampKey    = bsonutil.MustHaveTag(EventLogEntry{}, "Timestamp")
	ResourceIdKey   = bsonutil.MustHaveTag(EventLogEntry{}, "ResourceId")
	ResourceTypeKey = bsonutil.MustHaveTag(EventLogEntry{}, "ResourceType")
	TypeKey         = bsonutil.MustHaveTag(EventLogEntry{}, "EventType")
	DataKey         = bsonutil.MustHaveTag(EventLogEntry{}, "Data")

	resourceTypeKey = "r_type"
=======
	TimestampKey  = bsonutil.MustHaveTag(EventLogEntry{}, "Timestamp")
	ResourceIdKey = bsonutil.MustHaveTag(EventLogEntry{}, "ResourceId")
	TypeKey       = bsonutil.MustHaveTag(EventLogEntry{}, "EventType")
	DataKey       = bsonutil.MustHaveTag(EventLogEntry{}, "Data")
>>>>>>> f0e832a9
)

const resourceTypeKey = "r_type"

type Data interface {
	IsValid() bool
}

func (e *EventLogEntry) SetBSON(raw bson.Raw) error {
	temp := unmarshalEventLogEntry{}
	if err := raw.Unmarshal(&temp); err != nil {
		return errors.Wrap(err, "can't unmarshal event container type")
	}

	if len(temp.ResourceType) == 0 {
		// Fetch r_type in the data subdoc
		rawD := bson.RawD{}
		if err := temp.Data.Unmarshal(&rawD); err != nil {
			return errors.Wrap(err, "can't unmarshal raw event data")
		}

<<<<<<< HEAD
		for i := range rawD {
			if rawD[i].Name == resourceTypeKey {
				if err := rawD[i].Value.Unmarshal(&temp.ResourceType); err != nil {
					return errors.Wrap(err, "failed to unmarshal resource type (legacy)")
				}
=======
	dataType := ""
	for i := range rawD {
		if rawD[i].Name == "r_type" {
			if err := rawD[i].Value.Unmarshal(&dataType); err != nil {
				return errors.Wrap(err, "failed to read resource type (r_type) from event")
>>>>>>> f0e832a9
			}
		}
	}
	e.ResourceType = temp.ResourceType

	if len(e.ResourceType) == 0 {
		return errors.New("expected non-empty r_type while unmarshalling event data")
	}

	e.Data = NewEventFromType(e.ResourceType)
	if e.Data == nil {
		return errors.Errorf("unknown resource type '%s'", e.ResourceType)
	}

	if err := temp.Data.Unmarshal(e.Data); err != nil {
		return errors.Wrap(err, "failed to unmarshal data")
	}

	e.Timestamp = temp.Timestamp
	e.ResourceId = temp.ResourceId
	e.EventType = temp.EventType

	return nil
}

// findResourceTypeTagIn attempts locates a bson tag called "r_type" in t.
// If found, this function returns true, and the value of that field
// If not, this function returns false, and empty string
func findResourceTypeIn(t interface{}) (bool, string) {
	if t == nil {
		return false, ""
	}

	elem := reflect.TypeOf(t).Elem()
	for i := 0; i < elem.NumField(); i++ {
		f := elem.Field(i)
		bsonTag := f.Tag.Get("bson")
		if len(bsonTag) == 0 {
			continue
		}

<<<<<<< HEAD
		if f.Type.String() != "string" {
			return false, ""
		}

		if bsonTag != resourceTypeKey && !strings.HasPrefix(bsonTag, resourceTypeKey+",") {
			continue
		}
=======
		if bsonTag == resourceTypeKey {
			if f.Type.Kind() != reflect.String {
				return false, ""
			}
>>>>>>> f0e832a9

		structData := reflect.ValueOf(t).Elem().Field(i).String()
		if bsonTag == resourceTypeKey+",omitempty" {
			return true, structData
		}
		return false, structData
	}

	return false, ""
}<|MERGE_RESOLUTION|>--- conflicted
+++ resolved
@@ -61,20 +61,11 @@
 
 var (
 	// bson fields for the event struct
-<<<<<<< HEAD
 	TimestampKey    = bsonutil.MustHaveTag(EventLogEntry{}, "Timestamp")
 	ResourceIdKey   = bsonutil.MustHaveTag(EventLogEntry{}, "ResourceId")
 	ResourceTypeKey = bsonutil.MustHaveTag(EventLogEntry{}, "ResourceType")
 	TypeKey         = bsonutil.MustHaveTag(EventLogEntry{}, "EventType")
 	DataKey         = bsonutil.MustHaveTag(EventLogEntry{}, "Data")
-
-	resourceTypeKey = "r_type"
-=======
-	TimestampKey  = bsonutil.MustHaveTag(EventLogEntry{}, "Timestamp")
-	ResourceIdKey = bsonutil.MustHaveTag(EventLogEntry{}, "ResourceId")
-	TypeKey       = bsonutil.MustHaveTag(EventLogEntry{}, "EventType")
-	DataKey       = bsonutil.MustHaveTag(EventLogEntry{}, "Data")
->>>>>>> f0e832a9
 )
 
 const resourceTypeKey = "r_type"
@@ -96,19 +87,11 @@
 			return errors.Wrap(err, "can't unmarshal raw event data")
 		}
 
-<<<<<<< HEAD
 		for i := range rawD {
 			if rawD[i].Name == resourceTypeKey {
 				if err := rawD[i].Value.Unmarshal(&temp.ResourceType); err != nil {
-					return errors.Wrap(err, "failed to unmarshal resource type (legacy)")
+					return errors.Wrap(err, "failed to read resource type (r_type) from event data")
 				}
-=======
-	dataType := ""
-	for i := range rawD {
-		if rawD[i].Name == "r_type" {
-			if err := rawD[i].Value.Unmarshal(&dataType); err != nil {
-				return errors.Wrap(err, "failed to read resource type (r_type) from event")
->>>>>>> f0e832a9
 			}
 		}
 	}
@@ -150,20 +133,13 @@
 			continue
 		}
 
-<<<<<<< HEAD
-		if f.Type.String() != "string" {
+		if f.Type.Kind() != reflect.String {
 			return false, ""
 		}
 
 		if bsonTag != resourceTypeKey && !strings.HasPrefix(bsonTag, resourceTypeKey+",") {
 			continue
 		}
-=======
-		if bsonTag == resourceTypeKey {
-			if f.Type.Kind() != reflect.String {
-				return false, ""
-			}
->>>>>>> f0e832a9
 
 		structData := reflect.ValueOf(t).Elem().Field(i).String()
 		if bsonTag == resourceTypeKey+",omitempty" {
