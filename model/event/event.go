package event

import (
	"reflect"
	"strings"
	"time"

	"github.com/mongodb/anser/bsonutil"
	"github.com/pkg/errors"
	"gopkg.in/mgo.v2/bson"
)

const (
	// db constants
	AllLogCollection  = "event_log"
	TaskLogCollection = "task_event_log"
)

type EventLogEntry struct {
	ID           bson.ObjectId `bson:"_id" json:"-"`
	ResourceType string        `bson:"r_type" json:"resource_type"`
	ProcessedAt  time.Time     `bson:"processed_at" json:"processed_at"`

	Timestamp  time.Time `bson:"ts" json:"timestamp"`
	ResourceId string    `bson:"r_id" json:"resource_id"`
	EventType  string    `bson:"e_type" json:"event_type"`
	Data       Data      `bson:"data" json:"data"`
}

func (e *EventLogEntry) Type() string {
	if len(e.ResourceType) == 0 {
		_, rtype := findResourceTypeIn(e.Data)
		return rtype
	}

	return e.ResourceType
}

// Processed is whether or not this event has been processed. An event
// which has been processed has successfully have notifications intents
// created and stored, but does not indicate whether or not these
// notifications have been successfully sent to all recipients
// If true, the time is the time that this event was marked as
// processed. If false, time is the zero time
func (e *EventLogEntry) Processed() (bool, time.Time) {
	return !e.ProcessedAt.Equal(time.Time{}), e.ProcessedAt
}

type unmarshalEventLogEntry struct {
	ID           bson.ObjectId `bson:"_id" json:"-"`
	ResourceType string        `bson:"r_type" json:"resource_type"`
	ProcessedAt  time.Time     `bson:"processed_at" json:"processed_at"`

	Timestamp  time.Time `bson:"ts" json:"timestamp"`
	ResourceId string    `bson:"r_id" json:"resource_id"`
	EventType  string    `bson:"e_type" json:"event_type"`
	Data       bson.Raw  `bson:"data" json:"data"`
}

var (
	// bson fields for the event struct
	idKey           = bsonutil.MustHaveTag(EventLogEntry{}, "ID")
	TimestampKey    = bsonutil.MustHaveTag(EventLogEntry{}, "Timestamp")
	ResourceIdKey   = bsonutil.MustHaveTag(EventLogEntry{}, "ResourceId")
	ResourceTypeKey = bsonutil.MustHaveTag(EventLogEntry{}, "ResourceType")
	processedAtKey  = bsonutil.MustHaveTag(EventLogEntry{}, "ProcessedAt")
	TypeKey         = bsonutil.MustHaveTag(EventLogEntry{}, "EventType")
	DataKey         = bsonutil.MustHaveTag(EventLogEntry{}, "Data")
)

const resourceTypeKey = "r_type"

type Data interface {
	IsValid() bool
}

func (e *EventLogEntry) SetBSON(raw bson.Raw) error {
	temp := unmarshalEventLogEntry{}
	if err := raw.Unmarshal(&temp); err != nil {
		return errors.Wrap(err, "can't unmarshal event container type")
	}

	if len(temp.ResourceType) == 0 {
		// Fetch r_type in the data subdoc
		rawD := bson.RawD{}
		if err := temp.Data.Unmarshal(&rawD); err != nil {
			return errors.Wrap(err, "can't unmarshal raw event data")
		}

		for i := range rawD {
			if rawD[i].Name == resourceTypeKey {
				if err := rawD[i].Value.Unmarshal(&temp.ResourceType); err != nil {
					return errors.Wrap(err, "failed to read resource type (r_type) from event data")
				}
			}
		}
	}
	if len(temp.ResourceType) == 0 {
		return errors.New("expected non-empty r_type while unmarshalling event data")
	}

	e.Data = NewEventFromType(temp.ResourceType)
	if e.Data == nil {
		return errors.Errorf("unknown resource type '%s'", temp.ResourceType)
	}
	if err := temp.Data.Unmarshal(e.Data); err != nil {
		return errors.Wrap(err, "failed to unmarshal data")
	}

	e.Timestamp = temp.Timestamp
	e.ResourceId = temp.ResourceId
	e.EventType = temp.EventType
	e.ResourceType = temp.ResourceType
	e.ProcessedAt = temp.ProcessedAt

	return nil
}

// findResourceTypeIn attempts locates a bson tag with "r_type,omitempty" in it.
// If found, this function returns true, and the value of that field
<<<<<<< HEAD
// If not, this function returns false. If it the struct had "r_type" (without
// omitempty), it will return that field's value, otherwise it returns an
// empty string
func findResourceTypeIn(t interface{}) (bool, string) {
=======
// If not, this function returns false, and empty string
func findResourceTypeIn(t interface{}) (bool, string) { //nolint: deadcode
>>>>>>> 2c282735
	if t == nil {
		return false, ""
	}

	elem := reflect.TypeOf(t).Elem()
	for i := 0; i < elem.NumField(); i++ {
		f := elem.Field(i)
		bsonTag := f.Tag.Get("bson")
		if len(bsonTag) == 0 {
			continue
		}

		if f.Type.Kind() != reflect.String {
			return false, ""
		}

		if bsonTag != resourceTypeKey && !strings.HasPrefix(bsonTag, resourceTypeKey+",") {
			continue
		}

		structData := reflect.ValueOf(t).Elem().Field(i).String()
		if bsonTag == resourceTypeKey+",omitempty" {
			return true, structData
		}
		return false, structData
	}

	return false, ""
}<|MERGE_RESOLUTION|>--- conflicted
+++ resolved
@@ -118,15 +118,10 @@
 
 // findResourceTypeIn attempts locates a bson tag with "r_type,omitempty" in it.
 // If found, this function returns true, and the value of that field
-<<<<<<< HEAD
 // If not, this function returns false. If it the struct had "r_type" (without
 // omitempty), it will return that field's value, otherwise it returns an
 // empty string
-func findResourceTypeIn(t interface{}) (bool, string) {
-=======
-// If not, this function returns false, and empty string
 func findResourceTypeIn(t interface{}) (bool, string) { //nolint: deadcode
->>>>>>> 2c282735
 	if t == nil {
 		return false, ""
 	}
