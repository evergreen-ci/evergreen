--- conflicted
+++ resolved
@@ -106,77 +106,6 @@
 	return events, nil
 }
 
-<<<<<<< HEAD
-func FindAndScrub(query db.Q) ([]Event, error) {
-	events, err := FindAdmin(query)
-	if err != nil {
-		return nil, err
-	}
-	catcher := grip.NewSimpleCatcher()
-	for _, event := range events {
-		eventData := event.Data.(*AdminEventData)
-		catcher.Add(scrubConfig(eventData.Changes.Before.(evergreen.ConfigSection)))
-		catcher.Add(scrubConfig(eventData.Changes.After.(evergreen.ConfigSection)))
-	}
-	if catcher.HasErrors() {
-		return nil, catcher.Resolve()
-	}
-
-	return events, nil
-}
-
-// scrubConfig takes in some struct pointer and scrubs any fields marked as secure
-// the input must have a pointer to a struct value
-func scrubConfig(section interface{}) error {
-	catcher := grip.NewSimpleCatcher()
-	valSection := reflect.Indirect(reflect.ValueOf(section))
-	for i := 0; i < valSection.NumField(); i++ {
-		// get the field name + value
-		field := valSection.Type().Field(i)
-		propName := field.Name
-		var propVal reflect.Value
-		reflectSection := reflect.ValueOf(section)
-		propVal = reflectSection.Elem().FieldByName(propName)
-		if !propVal.CanSet() {
-			continue
-		}
-
-		// if this is a secure field, swap the value with asterisks. All secure types must be string
-		secure := field.Tag.Get("secure")
-		if secure != "" {
-			if propVal.Kind() != reflect.String {
-				catcher.Add(fmt.Errorf("secure field %s is not a string", propName))
-				continue
-			}
-			if propVal.String() == "" {
-				continue
-			}
-			propVal.SetString("***")
-		}
-
-		// if this is a struct, recursively scrub its secure fields
-		if propVal.Kind() == reflect.Struct {
-			catcher.Add(scrubConfig(propVal.Addr().Interface()))
-		} else if reflect.Indirect(propVal).Kind() == reflect.Struct {
-			catcher.Add(scrubConfig(propVal.Interface()))
-		} else if propVal.Kind() == reflect.Slice {
-			// if this is a slice, scrub each of its elements
-			for j := 0; j < propVal.Len(); j++ {
-				elem := propVal.Index(j)
-				if elem.Kind() == reflect.Struct {
-					catcher.Add(scrubConfig(elem.Addr().Interface()))
-				} else if reflect.Indirect(elem).Kind() == reflect.Struct {
-					catcher.Add(scrubConfig(elem.Interface()))
-				}
-			}
-		}
-	}
-
-	return catcher.Resolve()
-}
-
-=======
->>>>>>> 5d24b291
 func convertRaw(in rawAdminEventData) (*AdminEventData, error) {
 	out := AdminEventData{
 		ResourceType: in.ResourceType,
