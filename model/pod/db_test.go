--- conflicted
+++ resolved
@@ -2,10 +2,7 @@
 
 import (
 	"testing"
-<<<<<<< HEAD
 	"time"
-=======
->>>>>>> 344a26ce
 
 	"github.com/evergreen-ci/evergreen/db"
 	"github.com/evergreen-ci/utility"
@@ -13,7 +10,6 @@
 	"github.com/stretchr/testify/require"
 )
 
-<<<<<<< HEAD
 func TestFindByStaleStarting(t *testing.T) {
 	for tName, tCase := range map[string]func(t *testing.T){
 		"ReturnsEmptyForNoMatches": func(t *testing.T) {
@@ -64,8 +60,6 @@
 	}
 }
 
-=======
->>>>>>> 344a26ce
 func TestFindByInitializing(t *testing.T) {
 	require.NoError(t, db.Clear(Collection))
 
@@ -95,10 +89,6 @@
 	require.NoError(t, err)
 	require.Len(t, pods, 2)
 	assert.Equal(t, StatusInitializing, pods[0].Status)
-<<<<<<< HEAD
-	assert.Equal(t, p1.ID, pods[0].ID)
-=======
->>>>>>> 344a26ce
 	assert.Equal(t, StatusInitializing, pods[1].Status)
 
 	ids := map[string]struct{}{p1.ID: {}, p3.ID: {}}
