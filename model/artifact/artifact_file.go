--- conflicted
+++ resolved
@@ -127,13 +127,8 @@
 	requestParams := pail.PreSignRequestParams{
 		Bucket:                file.Bucket,
 		FileKey:               file.FileKey,
-<<<<<<< HEAD
-		AwsKey:                file.AWSKey,
-		AwsSecret:             file.AWSSecret,
-=======
 		AWSKey:                file.AwsKey,
 		AWSSecret:             file.AwsSecret,
->>>>>>> fecbe0aa
 		SignatureExpiryWindow: evergreen.PresignMinimumValidTime,
 	}
 	return pail.PreSign(ctx, requestParams)
