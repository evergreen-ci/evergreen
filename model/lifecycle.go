package model

import (
	"context"
	"fmt"
	"sort"
	"strings"
	"time"

	"github.com/evergreen-ci/evergreen"
	"github.com/evergreen-ci/evergreen/db"
	"github.com/evergreen-ci/evergreen/model/build"
	"github.com/evergreen-ci/evergreen/model/distro"
	"github.com/evergreen-ci/evergreen/model/event"
	"github.com/evergreen-ci/evergreen/model/patch"
	"github.com/evergreen-ci/evergreen/model/task"
	"github.com/evergreen-ci/evergreen/util"
	"github.com/evergreen-ci/utility"
	"github.com/mongodb/anser/bsonutil"
	adb "github.com/mongodb/anser/db"
	"github.com/mongodb/grip"
	"github.com/mongodb/grip/message"
	"github.com/pkg/errors"
	"go.mongodb.org/mongo-driver/bson"
)

const (
	AllDependencies = "*"
	AllVariants     = "*"
	AllStatuses     = "*"
)

type RestartOptions struct {
	DryRun    bool      `bson:"dry_run" json:"dry_run"`
	StartTime time.Time `bson:"start_time" json:"start_time"`
	EndTime   time.Time `bson:"end_time" json:"end_time"`
	User      string    `bson:"user" json:"user"`

	// note that the bson tags are not quite accurate, but are kept around for backwards compatibility
	IncludeTestFailed  bool `bson:"only_red" json:"only_red"`
	IncludeSysFailed   bool `bson:"only_purple" json:"only_purple"`
	IncludeSetupFailed bool `bson:"include_setup_failed" json:"include_setup_failed"`
}

type RestartResults struct {
	ItemsRestarted []string
	ItemsErrored   []string
}

type VersionToRestart struct {
	VersionId *string  `json:"version_id"`
	TaskIds   []string `json:"task_ids"`
}

// SetVersionActivation updates the "active" state of all builds and tasks associated with a
// version to the given setting. It also updates the task cache for all builds affected.
func SetVersionActivation(versionId string, active bool, caller string) error {
<<<<<<< HEAD
	builds, err := build.Find(
		build.ByVersion(versionId).WithFields(build.IdKey),
	)
	if err != nil {
		return errors.Wrapf(err, "getting builds for version '%s'", versionId)
	}
	buildIDs := make([]string, 0, len(builds))
	for _, b := range builds {
		buildIDs = append(buildIDs, b.Id)
=======
	q := bson.M{
		task.VersionKey: versionId,
		task.StatusKey:  evergreen.TaskUndispatched,
>>>>>>> 9dc510e3
	}
	var tasksToModify []task.Task
	var err error
	// If activating a task, set the ActivatedBy field to be the caller.
	if active {
		if err := SetVersionActivated(versionId, active); err != nil {
			return errors.Wrapf(err, "setting activated for version '%s'", versionId)
		}
		tasksToModify, err = task.FindAll(db.Query(q).WithFields(task.IdKey, task.DependsOnKey, task.ExecutionKey, task.BuildIdKey))
		if err != nil {
			return errors.Wrap(err, "getting tasks to activate")
		}
		if len(tasksToModify) > 0 {
			if err = task.ActivateTasks(tasksToModify, time.Now(), false, caller); err != nil {
				return errors.Wrap(err, "updating tasks for activation")
			}
		}
	} else {
		// If the caller is the default task activator, only deactivate tasks that have not been activated by a user.
		if evergreen.IsSystemActivator(caller) {
			q[task.ActivatedByKey] = bson.M{"$in": evergreen.SystemActivators}
		}

		tasksToModify, err = task.FindAll(db.Query(q).WithFields(task.IdKey, task.ExecutionKey))
		if err != nil {
			return errors.Wrap(err, "getting tasks to deactivate")
		}
		if len(tasksToModify) > 0 {
			if err = task.DeactivateTasks(tasksToModify, false, caller); err != nil {
				return errors.Wrap(err, "deactivating tasks")
			}
		}
	}
	if len(tasksToModify) > 0 {
		var buildIds []string
		for _, task := range tasksToModify {
			if !utility.StringSliceContains(buildIds, task.BuildId) {
				if err = SetBuildActivation(task.BuildId, active, caller); err != nil {
					return errors.Wrap(err, "updating build status")
				}
				buildIds = append(buildIds, task.BuildId)
			}
		}
		if err := UpdateVersionAndPatchStatusForBuilds(buildIds); err != nil {
			return errors.Wrapf(err, "updating build and version status for version '%s'", versionId)
		}
	}
	return nil
}

// SetBuildActivation updates the "active" state of this build and all associated tasks.
// It also updates the task cache for the build document.
func SetBuildActivation(buildId string, active bool, caller string) error {
	if err := build.UpdateActivation([]string{buildId}, active, caller); err != nil {
		return errors.Wrapf(err, "setting build activation to %t for build '%s'", active, buildId)
	}

	return errors.Wrapf(setTaskActivationForBuilds([]string{buildId}, active, true, nil, caller),
		"setting task activation for build '%s'", buildId)
}

// setTaskActivationForBuilds updates the "active" state of all tasks in buildIds.
// It also updates the task cache for the build document.
// If withDependencies is true, also set dependencies. Don't need to do this when the entire version is affected.
// If tasks are given to ignore, then we don't activate those tasks.
func setTaskActivationForBuilds(buildIds []string, active, withDependencies bool, ignoreTasks []string, caller string) error {
	// If activating a task, set the ActivatedBy field to be the caller
	if active {
		q := bson.M{
			task.BuildIdKey: bson.M{"$in": buildIds},
			task.StatusKey:  evergreen.TaskUndispatched,
		}
		if len(ignoreTasks) > 0 {
			q[task.IdKey] = bson.M{"$nin": ignoreTasks}
		}
		tasksToActivate, err := task.FindAll(db.Query(q).WithFields(task.IdKey, task.DependsOnKey, task.ExecutionKey))
		if err != nil {
			return errors.Wrap(err, "getting tasks to activate")
		}
		if withDependencies {
			dependOn, err := task.GetRecursiveDependenciesUp(tasksToActivate, nil)
			if err != nil {
				return errors.Wrap(err, "getting recursive dependencies")
			}
			tasksToActivate = append(tasksToActivate, dependOn...)

		}
		if err = task.ActivateTasks(tasksToActivate, time.Now(), withDependencies, caller); err != nil {
			return errors.Wrap(err, "updating tasks for activation")
		}

	} else {
		query := bson.M{
			task.BuildIdKey: bson.M{"$in": buildIds},
			task.StatusKey:  evergreen.TaskUndispatched,
		}
		// if the caller is the default task activator only deactivate tasks that have not been activated by a user
		if evergreen.IsSystemActivator(caller) {
			query[task.ActivatedByKey] = bson.M{"$in": evergreen.SystemActivators}
		}

		tasks, err := task.FindAll(db.Query(query).WithFields(task.IdKey, task.ExecutionKey))
		if err != nil {
			return errors.Wrap(err, "getting tasks to deactivate")
		}
		if err = task.DeactivateTasks(tasks, withDependencies, caller); err != nil {
			return errors.Wrap(err, "deactivating tasks")
		}
	}

	if err := UpdateVersionAndPatchStatusForBuilds(buildIds); err != nil {
		return errors.Wrapf(err, "updating status for builds '%s'", buildIds)
	}
	return nil
}

// AbortBuild marks the build as deactivated and sets the abort flag on all tasks associated
// with the build which are in an abortable state.
func AbortBuild(buildId string, caller string) error {
	if err := build.UpdateActivation([]string{buildId}, false, caller); err != nil {
		return errors.Wrapf(err, "deactivating build '%s'", buildId)
	}

	return errors.Wrapf(task.AbortBuild(buildId, task.AbortInfo{User: caller}), "aborting tasks for build '%s'", buildId)
}

func TryMarkVersionStarted(versionId string, startTime time.Time) error {
	err := VersionUpdateOne(
		bson.M{
			VersionIdKey:     versionId,
			VersionStatusKey: bson.M{"$ne": evergreen.VersionStarted},
		},
		bson.M{"$set": bson.M{
			VersionStartTimeKey: startTime,
			VersionStatusKey:    evergreen.VersionStarted,
		}},
	)
	if adb.ResultsNotFound(err) {
		return nil
	}
	return err
}

// SetTaskPriority sets the priority for the given task. Any of the task's
// dependencies that have a lower priority than the one being set for this task
// will also have their priority increased.
func SetTaskPriority(t task.Task, priority int64, caller string) error {
	depTasks, err := task.GetRecursiveDependenciesUp([]task.Task{t}, nil)
	if err != nil {
		return errors.Wrap(err, "getting task dependencies")
	}

	ids := append([]string{t.Id}, t.ExecutionTasks...)
	depIDs := make([]string, 0, len(depTasks))
	for _, depTask := range depTasks {
		depIDs = append(depIDs, depTask.Id)
	}

	query := db.Query(bson.M{
		"$or": []bson.M{
			{task.IdKey: bson.M{"$in": ids}},
			{
				task.IdKey:       bson.M{"$in": depIDs},
				task.PriorityKey: bson.M{"$lt": priority},
			},
		},
	}).WithFields(ExecutionKey)
	tasks, err := task.FindAll(query)
	if err != nil {
		return errors.Wrap(err, "finding matching tasks")
	}

	taskIDs := make([]string, 0, len(tasks))
	for _, taskToUpdate := range tasks {
		taskIDs = append(taskIDs, taskToUpdate.Id)
	}
	_, err = task.UpdateAll(
		bson.M{task.IdKey: bson.M{"$in": taskIDs}},
		bson.M{"$set": bson.M{task.PriorityKey: priority}},
	)
	if err != nil {
		return errors.Wrap(err, "updating priority")
	}
	for _, modifiedTask := range tasks {
		event.LogTaskPriority(modifiedTask.Id, modifiedTask.Execution, caller, priority)
	}

	// negative priority - deactivate the task
	if priority <= evergreen.DisabledTaskPriority {
		if err = t.DeactivateTask(caller); err != nil {
			return errors.Wrap(err, "deactivating task")
		}
	}

	return nil
}

// SetBuildPriority updates the priority field of all tasks associated with the given build id.
func SetBuildPriority(buildId string, priority int64, caller string) error {
	_, err := task.UpdateAll(
		bson.M{task.BuildIdKey: buildId},
		bson.M{"$set": bson.M{task.PriorityKey: priority}},
	)
	if err != nil {
		return errors.Wrapf(err, "setting priority for build '%s'", buildId)
	}

	// negative priority - these tasks should never run, so unschedule now
	if priority < 0 {
		tasks, err := task.FindAll(db.Query(bson.M{task.BuildIdKey: buildId}).WithFields(task.IdKey, task.ExecutionKey))
		if err != nil {
			return errors.Wrapf(err, "getting tasks for build '%s'", buildId)
		}
		if err = task.DeactivateTasks(tasks, true, caller); err != nil {
			return errors.Wrapf(err, "deactivating tasks for build '%s'", buildId)
		}
	}

	return nil
}

// SetVersionPriority updates the priority field of all tasks associated with the given version id.
func SetVersionPriority(versionId string, priority int64, caller string) error {
	_, err := task.UpdateAll(
		bson.M{task.VersionKey: versionId},
		bson.M{"$set": bson.M{task.PriorityKey: priority}},
	)
	if err != nil {
		return errors.Wrapf(err, "setting priority for version '%s'", versionId)
	}

	// negative priority - these tasks should never run, so unschedule now
	if priority < 0 {
		var tasks []task.Task
		tasks, err = task.FindAll(db.Query(bson.M{task.VersionKey: versionId}).WithFields(task.IdKey, task.ExecutionKey))
		if err != nil {
			return errors.Wrapf(err, "getting tasks for version '%s'", versionId)
		}
		err = task.DeactivateTasks(tasks, false, caller)
		if err != nil {
			return errors.Wrapf(err, "deactivating tasks for version '%s'", versionId)
		}
	}

	return nil
}

// RestartTasksInVersion restarts completed tasks associated with a given versionId.
// If abortInProgress is true, it also sets the abort flag on any in-progress tasks. In addition, it
// updates all builds containing the tasks affected.
func RestartTasksInVersion(versionId string, abortInProgress bool, caller string) error {
	tasks, err := task.Find(task.ByVersion(versionId))
	if err != nil {
		return errors.Wrap(err, "error finding tasks in version")
	}
	if tasks == nil {
		return errors.New("no tasks found for version")
	}
	var taskIds []string
	for _, task := range tasks {
		taskIds = append(taskIds, task.Id)
	}

	toRestart := VersionToRestart{VersionId: &versionId, TaskIds: taskIds}
	return RestartVersions([]*VersionToRestart{&toRestart}, abortInProgress, caller)
}

// RestartVersion restarts completed tasks associated with a versionId.
// If abortInProgress is true, it also sets the abort flag on any in-progress tasks.
func RestartVersion(versionId string, taskIds []string, abortInProgress bool, caller string) error {
	if abortInProgress {
		if err := task.AbortAndMarkResetTasksForVersion(versionId, taskIds, caller); err != nil {
			return errors.WithStack(err)
		}
	}
	finishedTasks, err := task.FindAll(db.Query(task.ByIdsAndStatus(taskIds, evergreen.TaskCompletedStatuses)))
	if err != nil {
		return errors.WithStack(err)
	}
	allFinishedTasks, err := task.AddParentDisplayTasks(finishedTasks)
	if err != nil {
		return errors.WithStack(err)
	}
	// Remove execution tasks in case the caller passed both display and execution tasks.
	// The functions below are expected to work if just the display task is passed.
	for i := len(allFinishedTasks) - 1; i >= 0; i-- {
		t := allFinishedTasks[i]
		if t.DisplayTask != nil {
			allFinishedTasks = append(allFinishedTasks[:i], allFinishedTasks[i+1:]...)
		}
	}

	// archive all the finished tasks
	toArchive := []task.Task{}
	for _, t := range allFinishedTasks {
		if !t.IsPartOfSingleHostTaskGroup() { // For single host task groups we don't archive until fully restarting
			toArchive = append(toArchive, t)
		}
	}
	if err = task.ArchiveMany(toArchive); err != nil {
		return errors.Wrap(err, "archiving tasks")
	}

	type taskGroupAndBuild struct {
		Build     string
		TaskGroup string
	}

	// Only need to check one task per task group / build combination
	taskGroupsToCheck := map[taskGroupAndBuild]task.Task{}
	tasksToRestart := allFinishedTasks

	restartIds := []string{}
	for _, t := range tasksToRestart {
		if t.IsPartOfSingleHostTaskGroup() {
			if err = t.SetResetWhenFinished(); err != nil {
				return errors.Wrapf(err, "marking '%s' for restart when finished", t.Id)
			}
			taskGroupsToCheck[taskGroupAndBuild{
				Build:     t.BuildId,
				TaskGroup: t.TaskGroup,
			}] = t
		} else {
			// Only hard restart non-single host task group tasks
			restartIds = append(restartIds, t.Id)
			if t.DisplayOnly {
				restartIds = append(restartIds, t.ExecutionTasks...)
			}
		}
	}

	for tg, t := range taskGroupsToCheck {
		if err = checkResetSingleHostTaskGroup(&t, caller); err != nil {
			return errors.Wrapf(err, "resetting task group '%s' for build '%s'", tg.TaskGroup, tg.Build)
		}
	}

	// Set all the task fields to indicate restarted
	if err = MarkTasksReset(restartIds); err != nil {
		return errors.WithStack(err)
	}
	for _, t := range tasksToRestart {
		if !t.IsPartOfSingleHostTaskGroup() { // this will be logged separately if task group is restarted
			event.LogTaskRestarted(t.Id, t.Execution, caller)
		}
	}
	if err = build.SetBuildStartedForTasks(tasksToRestart, caller); err != nil {
		return errors.Wrap(err, "setting builds started")
	}

	return errors.Wrap(updateVersionStatus(versionId, evergreen.VersionStarted), "changing version status")
}

// RestartVersions restarts selected tasks for a set of versions.
// If abortInProgress is true for any version, it also sets the abort flag on any in-progress tasks.
func RestartVersions(versionsToRestart []*VersionToRestart, abortInProgress bool, caller string) error {
	catcher := grip.NewBasicCatcher()
	for _, t := range versionsToRestart {
		err := RestartVersion(*t.VersionId, t.TaskIds, abortInProgress, caller)
		catcher.Wrapf(err, "restarting tasks for version '%s'", *t.VersionId)
	}
	return errors.Wrap(catcher.Resolve(), "restarting tasks")
}

// RestartBuild restarts completed tasks associated with a given buildId.
// If abortInProgress is true, it also sets the abort flag on any in-progress tasks.
func RestartBuild(buildId string, taskIds []string, abortInProgress bool, caller string) error {
	if abortInProgress {
		// abort in-progress tasks in this build
		if err := task.AbortTasksForBuild(buildId, taskIds, caller); err != nil {
			return errors.WithStack(err)
		}
	}

	// restart all the 'not in-progress' tasks for the build
	tasks, err := task.FindAll(db.Query(task.ByIdsAndStatus(taskIds, evergreen.TaskCompletedStatuses)))
	if err != nil {
		return errors.WithStack(err)
	}
	if len(tasks) == 0 {
		return nil
	}
	return restartTasksForBuild(buildId, tasks, caller)
}

// RestartAllBuildTasks restarts all the tasks associated with a given build.
func RestartAllBuildTasks(buildId string, caller string) error {
	if err := task.AbortTasksForBuild(buildId, nil, caller); err != nil {
		return errors.WithStack(err)
	}

	allTasks, err := task.FindAll(db.Query(task.ByBuildId(buildId)))
	if err != nil {
		return errors.WithStack(err)
	}
	if len(allTasks) == 0 {
		return nil
	}
	return restartTasksForBuild(buildId, allTasks, caller)
}

func restartTasksForBuild(buildId string, tasks []task.Task, caller string) error {
	// maps task group to a single task in the group so we only check once
	taskGroupsToCheck := map[string]task.Task{}
	restartIds := []string{}
	toArchive := []task.Task{}
	for _, t := range tasks {
		if t.IsPartOfSingleHostTaskGroup() {
			if err := t.SetResetWhenFinished(); err != nil {
				return errors.Wrapf(err, "marking task group '%s' to reset", t.TaskGroup)
			}
			taskGroupsToCheck[t.TaskGroup] = t
		} else {
			restartIds = append(restartIds, t.Id)
			if t.DisplayOnly {
				restartIds = append(restartIds, t.ExecutionTasks...)
			}
			if t.IsFinished() {
				toArchive = append(toArchive, t)
			}
		}
	}
	if err := task.ArchiveMany(toArchive); err != nil {
		return errors.Wrap(err, "archiving tasks")
	}
	// Set all the task fields to indicate restarted
	if err := MarkTasksReset(restartIds); err != nil {
		return errors.WithStack(err)
	}
	for _, t := range tasks {
		if !t.IsPartOfSingleHostTaskGroup() { // this will be logged separately if task group is restarted
			event.LogTaskRestarted(t.Id, t.Execution, caller)
		}
	}

	for tg, t := range taskGroupsToCheck {
		if err := checkResetSingleHostTaskGroup(&t, caller); err != nil {
			return errors.Wrapf(err, "resetting single host task group '%s'", tg)
		}
	}

	return errors.Wrap(build.SetBuildStartedForTasks(tasks, caller), "setting builds started")
}

func CreateTasksCache(tasks []task.Task) []build.TaskCache {
	tasks = sortTasks(tasks)
	cache := make([]build.TaskCache, 0, len(tasks))
	for _, task := range tasks {
		if task.DisplayTask == nil {
			cache = append(cache, build.TaskCache{Id: task.Id})
		}
	}
	return cache
}

// RefreshTasksCache updates a build document so that the tasks cache reflects the correct current
// state of the tasks it represents.
func RefreshTasksCache(buildId string) error {
	tasks, err := task.FindAll(db.Query(task.ByBuildId(buildId)))
	if err != nil {
		return errors.WithStack(err)
	}
	tasks, err = task.AddParentDisplayTasks(tasks)
	if err != nil {
		return errors.WithStack(err)
	}
	// trim out tasks that are part of a display task
	execTaskMap := map[string]bool{}
	for _, t := range tasks {
		if t.DisplayOnly {
			for _, et := range t.ExecutionTasks {
				execTaskMap[et] = true
			}
		}
	}
	for i := len(tasks) - 1; i >= 0; i-- {
		if _, exists := execTaskMap[tasks[i].Id]; exists {
			tasks = append(tasks[:i], tasks[i+1:]...)
		}
	}

	cache := CreateTasksCache(tasks)
	return errors.WithStack(build.SetTasksCache(buildId, cache))
}

// addTasksToBuild creates/activates the tasks for the given build of a project
func addTasksToBuild(ctx context.Context, b *build.Build, project *Project, pRef *ProjectRef, v *Version, taskNames []string,
	displayNames []string, activationInfo specificActivationInfo, generatedBy string, tasksInBuild []task.Task,
	syncAtEndOpts patch.SyncAtEndOptions, distroAliases map[string][]string, taskIds TaskIdConfig) (*build.Build, task.Tasks, error) {
	// find the build variant for this project/build
	buildVariant := project.FindBuildVariant(b.BuildVariant)
	if buildVariant == nil {
		return nil, nil, errors.Errorf("finding build '%s' in project file '%s'",
			b.BuildVariant, project.Identifier)
	}

	// create the new tasks for the build
	createTime, err := getTaskCreateTime(project.Identifier, v)
	if err != nil {
		return nil, nil, errors.Wrapf(err, "getting create time for tasks in version '%s'", v.Id)
	}

	var githubCheckAliases ProjectAliases
	if v.Requester == evergreen.RepotrackerVersionRequester && pRef.IsGithubChecksEnabled() {
		githubCheckAliases, err = FindAliasInProjectRepoOrConfig(v.Identifier, evergreen.GithubChecksAlias)
		grip.Error(message.WrapError(err, message.Fields{
			"message":            "error getting github check aliases when adding tasks to build",
			"project":            v.Identifier,
			"project_identifier": pRef.Identifier,
			"version":            v.Id,
		}))
	}
	tasks, err := createTasksForBuild(project, pRef, buildVariant, b, v, taskIds, taskNames, displayNames, activationInfo,
		generatedBy, tasksInBuild, syncAtEndOpts, distroAliases, createTime, githubCheckAliases)
	if err != nil {
		return nil, nil, errors.Wrapf(err, "creating tasks for build '%s'", b.Id)
	}

	if err = tasks.InsertUnordered(ctx); err != nil {
		return nil, nil, errors.Wrapf(err, "inserting tasks for build '%s'", b.Id)
	}

	for _, t := range tasks {
		if t.IsGithubCheck {
			if err = b.SetIsGithubCheck(); err != nil {
				return nil, nil, errors.Wrapf(err, "setting build '%s' as a GitHub check", b.Id)
			}
			break
		}
	}

	// update the build to hold the new tasks
	if err = RefreshTasksCache(b.Id); err != nil {
		return nil, nil, errors.Wrapf(err, "updating task cache for '%s'", b.Id)
	}

	batchTimeTaskStatuses := []BatchTimeTaskStatus{}
	tasksWithActivationTime := activationInfo.getActivationTasks(b.BuildVariant)
	batchTimeCatcher := grip.NewBasicCatcher()
	for _, t := range tasks {
		if !utility.StringSliceContains(tasksWithActivationTime, t.DisplayName) {
			continue
		}
		activateTaskAt, err := pRef.GetActivationTimeForTask(project.FindTaskForVariant(t.DisplayName, b.BuildVariant))
		batchTimeCatcher.Wrapf(err, "getting activation time for task '%s'", t.DisplayName)
		batchTimeTaskStatuses = append(batchTimeTaskStatuses, BatchTimeTaskStatus{
			TaskName: t.DisplayName,
			TaskId:   t.Id,
			ActivationStatus: ActivationStatus{
				ActivateAt: activateTaskAt,
			},
		})
	}

	// update the build in the variant
	for i, status := range v.BuildVariants {
		if status.BuildVariant != b.BuildVariant {
			continue
		}
		v.BuildVariants[i].BatchTimeTasks = append(v.BuildVariants[i].BatchTimeTasks, batchTimeTaskStatuses...)
	}
	grip.Error(message.WrapError(batchTimeCatcher.Resolve(), message.Fields{
		"message": "unable to get activation time for tasks",
		"variant": b.BuildVariant,
		"runner":  "addTasksToBuild",
		"version": v.Id,
	}))

	return b, tasks, nil
}

// BuildCreateArgs is the set of parameters used in CreateBuildFromVersionNoInsert.
type BuildCreateArgs struct {
	Project             Project                 // project to create the build for
	ProjectRef          ProjectRef              // project ref associated with the build
	Version             Version                 // the version the build belong to
	TaskIDs             TaskIdConfig            // pre-generated IDs for the tasks to be created
	BuildName           string                  // name of the buildvariant
	ActivateBuild       bool                    // true if the build should be scheduled
	ActivationInfo      specificActivationInfo  // indicates if the task has a specific activation or is a stepback task
	TaskNames           []string                // names of tasks to create (used in patches). Will create all if nil
	DisplayNames        []string                // names of display tasks to create (used in patches). Will create all if nil
	GeneratedBy         string                  // ID of the task that generated this build
	SourceRev           string                  // githash of the revision that triggered this build
	DefinitionID        string                  // definition ID of the trigger used to create this build
	Aliases             ProjectAliases          // project aliases to use to filter tasks created
	DistroAliases       distro.AliasLookupTable // map of distro aliases to names of distros
	TaskCreateTime      time.Time               // create time of tasks in the build
	GithubChecksAliases ProjectAliases          // project aliases to use to filter tasks to count towards the github checks, if any
	SyncAtEndOpts       patch.SyncAtEndOptions
}

// CreateBuildFromVersionNoInsert creates a build given all of the necessary information
// from the corresponding version and project and a list of tasks. Note that the caller
// is responsible for inserting the created build and task documents
func CreateBuildFromVersionNoInsert(args BuildCreateArgs) (*build.Build, task.Tasks, error) {
	// avoid adding all tasks in the case of no tasks matching aliases
	if len(args.Aliases) > 0 && len(args.TaskNames) == 0 {
		return nil, nil, nil
	}
	// find the build variant for this project/build
	buildVariant := args.Project.FindBuildVariant(args.BuildName)
	if buildVariant == nil {
		return nil, nil, errors.Errorf("could not find build '%s' in project file '%s'", args.BuildName, args.Project.Identifier)
	}

	rev := args.Version.Revision
	if evergreen.IsPatchRequester(args.Version.Requester) {
		rev = fmt.Sprintf("patch_%s_%s", args.Version.Revision, args.Version.Id)
	} else if args.Version.Requester == evergreen.TriggerRequester {
		rev = fmt.Sprintf("%s_%s", args.SourceRev, args.DefinitionID)
	} else if args.Version.Requester == evergreen.AdHocRequester {
		rev = args.Version.Id
	} else if args.Version.Requester == evergreen.GitTagRequester {
		rev = fmt.Sprintf("%s_%s", args.SourceRev, args.Version.TriggeredByGitTag.Tag)
	}

	// create a new build id
	buildId := fmt.Sprintf("%s_%s_%s_%s",
		args.ProjectRef.Identifier,
		args.BuildName,
		rev,
		args.Version.CreateTime.Format(build.IdTimeLayout))

	activatedTime := utility.ZeroTime
	if args.ActivateBuild {
		activatedTime = time.Now()
	}

	// create the build itself
	b := &build.Build{
		Id:                  util.CleanName(buildId),
		CreateTime:          args.Version.CreateTime,
		Activated:           args.ActivateBuild,
		ActivatedTime:       activatedTime,
		Project:             args.Project.Identifier,
		Revision:            args.Version.Revision,
		Status:              evergreen.BuildCreated,
		BuildVariant:        args.BuildName,
		Version:             args.Version.Id,
		DisplayName:         buildVariant.DisplayName,
		RevisionOrderNumber: args.Version.RevisionOrderNumber,
		Requester:           args.Version.Requester,
		ParentPatchID:       args.Version.ParentPatchID,
		ParentPatchNumber:   args.Version.ParentPatchNumber,
		TriggerID:           args.Version.TriggerID,
		TriggerType:         args.Version.TriggerType,
		TriggerEvent:        args.Version.TriggerEvent,
		Tags:                buildVariant.Tags,
	}

	// create all of the necessary tasks for the build
	tasksForBuild, err := createTasksForBuild(&args.Project, &args.ProjectRef, buildVariant, b, &args.Version, args.TaskIDs,
		args.TaskNames, args.DisplayNames, args.ActivationInfo, args.GeneratedBy,
		nil, args.SyncAtEndOpts, args.DistroAliases, args.TaskCreateTime, args.GithubChecksAliases)
	if err != nil {
		return nil, nil, errors.Wrapf(err, "creating tasks for build '%s'", b.Id)
	}

	for _, t := range tasksForBuild {
		if t.IsGithubCheck {
			b.IsGithubCheck = true
		}
		break
	}

	// create task caches for all of the tasks, and place them into the build
	tasks := []task.Task{}
	for _, taskP := range tasksForBuild {
		if taskP.IsPartOfDisplay() {
			continue // don't add execution parts of display tasks to the UI cache
		}
		tasks = append(tasks, *taskP)
	}
	b.Tasks = CreateTasksCache(tasks)

	return b, tasksForBuild, nil
}

func CreateTasksFromGroup(in BuildVariantTaskUnit, proj *Project, requester string) []BuildVariantTaskUnit {
	var willRun []BuildVariantTaskUnit
	for _, bvt := range proj.tasksFromGroup(in) {
		if !bvt.IsDisabled() && !bvt.SkipOnRequester(requester) {
			willRun = append(willRun, bvt)
		}
	}
	return willRun
}

// createTasksForBuild creates all of the necessary tasks for the build.  Returns a
// slice of all of the tasks created, as well as an error if any occurs.
// The slice of tasks will be in the same order as the project's specified tasks
// appear in the specified build variant.
// If tasksToActivate is nil, then all tasks will be activated.
func createTasksForBuild(project *Project, pRef *ProjectRef, buildVariant *BuildVariant, b *build.Build, v *Version,
	taskIds TaskIdConfig, taskNames []string, displayNames []string, activationInfo specificActivationInfo, generatedBy string,
	tasksInBuild []task.Task, syncAtEndOpts patch.SyncAtEndOptions, distroAliases map[string][]string, createTime time.Time,
	githubChecksAliases ProjectAliases) (task.Tasks, error) {

	// The list of tasks we should create.
	// If tasks are passed in, then use those, otherwise use the default set.
	tasksToCreate := []BuildVariantTaskUnit{}

	createAll := false
	if len(taskNames) == 0 && len(displayNames) == 0 {
		createAll = true
	}
	// Tables includes only new and existing tasks.
	execTable := taskIds.ExecutionTasks
	displayTable := taskIds.DisplayTasks

	tgMap := map[string]TaskGroup{}
	for _, tg := range project.TaskGroups {
		tgMap[tg.Name] = tg
	}

	for _, task := range buildVariant.Tasks {
		// Verify that the config isn't malformed.
		if task.Name != "" && !task.IsGroup {
			if task.IsDisabled() || task.SkipOnRequester(b.Requester) {
				continue
			}
			if createAll || utility.StringSliceContains(taskNames, task.Name) {
				tasksToCreate = append(tasksToCreate, task)
			}
		} else if _, ok := tgMap[task.Name]; ok {
			tasksFromVariant := CreateTasksFromGroup(task, project, b.Requester)
			for _, taskFromVariant := range tasksFromVariant {
				if task.IsDisabled() || taskFromVariant.SkipOnRequester(b.Requester) {
					continue
				}
				if createAll || utility.StringSliceContains(taskNames, taskFromVariant.Name) {
					tasksToCreate = append(tasksToCreate, taskFromVariant)
				}
			}
		} else {
			return nil, errors.Errorf("config is malformed: variant '%s' runs "+
				"task called '%s' but no such task exists for repo '%s' for "+
				"version '%s'", buildVariant.Name, task.Name, project.Identifier, v.Id)
		}
	}

	// if any tasks already exist in the build, add them to the id table
	// so they can be used as dependencies
	for _, task := range tasksInBuild {
		execTable.AddId(b.BuildVariant, task.DisplayName, task.Id)
	}
	generatorIsGithubCheck := false
	if generatedBy != "" {
		generateTask, err := task.FindOneId(generatedBy)
		if err != nil {
			return nil, errors.Wrapf(err, "finding generated task '%s'", generatedBy)
		}
		if generateTask == nil {
			return nil, errors.Errorf("generated task '%s' not found", generatedBy)
		}
		generatorIsGithubCheck = generateTask.IsGithubCheck
	}

	// create all the actual tasks
	taskMap := make(map[string]*task.Task)
	for _, t := range tasksToCreate {
		id := execTable.GetId(b.BuildVariant, t.Name)
		newTask, err := createOneTask(id, t, project, pRef, buildVariant, b, v, distroAliases, createTime, activationInfo, githubChecksAliases)
		if err != nil {
			return nil, errors.Wrapf(err, "creating task '%s'", id)
		}

		// set Tags based on the spec
		newTask.Tags = project.GetSpecForTask(t.Name).Tags
		newTask.DependsOn = makeDeps(t, newTask, execTable)
		newTask.GeneratedBy = generatedBy
		if generatorIsGithubCheck {
			newTask.IsGithubCheck = true
		}

		if shouldSyncTask(syncAtEndOpts.VariantsTasks, newTask.BuildVariant, newTask.DisplayName) {
			newTask.CanSync = true
			newTask.SyncAtEndOpts = task.SyncAtEndOptions{
				Enabled:  true,
				Statuses: syncAtEndOpts.Statuses,
				Timeout:  syncAtEndOpts.Timeout,
			}
		} else {
			cmds, err := project.CommandsRunOnTV(TVPair{TaskName: newTask.DisplayName, Variant: newTask.BuildVariant}, evergreen.S3PushCommandName)
			if err != nil {
				return nil, errors.Wrapf(err, "checking if task definition contains command '%s'", evergreen.S3PushCommandName)
			}
			if len(cmds) != 0 {
				newTask.CanSync = true
			}
		}

		taskMap[newTask.Id] = newTask
	}

	// Create and update display tasks
	tasks := task.Tasks{}
	for _, dt := range buildVariant.DisplayTasks {
		id := displayTable.GetId(b.BuildVariant, dt.Name)
		if id == "" {
			continue
		}
		execTasksThatNeedParentId := []string{}
		execTaskIds := []string{}
		displayTaskActivated := false
		displayTaskAlreadyExists := !createAll && !utility.StringSliceContains(displayNames, dt.Name)

		// get display task activations status and update exec tasks
		for _, et := range dt.ExecTasks {
			execTaskId := execTable.GetId(b.BuildVariant, et)
			if execTaskId == "" {
				grip.Error(message.Fields{
					"message":                     "execution task not found",
					"variant":                     b.BuildVariant,
					"exec_task":                   et,
					"available_tasks":             execTable,
					"project":                     project.Identifier,
					"display_task":                id,
					"display_task_already_exists": displayTaskAlreadyExists,
				})
				continue
			}
			execTaskIds = append(execTaskIds, execTaskId)
			if execTask, ok := taskMap[execTaskId]; ok {
				if execTask.Activated {
					displayTaskActivated = true
				}
				taskMap[execTaskId].DisplayTaskId = utility.ToStringPtr(id)
			} else {
				// exec task already exists so update its parent ID in the database
				execTasksThatNeedParentId = append(execTasksThatNeedParentId, execTaskId)
			}
		}

		// update existing exec tasks
		grip.Error(message.WrapError(task.AddDisplayTaskIdToExecTasks(id, execTasksThatNeedParentId), message.Fields{
			"message":              "problem adding display task ID to exec tasks",
			"exec_tasks_to_update": execTasksThatNeedParentId,
			"display_task_id":      id,
			"display_task":         dt.Name,
			"build_id":             b.Id,
		}))

		// existing display task may need to be updated
		if displayTaskAlreadyExists {
			grip.Error(message.WrapError(task.AddExecTasksToDisplayTask(id, execTaskIds, displayTaskActivated), message.Fields{
				"message":      "problem adding exec tasks to display tasks",
				"exec_tasks":   execTaskIds,
				"display_task": dt.Name,
				"build_id":     b.Id,
			}))
		} else { // need to create display task
			if len(execTaskIds) == 0 {
				continue
			}
			newDisplayTask, err := createDisplayTask(id, dt.Name, execTaskIds, buildVariant, b, v, project, createTime, displayTaskActivated)
			if err != nil {
				return nil, errors.Wrapf(err, "creating display task '%s'", id)
			}
			newDisplayTask.GeneratedBy = generatedBy
			newDisplayTask.DependsOn, err = task.GetAllDependencies(newDisplayTask.ExecutionTasks, taskMap)
			if err != nil {
				return nil, errors.Wrapf(err, "getting dependencies for display task '%s'", newDisplayTask.Id)
			}

			tasks = append(tasks, newDisplayTask)
		}
	}

	for _, t := range taskMap {
		tasks = append(tasks, t)
	}

	// Set the NumDependents field
	// Existing tasks in the db and tasks in other builds are not updated
	setNumDeps(tasks)

	sort.Stable(tasks)

	// return all of the tasks created
	return tasks, nil
}

// makeDeps takes dependency definitions in the project and sets them in the task struct.
// dependencies between commit queue merges are set outside this function
func makeDeps(t BuildVariantTaskUnit, thisTask *task.Task, taskIds TaskIdTable) []task.Dependency {
	dependencySet := make(map[task.Dependency]bool)
	for _, dep := range t.DependsOn {
		status := evergreen.TaskSucceeded
		if dep.Status != "" {
			status = dep.Status
		}

		// set unspecified fields to match thisTask
		if dep.Name == "" {
			dep.Name = thisTask.DisplayName
		}
		if dep.Variant == "" {
			dep.Variant = thisTask.BuildVariant
		}

		var depIDs []string
		if dep.Variant == AllVariants && dep.Name == AllDependencies {
			depIDs = taskIds.GetIdsForAllTasks()
		} else if dep.Variant == AllVariants {
			depIDs = taskIds.GetIdsForTaskInAllVariants(dep.Name)
		} else if dep.Name == AllDependencies {
			depIDs = taskIds.GetIdsForAllTasksInVariant(dep.Variant)
		} else {
			// don't add missing dependencies
			// patch_optional tasks aren't in the patch and will be missing from the table
			if id := taskIds.GetId(dep.Variant, dep.Name); id != "" {
				depIDs = []string{id}
			}
		}

		for _, id := range depIDs {
			// tasks don't depend on themselves
			if id == thisTask.Id {
				continue
			}
			dependencySet[task.Dependency{TaskId: id, Status: status}] = true
		}
	}

	dependencies := make([]task.Dependency, 0, len(dependencySet))
	for dep := range dependencySet {
		dependencies = append(dependencies, dep)
	}

	return dependencies
}

// shouldSyncTask returns whether or not this task in this build variant should
// sync its task directory.
func shouldSyncTask(syncVariantsTasks []patch.VariantTasks, bv, task string) bool {
	for _, vt := range syncVariantsTasks {
		if vt.Variant != bv {
			continue
		}
		if utility.StringSliceContains(vt.Tasks, task) {
			return true
		}
		for _, dt := range vt.DisplayTasks {
			if utility.StringSliceContains(dt.ExecTasks, task) {
				return true
			}
		}
	}
	return false
}

// setNumDeps sets NumDependents for each task in tasks.
// NumDependents is the number of tasks depending on the task. Only tasks created at the same time
// and in the same variant are included.
func setNumDeps(tasks []*task.Task) {
	idToTask := make(map[string]*task.Task)
	for i, task := range tasks {
		idToTask[task.Id] = tasks[i]
	}
	deduplicatedTasks := []*task.Task{}
	for _, task := range idToTask {
		task.NumDependents = 0
		deduplicatedTasks = append(deduplicatedTasks, task)
	}
	for _, task := range deduplicatedTasks {
		// Recursively find all tasks that task depends on and increments their NumDependents field
		setNumDepsRec(task, idToTask, make(map[string]bool))
	}
}

// setNumDepsRec recursively finds all tasks that task depends on and increments their NumDependents field.
// tasks not in idToTasks are not affected.
func setNumDepsRec(t *task.Task, idToTasks map[string]*task.Task, seen map[string]bool) {
	for _, dep := range t.DependsOn {
		// Check whether this dependency is included in the tasks we're currently creating
		depTask, ok := idToTasks[dep.TaskId]
		if !ok {
			// TODO: if it becomes possible to depend on tasks outside a task's version in
			// a workflow other than the commit queue, add handling here
			continue
		}
		if !seen[depTask.Id] {
			seen[depTask.Id] = true
			depTask.NumDependents = depTask.NumDependents + 1
			setNumDepsRec(depTask, idToTasks, seen)
		}
	}
}

func RecomputeNumDependents(t task.Task) error {
	pipelineDown := getAllNodesInDepGraph(t.Id, bsonutil.GetDottedKeyName(task.DependsOnKey, task.DependencyTaskIdKey), task.IdKey)
	env := evergreen.GetEnvironment()
	ctx, cancel := env.Context()
	defer cancel()
	cursor, err := env.DB().Collection(task.Collection).Aggregate(ctx, pipelineDown)
	if err != nil {
		return err
	}
	depTasks := []task.Task{}
	err = cursor.All(ctx, &depTasks)
	if err != nil {
		return err
	}
	taskPtrs := []*task.Task{}
	for i := range depTasks {
		taskPtrs = append(taskPtrs, &depTasks[i])
	}

	pipelineUp := getAllNodesInDepGraph(t.Id, task.IdKey, bsonutil.GetDottedKeyName(task.DependsOnKey, task.DependencyTaskIdKey))
	cursor, err = env.DB().Collection(task.Collection).Aggregate(ctx, pipelineUp)
	if err != nil {
		return errors.Wrap(err, "getting upstream dependencies of node")
	}
	depTasks = []task.Task{}
	err = cursor.All(ctx, &depTasks)
	if err != nil {
		return err
	}
	for i := range depTasks {
		taskPtrs = append(taskPtrs, &depTasks[i])
	}

	versionTasks, err := task.FindAll(db.Query(task.ByVersion(t.Version)))
	if err != nil {
		return errors.Wrap(err, "getting tasks in version")
	}
	for i := range versionTasks {
		taskPtrs = append(taskPtrs, &versionTasks[i])
	}

	setNumDeps(taskPtrs)
	catcher := grip.NewBasicCatcher()
	for _, t := range taskPtrs {
		catcher.Add(t.SetNumDependents())
	}

	return errors.Wrap(catcher.Resolve(), "setting num dependents")
}

func getAllNodesInDepGraph(startTaskId, startKey, linkKey string) []bson.M {
	return []bson.M{
		{
			"$match": bson.M{
				task.IdKey: startTaskId,
			},
		},
		{
			"$graphLookup": bson.M{
				"from":             task.Collection,
				"startWith":        "$" + startKey,
				"connectFromField": startKey,
				"connectToField":   linkKey,
				"as":               "dep_graph",
			},
		},
		{
			"$addFields": bson.M{
				"dep_graph": bson.M{
					"$concatArrays": []interface{}{"$dep_graph", []string{"$$ROOT"}},
				},
			},
		},
		{
			"$project": bson.M{
				"_id":     0,
				"results": "$dep_graph",
			},
		},
		{
			"$unwind": "$results",
		},
		{
			"$replaceRoot": bson.M{
				"newRoot": "$results",
			},
		},
		{
			"$project": bson.M{
				task.IdKey:        1,
				task.DependsOnKey: 1,
			},
		},
	}
}

func getTaskCreateTime(projectId string, v *Version) (time.Time, error) {
	createTime := time.Time{}
	if evergreen.IsPatchRequester(v.Requester) {
		baseVersion, err := VersionFindOne(BaseVersionByProjectIdAndRevision(projectId, v.Revision))
		if err != nil {
			return createTime, errors.Wrap(err, "finding base version for patch version")
		}
		if baseVersion == nil {
			// The database data may be incomplete and missing the base Version
			// In that case we don't want to fail, we fallback to the patch version's CreateTime.
			return v.CreateTime, nil
		}
		return baseVersion.CreateTime, nil
	} else {
		return v.CreateTime, nil
	}
}

// createOneTask is a helper to create a single task.
func createOneTask(id string, buildVarTask BuildVariantTaskUnit, project *Project, pRef *ProjectRef, buildVariant *BuildVariant,
	b *build.Build, v *Version, dat distro.AliasLookupTable, createTime time.Time, activationInfo specificActivationInfo,
	githubChecksAliases ProjectAliases) (*task.Task, error) {

	activateTask := b.Activated && !activationInfo.taskHasSpecificActivation(b.BuildVariant, buildVarTask.Name)
	isStepback := activationInfo.isStepbackTask(b.BuildVariant, buildVarTask.Name)

	buildVarTask.RunOn = dat.Expand(buildVarTask.RunOn)
	buildVariant.RunOn = dat.Expand(buildVariant.RunOn)

	activatedTime := utility.ZeroTime
	if activateTask {
		activatedTime = time.Now()
	}

	isGithubCheck := false
	if len(githubChecksAliases) > 0 {
		var err error
		name, tags, ok := project.GetTaskNameAndTags(buildVarTask)
		if ok {
			isGithubCheck, err = githubChecksAliases.HasMatchingTask(name, tags)
			grip.Error(message.WrapError(err, message.Fields{
				"message": "error checking if task matches aliases",
				"version": v.Id,
				"task":    buildVarTask.Name,
				"variant": buildVarTask.Variant,
			}))
		}
	}

	t := &task.Task{
		Id:                      id,
		Secret:                  utility.RandomString(),
		DisplayName:             buildVarTask.Name,
		BuildId:                 b.Id,
		BuildVariant:            buildVariant.Name,
		BuildVariantDisplayName: buildVariant.DisplayName,
		CreateTime:              createTime,
		IngestTime:              time.Now(),
		ScheduledTime:           utility.ZeroTime,
		StartTime:               utility.ZeroTime, // Certain time fields must be initialized
		FinishTime:              utility.ZeroTime, // to our own utility.ZeroTime value (which is
		DispatchTime:            utility.ZeroTime, // Unix epoch 0, not Go's time.Time{})
		LastHeartbeat:           utility.ZeroTime,
		Status:                  evergreen.TaskUndispatched,
		Activated:               activateTask,
		ActivatedTime:           activatedTime,
		RevisionOrderNumber:     v.RevisionOrderNumber,
		Requester:               v.Requester,
		ParentPatchID:           b.ParentPatchID,
		ParentPatchNumber:       b.ParentPatchNumber,
		Version:                 v.Id,
		Revision:                v.Revision,
		MustHaveResults:         utility.FromBoolPtr(project.GetSpecForTask(buildVarTask.Name).MustHaveResults),
		Project:                 project.Identifier,
		Priority:                buildVarTask.Priority,
		GenerateTask:            project.IsGenerateTask(buildVarTask.Name),
		TriggerID:               v.TriggerID,
		TriggerType:             v.TriggerType,
		TriggerEvent:            v.TriggerEvent,
		CommitQueueMerge:        buildVarTask.CommitQueueMerge,
		IsGithubCheck:           isGithubCheck,
		DisplayTaskId:           utility.ToStringPtr(""), // this will be overridden if the task is an execution task
	}

	t.ExecutionPlatform = shouldRunOnContainer(buildVarTask.RunOn, buildVariant.RunOn, project.Containers)
	if t.IsContainerTask() {
		flags, err := evergreen.GetServiceFlags()
		if err != nil {
			return nil, errors.Wrap(err, "getting service flags")
		}
		if flags.ContainerConfigurationsDisabled {
			return nil, errors.Errorf("container configurations are disabled; task '%s' cannot run", t.DisplayName)
		}

		t.Container, err = getContainerFromRunOn(id, buildVarTask, buildVariant)
		if err != nil {
			return nil, err
		}
		opts, err := getContainerOptions(project, pRef, t.Container)
		if err != nil {
			return nil, errors.Wrap(err, "getting container options")
		}
		t.ContainerOpts = *opts
	} else {
		distroID, distroAliases, err := getDistrosFromRunOn(id, buildVarTask, buildVariant, project, v)
		if err != nil {
			return nil, err
		}
		t.DistroId = distroID
		t.DistroAliases = distroAliases
	}

	if isStepback {
		t.ActivatedBy = evergreen.StepbackTaskActivator
	} else if t.Activated {
		t.ActivatedBy = v.Author
	}

	if buildVarTask.IsGroup {
		tg := project.FindTaskGroup(buildVarTask.GroupName)
		if tg == nil {
			return nil, errors.Errorf("finding task group '%s' in project '%s'", buildVarTask.GroupName, project.Identifier)
		}

		tg.InjectInfo(t)
	}

	return t, nil
}

func getDistrosFromRunOn(id string, buildVarTask BuildVariantTaskUnit, buildVariant *BuildVariant, project *Project, v *Version) (string, []string, error) {
	if len(buildVarTask.RunOn) > 0 {
		distroAliases := []string{}
		distroID := buildVarTask.RunOn[0]
		if len(buildVarTask.RunOn) > 1 {
			distroAliases = buildVarTask.RunOn[1:]
		}
		return distroID, distroAliases, nil
	} else if len(buildVariant.RunOn) > 0 {
		distroAliases := []string{}
		distroID := buildVariant.RunOn[0]
		if len(buildVariant.RunOn) > 1 {
			distroAliases = buildVariant.RunOn[1:]
		}
		return distroID, distroAliases, nil
	}
	return "", nil, errors.Errorf("task '%s' is not runnable as there is no distro specified", id)
}

func shouldRunOnContainer(taskRunOn, buildVariantRunOn []string, containers []Container) task.ExecutionPlatform {
	containerNameMap := map[string]bool{}
	for _, container := range containers {
		containerNameMap[container.Name] = true
	}
	var runOn []string
	if len(taskRunOn) > 0 {
		runOn = taskRunOn
	} else {
		runOn = buildVariantRunOn
	}
	for _, r := range runOn {
		if containerNameMap[r] {
			return task.ExecutionPlatformContainer
		}
	}
	return task.ExecutionPlatformHost
}

func getContainerFromRunOn(id string, buildVarTask BuildVariantTaskUnit, buildVariant *BuildVariant) (string, error) {
	var container string

	if len(buildVarTask.RunOn) > 0 {
		container = buildVarTask.RunOn[0]
	} else if len(buildVariant.RunOn) > 0 {
		container = buildVariant.RunOn[0]
	} else {
		return "", errors.Errorf("task '%s' on buildvariant '%s' is not runnable as there is no container specified", id, buildVariant.Name)
	}
	return container, nil
}

// getContainerOptions resolves the task's container configuration based on the
// task's container name and the container definitions available to the project.
func getContainerOptions(project *Project, pRef *ProjectRef, container string) (*task.ContainerOptions, error) {
	for _, c := range project.Containers {
		if c.Name != container {
			continue
		}

		opts := task.ContainerOptions{
			WorkingDir:     c.WorkingDir,
			Image:          c.Image,
			OS:             c.System.OperatingSystem,
			Arch:           c.System.CPUArchitecture,
			WindowsVersion: c.System.WindowsVersion,
		}

		if c.Resources != nil {
			opts.CPU = c.Resources.CPU
			opts.MemoryMB = c.Resources.MemoryMB
			return &opts, nil
		}

		size, ok := pRef.ContainerSizes[c.Size]
		if !ok {
			return nil, errors.Errorf("container size '%s' not found", c.Size)
		}

		opts.CPU = size.CPU
		opts.MemoryMB = size.MemoryMB
		return &opts, nil
	}

	return nil, errors.Errorf("definition for container '%s' not found", container)
}

func createDisplayTask(id string, displayName string, execTasks []string, bv *BuildVariant, b *build.Build,
	v *Version, p *Project, createTime time.Time, displayTaskActivated bool) (*task.Task, error) {

	activatedTime := utility.ZeroTime
	if displayTaskActivated {
		activatedTime = time.Now()
	}

	t := &task.Task{
		Id:                      id,
		DisplayName:             displayName,
		BuildVariant:            bv.Name,
		BuildVariantDisplayName: bv.DisplayName,
		BuildId:                 b.Id,
		CreateTime:              createTime,
		RevisionOrderNumber:     v.RevisionOrderNumber,
		Version:                 v.Id,
		Revision:                v.Revision,
		Project:                 p.Identifier,
		Requester:               v.Requester,
		ParentPatchID:           b.ParentPatchID,
		ParentPatchNumber:       b.ParentPatchNumber,
		DisplayOnly:             true,
		ExecutionTasks:          execTasks,
		Status:                  evergreen.TaskUndispatched,
		IngestTime:              time.Now(),
		StartTime:               utility.ZeroTime,
		FinishTime:              utility.ZeroTime,
		Activated:               displayTaskActivated,
		ActivatedTime:           activatedTime,
		DispatchTime:            utility.ZeroTime,
		ScheduledTime:           utility.ZeroTime,
		TriggerID:               v.TriggerID,
		TriggerType:             v.TriggerType,
		TriggerEvent:            v.TriggerEvent,
		DisplayTaskId:           utility.ToStringPtr(""),
	}
	return t, nil
}

// sortTasks topologically sorts the tasks by dependency, grouping tasks with common dependencies,
// and alphabetically sorting within groups.
// All tasks with cross-variant dependencies are at the far right.
func sortTasks(tasks []task.Task) []task.Task {
	// Separate out tasks with cross-variant dependencies
	taskPresent := make(map[string]bool)
	for _, task := range tasks {
		taskPresent[task.Id] = true
	}
	// depMap is a map from a task ID to the tasks that depend on it
	depMap := make(map[string][]task.Task)
	// crossVariantTasks will contain all tasks with cross-variant dependencies
	crossVariantTasks := make(map[string]task.Task)
	for _, task := range tasks {
		for _, dep := range task.DependsOn {
			if taskPresent[dep.TaskId] {
				depMap[dep.TaskId] = append(depMap[dep.TaskId], task)
			} else {
				crossVariantTasks[task.Id] = task
			}
		}
	}
	for id := range crossVariantTasks {
		for _, task := range depMap[id] {
			addDepChildren(task, crossVariantTasks, depMap)
		}
	}
	// normalTasks will contain all tasks with no cross-variant dependencies
	normalTasks := make(map[string]task.Task)
	for _, t := range tasks {
		if _, ok := crossVariantTasks[t.Id]; !ok {
			normalTasks[t.Id] = t
		}
	}

	// Construct a map of task Id to DisplayName, used to sort both sets of tasks
	idToDisplayName := make(map[string]string)
	for _, t := range tasks {
		idToDisplayName[t.Id] = t.DisplayName
	}

	// All tasks with cross-variant dependencies appear to the right
	sortedTasks := sortTasksHelper(normalTasks, idToDisplayName)
	sortedTasks = append(sortedTasks, sortTasksHelper(crossVariantTasks, idToDisplayName)...)
	return sortedTasks
}

// addDepChildren recursively adds task and all tasks depending on it to tasks
// depMap is a map from a task ID to the tasks that depend on it
func addDepChildren(task task.Task, tasks map[string]task.Task, depMap map[string][]task.Task) {
	if _, ok := tasks[task.Id]; !ok {
		tasks[task.Id] = task
		for _, dep := range depMap[task.Id] {
			addDepChildren(dep, tasks, depMap)
		}
	}
}

// sortTasksHelper sorts the tasks, assuming they all have cross-variant dependencies, or none have
// cross-variant dependencies
func sortTasksHelper(tasks map[string]task.Task, idToDisplayName map[string]string) []task.Task {
	layers := layerTasks(tasks)
	sortedTasks := make([]task.Task, 0, len(tasks))
	for _, layer := range layers {
		sortedTasks = append(sortedTasks, sortLayer(layer, idToDisplayName)...)
	}
	return sortedTasks
}

// layerTasks sorts the tasks into layers
// Layer n contains all tasks whose dependencies are contained in layers 0 through n-1, or are not
// included in tasks (for tasks with cross-variant dependencies)
func layerTasks(tasks map[string]task.Task) [][]task.Task {
	layers := make([][]task.Task, 0)
	for len(tasks) > 0 {
		// Create a new layer
		layer := make([]task.Task, 0)
		for _, task := range tasks {
			// Check if all dependencies are included in previous layers (or were not in tasks)
			if allDepsProcessed(task, tasks) {
				layer = append(layer, task)
			}
		}
		// Add current layer to list of layers
		layers = append(layers, layer)
		// Delete all tasks in this layer
		for _, task := range layer {
			delete(tasks, task.Id)
		}
	}
	return layers
}

// allDepsProcessed checks whether any dependencies of task are in unprocessedTasks
func allDepsProcessed(task task.Task, unprocessedTasks map[string]task.Task) bool {
	for _, dep := range task.DependsOn {
		if _, unprocessed := unprocessedTasks[dep.TaskId]; unprocessed {
			return false
		}
	}
	return true
}

// sortLayer groups tasks by common dependencies, sorting alphabetically within each group
func sortLayer(layer []task.Task, idToDisplayName map[string]string) []task.Task {
	sortKeys := make([]string, 0, len(layer))
	sortKeyToTask := make(map[string]task.Task)
	for _, t := range layer {
		// Construct a key to sort by, consisting of all dependency names, sorted alphabetically,
		// followed by the task name
		sortKeyWords := make([]string, 0, len(t.DependsOn)+1)
		for _, dep := range t.DependsOn {
			depName, ok := idToDisplayName[dep.TaskId]
			// Cross-variant dependencies will not be included in idToDisplayName
			if !ok {
				depName = dep.TaskId
			}
			sortKeyWords = append(sortKeyWords, depName)
		}
		sort.Strings(sortKeyWords)
		sortKeyWords = append(sortKeyWords, t.DisplayName)
		sortKey := strings.Join(sortKeyWords, " ")
		sortKeys = append(sortKeys, sortKey)
		sortKeyToTask[sortKey] = t
	}
	sort.Strings(sortKeys)
	sortedLayer := make([]task.Task, 0, len(layer))
	for _, sortKey := range sortKeys {
		sortedLayer = append(sortedLayer, sortKeyToTask[sortKey])
	}
	return sortedLayer
}

// Given a patch version and a list of variant/task pairs, creates the set of new builds that
// do not exist yet out of the set of pairs. No tasks are added for builds which already exist
// (see AddNewTasksForPatch). New builds/tasks are activated depending on their batchtime.
// Returns activated task IDs.
func addNewBuilds(ctx context.Context, activationInfo specificActivationInfo, v *Version, p *Project, tasks TaskVariantPairs,
	existingBuilds []build.Build, syncAtEndOpts patch.SyncAtEndOptions, projectRef *ProjectRef, generatedBy string) ([]string, error) {

	taskIdTables, err := getTaskIdTables(v, p, tasks, projectRef.Identifier)
	if err != nil {
		return nil, errors.Wrap(err, "making task ID table")
	}

	newBuildIds := make([]string, 0)
	newActivatedTaskIds := make([]string, 0)
	newBuildStatuses := make([]VersionBuildStatus, 0)

	variantsProcessed := map[string]bool{}
	for _, b := range existingBuilds {
		variantsProcessed[b.BuildVariant] = true
	}

	createTime, err := getTaskCreateTime(p.Identifier, v)
	if err != nil {
		return nil, errors.Wrap(err, "getting create time for tasks")
	}
	batchTimeCatcher := grip.NewBasicCatcher()
	for _, pair := range tasks.ExecTasks {
		if _, ok := variantsProcessed[pair.Variant]; ok { // skip variant that was already processed
			continue
		}
		variantsProcessed[pair.Variant] = true
		// Extract the unique set of task names for the variant we're about to create
		taskNames := tasks.ExecTasks.TaskNames(pair.Variant)
		displayNames := tasks.DisplayTasks.TaskNames(pair.Variant)
		activateVariant := !activationInfo.variantHasSpecificActivation(pair.Variant)
		buildArgs := BuildCreateArgs{
			Project:        *p,
			ProjectRef:     *projectRef,
			Version:        *v,
			TaskIDs:        taskIdTables,
			BuildName:      pair.Variant,
			ActivateBuild:  activateVariant,
			TaskNames:      taskNames,
			DisplayNames:   displayNames,
			ActivationInfo: activationInfo,
			GeneratedBy:    generatedBy,
			TaskCreateTime: createTime,
			SyncAtEndOpts:  syncAtEndOpts,
		}

		grip.Info(message.Fields{
			"op":        "creating build for version",
			"variant":   pair.Variant,
			"activated": activateVariant,
			"version":   v.Id,
		})
		build, tasks, err := CreateBuildFromVersionNoInsert(buildArgs)
		if err != nil {
			return nil, errors.WithStack(err)
		}
		if len(tasks) == 0 {
			grip.Info(message.Fields{
				"op":        "skipping empty build for version",
				"variant":   pair.Variant,
				"activated": activateVariant,
				"version":   v.Id,
			})
			continue
		}

		if err = build.Insert(); err != nil {
			return nil, errors.Wrapf(err, "inserting build '%s'", build.Id)
		}
		if err = tasks.InsertUnordered(ctx); err != nil {
			return nil, errors.Wrapf(err, "inserting tasks for build '%s'", build.Id)
		}
		newBuildIds = append(newBuildIds, build.Id)

		batchTimeTasksToIds := map[string]string{}
		for _, t := range tasks {
			if t.Activated {
				newActivatedTaskIds = append(newActivatedTaskIds, t.Id)
			}
			if activationInfo.taskHasSpecificActivation(t.BuildVariant, t.DisplayName) {
				batchTimeTasksToIds[t.DisplayName] = t.Id
			}
		}

		var activateVariantAt time.Time
		batchTimeTaskStatuses := []BatchTimeTaskStatus{}
		if !activateVariant {
			activateVariantAt, err = projectRef.GetActivationTimeForVariant(p.FindBuildVariant(pair.Variant))
			batchTimeCatcher.Wrapf(err, "getting activation time for variant '%s'", pair.Variant)
		}
		for taskName, id := range batchTimeTasksToIds {
			activateTaskAt, err := projectRef.GetActivationTimeForTask(p.FindTaskForVariant(taskName, pair.Variant))
			batchTimeCatcher.Wrapf(err, "getting activation time for task '%s' in variant '%s'", taskName, pair.Variant)
			batchTimeTaskStatuses = append(batchTimeTaskStatuses, BatchTimeTaskStatus{
				TaskId:   id,
				TaskName: taskName,
				ActivationStatus: ActivationStatus{
					ActivateAt: activateTaskAt,
				},
			})
		}
		newBuildStatuses = append(newBuildStatuses,
			VersionBuildStatus{
				BuildVariant:   pair.Variant,
				BuildId:        build.Id,
				BatchTimeTasks: batchTimeTaskStatuses,
				ActivationStatus: ActivationStatus{
					Activated:  activateVariant,
					ActivateAt: activateVariantAt,
				},
			},
		)
	}

	grip.Error(message.WrapError(batchTimeCatcher.Resolve(), message.Fields{
		"message": "unable to get all activation times",
		"runner":  "addNewBuilds",
		"version": v.Id,
	}))

	return newActivatedTaskIds, errors.WithStack(VersionUpdateOne(
		bson.M{VersionIdKey: v.Id},
		bson.M{
			"$push": bson.M{
				VersionBuildIdsKey:      bson.M{"$each": newBuildIds},
				VersionBuildVariantsKey: bson.M{"$each": newBuildStatuses},
			},
		},
	))
}

// Given a version and set of variant/task pairs, creates any tasks that don't exist yet,
// within the set of already existing builds. Returns activated task IDs.
func addNewTasks(ctx context.Context, activationInfo specificActivationInfo, v *Version, p *Project, pRef *ProjectRef, pairs TaskVariantPairs,
	existingBuilds []build.Build, syncAtEndOpts patch.SyncAtEndOptions, generatedBy string) ([]string, error) {
	if v.BuildIds == nil {
		return nil, nil
	}

	distroAliases, err := distro.NewDistroAliasesLookupTable()
	if err != nil {
		return nil, err
	}

	taskIdTables, err := getTaskIdTables(v, p, pairs, pRef.Identifier)
	if err != nil {
		return nil, errors.Wrap(err, "getting table of task IDs")
	}

	activatedTaskIds := []string{}
	activatedTasks := []task.Task{}
	for _, b := range existingBuilds {
		wasActivated := b.Activated
		// Find the set of task names that already exist for the given build, including display tasks.
		tasksInBuild, err := task.FindAll(db.Query(task.ByBuildId(b.Id)).WithFields(task.DisplayNameKey, task.ActivatedKey))
		if err != nil {
			return nil, err
		}

		existingTasksIndex := map[string]bool{}
		for _, t := range tasksInBuild {
			existingTasksIndex[t.DisplayName] = true
		}
		projectBV := p.FindBuildVariant(b.BuildVariant)
		if projectBV != nil {
			b.Activated = utility.FromBoolTPtr(projectBV.Activate) // activate unless explicitly set otherwise
		}

		// Build a list of tasks that haven't been created yet for the given variant, but have
		// a record in the TVPairSet indicating that it should exist
		tasksToAdd := []string{}
		for _, taskName := range pairs.ExecTasks.TaskNames(b.BuildVariant) {
			if ok := existingTasksIndex[taskName]; ok {
				continue
			}
			tasksToAdd = append(tasksToAdd, taskName)
		}
		displayTasksToAdd := []string{}
		for _, taskName := range pairs.DisplayTasks.TaskNames(b.BuildVariant) {
			if ok := existingTasksIndex[taskName]; ok {
				continue
			}
			displayTasksToAdd = append(displayTasksToAdd, taskName)
		}
		if len(tasksToAdd) == 0 && len(displayTasksToAdd) == 0 { // no tasks to add, so we do nothing.
			continue
		}
		// Add the new set of tasks to the build.
		_, tasks, err := addTasksToBuild(ctx, &b, p, pRef, v, tasksToAdd, displayTasksToAdd, activationInfo,
			generatedBy, tasksInBuild, syncAtEndOpts, distroAliases, taskIdTables)
		if err != nil {
			return nil, err
		}

		for _, t := range tasks {
			if t.Activated {
				activatedTaskIds = append(activatedTaskIds, t.Id)
				activatedTasks = append(activatedTasks, *t)
				b.Activated = true
			}
			if t.Activated && activationInfo.isStepbackTask(t.BuildVariant, t.DisplayName) {
				event.LogTaskActivated(t.Id, t.Execution, evergreen.StepbackTaskActivator)
			}
		}
		// update build activation status if tasks have since been activated
		if !wasActivated && b.Activated {
			if err := build.UpdateActivation([]string{b.Id}, true, evergreen.DefaultTaskActivator); err != nil {
				return nil, err
			}
		}
	}
	if activationInfo.hasActivationTasks() {
		grip.Error(message.WrapError(v.UpdateBuildVariants(), message.Fields{
			"message": "unable to add batchtime tasks",
			"version": v.Id,
		}))
	}
	if err = v.SetActivated(true); err != nil {
		return nil, errors.Wrap(err, "setting version activation to true")
	}

	activatedTaskDependencies, err := task.GetRecursiveDependenciesUp(activatedTasks, nil)
	if err != nil {
		return nil, errors.Wrap(err, "getting dependencies for activated tasks")
	}
	if err = task.ActivateTasks(activatedTaskDependencies, time.Now(), true, evergreen.User); err != nil {
		return nil, errors.Wrap(err, "activating existing dependencies for new tasks")
	}

	return activatedTaskIds, nil
}

func getTaskIdTables(v *Version, p *Project, newPairs TaskVariantPairs, projectName string) (TaskIdConfig, error) {
	// The table should include only new and existing tasks
	taskIdTable := NewPatchTaskIdTable(p, v, newPairs, projectName)
	existingTasks, err := task.FindAll(db.Query(task.ByVersion(v.Id)).WithFields(task.DisplayOnlyKey, task.DisplayNameKey, task.BuildVariantKey))
	if err != nil {
		return TaskIdConfig{}, errors.Wrap(err, "getting existing task IDs")
	}
	for _, t := range existingTasks {
		if t.DisplayOnly {
			taskIdTable.DisplayTasks.AddId(t.BuildVariant, t.DisplayName, t.Id)
		} else {
			taskIdTable.ExecutionTasks.AddId(t.BuildVariant, t.DisplayName, t.Id)
		}
	}

	return taskIdTable, nil
}<|MERGE_RESOLUTION|>--- conflicted
+++ resolved
@@ -55,21 +55,9 @@
 // SetVersionActivation updates the "active" state of all builds and tasks associated with a
 // version to the given setting. It also updates the task cache for all builds affected.
 func SetVersionActivation(versionId string, active bool, caller string) error {
-<<<<<<< HEAD
-	builds, err := build.Find(
-		build.ByVersion(versionId).WithFields(build.IdKey),
-	)
-	if err != nil {
-		return errors.Wrapf(err, "getting builds for version '%s'", versionId)
-	}
-	buildIDs := make([]string, 0, len(builds))
-	for _, b := range builds {
-		buildIDs = append(buildIDs, b.Id)
-=======
 	q := bson.M{
 		task.VersionKey: versionId,
 		task.StatusKey:  evergreen.TaskUndispatched,
->>>>>>> 9dc510e3
 	}
 	var tasksToModify []task.Task
 	var err error
