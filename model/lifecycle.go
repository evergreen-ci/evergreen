package model

import (
	"context"
	"fmt"
	"sort"
	"strings"
	"time"

	"github.com/evergreen-ci/evergreen"
	"github.com/evergreen-ci/evergreen/db"
	"github.com/evergreen-ci/evergreen/model/build"
	"github.com/evergreen-ci/evergreen/model/distro"
	"github.com/evergreen-ci/evergreen/model/event"
	"github.com/evergreen-ci/evergreen/model/patch"
	"github.com/evergreen-ci/evergreen/model/task"
	"github.com/evergreen-ci/evergreen/util"
	"github.com/evergreen-ci/utility"
	"github.com/mongodb/anser/bsonutil"
	adb "github.com/mongodb/anser/db"
	"github.com/mongodb/grip"
	"github.com/mongodb/grip/message"
	"github.com/pkg/errors"
	"go.mongodb.org/mongo-driver/bson"
)

const (
	AllDependencies = "*"
	AllVariants     = "*"
	AllStatuses     = "*"
)

type RestartOptions struct {
	DryRun    bool      `bson:"dry_run" json:"dry_run"`
	StartTime time.Time `bson:"start_time" json:"start_time"`
	EndTime   time.Time `bson:"end_time" json:"end_time"`
	User      string    `bson:"user" json:"user"`

	// note that the bson tags are not quite accurate, but are kept around for backwards compatibility
	IncludeTestFailed  bool `bson:"only_red" json:"only_red"`
	IncludeSysFailed   bool `bson:"only_purple" json:"only_purple"`
	IncludeSetupFailed bool `bson:"include_setup_failed" json:"include_setup_failed"`
}

type RestartResults struct {
	ItemsRestarted []string
	ItemsErrored   []string
}

type VersionToRestart struct {
	VersionId *string  `json:"version_id"`
	TaskIds   []string `json:"task_ids"`
}

// SetVersionActivation updates the "active" state of all builds and tasks associated with a
// version to the given setting. It also updates the task cache for all builds affected.
func SetVersionActivation(versionId string, active bool, caller string) error {
	q := bson.M{
		task.VersionKey: versionId,
		task.StatusKey:  evergreen.TaskUndispatched,
	}
	var tasksToModify []task.Task
	var err error
	// If activating a task, set the ActivatedBy field to be the caller.
	if active {
		if err := SetVersionActivated(versionId, active); err != nil {
			return errors.Wrapf(err, "setting activated for version '%s'", versionId)
		}
		tasksToModify, err = task.FindAll(db.Query(q).WithFields(task.IdKey, task.DependsOnKey, task.ExecutionKey, task.BuildIdKey))
		if err != nil {
			return errors.Wrap(err, "getting tasks to activate")
		}
		if len(tasksToModify) > 0 {
			if err = task.ActivateTasks(tasksToModify, time.Now(), false, caller); err != nil {
				return errors.Wrap(err, "updating tasks for activation")
			}
		}
	} else {
		// If the caller is the default task activator, only deactivate tasks that have not been activated by a user.
		if evergreen.IsSystemActivator(caller) {
			q[task.ActivatedByKey] = bson.M{"$in": evergreen.SystemActivators}
		}

		tasksToModify, err = task.FindAll(db.Query(q).WithFields(task.IdKey, task.ExecutionKey, task.BuildIdKey))
		if err != nil {
			return errors.Wrap(err, "getting tasks to deactivate")
		}
		if len(tasksToModify) > 0 {
			if err = task.DeactivateTasks(tasksToModify, false, caller); err != nil {
				return errors.Wrap(err, "deactivating tasks")
			}
		}
	}
<<<<<<< HEAD
	if len(tasksToModify) > 0 {
		buildIdsMap := map[string]bool{}
		var buildIds []string
		for _, t := range tasksToModify {
			buildIdsMap[t.BuildId] = true
		}
		for buildId := range buildIdsMap {
			buildIds = append(buildIds, buildId)
		}

		if err = ActivateBuilds(buildIds, active, caller); err != nil {
			return errors.Wrap(err, "updating build status")
		}
		if err := UpdateVersionAndPatchStatusForBuilds(buildIds); err != nil {
			return errors.Wrapf(err, "updating build and version status for version '%s'", versionId)
=======
	if len(tasksToModify) == 0 {
		return nil
	}

	var buildIds []string
	for _, t := range tasksToModify {
		if !utility.StringSliceContains(buildIds, t.BuildId) {
			buildIds = append(buildIds, t.BuildId)
>>>>>>> 35dd27ed
		}
	}
	if err := build.UpdateActivation(buildIds, active, caller); err != nil {
		return errors.Wrapf(err, "setting build activations to %t", active)
	}
	if err := UpdateVersionAndPatchStatusForBuilds(buildIds); err != nil {
		return errors.Wrapf(err, "updating build and version status for version '%s'", versionId)
	}
	return nil
}

// ActivateBuilds updates the "active" state of this build and all associated tasks.
// It also updates the task cache for the build document.
func ActivateBuilds(buildIds []string, active bool, caller string) error {
	if err := build.UpdateActivation(buildIds, active, caller); err != nil {
		return errors.Wrapf(err, "setting build activation to %t for builds '%v'", active, buildIds)
	}

	return errors.Wrapf(setTaskActivationForBuilds(buildIds, active, true, nil, caller),
		"setting task activation for builds '%v'", buildIds)
}

// setTaskActivationForBuilds updates the "active" state of all tasks in buildIds.
// It also updates the task cache for the build document.
// If withDependencies is true, also set dependencies. Don't need to do this when the entire version is affected.
// If tasks are given to ignore, then we don't activate those tasks.
func setTaskActivationForBuilds(buildIds []string, active, withDependencies bool, ignoreTasks []string, caller string) error {
	// If activating a task, set the ActivatedBy field to be the caller
	if active {
		q := bson.M{
			task.BuildIdKey: bson.M{"$in": buildIds},
			task.StatusKey:  evergreen.TaskUndispatched,
		}
		if len(ignoreTasks) > 0 {
			q[task.IdKey] = bson.M{"$nin": ignoreTasks}
		}
		tasksToActivate, err := task.FindAll(db.Query(q).WithFields(task.IdKey, task.DependsOnKey, task.ExecutionKey))
		if err != nil {
			return errors.Wrap(err, "getting tasks to activate")
		}
		if withDependencies {
			dependOn, err := task.GetRecursiveDependenciesUp(tasksToActivate, nil)
			if err != nil {
				return errors.Wrap(err, "getting recursive dependencies")
			}
			tasksToActivate = append(tasksToActivate, dependOn...)

		}
		if err = task.ActivateTasks(tasksToActivate, time.Now(), withDependencies, caller); err != nil {
			return errors.Wrap(err, "updating tasks for activation")
		}

	} else {
		query := bson.M{
			task.BuildIdKey: bson.M{"$in": buildIds},
			task.StatusKey:  evergreen.TaskUndispatched,
		}
		// if the caller is the default task activator only deactivate tasks that have not been activated by a user
		if evergreen.IsSystemActivator(caller) {
			query[task.ActivatedByKey] = bson.M{"$in": evergreen.SystemActivators}
		}

		tasks, err := task.FindAll(db.Query(query).WithFields(task.IdKey, task.ExecutionKey))
		if err != nil {
			return errors.Wrap(err, "getting tasks to deactivate")
		}
		if err = task.DeactivateTasks(tasks, withDependencies, caller); err != nil {
			return errors.Wrap(err, "deactivating tasks")
		}
	}

	if err := UpdateVersionAndPatchStatusForBuilds(buildIds); err != nil {
		return errors.Wrapf(err, "updating status for builds '%s'", buildIds)
	}
	return nil
}

// AbortBuild marks the build as deactivated and sets the abort flag on all tasks associated
// with the build which are in an abortable state.
func AbortBuild(buildId string, caller string) error {
	if err := build.UpdateActivation([]string{buildId}, false, caller); err != nil {
		return errors.Wrapf(err, "deactivating build '%s'", buildId)
	}

	return errors.Wrapf(task.AbortBuild(buildId, task.AbortInfo{User: caller}), "aborting tasks for build '%s'", buildId)
}

func TryMarkVersionStarted(versionId string, startTime time.Time) error {
	err := VersionUpdateOne(
		bson.M{
			VersionIdKey:     versionId,
			VersionStatusKey: bson.M{"$ne": evergreen.VersionStarted},
		},
		bson.M{"$set": bson.M{
			VersionStartTimeKey: startTime,
			VersionStatusKey:    evergreen.VersionStarted,
		}},
	)
	if adb.ResultsNotFound(err) {
		return nil
	}
	return err
}

// SetTaskPriority sets the priority for the given task. Any of the task's
// dependencies that have a lower priority than the one being set for this task
// will also have their priority increased.
func SetTaskPriority(t task.Task, priority int64, caller string) error {
	depTasks, err := task.GetRecursiveDependenciesUp([]task.Task{t}, nil)
	if err != nil {
		return errors.Wrap(err, "getting task dependencies")
	}

	ids := append([]string{t.Id}, t.ExecutionTasks...)
	depIDs := make([]string, 0, len(depTasks))
	for _, depTask := range depTasks {
		depIDs = append(depIDs, depTask.Id)
	}

	query := db.Query(bson.M{
		"$or": []bson.M{
			{task.IdKey: bson.M{"$in": ids}},
			{
				task.IdKey:       bson.M{"$in": depIDs},
				task.PriorityKey: bson.M{"$lt": priority},
			},
		},
	}).WithFields(ExecutionKey)
	tasks, err := task.FindAll(query)
	if err != nil {
		return errors.Wrap(err, "finding matching tasks")
	}

	taskIDs := make([]string, 0, len(tasks))
	for _, taskToUpdate := range tasks {
		taskIDs = append(taskIDs, taskToUpdate.Id)
	}
	_, err = task.UpdateAll(
		bson.M{task.IdKey: bson.M{"$in": taskIDs}},
		bson.M{"$set": bson.M{task.PriorityKey: priority}},
	)
	if err != nil {
		return errors.Wrap(err, "updating priority")
	}
	for _, modifiedTask := range tasks {
		event.LogTaskPriority(modifiedTask.Id, modifiedTask.Execution, caller, priority)
	}

	// negative priority - deactivate the task
	if priority <= evergreen.DisabledTaskPriority {
		if err = t.DeactivateTask(caller); err != nil {
			return errors.Wrap(err, "deactivating task")
		}
	}

	return nil
}

// SetBuildPriority updates the priority field of all tasks associated with the given build id.
func SetBuildPriority(buildId string, priority int64, caller string) error {
	_, err := task.UpdateAll(
		bson.M{task.BuildIdKey: buildId},
		bson.M{"$set": bson.M{task.PriorityKey: priority}},
	)
	if err != nil {
		return errors.Wrapf(err, "setting priority for build '%s'", buildId)
	}

	// negative priority - these tasks should never run, so unschedule now
	if priority < 0 {
		tasks, err := task.FindAll(db.Query(bson.M{task.BuildIdKey: buildId}).WithFields(task.IdKey, task.ExecutionKey))
		if err != nil {
			return errors.Wrapf(err, "getting tasks for build '%s'", buildId)
		}
		if err = task.DeactivateTasks(tasks, true, caller); err != nil {
			return errors.Wrapf(err, "deactivating tasks for build '%s'", buildId)
		}
	}

	return nil
}

// SetVersionPriority updates the priority field of all tasks associated with the given version id.
func SetVersionPriority(versionId string, priority int64, caller string) error {
	_, err := task.UpdateAll(
		bson.M{task.VersionKey: versionId},
		bson.M{"$set": bson.M{task.PriorityKey: priority}},
	)
	if err != nil {
		return errors.Wrapf(err, "setting priority for version '%s'", versionId)
	}

	// negative priority - these tasks should never run, so unschedule now
	if priority < 0 {
		var tasks []task.Task
		tasks, err = task.FindAll(db.Query(bson.M{task.VersionKey: versionId}).WithFields(task.IdKey, task.ExecutionKey))
		if err != nil {
			return errors.Wrapf(err, "getting tasks for version '%s'", versionId)
		}
		err = task.DeactivateTasks(tasks, false, caller)
		if err != nil {
			return errors.Wrapf(err, "deactivating tasks for version '%s'", versionId)
		}
	}

	return nil
}

// RestartTasksInVersion restarts completed tasks associated with a given versionId.
// If abortInProgress is true, it also sets the abort flag on any in-progress tasks. In addition, it
// updates all builds containing the tasks affected.
func RestartTasksInVersion(versionId string, abortInProgress bool, caller string) error {
	tasks, err := task.Find(task.ByVersion(versionId))
	if err != nil {
		return errors.Wrap(err, "error finding tasks in version")
	}
	if tasks == nil {
		return errors.New("no tasks found for version")
	}
	var taskIds []string
	for _, task := range tasks {
		taskIds = append(taskIds, task.Id)
	}

	toRestart := VersionToRestart{VersionId: &versionId, TaskIds: taskIds}
	return RestartVersions([]*VersionToRestart{&toRestart}, abortInProgress, caller)
}

// RestartVersion restarts completed tasks associated with a versionId.
// If abortInProgress is true, it also sets the abort flag on any in-progress tasks.
func RestartVersion(versionId string, taskIds []string, abortInProgress bool, caller string) error {
	if abortInProgress {
		if err := task.AbortAndMarkResetTasksForVersion(versionId, taskIds, caller); err != nil {
			return errors.WithStack(err)
		}
	}
	finishedTasks, err := task.FindAll(db.Query(task.ByIdsAndStatus(taskIds, evergreen.TaskCompletedStatuses)))
	if err != nil {
		return errors.WithStack(err)
	}
	allFinishedTasks, err := task.AddParentDisplayTasks(finishedTasks)
	if err != nil {
		return errors.WithStack(err)
	}
	// Remove execution tasks in case the caller passed both display and execution tasks.
	// The functions below are expected to work if just the display task is passed.
	for i := len(allFinishedTasks) - 1; i >= 0; i-- {
		t := allFinishedTasks[i]
		if t.DisplayTask != nil {
			allFinishedTasks = append(allFinishedTasks[:i], allFinishedTasks[i+1:]...)
		}
	}

	// archive all the finished tasks
	toArchive := []task.Task{}
	for _, t := range allFinishedTasks {
		if !t.IsPartOfSingleHostTaskGroup() { // For single host task groups we don't archive until fully restarting
			toArchive = append(toArchive, t)
		}
	}
	if err = task.ArchiveMany(toArchive); err != nil {
		return errors.Wrap(err, "archiving tasks")
	}

	type taskGroupAndBuild struct {
		Build     string
		TaskGroup string
	}

	// Only need to check one task per task group / build combination
	taskGroupsToCheck := map[taskGroupAndBuild]task.Task{}
	tasksToRestart := allFinishedTasks

	restartIds := []string{}
	for _, t := range tasksToRestart {
		if t.IsPartOfSingleHostTaskGroup() {
			if err = t.SetResetWhenFinished(); err != nil {
				return errors.Wrapf(err, "marking '%s' for restart when finished", t.Id)
			}
			taskGroupsToCheck[taskGroupAndBuild{
				Build:     t.BuildId,
				TaskGroup: t.TaskGroup,
			}] = t
		} else {
			// Only hard restart non-single host task group tasks
			restartIds = append(restartIds, t.Id)
			if t.DisplayOnly {
				restartIds = append(restartIds, t.ExecutionTasks...)
			}
		}
	}

	for tg, t := range taskGroupsToCheck {
		if err = checkResetSingleHostTaskGroup(&t, caller); err != nil {
			return errors.Wrapf(err, "resetting task group '%s' for build '%s'", tg.TaskGroup, tg.Build)
		}
	}

	// Set all the task fields to indicate restarted
	if err = MarkTasksReset(restartIds); err != nil {
		return errors.WithStack(err)
	}
	for _, t := range tasksToRestart {
		if !t.IsPartOfSingleHostTaskGroup() { // this will be logged separately if task group is restarted
			event.LogTaskRestarted(t.Id, t.Execution, caller)
		}
	}
	if err = build.SetBuildStartedForTasks(tasksToRestart, caller); err != nil {
		return errors.Wrap(err, "setting builds started")
	}

	return errors.Wrap(setVersionStatus(versionId, evergreen.VersionStarted), "changing version status")
}

// RestartVersions restarts selected tasks for a set of versions.
// If abortInProgress is true for any version, it also sets the abort flag on any in-progress tasks.
func RestartVersions(versionsToRestart []*VersionToRestart, abortInProgress bool, caller string) error {
	catcher := grip.NewBasicCatcher()
	for _, t := range versionsToRestart {
		err := RestartVersion(*t.VersionId, t.TaskIds, abortInProgress, caller)
		catcher.Wrapf(err, "restarting tasks for version '%s'", *t.VersionId)
	}
	return errors.Wrap(catcher.Resolve(), "restarting tasks")
}

// RestartBuild restarts completed tasks associated with a given buildId.
// If abortInProgress is true, it also sets the abort flag on any in-progress tasks.
func RestartBuild(buildId string, taskIds []string, abortInProgress bool, caller string) error {
	if abortInProgress {
		// abort in-progress tasks in this build
		if err := task.AbortTasksForBuild(buildId, taskIds, caller); err != nil {
			return errors.WithStack(err)
		}
	}

	// restart all the 'not in-progress' tasks for the build
	tasks, err := task.FindAll(db.Query(task.ByIdsAndStatus(taskIds, evergreen.TaskCompletedStatuses)))
	if err != nil {
		return errors.WithStack(err)
	}
	if len(tasks) == 0 {
		return nil
	}
	return restartTasksForBuild(buildId, tasks, caller)
}

// RestartAllBuildTasks restarts all the tasks associated with a given build.
func RestartAllBuildTasks(buildId string, caller string) error {
	if err := task.AbortTasksForBuild(buildId, nil, caller); err != nil {
		return errors.WithStack(err)
	}

	allTasks, err := task.FindAll(db.Query(task.ByBuildId(buildId)))
	if err != nil {
		return errors.WithStack(err)
	}
	if len(allTasks) == 0 {
		return nil
	}
	return restartTasksForBuild(buildId, allTasks, caller)
}

func restartTasksForBuild(buildId string, tasks []task.Task, caller string) error {
	// maps task group to a single task in the group so we only check once
	taskGroupsToCheck := map[string]task.Task{}
	restartIds := []string{}
	toArchive := []task.Task{}
	for _, t := range tasks {
		if t.IsPartOfSingleHostTaskGroup() {
			if err := t.SetResetWhenFinished(); err != nil {
				return errors.Wrapf(err, "marking task group '%s' to reset", t.TaskGroup)
			}
			taskGroupsToCheck[t.TaskGroup] = t
		} else {
			restartIds = append(restartIds, t.Id)
			if t.DisplayOnly {
				restartIds = append(restartIds, t.ExecutionTasks...)
			}
			if t.IsFinished() {
				toArchive = append(toArchive, t)
			}
		}
	}
	if err := task.ArchiveMany(toArchive); err != nil {
		return errors.Wrap(err, "archiving tasks")
	}
	// Set all the task fields to indicate restarted
	if err := MarkTasksReset(restartIds); err != nil {
		return errors.WithStack(err)
	}
	for _, t := range tasks {
		if !t.IsPartOfSingleHostTaskGroup() { // this will be logged separately if task group is restarted
			event.LogTaskRestarted(t.Id, t.Execution, caller)
		}
	}

	for tg, t := range taskGroupsToCheck {
		if err := checkResetSingleHostTaskGroup(&t, caller); err != nil {
			return errors.Wrapf(err, "resetting single host task group '%s'", tg)
		}
	}

	return errors.Wrap(build.SetBuildStartedForTasks(tasks, caller), "setting builds started")
}

func CreateTasksCache(tasks []task.Task) []build.TaskCache {
	tasks = sortTasks(tasks)
	cache := make([]build.TaskCache, 0, len(tasks))
	for _, task := range tasks {
		if task.DisplayTask == nil {
			cache = append(cache, build.TaskCache{Id: task.Id})
		}
	}
	return cache
}

// RefreshTasksCache updates a build document so that the tasks cache reflects the correct current
// state of the tasks it represents.
func RefreshTasksCache(buildId string) error {
	tasks, err := task.FindAll(db.Query(task.ByBuildId(buildId)))
	if err != nil {
		return errors.WithStack(err)
	}
	tasks, err = task.AddParentDisplayTasks(tasks)
	if err != nil {
		return errors.WithStack(err)
	}
	// trim out tasks that are part of a display task
	execTaskMap := map[string]bool{}
	for _, t := range tasks {
		if t.DisplayOnly {
			for _, et := range t.ExecutionTasks {
				execTaskMap[et] = true
			}
		}
	}
	for i := len(tasks) - 1; i >= 0; i-- {
		if _, exists := execTaskMap[tasks[i].Id]; exists {
			tasks = append(tasks[:i], tasks[i+1:]...)
		}
	}

	cache := CreateTasksCache(tasks)
	return errors.WithStack(build.SetTasksCache(buildId, cache))
}

// addTasksToBuild creates/activates the tasks for the given build of a project
func addTasksToBuild(ctx context.Context, b *build.Build, project *Project, pRef *ProjectRef, v *Version, taskNames []string,
	displayNames []string, activationInfo specificActivationInfo, generatedBy string, tasksInBuild []task.Task,
	syncAtEndOpts patch.SyncAtEndOptions, distroAliases map[string][]string, taskIds TaskIdConfig) (*build.Build, task.Tasks, error) {
	// find the build variant for this project/build
	buildVariant := project.FindBuildVariant(b.BuildVariant)
	if buildVariant == nil {
		return nil, nil, errors.Errorf("finding build '%s' in project file '%s'",
			b.BuildVariant, project.Identifier)
	}

	// create the new tasks for the build
	createTime, err := getTaskCreateTime(project.Identifier, v)
	if err != nil {
		return nil, nil, errors.Wrapf(err, "getting create time for tasks in version '%s'", v.Id)
	}

	var githubCheckAliases ProjectAliases
	if v.Requester == evergreen.RepotrackerVersionRequester && pRef.IsGithubChecksEnabled() {
		githubCheckAliases, err = FindAliasInProjectRepoOrConfig(v.Identifier, evergreen.GithubChecksAlias)
		grip.Error(message.WrapError(err, message.Fields{
			"message":            "error getting github check aliases when adding tasks to build",
			"project":            v.Identifier,
			"project_identifier": pRef.Identifier,
			"version":            v.Id,
		}))
	}
	tasks, err := createTasksForBuild(project, pRef, buildVariant, b, v, taskIds, taskNames, displayNames, activationInfo,
		generatedBy, tasksInBuild, syncAtEndOpts, distroAliases, createTime, githubCheckAliases)
	if err != nil {
		return nil, nil, errors.Wrapf(err, "creating tasks for build '%s'", b.Id)
	}

	if err = tasks.InsertUnordered(ctx); err != nil {
		return nil, nil, errors.Wrapf(err, "inserting tasks for build '%s'", b.Id)
	}

	for _, t := range tasks {
		if t.IsGithubCheck {
			if err = b.SetIsGithubCheck(); err != nil {
				return nil, nil, errors.Wrapf(err, "setting build '%s' as a GitHub check", b.Id)
			}
			break
		}
	}

	// update the build to hold the new tasks
	if err = RefreshTasksCache(b.Id); err != nil {
		return nil, nil, errors.Wrapf(err, "updating task cache for '%s'", b.Id)
	}

	batchTimeTaskStatuses := []BatchTimeTaskStatus{}
	tasksWithActivationTime := activationInfo.getActivationTasks(b.BuildVariant)
	batchTimeCatcher := grip.NewBasicCatcher()
	for _, t := range tasks {
		if !utility.StringSliceContains(tasksWithActivationTime, t.DisplayName) {
			continue
		}
		activateTaskAt, err := pRef.GetActivationTimeForTask(project.FindTaskForVariant(t.DisplayName, b.BuildVariant))
		batchTimeCatcher.Wrapf(err, "getting activation time for task '%s'", t.DisplayName)
		batchTimeTaskStatuses = append(batchTimeTaskStatuses, BatchTimeTaskStatus{
			TaskName: t.DisplayName,
			TaskId:   t.Id,
			ActivationStatus: ActivationStatus{
				ActivateAt: activateTaskAt,
			},
		})
	}

	// update the build in the variant
	for i, status := range v.BuildVariants {
		if status.BuildVariant != b.BuildVariant {
			continue
		}
		v.BuildVariants[i].BatchTimeTasks = append(v.BuildVariants[i].BatchTimeTasks, batchTimeTaskStatuses...)
	}
	grip.Error(message.WrapError(batchTimeCatcher.Resolve(), message.Fields{
		"message": "unable to get activation time for tasks",
		"variant": b.BuildVariant,
		"runner":  "addTasksToBuild",
		"version": v.Id,
	}))

	return b, tasks, nil
}

// BuildCreateArgs is the set of parameters used in CreateBuildFromVersionNoInsert.
type BuildCreateArgs struct {
	Project             Project                 // project to create the build for
	ProjectRef          ProjectRef              // project ref associated with the build
	Version             Version                 // the version the build belong to
	TaskIDs             TaskIdConfig            // pre-generated IDs for the tasks to be created
	BuildName           string                  // name of the buildvariant
	ActivateBuild       bool                    // true if the build should be scheduled
	ActivationInfo      specificActivationInfo  // indicates if the task has a specific activation or is a stepback task
	TaskNames           []string                // names of tasks to create (used in patches). Will create all if nil
	DisplayNames        []string                // names of display tasks to create (used in patches). Will create all if nil
	GeneratedBy         string                  // ID of the task that generated this build
	SourceRev           string                  // githash of the revision that triggered this build
	DefinitionID        string                  // definition ID of the trigger used to create this build
	Aliases             ProjectAliases          // project aliases to use to filter tasks created
	DistroAliases       distro.AliasLookupTable // map of distro aliases to names of distros
	TaskCreateTime      time.Time               // create time of tasks in the build
	GithubChecksAliases ProjectAliases          // project aliases to use to filter tasks to count towards the github checks, if any
	SyncAtEndOpts       patch.SyncAtEndOptions
}

// CreateBuildFromVersionNoInsert creates a build given all of the necessary information
// from the corresponding version and project and a list of tasks. Note that the caller
// is responsible for inserting the created build and task documents
func CreateBuildFromVersionNoInsert(args BuildCreateArgs) (*build.Build, task.Tasks, error) {
	// avoid adding all tasks in the case of no tasks matching aliases
	if len(args.Aliases) > 0 && len(args.TaskNames) == 0 {
		return nil, nil, nil
	}
	// find the build variant for this project/build
	buildVariant := args.Project.FindBuildVariant(args.BuildName)
	if buildVariant == nil {
		return nil, nil, errors.Errorf("could not find build '%s' in project file '%s'", args.BuildName, args.Project.Identifier)
	}

	rev := args.Version.Revision
	if evergreen.IsPatchRequester(args.Version.Requester) {
		rev = fmt.Sprintf("patch_%s_%s", args.Version.Revision, args.Version.Id)
	} else if args.Version.Requester == evergreen.TriggerRequester {
		rev = fmt.Sprintf("%s_%s", args.SourceRev, args.DefinitionID)
	} else if args.Version.Requester == evergreen.AdHocRequester {
		rev = args.Version.Id
	} else if args.Version.Requester == evergreen.GitTagRequester {
		rev = fmt.Sprintf("%s_%s", args.SourceRev, args.Version.TriggeredByGitTag.Tag)
	}

	// create a new build id
	buildId := fmt.Sprintf("%s_%s_%s_%s",
		args.ProjectRef.Identifier,
		args.BuildName,
		rev,
		args.Version.CreateTime.Format(build.IdTimeLayout))

	activatedTime := utility.ZeroTime
	if args.ActivateBuild {
		activatedTime = time.Now()
	}

	// create the build itself
	b := &build.Build{
		Id:                  util.CleanName(buildId),
		CreateTime:          args.Version.CreateTime,
		Activated:           args.ActivateBuild,
		ActivatedTime:       activatedTime,
		Project:             args.Project.Identifier,
		Revision:            args.Version.Revision,
		Status:              evergreen.BuildCreated,
		BuildVariant:        args.BuildName,
		Version:             args.Version.Id,
		DisplayName:         buildVariant.DisplayName,
		RevisionOrderNumber: args.Version.RevisionOrderNumber,
		Requester:           args.Version.Requester,
		ParentPatchID:       args.Version.ParentPatchID,
		ParentPatchNumber:   args.Version.ParentPatchNumber,
		TriggerID:           args.Version.TriggerID,
		TriggerType:         args.Version.TriggerType,
		TriggerEvent:        args.Version.TriggerEvent,
		Tags:                buildVariant.Tags,
	}

	// create all of the necessary tasks for the build
	tasksForBuild, err := createTasksForBuild(&args.Project, &args.ProjectRef, buildVariant, b, &args.Version, args.TaskIDs,
		args.TaskNames, args.DisplayNames, args.ActivationInfo, args.GeneratedBy,
		nil, args.SyncAtEndOpts, args.DistroAliases, args.TaskCreateTime, args.GithubChecksAliases)
	if err != nil {
		return nil, nil, errors.Wrapf(err, "creating tasks for build '%s'", b.Id)
	}

	for _, t := range tasksForBuild {
		if t.IsGithubCheck {
			b.IsGithubCheck = true
		}
		break
	}

	// create task caches for all of the tasks, and place them into the build
	tasks := []task.Task{}
	for _, taskP := range tasksForBuild {
		if taskP.IsPartOfDisplay() {
			continue // don't add execution parts of display tasks to the UI cache
		}
		tasks = append(tasks, *taskP)
	}
	b.Tasks = CreateTasksCache(tasks)

	return b, tasksForBuild, nil
}

func CreateTasksFromGroup(in BuildVariantTaskUnit, proj *Project, requester string) []BuildVariantTaskUnit {
	var willRun []BuildVariantTaskUnit
	for _, bvt := range proj.tasksFromGroup(in) {
		if !bvt.IsDisabled() && !bvt.SkipOnRequester(requester) {
			willRun = append(willRun, bvt)
		}
	}
	return willRun
}

// createTasksForBuild creates all of the necessary tasks for the build.  Returns a
// slice of all of the tasks created, as well as an error if any occurs.
// The slice of tasks will be in the same order as the project's specified tasks
// appear in the specified build variant.
// If tasksToActivate is nil, then all tasks will be activated.
func createTasksForBuild(project *Project, pRef *ProjectRef, buildVariant *BuildVariant, b *build.Build, v *Version,
	taskIds TaskIdConfig, taskNames []string, displayNames []string, activationInfo specificActivationInfo, generatedBy string,
	tasksInBuild []task.Task, syncAtEndOpts patch.SyncAtEndOptions, distroAliases map[string][]string, createTime time.Time,
	githubChecksAliases ProjectAliases) (task.Tasks, error) {

	// The list of tasks we should create.
	// If tasks are passed in, then use those, otherwise use the default set.
	tasksToCreate := []BuildVariantTaskUnit{}

	createAll := false
	if len(taskNames) == 0 && len(displayNames) == 0 {
		createAll = true
	}
	// Tables includes only new and existing tasks.
	execTable := taskIds.ExecutionTasks
	displayTable := taskIds.DisplayTasks

	tgMap := map[string]TaskGroup{}
	for _, tg := range project.TaskGroups {
		tgMap[tg.Name] = tg
	}
	for _, variant := range project.BuildVariants {
		for _, t := range variant.Tasks {
			if t.TaskGroup != nil {
				tgMap[t.Name] = *t.TaskGroup
			}
		}
	}

	for _, task := range buildVariant.Tasks {
		// Verify that the config isn't malformed.
		if task.Name != "" && !task.IsGroup {
			if task.IsDisabled() || task.SkipOnRequester(b.Requester) {
				continue
			}
			if createAll || utility.StringSliceContains(taskNames, task.Name) {
				tasksToCreate = append(tasksToCreate, task)
			}
		} else if _, ok := tgMap[task.Name]; ok {
			tasksFromVariant := CreateTasksFromGroup(task, project, b.Requester)
			for _, taskFromVariant := range tasksFromVariant {
				if task.IsDisabled() || taskFromVariant.SkipOnRequester(b.Requester) {
					continue
				}
				if createAll || utility.StringSliceContains(taskNames, taskFromVariant.Name) {
					tasksToCreate = append(tasksToCreate, taskFromVariant)
				}
			}
		} else {
			return nil, errors.Errorf("config is malformed: variant '%s' runs "+
				"task called '%s' but no such task exists for repo '%s' for "+
				"version '%s'", buildVariant.Name, task.Name, project.Identifier, v.Id)
		}
	}

	// if any tasks already exist in the build, add them to the id table
	// so they can be used as dependencies
	for _, task := range tasksInBuild {
		execTable.AddId(b.BuildVariant, task.DisplayName, task.Id)
	}
	generatorIsGithubCheck := false
	if generatedBy != "" {
		generateTask, err := task.FindOneId(generatedBy)
		if err != nil {
			return nil, errors.Wrapf(err, "finding generated task '%s'", generatedBy)
		}
		if generateTask == nil {
			return nil, errors.Errorf("generated task '%s' not found", generatedBy)
		}
		generatorIsGithubCheck = generateTask.IsGithubCheck
	}

	// create all the actual tasks
	taskMap := make(map[string]*task.Task)
	for _, t := range tasksToCreate {
		id := execTable.GetId(b.BuildVariant, t.Name)
		newTask, err := createOneTask(id, t, project, pRef, buildVariant, b, v, distroAliases, createTime, activationInfo, githubChecksAliases)
		if err != nil {
			return nil, errors.Wrapf(err, "creating task '%s'", id)
		}

		// set Tags based on the spec
		newTask.Tags = project.GetSpecForTask(t.Name).Tags
		newTask.DependsOn = makeDeps(t, newTask, execTable)
		newTask.GeneratedBy = generatedBy
		if generatorIsGithubCheck {
			newTask.IsGithubCheck = true
		}

		if shouldSyncTask(syncAtEndOpts.VariantsTasks, newTask.BuildVariant, newTask.DisplayName) {
			newTask.CanSync = true
			newTask.SyncAtEndOpts = task.SyncAtEndOptions{
				Enabled:  true,
				Statuses: syncAtEndOpts.Statuses,
				Timeout:  syncAtEndOpts.Timeout,
			}
		} else {
			cmds, err := project.CommandsRunOnTV(TVPair{TaskName: newTask.DisplayName, Variant: newTask.BuildVariant}, evergreen.S3PushCommandName)
			if err != nil {
				return nil, errors.Wrapf(err, "checking if task definition contains command '%s'", evergreen.S3PushCommandName)
			}
			if len(cmds) != 0 {
				newTask.CanSync = true
			}
		}

		taskMap[newTask.Id] = newTask
	}

	// Create and update display tasks
	tasks := task.Tasks{}
	for _, dt := range buildVariant.DisplayTasks {
		id := displayTable.GetId(b.BuildVariant, dt.Name)
		if id == "" {
			continue
		}
		execTasksThatNeedParentId := []string{}
		execTaskIds := []string{}
		displayTaskActivated := false
		displayTaskAlreadyExists := !createAll && !utility.StringSliceContains(displayNames, dt.Name)

		// get display task activations status and update exec tasks
		for _, et := range dt.ExecTasks {
			execTaskId := execTable.GetId(b.BuildVariant, et)
			if execTaskId == "" {
				grip.Error(message.Fields{
					"message":                     "execution task not found",
					"variant":                     b.BuildVariant,
					"exec_task":                   et,
					"available_tasks":             execTable,
					"project":                     project.Identifier,
					"display_task":                id,
					"display_task_already_exists": displayTaskAlreadyExists,
				})
				continue
			}
			execTaskIds = append(execTaskIds, execTaskId)
			if execTask, ok := taskMap[execTaskId]; ok {
				if execTask.Activated {
					displayTaskActivated = true
				}
				taskMap[execTaskId].DisplayTaskId = utility.ToStringPtr(id)
			} else {
				// exec task already exists so update its parent ID in the database
				execTasksThatNeedParentId = append(execTasksThatNeedParentId, execTaskId)
			}
		}

		// update existing exec tasks
		grip.Error(message.WrapError(task.AddDisplayTaskIdToExecTasks(id, execTasksThatNeedParentId), message.Fields{
			"message":              "problem adding display task ID to exec tasks",
			"exec_tasks_to_update": execTasksThatNeedParentId,
			"display_task_id":      id,
			"display_task":         dt.Name,
			"build_id":             b.Id,
		}))

		// existing display task may need to be updated
		if displayTaskAlreadyExists {
			grip.Error(message.WrapError(task.AddExecTasksToDisplayTask(id, execTaskIds, displayTaskActivated), message.Fields{
				"message":      "problem adding exec tasks to display tasks",
				"exec_tasks":   execTaskIds,
				"display_task": dt.Name,
				"build_id":     b.Id,
			}))
		} else { // need to create display task
			if len(execTaskIds) == 0 {
				continue
			}
			newDisplayTask, err := createDisplayTask(id, dt.Name, execTaskIds, buildVariant, b, v, project, createTime, displayTaskActivated)
			if err != nil {
				return nil, errors.Wrapf(err, "creating display task '%s'", id)
			}
			newDisplayTask.GeneratedBy = generatedBy
			newDisplayTask.DependsOn, err = task.GetAllDependencies(newDisplayTask.ExecutionTasks, taskMap)
			if err != nil {
				return nil, errors.Wrapf(err, "getting dependencies for display task '%s'", newDisplayTask.Id)
			}

			tasks = append(tasks, newDisplayTask)
		}
	}

	for _, t := range taskMap {
		tasks = append(tasks, t)
	}

	// Set the NumDependents field
	// Existing tasks in the db and tasks in other builds are not updated
	setNumDeps(tasks)

	sort.Stable(tasks)

	// return all of the tasks created
	return tasks, nil
}

// makeDeps takes dependency definitions in the project and sets them in the task struct.
// dependencies between commit queue merges are set outside this function
func makeDeps(t BuildVariantTaskUnit, thisTask *task.Task, taskIds TaskIdTable) []task.Dependency {
	dependencySet := make(map[task.Dependency]bool)
	for _, dep := range t.DependsOn {
		status := evergreen.TaskSucceeded
		if dep.Status != "" {
			status = dep.Status
		}

		// set unspecified fields to match thisTask
		if dep.Name == "" {
			dep.Name = thisTask.DisplayName
		}
		if dep.Variant == "" {
			dep.Variant = thisTask.BuildVariant
		}

		var depIDs []string
		if dep.Variant == AllVariants && dep.Name == AllDependencies {
			depIDs = taskIds.GetIdsForAllTasks()
		} else if dep.Variant == AllVariants {
			depIDs = taskIds.GetIdsForTaskInAllVariants(dep.Name)
		} else if dep.Name == AllDependencies {
			depIDs = taskIds.GetIdsForAllTasksInVariant(dep.Variant)
		} else {
			// don't add missing dependencies
			// patch_optional tasks aren't in the patch and will be missing from the table
			if id := taskIds.GetId(dep.Variant, dep.Name); id != "" {
				depIDs = []string{id}
			}
		}

		for _, id := range depIDs {
			// tasks don't depend on themselves
			if id == thisTask.Id {
				continue
			}
			dependencySet[task.Dependency{TaskId: id, Status: status}] = true
		}
	}

	dependencies := make([]task.Dependency, 0, len(dependencySet))
	for dep := range dependencySet {
		dependencies = append(dependencies, dep)
	}

	return dependencies
}

// shouldSyncTask returns whether or not this task in this build variant should
// sync its task directory.
func shouldSyncTask(syncVariantsTasks []patch.VariantTasks, bv, task string) bool {
	for _, vt := range syncVariantsTasks {
		if vt.Variant != bv {
			continue
		}
		if utility.StringSliceContains(vt.Tasks, task) {
			return true
		}
		for _, dt := range vt.DisplayTasks {
			if utility.StringSliceContains(dt.ExecTasks, task) {
				return true
			}
		}
	}
	return false
}

// setNumDeps sets NumDependents for each task in tasks.
// NumDependents is the number of tasks depending on the task. Only tasks created at the same time
// and in the same variant are included.
func setNumDeps(tasks []*task.Task) {
	idToTask := make(map[string]*task.Task)
	for i, task := range tasks {
		idToTask[task.Id] = tasks[i]
	}
	deduplicatedTasks := []*task.Task{}
	for _, task := range idToTask {
		task.NumDependents = 0
		deduplicatedTasks = append(deduplicatedTasks, task)
	}
	for _, task := range deduplicatedTasks {
		// Recursively find all tasks that task depends on and increments their NumDependents field
		setNumDepsRec(task, idToTask, make(map[string]bool))
	}
}

// setNumDepsRec recursively finds all tasks that task depends on and increments their NumDependents field.
// tasks not in idToTasks are not affected.
func setNumDepsRec(t *task.Task, idToTasks map[string]*task.Task, seen map[string]bool) {
	for _, dep := range t.DependsOn {
		// Check whether this dependency is included in the tasks we're currently creating
		depTask, ok := idToTasks[dep.TaskId]
		if !ok {
			// TODO: if it becomes possible to depend on tasks outside a task's version in
			// a workflow other than the commit queue, add handling here
			continue
		}
		if !seen[depTask.Id] {
			seen[depTask.Id] = true
			depTask.NumDependents = depTask.NumDependents + 1
			setNumDepsRec(depTask, idToTasks, seen)
		}
	}
}

func RecomputeNumDependents(t task.Task) error {
	pipelineDown := getAllNodesInDepGraph(t.Id, bsonutil.GetDottedKeyName(task.DependsOnKey, task.DependencyTaskIdKey), task.IdKey)
	env := evergreen.GetEnvironment()
	ctx, cancel := env.Context()
	defer cancel()
	cursor, err := env.DB().Collection(task.Collection).Aggregate(ctx, pipelineDown)
	if err != nil {
		return err
	}
	depTasks := []task.Task{}
	err = cursor.All(ctx, &depTasks)
	if err != nil {
		return err
	}
	taskPtrs := []*task.Task{}
	for i := range depTasks {
		taskPtrs = append(taskPtrs, &depTasks[i])
	}

	pipelineUp := getAllNodesInDepGraph(t.Id, task.IdKey, bsonutil.GetDottedKeyName(task.DependsOnKey, task.DependencyTaskIdKey))
	cursor, err = env.DB().Collection(task.Collection).Aggregate(ctx, pipelineUp)
	if err != nil {
		return errors.Wrap(err, "getting upstream dependencies of node")
	}
	depTasks = []task.Task{}
	err = cursor.All(ctx, &depTasks)
	if err != nil {
		return err
	}
	for i := range depTasks {
		taskPtrs = append(taskPtrs, &depTasks[i])
	}

	versionTasks, err := task.FindAll(db.Query(task.ByVersion(t.Version)))
	if err != nil {
		return errors.Wrap(err, "getting tasks in version")
	}
	for i := range versionTasks {
		taskPtrs = append(taskPtrs, &versionTasks[i])
	}

	setNumDeps(taskPtrs)
	catcher := grip.NewBasicCatcher()
	for _, t := range taskPtrs {
		catcher.Add(t.SetNumDependents())
	}

	return errors.Wrap(catcher.Resolve(), "setting num dependents")
}

func getAllNodesInDepGraph(startTaskId, startKey, linkKey string) []bson.M {
	return []bson.M{
		{
			"$match": bson.M{
				task.IdKey: startTaskId,
			},
		},
		{
			"$graphLookup": bson.M{
				"from":             task.Collection,
				"startWith":        "$" + startKey,
				"connectFromField": startKey,
				"connectToField":   linkKey,
				"as":               "dep_graph",
			},
		},
		{
			"$addFields": bson.M{
				"dep_graph": bson.M{
					"$concatArrays": []interface{}{"$dep_graph", []string{"$$ROOT"}},
				},
			},
		},
		{
			"$project": bson.M{
				"_id":     0,
				"results": "$dep_graph",
			},
		},
		{
			"$unwind": "$results",
		},
		{
			"$replaceRoot": bson.M{
				"newRoot": "$results",
			},
		},
		{
			"$project": bson.M{
				task.IdKey:        1,
				task.DependsOnKey: 1,
			},
		},
	}
}

func getTaskCreateTime(projectId string, v *Version) (time.Time, error) {
	createTime := time.Time{}
	if evergreen.IsPatchRequester(v.Requester) {
		baseVersion, err := VersionFindOne(BaseVersionByProjectIdAndRevision(projectId, v.Revision))
		if err != nil {
			return createTime, errors.Wrap(err, "finding base version for patch version")
		}
		if baseVersion == nil {
			// The database data may be incomplete and missing the base Version
			// In that case we don't want to fail, we fallback to the patch version's CreateTime.
			return v.CreateTime, nil
		}
		return baseVersion.CreateTime, nil
	} else {
		return v.CreateTime, nil
	}
}

// createOneTask is a helper to create a single task.
func createOneTask(id string, buildVarTask BuildVariantTaskUnit, project *Project, pRef *ProjectRef, buildVariant *BuildVariant,
	b *build.Build, v *Version, dat distro.AliasLookupTable, createTime time.Time, activationInfo specificActivationInfo,
	githubChecksAliases ProjectAliases) (*task.Task, error) {

	activateTask := b.Activated && !activationInfo.taskHasSpecificActivation(b.BuildVariant, buildVarTask.Name)
	isStepback := activationInfo.isStepbackTask(b.BuildVariant, buildVarTask.Name)

	buildVarTask.RunOn = dat.Expand(buildVarTask.RunOn)
	buildVariant.RunOn = dat.Expand(buildVariant.RunOn)

	activatedTime := utility.ZeroTime
	if activateTask {
		activatedTime = time.Now()
	}

	isGithubCheck := false
	if len(githubChecksAliases) > 0 {
		var err error
		name, tags, ok := project.GetTaskNameAndTags(buildVarTask)
		if ok {
			isGithubCheck, err = githubChecksAliases.HasMatchingTask(name, tags)
			grip.Error(message.WrapError(err, message.Fields{
				"message": "error checking if task matches aliases",
				"version": v.Id,
				"task":    buildVarTask.Name,
				"variant": buildVarTask.Variant,
			}))
		}
	}

	t := &task.Task{
		Id:                      id,
		Secret:                  utility.RandomString(),
		DisplayName:             buildVarTask.Name,
		BuildId:                 b.Id,
		BuildVariant:            buildVariant.Name,
		BuildVariantDisplayName: buildVariant.DisplayName,
		CreateTime:              createTime,
		IngestTime:              time.Now(),
		ScheduledTime:           utility.ZeroTime,
		StartTime:               utility.ZeroTime, // Certain time fields must be initialized
		FinishTime:              utility.ZeroTime, // to our own utility.ZeroTime value (which is
		DispatchTime:            utility.ZeroTime, // Unix epoch 0, not Go's time.Time{})
		LastHeartbeat:           utility.ZeroTime,
		Status:                  evergreen.TaskUndispatched,
		Activated:               activateTask,
		ActivatedTime:           activatedTime,
		RevisionOrderNumber:     v.RevisionOrderNumber,
		Requester:               v.Requester,
		ParentPatchID:           b.ParentPatchID,
		ParentPatchNumber:       b.ParentPatchNumber,
		Version:                 v.Id,
		Revision:                v.Revision,
		MustHaveResults:         utility.FromBoolPtr(project.GetSpecForTask(buildVarTask.Name).MustHaveResults),
		Project:                 project.Identifier,
		Priority:                buildVarTask.Priority,
		GenerateTask:            project.IsGenerateTask(buildVarTask.Name),
		TriggerID:               v.TriggerID,
		TriggerType:             v.TriggerType,
		TriggerEvent:            v.TriggerEvent,
		CommitQueueMerge:        buildVarTask.CommitQueueMerge,
		IsGithubCheck:           isGithubCheck,
		DisplayTaskId:           utility.ToStringPtr(""), // this will be overridden if the task is an execution task
	}

	t.ExecutionPlatform = shouldRunOnContainer(buildVarTask.RunOn, buildVariant.RunOn, project.Containers)
	if t.IsContainerTask() {
		flags, err := evergreen.GetServiceFlags()
		if err != nil {
			return nil, errors.Wrap(err, "getting service flags")
		}
		if flags.ContainerConfigurationsDisabled {
			return nil, errors.Errorf("container configurations are disabled; task '%s' cannot run", t.DisplayName)
		}

		t.Container, err = getContainerFromRunOn(id, buildVarTask, buildVariant)
		if err != nil {
			return nil, err
		}
		opts, err := getContainerOptions(project, pRef, t.Container)
		if err != nil {
			return nil, errors.Wrap(err, "getting container options")
		}
		t.ContainerOpts = *opts
	} else {
		distroID, distroAliases, err := getDistrosFromRunOn(id, buildVarTask, buildVariant, project, v)
		if err != nil {
			return nil, err
		}
		t.DistroId = distroID
		t.DistroAliases = distroAliases
	}

	if isStepback {
		t.ActivatedBy = evergreen.StepbackTaskActivator
	} else if t.Activated {
		t.ActivatedBy = v.Author
	}

	if buildVarTask.IsGroup {
		tg := buildVarTask.TaskGroup
		if tg == nil {
			tg = project.FindTaskGroup(buildVarTask.GroupName)
		}
		if tg == nil {
			return nil, errors.Errorf("finding task group '%s' in project '%s'", buildVarTask.GroupName, project.Identifier)
		}

		tg.InjectInfo(t)
	}

	return t, nil
}

func getDistrosFromRunOn(id string, buildVarTask BuildVariantTaskUnit, buildVariant *BuildVariant, project *Project, v *Version) (string, []string, error) {
	if len(buildVarTask.RunOn) > 0 {
		distroAliases := []string{}
		distroID := buildVarTask.RunOn[0]
		if len(buildVarTask.RunOn) > 1 {
			distroAliases = buildVarTask.RunOn[1:]
		}
		return distroID, distroAliases, nil
	} else if len(buildVariant.RunOn) > 0 {
		distroAliases := []string{}
		distroID := buildVariant.RunOn[0]
		if len(buildVariant.RunOn) > 1 {
			distroAliases = buildVariant.RunOn[1:]
		}
		return distroID, distroAliases, nil
	}
	return "", nil, errors.Errorf("task '%s' is not runnable as there is no distro specified", id)
}

func shouldRunOnContainer(taskRunOn, buildVariantRunOn []string, containers []Container) task.ExecutionPlatform {
	containerNameMap := map[string]bool{}
	for _, container := range containers {
		containerNameMap[container.Name] = true
	}
	var runOn []string
	if len(taskRunOn) > 0 {
		runOn = taskRunOn
	} else {
		runOn = buildVariantRunOn
	}
	for _, r := range runOn {
		if containerNameMap[r] {
			return task.ExecutionPlatformContainer
		}
	}
	return task.ExecutionPlatformHost
}

func getContainerFromRunOn(id string, buildVarTask BuildVariantTaskUnit, buildVariant *BuildVariant) (string, error) {
	var container string

	if len(buildVarTask.RunOn) > 0 {
		container = buildVarTask.RunOn[0]
	} else if len(buildVariant.RunOn) > 0 {
		container = buildVariant.RunOn[0]
	} else {
		return "", errors.Errorf("task '%s' on buildvariant '%s' is not runnable as there is no container specified", id, buildVariant.Name)
	}
	return container, nil
}

// getContainerOptions resolves the task's container configuration based on the
// task's container name and the container definitions available to the project.
func getContainerOptions(project *Project, pRef *ProjectRef, container string) (*task.ContainerOptions, error) {
	for _, c := range project.Containers {
		if c.Name != container {
			continue
		}

		opts := task.ContainerOptions{
			WorkingDir:     c.WorkingDir,
			Image:          c.Image,
			OS:             c.System.OperatingSystem,
			Arch:           c.System.CPUArchitecture,
			WindowsVersion: c.System.WindowsVersion,
		}

		if c.Resources != nil {
			opts.CPU = c.Resources.CPU
			opts.MemoryMB = c.Resources.MemoryMB
			return &opts, nil
		}

		size, ok := pRef.ContainerSizes[c.Size]
		if !ok {
			return nil, errors.Errorf("container size '%s' not found", c.Size)
		}

		opts.CPU = size.CPU
		opts.MemoryMB = size.MemoryMB
		return &opts, nil
	}

	return nil, errors.Errorf("definition for container '%s' not found", container)
}

func createDisplayTask(id string, displayName string, execTasks []string, bv *BuildVariant, b *build.Build,
	v *Version, p *Project, createTime time.Time, displayTaskActivated bool) (*task.Task, error) {

	activatedTime := utility.ZeroTime
	if displayTaskActivated {
		activatedTime = time.Now()
	}

	t := &task.Task{
		Id:                      id,
		DisplayName:             displayName,
		BuildVariant:            bv.Name,
		BuildVariantDisplayName: bv.DisplayName,
		BuildId:                 b.Id,
		CreateTime:              createTime,
		RevisionOrderNumber:     v.RevisionOrderNumber,
		Version:                 v.Id,
		Revision:                v.Revision,
		Project:                 p.Identifier,
		Requester:               v.Requester,
		ParentPatchID:           b.ParentPatchID,
		ParentPatchNumber:       b.ParentPatchNumber,
		DisplayOnly:             true,
		ExecutionTasks:          execTasks,
		Status:                  evergreen.TaskUndispatched,
		IngestTime:              time.Now(),
		StartTime:               utility.ZeroTime,
		FinishTime:              utility.ZeroTime,
		Activated:               displayTaskActivated,
		ActivatedTime:           activatedTime,
		DispatchTime:            utility.ZeroTime,
		ScheduledTime:           utility.ZeroTime,
		TriggerID:               v.TriggerID,
		TriggerType:             v.TriggerType,
		TriggerEvent:            v.TriggerEvent,
		DisplayTaskId:           utility.ToStringPtr(""),
	}
	return t, nil
}

// sortTasks topologically sorts the tasks by dependency, grouping tasks with common dependencies,
// and alphabetically sorting within groups.
// All tasks with cross-variant dependencies are at the far right.
func sortTasks(tasks []task.Task) []task.Task {
	// Separate out tasks with cross-variant dependencies
	taskPresent := make(map[string]bool)
	for _, task := range tasks {
		taskPresent[task.Id] = true
	}
	// depMap is a map from a task ID to the tasks that depend on it
	depMap := make(map[string][]task.Task)
	// crossVariantTasks will contain all tasks with cross-variant dependencies
	crossVariantTasks := make(map[string]task.Task)
	for _, task := range tasks {
		for _, dep := range task.DependsOn {
			if taskPresent[dep.TaskId] {
				depMap[dep.TaskId] = append(depMap[dep.TaskId], task)
			} else {
				crossVariantTasks[task.Id] = task
			}
		}
	}
	for id := range crossVariantTasks {
		for _, task := range depMap[id] {
			addDepChildren(task, crossVariantTasks, depMap)
		}
	}
	// normalTasks will contain all tasks with no cross-variant dependencies
	normalTasks := make(map[string]task.Task)
	for _, t := range tasks {
		if _, ok := crossVariantTasks[t.Id]; !ok {
			normalTasks[t.Id] = t
		}
	}

	// Construct a map of task Id to DisplayName, used to sort both sets of tasks
	idToDisplayName := make(map[string]string)
	for _, t := range tasks {
		idToDisplayName[t.Id] = t.DisplayName
	}

	// All tasks with cross-variant dependencies appear to the right
	sortedTasks := sortTasksHelper(normalTasks, idToDisplayName)
	sortedTasks = append(sortedTasks, sortTasksHelper(crossVariantTasks, idToDisplayName)...)
	return sortedTasks
}

// addDepChildren recursively adds task and all tasks depending on it to tasks
// depMap is a map from a task ID to the tasks that depend on it
func addDepChildren(task task.Task, tasks map[string]task.Task, depMap map[string][]task.Task) {
	if _, ok := tasks[task.Id]; !ok {
		tasks[task.Id] = task
		for _, dep := range depMap[task.Id] {
			addDepChildren(dep, tasks, depMap)
		}
	}
}

// sortTasksHelper sorts the tasks, assuming they all have cross-variant dependencies, or none have
// cross-variant dependencies
func sortTasksHelper(tasks map[string]task.Task, idToDisplayName map[string]string) []task.Task {
	layers := layerTasks(tasks)
	sortedTasks := make([]task.Task, 0, len(tasks))
	for _, layer := range layers {
		sortedTasks = append(sortedTasks, sortLayer(layer, idToDisplayName)...)
	}
	return sortedTasks
}

// layerTasks sorts the tasks into layers
// Layer n contains all tasks whose dependencies are contained in layers 0 through n-1, or are not
// included in tasks (for tasks with cross-variant dependencies)
func layerTasks(tasks map[string]task.Task) [][]task.Task {
	layers := make([][]task.Task, 0)
	for len(tasks) > 0 {
		// Create a new layer
		layer := make([]task.Task, 0)
		for _, task := range tasks {
			// Check if all dependencies are included in previous layers (or were not in tasks)
			if allDepsProcessed(task, tasks) {
				layer = append(layer, task)
			}
		}
		// Add current layer to list of layers
		layers = append(layers, layer)
		// Delete all tasks in this layer
		for _, task := range layer {
			delete(tasks, task.Id)
		}
	}
	return layers
}

// allDepsProcessed checks whether any dependencies of task are in unprocessedTasks
func allDepsProcessed(task task.Task, unprocessedTasks map[string]task.Task) bool {
	for _, dep := range task.DependsOn {
		if _, unprocessed := unprocessedTasks[dep.TaskId]; unprocessed {
			return false
		}
	}
	return true
}

// sortLayer groups tasks by common dependencies, sorting alphabetically within each group
func sortLayer(layer []task.Task, idToDisplayName map[string]string) []task.Task {
	sortKeys := make([]string, 0, len(layer))
	sortKeyToTask := make(map[string]task.Task)
	for _, t := range layer {
		// Construct a key to sort by, consisting of all dependency names, sorted alphabetically,
		// followed by the task name
		sortKeyWords := make([]string, 0, len(t.DependsOn)+1)
		for _, dep := range t.DependsOn {
			depName, ok := idToDisplayName[dep.TaskId]
			// Cross-variant dependencies will not be included in idToDisplayName
			if !ok {
				depName = dep.TaskId
			}
			sortKeyWords = append(sortKeyWords, depName)
		}
		sort.Strings(sortKeyWords)
		sortKeyWords = append(sortKeyWords, t.DisplayName)
		sortKey := strings.Join(sortKeyWords, " ")
		sortKeys = append(sortKeys, sortKey)
		sortKeyToTask[sortKey] = t
	}
	sort.Strings(sortKeys)
	sortedLayer := make([]task.Task, 0, len(layer))
	for _, sortKey := range sortKeys {
		sortedLayer = append(sortedLayer, sortKeyToTask[sortKey])
	}
	return sortedLayer
}

// Given a patch version and a list of variant/task pairs, creates the set of new builds that
// do not exist yet out of the set of pairs. No tasks are added for builds which already exist
// (see AddNewTasksForPatch). New builds/tasks are activated depending on their batchtime.
// Returns activated task IDs.
func addNewBuilds(ctx context.Context, activationInfo specificActivationInfo, v *Version, p *Project, tasks TaskVariantPairs,
	existingBuilds []build.Build, syncAtEndOpts patch.SyncAtEndOptions, projectRef *ProjectRef, generatedBy string) ([]string, error) {

	taskIdTables, err := getTaskIdTables(v, p, tasks, projectRef.Identifier)
	if err != nil {
		return nil, errors.Wrap(err, "making task ID table")
	}

	newBuildIds := make([]string, 0)
	newActivatedTaskIds := make([]string, 0)
	newBuildStatuses := make([]VersionBuildStatus, 0)

	variantsProcessed := map[string]bool{}
	for _, b := range existingBuilds {
		variantsProcessed[b.BuildVariant] = true
	}

	createTime, err := getTaskCreateTime(p.Identifier, v)
	if err != nil {
		return nil, errors.Wrap(err, "getting create time for tasks")
	}
	batchTimeCatcher := grip.NewBasicCatcher()
	for _, pair := range tasks.ExecTasks {
		if _, ok := variantsProcessed[pair.Variant]; ok { // skip variant that was already processed
			continue
		}
		variantsProcessed[pair.Variant] = true
		// Extract the unique set of task names for the variant we're about to create
		taskNames := tasks.ExecTasks.TaskNames(pair.Variant)
		displayNames := tasks.DisplayTasks.TaskNames(pair.Variant)
		activateVariant := !activationInfo.variantHasSpecificActivation(pair.Variant)
		buildArgs := BuildCreateArgs{
			Project:        *p,
			ProjectRef:     *projectRef,
			Version:        *v,
			TaskIDs:        taskIdTables,
			BuildName:      pair.Variant,
			ActivateBuild:  activateVariant,
			TaskNames:      taskNames,
			DisplayNames:   displayNames,
			ActivationInfo: activationInfo,
			GeneratedBy:    generatedBy,
			TaskCreateTime: createTime,
			SyncAtEndOpts:  syncAtEndOpts,
		}

		grip.Info(message.Fields{
			"op":        "creating build for version",
			"variant":   pair.Variant,
			"activated": activateVariant,
			"version":   v.Id,
		})
		build, tasks, err := CreateBuildFromVersionNoInsert(buildArgs)
		if err != nil {
			return nil, errors.WithStack(err)
		}
		if len(tasks) == 0 {
			grip.Info(message.Fields{
				"op":        "skipping empty build for version",
				"variant":   pair.Variant,
				"activated": activateVariant,
				"version":   v.Id,
			})
			continue
		}

		if err = build.Insert(); err != nil {
			return nil, errors.Wrapf(err, "inserting build '%s'", build.Id)
		}
		if err = tasks.InsertUnordered(ctx); err != nil {
			return nil, errors.Wrapf(err, "inserting tasks for build '%s'", build.Id)
		}
		newBuildIds = append(newBuildIds, build.Id)

		batchTimeTasksToIds := map[string]string{}
		for _, t := range tasks {
			if t.Activated {
				newActivatedTaskIds = append(newActivatedTaskIds, t.Id)
			}
			if activationInfo.taskHasSpecificActivation(t.BuildVariant, t.DisplayName) {
				batchTimeTasksToIds[t.DisplayName] = t.Id
			}
		}

		var activateVariantAt time.Time
		batchTimeTaskStatuses := []BatchTimeTaskStatus{}
		if !activateVariant {
			activateVariantAt, err = projectRef.GetActivationTimeForVariant(p.FindBuildVariant(pair.Variant))
			batchTimeCatcher.Wrapf(err, "getting activation time for variant '%s'", pair.Variant)
		}
		for taskName, id := range batchTimeTasksToIds {
			activateTaskAt, err := projectRef.GetActivationTimeForTask(p.FindTaskForVariant(taskName, pair.Variant))
			batchTimeCatcher.Wrapf(err, "getting activation time for task '%s' in variant '%s'", taskName, pair.Variant)
			batchTimeTaskStatuses = append(batchTimeTaskStatuses, BatchTimeTaskStatus{
				TaskId:   id,
				TaskName: taskName,
				ActivationStatus: ActivationStatus{
					ActivateAt: activateTaskAt,
				},
			})
		}
		newBuildStatuses = append(newBuildStatuses,
			VersionBuildStatus{
				BuildVariant:   pair.Variant,
				BuildId:        build.Id,
				BatchTimeTasks: batchTimeTaskStatuses,
				ActivationStatus: ActivationStatus{
					Activated:  activateVariant,
					ActivateAt: activateVariantAt,
				},
			},
		)
	}

	grip.Error(message.WrapError(batchTimeCatcher.Resolve(), message.Fields{
		"message": "unable to get all activation times",
		"runner":  "addNewBuilds",
		"version": v.Id,
	}))

	return newActivatedTaskIds, errors.WithStack(VersionUpdateOne(
		bson.M{VersionIdKey: v.Id},
		bson.M{
			"$push": bson.M{
				VersionBuildIdsKey:      bson.M{"$each": newBuildIds},
				VersionBuildVariantsKey: bson.M{"$each": newBuildStatuses},
			},
		},
	))
}

// Given a version and set of variant/task pairs, creates any tasks that don't exist yet,
// within the set of already existing builds. Returns activated task IDs.
func addNewTasks(ctx context.Context, activationInfo specificActivationInfo, v *Version, p *Project, pRef *ProjectRef, pairs TaskVariantPairs,
	existingBuilds []build.Build, syncAtEndOpts patch.SyncAtEndOptions, generatedBy string) ([]string, error) {
	if v.BuildIds == nil {
		return nil, nil
	}

	distroAliases, err := distro.NewDistroAliasesLookupTable()
	if err != nil {
		return nil, err
	}

	taskIdTables, err := getTaskIdTables(v, p, pairs, pRef.Identifier)
	if err != nil {
		return nil, errors.Wrap(err, "getting table of task IDs")
	}

	activatedTaskIds := []string{}
	activatedTasks := []task.Task{}
	var buildIdsToActivate []string
	for _, b := range existingBuilds {
		wasActivated := b.Activated
		// Find the set of task names that already exist for the given build, including display tasks.
		tasksInBuild, err := task.FindAll(db.Query(task.ByBuildId(b.Id)).WithFields(task.DisplayNameKey, task.ActivatedKey))
		if err != nil {
			return nil, err
		}

		existingTasksIndex := map[string]bool{}
		for _, t := range tasksInBuild {
			existingTasksIndex[t.DisplayName] = true
		}
		projectBV := p.FindBuildVariant(b.BuildVariant)
		if projectBV != nil {
			b.Activated = utility.FromBoolTPtr(projectBV.Activate) // activate unless explicitly set otherwise
		}

		// Build a list of tasks that haven't been created yet for the given variant, but have
		// a record in the TVPairSet indicating that it should exist
		tasksToAdd := []string{}
		for _, taskName := range pairs.ExecTasks.TaskNames(b.BuildVariant) {
			if ok := existingTasksIndex[taskName]; ok {
				continue
			}
			tasksToAdd = append(tasksToAdd, taskName)
		}
		displayTasksToAdd := []string{}
		for _, taskName := range pairs.DisplayTasks.TaskNames(b.BuildVariant) {
			if ok := existingTasksIndex[taskName]; ok {
				continue
			}
			displayTasksToAdd = append(displayTasksToAdd, taskName)
		}
		if len(tasksToAdd) == 0 && len(displayTasksToAdd) == 0 { // no tasks to add, so we do nothing.
			continue
		}
		// Add the new set of tasks to the build.
		_, tasks, err := addTasksToBuild(ctx, &b, p, pRef, v, tasksToAdd, displayTasksToAdd, activationInfo,
			generatedBy, tasksInBuild, syncAtEndOpts, distroAliases, taskIdTables)
		if err != nil {
			return nil, err
		}

		for _, t := range tasks {
			if t.Activated {
				activatedTaskIds = append(activatedTaskIds, t.Id)
				activatedTasks = append(activatedTasks, *t)
				b.Activated = true
			}
			if t.Activated && activationInfo.isStepbackTask(t.BuildVariant, t.DisplayName) {
				event.LogTaskActivated(t.Id, t.Execution, evergreen.StepbackTaskActivator)
			}
		}
		// update build activation status if tasks have since been activated
		if !wasActivated && b.Activated {
			buildIdsToActivate = append(buildIdsToActivate, b.Id)
		}
	}
	if len(buildIdsToActivate) > 0 {
		if err := build.UpdateActivation(buildIdsToActivate, true, evergreen.DefaultTaskActivator); err != nil {
			return nil, err
		}
	}
	if activationInfo.hasActivationTasks() {
		if err = v.ActivateAndSetBuildVariants(); err != nil {
			return nil, errors.Wrap(err, "activating version and adding batchtime tasks")
		}
	} else {
		if err = v.SetActivated(true); err != nil {
			return nil, errors.Wrap(err, "setting version activation to true")
		}
	}

	activatedTaskDependencies, err := task.GetRecursiveDependenciesUp(activatedTasks, nil)
	if err != nil {
		return nil, errors.Wrap(err, "getting dependencies for activated tasks")
	}
	if err = task.ActivateTasks(activatedTaskDependencies, time.Now(), true, evergreen.User); err != nil {
		return nil, errors.Wrap(err, "activating existing dependencies for new tasks")
	}

	return activatedTaskIds, nil
}

func getTaskIdTables(v *Version, p *Project, newPairs TaskVariantPairs, projectName string) (TaskIdConfig, error) {
	// The table should include only new and existing tasks
	taskIdTable := NewPatchTaskIdTable(p, v, newPairs, projectName)
	existingTasks, err := task.FindAll(db.Query(task.ByVersion(v.Id)).WithFields(task.DisplayOnlyKey, task.DisplayNameKey, task.BuildVariantKey))
	if err != nil {
		return TaskIdConfig{}, errors.Wrap(err, "getting existing task IDs")
	}
	for _, t := range existingTasks {
		if t.DisplayOnly {
			taskIdTable.DisplayTasks.AddId(t.BuildVariant, t.DisplayName, t.Id)
		} else {
			taskIdTable.ExecutionTasks.AddId(t.BuildVariant, t.DisplayName, t.Id)
		}
	}

	return taskIdTable, nil
}<|MERGE_RESOLUTION|>--- conflicted
+++ resolved
@@ -91,33 +91,18 @@
 			}
 		}
 	}
-<<<<<<< HEAD
-	if len(tasksToModify) > 0 {
-		buildIdsMap := map[string]bool{}
-		var buildIds []string
-		for _, t := range tasksToModify {
-			buildIdsMap[t.BuildId] = true
-		}
-		for buildId := range buildIdsMap {
-			buildIds = append(buildIds, buildId)
-		}
-
-		if err = ActivateBuilds(buildIds, active, caller); err != nil {
-			return errors.Wrap(err, "updating build status")
-		}
-		if err := UpdateVersionAndPatchStatusForBuilds(buildIds); err != nil {
-			return errors.Wrapf(err, "updating build and version status for version '%s'", versionId)
-=======
+
 	if len(tasksToModify) == 0 {
 		return nil
 	}
 
+	buildIdsMap := map[string]bool{}
 	var buildIds []string
 	for _, t := range tasksToModify {
-		if !utility.StringSliceContains(buildIds, t.BuildId) {
-			buildIds = append(buildIds, t.BuildId)
->>>>>>> 35dd27ed
-		}
+		buildIdsMap[t.BuildId] = true
+	}
+	for buildId := range buildIdsMap {
+		buildIds = append(buildIds, buildId)
 	}
 	if err := build.UpdateActivation(buildIds, active, caller); err != nil {
 		return errors.Wrapf(err, "setting build activations to %t", active)
