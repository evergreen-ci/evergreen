--- conflicted
+++ resolved
@@ -686,15 +686,10 @@
 	// TODO (EVG-19783): this omits activate from consideration, but it's
 	// unclear if it's intentional or not.
 	if bv.DisplayName != "" || len(bv.Expansions) > 0 || len(bv.Modules) > 0 ||
-<<<<<<< HEAD
-		bv.Disable || len(bv.Tags) > 0 ||
+		bv.Disable != nil || len(bv.Tags) > 0 ||
 		bv.BatchTime != nil || bv.Patchable != nil || bv.PatchOnly != nil ||
 		bv.AllowForGitTag != nil || bv.GitTagOnly != nil ||
 		bv.Stepback != nil || len(bv.RunOn) > 0 {
-=======
-		bv.Disable != nil || len(bv.Tags) > 0 ||
-		bv.BatchTime != nil || bv.PatchOnly != nil || bv.Stepback != nil || len(bv.RunOn) > 0 {
->>>>>>> 708a2ed3
 		return true
 	}
 	return false
