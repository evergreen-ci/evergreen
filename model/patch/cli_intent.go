package patch

import (
	"strings"
	"time"

	"github.com/evergreen-ci/evergreen"
	"github.com/evergreen-ci/evergreen/db"
	mgobson "github.com/evergreen-ci/evergreen/db/mgo/bson"
	"github.com/mongodb/anser/bsonutil"
	"github.com/pkg/errors"
	"go.mongodb.org/mongo-driver/bson"
)

const CliIntentType = "cli"

type cliIntent struct {
	// ID is created by the driver and has no special meaning to the application.
	DocumentID string `bson:"_id"`

	// PatchFileID is the object id of the patch file created in gridfs.
	PatchFileID mgobson.ObjectId `bson:"patch_file_id,omitempty"`

	// PatchContent is the patch as supplied by the client. It is saved
	// separately from the patch intent.
	PatchContent string

	// Description is the optional description of the patch.
	Description string `bson:"description,omitempty"`

	// BuildVariants is a list of build variants associated with the patch.
	BuildVariants []string `bson:"variants,omitempty"`

	// Tasks is a list of tasks associated with the patch.
	Tasks []string `bson:"tasks"`

	// RegexBuildVariants is a list of regular expressions to match build variants associated with the patch.
	RegexBuildVariants []string `bson:"regex_variants,omitempty"`

	// RegexTasks is a list of regular expressions to match tasks associated with the patch.
	RegexTasks []string `bson:"regex_tasks,omitempty"`

	// Parameters is a list of parameters to use with the task.
	Parameters []Parameter `bson:"parameters,omitempty"`

	// Finalize is whether or not the patch should finalized.
	Finalize bool `bson:"finalize"`

	// Module is the name of the module id as represented in the project's
	// YAML configuration.
	Module string `bson:"module"`

	// User is the username of the patch creator.
	User string `bson:"user"`

	// ProjectID is the identifier of project this patch is associated with.
	ProjectID string `bson:"project"`

	// BaseHash is the base hash of the patch.
	BaseHash string `bson:"base_hash"`

	// CreatedAt is the time that this intent was stored in the database.
	CreatedAt time.Time `bson:"created_at"`

	// Processed indicates whether a patch intent has been processed by the amboy queue.
	Processed bool `bson:"processed"`

	// ProcessedAt is the time that this intent was processed.
	ProcessedAt time.Time `bson:"processed_at"`

	// IntentType indicates the type of the patch intent, i.e., GithubIntentType.
	IntentType string `bson:"intent_type"`

	// alias defines the variants and tasks to run this patch on.
	Alias string `bson:"alias"`

	// path defines the path to an evergreen project configuration file.
	Path string `bson:"path"`

	// TriggerAliases alias sets of tasks to include in child patches.
	TriggerAliases []string `bson:"trigger_aliases"`

	// GitInfo contains information about the author's git environment.
	GitInfo *GitMetadata `bson:"git_info,omitempty"`

	// RepeatDefinition reuses the latest patch's task/variants (if no patch ID is provided)
	RepeatDefinition bool `bson:"reuse_definition"`
	// RepeatFailed reuses the latest patch's failed tasks (if no patch ID is provided)
	RepeatFailed bool `bson:"repeat_failed"`
	// RepeatPatchId uses the given patch to reuse the task/variant definitions
	RepeatPatchId string `bson:"repeat_patch_id"`

	// LocalModuleIncludes is only used to include local module changes
	LocalModuleIncludes []LocalModuleInclude `bson:"local_module_includes,omitempty"`
}

// BSON fields for the patches
//
//nolint:unused
var (
	cliDocumentIDKey    = bsonutil.MustHaveTag(cliIntent{}, "DocumentID")
	cliPatchFileIDKey   = bsonutil.MustHaveTag(cliIntent{}, "PatchFileID")
	cliDescriptionKey   = bsonutil.MustHaveTag(cliIntent{}, "Description")
	cliBuildVariantsKey = bsonutil.MustHaveTag(cliIntent{}, "BuildVariants")
	cliTasksKey         = bsonutil.MustHaveTag(cliIntent{}, "Tasks")
	cliFinalizeKey      = bsonutil.MustHaveTag(cliIntent{}, "Finalize")
	cliModuleKey        = bsonutil.MustHaveTag(cliIntent{}, "Module")
	cliUserKey          = bsonutil.MustHaveTag(cliIntent{}, "User")
	cliProjectIDKey     = bsonutil.MustHaveTag(cliIntent{}, "ProjectID")
	cliBaseHashKey      = bsonutil.MustHaveTag(cliIntent{}, "BaseHash")
	cliCreatedAtKey     = bsonutil.MustHaveTag(cliIntent{}, "CreatedAt")
	cliProcessedKey     = bsonutil.MustHaveTag(cliIntent{}, "Processed")
	cliProcessedAtKey   = bsonutil.MustHaveTag(cliIntent{}, "ProcessedAt")
	cliIntentTypeKey    = bsonutil.MustHaveTag(cliIntent{}, "IntentType")
	cliAliasKey         = bsonutil.MustHaveTag(cliIntent{}, "Alias")
)

func (c *cliIntent) Insert() error {
	if len(c.PatchContent) > 0 {
		patchFileID := mgobson.NewObjectId()
		if err := db.WriteGridFile(GridFSPrefix, patchFileID.Hex(), strings.NewReader(c.PatchContent)); err != nil {
			return err
		}

		c.PatchContent = ""
		c.PatchFileID = patchFileID
	}

	c.CreatedAt = time.Now().UTC().Round(time.Millisecond)

	if err := db.Insert(IntentCollection, c); err != nil {
		c.CreatedAt = time.Time{}
		return err
	}

	return nil
}

func (c *cliIntent) SetProcessed() error {
	c.Processed = true
	c.ProcessedAt = time.Now().UTC().Round(time.Millisecond)
	return updateOneIntent(
		bson.M{cliDocumentIDKey: c.DocumentID},
		bson.M{"$set": bson.M{
			cliProcessedKey:   c.Processed,
			cliProcessedAtKey: c.ProcessedAt,
		}},
	)
}

func (c *cliIntent) IsProcessed() bool {
	return c.Processed
}

func (c *cliIntent) GetType() string {
	return CliIntentType
}

func (c *cliIntent) ID() string {
	return c.DocumentID
}

func (c *cliIntent) ShouldFinalizePatch() bool {
	return c.Finalize
}

func (c *cliIntent) RepeatPreviousPatchDefinition() (string, bool) {
	return c.RepeatPatchId, c.RepeatDefinition
}

func (c *cliIntent) RepeatFailedTasksAndVariants() (string, bool) {
	return c.RepeatPatchId, c.RepeatFailed
}

func (g *cliIntent) RequesterIdentity() string {
	return evergreen.PatchVersionRequester
}

func (g *cliIntent) GetCalledBy() string {
	// not relevant to CLI intents
	return AllCallers
}

// NewPatch creates a patch from the intent
func (c *cliIntent) NewPatch() *Patch {
	p := Patch{
		Description:         c.Description,
		Author:              c.User,
		Project:             c.ProjectID,
		Githash:             c.BaseHash,
		Path:                c.Path,
		Status:              evergreen.VersionCreated,
		BuildVariants:       c.BuildVariants,
		RegexBuildVariants:  c.RegexBuildVariants,
		Parameters:          c.Parameters,
		Alias:               c.Alias,
		Triggers:            TriggerInfo{Aliases: c.TriggerAliases},
		Tasks:               c.Tasks,
		RegexTasks:          c.RegexTasks,
<<<<<<< HEAD
		BackportOf:          c.BackportOf,
=======
		SyncAtEndOpts:       c.SyncAtEndOpts,
>>>>>>> 7be6eba9
		Patches:             []ModulePatch{},
		GitInfo:             c.GitInfo,
		LocalModuleIncludes: c.LocalModuleIncludes,
	}
	if len(c.PatchFileID) > 0 {
		p.Patches = append(p.Patches,
			ModulePatch{
				ModuleName: c.Module,
				Githash:    c.BaseHash,
				PatchSet: PatchSet{
					PatchFileId: c.PatchFileID.Hex(),
				},
			})
	}
	return &p
}

type CLIIntentParams struct {
	User                string
	Path                string
	Project             string
	BaseGitHash         string
	Module              string
	PatchContent        string
	Description         string
	Finalize            bool
	GitInfo             *GitMetadata
	Parameters          []Parameter
	Variants            []string
	Tasks               []string
	RegexVariants       []string
	RegexTasks          []string
	Alias               string
	TriggerAliases      []string
	RepeatDefinition    bool
	RepeatFailed        bool
	RepeatPatchId       string
	LocalModuleIncludes []LocalModuleInclude
}

func NewCliIntent(params CLIIntentParams) (Intent, error) {
	if params.User == "" {
		return nil, errors.New("no user provided")
	}
	if params.Project == "" {
		return nil, errors.New("no project provided")
	}
	if params.BaseGitHash == "" {
		return nil, errors.New("no base hash provided")
	}
	if params.Finalize && params.Alias == "" && !params.RepeatFailed && !params.RepeatDefinition {
		if len(params.Variants)+len(params.RegexVariants)+len(params.Tasks)+len(params.RegexTasks) == 0 {
			return nil, errors.New("no tasks or variants provided")
		}
		if len(params.Variants)+len(params.RegexVariants) == 0 {
			return nil, errors.New("no variants provided")
		}
		if len(params.Tasks)+len(params.RegexTasks) == 0 {
			return nil, errors.New("no tasks provided")
		}
	}

	return &cliIntent{
		DocumentID:          mgobson.NewObjectId().Hex(),
		IntentType:          CliIntentType,
		PatchContent:        params.PatchContent,
		Path:                params.Path,
		Description:         params.Description,
		BuildVariants:       params.Variants,
		Tasks:               params.Tasks,
		RegexBuildVariants:  params.RegexVariants,
		RegexTasks:          params.RegexTasks,
		Parameters:          params.Parameters,
		User:                params.User,
		ProjectID:           params.Project,
		BaseHash:            params.BaseGitHash,
		Finalize:            params.Finalize,
		Module:              params.Module,
		Alias:               params.Alias,
		TriggerAliases:      params.TriggerAliases,
		GitInfo:             params.GitInfo,
		RepeatDefinition:    params.RepeatDefinition,
		RepeatFailed:        params.RepeatFailed,
		RepeatPatchId:       params.RepeatPatchId,
		LocalModuleIncludes: params.LocalModuleIncludes,
	}, nil
}

func (c *cliIntent) GetAlias() string {
	return c.Alias
}<|MERGE_RESOLUTION|>--- conflicted
+++ resolved
@@ -197,11 +197,6 @@
 		Triggers:            TriggerInfo{Aliases: c.TriggerAliases},
 		Tasks:               c.Tasks,
 		RegexTasks:          c.RegexTasks,
-<<<<<<< HEAD
-		BackportOf:          c.BackportOf,
-=======
-		SyncAtEndOpts:       c.SyncAtEndOpts,
->>>>>>> 7be6eba9
 		Patches:             []ModulePatch{},
 		GitInfo:             c.GitInfo,
 		LocalModuleIncludes: c.LocalModuleIncludes,
