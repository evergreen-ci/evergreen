package patch

import (
	"context"
	"fmt"
	"io"
	"time"

	"github.com/evergreen-ci/evergreen"
	"github.com/evergreen-ci/evergreen/db"
	mgobson "github.com/evergreen-ci/evergreen/db/mgo/bson"
	"github.com/evergreen-ci/evergreen/thirdparty"
	"github.com/evergreen-ci/utility"
	"github.com/mongodb/anser/bsonutil"
	adb "github.com/mongodb/anser/db"
	"github.com/mongodb/grip"
	"github.com/mongodb/grip/message"
	"github.com/pkg/errors"
	"go.mongodb.org/mongo-driver/bson"
)

// SizeLimit is a hard limit on patch size.
const SizeLimit = 1024 * 1024 * 100

// VariantTasks contains the variant name and the set of tasks to be scheduled for that variant
type VariantTasks struct {
	Variant      string        `bson:"variant"`
	Tasks        []string      `bson:"tasks"`
	DisplayTasks []DisplayTask `bson:"displaytasks"`
}

// MergeVariantsTasks merges two slices of VariantsTasks into a single set.
func MergeVariantsTasks(vts1, vts2 []VariantTasks) []VariantTasks {
	bvToVT := map[string]VariantTasks{}
	for _, vt := range vts1 {
		if _, ok := bvToVT[vt.Variant]; !ok {
			bvToVT[vt.Variant] = VariantTasks{Variant: vt.Variant}
		}
		bvToVT[vt.Variant] = mergeVariantTasks(bvToVT[vt.Variant], vt)
	}
	for _, vt := range vts2 {
		if _, ok := bvToVT[vt.Variant]; !ok {
			bvToVT[vt.Variant] = VariantTasks{Variant: vt.Variant}
		}
		bvToVT[vt.Variant] = mergeVariantTasks(bvToVT[vt.Variant], vt)
	}

	var merged []VariantTasks
	for _, vt := range bvToVT {
		merged = append(merged, vt)
	}
	return merged
}

// mergeVariantTasks merges the current VariantTask for a specific variant with
// toMerge, whichs has the same variant.  The merged VariantTask contains all
// unique task names from current and toMerge. All display tasks merged such
// that, for each display task name, execution tasks are merged into a unique
// set for that display task.
func mergeVariantTasks(current VariantTasks, toMerge VariantTasks) VariantTasks {
	for _, t := range toMerge.Tasks {
		if !utility.StringSliceContains(current.Tasks, t) {
			current.Tasks = append(current.Tasks, t)
		}
	}
	for _, dt := range toMerge.DisplayTasks {
		var found bool
		for i := range current.DisplayTasks {
			if current.DisplayTasks[i].Name != dt.Name {
				continue
			}
			current.DisplayTasks[i] = mergeDisplayTasks(current.DisplayTasks[i], dt)
			found = true
			break
		}
		if !found {
			current.DisplayTasks = append(current.DisplayTasks, dt)
		}
	}
	return current
}

// mergeDisplayTasks merges two display tasks such that the resulting
// DisplayTask's execution tasks are the unique set of execution tasks from
// current and toMerge.
func mergeDisplayTasks(current DisplayTask, toMerge DisplayTask) DisplayTask {
	for _, et := range toMerge.ExecTasks {
		if !utility.StringSliceContains(current.ExecTasks, et) {
			current.ExecTasks = append(current.ExecTasks, et)
		}
	}
	return current
}

type DisplayTask struct {
	Name      string   `yaml:"name,omitempty" bson:"name,omitempty"`
	ExecTasks []string `yaml:"execution_tasks,omitempty" bson:"execution_tasks,omitempty"`
}

// Parameter defines a key/value pair to be used as an expansion.
type Parameter struct {
	Key   string `yaml:"key" bson:"key"`
	Value string `yaml:"value" bson:"value"`
}

<<<<<<< HEAD
type BackportInfo struct {
	PatchID string `bson:"patch_id,omitempty" json:"patch_id,omitempty"`
	SHA     string `bson:"sha,omitempty" json:"sha,omitempty"`
=======
// SyncAtEndOptions describes when and how tasks perform sync at the end of a
// task.
type SyncAtEndOptions struct {
	// BuildVariants filters which variants will sync.
	BuildVariants []string `bson:"build_variants,omitempty"`
	// Tasks filters which tasks will sync.
	Tasks []string `bson:"tasks,omitempty"`
	// VariantsTasks are the resolved pairs of build variants and tasks that
	// this patch can actually run task sync for.
	VariantsTasks []VariantTasks `bson:"variants_tasks,omitempty"`
	Statuses      []string       `bson:"statuses,omitempty"`
	Timeout       time.Duration  `bson:"timeout,omitempty"`
>>>>>>> 7be6eba9
}

type GitMetadata struct {
	Username   string `bson:"username" json:"username"`
	Email      string `bson:"email" json:"email"`
	GitVersion string `bson:"git_version,omitempty" json:"git_version,omitempty"`
}

type LocalModuleInclude struct {
	FileName string `yaml:"filename,omitempty" bson:"filename,omitempty" json:"filename,omitempty"`
	Module   string `yaml:"module,omitempty" bson:"module,omitempty" json:"module,omitempty"`

	// FileContent is only used for local module includes for CLI patches
	FileContent []byte `yaml:"file_content,omitempty" bson:"file_content,omitempty" json:"file_content,omitempty"`
}

// Patch stores all details related to a patch request
type Patch struct {
	Id                 mgobson.ObjectId `bson:"_id,omitempty"`
	Description        string           `bson:"desc"`
	Path               string           `bson:"path,omitempty"`
	Project            string           `bson:"branch"`
	Githash            string           `bson:"githash"`
	Hidden             bool             `bson:"hidden"`
	PatchNumber        int              `bson:"patch_number"`
	Author             string           `bson:"author"`
	Version            string           `bson:"version"`
	Status             string           `bson:"status"`
	CreateTime         time.Time        `bson:"create_time"`
	StartTime          time.Time        `bson:"start_time"`
	FinishTime         time.Time        `bson:"finish_time"`
	BuildVariants      []string         `bson:"build_variants"`
	RegexBuildVariants []string         `bson:"regex_build_variants"`
	Tasks              []string         `bson:"tasks"`
	RegexTasks         []string         `bson:"regex_tasks"`
	VariantsTasks      []VariantTasks   `bson:"variants_tasks"`
	Patches            []ModulePatch    `bson:"patches"`
	Parameters         []Parameter      `bson:"parameters,omitempty"`
	// Activated indicates whether or not the patch is finalized (i.e.
	// tasks/variants are now scheduled to run). If true, the patch has been
	// finalized.
	Activated bool `bson:"activated"`
	// ProjectStorageMethod describes how the parser project is stored for this
	// patch before it's finalized. This field is only set while the patch is
	// unfinalized and is cleared once the patch has been finalized.
	ProjectStorageMethod evergreen.ParserProjectStorageMethod `bson:"project_storage_method,omitempty"`
	PatchedProjectConfig string                               `bson:"patched_project_config"`
	Alias                string                               `bson:"alias"`
	Triggers             TriggerInfo                          `bson:"triggers"`
	MergePatch           string                               `bson:"merge_patch"`
	GithubPatchData      thirdparty.GithubPatch               `bson:"github_patch_data,omitempty"`
	GithubMergeData      thirdparty.GithubMergeGroup          `bson:"github_merge_data,omitempty"`
	GitInfo              *GitMetadata                         `bson:"git_info,omitempty"`
	// DisplayNewUI is only used when roundtripping the patch via the CLI
	DisplayNewUI bool `bson:"display_new_ui,omitempty"`
	// MergeStatus is only used in gitServePatch to send the status of this
	// patch on the commit queue to the agent
	MergeStatus string `json:"merge_status"`
	// MergedFrom is populated with the patch id of the existing patch
	// the merged patch is based off of, if applicable.
	MergedFrom string `bson:"merged_from,omitempty"`
	// LocalModuleIncludes is only used for CLI patches to store local module changes.
	LocalModuleIncludes []LocalModuleInclude `bson:"local_module_includes,omitempty"`
	// ReferenceManifestID stores the ID of the manifest that this patch is based on.
	// It is used to determine the module revisions for this patch during creation.
	// This could potentially reference an invalid manifest, and should not error
	// when the manifest is not found.
	// Not stored in the database since it is only needed during patch creation.
	ReferenceManifestID string `bson:"-"`
}

func (p *Patch) MarshalBSON() ([]byte, error)  { return mgobson.Marshal(p) }
func (p *Patch) UnmarshalBSON(in []byte) error { return mgobson.Unmarshal(in, p) }

// ModulePatch stores request details for a patch
type ModulePatch struct {
	ModuleName string   `bson:"name"`
	Githash    string   `bson:"githash"`
	PatchSet   PatchSet `bson:"patch_set"`
}

// PatchSet stores information about the actual patch
type PatchSet struct {
	Patch          string               `bson:"patch,omitempty"`
	PatchFileId    string               `bson:"patch_file_id,omitempty"`
	CommitMessages []string             `bson:"commit_messages,omitempty"`
	Summary        []thirdparty.Summary `bson:"summary"`
}

type TriggerInfo struct {
	Aliases              []string    `bson:"aliases,omitempty"`
	ParentPatch          string      `bson:"parent_patch,omitempty"`
	ParentProjectID      string      `bson:"parent_project_id,omitempty"`
	DownstreamRevision   string      `bson:"downstream_revision,omitempty"`
	SameBranchAsParent   bool        `bson:"same_branch_as_parent"`
	ChildPatches         []string    `bson:"child_patches,omitempty"`
	DownstreamParameters []Parameter `bson:"downstream_parameters,omitempty"`
}

type PatchTriggerDefinition struct {
	Alias          string          `bson:"alias" json:"alias"`
	ChildProject   string          `bson:"child_project" json:"child_project"`
	TaskSpecifiers []TaskSpecifier `bson:"task_specifiers" json:"task_specifiers"`
	// The parent status that the child patch should run on: failure, success, or *
	Status         string `bson:"status,omitempty" json:"status,omitempty"`
	ParentAsModule string `bson:"parent_as_module,omitempty" json:"parent_as_module,omitempty"`
	// The revision to base the downstream patch off of
	DownstreamRevision string `bson:"downstream_revision,omitempty" json:"downstream_revision,omitempty"`
}

type TaskSpecifier struct {
	PatchAlias   string `bson:"patch_alias,omitempty" json:"patch_alias,omitempty"`
	TaskRegex    string `bson:"task_regex,omitempty" json:"task_regex,omitempty"`
	VariantRegex string `bson:"variant_regex,omitempty" json:"variant_regex,omitempty"`
}

// IsFinished returns whether or not the patch has finished based on its
// status.
func (p *Patch) IsFinished() bool {
	return evergreen.IsFinishedVersionStatus(p.Status)
}

// SetDescription sets a patch's description in the database
func (p *Patch) SetDescription(desc string) error {
	if p.Description == desc {
		return nil
	}
	p.Description = desc
	return UpdateOne(
		bson.M{IdKey: p.Id},
		bson.M{
			"$set": bson.M{
				DescriptionKey: desc,
			},
		},
	)
}

func (p *Patch) SetMergePatch(newPatchID string) error {
	p.MergePatch = newPatchID
	return UpdateOne(
		bson.M{IdKey: p.Id},
		bson.M{
			"$set": bson.M{
				MergePatchKey: newPatchID,
			},
		},
	)
}

func (p *Patch) GetURL(uiHost string) string {
	var url string
	if p.Activated {
		url = uiHost + "/version/" + p.Id.Hex()
		if p.IsChild() {
			url += "/downstream-projects"
		}
	} else {
		url = uiHost + "/patch/" + p.Id.Hex()
	}

	if p.DisplayNewUI {
		url = url + "?redirect_spruce_users=true"
	}

	return url
}

// ClearPatchData removes any inline patch data stored in this patch object for patches that have
// an associated id in gridfs, so that it can be stored properly.
func (p *Patch) ClearPatchData() {
	for i, patchPart := range p.Patches {
		// If the patch isn't stored externally, no need to do anything.
		if patchPart.PatchSet.PatchFileId != "" {
			p.Patches[i].PatchSet.Patch = ""
		}
	}
}

// FetchPatchFiles dereferences externally-stored patch diffs by fetching them from gridfs
// and placing their contents into the patch object.
func (p *Patch) FetchPatchFiles() error {
	for i, patchPart := range p.Patches {
		// If the patch isn't stored externally, no need to do anything.
		if patchPart.PatchSet.PatchFileId == "" {
			continue
		}

		rawStr, err := FetchPatchContents(patchPart.PatchSet.PatchFileId)
		if err != nil {
			return errors.Wrapf(err, "getting patch contents for patchfile '%s'", patchPart.PatchSet.PatchFileId)
		}
		p.Patches[i].PatchSet.Patch = rawStr
	}

	return nil
}

func FetchPatchContents(patchfileID string) (string, error) {
	fileReader, err := db.GetGridFile(GridFSPrefix, patchfileID)
	if err != nil {
		return "", errors.Wrap(err, "getting grid file")
	}
	defer fileReader.Close()
	patchContents, err := io.ReadAll(fileReader)
	if err != nil {
		return "", errors.Wrap(err, "reading patch contents")
	}

	return string(patchContents), nil
}

// UpdateVariantsTasks updates the patch's Tasks and BuildVariants fields to match with the set
// in the given list of VariantTasks. This is to ensure schema backwards compatibility for T shaped
// patches. This mutates the patch in memory but does not update it in the database; for that, use
// SetVariantsTasks.
func (p *Patch) UpdateVariantsTasks(variantsTasks []VariantTasks) {
	bvs, tasks := ResolveVariantTasks(variantsTasks)
	p.BuildVariants = bvs
	p.Tasks = tasks
	p.VariantsTasks = variantsTasks
}

func (p *Patch) SetParameters(parameters []Parameter) error {
	p.Parameters = parameters
	return UpdateOne(
		bson.M{IdKey: p.Id},
		bson.M{
			"$set": bson.M{
				ParametersKey: parameters,
			},
		},
	)
}

func (p *Patch) SetDownstreamParameters(parameters []Parameter) error {
	p.Triggers.DownstreamParameters = append(p.Triggers.DownstreamParameters, parameters...)

	triggersKey := bsonutil.GetDottedKeyName(TriggersKey, TriggerInfoDownstreamParametersKey)
	return UpdateOne(
		bson.M{IdKey: p.Id},
		bson.M{
			"$push": bson.M{triggersKey: bson.M{"$each": parameters}},
		},
	)
}

// ResolveVariantTasks returns a set of all build variants and a set of all
// tasks that will run based on the given VariantTasks, filtering out any
// duplicates.
func ResolveVariantTasks(vts []VariantTasks) (bvs []string, tasks []string) {
	taskSet := map[string]bool{}
	bvSet := map[string]bool{}

	// TODO after fully switching over to new schema, remove support for standalone
	// Variants and Tasks field
	for _, vt := range vts {
		bvSet[vt.Variant] = true
		for _, t := range vt.Tasks {
			taskSet[t] = true
		}
	}

	for k := range bvSet {
		bvs = append(bvs, k)
	}

	for k := range taskSet {
		tasks = append(tasks, k)
	}

	return bvs, tasks
}

// SetVariantsTasks updates the variant/tasks pairs in the database.
// Also updates the Tasks and Variants fields to maintain backwards compatibility between
// the old and new fields.
func (p *Patch) SetVariantsTasks(variantsTasks []VariantTasks) error {
	p.UpdateVariantsTasks(variantsTasks)
	return UpdateOne(
		bson.M{IdKey: p.Id},
		bson.M{
			"$set": bson.M{
				VariantsTasksKey: variantsTasks,
				BuildVariantsKey: p.BuildVariants,
				TasksKey:         p.Tasks,
			},
		},
	)
}

// AddBuildVariants adds more buildvarints to a patch document.
// This is meant to be used after initial patch creation.
func (p *Patch) AddBuildVariants(bvs []string) error {
	change := adb.Change{
		Update: bson.M{
			"$addToSet": bson.M{BuildVariantsKey: bson.M{"$each": bvs}},
		},
		ReturnNew: true,
	}
	_, err := db.FindAndModify(Collection, bson.M{IdKey: p.Id}, nil, change, p)
	return err
}

// AddTasks adds more tasks to a patch document.
// This is meant to be used after initial patch creation, to reconfigure the patch.
func (p *Patch) AddTasks(tasks []string) error {
	change := adb.Change{
		Update: bson.M{
			"$addToSet": bson.M{TasksKey: bson.M{"$each": tasks}},
		},
		ReturnNew: true,
	}
	_, err := db.FindAndModify(Collection, bson.M{IdKey: p.Id}, nil, change, p)
	return err
}

// UpdateRepeatPatchId updates the repeat patch Id value to be used for subsequent pr patches
func (p *Patch) UpdateRepeatPatchId(patchId string) error {
	repeatKey := bsonutil.GetDottedKeyName(githubPatchDataKey, thirdparty.RepeatPatchIdNextPatchKey)
	return UpdateOne(
		bson.M{IdKey: p.Id},
		bson.M{
			"$set": bson.M{
				repeatKey: patchId,
			},
		},
	)
}

func (p *Patch) FindModule(moduleName string) *ModulePatch {
	for _, module := range p.Patches {
		if module.ModuleName == moduleName {
			return &module
		}
	}
	return nil
}

// TryMarkStarted attempts to mark a patch as started if it
// isn't already marked as such
func TryMarkStarted(versionId string, startTime time.Time) error {
	filter := bson.M{
		VersionKey: versionId,
		StatusKey:  evergreen.VersionCreated,
	}
	update := bson.M{
		"$set": bson.M{
			StartTimeKey: startTime,
			StatusKey:    evergreen.VersionStarted,
		},
	}
	return UpdateOne(filter, update)
}

// Insert inserts the patch into the db, returning any errors that occur
func (p *Patch) Insert() error {
	return db.Insert(Collection, p)
}

func (p *Patch) UpdateStatus(newStatus string) error {
	if p.Status == newStatus {
		return nil
	}

	p.Status = newStatus
	update := bson.M{
		"$set": bson.M{
			StatusKey: newStatus,
		},
	}
	return UpdateOne(bson.M{IdKey: p.Id}, update)
}

func (p *Patch) MarkFinished(status string, finishTime time.Time) error {
	p.Status = status
	p.FinishTime = finishTime
	return UpdateOne(
		bson.M{IdKey: p.Id},
		bson.M{"$set": bson.M{
			FinishTimeKey: finishTime,
			StatusKey:     status,
		}},
	)
}

// ConfigChanged looks through the parts of the patch and returns true if the
// passed in remotePath is in the the name of the changed files that are part
// of the patch
func (p *Patch) ConfigChanged(remotePath string) bool {
	for _, patchPart := range p.Patches {
		if patchPart.ModuleName == "" {
			for _, summary := range patchPart.PatchSet.Summary {
				if summary.Name == remotePath {
					return true
				}
			}
			return false
		}
	}
	return false
}

func (p *Patch) FilesChanged() []string {
	var filenames []string
	for _, patchPart := range p.Patches {
		for _, summary := range patchPart.PatchSet.Summary {
			filenames = append(filenames, summary.Name)
		}
	}
	return filenames
}

// SetFinalized marks the patch as finalized.
func (p *Patch) SetFinalized(ctx context.Context, versionId string) error {
	if _, err := evergreen.GetEnvironment().DB().Collection(Collection).UpdateOne(ctx,
		bson.M{IdKey: p.Id},
		bson.M{
			"$set": bson.M{
				ActivatedKey: true,
				VersionKey:   versionId,
			},
			"$unset": bson.M{
				ProjectStorageMethodKey: 1,
				PatchedProjectConfigKey: 1,
			},
		},
	); err != nil {
		return err
	}

	p.Version = versionId
	p.Activated = true
	p.ProjectStorageMethod = ""
	p.PatchedProjectConfig = ""

	return nil
}

// SetTriggerAliases appends the names of invoked trigger aliases to the DB
func (p *Patch) SetTriggerAliases() error {
	triggersKey := bsonutil.GetDottedKeyName(TriggersKey, TriggerInfoAliasesKey)
	return UpdateOne(
		bson.M{IdKey: p.Id},
		bson.M{
			"$addToSet": bson.M{triggersKey: bson.M{"$each": p.Triggers.Aliases}},
		},
	)
}

// SetChildPatches appends the IDs of downstream patches to the db
func (p *Patch) SetChildPatches() error {
	triggersKey := bsonutil.GetDottedKeyName(TriggersKey, TriggerInfoChildPatchesKey)
	return UpdateOne(
		bson.M{IdKey: p.Id},
		bson.M{
			"$addToSet": bson.M{triggersKey: bson.M{"$each": p.Triggers.ChildPatches}},
		},
	)
}

// SetActivation sets the patch to the desired activation state without
// modifying the activation status of the possibly corresponding version.
func (p *Patch) SetActivation(activated bool) error {
	p.Activated = activated
	return UpdateOne(
		bson.M{IdKey: p.Id},
		bson.M{
			"$set": bson.M{
				ActivatedKey: activated,
			},
		},
	)
}

// SetPatchVisibility set the patch visibility to the desired state.
// This is used to hide patches that the user does not need to see.
func (p *Patch) SetPatchVisibility(hidden bool) error {
	if p.Hidden == hidden {
		return nil
	}
	p.Hidden = hidden
	return UpdateOne(
		bson.M{IdKey: p.Id},
		bson.M{
			"$set": bson.M{
				HiddenKey: hidden,
			},
		},
	)
}

// UpdateModulePatch adds or updates a module within a patch.
func (p *Patch) UpdateModulePatch(modulePatch ModulePatch) error {
	// update the in-memory patch
	patchFound := false
	for i, patch := range p.Patches {
		if patch.ModuleName == modulePatch.ModuleName {
			p.Patches[i] = modulePatch
			patchFound = true
			break
		}
	}
	if !patchFound {
		p.Patches = append(p.Patches, modulePatch)
	}

	// check that a patch for this module exists
	query := bson.M{
		IdKey:                                 p.Id,
		PatchesKey + "." + ModulePatchNameKey: modulePatch.ModuleName,
	}
	update := bson.M{PatchesKey + ".$": modulePatch}
	result, err := UpdateAll(query, bson.M{"$set": update})
	if err != nil {
		return err
	}
	// The patch already existed in the array, and it's been updated.
	if result.Updated > 0 {
		return nil
	}

	//it wasn't in the array, we need to add it.
	query = bson.M{IdKey: p.Id}
	update = bson.M{
		"$push": bson.M{PatchesKey: modulePatch},
	}
	return UpdateOne(query, update)
}

// RemoveModulePatch removes a module that's part of a patch request
func (p *Patch) RemoveModulePatch(moduleName string) error {
	// check that a patch for this module exists
	query := bson.M{
		IdKey: p.Id,
	}
	update := bson.M{
		"$pull": bson.M{
			PatchesKey: bson.M{ModulePatchNameKey: moduleName},
		},
	}
	return UpdateOne(query, update)
}

func (p *Patch) UpdateGithashProjectAndTasks() error {
	query := bson.M{
		IdKey: p.Id,
	}
	update := bson.M{
		"$set": bson.M{
			GithashKey:              p.Githash,
			PatchesKey:              p.Patches,
			ProjectStorageMethodKey: p.ProjectStorageMethod,
			PatchedProjectConfigKey: p.PatchedProjectConfig,
			VariantsTasksKey:        p.VariantsTasks,
			BuildVariantsKey:        p.BuildVariants,
			TasksKey:                p.Tasks,
		},
	}

	return UpdateOne(query, update)
}

func (p *Patch) IsGithubPRPatch() bool {
	return p.GithubPatchData.HeadOwner != ""
}

// IsMergeQueuePatch returns true if the the patch is part of any commit queue:
// either Evergreen's commit queue or GitHub's merge queue.
func (p *Patch) IsMergeQueuePatch() bool {
	return p.Alias == evergreen.CommitQueueAlias || p.IsGithubMergePatch()
}

// IsGithubMergePatch returns true if the patch is from the GitHub merge queue.
func (p *Patch) IsGithubMergePatch() bool {
	return p.GithubMergeData.HeadSHA != ""
}

func (p *Patch) IsChild() bool {
	return p.Triggers.ParentPatch != ""
}

// CollectiveStatus returns the aggregate status of all tasks and child patches.
// If this is meant for display on the UI, we should also consider the display status aborted.
// NOTE that the result of this should not be compared against version statuses, as those can be different.
func (p *Patch) CollectiveStatus() (string, error) {
	parentPatch := p
	if p.IsChild() {
		var err error
		parentPatch, err = FindOneId(p.Triggers.ParentPatch)
		if err != nil {
			return "", errors.Wrap(err, "getting parent patch")
		}
		if parentPatch == nil {
			return "", errors.Errorf("parent patch '%s' does not exist", p.Triggers.ParentPatch)
		}
	}
	allStatuses := []string{parentPatch.Status}
	for _, childPatchId := range parentPatch.Triggers.ChildPatches {
		cp, err := FindOneId(childPatchId)
		if err != nil {
			return "", errors.Wrapf(err, "getting child patch '%s' ", childPatchId)
		}
		if cp == nil {
			return "", errors.Wrapf(err, "child patch '%s' not found", childPatchId)
		}
		allStatuses = append(allStatuses, cp.Status)
	}

	return GetCollectiveStatusFromPatchStatuses(allStatuses), nil
}

func (p *Patch) IsParent() bool {
	return len(p.Triggers.ChildPatches) > 0
}

// ShouldPatchFileWithDiff returns true if the patch should read with diff
// (i.e. is not a PR patch) and the config has changed.
func (p *Patch) ShouldPatchFileWithDiff(path string) bool {
	return !p.IsGithubPRPatch() && p.ConfigChanged(path)
}

func (p *Patch) GetPatchIndex(parentPatch *Patch) (int, error) {
	if !p.IsChild() {
		return -1, nil
	}
	if parentPatch == nil {
		return -1, errors.New("parent patch does not exist")
	}
	siblings := parentPatch.Triggers.ChildPatches

	for index, patch := range siblings {
		if p.Id.Hex() == patch {
			return index, nil
		}
	}
	return -1, nil
}

// GetGithubContextForChildPatch returns the github context for the given child patch, to be used in github statuses.
func GetGithubContextForChildPatch(projectIdentifier string, parentPatch, childPatch *Patch) (string, error) {
	patchIndex, err := childPatch.GetPatchIndex(parentPatch)
	if err != nil {
		return "", errors.Wrap(err, "getting child patch index")
	}
	githubContext := fmt.Sprintf("evergreen/%s", projectIdentifier)
	// If there are multiple child patches, add the index to ensure these don't overlap,
	// since there can be multiple for the same child project.
	if patchIndex > 0 {
		githubContext = fmt.Sprintf("evergreen/%s/%d", projectIdentifier, patchIndex)
	}
	return githubContext, nil
}

func (p *Patch) GetFamilyInformation() (bool, *Patch, error) {
	if !p.IsChild() && !p.IsParent() {
		return evergreen.IsFinishedVersionStatus(p.Status), nil, nil
	}

	isDone := false
	childrenOrSiblings, parentPatch, err := p.GetPatchFamily()
	if err != nil {
		return isDone, parentPatch, errors.Wrap(err, "getting child or sibling patches")
	}

	// make sure the parent is done, if not, wait for the parent
	if p.IsChild() && !evergreen.IsFinishedVersionStatus(parentPatch.Status) {
		return isDone, parentPatch, nil
	}
	childrenStatus, err := GetChildrenOrSiblingsReadiness(childrenOrSiblings)
	if err != nil {
		return isDone, parentPatch, errors.Wrap(err, "getting child or sibling information")
	}
	if !evergreen.IsFinishedVersionStatus(childrenStatus) {
		return isDone, parentPatch, nil
	} else {
		isDone = true
	}

	return isDone, parentPatch, err
}

func GetChildrenOrSiblingsReadiness(childrenOrSiblings []string) (string, error) {
	if len(childrenOrSiblings) == 0 {
		return "", nil
	}
	childrenStatus := evergreen.VersionSucceeded
	for _, childPatch := range childrenOrSiblings {
		childPatchDoc, err := FindOneId(childPatch)
		if err != nil {
			return "", errors.Wrapf(err, "getting tasks for child patch '%s'", childPatch)
		}

		if childPatchDoc == nil {
			return "", errors.Errorf("child patch '%s' not found", childPatch)
		}
		if childPatchDoc.Status == evergreen.VersionFailed {
			childrenStatus = evergreen.VersionFailed
		}
		if !evergreen.IsFinishedVersionStatus(childPatchDoc.Status) {
			return childPatchDoc.Status, nil
		}
	}

	return childrenStatus, nil

}
func (p *Patch) GetPatchFamily() ([]string, *Patch, error) {
	var childrenOrSiblings []string
	var parentPatch *Patch
	var err error
	if p.IsParent() {
		childrenOrSiblings = p.Triggers.ChildPatches
	}
	if p.IsChild() {
		parentPatchId := p.Triggers.ParentPatch
		parentPatch, err = FindOneId(parentPatchId)
		if err != nil {
			return nil, nil, errors.Wrap(err, "getting parent patch")
		}
		if parentPatch == nil {
			return nil, nil, errors.Errorf("parent patch '%s' does not exist", parentPatchId)
		}
		childrenOrSiblings = parentPatch.Triggers.ChildPatches
	}

	return childrenOrSiblings, parentPatch, nil
}

func (p *Patch) SetParametersFromParent() (*Patch, error) {
	parentPatchId := p.Triggers.ParentPatch
	parentPatch, err := FindOneId(parentPatchId)
	if err != nil {
		return nil, errors.Wrap(err, "getting parent patch")
	}
	if parentPatch == nil {
		return nil, errors.Errorf("parent patch '%s' does not exist", parentPatchId)
	}

	if downstreamParams := parentPatch.Triggers.DownstreamParameters; len(downstreamParams) > 0 {
		err = p.SetParameters(downstreamParams)
		if err != nil {
			return nil, errors.Wrap(err, "setting downstream parameters")
		}
	}
	return parentPatch, nil
}

func (p *Patch) GetRequester() string {
	if p.IsGithubPRPatch() {
		return evergreen.GithubPRRequester
	}
	if p.IsGithubMergePatch() {
		return evergreen.GithubMergeRequester
	}
	return evergreen.PatchVersionRequester
}

func (p *Patch) HasValidGitInfo() bool {
	return p.GitInfo != nil && p.GitInfo.Email != "" && p.GitInfo.Username != ""
}

type PatchesByCreateTime []Patch

func (p PatchesByCreateTime) Len() int {
	return len(p)
}

func (p PatchesByCreateTime) Less(i, j int) bool {
	return p[i].CreateTime.Before(p[j].CreateTime)
}

func (p PatchesByCreateTime) Swap(i, j int) {
	p[i], p[j] = p[j], p[i]
}

// GetCollectiveStatusFromPatchStatuses answers the question of what the patch status should be
// when the patch status and the status of its children are different, given a list of statuses.
func GetCollectiveStatusFromPatchStatuses(statuses []string) string {
	hasCreated := false
	hasFailure := false
	hasSuccess := false
	hasAborted := false

	for _, s := range statuses {
		switch s {
		case evergreen.VersionStarted:
			return evergreen.VersionStarted
		case evergreen.VersionCreated:
			hasCreated = true
		case evergreen.VersionFailed:
			hasFailure = true
		case evergreen.VersionSucceeded:
			hasSuccess = true
		case evergreen.VersionAborted:
			// Note that we only consider this if the passed in statuses considered display status handling.
			hasAborted = true
		}
	}

	if !(hasCreated || hasFailure || hasSuccess || hasAborted) {
		grip.Critical(message.Fields{
			"message":  "An unknown patch status was found",
			"cause":    "Programmer error: new statuses should be added to GetCollectiveStatusFromPatchStatuses().",
			"statuses": statuses,
		})
	}

	if hasCreated && (hasFailure || hasSuccess) {
		return evergreen.VersionStarted
	} else if hasCreated {
		return evergreen.VersionCreated
	} else if hasFailure {
		return evergreen.VersionFailed
	} else if hasAborted {
		return evergreen.VersionAborted
	} else if hasSuccess {
		return evergreen.VersionSucceeded
	}
	return evergreen.VersionCreated
}<|MERGE_RESOLUTION|>--- conflicted
+++ resolved
@@ -101,26 +101,6 @@
 type Parameter struct {
 	Key   string `yaml:"key" bson:"key"`
 	Value string `yaml:"value" bson:"value"`
-}
-
-<<<<<<< HEAD
-type BackportInfo struct {
-	PatchID string `bson:"patch_id,omitempty" json:"patch_id,omitempty"`
-	SHA     string `bson:"sha,omitempty" json:"sha,omitempty"`
-=======
-// SyncAtEndOptions describes when and how tasks perform sync at the end of a
-// task.
-type SyncAtEndOptions struct {
-	// BuildVariants filters which variants will sync.
-	BuildVariants []string `bson:"build_variants,omitempty"`
-	// Tasks filters which tasks will sync.
-	Tasks []string `bson:"tasks,omitempty"`
-	// VariantsTasks are the resolved pairs of build variants and tasks that
-	// this patch can actually run task sync for.
-	VariantsTasks []VariantTasks `bson:"variants_tasks,omitempty"`
-	Statuses      []string       `bson:"statuses,omitempty"`
-	Timeout       time.Duration  `bson:"timeout,omitempty"`
->>>>>>> 7be6eba9
 }
 
 type GitMetadata struct {
