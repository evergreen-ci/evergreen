package user

import (
	"time"

	"github.com/evergreen-ci/evergreen/db"
	"github.com/evergreen-ci/evergreen/model/event"
	"github.com/mongodb/anser/bsonutil"
	"github.com/pkg/errors"
	"gopkg.in/mgo.v2"
	"gopkg.in/mgo.v2/bson"
)

type DBUser struct {
	Id           string       `bson:"_id"`
	FirstName    string       `bson:"first_name"`
	LastName     string       `bson:"last_name"`
	DispName     string       `bson:"display_name"`
	EmailAddress string       `bson:"email"`
	PatchNumber  int          `bson:"patch_number"`
	PubKeys      []PubKey     `bson:"public_keys" json:"public_keys"`
	CreatedAt    time.Time    `bson:"created_at"`
	Settings     UserSettings `bson:"settings"`
	APIKey       string       `bson:"apikey"`
	SystemRoles  []string     `bson:"roles"`
}

type GithubUser struct {
	UID         int    `bson:"uid,omitempty" json:"uid,omitempty"`
	LastKnownAs string `bson:"last_known_as,omitempty" json:"last_known_as,omitempty"`
}

type PubKey struct {
	Name      string    `bson:"name" json:"name"`
	Key       string    `bson:"key" json:"key"`
	CreatedAt time.Time `bson:"created_at" json:"created_at"`
}

type UserSettings struct {
	Timezone      string                  `json:"timezone" bson:"timezone"`
	NewWaterfall  bool                    `json:"new_waterfall" bson:"new_waterfall"`
	GithubUser    GithubUser              `json:"github_user" bson:"github_user,omitempty"`
	SlackUsername string                  `bson:"slack_username,omitempty" json:"slack_username,omitempty"`
	Notifications NotificationPreferences `bson:"notifications,omitempty" json:"notifications,omitempty"`
}

type NotificationPreferences struct {
<<<<<<< HEAD
	BuildBreak    UserSubscriptionPreference `bson:"build_break" json:"build_break"`
	BuildBreakID  bson.ObjectId              `bson:"build_break_id,omitempty" json:"-"`
	PatchFinish   UserSubscriptionPreference `bson:"patch_finish" json:"patch_finish"`
	PatchFinishID bson.ObjectId              `bson:"patch_finish_id,omitempty" json:"-"`
	SpawnHost     UserSubscriptionPreference `bson:"spawn_host" json:"spawn_host"`
	SpawnHostID   bson.ObjectId              `bson:"spawn_host_id,omitempty" json:"-"`
=======
	BuildBreak            UserSubscriptionPreference `bson:"build_break" json:"build_break"`
	BuildBreakID          bson.ObjectId              `bson:"build_break_id,omitempty" json:"-"`
	PatchFinish           UserSubscriptionPreference `bson:"patch_finish" json:"patch_finish"`
	PatchFinishID         bson.ObjectId              `bson:"patch_finish_id,omitempty" json:"-"`
	SpawnHostExpiration   UserSubscriptionPreference `bson:"spawn_host_expiration" json:"spawn_host_expiration"`
	SpawnHostExpirationID bson.ObjectId              `bson:"spawn_host_expiration_id,omitempty" json:"-"`
>>>>>>> 3a5e16b0
}

type UserSubscriptionPreference string

const (
	PreferenceEmail UserSubscriptionPreference = event.EmailSubscriberType
	PreferenceSlack UserSubscriptionPreference = event.SlackSubscriberType
)

func (u *DBUser) Username() string     { return u.Id }
func (u *DBUser) Roles() []string      { return u.SystemRoles }
func (u *DBUser) PublicKeys() []PubKey { return u.PubKeys }
func (u *DBUser) Email() string        { return u.EmailAddress }
func (u *DBUser) GetAPIKey() string    { return u.APIKey }
func (u *DBUser) IsNil() bool          { return u == nil }

func (u *DBUser) DisplayName() string {
	if u.DispName != "" {
		return u.DispName
	}
	return u.Id
}

func (u *DBUser) GetPublicKey(keyname string) (string, error) {
	for _, publicKey := range u.PubKeys {
		if publicKey.Name == keyname {
			return publicKey.Key, nil
		}
	}
	return "", errors.Errorf("Unable to find public key '%v' for user '%v'", keyname, u.Username())
}

func (u *DBUser) AddPublicKey(keyName, keyValue string) error {
	key := PubKey{
		Name:      keyName,
		Key:       keyValue,
		CreatedAt: time.Now(),
	}
	userWithoutKey := bson.M{
		IdKey: u.Id,
		bsonutil.GetDottedKeyName(PubKeysKey, PubKeyNameKey): bson.M{"$ne": keyName},
	}
	update := bson.M{
		"$push": bson.M{PubKeysKey: key},
	}

	if err := UpdateOne(userWithoutKey, update); err != nil {
		return err
	}

	u.PubKeys = append(u.PubKeys, key)
	return nil
}

func (u *DBUser) DeletePublicKey(keyName string) error {
	newUser := DBUser{}

	selector := bson.M{
		IdKey: u.Id,
		bsonutil.GetDottedKeyName(PubKeysKey, PubKeyNameKey): bson.M{"$eq": keyName},
	}
	c := mgo.Change{
		Update: bson.M{
			"$pull": bson.M{
				PubKeysKey: bson.M{
					PubKeyNameKey: keyName,
				},
			},
		},
		ReturnNew: true,
	}
	change, err := db.FindAndModify(Collection, selector, nil, c, &newUser)

	if err != nil {
		return errors.Wrap(err, "couldn't delete public key from user")
	}
	if change.Updated != 1 {
		return errors.Errorf("public key deletion query succeeded but unexpected ChangeInfo: %+v", change)
	}
	u.PubKeys = newUser.PubKeys
	return nil
}

func (u *DBUser) Insert() error {
	u.CreatedAt = time.Now()
	return db.Insert(Collection, u)
}

// IncPatchNumber increases the count for the user's patch submissions by one,
// and then returns the new count.
func (u *DBUser) IncPatchNumber() (int, error) {
	dbUser := &DBUser{}
	_, err := db.FindAndModify(
		Collection,
		bson.M{
			IdKey: u.Id,
		},
		nil,
		mgo.Change{
			Update: bson.M{
				"$inc": bson.M{
					PatchNumberKey: 1,
				},
			},
			Upsert:    true,
			ReturnNew: true,
		},
		dbUser,
	)
	if err != nil {
		return 0, err
	}
	return dbUser.PatchNumber, nil
}

func IsValidSubscriptionPreference(in string) bool {
	switch in {
	case event.EmailSubscriberType, event.SlackSubscriberType, "":
		return true
	default:
		return false
	}
}

func FormatObjectID(id string) (bson.ObjectId, error) {
	if !bson.IsObjectIdHex(id) {
		return "", errors.Errorf("%s is not a valid ObjectId", id)
	}
	return bson.ObjectIdHex(id), nil
}<|MERGE_RESOLUTION|>--- conflicted
+++ resolved
@@ -45,21 +45,14 @@
 }
 
 type NotificationPreferences struct {
-<<<<<<< HEAD
-	BuildBreak    UserSubscriptionPreference `bson:"build_break" json:"build_break"`
-	BuildBreakID  bson.ObjectId              `bson:"build_break_id,omitempty" json:"-"`
-	PatchFinish   UserSubscriptionPreference `bson:"patch_finish" json:"patch_finish"`
-	PatchFinishID bson.ObjectId              `bson:"patch_finish_id,omitempty" json:"-"`
-	SpawnHost     UserSubscriptionPreference `bson:"spawn_host" json:"spawn_host"`
-	SpawnHostID   bson.ObjectId              `bson:"spawn_host_id,omitempty" json:"-"`
-=======
 	BuildBreak            UserSubscriptionPreference `bson:"build_break" json:"build_break"`
 	BuildBreakID          bson.ObjectId              `bson:"build_break_id,omitempty" json:"-"`
 	PatchFinish           UserSubscriptionPreference `bson:"patch_finish" json:"patch_finish"`
 	PatchFinishID         bson.ObjectId              `bson:"patch_finish_id,omitempty" json:"-"`
+	SpawnHostOutcome      UserSubscriptionPreference `bson:"spawn_host_outcome" json:"spawn_host_outcome"`
+	SpawnHostOutcomeID    bson.ObjectId              `bson:"spawn_host_outcome_id,omitempty" json:"-"`
 	SpawnHostExpiration   UserSubscriptionPreference `bson:"spawn_host_expiration" json:"spawn_host_expiration"`
 	SpawnHostExpirationID bson.ObjectId              `bson:"spawn_host_expiration_id,omitempty" json:"-"`
->>>>>>> 3a5e16b0
 }
 
 type UserSubscriptionPreference string
