package testresult

import (
	"crypto/sha1"
	"fmt"
	"io"
	"time"

	"github.com/mongodb/anser/bsonutil"
)

const (
	Collection        = "test_results"
	parquetDateFormat = "2006-01-02"
)

type DbTaskTestResults struct {
	ID          string               `bson:"_id"`
	Stats       TaskTestResultsStats `bson:"stats"`
	Info        TestResultsInfo      `bson:"info"`
	CreatedAt   time.Time            `bson:"created_at"`
	CompletedAt time.Time            `bson:"completed_at"`
	// FailedTestsSample is the first X failing tests of the test Results.
	// This is an optimization for Evergreen's UI features that display a
	// limited number of failing tests for a task.
	FailedTestsSample []string     `bson:"failed_tests_sample"`
	Results           []TestResult `bson:"-"`
}

// ID creates a unique hash for a TestResultsInfo.
func (t *TestResultsInfo) ID() string {
	hash := sha1.New()
	_, _ = io.WriteString(hash, t.Project)
	_, _ = io.WriteString(hash, t.Version)
	_, _ = io.WriteString(hash, t.Variant)
	_, _ = io.WriteString(hash, t.TaskName)
	_, _ = io.WriteString(hash, t.DisplayTaskName)
	_, _ = io.WriteString(hash, t.TaskID)
	_, _ = io.WriteString(hash, t.DisplayTaskID)
	_, _ = io.WriteString(hash, fmt.Sprint(t.Execution))
	_, _ = io.WriteString(hash, t.Requester)

<<<<<<< HEAD
// ID creates a unique hash for a TestResultsInfo.
func (t *TestResultsInfo) ID() string {
	hash := sha1.New()
	_, _ = io.WriteString(hash, t.Project)
	_, _ = io.WriteString(hash, t.Version)
	_, _ = io.WriteString(hash, t.Variant)
	_, _ = io.WriteString(hash, t.TaskName)
	_, _ = io.WriteString(hash, t.DisplayTaskName)
	_, _ = io.WriteString(hash, t.TaskID)
	_, _ = io.WriteString(hash, t.DisplayTaskID)
	_, _ = io.WriteString(hash, fmt.Sprint(t.Execution))
	_, _ = io.WriteString(hash, t.RequestType)

	return fmt.Sprintf("%x", hash.Sum(nil))
}

// GetPrestoPartitionKey returns the partition key for the S3 bucket in Presto.
func GetPrestoPartitionKey(createdAt time.Time, project string, id string) string {
	return fmt.Sprintf("task_create_iso=%s/project=%s/%s", createdAt.UTC().Format(parquetDateFormat), project, id)
}

var (
	IdKey    = bsonutil.MustHaveTag(DbTaskTestResults{}, "ID")
	StatsKey = bsonutil.MustHaveTag(DbTaskTestResults{}, "Stats")
=======
	return fmt.Sprintf("%x", hash.Sum(nil))
}
>>>>>>> 9ee4e3cd

// PartitionKey returns the partition key for the S3 bucket.
func (t *DbTaskTestResults) PartitionKey() string {
	return fmt.Sprintf("task_create_iso=%s/project=%s/%s", t.CreatedAt.UTC().Format(parquetDateFormat), t.Info.Project, t.ID)
}

<<<<<<< HEAD
	TotalCountKey  = bsonutil.MustHaveTag(TaskTestResultsStats{}, "TotalCount")
	FailedCountKey = bsonutil.MustHaveTag(TaskTestResultsStats{}, "FailedCount")

	TestResultsInfoKey              = bsonutil.MustHaveTag(DbTaskTestResults{}, "Info")
	TestResultsCreatedAtKey         = bsonutil.MustHaveTag(DbTaskTestResults{}, "CreatedAt")
	TestResultsCompletedAtKey       = bsonutil.MustHaveTag(DbTaskTestResults{}, "CompletedAt")
	TestResultsFailedTestsSampleKey = bsonutil.MustHaveTag(DbTaskTestResults{}, "FailedTestsSample")

	TestResultsInfoTaskIDKey        = bsonutil.MustHaveTag(TestResultsInfo{}, "TaskID")
	TestResultsInfoDisplayTaskIDKey = bsonutil.MustHaveTag(TestResultsInfo{}, "DisplayTaskID")
=======
var (
	IdKey                           = bsonutil.MustHaveTag(DbTaskTestResults{}, "ID")
	StatsKey                        = bsonutil.MustHaveTag(DbTaskTestResults{}, "Stats")
	TotalCountKey                   = bsonutil.MustHaveTag(TaskTestResultsStats{}, "TotalCount")
	FailedCountKey                  = bsonutil.MustHaveTag(TaskTestResultsStats{}, "FailedCount")
	TestResultsInfoKey              = bsonutil.MustHaveTag(DbTaskTestResults{}, "Info")
	TestResultsFailedTestsSampleKey = bsonutil.MustHaveTag(DbTaskTestResults{}, "FailedTestsSample")
	TestResultsInfoTaskIDKey        = bsonutil.MustHaveTag(TestResultsInfo{}, "TaskID")
>>>>>>> 9ee4e3cd
	TestResultsInfoExecutionKey     = bsonutil.MustHaveTag(TestResultsInfo{}, "Execution")
)<|MERGE_RESOLUTION|>--- conflicted
+++ resolved
@@ -40,7 +40,14 @@
 	_, _ = io.WriteString(hash, fmt.Sprint(t.Execution))
 	_, _ = io.WriteString(hash, t.Requester)
 
-<<<<<<< HEAD
+	return fmt.Sprintf("%x", hash.Sum(nil))
+}
+
+// PartitionKey returns the partition key for the S3 bucket.
+func (t *DbTaskTestResults) PartitionKey() string {
+	return fmt.Sprintf("task_create_iso=%s/project=%s/%s", t.CreatedAt.UTC().Format(parquetDateFormat), t.Info.Project, t.ID)
+}
+
 // ID creates a unique hash for a TestResultsInfo.
 func (t *TestResultsInfo) ID() string {
 	hash := sha1.New()
@@ -63,31 +70,6 @@
 }
 
 var (
-	IdKey    = bsonutil.MustHaveTag(DbTaskTestResults{}, "ID")
-	StatsKey = bsonutil.MustHaveTag(DbTaskTestResults{}, "Stats")
-=======
-	return fmt.Sprintf("%x", hash.Sum(nil))
-}
->>>>>>> 9ee4e3cd
-
-// PartitionKey returns the partition key for the S3 bucket.
-func (t *DbTaskTestResults) PartitionKey() string {
-	return fmt.Sprintf("task_create_iso=%s/project=%s/%s", t.CreatedAt.UTC().Format(parquetDateFormat), t.Info.Project, t.ID)
-}
-
-<<<<<<< HEAD
-	TotalCountKey  = bsonutil.MustHaveTag(TaskTestResultsStats{}, "TotalCount")
-	FailedCountKey = bsonutil.MustHaveTag(TaskTestResultsStats{}, "FailedCount")
-
-	TestResultsInfoKey              = bsonutil.MustHaveTag(DbTaskTestResults{}, "Info")
-	TestResultsCreatedAtKey         = bsonutil.MustHaveTag(DbTaskTestResults{}, "CreatedAt")
-	TestResultsCompletedAtKey       = bsonutil.MustHaveTag(DbTaskTestResults{}, "CompletedAt")
-	TestResultsFailedTestsSampleKey = bsonutil.MustHaveTag(DbTaskTestResults{}, "FailedTestsSample")
-
-	TestResultsInfoTaskIDKey        = bsonutil.MustHaveTag(TestResultsInfo{}, "TaskID")
-	TestResultsInfoDisplayTaskIDKey = bsonutil.MustHaveTag(TestResultsInfo{}, "DisplayTaskID")
-=======
-var (
 	IdKey                           = bsonutil.MustHaveTag(DbTaskTestResults{}, "ID")
 	StatsKey                        = bsonutil.MustHaveTag(DbTaskTestResults{}, "Stats")
 	TotalCountKey                   = bsonutil.MustHaveTag(TaskTestResultsStats{}, "TotalCount")
@@ -95,6 +77,13 @@
 	TestResultsInfoKey              = bsonutil.MustHaveTag(DbTaskTestResults{}, "Info")
 	TestResultsFailedTestsSampleKey = bsonutil.MustHaveTag(DbTaskTestResults{}, "FailedTestsSample")
 	TestResultsInfoTaskIDKey        = bsonutil.MustHaveTag(TestResultsInfo{}, "TaskID")
->>>>>>> 9ee4e3cd
 	TestResultsInfoExecutionKey     = bsonutil.MustHaveTag(TestResultsInfo{}, "Execution")
+
+	TaskIDKey    = bsonutil.MustHaveTag(DbTaskTestResultsID{}, "TaskID")
+	ExecutionKey = bsonutil.MustHaveTag(DbTaskTestResultsID{}, "Execution")
+	
+	TestResultsCreatedAtKey         = bsonutil.MustHaveTag(DbTaskTestResults{}, "CreatedAt")
+	TestResultsCompletedAtKey       = bsonutil.MustHaveTag(DbTaskTestResults{}, "CompletedAt")
+
+	TestResultsInfoDisplayTaskIDKey = bsonutil.MustHaveTag(TestResultsInfo{}, "DisplayTaskID")
 )