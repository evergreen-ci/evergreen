package build

import (
	"context"
	"time"

	"github.com/evergreen-ci/evergreen"
	"github.com/evergreen-ci/evergreen/db"
	mgobson "github.com/evergreen-ci/evergreen/db/mgo/bson"
	"github.com/evergreen-ci/evergreen/model/task"
	adb "github.com/mongodb/anser/db"
	"github.com/pkg/errors"
	"go.mongodb.org/mongo-driver/bson"
	"go.mongodb.org/mongo-driver/mongo/options"
)

// IdTimeLayout is used time time.Time.Format() to produce timestamps for our ids.
const IdTimeLayout = "06_01_02_15_04_05"

// TaskCache references the id of a task in the build
type TaskCache struct {
	Id string `bson:"id" json:"id"`
}

// Build represents a set of tasks on one variant of a Project
<<<<<<< HEAD
//
//		e.g. one build might be "Ubuntu with Python 2.4" and
//	 another might be "OSX with Python 3.0", etc.
=======
// e.g. one build might be "Ubuntu with Python 2.4" and
// another might be "OSX with Python 3.0", etc.
>>>>>>> 5ca8271b
type Build struct {
	Id                  string        `bson:"_id" json:"_id"`
	CreateTime          time.Time     `bson:"create_time" json:"create_time,omitempty"`
	StartTime           time.Time     `bson:"start_time" json:"start_time,omitempty"`
	FinishTime          time.Time     `bson:"finish_time" json:"finish_time,omitempty"`
	Version             string        `bson:"version" json:"version,omitempty"`
	Project             string        `bson:"branch" json:"branch,omitempty"`
	Revision            string        `bson:"gitspec" json:"gitspec,omitempty"`
	BuildVariant        string        `bson:"build_variant" json:"build_variant,omitempty"`
	Status              string        `bson:"status" json:"status,omitempty"`
	Activated           bool          `bson:"activated" json:"activated,omitempty"`
	ActivatedBy         string        `bson:"activated_by" json:"activated_by,omitempty"`
	ActivatedTime       time.Time     `bson:"activated_time" json:"activated_time,omitempty"`
	RevisionOrderNumber int           `bson:"order,omitempty" json:"order,omitempty"`
	Tasks               []TaskCache   `bson:"tasks" json:"tasks"`
	TimeTaken           time.Duration `bson:"time_taken" json:"time_taken,omitempty"`
	DisplayName         string        `bson:"display_name" json:"display_name,omitempty"`
	PredictedMakespan   time.Duration `bson:"predicted_makespan" json:"predicted_makespan,omitempty"`
	ActualMakespan      time.Duration `bson:"actual_makespan" json:"actual_makespan,omitempty"`
	Aborted             bool          `bson:"aborted" json:"aborted,omitempty"`

	// Tags that describe the variant
	Tags []string `bson:"tags,omitempty" json:"tags,omitempty"`

	// The status of the subset of the build that's used for github checks
	GithubCheckStatus string `bson:"github_check_status,omitempty" json:"github_check_status,omitempty"`
	// does the build contain tasks considered for mainline github checks
	IsGithubCheck bool `bson:"is_github_check,omitempty" json:"is_github_check,omitempty"`

	// build requester - this is used to help tell the
	// reason this build was created. e.g. it could be
	// because the repotracker requested it (via tracking the
	// repository) or it was triggered by a developer
	// patch request
	Requester string `bson:"r" json:"r,omitempty"`

	// builds that are part of a child patch will store the id and number of the parent patch
	ParentPatchID     string `bson:"parent_patch_id,omitempty" json:"parent_patch_id,omitempty"`
	ParentPatchNumber int    `bson:"parent_patch_number,omitempty" json:"parent_patch_number,omitempty"`

	// Fields set if triggered by an upstream build
	TriggerID    string `bson:"trigger_id,omitempty" json:"trigger_id,omitempty"`
	TriggerType  string `bson:"trigger_type,omitempty" json:"trigger_type,omitempty"`
	TriggerEvent string `bson:"trigger_event,omitempty" json:"trigger_event,omitempty"`

	// Set to true if all tasks in the build are blocked.
	// Should not be exposed, only for internal use.
	AllTasksBlocked bool `bson:"all_tasks_blocked"`
}

func (b *Build) MarshalBSON() ([]byte, error)  { return mgobson.Marshal(b) }
func (b *Build) UnmarshalBSON(in []byte) error { return mgobson.Unmarshal(in, b) }

// Returns whether or not the build has finished, based on its status.
// In spite of the name, a build with status BuildFailed may still be in
// progress; use AllCachedTasksFinished
func (b *Build) IsFinished() bool {
	return b.Status == evergreen.BuildFailed ||
		b.Status == evergreen.BuildSucceeded
}

// AllUnblockedTasksOrCompileFinished returns true when all activated tasks in the build have
// one of the statuses in IsFinishedTaskStatus or the task is considered blocked
//
// returns boolean to indicate if tasks are complete, string with either BuildFailed or
// BuildSucceeded. The string is only valid when the boolean is true
func (b *Build) AllUnblockedTasksFinished(tasks []task.Task) (bool, string, error) {
	if !b.Activated {
		return false, b.Status, nil
	}
	allFinished := true
	status := evergreen.BuildSucceeded
	for _, t := range tasks {
		if t.BuildId != b.Id {
			continue
		}
		if evergreen.IsFailedTaskStatus(t.Status) {
			status = evergreen.BuildFailed
		}
		if !evergreen.IsFinishedTaskStatus(t.Status) {
			if !t.Activated {
				continue
			}
			if !t.Blocked() {
				allFinished = false
			}
		}
	}

	return allFinished, status, nil
}

// FindBuildOnBaseCommit returns the build that a patch build is based on.
func (b *Build) FindBuildOnBaseCommit() (*Build, error) {
	return FindOne(ByRevisionAndVariant(b.Revision, b.BuildVariant))
}

// Find all builds on the same project + variant + requester between
// the current b and the specified previous build.
func (b *Build) FindIntermediateBuilds(previous *Build) ([]Build, error) {
	return Find(ByBetweenBuilds(b, previous))
}

// Find the most recent activated build with the same variant +
// requester + project as the current build.
func (b *Build) PreviousActivated(project string, requester string) (*Build, error) {
	return FindOne(ByRecentlyActivatedForProjectAndVariant(
		b.RevisionOrderNumber, project, b.BuildVariant, requester))
}

// Find the most recent b on with the same build variant + requester +
// project as the current build, with any of the specified statuses.
func (b *Build) PreviousSuccessful() (*Build, error) {
	return FindOne(ByRecentlySuccessfulForProjectAndVariant(
		b.RevisionOrderNumber, b.Project, b.BuildVariant))
}

func getSetBuildActivatedUpdate(active bool, caller string) bson.M {
	return bson.M{
		ActivatedKey:     active,
		ActivatedTimeKey: time.Now(),
		ActivatedByKey:   caller,
	}
}

// UpdateActivation updates builds with the given ids
// to the given activation setting.
func UpdateActivation(buildIds []string, active bool, caller string) error {
	if len(buildIds) == 0 {
		return nil
	}
	query := bson.M{IdKey: bson.M{"$in": buildIds}}
	if !active && evergreen.IsSystemActivator(caller) {
		query[ActivatedByKey] = bson.M{"$in": evergreen.SystemActivators}
	}

	err := UpdateAllBuilds(
		query,
		bson.M{
			"$set": getSetBuildActivatedUpdate(active, caller),
		},
	)
	return errors.Wrapf(err, "setting build activation to %t", active)
}

// UpdateStatus sets the build status to the given string.
func (b *Build) UpdateStatus(status string) error {
	if b.Status == status {
		return nil
	}
	b.Status = status
	return UpdateOne(
		bson.M{IdKey: b.Id},
		bson.M{"$set": bson.M{StatusKey: status}},
	)
}

// SetAborted sets the build aborted field to the given boolean.
func (b *Build) SetAborted(aborted bool) error {
	if b.Aborted == aborted {
		return nil
	}
	b.Aborted = aborted
	return UpdateOne(
		bson.M{IdKey: b.Id},
		bson.M{"$set": bson.M{AbortedKey: aborted}},
	)
}

// todo: remove. Should we be calling SetActivated to true now for when tasks are scheduled, since the builds might not be activated?
// SetActivated sets the build activated field to the given boolean.
func (b *Build) SetActivated(activated bool) error {
	if b.Activated == activated {
		return nil
	}
	b.Activated = activated
	return UpdateOne(
		bson.M{IdKey: b.Id},
		bson.M{"$set": bson.M{ActivatedKey: activated}},
	)
}

// SetAllTasksBlocked sets the build AllTasksBlocked field to the given boolean.
func (b *Build) SetAllTasksBlocked(blocked bool) error {
	if b.AllTasksBlocked == blocked {
		return nil
	}
	b.AllTasksBlocked = blocked
	return UpdateOne(
		bson.M{IdKey: b.Id},
		bson.M{"$set": bson.M{AllTasksBlockedKey: blocked}},
	)
}

// SetTasksCache updates one build with the given id
// to contain the given task caches.
func SetTasksCache(buildId string, tasks []TaskCache) error {
	return UpdateOne(
		bson.M{IdKey: buildId},
		bson.M{"$set": bson.M{TasksKey: tasks}},
	)
}

func (b *Build) UpdateGithubCheckStatus(status string) error {
	if b.GithubCheckStatus == status {
		return nil
	}
	b.GithubCheckStatus = status
	return UpdateOne(
		bson.M{IdKey: b.Id},
		bson.M{"$set": bson.M{GithubCheckStatusKey: status}},
	)
}

func (b *Build) SetIsGithubCheck() error {
	if b.IsGithubCheck {
		return nil
	}
	b.IsGithubCheck = true
	return UpdateOne(
		bson.M{IdKey: b.Id},
		bson.M{"$set": bson.M{IsGithubCheckKey: true}},
	)
}

// UpdateMakespans sets the builds predicted and actual makespans to given durations
func (b *Build) UpdateMakespans(predictedMakespan, actualMakespan time.Duration) error {
	b.PredictedMakespan = predictedMakespan
	b.ActualMakespan = actualMakespan

	return UpdateOne(
		bson.M{IdKey: b.Id},
		bson.M{"$set": bson.M{PredictedMakespanKey: predictedMakespan, ActualMakespanKey: actualMakespan}},
	)
}

// TryMarkStarted attempts to mark a build as started if it
// isn't already marked as such
func TryMarkStarted(buildId string, startTime time.Time) error {
	selector := bson.M{
		IdKey:     buildId,
		StatusKey: bson.M{"$ne": evergreen.BuildStarted},
	}
	update := bson.M{"$set": bson.M{
		StatusKey:    evergreen.BuildStarted,
		StartTimeKey: startTime,
	}}
	err := UpdateOne(selector, update)
	if adb.ResultsNotFound(err) {
		return nil
	}
	return err
}

// MarkFinished sets the build to finished status in the database (this does
// not update task or version data).
func (b *Build) MarkFinished(status string, finishTime time.Time) error {
	b.Status = status
	b.FinishTime = finishTime
	b.TimeTaken = finishTime.Sub(b.StartTime)
	return UpdateOne(
		bson.M{IdKey: b.Id},
		bson.M{
			"$set": bson.M{
				StatusKey:     status,
				FinishTimeKey: finishTime,
				TimeTakenKey:  b.TimeTaken,
			},
		},
	)
}

func (b *Build) GetTimeSpent() (time.Duration, time.Duration, error) {
	query := db.Query(task.ByBuildId(b.Id)).WithFields(task.TimeTakenKey, task.StartTimeKey, task.FinishTimeKey, task.DisplayOnlyKey, task.ExecutionKey)
	tasks, err := task.FindAllFirstExecution(query)
	if err != nil {
		return 0, 0, errors.Wrap(err, "getting tasks")
	}

	timeTaken, makespan := task.GetTimeSpent(tasks)
	return timeTaken, makespan, nil
}

// Insert writes the b to the db.
func (b *Build) Insert() error {
	return db.Insert(Collection, b)
}

func (b *Build) IsPatchBuild() bool {
	return evergreen.IsPatchRequester(b.Requester)
}

type Builds []*Build

func (b Builds) getPayload() []interface{} {
	payload := make([]interface{}, len(b))
	for idx := range b {
		payload[idx] = interface{}(b[idx])
	}

	return payload
}

func (b Builds) InsertMany(ctx context.Context, ordered bool) error {
	if len(b) == 0 {
		return nil
	}
	_, err := evergreen.GetEnvironment().DB().Collection(Collection).InsertMany(ctx, b.getPayload(), &options.InsertManyOptions{Ordered: &ordered})
	return errors.Wrap(err, "bulk inserting builds")
}<|MERGE_RESOLUTION|>--- conflicted
+++ resolved
@@ -23,14 +23,8 @@
 }
 
 // Build represents a set of tasks on one variant of a Project
-<<<<<<< HEAD
-//
-//		e.g. one build might be "Ubuntu with Python 2.4" and
-//	 another might be "OSX with Python 3.0", etc.
-=======
 // e.g. one build might be "Ubuntu with Python 2.4" and
 // another might be "OSX with Python 3.0", etc.
->>>>>>> 5ca8271b
 type Build struct {
 	Id                  string        `bson:"_id" json:"_id"`
 	CreateTime          time.Time     `bson:"create_time" json:"create_time,omitempty"`
