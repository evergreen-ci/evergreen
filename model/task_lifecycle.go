--- conflicted
+++ resolved
@@ -421,8 +421,6 @@
 	}
 	startPhaseAt := time.Now()
 	err := t.MarkEnd(finishTime, detail)
-<<<<<<< HEAD
-=======
 	grip.NoticeWhen(time.Since(startPhaseAt) > slowThreshold, message.Fields{
 		"message":       "slow operation",
 		"function":      "MarkEnd",
@@ -431,7 +429,6 @@
 		"duration_secs": time.Since(startPhaseAt).Seconds(),
 	})
 
->>>>>>> 7b4cbe2c
 	if err != nil {
 		return errors.Wrap(err, "could not mark task finished")
 	}
@@ -569,12 +566,7 @@
 	// update the build's status based on tasks for this build
 	for _, t := range buildTasks {
 		if !t.IsFinished() {
-<<<<<<< HEAD
 			if t.Blocked() {
-=======
-			state, _ := t.BlockedState(tasksWithDeps)
-			if state == "blocked" {
->>>>>>> 7b4cbe2c
 				tasksToNotify++
 				if evergreen.IsFailedTaskStatus(t.Status) {
 					failedTask = true
