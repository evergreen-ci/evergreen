package model

import (
	"fmt"
	"sort"
	"time"

	"github.com/evergreen-ci/evergreen"
	"github.com/evergreen-ci/evergreen/apimodels"
	"github.com/evergreen-ci/evergreen/model/build"
	"github.com/evergreen-ci/evergreen/model/event"
	"github.com/evergreen-ci/evergreen/model/host"
	"github.com/evergreen-ci/evergreen/model/patch"
	"github.com/evergreen-ci/evergreen/model/task"
	"github.com/evergreen-ci/evergreen/util"
	"github.com/mongodb/grip"
	"github.com/mongodb/grip/message"
	"github.com/pkg/errors"
	mgo "gopkg.in/mgo.v2"
	"gopkg.in/mgo.v2/bson"
)

type StatusChanges struct {
	PatchNewStatus string
	BuildNewStatus string
	BuildComplete  bool
}

func SetActiveState(taskId string, caller string, active bool) error {
	t, err := task.FindOne(task.ById(taskId))
	if err != nil {
		return err
	}
	if active {
		// if the task is being activated, make sure to activate all of the task's
		// dependencies as well
		for _, dep := range t.DependsOn {
			if err = SetActiveState(dep.TaskId, caller, true); err != nil {
				return errors.Wrapf(err, "error activating dependency for %v with id %v",
					taskId, dep.TaskId)
			}
		}

		if t.DispatchTime != util.ZeroTime && t.Status == evergreen.TaskUndispatched {
			if err = resetTask(t.Id, caller); err != nil {
				return errors.Wrap(err, "error resetting task")
			}
		} else {
			if err = t.ActivateTask(caller); err != nil {
				return errors.Wrap(err, "error while activating task")
			}
			event.LogTaskActivated(taskId, t.Execution, caller)
		}

		if t.DistroId == "" {
			var project *Project
			project, err = FindProjectFromTask(t)
			if err != nil {
				return errors.Wrapf(err, "problem finding project for task '%s'", t.Id)
			}

			var distro string
			distro, err = project.FindDistroNameForTask(t)
			if err != nil {
				return errors.Wrapf(err, "problem finding distro for activating task '%s'", taskId)
			}
			err = t.SetDistro(distro)
			if err != nil {
				return errors.Wrapf(err, "problem setting distro for activating task '%s'", taskId)
			}
		}

		// If the task was not activated by step back, and either the caller is not evergreen
		// or the task was originally activated by evergreen, deactivate the task
	} else if !evergreen.IsSystemActivator(caller) || evergreen.IsSystemActivator(t.ActivatedBy) {
		// We are trying to deactivate this task
		// So we check if the person trying to deactivate is evergreen.
		// If it is not, then we can deactivate it.
		// Otherwise, if it was originally activated by evergreen, anything can
		// decativate it.

		err = t.DeactivateTask(caller)
		if err != nil {
			return errors.Wrap(err, "error deactivating task")
		}
		event.LogTaskDeactivated(taskId, t.Execution, caller)
	} else {
		return nil
	}

	if t.IsPartOfDisplay() {
		return updateDisplayTaskAndCache(t)
	}

	return errors.WithStack(build.SetCachedTaskActivated(t.BuildId, taskId, active))
}

// ActivatePreviousTask will set the Active state for the first task with a
// revision order number less than the current task's revision order number.
func ActivatePreviousTask(taskId, caller string) error {
	// find the task first
	t, err := task.FindOne(task.ById(taskId))
	if err != nil {
		return errors.WithStack(err)
	}

	// find previous task limiting to just the last one
	prevTask, err := task.FindOne(task.ByBeforeRevision(t.RevisionOrderNumber, t.BuildVariant, t.DisplayName, t.Project, t.Requester))
	if err != nil {
		return errors.Wrap(err, "Error finding previous task")
	}

	// if this is the first time we're running the task, or it's finished or it is blacklisted
	if prevTask == nil || prevTask.IsFinished() || prevTask.Priority < 0 {
		return nil
	}

	// activate the task
	return errors.WithStack(SetActiveState(prevTask.Id, caller, true))
}

// reset task finds a task, attempts to archive it, and resets the task and resets the TaskCache in the build as well.
func resetTask(taskId, caller string) error {
	t, err := task.FindOneNoMerge(task.ById(taskId))
	if err != nil {
		return errors.WithStack(err)
	}
	if t.IsPartOfDisplay() {
		return fmt.Errorf("cannot restart execution task %s because it is part of a display task", t.Id)
	}
	if err = t.Archive(); err != nil {
		return errors.Wrap(err, "can't restart task because it can't be archived")
	}

	if err = t.Reset(); err != nil {
		return errors.WithStack(err)
	}

	if err = t.ActivateTask(caller); err != nil {
		return errors.WithStack(err)
	}

	// update the cached version of the task, in its build document
	if err = build.ResetCachedTask(t.BuildId, t.Id); err != nil {
		return errors.WithStack(err)
	}

	updates := StatusChanges{}
	return errors.WithStack(UpdateBuildAndVersionStatusForTask(t.Id, &updates))
}

// TryResetTask resets a task
func TryResetTask(taskId, user, origin string, detail *apimodels.TaskEndDetail) error {
	t, err := task.FindOneNoMerge(task.ById(taskId))
	if err != nil {
		return errors.WithStack(err)
	}
	if t.IsPartOfDisplay() {
		return fmt.Errorf("cannot restart execution task %s because it is part of a display task", t.Id)
	}
	// if we've reached the max number of executions for this task, mark it as finished and failed
	if t.Execution >= evergreen.MaxTaskExecution {
		// restarting from the UI bypasses the restart cap
		message := fmt.Sprintf("Task '%v' reached max execution (%v):", t.Id, evergreen.MaxTaskExecution)
		if origin == evergreen.UIPackage || origin == evergreen.RESTV2Package {
			grip.Debugln(message, "allowing exception for", user)
		} else {
			grip.Debugln(message, "marking as failed")
			if detail != nil {
				updates := StatusChanges{}
				if t.DisplayOnly {
					for _, etId := range t.ExecutionTasks {
						execTask, err := task.FindOne(task.ById(etId))
						if err != nil {
							return errors.Wrap(err, "error finding execution task")
						}
						if err = MarkEnd(execTask, origin, time.Now(), detail, false, &updates); err != nil {
							return errors.Wrap(err, "error marking execution task as ended")
						}
					}
				}
				return errors.WithStack(MarkEnd(t, origin, time.Now(), detail, false, &updates))
			} else {
				panic(fmt.Sprintf("TryResetTask called with nil TaskEndDetail by %s", origin))
			}
		}
	}

	// only allow re-execution for failed or successful tasks
	if !t.IsFinished() {
		// this is to disallow terminating running tasks via the UI
		if origin == evergreen.UIPackage || origin == evergreen.RESTV2Package {
			grip.Debugf("Unsatisfiable '%s' reset request on '%s' (status: '%s')",
				user, t.Id, t.Status)
			if t.DisplayOnly {
				execTasks := map[string]string{}
				for _, et := range t.ExecutionTasks {
					execTask, err := task.FindOne(task.ById(et))
					if err != nil {
						continue
					}
					execTasks[execTask.Id] = execTask.Status
				}
				grip.Error(message.Fields{
					"message":    "attempt to restart unfinished display task",
					"task":       t.Id,
					"status":     t.Status,
					"exec_tasks": execTasks,
				})
			}
			return errors.Errorf("Task '%v' is currently '%v' - cannot reset task in this status",
				t.Id, t.Status)
		}
	}

	if detail != nil {
		if err = t.MarkEnd(time.Now(), detail); err != nil {
			return errors.Wrap(err, "Error marking task as ended")
		}
	}

	if err = resetTask(t.Id, user); err != nil {
		return err
	}
	if origin == evergreen.UIPackage || origin == evergreen.RESTV2Package {
		event.LogTaskRestarted(t.Id, t.Execution, user)
	} else {
		event.LogTaskRestarted(t.Id, t.Execution, origin)
	}

	return errors.WithStack(err)
}

func AbortTask(taskId, caller string) error {
	t, err := task.FindOne(task.ById(taskId))
	if err != nil {
		return err
	}

	if !task.IsAbortable(*t) {
		return errors.Errorf("Task '%v' is currently '%v' - cannot abort task"+
			" in this status", t.Id, t.Status)
	}

	grip.Debugln("Aborting task", t.Id)
	// set the active state and then set the abort
	if err = SetActiveState(t.Id, caller, false); err != nil {
		return err
	}
	event.LogTaskAbortRequest(t.Id, t.Execution, caller)
	return t.SetAborted()
}

// Deactivate any previously activated but undispatched
// tasks for the same build variant + display name + project combination
// as the task.
func DeactivatePreviousTasks(taskId, caller string) error {
	t, err := task.FindOne(task.ById(taskId))
	if err != nil {
		return err
	}
	statuses := []string{evergreen.TaskUndispatched}
	allTasks, err := task.FindWithDisplayTasks(task.ByActivatedBeforeRevisionWithStatuses(
		t.RevisionOrderNumber,
		statuses,
		t.BuildVariant,
		t.DisplayName,
		t.Project,
	))
	if err != nil {
		return errors.Wrapf(err, "error finding tasks to deactivate for task %s", t.Id)
	}
	extraTasks := []task.Task{}
	if t.DisplayOnly {
		for _, dt := range allTasks {
			var execTasks []task.Task
			execTasks, err = task.FindWithDisplayTasks(task.ByIds(dt.ExecutionTasks))
			if err != nil {
				return errors.Wrapf(err, "error finding execution tasks to deactivate for task %s", t.Id)
			}
			canDeactivate := true
			for _, et := range execTasks {
				if et.IsFinished() || task.IsAbortable(et) {
					canDeactivate = false
					break
				}
			}
			if canDeactivate {
				extraTasks = append(extraTasks, execTasks...)
			}
		}
	}
	allTasks = append(allTasks, extraTasks...)

	for _, t := range allTasks {
		if evergreen.IsPatchRequester(t.Requester) {
			// EVG-948, the query depends on patches not
			// having the revision order number, which they
			// got as part of 948. as we expect to add more
			// requesters in the future, we're doing this
			// filtering here rather than in the query.
			continue
		}

		err = SetActiveState(t.Id, caller, false)
		if err != nil {
			return err
		}
		event.LogTaskDeactivated(t.Id, t.Execution, caller)
		// update the cached version of the task, in its build document to be deactivated
		if !t.IsPartOfDisplay() {
			if err = build.SetCachedTaskActivated(t.BuildId, t.Id, false); err != nil {
				return err
			}
		}
	}

	return nil
}

// Returns true if the task should stepback upon failure, and false
// otherwise. Note that the setting is obtained from the top-level
// project, if not explicitly set on the task.
func getStepback(taskId string) (bool, error) {
	t, err := task.FindOne(task.ById(taskId))
	if err != nil {
		return false, errors.Wrapf(err, "problem finding task %s", taskId)
	}

	project, err := FindProjectFromTask(t)
	if err != nil {
		return false, errors.WithStack(err)
	}

	projectTask := project.FindProjectTask(t.DisplayName)

	// Check if the task overrides the stepback policy specified by the project
	if projectTask != nil && projectTask.Stepback != nil {
		return *projectTask.Stepback, nil
	}

	// Check if the build variant overrides the stepback policy specified by the project
	for _, buildVariant := range project.BuildVariants {
		if t.BuildVariant == buildVariant.Name {
			if buildVariant.Stepback != nil {
				return *buildVariant.Stepback, nil
			}
			break
		}
	}

	return project.Stepback, nil
}

// doStepBack performs a stepback on the task if there is a previous task and if not it returns nothing.
func doStepback(t *task.Task) error {
	if t.DisplayOnly {
		execTasks, err := task.Find(task.ByIds(t.ExecutionTasks))
		if err != nil {
			return errors.Wrapf(err, "error finding tasks for stepback of %s", t.Id)
		}
		catcher := grip.NewSimpleCatcher()
		for _, et := range execTasks {
			catcher.Add(doStepback(&et))
		}
		if catcher.HasErrors() {
			return catcher.Resolve()
		}
	}

	//See if there is a prior success for this particular task.
	//If there isn't, we should not activate the previous task because
	//it could trigger stepping backwards ad infinitum.
	prevTask, err := t.PreviousCompletedTask(t.Project, []string{evergreen.TaskSucceeded})
	if prevTask == nil {
		return nil
	}
	if err != nil {
		return errors.Wrap(err, "Error locating previous successful task")
	}

	// activate the previous task to pinpoint regression
	return errors.WithStack(ActivatePreviousTask(t.Id, evergreen.StepbackTaskActivator))
}

// MarkEnd updates the task as being finished, performs a stepback if necessary, and updates the build status
func MarkEnd(t *task.Task, caller string, finishTime time.Time, detail *apimodels.TaskEndDetail,
	deactivatePrevious bool, updates *StatusChanges) error {

	if t.HasFailedTests() {
		detail.Status = evergreen.TaskFailed
	}

	t.Details = *detail

	if t.Status == detail.Status {
		grip.Warningf("Tried to mark task %s as finished twice", t.Id)
		return nil
	}

	err := t.MarkEnd(finishTime, detail)
	if err != nil {
		return err
	}
	status := t.ResultStatus()
	event.LogTaskFinished(t.Id, t.Execution, t.HostId, status)

	if t.IsPartOfDisplay() {
		if err = UpdateDisplayTask(t.DisplayTask); err != nil {
			return err
		}
		if err = build.UpdateCachedTask(t.DisplayTask.BuildId, t.DisplayTask.Id, t.DisplayTask.Status, t.TimeTaken); err != nil {
			return err
		}
	} else {
		err = build.SetCachedTaskFinished(t.BuildId, t.Id, detail.Status, detail, t.TimeTaken)
		if err != nil {
			return errors.Wrap(err, "error updating build")
		}
	}

	// activate/deactivate other task if this is not a patch request's task
	if !evergreen.IsPatchRequester(t.Requester) {
		if t.IsPartOfDisplay() {
			err = evalStepback(t.DisplayTask, caller, t.DisplayTask.Status, deactivatePrevious)
		} else {
			err = evalStepback(t, caller, status, deactivatePrevious)
		}
		if err != nil {
			return err
		}
	}

	// update the build
	if err := UpdateBuildAndVersionStatusForTask(t.Id, updates); err != nil {
		return errors.Wrap(err, "Error updating build status")
	}

	return nil
}

func evalStepback(t *task.Task, caller, status string, deactivatePrevious bool) error {
	if status == evergreen.TaskFailed {
		var shouldStepBack bool
		shouldStepBack, err := getStepback(t.Id)
		if err != nil {
			return errors.WithStack(err)
		}
		if shouldStepBack {
			if err = doStepback(t); err != nil {
				return errors.Wrap(err, "Error during step back")
			}
		} else {
			grip.Debugln("Not stepping backwards on task failure:", t.Id)
		}

	} else if deactivatePrevious && status == evergreen.TaskSucceeded {
		// if the task was successful, ignore running previous
		// activated tasks for this buildvariant

		if err := DeactivatePreviousTasks(t.Id, caller); err != nil {
			return errors.Wrap(err, "Error deactivating previous task")
		}
	}

	return nil
}

// updateMakespans
func updateMakespans(b *build.Build) error {
	// find all tasks associated with the build
	tasks, err := task.Find(task.ByBuildId(b.Id))
	if err != nil {
		return errors.WithStack(err)
	}

	depPath := FindPredictedMakespan(tasks)
	return errors.WithStack(b.UpdateMakespans(depPath.TotalTime, CalculateActualMakespan(tasks)))
}

// UpdateBuildStatusForTask finds all the builds for a task and updates the
// status of the build based on the task's status.
func UpdateBuildAndVersionStatusForTask(taskId string, updates *StatusChanges) error {
	// retrieve the task by the task id
	t, err := task.FindOneNoMerge(task.ById(taskId))
	if err != nil {
		return errors.WithStack(err)
	}

	finishTime := time.Now()
	// get all of the tasks in the same build
	b, err := build.FindOne(build.ById(t.BuildId))
	if err != nil {
		return errors.WithStack(err)
	}

	initialBuildStatus := b.Status
	oldTaskCacheInfo := []string{}
	if b.Project == "mci" && b.Status == evergreen.BuildFailed {
		for i := range b.Tasks {
			oldTaskCacheInfo = append(oldTaskCacheInfo, fmt.Sprintf("'%s': %s", b.Tasks[i].Id, b.Tasks[i].Status))
		}
	}

	buildTasks, err := task.Find(task.ByBuildId(b.Id))
	if err != nil {
		return errors.WithStack(err)
	}

	failedTask := false
	buildComplete := false
	finishedTasks := 0

	// update the build's status based on tasks for this build
	for _, t := range buildTasks {
		if !t.IsFinished() {
			continue
		}

		var displayTask *task.Task
		status := ""
		finishedTasks++

		displayTask, err = t.GetDisplayTask()
		if err != nil {
			return err
		}
		if displayTask != nil {
			err = displayTask.UpdateDisplayTask()
			if err != nil {
				return err
			}
<<<<<<< HEAD
			t = *displayTask
			status = t.Status
			if t.IsFinished() {
				continue
=======
			if displayTask != nil {
				err = UpdateDisplayTask(displayTask)
				if err != nil {
					return err
				}
				t = *displayTask
				status = t.Status
				if t.IsFinished() {
					continue
				}
>>>>>>> 94e8eac2
			}
		}

		// update the build's status when a test task isn't successful
		if t.Status != evergreen.TaskSucceeded {
			err = b.UpdateStatus(evergreen.BuildFailed)
			if err != nil {
				err = errors.Wrap(err, "Error updating build status")
				grip.Error(err)
				return err
			}

			failedTask = true
			if t.DisplayName == evergreen.CompileStage {
				buildComplete = true
				break
			}
		}

		// update the cached version of the task, in its build document
		if status == "" {
			status = t.Details.Status
		}
		err = b.SetCachedTaskFinished(t.Id, status, &t.Details, t.TimeTaken)
		if err != nil {
			return fmt.Errorf("error updating build: %v", err.Error())
		}
	}

	// this will be logged if a restart changes the status, or when
	// the situation that caused the original issue with notifications arises
	grip.InfoWhen(b.Project == "mci" && initialBuildStatus == evergreen.BuildFailed && !failedTask, message.Fields{
		"lookhere":             "evg-3455",
		"message":              "build was failed, but is now being overridden to succeeded",
		"initial_build_status": initialBuildStatus,
		"build_status":         b.Status,
		"had_failed_tasks":     failedTask,
		"old_task_cache":       oldTaskCacheInfo,
		"this_task":            taskId,
	})

	if b.Status == evergreen.BuildCreated {
		if err = b.UpdateStatus(evergreen.BuildStarted); err != nil {
			err = errors.Wrap(err, "Error updating build status")
			grip.Error(err)
			return err
		}
		updates.BuildNewStatus = evergreen.BuildStarted
	}

	// finishedTasks > len(buildTasks) is true when there are display tasks
	// because execution tasks are not stored in the build's task cache
	if finishedTasks >= len(buildTasks) {
		buildComplete = true
	}

	// if a compile task didn't fail, then the
	// build is only finished when both the compile
	// and test tasks are completed or when those are
	// both completed in addition to a push (a push
	// does not occur if there's a failed task)
	if buildComplete {
		if !failedTask {
			if err = b.MarkFinished(evergreen.BuildSucceeded, finishTime); err != nil {
				err = errors.Wrap(err, "Error marking build as finished")
				grip.Error(err)
				return err
			}

		} else {
			// some task failed
			if err = b.MarkFinished(evergreen.BuildFailed, finishTime); err != nil {
				err = errors.Wrap(err, "Error marking build as finished")
				grip.Error(err)
				return err
			}
		}
		updates.BuildNewStatus = b.Status
		if b.AllCachedTasksOrCompileFinished() {
			updates.BuildComplete = true

		}

		if evergreen.IsPatchRequester(b.Requester) {
			if err = TryMarkPatchBuildFinished(b, finishTime, updates); err != nil {
				err = errors.Wrap(err, "Error marking patch as finished")
				grip.Error(err)
				return err
			}
		}

		if err = MarkVersionCompleted(b.Version, finishTime); err != nil {
			err = errors.Wrap(err, "Error marking version as finished")
			grip.Error(err)
			return err
		}

		// update the build's makespan information if the task has finished
		if err = updateMakespans(b); err != nil {
			err = errors.Wrap(err, "Error updating makespan information")
			grip.Error(err)
			return err
		}
	}

	// this is helpful for when we restart a compile task
	if finishedTasks == 0 {
		err = b.UpdateStatus(evergreen.BuildCreated)
		updates.BuildNewStatus = evergreen.BuildCreated
		if err != nil {
			err = errors.Wrap(err, "Error updating build status")
			grip.Error(err)
			return err
		}
	}

	return nil
}

// MarkStart updates the task, build, version and if necessary, patch documents with the task start time
func MarkStart(t *task.Task, updates *StatusChanges) error {
	var err error

	startTime := time.Now().Round(time.Millisecond)

	if err = t.MarkStart(startTime); err != nil {
		return errors.WithStack(err)
	}
	event.LogTaskStarted(t.Id, t.Execution)

	// ensure the appropriate build is marked as started if necessary
	if err = build.TryMarkStarted(t.BuildId, startTime); err != nil {
		return errors.WithStack(err)
	}

	// ensure the appropriate version is marked as started if necessary
	if err = MarkVersionStarted(t.Version, startTime); err != nil {
		return errors.WithStack(err)
	}

	// if it's a patch, mark the patch as started if necessary
	if evergreen.IsPatchRequester(t.Requester) {
		err := patch.TryMarkStarted(t.Version, startTime)
		if err == nil {
			updates.PatchNewStatus = evergreen.PatchStarted

		} else if err != mgo.ErrNotFound {
			return errors.WithStack(err)
		}
	}

	if t.IsPartOfDisplay() {
		return updateDisplayTaskAndCache(t)
	}

	// update the cached version of the task, in its build document
	return build.SetCachedTaskStarted(t.BuildId, t.Id, startTime)
}

func MarkTaskUndispatched(t *task.Task) error {
	// record that the task as undispatched on the host
	if err := t.MarkAsUndispatched(); err != nil {
		return errors.WithStack(err)
	}
	// the task was successfully dispatched, log the event
	event.LogTaskUndispatched(t.Id, t.Execution, t.HostId)

	if t.IsPartOfDisplay() {
		return updateDisplayTaskAndCache(t)
	}

	// update the cached version of the task in its related build document
	if err := build.SetCachedTaskUndispatched(t.BuildId, t.Id); err != nil {
		return errors.WithStack(err)
	}
	return nil
}

func MarkTaskDispatched(t *task.Task, hostId, distroId string) error {
	// record that the task was dispatched on the host
	if err := t.MarkAsDispatched(hostId, distroId, time.Now()); err != nil {
		return errors.Wrapf(err, "error marking task %s as dispatched "+
			"on host %s", t.Id, hostId)
	}
	// the task was successfully dispatched, log the event
	event.LogTaskDispatched(t.Id, t.Execution, hostId)

	if t.IsPartOfDisplay() {
		return updateDisplayTaskAndCache(t)
	}

	// update the cached version of the task in its related build document
	if err := build.SetCachedTaskDispatched(t.BuildId, t.Id); err != nil {
		return errors.Wrapf(err, "error updating task cache in build %s", t.BuildId)
	}
	return nil
}

func updateDisplayTaskAndCache(t *task.Task) error {
	err := UpdateDisplayTask(t.DisplayTask)
	if err != nil {
		return errors.Wrap(err, "error updating display task")
	}
	return build.UpdateCachedTask(t.DisplayTask.BuildId, t.DisplayTask.Id, t.DisplayTask.Status, 0)
}

type RestartTaskOptions struct {
	DryRun    bool      `bson:"dry_run" json:"dry_run"`
	StartTime time.Time `bson:"start_time" json:"start_time"`
	EndTime   time.Time `bson:"end_time" json:"end_time"`
	User      string    `bson:"user" json:"user"`

	// note that the bson tags are not quite accurate, but are kept around for backwards compatibility
	IncludeTestFailed  bool `bson:"only_red" json:"only_red"`
	IncludeSysFailed   bool `bson:"only_purple" json:"only_purple"`
	IncludeSetupFailed bool `bson:"include_setup_failed" json:"include_setup_failed"`
}

type RestartTaskResults struct {
	TasksRestarted []string
	TasksErrored   []string
}

// RestartFailedTasks attempts to restart failed tasks that started between 2 times
// It returns a slice of task IDs that were successfully restarted as well as a slice
// of task IDs that failed to restart
// opts.dryRun will return the tasks that will be restarted if sent true
// opts.red and opts.purple will only restart tasks that were failed due to the test
// or due to the system, respectively
func RestartFailedTasks(opts RestartTaskOptions) (RestartTaskResults, error) {
	results := RestartTaskResults{}
	if !opts.IncludeTestFailed && !opts.IncludeSysFailed && !opts.IncludeSetupFailed {
		opts.IncludeTestFailed = true
		opts.IncludeSysFailed = true
		opts.IncludeSetupFailed = true
	}
	failureTypes := []string{}
	if opts.IncludeTestFailed {
		failureTypes = append(failureTypes, evergreen.CommandTypeTest)
	}
	if opts.IncludeSysFailed {
		failureTypes = append(failureTypes, evergreen.CommandTypeSystem)
	}
	if opts.IncludeSetupFailed {
		failureTypes = append(failureTypes, evergreen.CommandTypeSetup)
	}
	tasksToRestart, err := task.Find(task.ByTimeStartedAndFailed(opts.StartTime, opts.EndTime, failureTypes))
	if err != nil {
		return results, err
	}

	// if this is a dry run, immediately return the tasks found
	if opts.DryRun {
		for _, t := range tasksToRestart {
			results.TasksRestarted = append(results.TasksRestarted, t.Id)
		}
		return results, nil
	}

	return doRestartFailedTasks(tasksToRestart, opts.User, results), nil
}

func doRestartFailedTasks(tasks []task.Task, user string, results RestartTaskResults) RestartTaskResults {
	var tasksErrored []string

	for _, t := range tasks {
		projectRef, err := FindOneProjectRef(t.Project)
		if err != nil {
			tasksErrored = append(tasksErrored, t.Id)
			grip.Error(message.Fields{
				"task":    t.Id,
				"status":  "failed",
				"message": "error retrieving project ref",
				"error":   err.Error(),
			})
			continue
		}
		p, err := FindProject(t.Revision, projectRef)
		if err != nil || p == nil {
			tasksErrored = append(tasksErrored, t.Id)
			grip.Error(message.Fields{
				"task":    t.Id,
				"status":  "failed",
				"message": "error retrieving project",
				"error":   err.Error(),
			})
			continue
		}
		err = TryResetTask(t.Id, user, evergreen.RESTV2Package, nil)
		if err != nil {
			tasksErrored = append(tasksErrored, t.Id)
			grip.Error(message.Fields{
				"task":    t.Id,
				"status":  "failed",
				"message": "error restarting task",
				"error":   err.Error(),
			})
		} else {
			results.TasksRestarted = append(results.TasksRestarted, t.Id)
		}
	}
	results.TasksErrored = tasksErrored

	return results
}

func ClearAndResetStrandedTask(h *host.Host) error {
	if h.RunningTask == "" {
		return nil
	}

	t, err := task.FindOne(task.ById(h.RunningTask))
	if err != nil {
		return errors.Wrapf(err, "database error clearing task '%s' from host '%s'",
			t.Id, h.Id)
	} else if t == nil {
		return nil
	}

	if err = h.ClearRunningTask(); err != nil {
		return errors.Wrapf(err, "problem clearing running task from host '%s'", h.Id)
	}

	if t.IsFinished() {
		return nil
	}

	if err = t.MarkSystemFailed(); err != nil {
		return errors.Wrap(err, "problem marking task failed")
	}

	if time.Since(t.StartTime) < task.UnschedulableThreshold {
		detail := &apimodels.TaskEndDetail{
			Status: evergreen.TaskFailed,
			Type:   "system",
		}
		if t.IsPartOfDisplay() {
			return t.DisplayTask.SetResetWhenFinished(detail)
		}
		return errors.Wrap(TryResetTask(t.Id, "mci", evergreen.MonitorPackage, detail), "problem resetting task")
	}

	return nil
}

func UpdateDisplayTask(t *task.Task) error {
	if !t.DisplayOnly {
		return fmt.Errorf("%s is not a display task", t.Id)
	}

	statuses := []string{}
	var timeTaken time.Duration
	var status string
	execTasks, err := task.Find(task.ByIds(t.ExecutionTasks))
	if err != nil {
		return errors.Wrap(err, "error retrieving execution tasks")
	}
	hasFinishedTasks := false
	hasUnfinishedTasks := false
	startTime := time.Unix(1<<62, 0)
	endTime := util.ZeroTime
	for _, execTask := range execTasks {
		// if any of the execution tasks are scheduled, the display task is too
		if execTask.Activated {
			t.Activated = true
		}

		if execTask.IsFinished() {
			hasFinishedTasks = true
		} else if execTask.IsDispatchable() {
			hasUnfinishedTasks = true
		}

		// the display task's status will be the highest priority of its exec tasks
		statuses = append(statuses, execTask.ResultStatus())

		// add up the duration of the execution tasks as the cumulative time taken
		timeTaken += execTask.TimeTaken

		// set the start/end time of the display task as the earliest/latest task
		if execTask.StartTime.Before(startTime) {
			startTime = execTask.StartTime
		}
		if execTask.FinishTime.After(endTime) {
			endTime = execTask.FinishTime
		}
	}

	if hasFinishedTasks && hasUnfinishedTasks {
		// if the display task has a mix of finished and unfinished tasks, the status
		// will be "started"
		status = evergreen.TaskStarted
	} else if len(statuses) > 0 {
		// the status of the display task will be the status of its constituent task
		// that is logically the most exclusive
		sort.Sort(task.ByPriority(statuses))
		status = statuses[0]
	}

	grip.InfoWhen(status == evergreen.TaskUndispatched && t.DispatchTime != util.ZeroTime, message.Fields{
		"lookhere":                      "evg-3345",
		"message":                       "update display tasks",
		"task_id":                       t.Id,
		"status":                        status,
		"dispatch_time_is_go_zero_time": t.DispatchTime.IsZero(),
	})

	update := bson.M{
		task.StatusKey:    status,
		task.ActivatedKey: t.Activated,
		task.TimeTakenKey: timeTaken,
	}
	if startTime != time.Unix(1<<62, 0) {
		update[task.StartTimeKey] = startTime
	}
	if endTime != util.ZeroTime && !hasUnfinishedTasks {
		update[task.FinishTimeKey] = endTime
	}

	err = task.UpdateOne(
		bson.M{
			task.IdKey: t.Id,
		},
		bson.M{
			"$set": update,
		})
	if err != nil {
		return errors.Wrap(err, "error updating display task")
	}

	t.Status = status
	t.TimeTaken = timeTaken
	if t.IsFinished() {
		event.LogDisplayTaskFinished(t.Id, t.Execution, t.Status)
		if t.ResetWhenFinished {
			return errors.Wrap(TryResetTask(t.Id, evergreen.User, evergreen.User, &t.Details), "error resetting display task")
		}
	}
	return nil
}<|MERGE_RESOLUTION|>--- conflicted
+++ resolved
@@ -530,14 +530,8 @@
 			if err != nil {
 				return err
 			}
-<<<<<<< HEAD
-			t = *displayTask
-			status = t.Status
-			if t.IsFinished() {
-				continue
-=======
 			if displayTask != nil {
-				err = UpdateDisplayTask(displayTask)
+				err = displayTask.UpdateDisplayTask()
 				if err != nil {
 					return err
 				}
@@ -546,7 +540,6 @@
 				if t.IsFinished() {
 					continue
 				}
->>>>>>> 94e8eac2
 			}
 		}
 
