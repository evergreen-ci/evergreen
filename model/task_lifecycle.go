--- conflicted
+++ resolved
@@ -560,15 +560,6 @@
 	}
 
 	grip.Info(message.Fields{
-<<<<<<< HEAD
-		"message":   "marking task finished",
-		"task_id":   t.Id,
-		"execution": t.Execution,
-		"status":    status,
-		"operation": "MarkEnd",
-		"host_id":   t.HostId,
-		"pod_id":    t.PodID,
-=======
 		"message":            "marking task finished",
 		"usage":              "container task health dashboard",
 		"task_id":            t.Id,
@@ -576,8 +567,8 @@
 		"status":             status,
 		"operation":          "MarkEnd",
 		"host_id":            t.HostId,
+		"pod_id":             t.PodID,
 		"execution_platform": t.ExecutionPlatform,
->>>>>>> 7242e59e
 	})
 
 	if t.IsPartOfDisplay() {
