package model

import (
	"fmt"
	"regexp"
	"strings"

	"github.com/evergreen-ci/evergreen"
	"github.com/evergreen-ci/evergreen/db"
	mgobson "github.com/evergreen-ci/evergreen/db/mgo/bson"
	"github.com/evergreen-ci/evergreen/model/patch"
	"github.com/evergreen-ci/utility"
	"github.com/mongodb/anser/bsonutil"
	"github.com/mongodb/grip"
	"github.com/mongodb/grip/message"
	"github.com/pkg/errors"
	"go.mongodb.org/mongo-driver/bson"
)

var (
	idKey          = bsonutil.MustHaveTag(ProjectAlias{}, "ID")
	projectIDKey   = bsonutil.MustHaveTag(ProjectAlias{}, "ProjectID")
	aliasKey       = bsonutil.MustHaveTag(ProjectAlias{}, "Alias")
	gitTagKey      = bsonutil.MustHaveTag(ProjectAlias{}, "GitTag")
	remotePathKey  = bsonutil.MustHaveTag(ProjectAlias{}, "RemotePath")
	variantKey     = bsonutil.MustHaveTag(ProjectAlias{}, "Variant")
	descriptionKey = bsonutil.MustHaveTag(ProjectAlias{}, "Description")
	taskKey        = bsonutil.MustHaveTag(ProjectAlias{}, "Task")
	parametersKey  = bsonutil.MustHaveTag(ProjectAlias{}, "Parameters")
	variantTagsKey = bsonutil.MustHaveTag(ProjectAlias{}, "VariantTags")
	taskTagsKey    = bsonutil.MustHaveTag(ProjectAlias{}, "TaskTags")
)

const (
	ProjectAliasCollection = "project_aliases"
)

// ProjectAlias defines a single alias mapping an alias name to two regexes which
// define the variants and tasks for the alias. Users can use these aliases for
// operations within the system.
//
// For example, a user can specify that alias with the CLI tool so that a project
// admin can define a set of default builders for patch builds. Pull request
// testing uses a special alias, "__github" to determine the default
// variants and tasks to run in a patch build.
//
// An alias can be specified multiple times. The resulting variant/task
// combinations are the union of the aliases. For example, a user might set the
// following:
//
// ALIAS                  VARIANTS          TASKS
// __github               .*linux.*         .*test.*
// __github               ^ubuntu1604.*$    ^compile.*$
//
// This will cause a GitHub pull request to create and finalize a patch which runs
// all tasks containing the string "test" on all variants containing the string
// "linux"; and to run all tasks beginning with the string "compile" to run on all
// variants beginning with the string "ubuntu1604".

// For regular patch aliases, the Alias field is required to be a custom string defined by the user.
// For all other special alias types (commit queue, github PR, etc) the Alias field must match its associated
// constant in globals.go, i.e. evergreen.GithubPRAlias. For aliases defined within a project's config YAML
// the Alias field for non-patch aliases is not-required since it will be inferred and assigned at runtime.

// Git tags use a special alias "__git_tag" and create a new version for the matching
// variants/tasks, assuming the tag matches the defined git_tag regex.
// In this way, users can define different behavior for different kind of tags.
type ProjectAlias struct {
<<<<<<< HEAD
	ID          mgobson.ObjectId  `bson:"_id,omitempty" json:"_id" yaml:"id"`
	ProjectID   string            `bson:"project_id" json:"project_id" yaml:"project_id"`
	Alias       string            `bson:"alias" json:"alias" yaml:"alias"`
	Variant     string            `bson:"variant,omitempty" json:"variant" yaml:"variant"`
	Description string            `bson:"description" json:"description" yaml:"description"`
	GitTag      string            `bson:"git_tag" json:"git_tag" yaml:"git_tag"`
	RemotePath  string            `bson:"remote_path" json:"remote_path" yaml:"remote_path"`
	VariantTags []string          `bson:"variant_tags,omitempty" json:"variant_tags" yaml:"variant_tags"`
	Task        string            `bson:"task,omitempty" json:"task" yaml:"task"`
	TaskTags    []string          `bson:"tags,omitempty" json:"tags" yaml:"task_tags"`
	Parameters  []patch.Parameter `bson:"parameters,omitempty" json:"parameters" yaml:"parameters"`
=======
	ID          mgobson.ObjectId `bson:"_id,omitempty" json:"_id" yaml:"id"`
	ProjectID   string           `bson:"project_id" json:"project_id" yaml:"project_id"`
	Alias       string           `bson:"alias" json:"alias" yaml:"alias"`
	Variant     string           `bson:"variant,omitempty" json:"variant" yaml:"variant"`
	Description string           `bson:"description" json:"description" yaml:"description"`
	GitTag      string           `bson:"git_tag" json:"git_tag" yaml:"git_tag"`
	RemotePath  string           `bson:"remote_path" json:"remote_path" yaml:"remote_path"`
	VariantTags []string         `bson:"variant_tags,omitempty" json:"variant_tags" yaml:"variant_tags"`
	Task        string           `bson:"task,omitempty" json:"task" yaml:"task"`
	TaskTags    []string         `bson:"tags,omitempty" json:"tags" yaml:"task_tags"`

	// Source is not stored; indicates where the alias is stored for the project.
	Source string `bson:"-" json:"-" yaml:"-"`
>>>>>>> 743b66aa
}

const (
	AliasSourceProject = "project"
	AliasSourceConfig  = "config"
	AliasSourceRepo    = "repo"
)

type ProjectAliases []ProjectAlias

// FindAliasesForProjectFromDb fetches all aliases for a given project without merging with aliases from the parser project
func FindAliasesForProjectFromDb(projectID string) ([]ProjectAlias, error) {
	var out []ProjectAlias
	q := db.Query(bson.M{
		projectIDKey: projectID,
	})
	err := db.FindAllQ(ProjectAliasCollection, q, &out)
	if err != nil {
		return nil, errors.Wrap(err, "finding project aliases")
	}
	return out, nil
}

// GetAliasesMergedWithProjectConfig returns a merged list of project aliases that includes the merged result of aliases defined
// on the project ref and aliases defined in the project YAML.  Aliases defined on the project ref will take precedence over the
// project YAML in the case that both are defined.
func GetAliasesMergedWithProjectConfig(projectID string, dbAliases []ProjectAlias) ([]ProjectAlias, error) {
	projectConfig, err := FindProjectConfigForProjectOrVersion(projectID, "")
	if err != nil {
		return nil, errors.Wrap(err, "finding project config")
	}
	return mergeProjectConfigAndAliases(projectConfig, dbAliases), nil
}

func mergeProjectConfigAndAliases(projectConfig *ProjectConfig, dbAliases []ProjectAlias) []ProjectAlias {
	if projectConfig == nil {
		return dbAliases
	}
	dbAliasMap := aliasesToMap(dbAliases)

	patchAliases := []ProjectAlias{}
	for alias, aliases := range dbAliasMap {
		if IsPatchAlias(alias) {
			patchAliases = append(patchAliases, aliases...)
		}
	}
	mergedAliases := []ProjectAlias{}
	if projectConfig != nil {
		if len(dbAliasMap[evergreen.CommitQueueAlias]) == 0 {
			dbAliasMap[evergreen.CommitQueueAlias] = projectConfig.CommitQueueAliases
		}
		if len(dbAliasMap[evergreen.GithubPRAlias]) == 0 {
			dbAliasMap[evergreen.GithubPRAlias] = projectConfig.GitHubPRAliases
		}
		if len(dbAliasMap[evergreen.GithubChecksAlias]) == 0 {
			dbAliasMap[evergreen.GithubChecksAlias] = projectConfig.GitHubChecksAliases
		}
		if len(dbAliasMap[evergreen.GitTagAlias]) == 0 {
			dbAliasMap[evergreen.GitTagAlias] = projectConfig.GitTagAliases
		}
		if len(patchAliases) == 0 {
			patchAliases = projectConfig.PatchAliases
		}
	}
	mergedAliases = append(mergedAliases, dbAliasMap[evergreen.CommitQueueAlias]...)
	mergedAliases = append(mergedAliases, dbAliasMap[evergreen.GithubChecksAlias]...)
	mergedAliases = append(mergedAliases, dbAliasMap[evergreen.GitTagAlias]...)
	mergedAliases = append(mergedAliases, dbAliasMap[evergreen.GithubPRAlias]...)
	mergedAliases = append(mergedAliases, patchAliases...)
	return mergedAliases
}

// FindAliasesForRepo fetches all aliases for a given project
func FindAliasesForRepo(repoId string) ([]ProjectAlias, error) {
	out := []ProjectAlias{}
	q := db.Query(bson.M{
		projectIDKey: repoId,
	})
	err := db.FindAllQ(ProjectAliasCollection, q, &out)
	if err != nil {
		return nil, err
	}

	return out, nil
}

// findMatchingAliasForRepo finds all aliases with a given name for a repo.
// Typically FindAliasInProjectRepoOrConfig should be used.
func findMatchingAliasForRepo(repoID, alias string) ([]ProjectAlias, error) {
	var out []ProjectAlias
	q := db.Query(bson.M{
		projectIDKey: repoID,
		aliasKey:     alias,
	})
	err := db.FindAllQ(ProjectAliasCollection, q, &out)
	if err != nil {
		return nil, errors.Wrap(err, "finding project aliases for repo")
	}
	return out, nil
}

// findMatchingAliasForProjectRef finds all aliases with a given name for a project.
// Typically FindAliasInProjectRepoOrConfig should be used.
// Returns true if we have an alias match or the alias doesn't match but
// other aliases in the category are defined, in which case we shouldn't check other sources.
func findMatchingAliasForProjectRef(projectID, alias string) ([]ProjectAlias, bool, error) {
	var out []ProjectAlias
	q := db.Query(bson.M{
		projectIDKey: projectID,
		aliasKey:     alias,
	})
	err := db.FindAllQ(ProjectAliasCollection, q, &out)
	if err != nil {
		return nil, false, errors.Wrap(err, "finding project aliases")
	}

	if len(out) == 0 && IsPatchAlias(alias) {
		// return true if any patch aliases are defined
		numPatchAliases, err := countPatchAliases(projectID)
		if err != nil {
			return nil, false, errors.Wrap(err, "counting patch aliases")
		}
		return nil, numPatchAliases > 0, nil
	}
	return out, len(out) > 0, nil
}

// findMatchingAliasForProjectConfig finds any aliases matching the alias input in the project config.
func findMatchingAliasForProjectConfig(projectID, alias string) ([]ProjectAlias, error) {
	projectConfig, err := FindProjectConfigForProjectOrVersion(projectID, "")
	if err != nil {
		return nil, errors.Wrap(err, "finding project config")
	}
	if projectConfig == nil {
		return nil, nil
	}

	return findAliasFromProjectConfig(projectConfig, alias)
}

func findAliasFromProjectConfig(projectConfig *ProjectConfig, alias string) ([]ProjectAlias, error) {
	projectConfig.SetInternalAliases()
	projectConfigAliases := aliasesToMap(projectConfig.AllAliases())
	return projectConfigAliases[alias], nil
}

func countPatchAliases(projectID string) (int, error) {
	return db.Count(ProjectAliasCollection, bson.M{
		projectIDKey: projectID,
		aliasKey:     bson.M{"$nin": evergreen.InternalAliases},
	})
}

func aliasesToMap(aliases []ProjectAlias) map[string][]ProjectAlias {
	output := make(map[string][]ProjectAlias)
	for _, alias := range aliases {
		output[alias.Alias] = append(output[alias.Alias], alias)
	}
	return output
}

func aliasesFromMap(input map[string]ProjectAliases) []ProjectAlias {
	output := []ProjectAlias{}
	for _, aliases := range input {
		output = append(output, aliases...)
	}
	return output
}

// FindAliasInProjectRepoOrConfig finds all aliases with a given name for a project.
// If the project has no aliases, the repo is checked for aliases.
func FindAliasInProjectRepoOrConfig(projectID, alias string) ([]ProjectAlias, error) {
	aliases, shouldExit, err := findAliasInProjectOrRepoFromDb(projectID, alias)
	if err != nil {
		return nil, errors.Wrap(err, "checking for existing aliases")
	}
	// If nothing is defined in the DB, check the project config,
	// unless the alias defined is a patch alias and there are patch aliases
	// defined on the project page.
	if len(aliases) > 0 || shouldExit {
		return aliases, nil
	}
	return findMatchingAliasForProjectConfig(projectID, alias)
}

// patchAliasKey is used internally to group patch aliases together.
const patchAliasKey = "patch_alias"

// FindMergedAliasesFromProjectRepoOrProjectConfig returns all aliases tht would be used by this project ref configuration,
// by merging together repo and config aliases, if defined by the project.
// Sets source equal to where the alias was defined.
func FindMergedAliasesFromProjectRepoOrProjectConfig(projectRef *ProjectRef, projectConfig *ProjectConfig) ([]ProjectAlias, error) {
	if projectRef == nil {
		return nil, nil
	}
	projectAliases, err := FindAliasesForProjectFromDb(projectRef.Id)
	if err != nil {
		return nil, errors.Wrap(err, "finding project aliases")
	}
	aliasesToReturn := map[string]ProjectAliases{}
	for _, alias := range projectAliases {
		aliasName := alias.Alias
		if IsPatchAlias(aliasName) {
			aliasName = patchAliasKey
		}
		alias.Source = AliasSourceProject
		aliasesToReturn[aliasName] = append(aliasesToReturn[aliasName], alias)
	}
	// If all aliases are covered in the project, so there's no reason to look at other sources
	uncoveredAliases := uncoveredAliasTypes(aliasesToReturn)
	if len(uncoveredAliases) > 0 && projectRef.UseRepoSettings() {
		// Get repo aliases and merge with project aliases
		repoAliases, err := FindAliasesForRepo(projectRef.RepoRefId)
		if err != nil {
			return nil, errors.Wrap(err, "finding repo aliases")
		}
		for _, alias := range repoAliases {
			aliasName := alias.Alias
			if IsPatchAlias(aliasName) {
				aliasName = patchAliasKey
			}
			if !utility.StringSliceContains(uncoveredAliases, aliasName) { // Only add alias if there aren't project aliases
				continue
			}
			alias.Source = AliasSourceRepo
			aliasesToReturn[aliasName] = append(aliasesToReturn[aliasName], alias)
		}
		// If all aliases covered in project/repo, then no reason to look at config
		uncoveredAliases = uncoveredAliasTypes(aliasesToReturn)
	}
	res := aliasesFromMap(aliasesToReturn)
	if len(uncoveredAliases) > 0 && projectRef.IsVersionControlEnabled() {
		mergedAliases := mergeProjectConfigAndAliases(projectConfig, res)
		// If we've added any new aliases, ensure they're given the config source
		if len(mergedAliases) > len(res) {
			for i, a := range mergedAliases {
				if a.Source == "" {
					mergedAliases[i].Source = AliasSourceConfig
				}
			}
		}
		return mergedAliases, nil
	}
	return res, nil
}

// uncoveredAliasTypes returns a list of alias types that aren't populated keys in the given map.
func uncoveredAliasTypes(aliases map[string]ProjectAliases) []string {
	res := []string{}
	aliasesToCheck := append(evergreen.InternalAliases, patchAliasKey)
	for _, name := range aliasesToCheck {
		if len(aliases[name]) == 0 {
			res = append(res, name)
		}
	}
	return res
}

// FindAliasInProjectRepoOrProjectConfig finds all aliases with a given name for a project.
// If the project has no aliases, the patched config string is checked for the alias as well.
func FindAliasInProjectRepoOrProjectConfig(projectID, alias string, projectConfig *ProjectConfig) ([]ProjectAlias, error) {
	aliases, shouldExit, err := findAliasInProjectOrRepoFromDb(projectID, alias)
	if err != nil {
		return nil, errors.Wrap(err, "checking for existing aliases")
	}
	if len(aliases) > 0 || shouldExit || projectConfig == nil {
		return aliases, nil
	}

	return findAliasFromProjectConfig(projectConfig, alias)
}

// findAliasInProjectOrRepoFromDb finds all aliases with a given name for a project without merging with parser project.
// If the project has no aliases, the repo is checked for aliases.
// Returns true if we should continue to look for repos from a different source.
func findAliasInProjectOrRepoFromDb(projectID, alias string) ([]ProjectAlias, bool, error) {
	aliases, shouldExit, err := findMatchingAliasForProjectRef(projectID, alias)
	if err != nil {
		return aliases, false, errors.Wrapf(err, "finding aliases for project ref '%s'", projectID)
	}
	if shouldExit {
		return aliases, true, nil
	}
	return tryGetRepoAliases(projectID, alias, aliases)
}

func tryGetRepoAliases(projectID string, alias string, aliases []ProjectAlias) ([]ProjectAlias, bool, error) {
	project, err := FindBranchProjectRef(projectID)
	if err != nil {
		return aliases, false, errors.Wrapf(err, "finding project '%s'", projectID)
	}
	if project == nil {
		return aliases, false, errors.Errorf("project '%s' does not exist", projectID)
	}
	if !project.UseRepoSettings() {
		return aliases, false, nil
	}

	aliases, err = findMatchingAliasForRepo(project.RepoRefId, alias)
	if err != nil {
		return aliases, false, errors.Wrapf(err, "finding aliases for repo '%s'", project.RepoRefId)
	}
	shouldExit := false
	if IsPatchAlias(alias) {
		numRepoPatchAliases, err := countPatchAliases(project.RepoRefId)
		if err != nil {
			return nil, false, errors.Wrap(err, "counting patch aliases")
		}
		shouldExit = numRepoPatchAliases > 0
	}
	return aliases, shouldExit, nil
}

// HasMatchingGitTagAliasAndRemotePath returns matching git tag aliases that match the given git tag
func HasMatchingGitTagAliasAndRemotePath(projectId, tag string) (bool, string, error) {
	aliases, err := FindMatchingGitTagAliasesInProject(projectId, tag)
	if err != nil {
		return false, "", err
	}

	if len(aliases) == 1 && aliases[0].RemotePath != "" {
		return true, aliases[0].RemotePath, nil
	}
	return len(aliases) > 0, "", nil
}

// CopyProjectAliases finds the aliases for a given project and inserts them for the new project.
func CopyProjectAliases(oldProjectId, newProjectId string) error {
	aliases, err := FindAliasesForProjectFromDb(oldProjectId)
	if err != nil {
		return errors.Wrapf(err, "finding aliases for project '%s'", oldProjectId)
	}
	if aliases != nil {
		if err = UpsertAliasesForProject(aliases, newProjectId); err != nil {
			return errors.Wrapf(err, "inserting aliases for project '%s'", newProjectId)
		}
	}
	return nil
}

func FindMatchingGitTagAliasesInProject(projectID, tag string) ([]ProjectAlias, error) {
	aliases, err := FindAliasInProjectRepoOrConfig(projectID, evergreen.GitTagAlias)
	if err != nil {
		return nil, err
	}
	matchingAliases, err := aliasesMatchingGitTag(aliases, tag)
	if err != nil {
		return nil, err
	}
	for _, alias := range matchingAliases {
		if alias.RemotePath != "" && len(matchingAliases) > 1 {
			return matchingAliases, errors.Errorf("git tag '%s' matches multiple aliases but a remote path is defined", tag)
		}
	}
	return matchingAliases, nil
}

// IsValidId returns whether the supplied Id is a valid patch doc id (BSON ObjectId).
func IsValidId(id string) bool {
	return mgobson.IsObjectIdHex(id)
}

// NewId constructs a valid patch Id from the given hex string.
func NewId(id string) mgobson.ObjectId { return mgobson.ObjectIdHex(id) }

func (p *ProjectAlias) Upsert() error {
	if len(p.ProjectID) == 0 {
		return errors.New("empty project ID")
	}
	if p.ID.Hex() == "" {
		p.ID = mgobson.NewObjectId()
	}
	update := bson.M{
		aliasKey:       p.Alias,
		gitTagKey:      p.GitTag,
		remotePathKey:  p.RemotePath,
		projectIDKey:   p.ProjectID,
		variantKey:     p.Variant,
		descriptionKey: p.Description,
		variantTagsKey: p.VariantTags,
		taskTagsKey:    p.TaskTags,
		taskKey:        p.Task,
		parametersKey:  p.Parameters,
	}

	_, err := db.Upsert(ProjectAliasCollection, bson.M{
		idKey: p.ID,
	}, bson.M{"$set": update})
	if err != nil {
		return errors.Wrapf(err, "inserting project alias '%s'", p.ID)
	}
	return nil
}

func UpsertAliasesForProject(aliases []ProjectAlias, projectId string) error {
	catcher := grip.NewBasicCatcher()
	for i := range aliases {
		if aliases[i].ProjectID != projectId { // new project, so we need a new document (new ID)
			aliases[i].ProjectID = projectId
			aliases[i].ID = ""
		}
		catcher.Add(aliases[i].Upsert())
	}
	grip.Debug(message.WrapError(catcher.Resolve(), message.Fields{
		"ticket":     "EVG-17608",
		"message":    "problem getting aliases",
		"project_id": projectId,
	}))
	return catcher.Resolve()
}

// RemoveProjectAlias removes a project alias with the given document ID from the
// database.
func RemoveProjectAlias(id string) error {
	if id == "" {
		return errors.New("can't remove project alias with empty id")
	}
	err := db.Remove(ProjectAliasCollection, bson.M{idKey: mgobson.ObjectIdHex(id)})
	if err != nil {
		return errors.Wrapf(err, "removing project alias '%s'", id)
	}
	return nil
}

func IsPatchAlias(alias string) bool {
	return !utility.StringSliceContains(evergreen.InternalAliases, alias)
}

func (a ProjectAliases) HasMatchingGitTag(tag string) (bool, error) {
	matchingAliases, err := aliasesMatchingGitTag(a, tag)
	if err != nil {
		return false, err
	}
	return len(matchingAliases) > 0, nil
}

func aliasesMatchingGitTag(a ProjectAliases, tag string) (ProjectAliases, error) {
	res := []ProjectAlias{}
	for _, alias := range a {
		gitTagRegex, err := alias.getGitTagRegex()
		if err != nil {
			return nil, err
		}
		if isValidRegexOrTag(tag, nil, nil, gitTagRegex) {
			res = append(res, alias)
		}
	}
	return res, nil
}

func (a ProjectAliases) AliasesMatchingVariant(variant string, variantTags []string) (ProjectAliases, error) {
	res := []ProjectAlias{}
	for _, alias := range a {
		hasMatch, err := alias.HasMatchingVariant(variant, variantTags)
		if err != nil {
			return nil, err
		}
		if hasMatch {
			res = append(res, alias)
		}
	}
	return res, nil
}

func (a ProjectAlias) HasMatchingVariant(variant string, variantTags []string) (bool, error) {
	variantRegex, err := a.getVariantRegex()
	if err != nil {
		return false, err
	}
	return isValidRegexOrTag(variant, variantTags, a.VariantTags, variantRegex), nil
}

func (a *ProjectAlias) getVariantRegex() (*regexp.Regexp, error) {
	if a.Variant == "" {
		return nil, nil
	}
	variantRegex, err := regexp.Compile(a.Variant)
	if err != nil {
		return nil, errors.Wrapf(err, "compiling variant regex '%s'", a.Variant)
	}
	return variantRegex, nil
}

func (a *ProjectAlias) getTaskRegex() (*regexp.Regexp, error) {
	if a.Task == "" {
		return nil, nil
	}
	taskRegex, err := regexp.Compile(a.Task)
	if err != nil {
		return nil, errors.Wrapf(err, "compiling task regex '%s'", a.Variant)
	}
	return taskRegex, nil
}

func (a *ProjectAlias) getGitTagRegex() (*regexp.Regexp, error) {
	if a.GitTag == "" {
		return nil, nil
	}
	gitTagRegex, err := regexp.Compile(a.GitTag)
	if err != nil {
		return nil, errors.Wrapf(err, "compiling git tag regex '%s'", a.GitTag)
	}
	return gitTagRegex, nil
}

// HasMatchingTask assumes that the aliases given already match the preferred variant.
func (a ProjectAliases) HasMatchingTask(taskName string, taskTags []string) (bool, error) {
	for _, alias := range a {
		hasMatch, err := alias.HasMatchingTask(taskName, taskTags)
		if err != nil {
			return false, err
		}
		if hasMatch {
			return true, nil
		}
	}
	return false, nil
}

func (a ProjectAlias) HasMatchingTask(taskName string, taskTags []string) (bool, error) {
	taskRegex, err := a.getTaskRegex()
	if err != nil {
		return false, err
	}

	return isValidRegexOrTag(taskName, taskTags, a.TaskTags, taskRegex), nil
}

// isValidRegexOrTag returns true if the item/tag matches the alias tag/regex.
func isValidRegexOrTag(curItem string, curTags, aliasTags []string, aliasRegex *regexp.Regexp) bool {
	if aliasRegex != nil && aliasRegex.MatchString(curItem) {
		return true
	}
	for _, tag := range aliasTags {
		if utility.StringSliceContains(curTags, tag) {
			return true
		}
		// a negated tag
		if len(tag) > 0 && tag[0] == '!' && !utility.StringSliceContains(curTags, tag[1:]) {
			return true
		}
	}
	return false
}

func ValidateProjectAliases(aliases []ProjectAlias, aliasType string) []string {
	errs := []string{}
	for i, pd := range aliases {
		if strings.TrimSpace(pd.Alias) == "" {
			errs = append(errs, fmt.Sprintf("%s: alias name #%d can't be empty string", aliasType, i+1))
		}
		if pd.Alias == evergreen.GitTagAlias {
			errs = append(errs, validateGitTagAlias(pd, aliasType, i+1)...)
			continue
		}
		if strings.TrimSpace(pd.GitTag) != "" || strings.TrimSpace(pd.RemotePath) != "" {
			errs = append(errs, fmt.Sprintf("%s: cannot define git tag or remote path on line #%d", aliasType, i+1))
		}
		errs = append(errs, validateAliasPatchDefinition(pd, aliasType, i+1)...)
	}

	return errs
}

func validateAliasPatchDefinition(pd ProjectAlias, aliasType string, lineNum int) []string {
	errs := []string{}
	if (strings.TrimSpace(pd.Variant) == "") == (len(pd.VariantTags) == 0) {
		errs = append(errs, fmt.Sprintf("%s: must specify exactly one of variant regex or variant tags on line #%d", aliasType, lineNum))
	}
	if (strings.TrimSpace(pd.Task) == "") == (len(pd.TaskTags) == 0) {
		errs = append(errs, fmt.Sprintf("%s: must specify exactly one of task regex or task tags on line #%d", aliasType, lineNum))
	}

	if _, err := pd.getVariantRegex(); err != nil {
		errs = append(errs, fmt.Sprintf("%s: variant regex #%d is invalid", aliasType, lineNum))
	}
	if _, err := pd.getTaskRegex(); err != nil {
		errs = append(errs, fmt.Sprintf("%s: task regex #%d is invalid", aliasType, lineNum))
	}
	return errs
}

func validateGitTagAlias(pd ProjectAlias, aliasType string, lineNum int) []string {
	errs := []string{}
	if strings.TrimSpace(pd.GitTag) == "" {
		errs = append(errs, fmt.Sprintf("%s: must define valid git tag regex on line #%d", aliasType, lineNum))
	}
	if _, err := pd.getGitTagRegex(); err != nil {
		errs = append(errs, fmt.Sprintf("%s: git tag regex #%d is invalid", aliasType, lineNum))
	}
	// if path is defined then no patch definition can be given
	if strings.TrimSpace(pd.RemotePath) != "" && populatedPatchDefinition(pd) {
		errs = append(errs, fmt.Sprintf("%s: cannot define remote path and task/variant constraints on line #%d", aliasType, lineNum))
	}
	if strings.TrimSpace(pd.RemotePath) == "" {
		errs = append(errs, validateAliasPatchDefinition(pd, aliasType, lineNum)...)
	}
	return errs
}

func populatedPatchDefinition(pd ProjectAlias) bool {
	return strings.TrimSpace(pd.Variant) != "" || strings.TrimSpace(pd.Task) != "" ||
		len(pd.VariantTags) != 0 || len(pd.Task) != 0
}<|MERGE_RESOLUTION|>--- conflicted
+++ resolved
@@ -66,19 +66,6 @@
 // variants/tasks, assuming the tag matches the defined git_tag regex.
 // In this way, users can define different behavior for different kind of tags.
 type ProjectAlias struct {
-<<<<<<< HEAD
-	ID          mgobson.ObjectId  `bson:"_id,omitempty" json:"_id" yaml:"id"`
-	ProjectID   string            `bson:"project_id" json:"project_id" yaml:"project_id"`
-	Alias       string            `bson:"alias" json:"alias" yaml:"alias"`
-	Variant     string            `bson:"variant,omitempty" json:"variant" yaml:"variant"`
-	Description string            `bson:"description" json:"description" yaml:"description"`
-	GitTag      string            `bson:"git_tag" json:"git_tag" yaml:"git_tag"`
-	RemotePath  string            `bson:"remote_path" json:"remote_path" yaml:"remote_path"`
-	VariantTags []string          `bson:"variant_tags,omitempty" json:"variant_tags" yaml:"variant_tags"`
-	Task        string            `bson:"task,omitempty" json:"task" yaml:"task"`
-	TaskTags    []string          `bson:"tags,omitempty" json:"tags" yaml:"task_tags"`
-	Parameters  []patch.Parameter `bson:"parameters,omitempty" json:"parameters" yaml:"parameters"`
-=======
 	ID          mgobson.ObjectId `bson:"_id,omitempty" json:"_id" yaml:"id"`
 	ProjectID   string           `bson:"project_id" json:"project_id" yaml:"project_id"`
 	Alias       string           `bson:"alias" json:"alias" yaml:"alias"`
@@ -89,10 +76,10 @@
 	VariantTags []string         `bson:"variant_tags,omitempty" json:"variant_tags" yaml:"variant_tags"`
 	Task        string           `bson:"task,omitempty" json:"task" yaml:"task"`
 	TaskTags    []string         `bson:"tags,omitempty" json:"tags" yaml:"task_tags"`
+	Parameters  []patch.Parameter `bson:"parameters,omitempty" json:"parameters" yaml:"parameters"`
 
 	// Source is not stored; indicates where the alias is stored for the project.
 	Source string `bson:"-" json:"-" yaml:"-"`
->>>>>>> 743b66aa
 }
 
 const (
