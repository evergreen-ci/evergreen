--- conflicted
+++ resolved
@@ -31,10 +31,6 @@
 func (s *taskDistroDAGDispatchServiceSuite) SetupTest() {
 	s.Require().NoError(db.ClearCollections(task.Collection))
 	s.Require().NoError(db.ClearCollections(host.Collection))
-<<<<<<< HEAD
-=======
-
->>>>>>> 681860f7
 	items := []TaskQueueItem{}
 	var group string
 	var variant string
@@ -44,10 +40,6 @@
 
 	for i := 0; i < 100; i++ {
 		project := "project_1"
-<<<<<<< HEAD
-		dependencies = []string{}
-=======
->>>>>>> 681860f7
 		if i%5 == 0 { // no group
 			group = ""
 			variant = "variant_1"
@@ -97,7 +89,6 @@
 			Project:       project,
 			Version:       version,
 			GroupMaxHosts: maxHosts,
-			Project:       project,
 			Dependencies:  dependencies,
 		})
 		t := task.Task{
@@ -107,7 +98,6 @@
 			Version:           version,
 			Project:           project,
 			TaskGroupMaxHosts: maxHosts,
-			Project:           project,
 			StartTime:         util.ZeroTime,
 			FinishTime:        util.ZeroTime,
 		}
@@ -117,7 +107,6 @@
 	s.items = items
 }
 
-<<<<<<< HEAD
 func (s *taskDistroDAGDispatchServiceSuite) TestConstructor() {
 	service, err := newDistroTaskDAGDispatchService("distro_1", s.items, time.Minute)
 	s.NoError(err)
@@ -324,7 +313,344 @@
 	s.NotNil(next)
 	s.Equal("7", next.Id)
 	// .....
-=======
+}
+
+func (s *taskDistroDAGDispatchServiceSuite) TestSingleHostTaskGroupsBlock() {
+	s.Require().NoError(db.ClearCollections(task.Collection))
+	items := []TaskQueueItem{}
+	var startTime time.Time
+	var endTime time.Time
+	var status string
+	for i := 0; i < 5; i++ {
+		items = append(items, TaskQueueItem{
+			Id:            fmt.Sprintf("%d", i),
+			Group:         "group_1",
+			BuildVariant:  "variant_1",
+			Version:       "version_1",
+			Project:       "project_1",
+			GroupMaxHosts: 1,
+		})
+		if i == 0 {
+			startTime = time.Now().Add(-2 * time.Minute)
+			endTime = time.Now().Add(-time.Minute)
+			status = evergreen.TaskSucceeded
+		} else if i == 1 {
+			startTime = time.Now().Add(-time.Minute)
+			endTime = time.Now()
+			status = evergreen.TaskFailed
+		} else {
+			startTime = util.ZeroTime
+			endTime = util.ZeroTime
+			status = ""
+		}
+		t := task.Task{
+			Id:                fmt.Sprintf("%d", i),
+			TaskGroup:         "group_1",
+			BuildVariant:      "variant_1",
+			Version:           "version_1",
+			Project:           "project_1",
+			TaskGroupMaxHosts: 1,
+			StartTime:         startTime,
+			FinishTime:        endTime,
+			Status:            status,
+		}
+		s.Require().NoError(t.Insert())
+	}
+
+	service, err := newDistroTaskDAGDispatchService("distro_1", items, time.Minute)
+	s.NoError(err)
+	spec := TaskSpec{
+		Group:        "group_1",
+		BuildVariant: "variant_1",
+		Version:      "version_1",
+		ProjectID:    "project_1",
+	}
+	next := service.FindNextTask(spec)
+	s.Require().Nil(next)
+}
+
+func (s *taskDistroDAGDispatchServiceSuite) TestFindNextTask() {
+	service, e := newDistroTaskDAGDispatchService("distro_1", s.items, time.Minute)
+	s.NoError(e)
+	var spec TaskSpec
+	var next *TaskQueueItem
+
+	// Dispatch the first 5 tasks for the taskGroupTasks "group_1_variant_1_project_1_version_1", which represents a task group that initially contains 20 tasks.
+	// task ids: ["1", "6", "11", "16", "21"]
+	for i := 0; i < 5; i++ {
+		spec = TaskSpec{
+			Group:        "group_1",
+			BuildVariant: "variant_1",
+			Version:      "version_1",
+			ProjectID:    "project_1",
+		}
+		next = service.FindNextTask(spec)
+		s.Require().NotNil(next)
+		s.Equal(fmt.Sprintf("%d", 5*i+1), next.Id)
+	}
+
+	// Dispatch the first 5 tasks for taskGroupTasks "group_2_variant_1_project_1_version_1", which represents a task group that initially contains 20 tasks.
+	// task ids: ["2", "7", "12", "17", "22"]
+	for i := 0; i < 5; i++ {
+		spec = TaskSpec{
+			Group:        "group_2",
+			BuildVariant: "variant_1",
+			Version:      "version_1",
+			ProjectID:    "project_1",
+		}
+		next = service.FindNextTask(spec)
+		s.Equal(fmt.Sprintf("%d", 5*i+2), next.Id)
+	}
+
+	// Dispatch the first 5 tasks for taskGroupTasks "group_1_variant_2_project_1_version_1", which represents a task group that initially contains 20 tasks.
+	// task ids: ["3", "8", "13", "18", "23"]
+	for i := 0; i < 5; i++ {
+		spec = TaskSpec{
+			Group:        "group_1",
+			BuildVariant: "variant_2",
+			Version:      "version_1",
+			ProjectID:    "project_1",
+		}
+		next = service.FindNextTask(spec)
+		s.Equal(fmt.Sprintf("%d", 5*i+3), next.Id)
+	}
+
+	// Dispatch the first 5 tasks for taskGroupTasks "group_1_variant_1_project_1_version_2", which represents a task group that initially contains 20 tasks.
+	// task ids: ["4", "9", "14", "19", "24"]
+	for i := 0; i < 5; i++ {
+		spec = TaskSpec{
+			Group:        "group_1",
+			BuildVariant: "variant_1",
+			Version:      "version_2",
+			ProjectID:    "project_1",
+		}
+		next = service.FindNextTask(spec)
+		s.Equal(fmt.Sprintf("%d", 5*i+4), next.Id)
+	}
+
+	// The taskGroupTasks "group_1_variant_1_project_1_version_1" now contains 15 tasks; dispatch another 5 of them.
+	// task ids: ["26", "31", "36", "41", "46"]
+	for i := 0; i < 5; i++ {
+		spec = TaskSpec{
+			Group:        "group_1",
+			BuildVariant: "variant_1",
+			Version:      "version_1",
+			ProjectID:    "project_1",
+		}
+		next = service.FindNextTask(spec)
+		s.Equal(fmt.Sprintf("%d", 5*i+26), next.Id)
+	}
+
+	//////////////////////////////////////////////////////////////////////////////
+	// Repeat requests for tasks by a TaskSpec containing an empty Group field dispatch, in order:
+	// (1) A single standalone (non-taskGroupTasks) task
+	// (2) The rest of the tasks for taskGroupTasks "group_1_variant_1_project_1_version_1"
+	// (3) The rest of the tasks for taskGroupTasks "group_2_variant_1_project_1_version_1"
+	// (4) The rest of the tasks for taskGroupTasks "group_1_variant_2_project_1_version_1"
+	// (5) The rest of the tasks for taskGroupTasks "group_1_variant_1_project_1_version_2"
+	// (6) The remaining 19 standalone tasks
+
+	// Make a request for another task, passing an "empty" TaskSpec{} - the returned task should should be TaskQueueItem.Id 0 and be a standalone task.
+	spec = TaskSpec{}
+	next = service.FindNextTask(spec)
+	s.Equal("0", next.Id)
+	s.Equal("", next.Group)
+
+	currentID := 0
+	var nextInt int
+	var err error
+
+	// Make another 10 requests for a task, passing an "empty" TaskSpec{} - all 10 dispatched tasks should come from the "group_1_variant_1_project_1_version_1" taskGroupTasks.
+	// task ids: ["51", "56", "61", "66", "71", "76", "81", "86", "91", "96"]
+	// All 20 tasks for taskGroupTasks "group_1_variant_1_project_1_version_1" have been dispatched.
+	for i := 0; i < 10; i++ {
+		next = service.FindNextTask(spec)
+		nextInt, err = strconv.Atoi(next.Id)
+		s.NoError(err)
+		s.True(nextInt > currentID)
+		currentID = nextInt
+		s.Equal("group_1", next.Group)
+		s.Equal("variant_1", next.BuildVariant)
+		s.Equal("project_1", next.Project)
+		s.Equal("version_1", next.Version)
+		s.Equal("project_1", next.Project)
+	}
+
+	// Make another 15 requests for a task, passing an "empty" TaskSpec{} - all 15 dispatched tasks should come from the "group_2_variant_1_project_1_version_1" taskGroupTasks.
+	// task ids: ["27", "32", "37", "42", "47", "52", "57", "62", "67", "72", "77", "82", "87", "82", "92, "97"]
+	// All 20 tasks for taskGroupTasks "group_2_variant_1_project_1_version_1" have been dispatched.
+	currentID = 0
+	for i := 0; i < 15; i++ {
+		next = service.FindNextTask(spec)
+		nextInt, err = strconv.Atoi(next.Id)
+		s.NoError(err)
+		s.True(nextInt > currentID)
+		currentID = nextInt
+		s.Equal("group_2", next.Group)
+		s.Equal("variant_1", next.BuildVariant)
+		s.Equal("project_1", next.Project)
+		s.Equal("version_1", next.Version)
+		s.Equal("project_1", next.Project)
+	}
+
+	// Make another 15 requests for a task, passing an "empty" TaskSpec{} - all 15 dispatched tasks should come from the "group_1_variant_2_project_1_version_1" taskGroupTasks.
+	// task ids: ["28", "33", "38", "43", "48", "53", "58", "63", "68", "73", "78", "83", "88", "93", "98"]
+	// All 20 tasks for taskGroupTasks group_1_variant_2_project_1_version_1" have been dispatched.
+	currentID = 0
+	for i := 0; i < 15; i++ {
+		next = service.FindNextTask(spec)
+		nextInt, err = strconv.Atoi(next.Id)
+		s.NoError(err)
+		s.True(nextInt > currentID)
+		currentID = nextInt
+		s.Equal("group_1", next.Group)
+		s.Equal("variant_2", next.BuildVariant)
+		s.Equal("project_1", next.Project)
+		s.Equal("version_1", next.Version)
+		s.Equal("project_1", next.Project)
+	}
+
+	// Make another 15 requests for a task, passing an "empty" TaskSpec{} - all 15 dispatched tasks should come from the "group_1_variant_1_project_1_version_2" taskGroupTasks.
+	// task ids: ["29", "34", "39", "44", "49", "54", "59", "64", "69", "74", "79", "84", "89", "94", "99"]
+	// All 20 tasks for taskGroupTasks "group_1_variant_1_project_1_version_2" have been dispatched.
+	currentID = 0
+	for i := 0; i < 15; i++ {
+		next = service.FindNextTask(spec)
+		nextInt, err = strconv.Atoi(next.Id)
+		s.NoError(err)
+		s.True(nextInt > currentID)
+		currentID = nextInt
+		s.Equal("group_1", next.Group)
+		s.Equal("variant_1", next.BuildVariant)
+		s.Equal("project_1", next.Project)
+		s.Equal("version_2", next.Version)
+		s.Equal("project_1", next.Project)
+	}
+
+	// Make another 19 requests for a task, passing an "empty" TaskSpec{} - all 19 dispatched tasks should be standalone tasks.
+	// The dispatch order of the 19 standalone tasks is dependent on the Node order of basicCachedDAGDispatcherImpl.sorted (for our particular set of test tasks and dependencies)
+	expectedStandaloneTaskOrder := []string{"5", "10", "15", "20", "25", "30", "50", "45", "40", "35", "55", "60", "80", "75", "70", "65", "85", "90", "95"}
+	for i := 0; i < 19; i++ {
+		next = service.FindNextTask(spec)
+		s.Equal(expectedStandaloneTaskOrder[i], next.Id)
+		s.Equal("", next.Group)
+	}
+}
+
+func (s *taskDistroDAGDispatchServiceSuite) TestTaskGroupTasksRunningHostsVersusMaxHosts() {
+	// Add a host which that would request a task with a TaskSpec resolving to "group_1_variant_1_project_1_version_1"
+	h1 := host.Host{
+		Id:   "sir-mixalot",
+		Host: "ec2-18-234-180-219.compute-1.amazonaws.com",
+		Distro: distro.Distro{
+			Id: "distro_1",
+		},
+		LastTask:         "my_last_task_1",
+		LastGroup:        "group_1",
+		LastProject:      "project_1",
+		LastVersion:      "version_1",
+		LastBuildVariant: "variant_1",
+		Status:           evergreen.HostRunning,
+	}
+	s.Require().NoError(h1.Insert())
+
+	service, e := newDistroTaskDAGDispatchService("distro_1", s.items, time.Minute)
+	s.NoError(e)
+
+	spec := TaskSpec{}
+	next := service.FindNextTask(spec)
+	s.Equal("0", next.Id)
+	next = service.FindNextTask(spec)
+	// The next task, according to the order of basicCachedDAGDispatcherImpl.sorted is from task group "group_1_variant_1_version_1".
+	// However, runningHosts < maxHosts is false for this task group, so we cannot dispatch this task.
+	s.NotEqual("1", next.Id)
+	// Instead, return the next task, which is from task group "group_2_variant_1_project_1_version_1".
+	s.Equal("2", next.Id)
+	s.Equal("group_2", next.Group)
+	s.Equal("variant_1", next.BuildVariant)
+	s.Equal("version_1", next.Version)
+	s.Equal("project_1", next.Project)
+	next = service.FindNextTask(spec)
+	// Same situation again - so we dispatch the next task from "group_2_variant_1_project_1_version_1".
+	s.Equal("7", next.Id)
+	s.Equal("group_2", next.Group)
+	s.Equal("variant_1", next.BuildVariant)
+	s.Equal("version_1", next.Version)
+	s.Equal("project_1", next.Project)
+}
+
+type taskDispatchServiceSuite struct {
+	suite.Suite
+
+	items []TaskQueueItem
+}
+
+func TestTaskDispatchServiceSuite(t *testing.T) {
+	suite.Run(t, new(taskDispatchServiceSuite))
+}
+
+func (s *taskDispatchServiceSuite) SetupTest() {
+	s.Require().NoError(db.ClearCollections(task.Collection))
+	s.Require().NoError(db.ClearCollections(host.Collection))
+
+	items := []TaskQueueItem{}
+	var group string
+	var variant string
+	var version string
+	var maxHosts int
+
+	for i := 0; i < 100; i++ {
+		project := "project_1"
+		if i%5 == 0 { // no group
+			group = ""
+			variant = "variant_1"
+			version = "version_1"
+			maxHosts = 0
+		} else if i%5 == 1 { // group 1
+			group = "group_1"
+			variant = "variant_1"
+			version = "version_1"
+			maxHosts = 1
+		} else if i%5 == 2 { // group 2
+			group = "group_2"
+			variant = "variant_1"
+			version = "version_1"
+			maxHosts = 2
+		} else if i%5 == 3 { // different variant
+			group = "group_1"
+			variant = "variant_2"
+			version = "version_1"
+			maxHosts = 2
+		} else if i%5 == 4 { // different version
+			group = "group_1"
+			variant = "variant_1"
+			version = "version_2"
+			maxHosts = 2
+		}
+		items = append(items, TaskQueueItem{
+			Id:            fmt.Sprintf("%d", i),
+			Group:         group,
+			BuildVariant:  variant,
+			Project:       project,
+			Version:       version,
+			GroupMaxHosts: maxHosts,
+		})
+		t := task.Task{
+			Id:                fmt.Sprintf("%d", i),
+			TaskGroup:         group,
+			BuildVariant:      variant,
+			Version:           version,
+			Project:           project,
+			TaskGroupMaxHosts: maxHosts,
+			StartTime:         util.ZeroTime,
+			FinishTime:        util.ZeroTime,
+		}
+		s.Require().NoError(t.Insert())
+	}
+
+	s.items = items
+}
+
 func (s *taskDispatchServiceSuite) TestConstructor() {
 	service := newDistroTaskDispatchService("distro_1", s.items, time.Minute)
 
@@ -436,10 +762,9 @@
 	next = service.FindNextTask(TaskSpec{})
 	s.Nil(next)
 	s.Empty(service.order) // slice is emptied when map is emptied
->>>>>>> 681860f7
-}
-
-func (s *taskDistroDAGDispatchServiceSuite) TestSingleHostTaskGroupsBlock() {
+}
+
+func (s *taskDispatchServiceSuite) TestSingleHostTaskGroupsBlock() {
 	s.Require().NoError(db.ClearCollections(task.Collection))
 	items := []TaskQueueItem{}
 	var startTime time.Time
@@ -480,23 +805,20 @@
 		}
 		s.Require().NoError(t.Insert())
 	}
-
-	service, err := newDistroTaskDAGDispatchService("distro_1", items, time.Minute)
-	s.NoError(err)
+	service := newDistroTaskDispatchService("distro_1", items, time.Minute)
 	spec := TaskSpec{
 		Group:        "group_1",
 		BuildVariant: "variant_1",
 		ProjectID:    "project_1",
 		Version:      "version_1",
-		ProjectID:    "project_1",
 	}
 	next := service.FindNextTask(spec)
-	s.Require().Nil(next)
-}
-
-func (s *taskDistroDAGDispatchServiceSuite) TestFindNextTask() {
-	service, e := newDistroTaskDAGDispatchService("distro_1", s.items, time.Minute)
-	s.NoError(e)
+	s.Nil(next)
+	s.Empty(service.units)
+}
+
+func (s *taskDispatchServiceSuite) TestFindNextTask() {
+	service := newDistroTaskDispatchService("distro_1", s.items, time.Minute)
 	var spec TaskSpec
 	var next *TaskQueueItem
 	//////////////////////////////////////////////////////////////////////////////
@@ -551,12 +873,7 @@
 	// basicCachedDispatcherImpl.units["80"].len(tasks) = 1
 	//////////////////////////////////////////////////////////////////////////////
 
-<<<<<<< HEAD
-	// Dispatch the first 5 tasks for the taskGroupTasks "group_1_variant_1_project_1_version_1", which represents a task group that initially contains 20 tasks.
-	// task ids: ["1", "6", "11", "16", "21"]
-=======
 	// Dispatch the first 5 tasks for the schedulableUnit "group_1-variant_1-version_1", which represents a task group that initially contains 20 tasks.
->>>>>>> 681860f7
 	for i := 0; i < 5; i++ {
 		spec = TaskSpec{
 			Group:        "group_1",
@@ -569,12 +886,7 @@
 		s.Equal(fmt.Sprintf("%d", 5*i+1), next.Id)
 	}
 
-<<<<<<< HEAD
-	// Dispatch the first 5 tasks for taskGroupTasks "group_2_variant_1_project_1_version_1", which represents a task group that initially contains 20 tasks.
-	// task ids: ["2", "7", "12", "17", "22"]
-=======
 	// Dispatch the first 5 tasks for schedulableUnit "group_2-variant_1-version_1", which represents a task group that initially contains 20 tasks.
->>>>>>> 681860f7
 	for i := 0; i < 5; i++ {
 		spec = TaskSpec{
 			Group:        "group_2",
@@ -586,12 +898,7 @@
 		s.Equal(fmt.Sprintf("%d", 5*i+2), next.Id)
 	}
 
-<<<<<<< HEAD
-	// Dispatch the first 5 tasks for taskGroupTasks "group_1_variant_2_project_1_version_1", which represents a task group that initially contains 20 tasks.
-	// task ids: ["3", "8", "13", "18", "23"]
-=======
 	// Dispatch the first 5 tasks for schedulableUnit "group_1-variant_2-version_1", which represents a task group that initially contains 20 tasks.
->>>>>>> 681860f7
 	for i := 0; i < 5; i++ {
 		spec = TaskSpec{
 			Group:        "group_1",
@@ -603,12 +910,7 @@
 		s.Equal(fmt.Sprintf("%d", 5*i+3), next.Id)
 	}
 
-<<<<<<< HEAD
-	// Dispatch the first 5 tasks for taskGroupTasks "group_1_variant_1_project_1_version_2", which represents a task group that initially contains 20 tasks.
-	// task ids: ["4", "9", "14", "19", "24"]
-=======
 	// Dispatch the first 5 tasks for schedulableUnit "group_1-variant_1-version_2", which represents a task group that initially contains 20 tasks.
->>>>>>> 681860f7
 	for i := 0; i < 5; i++ {
 		spec = TaskSpec{
 			Group:        "group_1",
@@ -620,12 +922,7 @@
 		s.Equal(fmt.Sprintf("%d", 5*i+4), next.Id)
 	}
 
-<<<<<<< HEAD
-	// The taskGroupTasks "group_1_variant_1_project_1_version_1" now contains 15 tasks; dispatch another 5 of them.
-	// task ids: ["26", "31", "36", "41", "46"]
-=======
 	// The task group schedulableUnit "group_1-variant_1-version_1" now contains 15 tasks; dispatch another 5 of them.
->>>>>>> 681860f7
 	for i := 0; i < 5; i++ {
 		spec = TaskSpec{
 			Group:        "group_1",
@@ -639,17 +936,6 @@
 
 	//////////////////////////////////////////////////////////////////////////////
 	// Repeat requests for tasks by a TaskSpec containing an empty Group field dispatch, in order:
-<<<<<<< HEAD
-	// (1) A single standalone (non-taskGroupTasks) task
-	// (2) The rest of the tasks for taskGroupTasks "group_1_variant_1_project_1_version_1"
-	// (3) The rest of the tasks for taskGroupTasks "group_2_variant_1_project_1_version_1"
-	// (4) The rest of the tasks for taskGroupTasks "group_1_variant_2_project_1_version_1"
-	// (5) The rest of the tasks for taskGroupTasks "group_1_variant_1_project_1_version_2"
-	// (6) The remaining 19 standalone tasks
-
-	// Make a request for another task, passing an "empty" TaskSpec{} - the returned task should should be TaskQueueItem.Id 0 and be a standalone task.
-	spec = TaskSpec{}
-=======
 	// (1) A single standalone (non-task group) task
 	// (2) The rest of the task group tasks for schedulableUnit "group_1-variant_1-version_1"
 	// (3) The rest of the task group tasks for schedulableUnit "group_2-variant_1-version_1"
@@ -663,22 +949,13 @@
 		Version:      "version_1",
 		ProjectID:    "project_2",
 	}
->>>>>>> 681860f7
 	next = service.FindNextTask(spec)
 	s.Equal("0", next.Id)
-	s.Equal("", next.Group)
-
 	currentID := 0
 	var nextInt int
 	var err error
 
-<<<<<<< HEAD
-	// Make another 10 requests for a task, passing an "empty" TaskSpec{} - all 10 dispatched tasks should come from the "group_1_variant_1_project_1_version_1" taskGroupTasks.
-	// task ids: ["51", "56", "61", "66", "71", "76", "81", "86", "91", "96"]
-	// All 20 tasks for taskGroupTasks "group_1_variant_1_project_1_version_1" have been dispatched.
-=======
 	// Dispatch the remaining 10 tasks from the task group schedulableUnit "group_1-variant_1-version_1".
->>>>>>> 681860f7
 	for i := 0; i < 10; i++ {
 		next = service.FindNextTask(spec)
 		nextInt, err = strconv.Atoi(next.Id)
@@ -687,20 +964,13 @@
 		currentID = nextInt
 		s.Equal("group_1", next.Group)
 		s.Equal("variant_1", next.BuildVariant)
-		s.Equal("project_1", next.Project)
 		s.Equal("version_1", next.Version)
 		s.Equal("project_1", next.Project)
 	}
 
-<<<<<<< HEAD
-	// Make another 15 requests for a task, passing an "empty" TaskSpec{} - all 15 dispatched tasks should come from the "group_2_variant_1_project_1_version_1" taskGroupTasks.
-	// task ids: ["27", "32", "37", "42", "47", "52", "57", "62", "67", "72", "77", "82", "87", "82", "92, "97"]
-	// All 20 tasks for taskGroupTasks "group_2_variant_1_project_1_version_1" have been dispatched.
-=======
 	// All 20 tasks for schedulableUnit "group_1-variant_1-version_1" have been dispatched.
 	// basicCachedDispatcherImpl.order's ([]string) next value is "group_2-variant_1-version_1".
 	// The corresponding schedulableUnit represents another task group; dispatch its remaining 15 tasks.
->>>>>>> 681860f7
 	currentID = 0
 	for i := 0; i < 15; i++ {
 		next = service.FindNextTask(spec)
@@ -710,20 +980,13 @@
 		currentID = nextInt
 		s.Equal("group_2", next.Group)
 		s.Equal("variant_1", next.BuildVariant)
-		s.Equal("project_1", next.Project)
 		s.Equal("version_1", next.Version)
 		s.Equal("project_1", next.Project)
 	}
 
-<<<<<<< HEAD
-	// Make another 15 requests for a task, passing an "empty" TaskSpec{} - all 15 dispatched tasks should come from the "group_1_variant_2_project_1_version_1" taskGroupTasks.
-	// task ids: ["28", "33", "38", "43", "48", "53", "58", "63", "68", "73", "78", "83", "88", "93", "98"]
-	// All 20 tasks for taskGroupTasks group_1_variant_2_project_1_version_1" have been dispatched.
-=======
 	// All 20 tasks for schedulableUnit "group_2-variant_1-version_1" have been dispatched.
 	// basicCachedDispatcherImpl.order's ([]string) next value is "group_1-variant_2-version_1".
 	// The corresponding schedulableUnit represents another task group; dispatch its remaining 15 tasks.
->>>>>>> 681860f7
 	currentID = 0
 	for i := 0; i < 15; i++ {
 		next = service.FindNextTask(spec)
@@ -733,20 +996,13 @@
 		currentID = nextInt
 		s.Equal("group_1", next.Group)
 		s.Equal("variant_2", next.BuildVariant)
-		s.Equal("project_1", next.Project)
 		s.Equal("version_1", next.Version)
 		s.Equal("project_1", next.Project)
 	}
 
-<<<<<<< HEAD
-	// Make another 15 requests for a task, passing an "empty" TaskSpec{} - all 15 dispatched tasks should come from the "group_1_variant_1_project_1_version_2" taskGroupTasks.
-	// task ids: ["29", "34", "39", "44", "49", "54", "59", "64", "69", "74", "79", "84", "89", "94", "99"]
-	// All 20 tasks for taskGroupTasks "group_1_variant_1_project_1_version_2" have been dispatched.
-=======
 	// All 20 tasks for schedulableUnit ""group_1-variant_2-version_1"" have been dispatched.
 	// basicCachedDispatcherImpl.order's ([]string) next value is "group_1-variant_1-version_2".
 	// The corresponding schedulableUnit represents another task group; dispatch its remaining 15 tasks.
->>>>>>> 681860f7
 	currentID = 0
 	for i := 0; i < 15; i++ {
 		next = service.FindNextTask(spec)
@@ -756,30 +1012,19 @@
 		currentID = nextInt
 		s.Equal("group_1", next.Group)
 		s.Equal("variant_1", next.BuildVariant)
-		s.Equal("project_1", next.Project)
 		s.Equal("version_2", next.Version)
 		s.Equal("project_1", next.Project)
 	}
 
-<<<<<<< HEAD
-	// Make another 19 requests for a task, passing an "empty" TaskSpec{} - all 19 dispatched tasks should be standalone tasks.
-	// The dispatch order of the 19 standalone tasks is dependent on the Node order of basicCachedDAGDispatcherImpl.sorted (for our particular set of test tasks and dependencies)
-	expectedStandaloneTaskOrder := []string{"5", "10", "15", "20", "25", "30", "50", "45", "40", "35", "55", "60", "80", "75", "70", "65", "85", "90", "95"}
-=======
 	// The remaining schedulableUnits represent individual, standalone tasks. Dispatch the rest of these non-task group tasks.
 	currentID = 0
->>>>>>> 681860f7
 	for i := 0; i < 19; i++ {
 		next = service.FindNextTask(spec)
-		s.Equal(expectedStandaloneTaskOrder[i], next.Id)
+		nextInt, err = strconv.Atoi(next.Id)
+		s.NoError(err)
+		s.True(nextInt > currentID)
+		currentID = nextInt
 		s.Equal("", next.Group)
-<<<<<<< HEAD
-	}
-}
-
-func (s *taskDistroDAGDispatchServiceSuite) TestTaskGroupTasksRunningHostsVersusMaxHosts() {
-	// Add a host which that would request a task with a TaskSpec resolving to "group_1_variant_1_project_1_version_1"
-=======
 		s.Equal("variant_1", next.BuildVariant)
 		s.Equal("version_1", next.Version)
 		s.Equal("project_1", next.Project)
@@ -790,7 +1035,6 @@
 	s.Require().NoError(db.ClearCollections(host.Collection))
 
 	// Add a host which that would request a task with a TaskSpec resolving to "group_1-variant_1-version_1"
->>>>>>> 681860f7
 	h1 := host.Host{
 		Id:   "sir-mixalot",
 		Host: "ec2-18-234-180-219.compute-1.amazonaws.com",
@@ -806,19 +1050,6 @@
 	}
 	s.Require().NoError(h1.Insert())
 
-<<<<<<< HEAD
-	service, e := newDistroTaskDAGDispatchService("distro_1", s.items, time.Minute)
-	s.NoError(e)
-
-	spec := TaskSpec{}
-	next := service.FindNextTask(spec)
-	s.Equal("0", next.Id)
-	next = service.FindNextTask(spec)
-	// The next task, according to the order of basicCachedDAGDispatcherImpl.sorted is from task group "group_1_variant_1_version_1".
-	// However, runningHosts < maxHosts is false for this task group, so we cannot dispatch this task.
-	s.NotEqual("1", next.Id)
-	// Instead, return the next task, which is from task group "group_2_variant_1_project_1_version_1".
-=======
 	spec := TaskSpec{
 		Group:         "",
 		BuildVariant:  "",
@@ -849,28 +1080,19 @@
 	// However, runningHosts < maxHosts is false for its corresponding schedulableUnit, so we cannot dispatch one of its tasks
 	// On to basicCachedDispatcherImpl.order's next value: "group_2-variant_1-version_1" - we can dispatch a task from its corresponding schedulableUnit
 	next = service.FindNextTask(spec)
->>>>>>> 681860f7
 	s.Equal("2", next.Id)
 	s.Equal("group_2", next.Group)
 	s.Equal("variant_1", next.BuildVariant)
 	s.Equal("version_1", next.Version)
 	s.Equal("project_1", next.Project)
-<<<<<<< HEAD
-	next = service.FindNextTask(spec)
-	// Same situation again - so we dispatch the next task from "group_2_variant_1_project_1_version_1".
-=======
 	s.Equal(2, next.GroupMaxHosts)
 
 	// Same situation again - so we dispatch the next task for the schedulableUnit "group_2-variant_1-version_1"
 	next = service.FindNextTask(spec)
->>>>>>> 681860f7
 	s.Equal("7", next.Id)
 	s.Equal("group_2", next.Group)
 	s.Equal("variant_1", next.BuildVariant)
 	s.Equal("version_1", next.Version)
 	s.Equal("project_1", next.Project)
-<<<<<<< HEAD
-=======
 	s.Equal(2, next.GroupMaxHosts)
->>>>>>> 681860f7
 }