--- conflicted
+++ resolved
@@ -60,12 +60,8 @@
 	ExecTimeoutSecs        int                            `yaml:"exec_timeout_secs,omitempty" bson:"exec_timeout_secs"`
 	Loggers                *LoggerConfig                  `yaml:"loggers,omitempty" bson:"loggers,omitempty"`
 	TaskAnnotationSettings *evergreen.AnnotationsSettings `yaml:"task_annotation_settings,omitempty" bson:"task_annotation_settings,omitempty"`
-<<<<<<< HEAD
-	BuildBaronSettings     *evergreen.BuildBaronSettings  `yaml:"build_baron_project,omitempty" bson:"build_baron_project,omitempty"`
+	BuildBaronSettings     *evergreen.BuildBaronSettings  `yaml:"build_baron_settings,omitempty" bson:"build_baron_settings,omitempty"`
 	PerfEnabled            bool                           `yaml:"perf_enabled,omitempty" bson:"perf_enabled,omitempty"`
-=======
-	BuildBaronSettings     *evergreen.BuildBaronSettings  `yaml:"build_baron_settings,omitempty" bson:"build_baron_settings,omitempty"`
->>>>>>> 5c345352
 
 	// Flag that indicates a project as requiring user authentication
 	Private bool `yaml:"private,omitempty" bson:"private"`
