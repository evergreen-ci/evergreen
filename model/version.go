package model

import (
	"context"
	"fmt"
	"time"

	"github.com/evergreen-ci/evergreen"
	"github.com/evergreen-ci/evergreen/db"
	mgobson "github.com/evergreen-ci/evergreen/db/mgo/bson"
	"github.com/evergreen-ci/evergreen/model/build"
	"github.com/evergreen-ci/evergreen/model/commitqueue"
	"github.com/evergreen-ci/evergreen/model/manifest"
	"github.com/evergreen-ci/evergreen/model/patch"
	"github.com/evergreen-ci/evergreen/model/task"
	"github.com/evergreen-ci/evergreen/model/user"
	"github.com/evergreen-ci/evergreen/thirdparty"
	"github.com/evergreen-ci/evergreen/util"
	"github.com/evergreen-ci/utility"
	"github.com/mongodb/anser/bsonutil"
	"github.com/pkg/errors"
	"go.mongodb.org/mongo-driver/bson"
)

type Version struct {
	Id                  string               `bson:"_id" json:"id,omitempty"`
	CreateTime          time.Time            `bson:"create_time" json:"create_time,omitempty"`
	StartTime           time.Time            `bson:"start_time" json:"start_time,omitempty"`
	FinishTime          time.Time            `bson:"finish_time" json:"finish_time,omitempty"`
	Revision            string               `bson:"gitspec" json:"revision,omitempty"`
	Author              string               `bson:"author" json:"author,omitempty"`
	AuthorEmail         string               `bson:"author_email" json:"author_email,omitempty"`
	Message             string               `bson:"message" json:"message,omitempty"`
	Status              string               `bson:"status" json:"status,omitempty"`
	RevisionOrderNumber int                  `bson:"order,omitempty" json:"order,omitempty"`
	Ignored             bool                 `bson:"ignored" json:"ignored"`
	Owner               string               `bson:"owner_name" json:"owner_name,omitempty"`
	Repo                string               `bson:"repo_name" json:"repo_name,omitempty"`
	Branch              string               `bson:"branch_name" json:"branch_name,omitempty"`
	BuildVariants       []VersionBuildStatus `bson:"build_variants_status,omitempty" json:"build_variants_status,omitempty"`
	PeriodicBuildID     string               `bson:"periodic_build_id,omitempty" json:"periodic_build_id,omitempty"`
	Aborted             bool                 `bson:"aborted,omitempty" json:"aborted,omitempty"`

	// This stores whether or not a version has tasks which were activated.
	// We use a bool ptr in order to to distinguish the unset value from the default value
	Activated *bool `bson:"activated,omitempty" json:"activated,omitempty"`

	// GitTags stores tags that were pushed to this version, while TriggeredByGitTag is for versions created by tags
	GitTags           []GitTag `bson:"git_tags,omitempty" json:"git_tags,omitempty"`
	TriggeredByGitTag GitTag   `bson:"triggered_by_git_tag,omitempty" json:"triggered_by_git_tag,omitempty"`

	// Parameters stores user-defined parameters
	Parameters []patch.Parameter `bson:"parameters,omitempty" json:"parameters,omitempty"`
	// This is technically redundant, but a lot of code relies on it, so I'm going to leave it
	BuildIds []string `bson:"builds" json:"builds,omitempty"`

	Identifier string `bson:"identifier" json:"identifier,omitempty"`
	Remote     bool   `bson:"remote" json:"remote,omitempty"`
	RemotePath string `bson:"remote_path" json:"remote_path,omitempty"`
	// version requester - this is used to help tell the
	// reason this version was created. e.g. it could be
	// because the repotracker requested it (via tracking the
	// repository) or it was triggered by a developer
	// patch request
	Requester string `bson:"r" json:"requester,omitempty"`

	// child patches will store the id of the parent patch
	ParentPatchID     string `bson:"parent_patch_id" json:"parent_patch_id,omitempty"`
	ParentPatchNumber int    `bson:"parent_patch_number" json:"parent_patch_number,omitempty"`

	// version errors - this is used to keep track of any errors that were
	// encountered in the process of creating a version. If there are no errors
	// this field is omitted in the database
	Errors   []string `bson:"errors,omitempty" json:"errors,omitempty"`
	Warnings []string `bson:"warnings,omitempty" json:"warnings,omitempty"`

	// AuthorID is an optional reference to the Evergreen user that authored
	// this comment, if they can be identified
	AuthorID string `bson:"author_id,omitempty" json:"author_id,omitempty"`

	SatisfiedTriggers []string `bson:"satisfied_triggers,omitempty" json:"satisfied_triggers,omitempty"`
	// Fields set if triggered by an upstream build
	// TriggerID is the ID of the entity that triggered the downstream version. Depending on the trigger type, this
	// could be a build ID, a task ID, or a project ID, for build, task, and push triggers respectively.
	TriggerID    string `bson:"trigger_id,omitempty" json:"trigger_id,omitempty"`
	TriggerType  string `bson:"trigger_type,omitempty" json:"trigger_type,omitempty"`
	TriggerEvent string `bson:"trigger_event,omitempty" json:"trigger_event,omitempty"`
	// TriggerSHA is the SHA of the untracked commit that triggered the downstream version,
	// this field is only populated for push level triggers.
	TriggerSHA string `bson:"trigger_sha,omitempty" json:"trigger_sha,omitempty"`

	// this is only used for aggregations, and is not stored in the DB
	Builds []build.Build `bson:"build_variants,omitempty" json:"build_variants,omitempty"`

	// ProjectStorageMethod describes how the parser project for this version is
	// stored. If this is empty, the default storage method is StorageMethodDB.
	ProjectStorageMethod evergreen.ParserProjectStorageMethod `bson:"storage_method" json:"storage_method,omitempty"`
}

func (v *Version) MarshalBSON() ([]byte, error)  { return mgobson.Marshal(v) }
func (v *Version) UnmarshalBSON(in []byte) error { return mgobson.Unmarshal(in, v) }

const (
	defaultVersionLimit               = 20
	DefaultMainlineCommitVersionLimit = 7
	MaxMainlineCommitVersionLimit     = 300
)

// IsFinished returns whether or not the version has finished based on its
// status.
func (v *Version) IsFinished() bool {
	return evergreen.IsFinishedVersionStatus(v.Status)
}

func (v *Version) LastSuccessful() (*Version, error) {
	lastGreen, err := VersionFindOne(VersionBySuccessfulBeforeRevision(v.Identifier, v.RevisionOrderNumber).Sort(
		[]string{"-" + VersionRevisionOrderNumberKey}))
	if err != nil {
		return nil, errors.Wrap(err, "retrieving last successful version")
	}
	return lastGreen, nil
}

// ActivateAndSetBuildVariants activates the version and sets its build variants.
func (v *Version) ActivateAndSetBuildVariants() error {
	return VersionUpdateOne(
		bson.M{VersionIdKey: v.Id},
		bson.M{
			"$set": bson.M{
				VersionActivatedKey:     true,
				VersionBuildVariantsKey: v.BuildVariants,
			},
		},
	)
}

// SetActivated sets version activated field to specified boolean.
func (v *Version) SetActivated(activated bool) error {
	if utility.FromBoolPtr(v.Activated) == activated {
		return nil
	}
	v.Activated = utility.ToBoolPtr(activated)
	return SetVersionActivated(v.Id, activated)
}

// SetVersionActivated sets version activated field to specified boolean given a version id.
func SetVersionActivated(versionId string, activated bool) error {
	return VersionUpdateOne(
		bson.M{VersionIdKey: versionId},
		bson.M{
			"$set": bson.M{
				VersionActivatedKey: activated,
			},
		},
	)
}

// SetAborted sets the version as aborted.
func (v *Version) SetAborted(aborted bool) error {
	v.Aborted = aborted
	return VersionUpdateOne(
		bson.M{VersionIdKey: v.Id},
		bson.M{
			"$set": bson.M{
				VersionAbortedKey: aborted,
			},
		},
	)
}

func (v *Version) Insert() error {
	return db.Insert(VersionCollection, v)
}

func (v *Version) IsChild() bool {
	return v.ParentPatchID != ""
}

func (v *Version) GetParentVersion() (*Version, error) {
	if v.ParentPatchID == "" {
		return nil, errors.Errorf("version '%s' is missing parent patch ID", v.Id)
	}
	parentVersion, err := VersionFindOne(VersionById(v.ParentPatchID))
	if err != nil {
		return nil, errors.WithStack(err)
	} else if parentVersion == nil {
		return nil, errors.Errorf("version '%s' not found", v.ParentPatchID)
	}
	return parentVersion, nil
}

func (v *Version) AddSatisfiedTrigger(definitionID string) error {
	if v.SatisfiedTriggers == nil {
		v.SatisfiedTriggers = []string{}
	}
	v.SatisfiedTriggers = append(v.SatisfiedTriggers, definitionID)
	return errors.Wrap(AddSatisfiedTrigger(v.Id, definitionID), "adding satisfied trigger")
}

func (v *Version) UpdateStatus(newStatus string) error {
	if v.Status == newStatus {
		return nil
	}

	v.Status = newStatus
	return setVersionStatus(v.Id, newStatus)
}

func setVersionStatus(versionId, newStatus string) error {
	return VersionUpdateOne(
		bson.M{VersionIdKey: versionId},
		bson.M{"$set": bson.M{
			VersionStatusKey: newStatus,
		}},
	)
}

// GetTimeSpent returns the total time_taken and makespan of a version for
// each task that has finished running
func (v *Version) GetTimeSpent() (time.Duration, time.Duration, error) {
	query := db.Query(task.ByVersion(v.Id)).WithFields(
		task.TimeTakenKey, task.StartTimeKey, task.FinishTimeKey, task.DisplayOnlyKey, task.ExecutionKey)
	tasks, err := task.FindAllFirstExecution(query)
	if err != nil {
		return 0, 0, errors.Wrapf(err, "getting tasks for version '%s'", v.Id)
	}
	if tasks == nil {
		return 0, 0, errors.Errorf("no tasks found for version '%s'", v.Id)
	}

	timeTaken, makespan := task.GetTimeSpent(tasks)
	return timeTaken, makespan, nil
}

func (v *Version) MarkFinished(status string, finishTime time.Time) error {
	v.Status = status
	v.FinishTime = finishTime
	return VersionUpdateOne(
		bson.M{VersionIdKey: v.Id},
		bson.M{"$set": bson.M{
			VersionFinishTimeKey: finishTime,
			VersionStatusKey:     status,
		}},
	)
}

// UpdateProjectStorageMethod updates the version's parser project storage
// method.
func (v *Version) UpdateProjectStorageMethod(method evergreen.ParserProjectStorageMethod) error {
	if method == v.ProjectStorageMethod {
		return nil
	}

	if err := VersionUpdateOne(bson.M{VersionIdKey: v.Id}, bson.M{
		"$set": bson.M{VersionProjectStorageMethodKey: method},
	}); err != nil {
		return err
	}
	v.ProjectStorageMethod = method
	return nil
}

func GetVersionForCommitQueueItem(cq *commitqueue.CommitQueue, issue string) (*Version, error) {
	spot := cq.FindItem(issue)
	if spot == -1 {
		return nil, nil
	}

	return VersionFindOneId(cq.Queue[spot].Version)
}

// VersionBuildStatus stores metadata relating to each build
type VersionBuildStatus struct {
	BuildVariant     string                `bson:"build_variant" json:"id"`
	BuildId          string                `bson:"build_id,omitempty" json:"build_id,omitempty"`
	BatchTimeTasks   []BatchTimeTaskStatus `bson:"batchtime_tasks,omitempty" json:"batchtime_tasks,omitempty"`
	ActivationStatus `bson:",inline"`
}

type BatchTimeTaskStatus struct {
	TaskName         string `bson:"task_name" json:"task_name"`
	TaskId           string `bson:"task_id,omitempty" json:"task_id,omitempty"`
	ActivationStatus `bson:",inline"`
}

type ActivationStatus struct {
	Activated  bool      `bson:"activated" json:"activated"`
	ActivateAt time.Time `bson:"activate_at,omitempty" json:"activate_at,omitempty"`
}

func (s *ActivationStatus) ShouldActivate(now time.Time) bool {
	return !s.Activated && now.After(s.ActivateAt) && !utility.IsZeroTime(s.ActivateAt)
}

// VersionMetadata is used to pass information about version creation
type VersionMetadata struct {
	Revision            Revision
	TriggerID           string
	TriggerType         string
	EventID             string
	TriggerDefinitionID string
	SourceVersion       *Version
	SourceCommit        string
	IsAdHoc             bool
	Activate            bool
	User                *user.DBUser
	Message             string
	Alias               string
	PeriodicBuildID     string
	RemotePath          string
	GitTag              GitTag
}

var (
	VersionBuildStatusVariantKey        = bsonutil.MustHaveTag(VersionBuildStatus{}, "BuildVariant")
	VersionBuildStatusActivatedKey      = bsonutil.MustHaveTag(VersionBuildStatus{}, "Activated")
	VersionBuildStatusActivateAtKey     = bsonutil.MustHaveTag(VersionBuildStatus{}, "ActivateAt")
	VersionBuildStatusBuildIdKey        = bsonutil.MustHaveTag(VersionBuildStatus{}, "BuildId")
	VersionBuildStatusBatchTimeTasksKey = bsonutil.MustHaveTag(VersionBuildStatus{}, "BatchTimeTasks")

	BatchTimeTaskStatusTaskNameKey  = bsonutil.MustHaveTag(BatchTimeTaskStatus{}, "TaskName")
	BatchTimeTaskStatusActivatedKey = bsonutil.MustHaveTag(BatchTimeTaskStatus{}, "Activated")
)

type DuplicateVersionsID struct {
	Hash      string `bson:"hash"`
	ProjectID string `bson:"project_id"`
}

type DuplicateVersions struct {
	ID       DuplicateVersionsID `bson:"_id"`
	Versions []Version           `bson:"versions"`
}

func IsAborted(id string) (bool, error) {
	v, err := VersionFindOne(VersionById(id))
	if err != nil {
		return false, errors.Errorf("finding version '%s'", id)
	}
	if v == nil {
		return false, errors.Errorf("version '%s' not found", id)
	}
	return v.Aborted, nil
}

func VersionGetHistory(versionId string, N int) ([]Version, error) {
	v, err := VersionFindOne(VersionById(versionId))
	if err != nil {
		return nil, errors.WithStack(err)
	} else if v == nil {
		return nil, errors.Errorf("version '%s' not found", versionId)
	}

	// Versions in the same push event, assuming that no two push events happen at the exact same time
	// Never want more than 2N+1 versions, so make sure we add a limit

	siblingVersions, err := VersionFind(db.Query(
		bson.M{
			VersionRevisionOrderNumberKey: v.RevisionOrderNumber,
			VersionRequesterKey: bson.M{
				"$in": evergreen.SystemVersionRequesterTypes,
			},
			VersionIdentifierKey: v.Identifier,
		}).Sort([]string{VersionRevisionOrderNumberKey}).Limit(2*N + 1))
	if err != nil {
		return nil, errors.WithStack(err)
	}

	versionIndex := -1
	for i := 0; i < len(siblingVersions); i++ {
		if siblingVersions[i].Id == v.Id {
			versionIndex = i
		}
	}

	numSiblings := len(siblingVersions) - 1
	versions := siblingVersions

	if versionIndex < N {
		// There are less than N later versions from the same push event
		// N subsequent versions plus the specified one
		subsequentVersions, err := VersionFind(
			//TODO encapsulate this query in version pkg
			db.Query(bson.M{
				VersionRevisionOrderNumberKey: bson.M{"$gt": v.RevisionOrderNumber},
				VersionRequesterKey: bson.M{
					"$in": evergreen.SystemVersionRequesterTypes,
				},
				VersionIdentifierKey: v.Identifier,
			}).Sort([]string{VersionRevisionOrderNumberKey}).Limit(N - versionIndex))
		if err != nil {
			return nil, errors.WithStack(err)
		}

		// Reverse the second array so we have the versions ordered "newest one first"
		for i := 0; i < len(subsequentVersions)/2; i++ {
			subsequentVersions[i], subsequentVersions[len(subsequentVersions)-1-i] = subsequentVersions[len(subsequentVersions)-1-i], subsequentVersions[i]
		}

		versions = append(subsequentVersions, versions...)
	}

	if numSiblings-versionIndex < N {
		previousVersions, err := VersionFind(db.Query(bson.M{
			VersionRevisionOrderNumberKey: bson.M{"$lt": v.RevisionOrderNumber},
			VersionRequesterKey: bson.M{
				"$in": evergreen.SystemVersionRequesterTypes,
			},
			VersionIdentifierKey: v.Identifier,
		}).Sort([]string{fmt.Sprintf("-%v", VersionRevisionOrderNumberKey)}).Limit(N))
		if err != nil {
			return nil, errors.WithStack(err)
		}
		versions = append(versions, previousVersions...)
	}

	return versions, nil
}

func getMostRecentMainlineCommit(ctx context.Context, projectId string) (*Version, error) {
	match := bson.M{
		VersionIdentifierKey: projectId,
		VersionRequesterKey: bson.M{
			"$in": evergreen.SystemVersionRequesterTypes,
		},
	}
	pipeline := []bson.M{{"$match": match}, {"$sort": bson.M{VersionRevisionOrderNumberKey: -1}}, {"$limit": 1}}
	res := []Version{}

	env := evergreen.GetEnvironment()
	cursor, err := env.DB().Collection(VersionCollection).Aggregate(ctx, pipeline)
	if err != nil {
		return nil, errors.Wrap(err, "aggregating versions")
	}
	err = cursor.All(ctx, &res)
	if err != nil {
		return nil, err
	}

	if len(res) == 0 {
		return nil, errors.Errorf("could not find mainline commit for project '%s'", projectId)
	}
	return &res[0], nil
}

// GetPreviousPageCommitOrderNumber returns the first mainline commit that is LIMIT activated versions more recent than the specified commit
func GetPreviousPageCommitOrderNumber(ctx context.Context, projectId string, order int, limit int, requesters []string) (*int, error) {
	invalidRequesters, _ := utility.StringSliceSymmetricDifference(requesters, evergreen.SystemVersionRequesterTypes)
	if len(invalidRequesters) > 0 {
		return nil, errors.Errorf("invalid requesters %s", invalidRequesters)
	}
	// First check if we are already looking at the most recent commit.
	mostRecentCommit, err := getMostRecentMainlineCommit(ctx, projectId)
	if err != nil {
		return nil, errors.WithStack(err)
	}
	// Check that the ORDER number we want to check is less the the ORDER number of the most recent commit.
	// So we don't need to check for newer commits than the most recent commit.
	if mostRecentCommit.RevisionOrderNumber <= order {
		return nil, nil
	}
	match := bson.M{
		VersionIdentifierKey: projectId,
		VersionRequesterKey: bson.M{
			"$in": requesters,
		},
		VersionActivatedKey:           true,
		VersionRevisionOrderNumberKey: bson.M{"$gt": order},
	}

	// We want to get the commits that are newer than the specified ORDER number, then take only the LIMIT newer activated versions then that ORDER number.
	pipeline := []bson.M{{"$match": match}, {"$sort": bson.M{VersionRevisionOrderNumberKey: 1}}, {"$limit": limit}, {"$project": bson.M{"_id": 0, VersionRevisionOrderNumberKey: 1}}}

	res := []Version{}

	env := evergreen.GetEnvironment()
	cursor, err := env.DB().Collection(VersionCollection).Aggregate(ctx, pipeline)
	if err != nil {
		return nil, errors.Wrap(err, "aggregating versions")
	}
	err = cursor.All(ctx, &res)
	if err != nil {
		return nil, err
	}

	// If there are no newer mainline commits, return nil to indicate that we are already on the first page.
	if len(res) == 0 {
		return nil, nil
	}
	// If the previous page does not contain enough active commits to populate the project health view we return 0 to indicate that the previous page has the latest commits.
	// GetMainlineCommitVersionsWithOptions returns the latest commits when 0 is passed in as the order number.
	if len(res) < limit {
		return utility.ToIntPtr(0), nil
	}

	// Return the
	return &res[len(res)-1].RevisionOrderNumber, nil
}

type MainlineCommitVersionOptions struct {
	Limit           int
	SkipOrderNumber int
	Requesters      []string
}

func GetMainlineCommitVersionsWithOptions(ctx context.Context, projectId string, opts MainlineCommitVersionOptions) ([]Version, error) {
	invalidRequesters, _ := utility.StringSliceSymmetricDifference(opts.Requesters, evergreen.SystemVersionRequesterTypes)
	if len(invalidRequesters) > 0 {
		return nil, errors.Errorf("invalid requesters %s", invalidRequesters)
	}
	match := bson.M{
		VersionIdentifierKey: projectId,
		VersionRequesterKey: bson.M{
			"$in": opts.Requesters,
		},
	}
	if opts.SkipOrderNumber != 0 {
		match[VersionRevisionOrderNumberKey] = bson.M{"$lt": opts.SkipOrderNumber}
	}
	pipeline := []bson.M{{"$match": match}}
	pipeline = append(pipeline, bson.M{"$sort": bson.M{VersionRevisionOrderNumberKey: -1}})
	limit := defaultVersionLimit
	if opts.Limit != 0 {
		limit = opts.Limit
	}

	pipeline = append(pipeline, bson.M{"$limit": limit})

	res := []Version{}
	env := evergreen.GetEnvironment()
	cursor, err := env.DB().Collection(VersionCollection).Aggregate(ctx, pipeline)
	if err != nil {
		return nil, errors.Wrap(err, "aggregating versions")
	}
	err = cursor.All(ctx, &res)
	if err != nil {
		return nil, err
	}

	return res, nil
}

// GetVersionsOptions is a struct that holds the options for retrieving a list of versions
type GetVersionsOptions struct {
	Start          int    `json:"start"`
	RevisionEnd    int    `json:"revision_end"`
	Requester      string `json:"requester"`
	Limit          int    `json:"limit"`
	Skip           int    `json:"skip"`
	IncludeBuilds  bool   `json:"include_builds"`
	IncludeTasks   bool   `json:"include_tasks"`
	ByBuildVariant string `json:"by_build_variant"`
	ByTask         string `json:"by_task"`
}

// GetVersionsWithOptions returns versions for a project, that satisfy a set of query parameters defined by
// the input GetVersionsOptions.
func GetVersionsWithOptions(projectName string, opts GetVersionsOptions) ([]Version, error) {
	projectId, err := GetIdForProject(projectName)
	if err != nil {
		return nil, err
	}
	if opts.Limit <= 0 {
		opts.Limit = defaultVersionLimit
	}

	match := bson.M{
		VersionIdentifierKey: projectId,
		VersionRequesterKey:  opts.Requester,
	}
	if opts.ByBuildVariant != "" {
		match[bsonutil.GetDottedKeyName(VersionBuildVariantsKey, VersionBuildStatusVariantKey)] = opts.ByBuildVariant
	}

	revisionFilter := bson.M{}
	if opts.Start > 0 {
		revisionFilter["$lt"] = opts.Start
		match[VersionRevisionOrderNumberKey] = revisionFilter
	}

	if opts.RevisionEnd > 0 {
		revisionFilter["$gte"] = opts.RevisionEnd
		match[VersionRevisionOrderNumberKey] = revisionFilter
	}

	pipeline := []bson.M{{"$match": match}}
	pipeline = append(pipeline, bson.M{"$sort": bson.M{VersionRevisionOrderNumberKey: -1}})

	// initial projection of version items
	project := bson.M{
		VersionIdentifierKey:          1,
		VersionOwnerNameKey:           1,
		VersionRepoKey:                1,
		VersionBranchKey:              1,
		VersionActivatedKey:           1,
		VersionCreateTimeKey:          1,
		VersionStartTimeKey:           1,
		VersionFinishTimeKey:          1,
		VersionRevisionKey:            1,
		VersionAuthorKey:              1,
		VersionAuthorEmailKey:         1,
		VersionMessageKey:             1,
		VersionStatusKey:              1,
		VersionBuildVariantsKey:       1,
		VersionErrorsKey:              1,
		VersionRevisionOrderNumberKey: 1,
		VersionRequesterKey:           1,
	}

	pipeline = append(pipeline, bson.M{"$project": project})
	if opts.IncludeBuilds {
		// filter builds by version and variant (if applicable)
		matchVersion := bson.M{"$expr": bson.M{"$eq": []string{"$version", "$$temp_version_id"}}}
		if opts.ByBuildVariant != "" {
			matchVersion[build.BuildVariantKey] = opts.ByBuildVariant
			matchVersion[build.ActivatedKey] = true
		}

		innerPipeline := []bson.M{{"$match": matchVersion}}

		// project out the task cache so we can rewrite it with updated data
		innerProject := bson.M{
			build.TasksKey: 0,
		}
		innerPipeline = append(innerPipeline, bson.M{"$project": innerProject})
		// include tasks and filter by task name (if applicable)
		if opts.IncludeTasks {
			taskMatch := []bson.M{
				{"$eq": []string{"$build_id", "$$temp_build_id"}},
				{"$eq": []interface{}{"$activated", true}},
			}
			if opts.ByTask != "" {
				taskMatch = append(taskMatch, bson.M{"$eq": []string{"$display_name", opts.ByTask}})
			}
			taskLookup := bson.M{
				"from": task.Collection,
				"let":  bson.M{"temp_build_id": "$_id"},
				"as":   "tasks",
				"pipeline": []bson.M{
					{"$match": bson.M{"$expr": bson.M{"$and": taskMatch}}},
				},
			}
			innerPipeline = append(innerPipeline, bson.M{"$lookup": taskLookup})

			// filter out builds that don't have any tasks included
			matchTasksExist := bson.M{
				"tasks": bson.M{"$exists": true, "$ne": []interface{}{}},
			}
			innerPipeline = append(innerPipeline, bson.M{"$match": matchTasksExist})
		}
		lookupBuilds := bson.M{
			"from":     build.Collection,
			"let":      bson.M{"temp_version_id": "$_id"},
			"as":       "build_variants",
			"pipeline": innerPipeline,
		}
		pipeline = append(pipeline, bson.M{"$lookup": lookupBuilds})
		//
		// filter out versions that don't have any activated builds
		matchBuildsExist := bson.M{
			"build_variants": bson.M{"$exists": true, "$ne": []interface{}{}},
		}
		pipeline = append(pipeline, bson.M{"$match": matchBuildsExist})
	}

	if opts.Skip != 0 {
		pipeline = append(pipeline, bson.M{"$skip": opts.Skip})
	}
	pipeline = append(pipeline, bson.M{"$limit": opts.Limit})

	res := []Version{}

	if err := db.Aggregate(VersionCollection, pipeline, &res); err != nil {
		return nil, errors.Wrap(err, "aggregating versions and builds")
	}
	return res, nil
}

// ModifyVersionsOptions is a struct containing options necessary to modify versions.
type ModifyVersionsOptions struct {
	Priority      *int64 `json:"priority"`
	StartTimeStr  string `json:"start_time_str"`
	EndTimeStr    string `json:"end_time_str"`
	RevisionStart int    `json:"revision_start"`
	RevisionEnd   int    `json:"revision_end"`
	Requester     string `json:"requester"`
}

// GetVersionsToModify returns a slice of versions intended to be modified that satisfy the given ModifyVersionsOptions.
func GetVersionsToModify(projectName string, opts ModifyVersionsOptions, startTime, endTime time.Time) ([]Version, error) {
	projectId, err := GetIdForProject(projectName)
	if err != nil {
		return nil, err
	}
	match := bson.M{
		VersionIdentifierKey: projectId,
		VersionRequesterKey:  opts.Requester,
	}

	// setting revision numbers will take precedence over setting start and end times
	if opts.RevisionStart > 0 {
		match[VersionRevisionOrderNumberKey] = bson.M{"$lte": opts.RevisionStart, "$gte": opts.RevisionEnd}
	} else {
		match[VersionCreateTimeKey] = bson.M{"$gte": startTime, "$lte": endTime}
	}
	versions, err := VersionFind(db.Query(match))
	if err != nil {
		return nil, errors.Wrap(err, "finding versions")
	}
	return versions, nil
}

// constructManifest will construct a manifest from the given project and version.
func constructManifest(v *Version, projectRef *ProjectRef, moduleList ModuleList, token string) (*manifest.Manifest, error) {
	if len(moduleList) == 0 {
		return nil, nil
	}
	newManifest := &manifest.Manifest{
		Id:          v.Id,
		Revision:    v.Revision,
		ProjectName: v.Identifier,
		Branch:      projectRef.Branch,
		IsBase:      v.Requester == evergreen.RepotrackerVersionRequester,
	}

	projVars, err := FindMergedProjectVars(projectRef.Id)
	if err != nil {
		return nil, errors.Wrapf(err, "getting project vars for project '%s'", projectRef.Id)
	}
	if projVars != nil {
		expansions := util.NewExpansions(projVars.Vars)
		for i := range moduleList {
			if err = util.ExpandValues(&moduleList[i], expansions); err != nil {
				return nil, errors.Wrapf(err, "expanding module '%s'", moduleList[i].Name)
			}
		}
	}

	var baseManifest *manifest.Manifest
	isPatch := utility.StringSliceContains(evergreen.PatchRequesters, v.Requester)
	if isPatch {
		baseManifest, err = manifest.FindFromVersion(v.Id, v.Identifier, v.Revision, v.Requester)
		if err != nil {
			return nil, errors.Wrap(err, "getting base manifest")
		}
	}

	modules := map[string]*manifest.Module{}
	for _, module := range moduleList {
		if isPatch && !module.AutoUpdate && baseManifest != nil {
			if baseModule, ok := baseManifest.Modules[module.Name]; ok {
				modules[module.Name] = baseModule
				continue
			}
		}

		mfstModule, err := getManifestModule(v, projectRef, token, module)
		if err != nil {
			return nil, errors.Wrapf(err, "module '%s'", module.Name)
		}

		modules[module.Name] = mfstModule
	}
	newManifest.Modules = modules
	return newManifest, nil
}

func getManifestModule(v *Version, projectRef *ProjectRef, token string, module Module) (*manifest.Module, error) {
	owner, repo, err := module.GetOwnerAndRepo()
	if err != nil {
		return nil, errors.Wrapf(err, "getting owner and repo for '%s'", module.Name)
	}

	if module.Ref == "" {
		ghCtx, cancel := context.WithTimeout(context.Background(), time.Minute)
		defer cancel()

		commit, err := thirdparty.GetCommitEvent(ghCtx, projectRef.Owner, projectRef.Repo, v.Revision)
		if err != nil {
			return nil, errors.Wrapf(err, "can't get commit '%s' on '%s/%s'", v.Revision, projectRef.Owner, projectRef.Repo)
		}
		if commit == nil || commit.Commit == nil || commit.Commit.Committer == nil {
			return nil, errors.New("malformed GitHub commit response")
		}
		// If this is a mainline commit, retrieve the module's commit from the time of the mainline commit.
		// Otherwise, retrieve the module's commit from the time of the patch creation.
		revisionTime := time.Unix(0, 0)
		if !evergreen.IsPatchRequester(v.Requester) {
			revisionTime = commit.Commit.Committer.GetDate().Time
		}

		branchCommits, _, err := thirdparty.GetGithubCommits(ghCtx, owner, repo, module.Branch, revisionTime, 0)
		if err != nil {
			return nil, errors.Wrapf(err, "retrieving git branch for module '%s'", module.Name)
		}
		var sha, url string
		if len(branchCommits) > 0 {
			sha = branchCommits[0].GetSHA()
			url = branchCommits[0].GetURL()
		}

		return &manifest.Module{
			Branch:   module.Branch,
			Revision: sha,
			Repo:     repo,
			Owner:    owner,
			URL:      url,
		}, nil
	}

	ghCtx, cancel := context.WithTimeout(context.Background(), time.Minute)
	defer cancel()

	sha := module.Ref
	gitCommit, err := thirdparty.GetCommitEvent(ghCtx, owner, repo, module.Ref)
	if err != nil {
		return nil, errors.Wrapf(err, "retrieving getting git commit for module '%s' with hash '%s'", module.Name, module.Ref)
	}
	url := gitCommit.GetURL()

	return &manifest.Module{
		Branch:   module.Branch,
		Revision: sha,
		Repo:     repo,
		Owner:    owner,
		URL:      url,
	}, nil
}

// CreateManifest inserts a newly constructed manifest into the DB.
<<<<<<< HEAD
func CreateManifest(v *Version, proj *Project, projectRef *ProjectRef, settings *evergreen.Settings) (*manifest.Manifest, error) {
	newManifest, err := constructManifest(v, projectRef, proj.Modules, "")
=======
func CreateManifest(v *Version, modules ModuleList, projectRef *ProjectRef, settings *evergreen.Settings) (*manifest.Manifest, error) {
	token, err := settings.GetGithubOauthToken()
	if err != nil {
		return nil, errors.Wrap(err, "getting GitHub token")
	}
	newManifest, err := constructManifest(v, projectRef, modules, token)
>>>>>>> 9338711c
	if err != nil {
		return nil, errors.Wrap(err, "constructing manifest")
	}
	if newManifest == nil {
		return nil, nil
	}
	_, err = newManifest.TryInsert()
	return newManifest, errors.Wrap(err, "inserting manifest")
}

type VersionsByCreateTime []Version

func (v VersionsByCreateTime) Len() int {
	return len(v)
}

func (v VersionsByCreateTime) Less(i, j int) bool {
	return v[i].CreateTime.Before(v[j].CreateTime)
}

func (v VersionsByCreateTime) Swap(i, j int) {
	v[i], v[j] = v[j], v[i]
}<|MERGE_RESOLUTION|>--- conflicted
+++ resolved
@@ -828,17 +828,8 @@
 }
 
 // CreateManifest inserts a newly constructed manifest into the DB.
-<<<<<<< HEAD
-func CreateManifest(v *Version, proj *Project, projectRef *ProjectRef, settings *evergreen.Settings) (*manifest.Manifest, error) {
-	newManifest, err := constructManifest(v, projectRef, proj.Modules, "")
-=======
 func CreateManifest(v *Version, modules ModuleList, projectRef *ProjectRef, settings *evergreen.Settings) (*manifest.Manifest, error) {
-	token, err := settings.GetGithubOauthToken()
-	if err != nil {
-		return nil, errors.Wrap(err, "getting GitHub token")
-	}
-	newManifest, err := constructManifest(v, projectRef, modules, token)
->>>>>>> 9338711c
+	newManifest, err := constructManifest(v, projectRef, modules, "")
 	if err != nil {
 		return nil, errors.Wrap(err, "constructing manifest")
 	}
