--- conflicted
+++ resolved
@@ -13,7 +13,6 @@
 	. "github.com/smartystreets/goconvey/convey"
 	"github.com/stretchr/testify/assert"
 	"github.com/stretchr/testify/require"
-	"gopkg.in/mgo.v2/bson"
 )
 
 var (
@@ -156,17 +155,9 @@
 - name: one
 `
 	v := Version{
-<<<<<<< HEAD
-		Id:         bson.NewObjectId().Hex(),
-		Identifier: "a",
-		Revision:   "b",
-		Requester:  evergreen.RepotrackerVersionRequester,
-		Config:     yml,
-=======
 		Id:        "b",
 		Requester: evergreen.RepotrackerVersionRequester,
 		Config:    yml,
->>>>>>> 6031a6cd
 	}
 	require.NoError(v.Insert())
 	tasks := []task.Task{
@@ -220,12 +211,7 @@
 
 	queue, err = LoadTaskQueue("distro_1")
 	assert.NoError(err)
-<<<<<<< HEAD
-	require.NotNil(queue)
-	assert.Len(queue.Queue, 0)
-=======
 	assert.Nil(queue)
->>>>>>> 6031a6cd
 }
 
 func TestBlockTaskGroupTasksFailsWithCircularDependencies(t *testing.T) {
