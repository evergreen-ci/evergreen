--- conflicted
+++ resolved
@@ -167,12 +167,7 @@
 	return gitCommands, nil
 }
 
-<<<<<<< HEAD
-func (c *gitFetchProject) buildModuleCloneCommand(cloneURI, owner, repo, moduleBase, ref, oauthToken, requester string, modulePatch *patch.ModulePatch) ([]string, error) {
-
-=======
-func (c *gitFetchProject) buildModuleCloneCommand(cloneURI, owner, repo, moduleBase, ref string) ([]string, error) {
->>>>>>> bd3d70ef
+func (c *gitFetchProject) buildModuleCloneCommand(cloneURI, owner, repo, moduleBase, ref, requester string, modulePatch *patch.ModulePatch) ([]string, error) {
 	if cloneURI == "" {
 		return nil, errors.New("empty repository URI")
 	}
@@ -344,12 +339,7 @@
 		}
 
 		var moduleCmds []string
-<<<<<<< HEAD
-
-		moduleCmds, err = c.buildModuleCloneCommand(module.Repo, owner, repo, moduleBase, revision, oauthToken, conf.Task.Requester, modulePatch)
-=======
-		moduleCmds, err = c.buildModuleCloneCommand(module.Repo, owner, repo, moduleBase, revision)
->>>>>>> bd3d70ef
+		moduleCmds, err = c.buildModuleCloneCommand(module.Repo, owner, repo, moduleBase, revision, conf.Task.Requester, modulePatch)
 		if err != nil {
 			return err
 		}
@@ -569,14 +559,13 @@
 	return nil
 }
 
-<<<<<<< HEAD
 func modulePatchProvidedForMergeTest(requester string, modulePatch *patch.ModulePatch) bool {
 	isMergeTest := requester == evergreen.MergeTestRequester
 	patchProvided := (modulePatch != nil) && (modulePatch.PatchSet.Patch != "")
 
 	return isMergeTest && patchProvided
-=======
+}
+
 type noopWriteCloser struct {
 	*bytes.Buffer
->>>>>>> bd3d70ef
 }