--- conflicted
+++ resolved
@@ -167,11 +167,8 @@
 	return gitCommands, nil
 }
 
-<<<<<<< HEAD
-func (c *gitFetchProject) buildModuleCloneCommand(cloneURI, owner, repo, moduleBase, ref, requester string, modulePatch *patch.ModulePatch) ([]string, error) {
-=======
-func (c *gitFetchProject) buildModuleCloneCommand(cloneURI, owner, repo, moduleBase, ref, oauthToken string) ([]string, error) {
->>>>>>> f4c96d4e
+func (c *gitFetchProject) buildModuleCloneCommand(cloneURI, owner, repo, moduleBase, ref, oauthToken, requester string, modulePatch *patch.ModulePatch) ([]string, error) {
+
 	if cloneURI == "" {
 		return nil, errors.New("empty repository URI")
 	}
@@ -351,11 +348,8 @@
 		}
 
 		var moduleCmds []string
-<<<<<<< HEAD
-		moduleCmds, err = c.buildModuleCloneCommand(module.Repo, owner, repo, moduleBase, revision, conf.Task.Requester, modulePatch)
-=======
-		moduleCmds, err = c.buildModuleCloneCommand(module.Repo, owner, repo, moduleBase, revision, oauthToken)
->>>>>>> f4c96d4e
+
+		moduleCmds, err = c.buildModuleCloneCommand(module.Repo, owner, repo, moduleBase, revision, oauthToken, conf.Task.Requester, modulePatch)
 		if err != nil {
 			return err
 		}
