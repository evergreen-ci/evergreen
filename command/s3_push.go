package command

import (
	"context"
	"runtime"

	"github.com/evergreen-ci/evergreen/model"
	"github.com/evergreen-ci/evergreen/rest/client"
	"github.com/evergreen-ci/evergreen/util"
	"github.com/evergreen-ci/pail"
	"github.com/pkg/errors"
)

// s3Push is a command to upload the task directory to s3.
type s3Push struct {
	s3Base
	base
}

func s3PushFactory() Command { return &s3Push{} }

func (*s3Push) Name() string {
	return "s3.push"
}

func (c *s3Push) ParseParams(params map[string]interface{}) error {
	if err := c.s3Base.ParseParams(params); err != nil {
		return errors.Wrapf(err, "error decoding %s params", c.Name())
	}
	return nil
}

func (c *s3Push) Execute(ctx context.Context, comm client.Communicator, logger client.LoggerProducer, conf *model.TaskConfig) error {
	if err := c.expandParams(conf); err != nil {
		return errors.Wrap(err, "error applying expansions to parameters")
	}

	if !c.shouldRunOnBuildVariant(conf.BuildVariant.Name) {
		logger.Task().Infof("Skipping s3.push for build variant '%s'", conf.BuildVariant.Name)
		return nil
	}

	httpClient := util.GetHTTPClient()
	defer util.PutHTTPClient(httpClient)

	if err := c.createBucket(httpClient, conf, pail.ParallelBucketOptions{
		Workers:      runtime.NumCPU(),
		DeleteOnSync: true,
	}); err != nil {
		return errors.Wrap(err, "could not set up S3 task bucket")
	}
	if err := c.bucket.Check(ctx); err != nil {
		return errors.Wrap(err, "could not find S3 task bucket")
	}

	wd, err := conf.GetWorkingDirectory("")
	if err != nil {
		return errors.Wrap(err, "could not get task working directory")
	}
	pushMsg := "Pushing task directory files into S3"
	if c.ExcludeFilter != "" {
		pushMsg += ", excluding files matching filter " + c.ExcludeFilter
	}
	logger.Task().Infof(pushMsg)
	if err := c.bucket.Push(ctx, pail.SyncOptions{
		Local:   wd,
<<<<<<< HEAD
		Remote:  conf.Task.S3Path(conf.Task.DisplayName),
=======
		Remote:  conf.S3Path(conf.Task.DisplayName),
>>>>>>> 09cc69d2
		Exclude: c.ExcludeFilter,
	}); err != nil {
		return errors.Wrap(err, "error pushing task data to S3")
	}

	return nil
<<<<<<< HEAD
}

func (c *s3Push) expandParams(conf *model.TaskConfig) error {
	if err := util.ExpandValues(c, conf.Expansions); err != nil {
		return errors.WithStack(err)
	}
	return nil
}

func (c *s3Push) shouldRunOnBuildVariant(bv string) bool {
	if len(c.BuildVariants) == 0 {
		return true
	}
	return util.StringSliceContains(c.BuildVariants, bv)
}

func (c *s3Push) createBucket(client *http.Client, conf *model.TaskConfig) error {
	if c.bucket != nil {
		return nil
	}

	opts := pail.S3Options{
		Credentials: pail.CreateAWSCredentials(conf.TaskSync.Key, conf.TaskSync.Secret, ""),
		Region:      endpoints.UsEast1RegionID,
		Name:        conf.TaskSync.Bucket,
		MaxRetries:  int(c.MaxRetries),
		Permissions: pail.S3PermissionsPrivate,
	}
	bucket, err := pail.NewS3MultiPartBucketWithHTTPClient(client, opts)
	if err != nil {
		return errors.Wrap(err, "could not create bucket")
	}
	bucket = pail.NewParallelSyncBucket(pail.ParallelBucketOptions{
		Workers:      runtime.NumCPU(),
		DeleteOnSync: true,
	}, bucket)
	c.bucket = bucket

	return nil
=======
>>>>>>> 09cc69d2
}<|MERGE_RESOLUTION|>--- conflicted
+++ resolved
@@ -64,57 +64,11 @@
 	logger.Task().Infof(pushMsg)
 	if err := c.bucket.Push(ctx, pail.SyncOptions{
 		Local:   wd,
-<<<<<<< HEAD
 		Remote:  conf.Task.S3Path(conf.Task.DisplayName),
-=======
-		Remote:  conf.S3Path(conf.Task.DisplayName),
->>>>>>> 09cc69d2
 		Exclude: c.ExcludeFilter,
 	}); err != nil {
 		return errors.Wrap(err, "error pushing task data to S3")
 	}
 
 	return nil
-<<<<<<< HEAD
-}
-
-func (c *s3Push) expandParams(conf *model.TaskConfig) error {
-	if err := util.ExpandValues(c, conf.Expansions); err != nil {
-		return errors.WithStack(err)
-	}
-	return nil
-}
-
-func (c *s3Push) shouldRunOnBuildVariant(bv string) bool {
-	if len(c.BuildVariants) == 0 {
-		return true
-	}
-	return util.StringSliceContains(c.BuildVariants, bv)
-}
-
-func (c *s3Push) createBucket(client *http.Client, conf *model.TaskConfig) error {
-	if c.bucket != nil {
-		return nil
-	}
-
-	opts := pail.S3Options{
-		Credentials: pail.CreateAWSCredentials(conf.TaskSync.Key, conf.TaskSync.Secret, ""),
-		Region:      endpoints.UsEast1RegionID,
-		Name:        conf.TaskSync.Bucket,
-		MaxRetries:  int(c.MaxRetries),
-		Permissions: pail.S3PermissionsPrivate,
-	}
-	bucket, err := pail.NewS3MultiPartBucketWithHTTPClient(client, opts)
-	if err != nil {
-		return errors.Wrap(err, "could not create bucket")
-	}
-	bucket = pail.NewParallelSyncBucket(pail.ParallelBucketOptions{
-		Workers:      runtime.NumCPU(),
-		DeleteOnSync: true,
-	}, bucket)
-	c.bucket = bucket
-
-	return nil
-=======
->>>>>>> 09cc69d2
 }